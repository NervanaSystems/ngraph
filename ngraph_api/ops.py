--- conflicted
+++ resolved
@@ -218,10 +218,7 @@
 def dot(left_node, right_node, name=None):
     # type: (Node, Node, int, str) -> Node
     """Return node which performs matrix multiplication of two input nodes."""
-<<<<<<< HEAD
     return Dot(left_node, right_node)
-=======
-    return Dot(left_node, right_node, reduction_axes_count)
 
 
 # convpool ops
@@ -245,5 +242,4 @@
     if not padding_below:
         padding_below = [0] * (len(x.shape) - 2)
 
-    return Convolution(x, weights, strides, dilation, padding_above, padding_below)
->>>>>>> 5d9ef906
+    return Convolution(x, weights, strides, dilation, padding_above, padding_below)