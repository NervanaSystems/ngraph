# ******************************************************************************
# Copyright 2017-2020 Intel Corporation
#
# Licensed under the Apache License, Version 2.0 (the "License");
# you may not use this file except in compliance with the License.
# You may obtain a copy of the License at
#
#     http://www.apache.org/licenses/LICENSE-2.0
#
# Unless required by applicable law or agreed to in writing, software
# distributed under the License is distributed on an "AS IS" BASIS,
# WITHOUT WARRANTIES OR CONDITIONS OF ANY KIND, either express or implied.
# See the License for the specific language governing permissions and
# limitations under the License.
# ******************************************************************************

cmake_minimum_required (VERSION 3.4)

# set directory where the custom finders live
set(CMAKE_MODULE_PATH ${CMAKE_MODULE_PATH} "${CMAKE_SOURCE_DIR}/cmake/Modules/")

if("${CMAKE_SOURCE_DIR}" STREQUAL "${CMAKE_BINARY_DIR}")
    message(FATAL_ERROR "In-source builds are not allowed.")
endif()

if (CMAKE_BUILD_TYPE)
    set(RELEASE_TYPES Debug Release RelWithDebInfo MinSizeRel)
    list(FIND RELEASE_TYPES ${CMAKE_BUILD_TYPE} INDEX_FOUND)
    if (${INDEX_FOUND} EQUAL -1)
        message(FATAL_ERROR "CMAKE_BUILD_TYPE must be one of Debug, Release, RelWithDebInfo, or MinSizeRel")
    endif()
endif()

include(git_tags)
include(var_functions)

NGRAPH_GET_VERSION_LABEL()

string(REGEX MATCH "([0-9?]+)\\.([0-9?]+)\\.([0-9?]+)(-(rc|dev)\\.[0-9?]+)?" NGRAPH_VERSION_SHORT "${NGRAPH_VERSION_LABEL}")
string(REGEX REPLACE "-rc." "rc" NGRAPH_WHEEL_VERSION "${NGRAPH_VERSION_SHORT}")
string(REGEX REPLACE "-dev." "dev" NGRAPH_WHEEL_VERSION "${NGRAPH_WHEEL_VERSION}")
string(REGEX MATCH "([0-9?]+)\\.([0-9?]+)" NGRAPH_API_VERSION "${NGRAPH_VERSION_LABEL}")
string(REGEX MATCH "[^v](.*)" NGRAPH_VERSION "${NGRAPH_VERSION_LABEL}")
string(REPLACE "." ";" NGRAPH_VERSION_PARTS "${NGRAPH_VERSION_SHORT}")
list(GET NGRAPH_VERSION_PARTS 0 NGRAPH_VERSION_MAJOR)
list(GET NGRAPH_VERSION_PARTS 1 NGRAPH_VERSION_MINOR)
list(GET NGRAPH_VERSION_PARTS 2 NGRAPH_VERSION_PATCH)
configure_file(VERSION.in VERSION)

message(STATUS "NGRAPH_VERSION ${NGRAPH_VERSION}")
message(STATUS "NGRAPH_VERSION_SHORT ${NGRAPH_VERSION_SHORT}")
message(STATUS "NGRAPH_WHEEL_VERSION ${NGRAPH_WHEEL_VERSION}")
message(STATUS "NGRAPH_API_VERSION ${NGRAPH_API_VERSION}")

set(NGRAPH_INCLUDE_PATH
    ${CMAKE_CURRENT_SOURCE_DIR}/src
)

if (APPLE)
    # Enable MACOS_RPATH by default.
    cmake_policy(SET CMP0042 NEW)
    # Enable CMAKE_<LANG>_COMPILER_ID AppleClang
    cmake_policy(SET CMP0025 NEW)
endif()

project (ngraph)

if (UNIX AND NOT APPLE)
    set(LINUX TRUE)
endif()

# APPLE: Set CMAKE_OSX_SYSROOT if not set already.
if (APPLE)
    execute_process(COMMAND sw_vers -productVersion
        OUTPUT_VARIABLE OSX_FULL_VERSION
        OUTPUT_STRIP_TRAILING_WHITESPACE)

    string(REGEX REPLACE "^([0-9]+\\.[0-9]+).*$" "\\1"
        OSX_SHORT_VERSION "${OSX_FULL_VERSION}")

    message(STATUS "Detected: OSX ${OSX_SHORT_VERSION}")

    if (CMAKE_OSX_SYSROOT)
        message(STATUS "Using CMAKE_OSX_SYSROOT: ${CMAKE_OSX_SYSROOT}")
    else()
        execute_process(COMMAND xcode-select -p
            OUTPUT_VARIABLE APPLE_DEV_DIR
            OUTPUT_STRIP_TRAILING_WHITESPACE)

        if("${APPLE_DEV_DIR}" STREQUAL "/Library/Developer/CommandLineTools")
            # Command line tools only
            set(XCODE_ISYSROOT ${APPLE_DEV_DIR}/SDKs/MacOSX.sdk)
            message(STATUS "Trying command line tool sdk at ${XCODE_ISYSROOT}.")
            if(NOT EXISTS ${XCODE_ISYSROOT})
                message(FATAL_ERROR "Cannot find macos sdk.")
            endif()
        else()
            # Xcode is installed
            set(XCODE_ISYSROOT ${APPLE_DEV_DIR}/Platforms/MacOSX.platform/Developer/SDKs/MacOSX${OSX_SHORT_VERSION}.sdk)
            message(STATUS "Trying Xcode sdk at ${XCODE_ISYSROOT}.")
            if(NOT EXISTS ${XCODE_ISYSROOT})
                set(XCODE_ISYSROOT ${APPLE_DEV_DIR}/Platforms/MacOSX.platform/Developer/SDKs/MacOSX.sdk)
                if(NOT EXISTS ${XCODE_ISYSROOT})
                    message(FATAL_ERROR "Cannot find macos sdk.")
                endif()
            endif()
        endif()
        message(STATUS "Setting CMAKE_OSX_SYSROOT for macos ${OSX_SHORT_VERSION} to ${XCODE_ISYSROOT}")
        set(CMAKE_OSX_SYSROOT ${XCODE_ISYSROOT})
    endif()
endif()

ngraph_var(NGRAPH_USE_PREBUILT_MLIR DEFAULT "FALSE")
ngraph_var(NGRAPH_USE_PREBUILT_LLVM DEFAULT "FALSE")

option(NGRAPH_UNIT_TEST_ENABLE "Control the building of unit tests" TRUE)
option(NGRAPH_TEST_UTIL_ENABLE "Control the building of test utility" TRUE)
option(NGRAPH_DOC_BUILD_ENABLE "Control the building of documentation" FALSE)
option(NGRAPH_TOOLS_ENABLE "Control the building of tool" TRUE)
option(NGRAPH_CPU_ENABLE "Control the building of the CPU backend" TRUE)
option(NGRAPH_USE_LEGACY_MKLDNN "Use legacy MKLDNN" FALSE)
option(NGRAPH_MLIR_ENABLE "Control the building of MLIR backend" FALSE)
option(NGRAPH_GPU_ENABLE "Control the building of the GPU backend" FALSE)
option(NGRAPH_INTERPRETER_ENABLE "Control the building of the INTERPRETER backend" TRUE)
option(NGRAPH_NOP_ENABLE "Control the building of the NOP backend" TRUE)
option(NGRAPH_GENERIC_CPU_ENABLE "Enable build nGraph for generic CPU backend" TRUE)
option(NGRAPH_DEBUG_ENABLE "Enable output for NGRAPH_DEBUG statements" FALSE)
option(NGRAPH_DEPRECATED_ENABLE "Enable compiler deprecation pragmas for deprecated APIs (recommended only for development use)" FALSE)
option(NGRAPH_ONNX_IMPORT_ENABLE "Enable ONNX importer" FALSE)
option(NGRAPH_DEX_ONLY "Build CPU DEX without codegen" FALSE)
option(NGRAPH_ENABLE_CPU_CONV_AUTO "Enable mkldnn convolution_auto for CPU" TRUE)
option(NGRAPH_CODE_COVERAGE_ENABLE "Enable code coverage data collection" FALSE)
option(NGRAPH_LIB_VERSIONING_ENABLE "Enable shared library versioning" FALSE)
option(NGRAPH_PYTHON_BUILD_ENABLE "Enable build nGraph python package wheel" FALSE)
option(NGRAPH_PLAIDML_ENABLE "Enable the PlaidML backend" ${PLAIDML_FOUND})
option(NGRAPH_OPV_ENABLE "Enable the OpenVino backend" FALSE)
option(NGRAPH_DISTRIBUTED_ENABLE "Enable distributed training using MLSL/OpenMPI" OFF)
option(NGRAPH_FAST_MATH_ENABLE "Enable fast math" ON)
option(NGRAPH_JSON_ENABLE "Enable JSON based serialization and tracing features" TRUE)
option(NGRAPH_STATIC_LIB_ENABLE "Enable build nGraph as a static library" FALSE)
option(NGRAPH_INTERPRETER_STATIC_LIB_ENABLE "Enable build INTERPRETER backend as a static library" FALSE)
option(NGRAPH_CPU_STATIC_LIB_ENABLE "Enable build CPU backend as a static library" FALSE)
option(NGRAPH_PLAIDML_STATIC_LIB_ENABLE "Enable build PlaidML backend as a static library" FALSE)
option(NGRAPH_DYNAMIC_COMPONENTS_ENABLE "Enable dynamic loading of components" TRUE)
option(NGRAPH_NATIVE_ARCH_ENABLE "Enable build for native archtecture" TRUE)
option(NGRAPH_EXPORT_TARGETS_ENABLE "Enable exporting nGraph cmake export targets" TRUE)
option(NGRAPH_WARNINGS_AS_ERRORS "Make all nGraph compile-time warnings into errors" FALSE)
if (NGRAPH_CPU_ENABLE)
    option(NGRAPH_TBB_ENABLE "Control usage of TBB for CPU backend" TRUE)
endif()

if (NGRAPH_STATIC_LIB_ENABLE)
    message(WARNING "Workaround: "
                    "Turning off NGRAPH_EXPORT_TARGETS_ENABLE for nGraph static lib")
    set(NGRAPH_EXPORT_TARGETS_ENABLE OFF)
endif()

if (NGRAPH_CPU_ENABLE)
    set(NGRAPH_INTEL_CPU_ONLY_ENABLE ON)
endif()

if (NGRAPH_MLIR_ENABLE AND (NOT NGRAPH_DEX_ONLY))
    #disable code-gen due to sym collision with LLVM
    message(FATAL_ERROR "Cannot build with both MLIR and code-gen ON.\n"
                        "Use -DNGRAPH_DEX_ONLY=ON and try again. \n")
endif()

if (NGRAPH_DISTRIBUTED_ENABLE)
    if ("${NGRAPH_DISTRIBUTED_ENABLE}" STREQUAL "MLSL")
        if (NGRAPH_INTEL_CPU_ONLY_ENABLE)
            set(NGRAPH_DISTRIBUTED_MLSL_ENABLE TRUE)
        else()
            message(FATAL_ERROR
                    "-DNGRAPH_DISTRIBUTED_ENABLE=MLSL to be used, if Intel CPU is the only backend enabled.\n"
                    "Use -DNGRAPH_DISTRIBUTED_ENABLE=OMPI for all other situations.\n")
        endif()
    elseif("${NGRAPH_DISTRIBUTED_ENABLE}" STREQUAL  "OMPI")
        set(NGRAPH_DISTRIBUTED_OMPI_ENABLE TRUE)
    else()
        message(FATAL_ERROR
                    "Invalid arguments passed to NGRAPH_DISTRIBUTED_ENABLE, must select  one of  MLSL, OMPI or OFF.\n"
                    "If using Intel CPU only backend, recommend Intel MLSL by setting -DNGRAPH_DISTRIBUTED_ENABLE=MLSL .\n")
    endif()
endif()

if (NGRAPH_ONNX_IMPORT_ENABLE)
    option(NGRAPH_USE_SYSTEM_PROTOBUF "Use system provided Protobuf shared object" FALSE)
endif()

if (NOT NGRAPH_JSON_ENABLE)
    set(NGRAPH_TOOLS_ENABLE FALSE)
endif()

if (NGRAPH_UNIT_TEST_ENABLE)
    if (NOT NGRAPH_TEST_UTIL_ENABLE)
        message(WARNING "Unit test needs test util: Turning NGRAPH_TEST_UTIL_ENABLE ON!")
        set(NGRAPH_TEST_UTIL_ENABLE TRUE)
    endif()
endif()

macro (NORMALIZE_BOOL VAL)
    if (${VAL})
        set(${VAL} ON)
    else()
        set(${VAL} OFF)
    endif()
endmacro()

NORMALIZE_BOOL(NGRAPH_UNIT_TEST_ENABLE)
NORMALIZE_BOOL(NGRAPH_TEST_UTIL_ENABLE)
NORMALIZE_BOOL(NGRAPH_DOC_BUILD_ENABLE)
NORMALIZE_BOOL(NGRAPH_TOOLS_ENABLE)
NORMALIZE_BOOL(NGRAPH_CPU_ENABLE)
NORMALIZE_BOOL(NGRAPH_USE_LEGACY_MKLDNN)
NORMALIZE_BOOL(NGRAPH_MLIR_ENABLE)
NORMALIZE_BOOL(NGRAPH_GPU_ENABLE)
NORMALIZE_BOOL(NGRAPH_INTERPRETER_ENABLE)
NORMALIZE_BOOL(NGRAPH_NOP_ENABLE)
NORMALIZE_BOOL(NGRAPH_GENERIC_CPU_ENABLE)
NORMALIZE_BOOL(NGRAPH_DEBUG_ENABLE)
NORMALIZE_BOOL(NGRAPH_DEPRECATED_ENABLE)
NORMALIZE_BOOL(NGRAPH_ONNX_IMPORT_ENABLE)
NORMALIZE_BOOL(NGRAPH_DEX_ONLY)
NORMALIZE_BOOL(NGRAPH_ENABLE_CPU_CONV_AUTO)
NORMALIZE_BOOL(NGRAPH_CODE_COVERAGE_ENABLE)
NORMALIZE_BOOL(NGRAPH_LIB_VERSIONING_ENABLE)
NORMALIZE_BOOL(NGRAPH_PYTHON_BUILD_ENABLE)
NORMALIZE_BOOL(NGRAPH_USE_PREBUILT_LLVM)
NORMALIZE_BOOL(NGRAPH_USE_PREBUILT_MLIR)
NORMALIZE_BOOL(NGRAPH_PLAIDML_ENABLE)
NORMALIZE_BOOL(NGRAPH_OPV_ENABLE)
NORMALIZE_BOOL(NGRAPH_JSON_ENABLE)

NORMALIZE_BOOL(NGRAPH_NATIVE_ARCH_ENABLE)
NORMALIZE_BOOL(NGRAPH_STATIC_LIB_ENABLE)
NORMALIZE_BOOL(NGRAPH_INTERPRETER_STATIC_LIB_ENABLE)
NORMALIZE_BOOL(NGRAPH_CPU_STATIC_LIB_ENABLE)
NORMALIZE_BOOL(NGRAPH_DYNAMIC_COMPONENTS_ENABLE)
NORMALIZE_BOOL(NGRAPH_EXPORT_TARGETS_ENABLE)
NORMALIZE_BOOL(NGRAPH_WARNINGS_AS_ERRORS)
if (NGRAPH_CPU_ENABLE)
    NORMALIZE_BOOL(NGRAPH_TBB_ENABLE)
endif()

message(STATUS "NGRAPH_CODE_COVERAGE_ENABLE:          ${NGRAPH_CODE_COVERAGE_ENABLE}")
message(STATUS "NGRAPH_CPU_ENABLE:                    ${NGRAPH_CPU_ENABLE}")
message(STATUS "NGRAPH_CPU_STATIC_LIB_ENABLE:         ${NGRAPH_CPU_STATIC_LIB_ENABLE}")
message(STATUS "NGRAPH_DEBUG_ENABLE:                  ${NGRAPH_DEBUG_ENABLE}")
message(STATUS "NGRAPH_DEPRECATED_ENABLE:             ${NGRAPH_DEPRECATED_ENABLE}")
message(STATUS "NGRAPH_DEX_ONLY:                      ${NGRAPH_DEX_ONLY}")
message(STATUS "NGRAPH_DISTRIBUTED_ENABLE:            ${NGRAPH_DISTRIBUTED_ENABLE}")
message(STATUS "NGRAPH_DOC_BUILD_ENABLE:              ${NGRAPH_DOC_BUILD_ENABLE}")
message(STATUS "NGRAPH_DYNAMIC_COMPONENTS_ENABLE:     ${NGRAPH_DYNAMIC_COMPONENTS_ENABLE}")
message(STATUS "NGRAPH_ENABLE_CPU_CONV_AUTO:          ${NGRAPH_ENABLE_CPU_CONV_AUTO}")
message(STATUS "NGRAPH_EXPORT_TARGETS_ENABLE:         ${NGRAPH_EXPORT_TARGETS_ENABLE}")
message(STATUS "NGRAPH_GENERIC_CPU_ENABLE:            ${NGRAPH_GENERIC_CPU_ENABLE}")
message(STATUS "NGRAPH_GPU_ENABLE:                    ${NGRAPH_GPU_ENABLE}")
message(STATUS "NGRAPH_INTERPRETER_ENABLE:            ${NGRAPH_INTERPRETER_ENABLE}")
message(STATUS "NGRAPH_INTERPRETER_STATIC_LIB_ENABLE: ${NGRAPH_INTERPRETER_STATIC_LIB_ENABLE}")
message(STATUS "NGRAPH_JSON_ENABLE:                   ${NGRAPH_JSON_ENABLE}")
message(STATUS "NGRAPH_LIB_VERSIONING_ENABLE:         ${NGRAPH_LIB_VERSIONING_ENABLE}")
message(STATUS "NGRAPH_MLIR_ENABLE:                   ${NGRAPH_MLIR_ENABLE}")
message(STATUS "NGRAPH_NATIVE_ARCH_ENABLE:            ${NGRAPH_NATIVE_ARCH_ENABLE}")
message(STATUS "NGRAPH_NOP_ENABLE:                    ${NGRAPH_NOP_ENABLE}")
message(STATUS "NGRAPH_ONNX_IMPORT_ENABLE:            ${NGRAPH_ONNX_IMPORT_ENABLE}")
message(STATUS "NGRAPH_PLAIDML_ENABLE:                ${NGRAPH_PLAIDML_ENABLE}")
<<<<<<< HEAD
message(STATUS "NGRAPH_OPV_ENABLE:                    ${NGRAPH_OPV_ENABLE}")
message(STATUS "NGRAPH_DISTRIBUTED_ENABLE:            ${NGRAPH_DISTRIBUTED_ENABLE}")
message(STATUS "NGRAPH_JSON_ENABLE:                   ${NGRAPH_JSON_ENABLE}")
message(STATUS "NGRAPH_STATIC_LIB_ENABLE:             ${NGRAPH_STATIC_LIB_ENABLE}")
message(STATUS "NGRAPH_INTERPRETER_STATIC_LIB_ENABLE: ${NGRAPH_INTERPRETER_STATIC_LIB_ENABLE}")
message(STATUS "NGRAPH_CPU_STATIC_LIB_ENABLE:         ${NGRAPH_CPU_STATIC_LIB_ENABLE}")
=======
>>>>>>> 5803d20f
message(STATUS "NGRAPH_PLAIDML_STATIC_LIB_ENABLE:     ${NGRAPH_PLAIDML_STATIC_LIB_ENABLE}")
message(STATUS "NGRAPH_PYTHON_BUILD_ENABLE:           ${NGRAPH_PYTHON_BUILD_ENABLE}")
message(STATUS "NGRAPH_STATIC_LIB_ENABLE:             ${NGRAPH_STATIC_LIB_ENABLE}")
message(STATUS "NGRAPH_USE_LEGACY_MKLDNN:             ${NGRAPH_USE_LEGACY_MKLDNN}")
if (NGRAPH_CPU_ENABLE)
    message(STATUS "NGRAPH_TBB_ENABLE:                    ${NGRAPH_TBB_ENABLE}")
endif()
message(STATUS "NGRAPH_TEST_UTIL_ENABLE:              ${NGRAPH_TEST_UTIL_ENABLE}")
message(STATUS "NGRAPH_TOOLS_ENABLE:                  ${NGRAPH_TOOLS_ENABLE}")
message(STATUS "NGRAPH_UNIT_TEST_ENABLE:              ${NGRAPH_UNIT_TEST_ENABLE}")
message(STATUS "NGRAPH_USE_LEGACY_MKLDNN:             ${NGRAPH_USE_LEGACY_MKLDNN}")
message(STATUS "NGRAPH_USE_PREBUILT_LLVM:             ${NGRAPH_USE_PREBUILT_LLVM}")
message(STATUS "NGRAPH_USE_PREBUILT_MLIR:             ${NGRAPH_USE_PREBUILT_MLIR}")
message(STATUS "NGRAPH_WARNINGS_AS_ERRORS:            ${NGRAPH_WARNINGS_AS_ERRORS}")

if (NGRAPH_CPU_ENABLE AND NGRAPH_MLIR_ENABLE)
    #MLIR uses the latest version of LLVM which requires C++14.
    set(NGRAPH_CXX_STANDARD 14)
else()
    set(NGRAPH_CXX_STANDARD 11)
endif()
set(CMAKE_CXX_STANDARD ${NGRAPH_CXX_STANDARD})
message(STATUS "NGRAPH_CXX_STANDARD:                  ${NGRAPH_CXX_STANDARD}")
set(CMAKE_CXX_STANDARD_REQUIRED ON)
set(CMAKE_CXX_EXTENSIONS OFF)

# Create compilation database compile_commands.json
set(CMAKE_EXPORT_COMPILE_COMMANDS ON)

set(CMAKE_POSITION_INDEPENDENT_CODE ON)

# Setup CMAKE_ARGS to be forwarded to External Projects
set(NGRAPH_FORWARD_CMAKE_ARGS
    -DCMAKE_C_COMPILER=${CMAKE_C_COMPILER}
    -DCMAKE_CXX_COMPILER=${CMAKE_CXX_COMPILER}
    -DCMAKE_CXX_STANDARD:STRING=${CMAKE_CXX_STANDARD}
    -DCMAKE_CXX_STANDARD_REQUIRED:BOOL=${CMAKE_CXX_STANDARD_REQUIRED}
    -DCMAKE_CXX_EXTENSIONS:BOOL=${CMAKE_CXX_EXTENSIONS}
    -DCMAKE_EXPORT_COMPILE_COMMANDS:BOOL=${CMAKE_EXPORT_COMPILE_COMMANDS}
    -DCMAKE_POSITION_INDEPENDENT_CODE:BOOL=${CMAKE_POSITION_INDEPENDENT_CODE}
    )

if (CMAKE_OSX_SYSROOT)
    set(NGRAPH_FORWARD_CMAKE_ARGS
            ${NGRAPH_FORWARD_CMAKE_ARGS}
            -DCMAKE_OSX_SYSROOT=${CMAKE_OSX_SYSROOT}
            )
endif()

if (NOT MSVC)
    if(NOT CMAKE_BUILD_TYPE)
        set(CMAKE_BUILD_TYPE "Release" CACHE STRING "Build type" FORCE)
    endif()

    set(NGRAPH_FORWARD_CMAKE_ARGS
            ${NGRAPH_FORWARD_CMAKE_ARGS}
            -DCMAKE_BUILD_TYPE=${CMAKE_BUILD_TYPE}
            )
endif()
message(STATUS "NGRAPH_FORWARD_CMAKE_ARGS ${NGRAPH_FORWARD_CMAKE_ARGS}")

#-----------------------------------------------------------------------------------------------
# Installation logic...
#-----------------------------------------------------------------------------------------------

if (LINUX)
    include(GNUInstallDirs)
else()
    set(CMAKE_INSTALL_BINDIR "bin")
    set(CMAKE_INSTALL_INCLUDEDIR "include")
    set(CMAKE_INSTALL_DOCDIR "doc")
    set(CMAKE_INSTALL_LIBDIR "lib")
endif()

if (DEFINED NGRAPH_INSTALL_PREFIX)
    set(CMAKE_INSTALL_PREFIX ${NGRAPH_INSTALL_PREFIX})
endif()
message(STATUS "Installation directory: ${CMAKE_INSTALL_PREFIX}")

# Destinations
set(NGRAPH_INSTALL_LIB "${CMAKE_INSTALL_LIBDIR}")
set(NGRAPH_INSTALL_INCLUDE "${CMAKE_INSTALL_INCLUDEDIR}")
set(NGRAPH_INSTALL_DOC "${CMAKE_INSTALL_DOCDIR}")
set(NGRAPH_INSTALL_BIN "${CMAKE_INSTALL_BINDIR}")
if (LINUX)
    if (DEFINED NGRAPH_RPATH)
        set(CMAKE_BUILD_RPATH "$ORIGIN:${NGRAPH_RPATH}")
        set(CMAKE_INSTALL_RPATH "$ORIGIN:${NGRAPH_RPATH}")
    else()
        set(CMAKE_BUILD_RPATH "$ORIGIN")
        set(CMAKE_INSTALL_RPATH "$ORIGIN")
    endif()
endif()

#-----------------------------------------------------------------------------------------------
# Compile Flags to pass to external projects...
#-----------------------------------------------------------------------------------------------

include(cmake/sdl.cmake)

if (CMAKE_CXX_COMPILER_ID STREQUAL "GNU")
    if (DEFINED NGRAPH_USE_CXX_ABI)
        message( STATUS "nGraph using CXX11 ABI: " ${NGRAPH_USE_CXX_ABI} )
        list(APPEND NGRAPH_COMMON_FLAGS -D_GLIBCXX_USE_CXX11_ABI=${NGRAPH_USE_CXX_ABI})
    endif()
endif()

string(REPLACE " " ";" NGRAPH_CMAKE_CXX_FLAGS "${CMAKE_CXX_FLAGS}")
string(REPLACE " " ";" NGRAPH_CMAKE_C_FLAGS "${CMAKE_C_FLAGS}")
list(APPEND NGRAPH_COMMON_CXX_FLAGS ${NGRAPH_CMAKE_CXX_FLAGS} ${NGRAPH_COMMON_FLAGS})
list(APPEND NGRAPH_COMMON_C_FLAGS ${NGRAPH_CMAKE_C_FLAGS} ${NGRAPH_COMMON_FLAGS})
message(STATUS "NGRAPH_COMMON_CXX_FLAGS ${NGRAPH_COMMON_CXX_FLAGS}")
message(STATUS "NGRAPH_COMMON_C_FLAGS ${NGRAPH_COMMON_C_FLAGS}")

# Set baseline flags for nGraph source files
string(REPLACE ";" " " CMAKE_ORIGINAL_CXX_FLAGS "${NGRAPH_COMMON_CXX_FLAGS}")

#-----------------------------------------------------------------------------------------------
# Compile Flags for nGraph...
#-----------------------------------------------------------------------------------------------

# Prevent Eigen from using any LGPL3 code
set(CMAKE_CXX_FLAGS "${CMAKE_ORIGINAL_CXX_FLAGS} -DEIGEN_MPL2_ONLY -DTBB_USE_THREADING_TOOLS")

if (WIN32)
    string(REPLACE "/W3" "/W0" CMAKE_CXX_FLAGS "${CMAKE_CXX_FLAGS}")
endif()

# Compiler-specific logic...
if (WIN32)
    set(CMAKE_CXX_FLAGS "${CMAKE_CXX_FLAGS} /EHsc /MP")

    if (CMAKE_CXX_COMPILER_ID MATCHES MSVC)
        set(CMAKE_CXX_FLAGS "${CMAKE_CXX_FLAGS} /bigobj")
        # C4251 needs to have dll-interface to be used by clients of class
        set(CMAKE_CXX_FLAGS "${CMAKE_CXX_FLAGS} /wd4251")
        # C4275 non dll-interface class used as base for dll-interface class
        set(CMAKE_CXX_FLAGS "${CMAKE_CXX_FLAGS} /wd4275")
    endif()
else()
    set(CMAKE_CXX_FLAGS_RELWITHDEBINFO "-g")
    set(CMAKE_CXX_FLAGS_DEBUG  "-O0 -g")
    # These can be uncommented once we have visibility fully in place
    # set(CMAKE_CXX_FLAGS "${CMAKE_CXX_FLAGS} -fvisibility=hidden")
    # set(CMAKE_CXX_FLAGS "${CMAKE_CXX_FLAGS} -fvisibility-inlines-hidden")
endif()

if ("${CMAKE_CXX_COMPILER_ID}" MATCHES "^(Apple)?Clang$" AND NOT NGRAPH_BUILD_DIR)
    message( STATUS "Setting clang flags...")
    include( cmake/clang_4_0_flags.cmake )
endif()

if (NOT WIN32 AND ${NGRAPH_WARNINGS_AS_ERRORS})
    set(CMAKE_CXX_FLAGS "${CMAKE_CXX_FLAGS} -Werror")
endif()

if (NGRAPH_CODE_COVERAGE_ENABLE)
    set(CMAKE_CXX_FLAGS "${CMAKE_CXX_FLAGS} --coverage")
endif()

# Enable build target CPU features
if(NOT WIN32 AND NGRAPH_NATIVE_ARCH_ENABLE)
    set(NGRAPH_TARGET_ARCH native CACHE
        STRING "Target CPU architecture to build for. Defaults to the native CPU architecture")

    if (NOT "${NGRAPH_TARGET_ARCH}" STREQUAL "native")
        message(WARNING
            "Build target architecture was overridden. The resulting build might not work correctly on the host CPU.")
    endif()

    set(CMAKE_CXX_FLAGS "${CMAKE_CXX_FLAGS} -march=${NGRAPH_TARGET_ARCH}")
endif()

if (DEFINED NGRAPH_TUNE_ARCH)
    set(CMAKE_CXX_FLAGS "${CMAKE_CXX_FLAGS} -mtune=${NGRAPH_TUNE_ARCH}")
endif()

if (NGRAPH_USE_GOLD)
    set(CMAKE_C_FLAGS "${CMAKE_C_FLAGS} -fuse-ld=gold")
    set(CMAKE_CXX_FLAGS "${CMAKE_CXX_FLAGS} -fuse-ld=gold")
endif()
if(WIN32)
    set(CMAKE_CXX_FLAGS "${CMAKE_CXX_FLAGS} -DNOMINMAX")
    set(CMAKE_CXX_FLAGS "${CMAKE_CXX_FLAGS} -D_CRT_SECURE_NO_WARNINGS")
    set(CMAKE_WINDOWS_EXPORT_ALL_SYMBOLS TRUE)
endif()

if (NGRAPH_CPU_ENABLE)
    set(CMAKE_CXX_FLAGS "${CMAKE_CXX_FLAGS} -DNGRAPH_CPU_ENABLE")
endif()

if (NGRAPH_USE_LEGACY_MKLDNN)
    set(CMAKE_CXX_FLAGS "${CMAKE_CXX_FLAGS} -DNGRAPH_USE_LEGACY_MKLDNN")
endif()

if (NGRAPH_MLIR_ENABLE)
    set(CMAKE_CXX_FLAGS "${CMAKE_CXX_FLAGS} -DNGRAPH_MLIR_ENABLE")
    set(NGRAPH_MLIR_SOURCE_DIR ${CMAKE_SOURCE_DIR}/src/contrib/mlir)
endif()

if (NGRAPH_STATIC_LIB_ENABLE)
    set(CMAKE_CXX_FLAGS "${CMAKE_CXX_FLAGS} -DNGRAPH_STATIC_LIB_ENABLE")
endif()

if (NGRAPH_DYNAMIC_COMPONENTS_ENABLE)
    set(CMAKE_CXX_FLAGS "${CMAKE_CXX_FLAGS} -DNGRAPH_DYNAMIC_COMPONENTS_ENABLE")
endif()

if (NGRAPH_PLAIDML_ENABLE)
    find_package(PlaidML CONFIG)
    if (NOT PLAIDML_FOUND)
        message(FATAL_ERROR "PlaidML not installed")
    endif()

    set(CMAKE_CXX_FLAGS "${CMAKE_CXX_FLAGS} -DNGRAPH_PlaidML_ENABLE")
endif()

if (NGRAPH_DISTRIBUTED_ENABLE)
    set(CMAKE_CXX_FLAGS "${CMAKE_CXX_FLAGS} -DNGRAPH_DISTRIBUTED_ENABLE")
    if (NGRAPH_DISTRIBUTED_MLSL_ENABLE)
        set(CMAKE_CXX_FLAGS "${CMAKE_CXX_FLAGS} -DNGRAPH_DISTRIBUTED_MLSL_ENABLE")
    elseif (NGRAPH_DISTRIBUTED_OMPI_ENABLE)
        set(CMAKE_CXX_FLAGS "${CMAKE_CXX_FLAGS} -DNGRAPH_DISTRIBUTED_OMPI_ENABLE")
    endif()
endif()

if (NOT DEFINED NGRAPH_TBB_ENABLE)
    set(NGRAPH_TBB_ENABLE ${NGRAPH_CPU_ENABLE})
endif()

# Since UNIX support Bash we can use a Bash script to do the clang-format functions
# This is much faster than the cmake method
if (UNIX)
    add_custom_target(style-check COMMAND ${CMAKE_CURRENT_SOURCE_DIR}/maint/check-code-format.sh)
    add_custom_target(style-apply COMMAND ${CMAKE_CURRENT_SOURCE_DIR}/maint/apply-code-format.sh)
    add_custom_target(style COMMAND ${CMAKE_CURRENT_SOURCE_DIR}/maint/apply-code-format.sh)
else()
    add_custom_target(style-check
        COMMAND ${CMAKE_COMMAND}
        -DNGRAPH_SOURCE_DIR="${CMAKE_CURRENT_SOURCE_DIR}"
        -P ${CMAKE_CURRENT_SOURCE_DIR}/cmake/Modules/style_check.cmake
    )

    add_custom_target(style-apply
        COMMAND ${CMAKE_COMMAND}
        -DNGRAPH_SOURCE_DIR="${CMAKE_CURRENT_SOURCE_DIR}"
        -P ${CMAKE_CURRENT_SOURCE_DIR}/cmake/Modules/style_apply.cmake
    )

    add_custom_target(style
        COMMAND ${CMAKE_COMMAND}
        -DNGRAPH_SOURCE_DIR="${CMAKE_CURRENT_SOURCE_DIR}"
        -P ${CMAKE_CURRENT_SOURCE_DIR}/cmake/Modules/style_apply.cmake
    )
endif()

add_custom_target(fix-mode
    COMMAND ${CMAKE_COMMAND}
    -DNGRAPH_SOURCE_DIR="${CMAKE_CURRENT_SOURCE_DIR}"
    -P ${CMAKE_CURRENT_SOURCE_DIR}/cmake/Modules/fix_mode.cmake
)

if (NGRAPH_USE_PREBUILT_MLIR)
    if (NOT DEFINED MLIR_LLVM_PREBUILT_PATH)
        message(FATAL_ERROR "MLIR_LLVM_PREBUILT_PATH not specified")
    endif()
endif()
#-----------------------------------------------------------------------------------------------
# enable or disable output from NGRAPH_DEBUG statements
#-----------------------------------------------------------------------------------------------
if(NGRAPH_DEBUG_ENABLE)
    add_definitions(-DNGRAPH_DEBUG_ENABLE)
endif()

#-----------------------------------------------------------------------------------------------
# enable or disable deprecation warnings for old APIs
#-----------------------------------------------------------------------------------------------
if(NGRAPH_DEPRECATED_ENABLE)
    add_definitions(-DNGRAPH_DEPRECATED_ENABLE)
endif()

add_definitions(-DPROJECT_ROOT_DIR="${CMAKE_CURRENT_SOURCE_DIR}")

#-----------------------------------------------------------------------------------------------
# Print Global Options
#-----------------------------------------------------------------------------------------------
message(STATUS "Compile Flags: ${CMAKE_CXX_FLAGS}")
message(STATUS "Shared Link Flags: ${CMAKE_SHARED_LINKER_FLAGS}")
message(STATUS "CMAKE_CXX_FLAGS_RELEASE ${CMAKE_CXX_FLAGS_RELEASE}")
message(STATUS "CMAKE_CXX_FLAGS_DEBUG ${CMAKE_CXX_FLAGS_DEBUG}")

#-----------------------------------------------------------------------------------------------
# External projects install directory
#-----------------------------------------------------------------------------------------------

if (NOT NGRAPH_BUILD_DIR)
    set(NGRAPH_BUILD_DIR ${CMAKE_CURRENT_BINARY_DIR}/src/ngraph)
    set(CMAKE_LIBRARY_OUTPUT_DIRECTORY ${NGRAPH_BUILD_DIR})
    if(WIN32)
        set(NGRAPH_LIBRARY_OUTPUT_DIRECTORY ${CMAKE_LIBRARY_OUTPUT_DIRECTORY}/${CMAKE_CFG_INTDIR})
        set(NGRAPH_LIBRARY_INSTALL_SRC_DIRECTORY ${NGRAPH_BUILD_DIR}/\${CMAKE_INSTALL_CONFIG_NAME})
        set(CMAKE_ARCHIVE_OUTPUT_DIRECTORY ${NGRAPH_BUILD_DIR})
        set(NGRAPH_ARCHIVE_OUTPUT_DIRECTORY ${NGRAPH_BUILD_DIR}/${CMAKE_CFG_INTDIR})
        set(NGRAPH_ARCHIVE_INSTALL_SRC_DIRECTORY ${NGRAPH_BUILD_DIR}/\${CMAKE_INSTALL_CONFIG_NAME})
        set(CMAKE_PDB_OUTPUT_DIRECTORY ${NGRAPH_BUILD_DIR})
        set(CMAKE_RUNTIME_OUTPUT_DIRECTORY ${NGRAPH_BUILD_DIR})
    else()
        set(NGRAPH_LIBRARY_OUTPUT_DIRECTORY ${CMAKE_LIBRARY_OUTPUT_DIRECTORY})
        set(NGRAPH_LIBRARY_INSTALL_SRC_DIRECTORY ${NGRAPH_BUILD_DIR})
    endif()
endif()

# Build destination directory for nGraph binaries and tools.
set(NGRAPH_BUILD_BIN ${CMAKE_CURRENT_BINARY_DIR}/bin)

set(EXTERNAL_INSTALL_DIR ${CMAKE_BINARY_DIR}/external)

if(NOT DEFINED EXTERNAL_PROJECTS_ROOT)
    set(EXTERNAL_PROJECTS_ROOT ${CMAKE_CURRENT_BINARY_DIR})
endif()

if (NGRAPH_ONNX_IMPORT_ENABLE)
    if (MSVC)
        # When we build dll libraries. These flags make sure onnx and protobuf build with /MD, not /MT.
        # These two options can't be mixed, because they requires link two imcompatiable runtime.
        set(ONNX_USE_MSVC_STATIC_RUNTIME OFF)
        set(protobuf_WITH_ZLIB  OFF CACHE BOOL "" FORCE)
        set(protobuf_MSVC_STATIC_RUNTIME OFF CACHE BOOL "Link protobuf to static runtime libraries" FORCE)
    endif()
    if (NOT NGRAPH_USE_SYSTEM_PROTOBUF)
        include(cmake/external_protobuf.cmake)
    else()
        find_package(Protobuf 2.6.1 REQUIRED)
    endif()
    include(cmake/external_onnx.cmake)
    if (TARGET ext_protobuf)
        add_dependencies(ext_onnx ext_protobuf)
    endif()
endif()

if(NGRAPH_JSON_ENABLE)
    include(cmake/external_json.cmake)
endif()
if(NGRAPH_CPU_ENABLE OR NGRAPH_GENERIC_CPU_ENABLE)
    include(cmake/external_eigen.cmake)
endif()
if(NGRAPH_CPU_ENABLE)
    if(NGRAPH_USE_LEGACY_MKLDNN)
        include(cmake/external_mkldnn.cmake)
        set(NGRAPH_DEX_ONLY TRUE)
    else()
        include(cmake/external_mkldnn_v1.cmake)
    endif()
endif()
if (NGRAPH_MLIR_ENABLE)
    include(cmake/external_mlir.cmake)
endif()

if (NGRAPH_CPU_ENABLE AND NOT NGRAPH_DEX_ONLY)
    set(NGRAPH_CODEGEN_ENABLE TRUE)
else()
    set(NGRAPH_CODEGEN_ENABLE FALSE)
endif()

if(NGRAPH_CODEGEN_ENABLE)
    if (NOT MSVC)
        include(cmake/external_llvm.cmake)
    else()
        message(FATAL_ERROR "CODEGEN is not supported on Windows!")
    endif()
endif()

if(NGRAPH_TBB_ENABLE)
    if (WIN32 OR APPLE)
        include(cmake/external_tbb_prebuilt.cmake)
    else()
        include(cmake/external_tbb.cmake)
    endif()
endif()

if (NGRAPH_DISTRIBUTED_MLSL_ENABLE)
    include(cmake/external_mlsl.cmake)
endif()

add_subdirectory(src)

if (NGRAPH_TEST_UTIL_ENABLE)
    include(cmake/external_gtest.cmake)
endif()

add_subdirectory(test)

if (NGRAPH_DOC_BUILD_ENABLE)
    add_subdirectory(doc)
else()
    add_subdirectory(doc/examples)
endif()

if (NGRAPH_PYTHON_BUILD_ENABLE)
    add_subdirectory(python)
endif()

if (NGRAPH_EXPORT_TARGETS_ENABLE)
    include(CMakePackageConfigHelpers)

    export(TARGETS ngraph NAMESPACE ngraph:: FILE "${CMAKE_CURRENT_BINARY_DIR}/ngraphTargets.cmake")

    install(EXPORT ngraphTargets
        FILE ngraphTargets.cmake
        NAMESPACE ngraph::
        DESTINATION cmake
        COMPONENT ngraph)

    configure_package_config_file(${CMAKE_CURRENT_SOURCE_DIR}/cmake/share/ngraphConfig.cmake.in
        ${CMAKE_CURRENT_BINARY_DIR}/ngraphConfig.cmake
        INSTALL_DESTINATION cmake)

    write_basic_package_version_file(${CMAKE_CURRENT_BINARY_DIR}/ngraphConfigVersion.cmake
        VERSION ${NGRAPH_VERSION}
        COMPATIBILITY SameMajorVersion)

    install(FILES ${CMAKE_CURRENT_BINARY_DIR}/ngraphConfig.cmake
        ${CMAKE_CURRENT_BINARY_DIR}/ngraphConfigVersion.cmake
        DESTINATION cmake
        COMPONENT ngraph)
endif()

install(DIRECTORY
    ${CMAKE_CURRENT_SOURCE_DIR}/licenses
    DESTINATION "."
    COMPONENT ngraph
)
install(FILES ${CMAKE_CURRENT_SOURCE_DIR}/LICENSE DESTINATION "." COMPONENT ngraph)
install(FILES ${CMAKE_CURRENT_BINARY_DIR}/VERSION DESTINATION "." COMPONENT ngraph)<|MERGE_RESOLUTION|>--- conflicted
+++ resolved
@@ -264,15 +264,7 @@
 message(STATUS "NGRAPH_NOP_ENABLE:                    ${NGRAPH_NOP_ENABLE}")
 message(STATUS "NGRAPH_ONNX_IMPORT_ENABLE:            ${NGRAPH_ONNX_IMPORT_ENABLE}")
 message(STATUS "NGRAPH_PLAIDML_ENABLE:                ${NGRAPH_PLAIDML_ENABLE}")
-<<<<<<< HEAD
 message(STATUS "NGRAPH_OPV_ENABLE:                    ${NGRAPH_OPV_ENABLE}")
-message(STATUS "NGRAPH_DISTRIBUTED_ENABLE:            ${NGRAPH_DISTRIBUTED_ENABLE}")
-message(STATUS "NGRAPH_JSON_ENABLE:                   ${NGRAPH_JSON_ENABLE}")
-message(STATUS "NGRAPH_STATIC_LIB_ENABLE:             ${NGRAPH_STATIC_LIB_ENABLE}")
-message(STATUS "NGRAPH_INTERPRETER_STATIC_LIB_ENABLE: ${NGRAPH_INTERPRETER_STATIC_LIB_ENABLE}")
-message(STATUS "NGRAPH_CPU_STATIC_LIB_ENABLE:         ${NGRAPH_CPU_STATIC_LIB_ENABLE}")
-=======
->>>>>>> 5803d20f
 message(STATUS "NGRAPH_PLAIDML_STATIC_LIB_ENABLE:     ${NGRAPH_PLAIDML_STATIC_LIB_ENABLE}")
 message(STATUS "NGRAPH_PYTHON_BUILD_ENABLE:           ${NGRAPH_PYTHON_BUILD_ENABLE}")
 message(STATUS "NGRAPH_STATIC_LIB_ENABLE:             ${NGRAPH_STATIC_LIB_ENABLE}")
