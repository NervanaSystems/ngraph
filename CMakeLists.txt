--- conflicted
+++ resolved
@@ -183,12 +183,9 @@
 option(NGRAPH_FAST_MATH_ENABLE "Enable fast math" ON)
 option(NGRAPH_JSON_ENABLE "Enable JSON based serialization and tracing features" TRUE)
 option(NGRAPH_STATIC_LIB_ENABLE "Enable build nGraph static library" FALSE)
-<<<<<<< HEAD
 option(NGRAPH_CPU_ALL_DATA_TYPE_ENABLE "Control the size of the CPU backend" FALSE)
-=======
 option(NGRAPH_INTERPRETER_STATIC_LIB_ENABLE "Enable build INTERPRETER backend static library" FALSE)
 option(NGRAPH_CPU_STATIC_LIB_ENABLE "Enable build CPU backend static library" FALSE)
->>>>>>> bd161593
 
 if (NGRAPH_CPU_ENABLE
         AND
@@ -264,33 +261,7 @@
 NORMALIZE_BOOL(NGRAPH_USE_PREBUILT_LLVM)
 NORMALIZE_BOOL(NGRAPH_PLAIDML_ENABLE)
 NORMALIZE_BOOL(NGRAPH_JSON_ENABLE)
-<<<<<<< HEAD
 NORMALIZE_BOOL(NGRAPH_CPU_ALL_DATA_TYPE_ENABLE)
-
-message(STATUS "NGRAPH_UNIT_TEST_ENABLE:        ${NGRAPH_UNIT_TEST_ENABLE}")
-message(STATUS "NGRAPH_TOOLS_ENABLE:            ${NGRAPH_TOOLS_ENABLE}")
-message(STATUS "NGRAPH_CPU_ENABLE:              ${NGRAPH_CPU_ENABLE}")
-message(STATUS "NGRAPH_MLIR_ENABLE:             ${NGRAPH_MLIR_ENABLE}")
-message(STATUS "NGRAPH_INTELGPU_ENABLE:         ${NGRAPH_INTELGPU_ENABLE}")
-message(STATUS "NGRAPH_GPU_ENABLE:              ${NGRAPH_GPU_ENABLE}")
-message(STATUS "NGRAPH_INTERPRETER_ENABLE:      ${NGRAPH_INTERPRETER_ENABLE}")
-message(STATUS "NGRAPH_NOP_ENABLE:              ${NGRAPH_NOP_ENABLE}")
-message(STATUS "NGRAPH_GPUH_ENABLE:             ${NGRAPH_GPUH_ENABLE}")
-message(STATUS "NGRAPH_GENERIC_CPU_ENABLE:      ${NGRAPH_GENERIC_CPU_ENABLE}")
-message(STATUS "NGRAPH_DEBUG_ENABLE:            ${NGRAPH_DEBUG_ENABLE}")
-message(STATUS "NGRAPH_DEPRECATED_ENABLE:       ${NGRAPH_DEPRECATED_ENABLE}")
-message(STATUS "NGRAPH_ONNX_IMPORT_ENABLE:      ${NGRAPH_ONNX_IMPORT_ENABLE}")
-message(STATUS "NGRAPH_DEX_ONLY:                ${NGRAPH_DEX_ONLY}")
-message(STATUS "NGRAPH_ENABLE_CPU_CONV_AUTO:    ${NGRAPH_ENABLE_CPU_CONV_AUTO}")
-message(STATUS "NGRAPH_CODE_COVERAGE_ENABLE:    ${NGRAPH_CODE_COVERAGE_ENABLE}")
-message(STATUS "NGRAPH_LIB_VERSIONING_ENABLE:   ${NGRAPH_LIB_VERSIONING_ENABLE}")
-message(STATUS "NGRAPH_PYTHON_BUILD_ENABLE:     ${NGRAPH_PYTHON_BUILD_ENABLE}")
-message(STATUS "NGRAPH_USE_PREBUILT_LLVM:       ${NGRAPH_USE_PREBUILT_LLVM}")
-message(STATUS "NGRAPH_PLAIDML_ENABLE:          ${NGRAPH_PLAIDML_ENABLE}")
-message(STATUS "NGRAPH_DISTRIBUTED_ENABLE:      ${NGRAPH_DISTRIBUTED_ENABLE}")
-message(STATUS "NGRAPH_JSON_ENABLE:             ${NGRAPH_JSON_ENABLE}")
-message(STATUS "NGRAPH_CPU_ALL_DATA_TYPE_ENABLE:        ${NGRAPH_CPU_ALL_DATA_TYPE_ENABLE}")
-=======
 NORMALIZE_BOOL(NGRAPH_STATIC_LIB_ENABLE)
 NORMALIZE_BOOL(NGRAPH_INTERPRETER_STATIC_LIB_ENABLE)
 NORMALIZE_BOOL(NGRAPH_CPU_STATIC_LIB_ENABLE)
@@ -318,9 +289,9 @@
 message(STATUS "NGRAPH_DISTRIBUTED_ENABLE:            ${NGRAPH_DISTRIBUTED_ENABLE}")
 message(STATUS "NGRAPH_JSON_ENABLE:                   ${NGRAPH_JSON_ENABLE}")
 message(STATUS "NGRAPH_STATIC_LIB_ENABLE:             ${NGRAPH_STATIC_LIB_ENABLE}")
+message(STATUS "NGRAPH_CPU_ALL_DATA_TYPE_ENABLE:        ${NGRAPH_CPU_ALL_DATA_TYPE_ENABLE}")
 message(STATUS "NGRAPH_INTERPRETER_STATIC_LIB_ENABLE: ${NGRAPH_INTERPRETER_STATIC_LIB_ENABLE}")
 message(STATUS "NGRAPH_CPU_STATIC_LIB_ENABLE:         ${NGRAPH_CPU_STATIC_LIB_ENABLE}")
->>>>>>> bd161593
 
 #-----------------------------------------------------------------------------------------------
 # Installation logic...
