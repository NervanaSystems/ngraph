# Copyright 2017 Nervana Systems Inc.
# Licensed under the Apache License, Version 2.0 (the "License");
# you may not use this file except in compliance with the License.
# You may obtain a copy of the License at
#
#     http://www.apache.org/licenses/LICENSE-2.0
#
# Unless required by applicable law or agreed to in writing, software
# distributed under the License is distributed on an "AS IS" BASIS,
# WITHOUT WARRANTIES OR CONDITIONS OF ANY KIND, either express or implied.
# See the License for the specific language governing permissions and
# limitations under the License.

cmake_minimum_required (VERSION 2.8)

# Suppress an OS X-specific warning.
if (POLICY CMP0042)
    cmake_policy(SET CMP0042 OLD)
endif()

project (ngraph)

# These variables are undocumented but useful.
set(CMAKE_DISABLE_SOURCE_CHANGES ON)
set(CMAKE_DISABLE_IN_SOURCE_BUILD ON)

# set directory where the custom finders live
set(CMAKE_MODULE_PATH ${CMAKE_MODULE_PATH} "${CMAKE_SOURCE_DIR}/cmake/Modules/")

#-----------------------------------------------------------------------------------------------
# Compiler-specific logic...
#-----------------------------------------------------------------------------------------------

# Default values...
set(NGRAPH_CXX_WARNING_FLAGS "")

# Compiler-specific logic...
if ("${CMAKE_CXX_COMPILER_ID}" MATCHES "^(Apple)?Clang$")
<<<<<<< HEAD
    message(STATUS "Using project warning flags")
=======
    message("setting clang flags...")
>>>>>>> 36e36e7f
    include( cmake/clang_4_0_flags.cmake )
endif()

set(CMAKE_CXX_FLAGS "${CMAKE_CXX_FLAGS} -std=c++11")
# set(CMAKE_CXX_FLAGS "${CMAKE_CXX_FLAGS} -stdlib=libc++")

#-----------------------------------------------------------------------------------------------

# The following 'add_subdirectory' call:
# - defines the 'libgtest' target.
# - defines the 'GTEST_INCLUDE_DIR' cmake variable.
add_subdirectory(third-party)

# The following 'add_subdirectory' call:
# - defines the 'ngraph' library target.
# - defines the 'NGRAPH_INCLUDE_DIR' cmake variable.
# - defines the 'NGRAPH_VERSION' cmake variable.
# - install-related targets.
add_subdirectory(src)

add_subdirectory(test)
<|MERGE_RESOLUTION|>--- conflicted
+++ resolved
@@ -36,11 +36,7 @@
 
 # Compiler-specific logic...
 if ("${CMAKE_CXX_COMPILER_ID}" MATCHES "^(Apple)?Clang$")
-<<<<<<< HEAD
-    message(STATUS "Using project warning flags")
-=======
-    message("setting clang flags...")
->>>>>>> 36e36e7f
+    message( STATUS "Setting clang flags...")
     include( cmake/clang_4_0_flags.cmake )
 endif()
 
