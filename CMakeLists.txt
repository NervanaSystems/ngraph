--- conflicted
+++ resolved
@@ -658,15 +658,7 @@
 add_subdirectory(src)
 
 if (NGRAPH_TEST_UTIL_ENABLE)
-<<<<<<< HEAD
-    include(cmake/fetch_gtest.cmake)
-=======
-    if (NGRAPH_IS_EMBEDDED)
-        include(cmake/external/gtest.cmake)
-    else()
-        include(cmake/external/fetch_gtest.cmake)
-    endif()
->>>>>>> fa6189b2
+    include(cmake/external/gtest.cmake)
 endif()
 
 if (NGRAPH_UNIT_TEST_NUMPY_ENABLE OR NGRAPH_PYTHON_BUILD_ENABLE)
