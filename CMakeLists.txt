# ******************************************************************************
# Copyright 2017-2018 Intel Corporation
#
# Licensed under the Apache License, Version 2.0 (the "License");
# you may not use this file except in compliance with the License.
# You may obtain a copy of the License at
#
#     http://www.apache.org/licenses/LICENSE-2.0
#
# Unless required by applicable law or agreed to in writing, software
# distributed under the License is distributed on an "AS IS" BASIS,
# WITHOUT WARRANTIES OR CONDITIONS OF ANY KIND, either express or implied.
# See the License for the specific language governing permissions and
# limitations under the License.
# ******************************************************************************

cmake_minimum_required (VERSION 3.1)

include(cmake/Modules/git_tags.cmake)

NGRAPH_GET_VERSION_LABEL()

string(REGEX MATCH "([0-9]+)\.([0-9]+)\.([0-9]+)" NGRAPH_VERSION_SHORT "${NGRAPH_VERSION_LABEL}")
string(REGEX MATCH "([0-9]+)\.([0-9]+)" NGRAPH_API_VERSION "${NGRAPH_VERSION_LABEL}")
string(REGEX MATCH "[^v](.*)" NGRAPH_VERSION "${NGRAPH_VERSION_LABEL}")
string(REPLACE "." ";" NGRAPH_VERSION_PARTS "${NGRAPH_VERSION_SHORT}")
list(GET NGRAPH_VERSION_PARTS 0 NGRAPH_VERSION_MAJOR)
list(GET NGRAPH_VERSION_PARTS 1 NGRAPH_VERSION_MINOR)
list(GET NGRAPH_VERSION_PARTS 2 NGRAPH_VERSION_PATCH)
configure_file(VERSION.in VERSION)

message(STATUS "NGRAPH_VERSION ${NGRAPH_VERSION}")
message(STATUS "NGRAPH_VERSION_SHORT ${NGRAPH_VERSION_SHORT}")
message(STATUS "NGRAPH_API_VERSION ${NGRAPH_API_VERSION}")

set(NGRAPH_INCLUDE_PATH
    ${CMAKE_CURRENT_SOURCE_DIR}/src
)
# Suppress an OS X-specific warning.
if (POLICY CMP0042)
    cmake_policy(SET CMP0042 OLD)
endif()

project (ngraph)

if (UNIX AND NOT APPLE)
    set(LINUX TRUE)
endif()

SET(GCC_MIN_VERSION 4.8)
SET(CLANG_MIN_VERSION 3.8)
SET(APPLE_CLANG_MIN_VERSION 8.1)

if("${CMAKE_CXX_COMPILER_ID}" STREQUAL "GNU")
    if (CMAKE_CXX_COMPILER_VERSION VERSION_LESS GCC_MIN_VERSION)
        message(FATAL_ERROR "GCC version must be at least ${GCC_MIN_VERSION}!")
    endif()
elseif ("${CMAKE_CXX_COMPILER_ID}" STREQUAL "Clang")
    if (CMAKE_CXX_COMPILER_VERSION VERSION_LESS CLANG_MIN_VERSION)
        message(FATAL_ERROR "Clang version must be at least ${CLANG_MIN_VERSION}!")
    endif()
elseif ("${CMAKE_CXX_COMPILER_ID}" STREQUAL "AppleClang")
    if (CMAKE_CXX_COMPILER_VERSION VERSION_LESS APPLE_CLANG_MIN_VERSION)
        message(FATAL_ERROR "Apple Clang version must be at least ${APPLE_CLANG_MIN_VERSION}!")
    endif()
else()
    message(WARNING "You are using an unsupported compiler. Compilation has only been tested with Clang (${CLANG_MIN_VERSION} and up), Apple Clang (${APPLE_CLANG_MIN_VERSION} and up), and GCC (${GCC_MIN_VERSION} and up).")
endif()

# Prevent Eigen from using any LGPL3 code
set(CMAKE_CXX_FLAGS "${CMAKE_CXX_FLAGS} -DEIGEN_MPL2_ONLY")

if($ENV{NGRAPH_USE_PREBUILT_LLVM})
    set(NGRAPH_USE_PREBUILT_LLVM TRUE)
endif()

# These variables are undocumented but useful.
set(CMAKE_DISABLE_SOURCE_CHANGES ON)
set(CMAKE_DISABLE_IN_SOURCE_BUILD ON)

# Create compilation database compile_commands.json
set(CMAKE_EXPORT_COMPILE_COMMANDS ON)

# set directory where the custom finders live
set(CMAKE_MODULE_PATH ${CMAKE_MODULE_PATH} "${CMAKE_SOURCE_DIR}/cmake/Modules/")

include(var_functions)

option(NGRAPH_UNIT_TEST_ENABLE "Control the building of unit tests" TRUE)
option(NGRAPH_TOOLS_ENABLE "Control the building of tool" TRUE)
option(NGRAPH_CPU_ENABLE "Control the building of the CPU backend" TRUE)
option(NGRAPH_INTELGPU_ENABLE "Control the building of the Intel GPU backend with clDNN" FALSE)
option(NGRAPH_GPU_ENABLE "Control the building of the GPU backend" FALSE)
option(NGRAPH_INTERPRETER_ENABLE "Control the building of the INTERPRETER backend" TRUE)
option(NGRAPH_DISTRIBUTED_ENABLE "Add distributed mode to the CPU backend" FALSE)
option(NGRAPH_DEBUG_ENABLE "Enable output for NGRAPH_DEBUG statements" FALSE)
option(NGRAPH_ONNX_IMPORT_ENABLE "Enable ONNX importer" FALSE)
option(NGRAPH_DEX_ONLY "Build CPU DEX without codegen" FALSE)

if (NGRAPH_ONNX_IMPORT_ENABLE)
    option(NGRAPH_USE_SYSTEM_PROTOBUF "Use system provided Protobuf shared object" FALSE)
    option(NGRAPH_ONNXIFI_ENABLE "Enable ONNX Interface for Framework Integration" TRUE)
endif()

#-----------------------------------------------------------------------------------------------
# Installation logic...
#-----------------------------------------------------------------------------------------------

if (LINUX)
    include(GNUInstallDirs)
    include(cmake/platform.cmake)
else()
    set(CMAKE_INSTALL_BINDIR "bin")
    set(CMAKE_INSTALL_INCLUDEDIR "include")
    set(CMAKE_INSTALL_DOCDIR "doc")
    set(CMAKE_INSTALL_LIBDIR "lib")
endif()

if (DEFINED NGRAPH_INSTALL_PREFIX)
    set(CMAKE_INSTALL_PREFIX ${NGRAPH_INSTALL_PREFIX})
endif()
message(STATUS "Installation directory: ${CMAKE_INSTALL_PREFIX}")

# Destinations
set(NGRAPH_INSTALL_LIB "${CMAKE_INSTALL_PREFIX}/${CMAKE_INSTALL_LIBDIR}")
set(NGRAPH_INSTALL_INCLUDE "${CMAKE_INSTALL_PREFIX}/${CMAKE_INSTALL_INCLUDEDIR}")
set(NGRAPH_INSTALL_DOC "${CMAKE_INSTALL_PREFIX}/${CMAKE_INSTALL_DOCDIR}")
set(NGRAPH_INSTALL_BIN "${CMAKE_INSTALL_PREFIX}/${CMAKE_INSTALL_BINDIR}")
set(CMAKE_INSTALL_RPATH "$ORIGIN")

#-----------------------------------------------------------------------------------------------
# Compiler-specific logic...
#-----------------------------------------------------------------------------------------------

# Compiler-specific logic...
if ("${CMAKE_CXX_COMPILER_ID}" MATCHES "^(Apple)?Clang$")
    message( STATUS "Setting clang flags...")
    include( cmake/clang_4_0_flags.cmake )
endif()

set(CMAKE_CXX_FLAGS "${CMAKE_CXX_FLAGS} -std=c++11")

if (CMAKE_CXX_COMPILER_ID STREQUAL "GNU")
    if (DEFINED NGRAPH_USE_CXX_ABI)
        message( STATUS "nGraph using CXX11 ABI: " ${NGRAPH_USE_CXX_ABI} )
        set(CMAKE_CXX_FLAGS "${CMAKE_CXX_FLAGS} -D_GLIBCXX_USE_CXX11_ABI=${NGRAPH_USE_CXX_ABI}")
    endif()    
endif()

ngraph_var(NGRAPH_WARNINGS_AS_ERRORS DEFAULT "OFF")
if (${NGRAPH_WARNINGS_AS_ERRORS})
    set(CMAKE_CXX_FLAGS "${CMAKE_CXX_FLAGS} -Werror")
    message(STATUS "Warnings as errors")
endif()

SET(CMAKE_CXX_FLAGS_RELWITHDEBINFO "-g")
SET(CMAKE_CXX_FLAGS_DEBUG  "-O0 -g")

# Enable build target CPU features
set(NGRAPH_TARGET_ARCH native CACHE STRING "Target CPU architecture to build for. Defaults to the native CPU architecture")

if (NOT "${NGRAPH_TARGET_ARCH}" STREQUAL "native")
    message(WARNING "Build target architecture was overridden. The resulting build might not work correctly on the host CPU.")
endif()

set(CMAKE_CXX_FLAGS "${CMAKE_CXX_FLAGS} -march=${NGRAPH_TARGET_ARCH}")

if (DEFINED NGRAPH_TUNE_ARCH)
    set(CMAKE_CXX_FLAGS "${CMAKE_CXX_FLAGS} -mtune=${NGRAPH_TUNE_ARCH}")
endif()

# flags required for SDL-3
set(CMAKE_CXX_FLAGS "${CMAKE_CXX_FLAGS} -O2 -fPIE -D_FORTIFY_SOURCE=2")
if (NOT WIN32)
    set(CMAKE_CXX_FLAGS "${CMAKE_CXX_FLAGS} -Wformat -Wformat-security")
endif()
if (NOT APPLE)
    set(CMAKE_EXE_LINKER_FLAGS "${CMAKE_EXE_LINKER_FLAGS} -z noexecstack")
    set(CMAKE_EXE_LINKER_FLAGS "${CMAKE_EXE_LINKER_FLAGS} -z relro -z now")
    set(CMAKE_EXE_LINKER_FLAGS "${CMAKE_EXE_LINKER_FLAGS} -pie")
endif()
if("${CMAKE_CXX_COMPILER_ID}" STREQUAL "GNU")
    if (CMAKE_CXX_COMPILER_VERSION VERSION_LESS 4.9)
        set(CMAKE_CXX_FLAGS "${CMAKE_CXX_FLAGS} -fstack-protector")
    else()
        set(CMAKE_CXX_FLAGS "${CMAKE_CXX_FLAGS} -fstack-protector-strong")
    endif()
endif()

if (NGRAPH_USE_GOLD)
    set(CMAKE_C_FLAGS "${CMAKE_C_FLAGS} -fuse-ld=gold")
    set(CMAKE_CXX_FLAGS "${CMAKE_CXX_FLAGS} -fuse-ld=gold")
endif()
if(WIN32)
    set(CMAKE_CXX_FLAGS "${CMAKE_CXX_FLAGS} -DNOMINMAX")
    set(CMAKE_CXX_FLAGS "${CMAKE_CXX_FLAGS} -D_CRT_SECURE_NO_WARNINGS")
endif()

include(unit_test_control)
set(UNIT_TEST_CONFIG_LIST "" CACHE INTERNAL "")

if (NGRAPH_INTERPRETER_ENABLE)
    unit_test_control(BACKEND INTERPRETER MANIFEST src/ngraph/runtime/interpreter/unit_test.manifest)
endif()

# Set true if CPU backend is built by default
if (NGRAPH_CPU_ENABLE)
    unit_test_control(BACKEND CPU MANIFEST src/ngraph/runtime/cpu/unit_test.manifest)
    set(CMAKE_CXX_FLAGS "${CMAKE_CXX_FLAGS} -DNGRAPH_CPU_ENABLE")
endif()

if (NGRAPH_INTELGPU_ENABLE)
    unit_test_control(BACKEND INTELGPU MANIFEST src/ngraph/runtime/intelgpu/unit_test.manifest)
endif()

<<<<<<< HEAD
#-----------------------------------------------------------------------------------------------
# GPU support
#-----------------------------------------------------------------------------------------------
# Setup CUDA and cuDNN if NGRAPH_GPU_ENABLE=TRUE
if(NGRAPH_GPU_ENABLE)
    find_package(CUDA 9 QUIET)
    if (CUDA_FOUND)
      set(CUDA9_FOUND TRUE)
    else()
      find_package(CUDA 8 REQUIRED)
    endif()
    message(STATUS "GPU Backend Enabled")
    set(NGRAPH_GPU_ENABLE TRUE)
    find_package(CUDNN 7 REQUIRED)
    include_directories(SYSTEM ${CUDA_INCLUDE_DIRS} ${CUDNN_INCLUDE_DIR} ${LLVM_INCLUDE_DIR})
    if (CMAKE_C_COMPILER_ID STREQUAL "GNU" AND
        NOT CMAKE_C_COMPILER_VERSION VERSION_LESS 6.0 AND
        CUDA_HOST_COMPILER STREQUAL CMAKE_C_COMPILER)
        message(FATAL_ERROR
        "CUDA 8.0 is not compatible with GCC version >= 6.\n"
        "Please select a correct compiler version\n"
        )
    endif()
    unit_test_control(BACKEND GPU MANIFEST src/ngraph/runtime/gpu/unit_test.manifest)
    # maximum architecture compatability for CUDA 8
    set(CUDA_NVCC_FLAGS ${CUDA_NVCC_FLAGS};
      --compiler-options -fPIC;
      -arch=sm_30;
      -gencode=arch=compute_35,code=sm_35;
      -gencode=arch=compute_50,code=sm_50;
      -gencode=arch=compute_52,code=sm_52;
      -gencode=arch=compute_60,code=sm_60;
      -gencode=arch=compute_61,code=sm_61;
      -gencode=arch=compute_61,code=compute_61)
    if (CUDA9_FOUND)
      set(CUDA_NVCC_FLAGS ${CUDA_NVCC_FLAGS};
	-gencode=arch=compute_62,code=sm_62;
	-gencode=arch=compute_70,code=sm_70;
	-gencode=arch=compute_70,code=compute_70)
    endif()
elseif(NGRAPH_GPU_ENABLE)
    message(FATAL_ERROR "GPU was required but CUDA library was not found")
=======
if (NGRAPH_GPU_ENABLE)
    unit_test_control(BACKEND GPU MANIFEST src/ngraph/runtime/gpu/unit_test.manifest)
>>>>>>> 97c9cf9d
endif()

if (NOT DEFINED NGRAPH_TBB_ENABLE)
    set(NGRAPH_TBB_ENABLE ${NGRAPH_CPU_ENABLE})
endif()

add_custom_target(style-check
    COMMAND ${PROJECT_SOURCE_DIR}/maint/check-code-format.sh
)

#-----------------------------------------------------------------------------------------------
# enable or disable output from NGRAPH_DEBUG statements
#-----------------------------------------------------------------------------------------------
if(NGRAPH_DEBUG_ENABLE)
    add_definitions(-DNGRAPH_DEBUG_ENABLE)
endif()

#-----------------------------------------------------------------------------------------------
# External projects install directory
#-----------------------------------------------------------------------------------------------

set(NGRAPH_BUILD_DIR ${CMAKE_CURRENT_BINARY_DIR}/src/ngraph)

set(EXTERNAL_INSTALL_DIR ${CMAKE_BINARY_DIR}/external)

if(NOT DEFINED EXTERNAL_PROJECTS_ROOT)
    set(EXTERNAL_PROJECTS_ROOT ${CMAKE_CURRENT_BINARY_DIR})
endif()

if (NGRAPH_ONNX_IMPORT_ENABLE)
    if (NOT NGRAPH_USE_SYSTEM_PROTOBUF)
        include(cmake/external_protobuf.cmake)
    else()
        find_package(Protobuf 2.6.1 REQUIRED)
    endif()
    if (NGRAPH_ONNXIFI_ENABLE)
        include(cmake/external_onnx.cmake)
        if (TARGET ext_protobuf)
            add_dependencies(ext_onnx ext_protobuf)
        endif()
    endif()
endif()

include(cmake/external_gtest.cmake)
include(cmake/external_json.cmake)
include(cmake/external_eigen.cmake)
include(cmake/external_mkldnn.cmake)

if (NGRAPH_USE_PREBUILT_LLVM OR DEFINED LLVM_TARBALL_URL)
    include(cmake/external_llvm_prebuilt.cmake)
else()
    include(cmake/external_llvm.cmake)
endif()

include(cmake/external_tbb.cmake)

if (NGRAPH_HALIDE)
    message(WARNING "Halide build system integration is currently using an older LLVM release \
                     and is not expected to work across most build environments. Consider \
                     disabling it till this message goes away")
    include(cmake/external_halide.cmake)
endif()

add_subdirectory(src)

if (NGRAPH_UNIT_TEST_ENABLE)
    add_subdirectory(test)
    message(STATUS "unit tests enabled")
else()
    add_subdirectory(test/util)
    message(STATUS "unit tests disabled")
endif()

if (NGRAPH_DOC_BUILD_ENABLE)
    add_subdirectory(doc)
endif()
<|MERGE_RESOLUTION|>--- conflicted
+++ resolved
@@ -213,53 +213,8 @@
     unit_test_control(BACKEND INTELGPU MANIFEST src/ngraph/runtime/intelgpu/unit_test.manifest)
 endif()
 
-<<<<<<< HEAD
-#-----------------------------------------------------------------------------------------------
-# GPU support
-#-----------------------------------------------------------------------------------------------
-# Setup CUDA and cuDNN if NGRAPH_GPU_ENABLE=TRUE
-if(NGRAPH_GPU_ENABLE)
-    find_package(CUDA 9 QUIET)
-    if (CUDA_FOUND)
-      set(CUDA9_FOUND TRUE)
-    else()
-      find_package(CUDA 8 REQUIRED)
-    endif()
-    message(STATUS "GPU Backend Enabled")
-    set(NGRAPH_GPU_ENABLE TRUE)
-    find_package(CUDNN 7 REQUIRED)
-    include_directories(SYSTEM ${CUDA_INCLUDE_DIRS} ${CUDNN_INCLUDE_DIR} ${LLVM_INCLUDE_DIR})
-    if (CMAKE_C_COMPILER_ID STREQUAL "GNU" AND
-        NOT CMAKE_C_COMPILER_VERSION VERSION_LESS 6.0 AND
-        CUDA_HOST_COMPILER STREQUAL CMAKE_C_COMPILER)
-        message(FATAL_ERROR
-        "CUDA 8.0 is not compatible with GCC version >= 6.\n"
-        "Please select a correct compiler version\n"
-        )
-    endif()
-    unit_test_control(BACKEND GPU MANIFEST src/ngraph/runtime/gpu/unit_test.manifest)
-    # maximum architecture compatability for CUDA 8
-    set(CUDA_NVCC_FLAGS ${CUDA_NVCC_FLAGS};
-      --compiler-options -fPIC;
-      -arch=sm_30;
-      -gencode=arch=compute_35,code=sm_35;
-      -gencode=arch=compute_50,code=sm_50;
-      -gencode=arch=compute_52,code=sm_52;
-      -gencode=arch=compute_60,code=sm_60;
-      -gencode=arch=compute_61,code=sm_61;
-      -gencode=arch=compute_61,code=compute_61)
-    if (CUDA9_FOUND)
-      set(CUDA_NVCC_FLAGS ${CUDA_NVCC_FLAGS};
-	-gencode=arch=compute_62,code=sm_62;
-	-gencode=arch=compute_70,code=sm_70;
-	-gencode=arch=compute_70,code=compute_70)
-    endif()
-elseif(NGRAPH_GPU_ENABLE)
-    message(FATAL_ERROR "GPU was required but CUDA library was not found")
-=======
 if (NGRAPH_GPU_ENABLE)
     unit_test_control(BACKEND GPU MANIFEST src/ngraph/runtime/gpu/unit_test.manifest)
->>>>>>> 97c9cf9d
 endif()
 
 if (NOT DEFINED NGRAPH_TBB_ENABLE)
