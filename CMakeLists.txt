# ******************************************************************************
# Copyright 2017-2018 Intel Corporation
#
# Licensed under the Apache License, Version 2.0 (the "License");
# you may not use this file except in compliance with the License.
# You may obtain a copy of the License at
#
#     http://www.apache.org/licenses/LICENSE-2.0
#
# Unless required by applicable law or agreed to in writing, software
# distributed under the License is distributed on an "AS IS" BASIS,
# WITHOUT WARRANTIES OR CONDITIONS OF ANY KIND, either express or implied.
# See the License for the specific language governing permissions and
# limitations under the License.
# ******************************************************************************

cmake_minimum_required (VERSION 3.1)

include(cmake/Modules/git_tags.cmake)

NGRAPH_GET_VERSION_LABEL()

string(REGEX MATCH "([0-9]+)\.([0-9]+)\.([0-9]+)" NGRAPH_VERSION_SHORT "${NGRAPH_VERSION_LABEL}")
string(REGEX MATCH "([0-9]+)\.([0-9]+)" NGRAPH_API_VERSION "${NGRAPH_VERSION_LABEL}")
string(REGEX MATCH "[^v](.*)" NGRAPH_VERSION "${NGRAPH_VERSION_LABEL}")
string(REPLACE "." ";" NGRAPH_VERSION_PARTS "${NGRAPH_VERSION_SHORT}")
list(GET NGRAPH_VERSION_PARTS 0 NGRAPH_VERSION_MAJOR)
list(GET NGRAPH_VERSION_PARTS 1 NGRAPH_VERSION_MINOR)
list(GET NGRAPH_VERSION_PARTS 2 NGRAPH_VERSION_PATCH)
configure_file(VERSION.in VERSION)

message(STATUS "NGRAPH_VERSION ${NGRAPH_VERSION}")
message(STATUS "NGRAPH_VERSION_SHORT ${NGRAPH_VERSION_SHORT}")
message(STATUS "NGRAPH_API_VERSION ${NGRAPH_API_VERSION}")

set(NGRAPH_INCLUDE_PATH
    ${CMAKE_CURRENT_SOURCE_DIR}/src
)
# Suppress an OS X-specific warning.
if (POLICY CMP0042)
    cmake_policy(SET CMP0042 OLD)
endif()

project (ngraph)

SET(GCC_MIN_VERSION 4.8)
SET(CLANG_MIN_VERSION 3.8)
SET(APPLE_CLANG_MIN_VERSION 8.1)

if("${CMAKE_CXX_COMPILER_ID}" STREQUAL "GNU")
    if (CMAKE_CXX_COMPILER_VERSION VERSION_LESS GCC_MIN_VERSION)
        message(FATAL_ERROR "GCC version must be at least ${GCC_MIN_VERSION}!")
    endif()
elseif ("${CMAKE_CXX_COMPILER_ID}" STREQUAL "Clang")
    if (CMAKE_CXX_COMPILER_VERSION VERSION_LESS CLANG_MIN_VERSION)
        message(FATAL_ERROR "Clang version must be at least ${CLANG_MIN_VERSION}!")
    endif()
elseif ("${CMAKE_CXX_COMPILER_ID}" STREQUAL "AppleClang")
    if (CMAKE_CXX_COMPILER_VERSION VERSION_LESS APPLE_CLANG_MIN_VERSION)
        message(FATAL_ERROR "Apple Clang version must be at least ${APPLE_CLANG_MIN_VERSION}!")
    endif()
else()
    message(WARNING "You are using an unsupported compiler. Compilation has only been tested with Clang (${CLANG_MIN_VERSION} and up), Apple Clang (${APPLE_CLANG_MIN_VERSION} and up), and GCC (${GCC_MIN_VERSION} and up).")
endif()

# Prevent Eigen from using any LGPL3 code
set(CMAKE_CXX_FLAGS "${CMAKE_CXX_FLAGS} -DEIGEN_MPL2_ONLY")

if($ENV{NGRAPH_USE_PREBUILT_LLVM})
    set(NGRAPH_USE_PREBUILT_LLVM TRUE)
endif()

# These variables are undocumented but useful.
set(CMAKE_DISABLE_SOURCE_CHANGES ON)
set(CMAKE_DISABLE_IN_SOURCE_BUILD ON)

# Create compilation database compile_commands.json
set(CMAKE_EXPORT_COMPILE_COMMANDS ON)

# set directory where the custom finders live
set(CMAKE_MODULE_PATH ${CMAKE_MODULE_PATH} "${CMAKE_SOURCE_DIR}/cmake/Modules/")

include(var_functions)

option(NGRAPH_UNIT_TEST_ENABLE "Control the building of unit tests" TRUE)
option(NGRAPH_TOOLS_ENABLE "Control the building of tool" TRUE)
option(NGRAPH_CPU_ENABLE "Control the building of the CPU backend" TRUE)
option(NGRAPH_INTELGPU_ENABLE "Control the building of the Intel GPU backend with clDNN" FALSE)
option(NGRAPH_GPU_ENABLE "Control the building of the GPU backend" FALSE)
option(NGRAPH_INTERPRETER_ENABLE "Control the building of the INTERPRETER backend" TRUE)
option(NGRAPH_DISTRIBUTED_ENABLE "Add distributed mode to the CPU backend" FALSE)
option(NGRAPH_DEBUG_ENABLE "Enable output for NGRAPH_DEBUG statements" FALSE)
option(NGRAPH_ONNX_IMPORT_ENABLE "Enable ONNX importer" FALSE)
option(NGRAPH_DEX_ONLY "Build CPU DEX without codegen" FALSE)

if (NGRAPH_ONNX_IMPORT_ENABLE)
    option(NGRAPH_USE_SYSTEM_PROTOBUF "Use system provided Protobuf shared object" FALSE)
    option(NGRAPH_ONNXIFI_ENABLE "Enable ONNX Interface for Framework Integration" TRUE)
endif()

#-----------------------------------------------------------------------------------------------
# Installation logic...
#-----------------------------------------------------------------------------------------------

if (NOT APPLE AND NOT WIN32)
<<<<<<< HEAD
    include(GNUInstallDirs)
else()
    set(CMAKE_INSTALL_BINDIR "bin")
    set(CMAKE_INSTALL_INCLUDEDIR "include")
    set(CMAKE_INSTALL_DOCDIR "doc")
    set(CMAKE_INSTALL_LIBDIR "lib")
=======
    include(cmake/platform.cmake)
>>>>>>> 62f00d68
endif()

if (DEFINED NGRAPH_INSTALL_PREFIX)
    set(CMAKE_INSTALL_PREFIX ${NGRAPH_INSTALL_PREFIX})
endif()
message(STATUS "Installation directory: ${CMAKE_INSTALL_PREFIX}")

# Destinations
set(NGRAPH_INSTALL_LIB "${CMAKE_INSTALL_PREFIX}/${CMAKE_INSTALL_LIBDIR}")
set(NGRAPH_INSTALL_INCLUDE "${CMAKE_INSTALL_PREFIX}/${CMAKE_INSTALL_INCLUDEDIR}")
set(NGRAPH_INSTALL_DOC "${CMAKE_INSTALL_PREFIX}/${CMAKE_INSTALL_DOCDIR}")
set(NGRAPH_INSTALL_BIN "${CMAKE_INSTALL_PREFIX}/${CMAKE_INSTALL_BINDIR}")
set(CMAKE_INSTALL_RPATH "$ORIGIN")

#-----------------------------------------------------------------------------------------------
# Compiler-specific logic...
#-----------------------------------------------------------------------------------------------

# Compiler-specific logic...
if ("${CMAKE_CXX_COMPILER_ID}" MATCHES "^(Apple)?Clang$")
    message( STATUS "Setting clang flags...")
    include( cmake/clang_4_0_flags.cmake )
endif()

set(CMAKE_CXX_FLAGS "${CMAKE_CXX_FLAGS} -std=c++11")

ngraph_var(NGRAPH_WARNINGS_AS_ERRORS DEFAULT "OFF")
if (${NGRAPH_WARNINGS_AS_ERRORS})
    set(CMAKE_CXX_FLAGS "${CMAKE_CXX_FLAGS} -Werror")
    message(STATUS "Warnings as errors")
endif()

SET(CMAKE_CXX_FLAGS_RELWITHDEBINFO "-g")
SET(CMAKE_CXX_FLAGS_DEBUG  "-O0 -g")

# Enable build target CPU features
set(NGRAPH_TARGET_ARCH native CACHE STRING "Target CPU architecture to build for. Defaults to the native CPU architecture")

if (NOT "${NGRAPH_TARGET_ARCH}" STREQUAL "native")
    message(WARNING "Build target architecture was overridden. The resulting build might not work correctly on the host CPU.")
endif()

set(CMAKE_CXX_FLAGS "${CMAKE_CXX_FLAGS} -march=${NGRAPH_TARGET_ARCH}")

if (DEFINED NGRAPH_TUNE_ARCH)
    set(CMAKE_CXX_FLAGS "${CMAKE_CXX_FLAGS} -mtune=${NGRAPH_TUNE_ARCH}")
endif()

# flags required for SDL-3
set(CMAKE_CXX_FLAGS "${CMAKE_CXX_FLAGS} -O2 -fPIE -D_FORTIFY_SOURCE=2")
if (NOT WIN32)
    set(CMAKE_CXX_FLAGS "${CMAKE_CXX_FLAGS} -Wformat -Wformat-security")
endif()
if (NOT APPLE)
    set(CMAKE_EXE_LINKER_FLAGS "${CMAKE_EXE_LINKER_FLAGS} -z noexecstack")
    set(CMAKE_EXE_LINKER_FLAGS "${CMAKE_EXE_LINKER_FLAGS} -z relro -z now")
    set(CMAKE_EXE_LINKER_FLAGS "${CMAKE_EXE_LINKER_FLAGS} -pie")
endif()
if("${CMAKE_CXX_COMPILER_ID}" STREQUAL "GNU")
    if (CMAKE_CXX_COMPILER_VERSION VERSION_LESS 4.9)
        set(CMAKE_CXX_FLAGS "${CMAKE_CXX_FLAGS} -fstack-protector")
    else()
        set(CMAKE_CXX_FLAGS "${CMAKE_CXX_FLAGS} -fstack-protector-strong")
    endif()
endif()

if (NGRAPH_USE_GOLD)
    set(CMAKE_C_FLAGS "${CMAKE_C_FLAGS} -fuse-ld=gold")
    set(CMAKE_CXX_FLAGS "${CMAKE_CXX_FLAGS} -fuse-ld=gold")
endif()
if(WIN32)
    set(CMAKE_CXX_FLAGS "${CMAKE_CXX_FLAGS} -DNOMINMAX")
    set(CMAKE_CXX_FLAGS "${CMAKE_CXX_FLAGS} -D_CRT_SECURE_NO_WARNINGS")
endif()

include(unit_test_control)
set(UNIT_TEST_CONFIG_LIST "" CACHE INTERNAL "")

if (NGRAPH_INTERPRETER_ENABLE)
    unit_test_control(BACKEND INTERPRETER MANIFEST src/ngraph/runtime/interpreter/unit_test.manifest)
endif()

# Set true if CPU backend is built by default
if (NGRAPH_CPU_ENABLE)
    unit_test_control(BACKEND CPU MANIFEST src/ngraph/runtime/cpu/unit_test.manifest)
    set(CMAKE_CXX_FLAGS "${CMAKE_CXX_FLAGS} -DNGRAPH_CPU_ENABLE")
endif()

if (NGRAPH_INTELGPU_ENABLE)
    unit_test_control(BACKEND INTELGPU MANIFEST src/ngraph/runtime/intelgpu/unit_test.manifest)
endif()

if (NGRAPH_GPU_ENABLE)
    unit_test_control(BACKEND GPU MANIFEST src/ngraph/runtime/gpu/unit_test.manifest)
endif()

if (NOT DEFINED NGRAPH_TBB_ENABLE)
    set(NGRAPH_TBB_ENABLE ${NGRAPH_CPU_ENABLE})
endif()

add_custom_target(style-check
    COMMAND ${PROJECT_SOURCE_DIR}/maint/check-code-format.sh
)

#-----------------------------------------------------------------------------------------------
# enable or disable output from NGRAPH_DEBUG statements
#-----------------------------------------------------------------------------------------------
if(NGRAPH_DEBUG_ENABLE)
    add_definitions(-DNGRAPH_DEBUG_ENABLE)
endif()

#-----------------------------------------------------------------------------------------------
# External projects install directory
#-----------------------------------------------------------------------------------------------

set(NGRAPH_BUILD_DIR ${CMAKE_CURRENT_BINARY_DIR}/src/ngraph)

set(EXTERNAL_INSTALL_DIR ${CMAKE_BINARY_DIR}/external)

if(NOT DEFINED EXTERNAL_PROJECTS_ROOT)
    set(EXTERNAL_PROJECTS_ROOT ${CMAKE_CURRENT_BINARY_DIR})
endif()

if (NGRAPH_ONNX_IMPORT_ENABLE)
    if (NOT NGRAPH_USE_SYSTEM_PROTOBUF)
        include(cmake/external_protobuf.cmake)
    else()
        find_package(Protobuf 2.6.1 REQUIRED)
    endif()
endif()

include(cmake/external_gtest.cmake)
include(cmake/external_json.cmake)
include(cmake/external_eigen.cmake)
include(cmake/external_mkldnn.cmake)

if (NGRAPH_USE_PREBUILT_LLVM OR DEFINED LLVM_TARBALL_URL)
    include(cmake/external_llvm_prebuilt.cmake)
else()
    include(cmake/external_llvm.cmake)
endif()

include(cmake/external_tbb.cmake)

if (NGRAPH_HALIDE)
    message(WARNING "Halide build system integration is currently using an older LLVM release \
                     and is not expected to work across most build environments. Consider \
                     disabling it till this message goes away")
    include(cmake/external_halide.cmake)
endif()

add_subdirectory(src)

if (NGRAPH_UNIT_TEST_ENABLE)
    add_subdirectory(test)
    message(STATUS "unit tests enabled")
else()
    add_subdirectory(test/util)
    message(STATUS "unit tests disabled")
endif()

add_subdirectory(doc)<|MERGE_RESOLUTION|>--- conflicted
+++ resolved
@@ -103,16 +103,13 @@
 #-----------------------------------------------------------------------------------------------
 
 if (NOT APPLE AND NOT WIN32)
-<<<<<<< HEAD
     include(GNUInstallDirs)
+    include(cmake/platform.cmake)
 else()
     set(CMAKE_INSTALL_BINDIR "bin")
     set(CMAKE_INSTALL_INCLUDEDIR "include")
     set(CMAKE_INSTALL_DOCDIR "doc")
     set(CMAKE_INSTALL_LIBDIR "lib")
-=======
-    include(cmake/platform.cmake)
->>>>>>> 62f00d68
 endif()
 
 if (DEFINED NGRAPH_INSTALL_PREFIX)
