# ******************************************************************************
# Copyright 2017-2019 Intel Corporation
#
# Licensed under the Apache License, Version 2.0 (the "License");
# you may not use this file except in compliance with the License.
# You may obtain a copy of the License at
#
#     http://www.apache.org/licenses/LICENSE-2.0
#
# Unless required by applicable law or agreed to in writing, software
# distributed under the License is distributed on an "AS IS" BASIS,
# WITHOUT WARRANTIES OR CONDITIONS OF ANY KIND, either express or implied.
# See the License for the specific language governing permissions and
# limitations under the License.
# ******************************************************************************

cmake_minimum_required (VERSION 3.1)

# set directory where the custom finders live
set(CMAKE_MODULE_PATH ${CMAKE_MODULE_PATH} "${CMAKE_SOURCE_DIR}/cmake/Modules/")

if("${CMAKE_SOURCE_DIR}" STREQUAL "${CMAKE_BINARY_DIR}")
    message(FATAL_ERROR "In-source builds are not allowed.")
endif()

if("${CMAKE_GENERATOR}" STREQUAL "Ninja")
    message(FATAL_ERROR "Ninja generator not supported.")
endif()

if (CMAKE_BUILD_TYPE)
    set(RELEASE_TYPES Debug Release RelWithDebInfo MinSizeRel)
    list(FIND RELEASE_TYPES ${CMAKE_BUILD_TYPE} INDEX_FOUND)
    if (${INDEX_FOUND} EQUAL -1)
        message(FATAL_ERROR "CMAKE_BUILD_TYPE must be one of Debug, Release, RelWithDebInfo, or MinSizeRel")
    endif()
endif()

include(git_tags)
include(var_functions)

NGRAPH_GET_VERSION_LABEL()

string(REGEX MATCH "([0-9?]+)\.([0-9?]+)\.([0-9?]+)" NGRAPH_VERSION_SHORT "${NGRAPH_VERSION_LABEL}")
string(REGEX MATCH "([0-9?]+)\.([0-9?]+)" NGRAPH_API_VERSION "${NGRAPH_VERSION_LABEL}")
string(REGEX MATCH "[^v](.*)" NGRAPH_VERSION "${NGRAPH_VERSION_LABEL}")
string(REPLACE "." ";" NGRAPH_VERSION_PARTS "${NGRAPH_VERSION_SHORT}")
list(GET NGRAPH_VERSION_PARTS 0 NGRAPH_VERSION_MAJOR)
list(GET NGRAPH_VERSION_PARTS 1 NGRAPH_VERSION_MINOR)
list(GET NGRAPH_VERSION_PARTS 2 NGRAPH_VERSION_PATCH)
configure_file(VERSION.in VERSION)

message(STATUS "NGRAPH_VERSION ${NGRAPH_VERSION}")
message(STATUS "NGRAPH_VERSION_SHORT ${NGRAPH_VERSION_SHORT}")
message(STATUS "NGRAPH_API_VERSION ${NGRAPH_API_VERSION}")

set(NGRAPH_INCLUDE_PATH
    ${CMAKE_CURRENT_SOURCE_DIR}/src
)

if (APPLE)
    # Suppress an OS X-specific warning.
    if (POLICY CMP0042)
        cmake_policy(SET CMP0042 NEW)
    else()
        set(MACOS_RPATH ON)
    endif()
endif()

project (ngraph)

if (UNIX AND NOT APPLE)
    set(LINUX TRUE)
endif()

if ("${CMAKE_GENERATOR}" MATCHES "^Visual Studio.*$")
    set(MSVS TRUE)
endif()

# Setup CMAKE_ARGS to be forwarded to External Projects
set(NGRAPH_FORWARD_CMAKE_ARGS
        -DCMAKE_C_COMPILER=${CMAKE_C_COMPILER}
        -DCMAKE_CXX_COMPILER=${CMAKE_CXX_COMPILER}
        )

if (NOT MSVS)
    if(NOT CMAKE_BUILD_TYPE)
        set(CMAKE_BUILD_TYPE "Release" CACHE STRING "Build type" FORCE)
    endif()

    set(NGRAPH_FORWARD_CMAKE_ARGS
            ${NGRAPH_FORWARD_CMAKE_ARGS}
            -DCMAKE_BUILD_TYPE=${CMAKE_BUILD_TYPE}
            )
endif()
message(STATUS "NGRAPH_FORWARD_CMAKE_ARGS ${NGRAPH_FORWARD_CMAKE_ARGS}")

# Prevent Eigen from using any LGPL3 code
set(CMAKE_CXX_FLAGS "${CMAKE_CXX_FLAGS} -DEIGEN_MPL2_ONLY -DTBB_USE_THREADING_TOOLS")

ngraph_var(NGRAPH_USE_PREBUILT_LLVM DEFAULT "FALSE")

# Create compilation database compile_commands.json
set(CMAKE_EXPORT_COMPILE_COMMANDS ON)

option(NGRAPH_UNIT_TEST_ENABLE "Control the building of unit tests" TRUE)
option(NGRAPH_TOOLS_ENABLE "Control the building of tool" TRUE)
option(NGRAPH_CPU_ENABLE "Control the building of the CPU backend" TRUE)
option(NGRAPH_INTELGPU_ENABLE "Control the building of the Intel GPU backend with clDNN" FALSE)
option(NGRAPH_GPU_ENABLE "Control the building of the GPU backend" FALSE)
option(NGRAPH_INTERPRETER_ENABLE "Control the building of the INTERPRETER backend" TRUE)
option(NGRAPH_NOP_ENABLE "Control the building of the NOP backend" TRUE)
option(NGRAPH_GPUH_ENABLE "Control the building of the Hybrid GPU backend" FALSE)
option(NGRAPH_GENERIC_CPU_ENABLE "Enable build nGraph for generic CPU backend" FALSE)
option(NGRAPH_DEBUG_ENABLE "Enable output for NGRAPH_DEBUG statements" FALSE)
option(NGRAPH_ONNX_IMPORT_ENABLE "Enable ONNX importer" FALSE)
option(NGRAPH_DEX_ONLY "Build CPU DEX without codegen" FALSE)
option(NGRAPH_CODE_COVERAGE_ENABLE "Enable code coverage data collection" FALSE)
option(NGRAPH_LIB_VERSIONING_ENABLE "Enable shared library versioning" FALSE)
option(NGRAPH_PYTHON_BUILD_ENABLE "Enable build nGraph python package wheel" FALSE)
option(NGRAPH_DISTRIBUTED_MLSL_ENABLE "Add distributed MLSL mode for CPU only backend" FALSE)
option(NGRAPH_DISTRIBUTED_OMPI_ENABLE "Add distributed Open-MPI mode for all backend" FALSE)
option(NGRAPH_PLAIDML_ENABLE "Enable the PlaidML backend" ${PLAIDML_FOUND})

if (NGRAPH_GPUH_ENABLE)
    set(NGRAPH_GPU_ENABLE TRUE)
endif()

if (NGRAPH_DISTRIBUTED_MLSL_ENABLE AND NGRAPH_DISTRIBUTED_OMPI_ENABLE)
    message(FATAL_ERROR 
                "Does not support the use of two distributed libraries simultaneously.\n"
                "If CPU only backend recommend Intel MLSL by setting NGRAPH_DISTRIBUTED_MLSL_ENABLE flag to true.\n"
                "For all other backends use OpenMPI by setting NGRAPH_DISTRIBUTED_OMPI_ENABLE flag to true.\n")
elseif(NGRAPH_DISTRIBUTED_MLSL_ENABLE  OR NGRAPH_DISTRIBUTED_OMPI_ENABLE) 
    set(NGRAPH_DISTRIBUTED_ENABLE TRUE)
else()
    set(NGRAPH_DISTRIBUTED_ENABLE FALSE)
endif()

if (NGRAPH_ONNX_IMPORT_ENABLE)
    option(NGRAPH_USE_SYSTEM_PROTOBUF "Use system provided Protobuf shared object" FALSE)
    option(NGRAPH_ONNXIFI_ENABLE "Enable ONNX Interface for Framework Integration" TRUE)
endif()

if (NGRAPH_UNIT_TEST_ENABLE AND NOT NGRAPH_TOOLS_ENABLE)
    message(FATAL_ERROR "NGRAPH_TOOLS_ENABLE needs to be TRUE/ON if NGRAPH_UNIT_TEST_ENABLE is TRUE/ON")
endif()

message(STATUS "NGRAPH_UNIT_TEST_ENABLE:      ${NGRAPH_UNIT_TEST_ENABLE}")
message(STATUS "NGRAPH_TOOLS_ENABLE:          ${NGRAPH_TOOLS_ENABLE}")
message(STATUS "NGRAPH_CPU_ENABLE:            ${NGRAPH_CPU_ENABLE}")
message(STATUS "NGRAPH_INTELGPU_ENABLE:       ${NGRAPH_INTELGPU_ENABLE}")
message(STATUS "NGRAPH_GPU_ENABLE:            ${NGRAPH_GPU_ENABLE}")
message(STATUS "NGRAPH_INTERPRETER_ENABLE:    ${NGRAPH_INTERPRETER_ENABLE}")
message(STATUS "NGRAPH_NOP_ENABLE:            ${NGRAPH_NOP_ENABLE}")
message(STATUS "NGRAPH_GPUH_ENABLE:           ${NGRAPH_GPUH_ENABLE}")
message(STATUS "NGRAPH_GENERIC_CPU_ENABLE:    ${NGRAPH_GENERIC_CPU_ENABLE}")
message(STATUS "NGRAPH_DISTRIBUTED_MLSL_ENABLE:    ${NGRAPH_DISTRIBUTED_MLSL_ENABLE}")
message(STATUS "NGRAPH_DISTRIBUTED_OMPI_ENABLE:    ${NGRAPH_DISTRIBUTED_OMPI_ENABLE}")
message(STATUS "NGRAPH_DEBUG_ENABLE:          ${NGRAPH_DEBUG_ENABLE}")
message(STATUS "NGRAPH_ONNX_IMPORT_ENABLE:    ${NGRAPH_ONNX_IMPORT_ENABLE}")
message(STATUS "NGRAPH_DEX_ONLY:              ${NGRAPH_DEX_ONLY}")
message(STATUS "NGRAPH_CODE_COVERAGE_ENABLE:  ${NGRAPH_CODE_COVERAGE_ENABLE}")
message(STATUS "NGRAPH_LIB_VERSIONING_ENABLE: ${NGRAPH_LIB_VERSIONING_ENABLE}")
message(STATUS "NGRAPH_PYTHON_BUILD_ENABLE:   ${NGRAPH_PYTHON_BUILD_ENABLE}")
message(STATUS "NGRAPH_USE_PREBUILT_LLVM:     ${NGRAPH_USE_PREBUILT_LLVM}")
message(STATUS "NGRAPH_PLAIDML_ENABLE:        ${NGRAPH_PLAIDML_ENABLE}")

#-----------------------------------------------------------------------------------------------
# Installation logic...
#-----------------------------------------------------------------------------------------------

if (LINUX)
    include(GNUInstallDirs)
else()
    set(CMAKE_INSTALL_BINDIR "bin")
    set(CMAKE_INSTALL_INCLUDEDIR "include")
    set(CMAKE_INSTALL_DOCDIR "doc")
    set(CMAKE_INSTALL_LIBDIR "lib")
endif()

if (DEFINED NGRAPH_INSTALL_PREFIX)
    set(CMAKE_INSTALL_PREFIX ${NGRAPH_INSTALL_PREFIX})
endif()
message(STATUS "Installation directory: ${CMAKE_INSTALL_PREFIX}")

# Destinations
set(NGRAPH_INSTALL_LIB "${CMAKE_INSTALL_PREFIX}/${CMAKE_INSTALL_LIBDIR}")
set(NGRAPH_INSTALL_INCLUDE "${CMAKE_INSTALL_PREFIX}/${CMAKE_INSTALL_INCLUDEDIR}")
set(NGRAPH_INSTALL_DOC "${CMAKE_INSTALL_PREFIX}/${CMAKE_INSTALL_DOCDIR}")
set(NGRAPH_INSTALL_BIN "${CMAKE_INSTALL_PREFIX}/${CMAKE_INSTALL_BINDIR}")
if (LINUX)
    if (DEFINED NGRAPH_RPATH)
        set(CMAKE_INSTALL_RPATH "$ORIGIN:${NGRAPH_RPATH}")
    else()
        set(CMAKE_INSTALL_RPATH "$ORIGIN")
    endif()
endif()

#-----------------------------------------------------------------------------------------------
# Compiler-specific logic...
#-----------------------------------------------------------------------------------------------

# Compiler-specific logic...
if ("${CMAKE_CXX_COMPILER_ID}" MATCHES "^(Apple)?Clang$")
    message( STATUS "Setting clang flags...")
    include( cmake/clang_4_0_flags.cmake )
endif()

if (WIN32)
    set (CMAKE_CXX_STANDARD 11)
    set(CMAKE_CXX_FLAGS "/W0 /EHsc")
else()
    set(CMAKE_CXX_FLAGS "${CMAKE_CXX_FLAGS} -std=c++11")
    set(CMAKE_CXX_FLAGS_RELWITHDEBINFO "-g")
    set(CMAKE_CXX_FLAGS_DEBUG  "-O0 -g")
    # These can be uncommented once we have visibility fully in place
    # set(CMAKE_CXX_FLAGS "${CMAKE_CXX_FLAGS} -fvisibility=hidden")
    # set(CMAKE_CXX_FLAGS "${CMAKE_CXX_FLAGS} -fvisibility-inlines-hidden")
endif()

include(cmake/sdl.cmake)

if (CMAKE_CXX_COMPILER_ID STREQUAL "GNU")
    if (DEFINED NGRAPH_USE_CXX_ABI)
        message( STATUS "nGraph using CXX11 ABI: " ${NGRAPH_USE_CXX_ABI} )
        set(CMAKE_CXX_FLAGS "${CMAKE_CXX_FLAGS} -D_GLIBCXX_USE_CXX11_ABI=${NGRAPH_USE_CXX_ABI}")
    endif()
endif()

ngraph_var(NGRAPH_WARNINGS_AS_ERRORS DEFAULT "OFF")
if (${NGRAPH_WARNINGS_AS_ERRORS})
    set(CMAKE_CXX_FLAGS "${CMAKE_CXX_FLAGS} -Werror")
    message(STATUS "Warnings as errors")
endif()

if (NGRAPH_CODE_COVERAGE_ENABLE)
    set(CMAKE_CXX_FLAGS "${CMAKE_CXX_FLAGS} --coverage")
endif()

# Enable build target CPU features
if(NOT WIN32)
    set(NGRAPH_TARGET_ARCH native CACHE
        STRING "Target CPU architecture to build for. Defaults to the native CPU architecture")

    if (NOT "${NGRAPH_TARGET_ARCH}" STREQUAL "native")
        message(WARNING
            "Build target architecture was overridden. The resulting build might not work correctly on the host CPU.")
    endif()

    set(CMAKE_CXX_FLAGS "${CMAKE_CXX_FLAGS} -march=${NGRAPH_TARGET_ARCH}")
endif()

if (DEFINED NGRAPH_TUNE_ARCH)
    set(CMAKE_CXX_FLAGS "${CMAKE_CXX_FLAGS} -mtune=${NGRAPH_TUNE_ARCH}")
endif()

if (NGRAPH_USE_GOLD)
    set(CMAKE_C_FLAGS "${CMAKE_C_FLAGS} -fuse-ld=gold")
    set(CMAKE_CXX_FLAGS "${CMAKE_CXX_FLAGS} -fuse-ld=gold")
endif()
if(WIN32)
    set(CMAKE_CXX_FLAGS "${CMAKE_CXX_FLAGS} -DNOMINMAX")
    set(CMAKE_CXX_FLAGS "${CMAKE_CXX_FLAGS} -D_CRT_SECURE_NO_WARNINGS")
    set(CMAKE_WINDOWS_EXPORT_ALL_SYMBOLS TRUE)
endif()

if (NGRAPH_CPU_ENABLE)
    set(CMAKE_CXX_FLAGS "${CMAKE_CXX_FLAGS} -DNGRAPH_CPU_ENABLE")
endif()

if (NGRAPH_PLAIDML_ENABLE)
    find_package(PlaidML CONFIG)
    if (NOT PLAIDML_FOUND)
        message(FATAL_ERROR "PlaidML not installed")
    endif()

    set(CMAKE_CXX_FLAGS "${CMAKE_CXX_FLAGS} -DNGRAPH_PlaidML_ENABLE")
endif()

if (NGRAPH_DISTRIBUTED_ENABLE)
    set(CMAKE_CXX_FLAGS "${CMAKE_CXX_FLAGS} -DNGRAPH_DISTRIBUTED_ENABLE")
    if (NGRAPH_DISTRIBUTED_MLSL_ENABLE)
        set(CMAKE_CXX_FLAGS "${CMAKE_CXX_FLAGS} -DNGRAPH_DISTRIBUTED_MLSL_ENABLE")
    elseif (NGRAPH_DISTRIBUTED_OMPI_ENABLE)
        set(CMAKE_CXX_FLAGS "${CMAKE_CXX_FLAGS} -DNGRAPH_DISTRIBUTED_OMPI_ENABLE")
    endif()
endif()

if (NOT DEFINED NGRAPH_TBB_ENABLE)
    set(NGRAPH_TBB_ENABLE ${NGRAPH_CPU_ENABLE})
endif()

add_custom_target(style-check
    COMMAND ${CMAKE_COMMAND}
    -DNGRAPH_SOURCE_DIR="${CMAKE_SOURCE_DIR}"
    -P ${CMAKE_MODULE_PATH}style_check.cmake
)

add_custom_target(style-apply
    COMMAND ${CMAKE_COMMAND}
    -DNGRAPH_SOURCE_DIR="${CMAKE_SOURCE_DIR}"
    -P ${CMAKE_MODULE_PATH}style_apply.cmake
)

add_custom_target(fix-mode
    COMMAND ${CMAKE_COMMAND}
    -DNGRAPH_SOURCE_DIR="${CMAKE_SOURCE_DIR}"
    -P ${CMAKE_MODULE_PATH}fix_mode.cmake
)

#-----------------------------------------------------------------------------------------------
# enable or disable output from NGRAPH_DEBUG statements
#-----------------------------------------------------------------------------------------------
if(NGRAPH_DEBUG_ENABLE)
    add_definitions(-DNGRAPH_DEBUG_ENABLE)
endif()

#-----------------------------------------------------------------------------------------------
# External projects install directory
#-----------------------------------------------------------------------------------------------

set(NGRAPH_BUILD_DIR ${CMAKE_CURRENT_BINARY_DIR}/src/ngraph)
if (WIN32)
    set(CMAKE_ARCHIVE_OUTPUT_DIRECTORY ${NGRAPH_BUILD_DIR})
    set(CMAKE_LIBRARY_OUTPUT_DIRECTORY ${NGRAPH_BUILD_DIR})
    set(CMAKE_PDB_OUTPUT_DIRECTORY ${NGRAPH_BUILD_DIR})
    set(CMAKE_RUNTIME_OUTPUT_DIRECTORY ${NGRAPH_BUILD_DIR})
endif()

set(EXTERNAL_INSTALL_DIR ${CMAKE_BINARY_DIR}/external)

if(NOT DEFINED EXTERNAL_PROJECTS_ROOT)
    set(EXTERNAL_PROJECTS_ROOT ${CMAKE_CURRENT_BINARY_DIR})
endif()

if (NGRAPH_ONNX_IMPORT_ENABLE)
    if (NOT NGRAPH_USE_SYSTEM_PROTOBUF)
        include(cmake/external_protobuf.cmake)
    else()
        find_package(Protobuf 2.6.1 REQUIRED)
    endif()
    include(cmake/external_onnx.cmake)
    if (TARGET ext_protobuf)
        add_dependencies(ext_onnx ext_protobuf)
    endif()
endif()

include(cmake/external_gtest.cmake)
include(cmake/external_json.cmake)
if(NGRAPH_CPU_ENABLE OR NGRAPH_GENERIC_CPU_ENABLE)
    include(cmake/external_eigen.cmake)
endif()
if(NGRAPH_CPU_ENABLE)
    include(cmake/external_mkldnn.cmake)
endif()
if(NGRAPH_INTELGPU_ENABLE)
    include(cmake/external_cldnn.cmake)
endif()

if ((NGRAPH_GPU_ENABLE OR NGRAPH_CPU_ENABLE) AND NOT NGRAPH_DEX_ONLY)
    set(NGRAPH_CODEGEN_ENABLE TRUE)
else()
    set(NGRAPH_CODEGEN_ENABLE FALSE)
endif()

<<<<<<< HEAD
if(NGRAPH_CODEGEN_ENABLE)
    if (NGRAPH_USE_PREBUILT_LLVM OR DEFINED LLVM_TARBALL_URL)
        include(cmake/external_llvm_prebuilt.cmake)
    elseif (NOT MSVS)
        include(cmake/external_llvm.cmake)
    else()
        message(FATAL_ERROR "CODEGEN not support on Windows!")
    endif()
endif()

if(NGRAPH_TBB_ENABLE)
    if (WIN32 OR APPLE)
        include(cmake/external_tbb_prebuilt.cmake)
    else()
        include(cmake/external_tbb.cmake)
    endif()
endif()

if (NGRAPH_DISTRIBUTED_ENABLE)
=======
if (NGRAPH_DISTRIBUTED_MLSL_ENABLE)
>>>>>>> 08c4c57c
    include(cmake/external_mlsl.cmake)
endif()

if (NGRAPH_HALIDE)
    message(WARNING "Halide build system integration is currently using an older LLVM release \
                     and is not expected to work across most build environments. Consider \
                     disabling it till this message goes away")
    include(cmake/external_halide.cmake)
endif()

add_definitions(-DPROJECT_ROOT_DIR="${CMAKE_CURRENT_SOURCE_DIR}")

message(STATUS "Compile Flags: ${CMAKE_CXX_FLAGS}")
message(STATUS "Shared Link Flags: ${CMAKE_SHARED_LINKER_FLAGS}")
message(STATUS "CMAKE_CXX_FLAGS_RELEASE ${CMAKE_CXX_FLAGS_RELEASE}")
message(STATUS "CMAKE_CXX_FLAGS_DEBUG ${CMAKE_CXX_FLAGS_DEBUG}")
add_subdirectory(src)

if (NGRAPH_UNIT_TEST_ENABLE)
    add_subdirectory(test)
    message(STATUS "unit tests enabled")
else()
    add_subdirectory(test/models)
    add_subdirectory(test/util)
    message(STATUS "unit tests disabled")
endif()

if (NGRAPH_DOC_BUILD_ENABLE)
    add_subdirectory(doc)
endif()

if (NGRAPH_PYTHON_BUILD_ENABLE)
    add_subdirectory(python)
endif()

install(DIRECTORY
    ${CMAKE_CURRENT_SOURCE_DIR}/licenses
    DESTINATION "${CMAKE_INSTALL_PREFIX}"
)
install(FILES ${CMAKE_CURRENT_SOURCE_DIR}/LICENSE DESTINATION ${CMAKE_INSTALL_PREFIX})<|MERGE_RESOLUTION|>--- conflicted
+++ resolved
@@ -363,7 +363,6 @@
     set(NGRAPH_CODEGEN_ENABLE FALSE)
 endif()
 
-<<<<<<< HEAD
 if(NGRAPH_CODEGEN_ENABLE)
     if (NGRAPH_USE_PREBUILT_LLVM OR DEFINED LLVM_TARBALL_URL)
         include(cmake/external_llvm_prebuilt.cmake)
@@ -382,10 +381,7 @@
     endif()
 endif()
 
-if (NGRAPH_DISTRIBUTED_ENABLE)
-=======
 if (NGRAPH_DISTRIBUTED_MLSL_ENABLE)
->>>>>>> 08c4c57c
     include(cmake/external_mlsl.cmake)
 endif()
 
