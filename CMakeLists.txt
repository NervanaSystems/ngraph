# ******************************************************************************
# Copyright 2017-2018 Intel Corporation
#
# Licensed under the Apache License, Version 2.0 (the "License");
# you may not use this file except in compliance with the License.
# You may obtain a copy of the License at
#
#     http://www.apache.org/licenses/LICENSE-2.0
#
# Unless required by applicable law or agreed to in writing, software
# distributed under the License is distributed on an "AS IS" BASIS,
# WITHOUT WARRANTIES OR CONDITIONS OF ANY KIND, either express or implied.
# See the License for the specific language governing permissions and
# limitations under the License.
# ******************************************************************************

cmake_minimum_required (VERSION 3.1)

include(cmake/Modules/git_tags.cmake)

NGRAPH_GET_VERSION_LABEL()

string(REGEX MATCH "([0-9]+)\.([0-9]+)\.([0-9]+)" NGRAPH_VERSION_SHORT "${NGRAPH_VERSION_LABEL}")
string(REGEX MATCH "([0-9]+)\.([0-9]+)" NGRAPH_API_VERSION "${NGRAPH_VERSION_LABEL}")
string(REGEX MATCH "[^v](.*)" NGRAPH_VERSION "${NGRAPH_VERSION_LABEL}")
string(REPLACE "." ";" NGRAPH_VERSION_PARTS "${NGRAPH_VERSION_SHORT}")
list(GET NGRAPH_VERSION_PARTS 0 NGRAPH_VERSION_MAJOR)
list(GET NGRAPH_VERSION_PARTS 1 NGRAPH_VERSION_MINOR)
list(GET NGRAPH_VERSION_PARTS 2 NGRAPH_VERSION_PATCH)
configure_file(VERSION.in VERSION)

message(STATUS "NGRAPH_VERSION ${NGRAPH_VERSION}")
message(STATUS "NGRAPH_VERSION_SHORT ${NGRAPH_VERSION_SHORT}")
message(STATUS "NGRAPH_API_VERSION ${NGRAPH_API_VERSION}")

set(NGRAPH_INCLUDE_PATH
    ${CMAKE_CURRENT_SOURCE_DIR}/src
)
# Suppress an OS X-specific warning.
if (POLICY CMP0042)
    cmake_policy(SET CMP0042 OLD)
endif()

project (ngraph)

if (UNIX AND NOT APPLE)
    set(LINUX TRUE)
endif()

SET(GCC_MIN_VERSION 4.8)
SET(CLANG_MIN_VERSION 3.8)
SET(APPLE_CLANG_MIN_VERSION 8.1)

if("${CMAKE_CXX_COMPILER_ID}" STREQUAL "GNU")
    if (CMAKE_CXX_COMPILER_VERSION VERSION_LESS GCC_MIN_VERSION)
        message(FATAL_ERROR "GCC version must be at least ${GCC_MIN_VERSION}!")
    endif()
elseif ("${CMAKE_CXX_COMPILER_ID}" STREQUAL "Clang")
    if (CMAKE_CXX_COMPILER_VERSION VERSION_LESS CLANG_MIN_VERSION)
        message(FATAL_ERROR "Clang version must be at least ${CLANG_MIN_VERSION}!")
    endif()
elseif ("${CMAKE_CXX_COMPILER_ID}" STREQUAL "AppleClang")
    if (CMAKE_CXX_COMPILER_VERSION VERSION_LESS APPLE_CLANG_MIN_VERSION)
        message(FATAL_ERROR "Apple Clang version must be at least ${APPLE_CLANG_MIN_VERSION}!")
    endif()
else()
    message(WARNING "You are using an unsupported compiler. Compilation has only been tested with Clang (${CLANG_MIN_VERSION} and up), Apple Clang (${APPLE_CLANG_MIN_VERSION} and up), and GCC (${GCC_MIN_VERSION} and up).")
endif()

# Prevent Eigen from using any LGPL3 code
set(CMAKE_CXX_FLAGS "${CMAKE_CXX_FLAGS} -DEIGEN_MPL2_ONLY")

if($ENV{NGRAPH_USE_PREBUILT_LLVM})
    set(NGRAPH_USE_PREBUILT_LLVM TRUE)
endif()

# These variables are undocumented but useful.
set(CMAKE_DISABLE_SOURCE_CHANGES ON)
set(CMAKE_DISABLE_IN_SOURCE_BUILD ON)

# Create compilation database compile_commands.json
set(CMAKE_EXPORT_COMPILE_COMMANDS ON)

# set directory where the custom finders live
set(CMAKE_MODULE_PATH ${CMAKE_MODULE_PATH} "${CMAKE_SOURCE_DIR}/cmake/Modules/")

include(var_functions)

option(NGRAPH_UNIT_TEST_ENABLE "Control the building of unit tests" TRUE)
option(NGRAPH_TOOLS_ENABLE "Control the building of tool" TRUE)
option(NGRAPH_CPU_ENABLE "Control the building of the CPU backend" TRUE)
option(NGRAPH_INTELGPU_ENABLE "Control the building of the Intel GPU backend with clDNN" FALSE)
option(NGRAPH_GPU_ENABLE "Control the building of the GPU backend" FALSE)
option(NGRAPH_INTERPRETER_ENABLE "Control the building of the INTERPRETER backend" TRUE)
option(NGRAPH_HYBRID_ENABLE "Control the building of the HYBRID backend" TRUE)
option(NGRAPH_DISTRIBUTED_ENABLE "Add distributed mode to the CPU backend" FALSE)
option(NGRAPH_DEBUG_ENABLE "Enable output for NGRAPH_DEBUG statements" FALSE)
option(NGRAPH_ONNX_IMPORT_ENABLE "Enable ONNX importer" FALSE)
option(NGRAPH_DEX_ONLY "Build CPU DEX without codegen" FALSE)

if (NGRAPH_ONNX_IMPORT_ENABLE)
    option(NGRAPH_USE_SYSTEM_PROTOBUF "Use system provided Protobuf shared object" FALSE)
    option(NGRAPH_ONNXIFI_ENABLE "Enable ONNX Interface for Framework Integration" TRUE)
endif()

#-----------------------------------------------------------------------------------------------
# Installation logic...
#-----------------------------------------------------------------------------------------------

if (LINUX)
    include(GNUInstallDirs)
    include(cmake/platform.cmake)
else()
    set(CMAKE_INSTALL_BINDIR "bin")
    set(CMAKE_INSTALL_INCLUDEDIR "include")
    set(CMAKE_INSTALL_DOCDIR "doc")
    set(CMAKE_INSTALL_LIBDIR "lib")
endif()

if (DEFINED NGRAPH_INSTALL_PREFIX)
    set(CMAKE_INSTALL_PREFIX ${NGRAPH_INSTALL_PREFIX})
endif()
message(STATUS "Installation directory: ${CMAKE_INSTALL_PREFIX}")

# Destinations
set(NGRAPH_INSTALL_LIB "${CMAKE_INSTALL_PREFIX}/${CMAKE_INSTALL_LIBDIR}")
set(NGRAPH_INSTALL_INCLUDE "${CMAKE_INSTALL_PREFIX}/${CMAKE_INSTALL_INCLUDEDIR}")
set(NGRAPH_INSTALL_DOC "${CMAKE_INSTALL_PREFIX}/${CMAKE_INSTALL_DOCDIR}")
set(NGRAPH_INSTALL_BIN "${CMAKE_INSTALL_PREFIX}/${CMAKE_INSTALL_BINDIR}")
set(CMAKE_INSTALL_RPATH "$ORIGIN")

#-----------------------------------------------------------------------------------------------
# Compiler-specific logic...
#-----------------------------------------------------------------------------------------------

# Compiler-specific logic...
if ("${CMAKE_CXX_COMPILER_ID}" MATCHES "^(Apple)?Clang$")
    message( STATUS "Setting clang flags...")
    include( cmake/clang_4_0_flags.cmake )
endif()

set(CMAKE_CXX_FLAGS "${CMAKE_CXX_FLAGS} -std=c++11")

if (CMAKE_CXX_COMPILER_ID STREQUAL "GNU")
    if (DEFINED NGRAPH_USE_CXX_ABI)
        message( STATUS "nGraph using CXX11 ABI: " ${NGRAPH_USE_CXX_ABI} )
        set(CMAKE_CXX_FLAGS "${CMAKE_CXX_FLAGS} -D_GLIBCXX_USE_CXX11_ABI=${NGRAPH_USE_CXX_ABI}")
    endif()    
endif()

ngraph_var(NGRAPH_WARNINGS_AS_ERRORS DEFAULT "OFF")
if (${NGRAPH_WARNINGS_AS_ERRORS})
    set(CMAKE_CXX_FLAGS "${CMAKE_CXX_FLAGS} -Werror")
    message(STATUS "Warnings as errors")
endif()

SET(CMAKE_CXX_FLAGS_RELWITHDEBINFO "-g")
SET(CMAKE_CXX_FLAGS_DEBUG  "-O0 -g")

# Enable build target CPU features
set(NGRAPH_TARGET_ARCH native CACHE STRING "Target CPU architecture to build for. Defaults to the native CPU architecture")

if (NOT "${NGRAPH_TARGET_ARCH}" STREQUAL "native")
    message(WARNING "Build target architecture was overridden. The resulting build might not work correctly on the host CPU.")
endif()

set(CMAKE_CXX_FLAGS "${CMAKE_CXX_FLAGS} -march=${NGRAPH_TARGET_ARCH}")

if (DEFINED NGRAPH_TUNE_ARCH)
    set(CMAKE_CXX_FLAGS "${CMAKE_CXX_FLAGS} -mtune=${NGRAPH_TUNE_ARCH}")
endif()

# flags required for SDL-3
set(CMAKE_CXX_FLAGS "${CMAKE_CXX_FLAGS} -O2 -fPIE -D_FORTIFY_SOURCE=2")
if (NOT WIN32)
    set(CMAKE_CXX_FLAGS "${CMAKE_CXX_FLAGS} -Wformat -Wformat-security")
endif()
if (NOT APPLE)
    set(CMAKE_EXE_LINKER_FLAGS "${CMAKE_EXE_LINKER_FLAGS} -z noexecstack")
    set(CMAKE_EXE_LINKER_FLAGS "${CMAKE_EXE_LINKER_FLAGS} -z relro -z now")
    set(CMAKE_EXE_LINKER_FLAGS "${CMAKE_EXE_LINKER_FLAGS} -pie")
endif()
if("${CMAKE_CXX_COMPILER_ID}" STREQUAL "GNU")
    if (CMAKE_CXX_COMPILER_VERSION VERSION_LESS 4.9)
        set(CMAKE_CXX_FLAGS "${CMAKE_CXX_FLAGS} -fstack-protector")
    else()
        set(CMAKE_CXX_FLAGS "${CMAKE_CXX_FLAGS} -fstack-protector-strong")
    endif()
endif()

if (NGRAPH_USE_GOLD)
    set(CMAKE_C_FLAGS "${CMAKE_C_FLAGS} -fuse-ld=gold")
    set(CMAKE_CXX_FLAGS "${CMAKE_CXX_FLAGS} -fuse-ld=gold")
endif()
if(WIN32)
    set(CMAKE_CXX_FLAGS "${CMAKE_CXX_FLAGS} -DNOMINMAX")
    set(CMAKE_CXX_FLAGS "${CMAKE_CXX_FLAGS} -D_CRT_SECURE_NO_WARNINGS")
endif()

<<<<<<< HEAD
include(unit_test_control)
set(UNIT_TEST_CONFIG_LIST "" CACHE INTERNAL "")

if (NGRAPH_INTERPRETER_ENABLE)
    unit_test_control(BACKEND INTERPRETER MANIFEST src/ngraph/runtime/interpreter/unit_test.manifest)
endif()

if (NGRAPH_HYBRID_ENABLE)
    unit_test_control(BACKEND HYBRID MANIFEST src/ngraph/runtime/hybrid/unit_test.manifest)
endif()

# Set true if CPU backend is built by default
=======
>>>>>>> eb05f4a3
if (NGRAPH_CPU_ENABLE)
    set(CMAKE_CXX_FLAGS "${CMAKE_CXX_FLAGS} -DNGRAPH_CPU_ENABLE")	
endif()

if (NOT DEFINED NGRAPH_TBB_ENABLE)
    set(NGRAPH_TBB_ENABLE ${NGRAPH_CPU_ENABLE})
endif()

add_custom_target(style-check
    COMMAND ${PROJECT_SOURCE_DIR}/maint/check-code-format.sh
)

#-----------------------------------------------------------------------------------------------
# enable or disable output from NGRAPH_DEBUG statements
#-----------------------------------------------------------------------------------------------
if(NGRAPH_DEBUG_ENABLE)
    add_definitions(-DNGRAPH_DEBUG_ENABLE)
endif()

#-----------------------------------------------------------------------------------------------
# External projects install directory
#-----------------------------------------------------------------------------------------------

set(NGRAPH_BUILD_DIR ${CMAKE_CURRENT_BINARY_DIR}/src/ngraph)

set(EXTERNAL_INSTALL_DIR ${CMAKE_BINARY_DIR}/external)

if(NOT DEFINED EXTERNAL_PROJECTS_ROOT)
    set(EXTERNAL_PROJECTS_ROOT ${CMAKE_CURRENT_BINARY_DIR})
endif()

if (NGRAPH_ONNX_IMPORT_ENABLE)
    if (NOT NGRAPH_USE_SYSTEM_PROTOBUF)
        include(cmake/external_protobuf.cmake)
    else()
        find_package(Protobuf 2.6.1 REQUIRED)
    endif()
    if (NGRAPH_ONNXIFI_ENABLE)
        include(cmake/external_onnx.cmake)
        if (TARGET ext_protobuf)
            add_dependencies(ext_onnx ext_protobuf)
        endif()
    endif()
endif()

include(cmake/external_gtest.cmake)
include(cmake/external_json.cmake)
include(cmake/external_eigen.cmake)
include(cmake/external_mkldnn.cmake)

if (NGRAPH_USE_PREBUILT_LLVM OR DEFINED LLVM_TARBALL_URL)
    include(cmake/external_llvm_prebuilt.cmake)
else()
    include(cmake/external_llvm.cmake)
endif()

include(cmake/external_tbb.cmake)

if (NGRAPH_HALIDE)
    message(WARNING "Halide build system integration is currently using an older LLVM release \
                     and is not expected to work across most build environments. Consider \
                     disabling it till this message goes away")
    include(cmake/external_halide.cmake)
endif()

add_definitions(-DPROJECT_ROOT_DIR="${CMAKE_CURRENT_SOURCE_DIR}")

add_subdirectory(src)

if (NGRAPH_UNIT_TEST_ENABLE)
    add_subdirectory(test)
    message(STATUS "unit tests enabled")
else()
    add_subdirectory(test/util)
    message(STATUS "unit tests disabled")
endif()

if (NGRAPH_DOC_BUILD_ENABLE)
    add_subdirectory(doc)
endif()
<|MERGE_RESOLUTION|>--- conflicted
+++ resolved
@@ -197,21 +197,6 @@
     set(CMAKE_CXX_FLAGS "${CMAKE_CXX_FLAGS} -D_CRT_SECURE_NO_WARNINGS")
 endif()
 
-<<<<<<< HEAD
-include(unit_test_control)
-set(UNIT_TEST_CONFIG_LIST "" CACHE INTERNAL "")
-
-if (NGRAPH_INTERPRETER_ENABLE)
-    unit_test_control(BACKEND INTERPRETER MANIFEST src/ngraph/runtime/interpreter/unit_test.manifest)
-endif()
-
-if (NGRAPH_HYBRID_ENABLE)
-    unit_test_control(BACKEND HYBRID MANIFEST src/ngraph/runtime/hybrid/unit_test.manifest)
-endif()
-
-# Set true if CPU backend is built by default
-=======
->>>>>>> eb05f4a3
 if (NGRAPH_CPU_ENABLE)
     set(CMAKE_CXX_FLAGS "${CMAKE_CXX_FLAGS} -DNGRAPH_CPU_ENABLE")	
 endif()
