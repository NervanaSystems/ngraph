--- conflicted
+++ resolved
@@ -116,17 +116,10 @@
 endif()
 
 if (NGRAPH_MLIR_ENABLE)
-<<<<<<< HEAD
-  #MLIR uses the latest version of LLVM which requires C++14.
-  set(NGRAPH_CXX_STANDARD 14)
-else()
-  set(NGRAPH_CXX_STANDARD 11)
-=======
     #MLIR uses the latest version of LLVM which requires C++14.
     set(NGRAPH_CXX_STANDARD 14)
 else()
     set(NGRAPH_CXX_STANDARD 11)
->>>>>>> 4fddf5ad
 endif()
 set(CMAKE_CXX_STANDARD ${NGRAPH_CXX_STANDARD})
 set(CMAKE_CXX_STANDARD_REQUIRED ON)
