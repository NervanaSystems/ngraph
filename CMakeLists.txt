# ******************************************************************************
# Copyright 2017-2019 Intel Corporation
#
# Licensed under the Apache License, Version 2.0 (the "License");
# you may not use this file except in compliance with the License.
# You may obtain a copy of the License at
#
#     http://www.apache.org/licenses/LICENSE-2.0
#
# Unless required by applicable law or agreed to in writing, software
# distributed under the License is distributed on an "AS IS" BASIS,
# WITHOUT WARRANTIES OR CONDITIONS OF ANY KIND, either express or implied.
# See the License for the specific language governing permissions and
# limitations under the License.
# ******************************************************************************

cmake_minimum_required (VERSION 3.4)

# set directory where the custom finders live
set(CMAKE_MODULE_PATH ${CMAKE_MODULE_PATH} "${CMAKE_SOURCE_DIR}/cmake/Modules/")

if("${CMAKE_SOURCE_DIR}" STREQUAL "${CMAKE_BINARY_DIR}")
    message(FATAL_ERROR "In-source builds are not allowed.")
endif()

if("${CMAKE_GENERATOR}" STREQUAL "Ninja")
    message(FATAL_ERROR "Ninja generator not supported.")
endif()

if (CMAKE_BUILD_TYPE)
    set(RELEASE_TYPES Debug Release RelWithDebInfo MinSizeRel)
    list(FIND RELEASE_TYPES ${CMAKE_BUILD_TYPE} INDEX_FOUND)
    if (${INDEX_FOUND} EQUAL -1)
        message(FATAL_ERROR "CMAKE_BUILD_TYPE must be one of Debug, Release, RelWithDebInfo, or MinSizeRel")
    endif()
endif()

include(git_tags)
include(var_functions)

NGRAPH_GET_VERSION_LABEL()

string(REGEX MATCH "([0-9?]+)\\.([0-9?]+)\\.([0-9?]+)(-rc\\.[0-9?]+)?" NGRAPH_VERSION_SHORT "${NGRAPH_VERSION_LABEL}")
string(REGEX REPLACE "-rc." "rc" NGRAPH_WHEEL_VERSION "${NGRAPH_VERSION_SHORT}")
string(REGEX MATCH "([0-9?]+)\\.([0-9?]+)" NGRAPH_API_VERSION "${NGRAPH_VERSION_LABEL}")
string(REGEX MATCH "[^v](.*)" NGRAPH_VERSION "${NGRAPH_VERSION_LABEL}")
string(REPLACE "." ";" NGRAPH_VERSION_PARTS "${NGRAPH_VERSION_SHORT}")
list(GET NGRAPH_VERSION_PARTS 0 NGRAPH_VERSION_MAJOR)
list(GET NGRAPH_VERSION_PARTS 1 NGRAPH_VERSION_MINOR)
list(GET NGRAPH_VERSION_PARTS 2 NGRAPH_VERSION_PATCH)
configure_file(VERSION.in VERSION)

message(STATUS "NGRAPH_VERSION ${NGRAPH_VERSION}")
message(STATUS "NGRAPH_VERSION_SHORT ${NGRAPH_VERSION_SHORT}")
message(STATUS "NGRAPH_WHEEL_VERSION ${NGRAPH_WHEEL_VERSION}")
message(STATUS "NGRAPH_API_VERSION ${NGRAPH_API_VERSION}")

set(NGRAPH_INCLUDE_PATH
    ${CMAKE_CURRENT_SOURCE_DIR}/src
)

if (APPLE)
    # Enable MACOS_RPATH by default.
    cmake_policy(SET CMP0042 NEW)
    # Enable CMAKE_<LANG>_COMPILER_ID AppleClang
    cmake_policy(SET CMP0025 NEW)
endif()

project (ngraph)

if (UNIX AND NOT APPLE)
    set(LINUX TRUE)
endif()

if ("${CMAKE_GENERATOR}" MATCHES "^Visual Studio.*$")
    set(MSVS TRUE)
endif()

# APPLE: Set CMAKE_OSX_SYSROOT if not set already.
if (APPLE)
    execute_process(COMMAND sw_vers -productVersion
        OUTPUT_VARIABLE OSX_FULL_VERSION
        OUTPUT_STRIP_TRAILING_WHITESPACE)

    string(REGEX REPLACE "^([0-9]+\\.[0-9]+).*$" "\\1"
        OSX_SHORT_VERSION "${OSX_FULL_VERSION}")

    message(STATUS "Detected: OSX ${OSX_SHORT_VERSION}")

    if (CMAKE_OSX_SYSROOT)
        message(STATUS "Using CMAKE_OSX_SYSROOT: ${CMAKE_OSX_SYSROOT}")
    else()
        execute_process(COMMAND xcode-select -p
            OUTPUT_VARIABLE APPLE_DEV_DIR
            OUTPUT_STRIP_TRAILING_WHITESPACE)

        if("${APPLE_DEV_DIR}" STREQUAL "/Library/Developer/CommandLineTools")
            # Command line tools only
            set(XCODE_ISYSROOT ${APPLE_DEV_DIR}/SDKs/MacOSX.sdk)
            message(STATUS "Trying command line tool sdk at ${XCODE_ISYSROOT}.")
            if(NOT EXISTS ${XCODE_ISYSROOT})
                message(FATAL_ERROR "Cannot find macos sdk.")
            endif()
        else()
            # Xcode is installed
            set(XCODE_ISYSROOT ${APPLE_DEV_DIR}/Platforms/MacOSX.platform/Developer/SDKs/MacOSX${OSX_SHORT_VERSION}.sdk)
            message(STATUS "Trying Xcode sdk at ${XCODE_ISYSROOT}.")
            if(NOT EXISTS ${XCODE_ISYSROOT})
                message(FATAL_ERROR "Cannot find macos sdk.")
            endif()
        endif()
        message(STATUS "Setting CMAKE_OSX_SYSROOT for macos ${OSX_SHORT_VERSION} to ${XCODE_ISYSROOT}")
        set(CMAKE_OSX_SYSROOT ${XCODE_ISYSROOT})
    endif()
endif()

# Setup CMAKE_ARGS to be forwarded to External Projects
if (CMAKE_OSX_SYSROOT)
    set(NGRAPH_FORWARD_CMAKE_ARGS
        -DCMAKE_C_COMPILER=${CMAKE_C_COMPILER}
        -DCMAKE_CXX_COMPILER=${CMAKE_CXX_COMPILER}
        -DCMAKE_OSX_SYSROOT=${CMAKE_OSX_SYSROOT}
        )
else()
    set(NGRAPH_FORWARD_CMAKE_ARGS
        -DCMAKE_C_COMPILER=${CMAKE_C_COMPILER}
        -DCMAKE_CXX_COMPILER=${CMAKE_CXX_COMPILER}
        )
endif()

if (NOT MSVS)
    if(NOT CMAKE_BUILD_TYPE)
        set(CMAKE_BUILD_TYPE "Release" CACHE STRING "Build type" FORCE)
    endif()

    set(NGRAPH_FORWARD_CMAKE_ARGS
            ${NGRAPH_FORWARD_CMAKE_ARGS}
            -DCMAKE_BUILD_TYPE=${CMAKE_BUILD_TYPE}
            )
endif()
message(STATUS "NGRAPH_FORWARD_CMAKE_ARGS ${NGRAPH_FORWARD_CMAKE_ARGS}")

# Prevent Eigen from using any LGPL3 code
set(CMAKE_CXX_FLAGS "${CMAKE_CXX_FLAGS} -DEIGEN_MPL2_ONLY -DTBB_USE_THREADING_TOOLS")

ngraph_var(NGRAPH_USE_PREBUILT_LLVM DEFAULT "FALSE")

# Create compilation database compile_commands.json
set(CMAKE_EXPORT_COMPILE_COMMANDS ON)

option(NGRAPH_UNIT_TEST_ENABLE "Control the building of unit tests" TRUE)
option(NGRAPH_TOOLS_ENABLE "Control the building of tool" TRUE)
option(NGRAPH_CPU_ENABLE "Control the building of the CPU backend" TRUE)
option(NGRAPH_INTELGPU_ENABLE "Control the building of the Intel GPU backend with clDNN" FALSE)
option(NGRAPH_GPU_ENABLE "Control the building of the GPU backend" FALSE)
option(NGRAPH_INTERPRETER_ENABLE "Control the building of the INTERPRETER backend" TRUE)
option(NGRAPH_NOP_ENABLE "Control the building of the NOP backend" TRUE)
option(NGRAPH_GPUH_ENABLE "Control the building of the Hybrid GPU backend" FALSE)
option(NGRAPH_GENERIC_CPU_ENABLE "Enable build nGraph for generic CPU backend" FALSE)
option(NGRAPH_DEBUG_ENABLE "Enable output for NGRAPH_DEBUG statements" FALSE)
option(NGRAPH_DEPRECATED_ENABLE "Enable compiler deprecation pragmas for deprecated APIs (recommended only for development use)" FALSE)
option(NGRAPH_ONNX_IMPORT_ENABLE "Enable ONNX importer" FALSE)
option(NGRAPH_DEX_ONLY "Build CPU DEX without codegen" FALSE)
option(NGRAPH_ENABLE_CPU_CONV_AUTO "Enable mkldnn convolution_auto for CPU" TRUE)
option(NGRAPH_CODE_COVERAGE_ENABLE "Enable code coverage data collection" FALSE)
option(NGRAPH_LIB_VERSIONING_ENABLE "Enable shared library versioning" FALSE)
option(NGRAPH_PYTHON_BUILD_ENABLE "Enable build nGraph python package wheel" FALSE)
option(NGRAPH_PLAIDML_ENABLE "Enable the PlaidML backend" ${PLAIDML_FOUND})
option(NGRAPH_DISTRIBUTED_ENABLE "Enable distributed training using MLSL/OpenMPI" OFF)
<<<<<<< HEAD
option(NGRAPH_FAST_MATH_ENABLE "Enable fast math" ON)
=======
option(NGRAPH_JSON_ENABLE "Enable JSON based serialization and tracing features" TRUE)
>>>>>>> f027eddf

if (NGRAPH_CPU_ENABLE
        AND
    ((NOT NGRAPH_GPU_ENABLE) AND (NOT NGRAPH_GPUH_ENABLE)
        AND (NOT NGRAPH_GENERIC_CPU_ENABLE) AND (NOT NGRAPH_INTELGPU_ENABLE))
   )
    set(NGRAPH_INTEL_CPU_ONLY_ENABLE ON)
endif()

if (NGRAPH_DISTRIBUTED_ENABLE)
    if ("${NGRAPH_DISTRIBUTED_ENABLE}" STREQUAL "MLSL")
        if (NGRAPH_INTEL_CPU_ONLY_ENABLE)
            set(NGRAPH_DISTRIBUTED_MLSL_ENABLE TRUE)
        else()
            message(FATAL_ERROR
                    "-DNGRAPH_DISTRIBUTED_ENABLE=MLSL to be used, if Intel CPU is the only backend enabled.\n"
                    "Use -DNGRAPH_DISTRIBUTED_ENABLE=OMPI for all other situations.\n")
        endif()
    elseif("${NGRAPH_DISTRIBUTED_ENABLE}" STREQUAL  "OMPI")
        set(NGRAPH_DISTRIBUTED_OMPI_ENABLE TRUE)
    else()
        message(FATAL_ERROR
                    "Invalid arguments passed to NGRAPH_DISTRIBUTED_ENABLE, must select  one of  MLSL, OMPI or OFF.\n"
                    "If using Intel CPU only backend, recommend Intel MLSL by setting -DNGRAPH_DISTRIBUTED_ENABLE=MLSL .\n")
    endif()
endif()

if (NGRAPH_GPUH_ENABLE)
    set(NGRAPH_GPU_ENABLE TRUE)
endif()

if (NGRAPH_ONNX_IMPORT_ENABLE)
    option(NGRAPH_USE_SYSTEM_PROTOBUF "Use system provided Protobuf shared object" FALSE)
    option(NGRAPH_ONNXIFI_ENABLE "Enable ONNX Interface for Framework Integration" TRUE)
endif()

if (NOT NGRAPH_JSON_ENABLE)
    set(NGRAPH_TOOLS_ENABLE FALSE)
endif()

macro (NORMALIZE_BOOL VAL)
    if (${VAL})
        set(${VAL} ON)
    else()
        set(${VAL} OFF)
    endif()
endmacro()

NORMALIZE_BOOL(NGRAPH_UNIT_TEST_ENABLE)
NORMALIZE_BOOL(NGRAPH_TOOLS_ENABLE)
NORMALIZE_BOOL(NGRAPH_CPU_ENABLE)
NORMALIZE_BOOL(NGRAPH_INTELGPU_ENABLE)
NORMALIZE_BOOL(NGRAPH_GPU_ENABLE)
NORMALIZE_BOOL(NGRAPH_INTERPRETER_ENABLE)
NORMALIZE_BOOL(NGRAPH_NOP_ENABLE)
NORMALIZE_BOOL(NGRAPH_GPUH_ENABLE)
NORMALIZE_BOOL(NGRAPH_GENERIC_CPU_ENABLE)
NORMALIZE_BOOL(NGRAPH_DEBUG_ENABLE)
NORMALIZE_BOOL(NGRAPH_DEPRECATED_ENABLE)
NORMALIZE_BOOL(NGRAPH_ONNX_IMPORT_ENABLE)
NORMALIZE_BOOL(NGRAPH_DEX_ONLY)
NORMALIZE_BOOL(NGRAPH_ENABLE_CPU_CONV_AUTO)
NORMALIZE_BOOL(NGRAPH_CODE_COVERAGE_ENABLE)
NORMALIZE_BOOL(NGRAPH_LIB_VERSIONING_ENABLE)
NORMALIZE_BOOL(NGRAPH_PYTHON_BUILD_ENABLE)
NORMALIZE_BOOL(NGRAPH_USE_PREBUILT_LLVM)
NORMALIZE_BOOL(NGRAPH_PLAIDML_ENABLE)
NORMALIZE_BOOL(NGRAPH_JSON_ENABLE)

message(STATUS "NGRAPH_UNIT_TEST_ENABLE:        ${NGRAPH_UNIT_TEST_ENABLE}")
message(STATUS "NGRAPH_TOOLS_ENABLE:            ${NGRAPH_TOOLS_ENABLE}")
message(STATUS "NGRAPH_CPU_ENABLE:              ${NGRAPH_CPU_ENABLE}")
message(STATUS "NGRAPH_INTELGPU_ENABLE:         ${NGRAPH_INTELGPU_ENABLE}")
message(STATUS "NGRAPH_GPU_ENABLE:              ${NGRAPH_GPU_ENABLE}")
message(STATUS "NGRAPH_INTERPRETER_ENABLE:      ${NGRAPH_INTERPRETER_ENABLE}")
message(STATUS "NGRAPH_NOP_ENABLE:              ${NGRAPH_NOP_ENABLE}")
message(STATUS "NGRAPH_GPUH_ENABLE:             ${NGRAPH_GPUH_ENABLE}")
message(STATUS "NGRAPH_GENERIC_CPU_ENABLE:      ${NGRAPH_GENERIC_CPU_ENABLE}")
message(STATUS "NGRAPH_DEBUG_ENABLE:            ${NGRAPH_DEBUG_ENABLE}")
message(STATUS "NGRAPH_DEPRECATED_ENABLE:       ${NGRAPH_DEPRECATED_ENABLE}")
message(STATUS "NGRAPH_ONNX_IMPORT_ENABLE:      ${NGRAPH_ONNX_IMPORT_ENABLE}")
message(STATUS "NGRAPH_DEX_ONLY:                ${NGRAPH_DEX_ONLY}")
message(STATUS "NGRAPH_ENABLE_CPU_CONV_AUTO:    ${NGRAPH_ENABLE_CPU_CONV_AUTO}")
message(STATUS "NGRAPH_CODE_COVERAGE_ENABLE:    ${NGRAPH_CODE_COVERAGE_ENABLE}")
message(STATUS "NGRAPH_LIB_VERSIONING_ENABLE:   ${NGRAPH_LIB_VERSIONING_ENABLE}")
message(STATUS "NGRAPH_PYTHON_BUILD_ENABLE:     ${NGRAPH_PYTHON_BUILD_ENABLE}")
message(STATUS "NGRAPH_USE_PREBUILT_LLVM:       ${NGRAPH_USE_PREBUILT_LLVM}")
message(STATUS "NGRAPH_PLAIDML_ENABLE:          ${NGRAPH_PLAIDML_ENABLE}")
message(STATUS "NGRAPH_DISTRIBUTED_ENABLE:      ${NGRAPH_DISTRIBUTED_ENABLE}")
message(STATUS "NGRAPH_JSON_ENABLE:             ${NGRAPH_JSON_ENABLE}")

#-----------------------------------------------------------------------------------------------
# Installation logic...
#-----------------------------------------------------------------------------------------------

if (LINUX)
    include(GNUInstallDirs)
else()
    set(CMAKE_INSTALL_BINDIR "bin")
    set(CMAKE_INSTALL_INCLUDEDIR "include")
    set(CMAKE_INSTALL_DOCDIR "doc")
    set(CMAKE_INSTALL_LIBDIR "lib")
endif()

if (DEFINED NGRAPH_INSTALL_PREFIX)
    set(CMAKE_INSTALL_PREFIX ${NGRAPH_INSTALL_PREFIX})
endif()
message(STATUS "Installation directory: ${CMAKE_INSTALL_PREFIX}")

# Destinations
set(NGRAPH_INSTALL_LIB "${CMAKE_INSTALL_PREFIX}/${CMAKE_INSTALL_LIBDIR}")
set(NGRAPH_INSTALL_INCLUDE "${CMAKE_INSTALL_PREFIX}/${CMAKE_INSTALL_INCLUDEDIR}")
set(NGRAPH_INSTALL_DOC "${CMAKE_INSTALL_PREFIX}/${CMAKE_INSTALL_DOCDIR}")
set(NGRAPH_INSTALL_BIN "${CMAKE_INSTALL_PREFIX}/${CMAKE_INSTALL_BINDIR}")
if (LINUX)
    if (DEFINED NGRAPH_RPATH)
        set(CMAKE_INSTALL_RPATH "$ORIGIN:${NGRAPH_RPATH}")
    else()
        set(CMAKE_INSTALL_RPATH "$ORIGIN")
    endif()
    set(CMAKE_BUILD_WITH_INSTALL_RPATH TRUE)
endif()

#-----------------------------------------------------------------------------------------------
# Compiler-specific logic...
#-----------------------------------------------------------------------------------------------

# Compiler-specific logic...
if ("${CMAKE_CXX_COMPILER_ID}" MATCHES "^(Apple)?Clang$")
    message( STATUS "Setting clang flags...")
    include( cmake/clang_4_0_flags.cmake )
endif()

if (WIN32)
    set (CMAKE_CXX_STANDARD 11)
    set(CMAKE_CXX_FLAGS "/W0 /EHsc /MP")
else()
    set(CMAKE_CXX_FLAGS "${CMAKE_CXX_FLAGS} -std=c++11")
    set(CMAKE_CXX_FLAGS_RELWITHDEBINFO "-g")
    set(CMAKE_CXX_FLAGS_DEBUG  "-O0 -g")
    # These can be uncommented once we have visibility fully in place
    # set(CMAKE_CXX_FLAGS "${CMAKE_CXX_FLAGS} -fvisibility=hidden")
    # set(CMAKE_CXX_FLAGS "${CMAKE_CXX_FLAGS} -fvisibility-inlines-hidden")
endif()

include(cmake/sdl.cmake)

if (CMAKE_CXX_COMPILER_ID STREQUAL "GNU")
    if (DEFINED NGRAPH_USE_CXX_ABI)
        message( STATUS "nGraph using CXX11 ABI: " ${NGRAPH_USE_CXX_ABI} )
        set(CMAKE_CXX_FLAGS "${CMAKE_CXX_FLAGS} -D_GLIBCXX_USE_CXX11_ABI=${NGRAPH_USE_CXX_ABI}")
    endif()
endif()

ngraph_var(NGRAPH_WARNINGS_AS_ERRORS DEFAULT "OFF")
if (${NGRAPH_WARNINGS_AS_ERRORS})
    set(CMAKE_CXX_FLAGS "${CMAKE_CXX_FLAGS} -Werror")
    message(STATUS "Warnings as errors")
endif()

if (NGRAPH_CODE_COVERAGE_ENABLE)
    set(CMAKE_CXX_FLAGS "${CMAKE_CXX_FLAGS} --coverage")
endif()

# Enable build target CPU features
if(NOT WIN32)
    set(NGRAPH_TARGET_ARCH native CACHE
        STRING "Target CPU architecture to build for. Defaults to the native CPU architecture")

    if (NOT "${NGRAPH_TARGET_ARCH}" STREQUAL "native")
        message(WARNING
            "Build target architecture was overridden. The resulting build might not work correctly on the host CPU.")
    endif()

    set(CMAKE_CXX_FLAGS "${CMAKE_CXX_FLAGS} -march=${NGRAPH_TARGET_ARCH}")
endif()

if (DEFINED NGRAPH_TUNE_ARCH)
    set(CMAKE_CXX_FLAGS "${CMAKE_CXX_FLAGS} -mtune=${NGRAPH_TUNE_ARCH}")
endif()

if (NGRAPH_USE_GOLD)
    set(CMAKE_C_FLAGS "${CMAKE_C_FLAGS} -fuse-ld=gold")
    set(CMAKE_CXX_FLAGS "${CMAKE_CXX_FLAGS} -fuse-ld=gold")
endif()
if(WIN32)
    set(CMAKE_CXX_FLAGS "${CMAKE_CXX_FLAGS} -DNOMINMAX")
    set(CMAKE_CXX_FLAGS "${CMAKE_CXX_FLAGS} -D_CRT_SECURE_NO_WARNINGS")
    set(CMAKE_WINDOWS_EXPORT_ALL_SYMBOLS TRUE)
endif()

if (NGRAPH_CPU_ENABLE)
    set(CMAKE_CXX_FLAGS "${CMAKE_CXX_FLAGS} -DNGRAPH_CPU_ENABLE")
endif()

if (NGRAPH_PLAIDML_ENABLE)
    find_package(PlaidML CONFIG)
    if (NOT PLAIDML_FOUND)
        message(FATAL_ERROR "PlaidML not installed")
    endif()

    set(CMAKE_CXX_FLAGS "${CMAKE_CXX_FLAGS} -DNGRAPH_PlaidML_ENABLE")
endif()

if (NGRAPH_DISTRIBUTED_ENABLE)
    set(CMAKE_CXX_FLAGS "${CMAKE_CXX_FLAGS} -DNGRAPH_DISTRIBUTED_ENABLE")
    if (NGRAPH_DISTRIBUTED_MLSL_ENABLE)
        set(CMAKE_CXX_FLAGS "${CMAKE_CXX_FLAGS} -DNGRAPH_DISTRIBUTED_MLSL_ENABLE")
    elseif (NGRAPH_DISTRIBUTED_OMPI_ENABLE)
        set(CMAKE_CXX_FLAGS "${CMAKE_CXX_FLAGS} -DNGRAPH_DISTRIBUTED_OMPI_ENABLE")
    endif()
endif()

if (NOT DEFINED NGRAPH_TBB_ENABLE)
    set(NGRAPH_TBB_ENABLE ${NGRAPH_CPU_ENABLE})
endif()

add_custom_target(style-check
    COMMAND ${CMAKE_COMMAND}
    -DNGRAPH_SOURCE_DIR="${CMAKE_SOURCE_DIR}"
    -P ${CMAKE_MODULE_PATH}style_check.cmake
)

add_custom_target(style-apply
    COMMAND ${CMAKE_COMMAND}
    -DNGRAPH_SOURCE_DIR="${CMAKE_SOURCE_DIR}"
    -P ${CMAKE_MODULE_PATH}style_apply.cmake
)

add_custom_target(fix-mode
    COMMAND ${CMAKE_COMMAND}
    -DNGRAPH_SOURCE_DIR="${CMAKE_SOURCE_DIR}"
    -P ${CMAKE_MODULE_PATH}fix_mode.cmake
)

#-----------------------------------------------------------------------------------------------
# enable or disable output from NGRAPH_DEBUG statements
#-----------------------------------------------------------------------------------------------
if(NGRAPH_DEBUG_ENABLE)
    add_definitions(-DNGRAPH_DEBUG_ENABLE)
endif()

#-----------------------------------------------------------------------------------------------
# enable or disable deprecation warnings for old APIs
#-----------------------------------------------------------------------------------------------
if(NGRAPH_DEPRECATED_ENABLE)
    add_definitions(-DNGRAPH_DEPRECATED_ENABLE)
endif()

#-----------------------------------------------------------------------------------------------
# External projects install directory
#-----------------------------------------------------------------------------------------------

set(NGRAPH_BUILD_DIR ${CMAKE_CURRENT_BINARY_DIR}/src/ngraph)
set(CMAKE_LIBRARY_OUTPUT_DIRECTORY ${NGRAPH_BUILD_DIR})
if(WIN32)
    set(NGRAPH_LIBRARY_OUTPUT_DIRECTORY ${NGRAPH_BUILD_DIR}/${CMAKE_CFG_INTDIR})
    set(NGRAPH_LIBRARY_INSTALL_SRC_DIRECTORY ${NGRAPH_BUILD_DIR}/\${CMAKE_INSTALL_CONFIG_NAME})
    set(CMAKE_ARCHIVE_OUTPUT_DIRECTORY ${NGRAPH_BUILD_DIR})
    set(NGRAPH_ARCHIVE_OUTPUT_DIRECTORY ${NGRAPH_BUILD_DIR}/${CMAKE_CFG_INTDIR})
    set(NGRAPH_ARCHIVE_INSTALL_SRC_DIRECTORY ${NGRAPH_BUILD_DIR}/\${CMAKE_INSTALL_CONFIG_NAME})
    set(CMAKE_PDB_OUTPUT_DIRECTORY ${NGRAPH_BUILD_DIR})
    set(CMAKE_RUNTIME_OUTPUT_DIRECTORY ${NGRAPH_BUILD_DIR})
else()
    set(NGRAPH_LIBRARY_OUTPUT_DIRECTORY ${NGRAPH_BUILD_DIR})
    set(NGRAPH_LIBRARY_INSTALL_SRC_DIRECTORY ${NGRAPH_BUILD_DIR})
endif()

set(EXTERNAL_INSTALL_DIR ${CMAKE_BINARY_DIR}/external)

if(NOT DEFINED EXTERNAL_PROJECTS_ROOT)
    set(EXTERNAL_PROJECTS_ROOT ${CMAKE_CURRENT_BINARY_DIR})
endif()

if (NGRAPH_ONNX_IMPORT_ENABLE)
    if (MSVS)
        # When we build dll libraries. These flags make sure onnx and protobuf build with /MD, not /MT.
        # These two options can't be mixed, because they requires link two imcompatiable runtime.
        set(ONNX_USE_MSVC_STATIC_RUNTIME OFF)
        set(protobuf_WITH_ZLIB  OFF CACHE BOOL "" FORCE)
        set(protobuf_MSVC_STATIC_RUNTIME OFF CACHE BOOL "Link protobuf to static runtime libraries" FORCE)
    endif(MSVS)
    if (NOT NGRAPH_USE_SYSTEM_PROTOBUF)
        include(cmake/external_protobuf.cmake)
    else()
        find_package(Protobuf 2.6.1 REQUIRED)
    endif()
    include(cmake/external_onnx.cmake)
    if (TARGET ext_protobuf)
        add_dependencies(ext_onnx ext_protobuf)
    endif()
endif()

include(cmake/external_gtest.cmake)
if(NGRAPH_JSON_ENABLE)
    add_definitions(-DNGRAPH_JSON_ENABLE)
    include(cmake/external_json.cmake)
endif()
if(NGRAPH_CPU_ENABLE OR NGRAPH_GENERIC_CPU_ENABLE)
    include(cmake/external_eigen.cmake)
endif()
if(NGRAPH_CPU_ENABLE)
    include(cmake/external_mkldnn.cmake)
endif()
if(NGRAPH_INTELGPU_ENABLE)
    include(cmake/external_cldnn.cmake)
endif()

if ((NGRAPH_GPU_ENABLE OR NGRAPH_CPU_ENABLE) AND NOT NGRAPH_DEX_ONLY)
    set(NGRAPH_CODEGEN_ENABLE TRUE)
else()
    set(NGRAPH_CODEGEN_ENABLE FALSE)
endif()

if(NGRAPH_CODEGEN_ENABLE)
    if (NGRAPH_USE_PREBUILT_LLVM OR DEFINED LLVM_TARBALL_URL)
        include(cmake/external_llvm_prebuilt.cmake)
    elseif (NOT MSVS)
        include(cmake/external_llvm.cmake)
    else()
        message(FATAL_ERROR "CODEGEN not support on Windows!")
    endif()
endif()

if(NGRAPH_TBB_ENABLE)
    if (WIN32 OR APPLE)
        include(cmake/external_tbb_prebuilt.cmake)
    else()
        include(cmake/external_tbb.cmake)
    endif()
endif()

if (NGRAPH_DISTRIBUTED_MLSL_ENABLE)
    include(cmake/external_mlsl.cmake)
endif()

if (NGRAPH_HALIDE)
    message(WARNING "Halide build system integration is currently using an older LLVM release \
                     and is not expected to work across most build environments. Consider \
                     disabling it till this message goes away")
    include(cmake/external_halide.cmake)
endif()

add_definitions(-DPROJECT_ROOT_DIR="${CMAKE_CURRENT_SOURCE_DIR}")

message(STATUS "Compile Flags: ${CMAKE_CXX_FLAGS}")
message(STATUS "Shared Link Flags: ${CMAKE_SHARED_LINKER_FLAGS}")
message(STATUS "CMAKE_CXX_FLAGS_RELEASE ${CMAKE_CXX_FLAGS_RELEASE}")
message(STATUS "CMAKE_CXX_FLAGS_DEBUG ${CMAKE_CXX_FLAGS_DEBUG}")
add_subdirectory(src)

if (NGRAPH_UNIT_TEST_ENABLE)
    add_subdirectory(test)
    message(STATUS "unit tests enabled")
else()
    add_subdirectory(test/models)
    add_subdirectory(test/util)
    message(STATUS "unit tests disabled")
endif()

if (NGRAPH_DOC_BUILD_ENABLE)
    add_subdirectory(doc)
endif()

if (NGRAPH_PYTHON_BUILD_ENABLE)
    add_subdirectory(python)
endif()

install(DIRECTORY
    ${CMAKE_CURRENT_SOURCE_DIR}/licenses
    DESTINATION "${CMAKE_INSTALL_PREFIX}"
)
install(FILES ${CMAKE_CURRENT_SOURCE_DIR}/LICENSE DESTINATION ${CMAKE_INSTALL_PREFIX})<|MERGE_RESOLUTION|>--- conflicted
+++ resolved
@@ -167,11 +167,8 @@
 option(NGRAPH_PYTHON_BUILD_ENABLE "Enable build nGraph python package wheel" FALSE)
 option(NGRAPH_PLAIDML_ENABLE "Enable the PlaidML backend" ${PLAIDML_FOUND})
 option(NGRAPH_DISTRIBUTED_ENABLE "Enable distributed training using MLSL/OpenMPI" OFF)
-<<<<<<< HEAD
 option(NGRAPH_FAST_MATH_ENABLE "Enable fast math" ON)
-=======
 option(NGRAPH_JSON_ENABLE "Enable JSON based serialization and tracing features" TRUE)
->>>>>>> f027eddf
 
 if (NGRAPH_CPU_ENABLE
         AND
