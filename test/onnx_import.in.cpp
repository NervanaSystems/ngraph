//*****************************************************************************
// Copyright 2017-2019 Intel Corporation
//
// Licensed under the Apache License, Version 2.0 (the "License");
// you may not use this file except in compliance with the License.
// You may obtain a copy of the License at
//
//     http://www.apache.org/licenses/LICENSE-2.0
//
// Unless required by applicable law or agreed to in writing, software
// distributed under the License is distributed on an "AS IS" BASIS,
// WITHOUT WARRANTIES OR CONDITIONS OF ANY KIND, either express or implied.
// See the License for the specific language governing permissions and
// limitations under the License.
//*****************************************************************************

#include <cmath>
#include <cstdint>
#include <fstream>
#include <iterator>
#include <limits>
#include <sstream>
#include <stdexcept>
#include <vector>

#include "gtest/gtest.h"
#include "ngraph/frontend/onnx_import/onnx.hpp"
#include "ngraph/ngraph.hpp"
#include "util/all_close.hpp"
#include "util/all_close_f.hpp"
#include "util/ndarray.hpp"
#include "util/test_tools.hpp"

using namespace ngraph;

static std::string s_manifest = "${MANIFEST}";

using Inputs = std::vector<std::vector<float>>;
using Outputs = std::vector<std::vector<float>>;

TEST(onnx_${BACKEND_NAME}, model_output_names_check)
{
    auto function = onnx_import::import_onnx_model(
        file_util::path_join(SERIALIZED_ZOO, "onnx/split_equal_parts_default.onnx"));

    std::size_t size = function->get_output_size();
    for (std::size_t i{0}; i < size; ++i)
    {
        std::shared_ptr<Node> node = function->get_output_op(i);
        EXPECT_EQ(node->get_friendly_name(), "output_" + std::to_string(i + 1));
    }
}

TEST(onnx_${BACKEND_NAME}, model_add_abc)
{
    auto function =
        onnx_import::import_onnx_model(file_util::path_join(SERIALIZED_ZOO, "onnx/add_abc.onnx"));

    Inputs inputs{{1}, {2}, {3}};
    Outputs expected_outputs{{6}};

    Outputs outputs{execute(function, inputs, "${BACKEND_NAME}")};
    EXPECT_TRUE(test::all_close_f(expected_outputs.front(), outputs.front()));
}

TEST(onnx_${BACKEND_NAME}, model_add_abc_initializers)
{
    auto function = onnx_import::import_onnx_model(
        file_util::path_join(SERIALIZED_ZOO, "onnx/add_abc_initializers.onnx"));

    Inputs inputs{{1, 2, 3, 4}};
    Outputs expected_outputs{{3, 6, 9, 12}};

    Outputs outputs{execute(function, inputs, "${BACKEND_NAME}")};
    EXPECT_TRUE(test::all_close_f(expected_outputs.front(), outputs.front()));
}

TEST(onnx_${BACKEND_NAME}, model_addmul_abc)
{
    auto function = onnx_import::import_onnx_model(
        file_util::path_join(SERIALIZED_ZOO, "onnx/addmul_abc.onnx"));

    std::vector<std::vector<float>> inputs;

    Shape shape{1, 2, 2};
    inputs.emplace_back(test::NDArray<float, 3>({{{9, 10}}, {{11, 12}}}).get_vector());
    inputs.emplace_back(test::NDArray<float, 3>({{{5, 6}}, {{7, 8}}}).get_vector());
    inputs.emplace_back(test::NDArray<float, 3>({{{1, 2}}, {{3, 4}}}).get_vector());

    auto expected_output = test::NDArray<float, 3>({{{46, 62}}, {{80, 100}}}).get_vector();

    auto result_vectors = execute(function, inputs, "${BACKEND_NAME}");
    EXPECT_TRUE(test::all_close_f(expected_output, result_vectors.front()));
}

TEST(onnx_${BACKEND_NAME}, model_argmin_no_keepdims)
{
    auto function = onnx_import::import_onnx_model(
        file_util::path_join(SERIALIZED_ZOO, "onnx/argmin_no_keepdims.onnx"));

    Inputs inputs{test::NDArray<float, 2>{{2, 1}, {3, 10}}.get_vector()};
    std::vector<std::vector<int64_t>> expected_output{{1, 0}};
    std::vector<std::vector<int64_t>> result{
        execute<float, int64_t>(function, inputs, "${BACKEND_NAME}")};
    EXPECT_EQ(expected_output, result);
}

TEST(onnx_${BACKEND_NAME}, model_split_equal_parts_default)
{
    auto function = onnx_import::import_onnx_model(
        file_util::path_join(SERIALIZED_ZOO, "onnx/split_equal_parts_default.onnx"));

    Inputs inputs{{1, 2, 3, 4, 5, 6}};
    Outputs expected_outputs{{1, 2}, {3, 4}, {5, 6}};

    Outputs outputs{execute(function, inputs, "${BACKEND_NAME}")};
    EXPECT_EQ(outputs.size(), expected_outputs.size());

    for (std::size_t i = 0; i < expected_outputs.size(); ++i)
    {
        EXPECT_EQ(outputs[i].size(), expected_outputs[i].size());
        EXPECT_TRUE(test::all_close_f(outputs[i], expected_outputs[i]));
    }
}

TEST(onnx_${BACKEND_NAME}, model_split_equal_parts_2d)
{
    // Split into 2 equal parts along axis=1
    auto function = onnx_import::import_onnx_model(
        file_util::path_join(SERIALIZED_ZOO, "onnx/split_equal_parts_2d.onnx"));

    Inputs inputs{{0, 1, 2, 3, 4, 5, 6, 7, 8, 9, 10, 11}};
    Outputs expected_outputs{{0, 1, 2, 6, 7, 8}, {3, 4, 5, 9, 10, 11}};

    Outputs outputs{execute(function, inputs, "${BACKEND_NAME}")};
    EXPECT_EQ(outputs.size(), expected_outputs.size());

    for (std::size_t i = 0; i < expected_outputs.size(); ++i)
    {
        EXPECT_EQ(outputs[i].size(), expected_outputs[i].size());
        EXPECT_TRUE(test::all_close_f(outputs[i], expected_outputs[i]));
    }
}

TEST(onnx_${BACKEND_NAME}, model_split_variable_parts_2d)
{
    // Split into variable parts {2, 4} along axis=1
    auto function = onnx_import::import_onnx_model(
        file_util::path_join(SERIALIZED_ZOO, "onnx/split_variable_parts_2d.onnx"));

    Inputs inputs{{0, 1, 2, 3, 4, 5, 6, 7, 8, 9, 10, 11}};
    Outputs expected_outputs{{0, 1, 6, 7}, {2, 3, 4, 5, 8, 9, 10, 11}};

    Outputs outputs{execute(function, inputs, "${BACKEND_NAME}")};
    EXPECT_EQ(outputs.size(), expected_outputs.size());

    for (std::size_t i = 0; i < expected_outputs.size(); ++i)
    {
        EXPECT_EQ(outputs[i].size(), expected_outputs[i].size());
        EXPECT_TRUE(test::all_close_f(outputs[i], expected_outputs[i]));
    }
}

namespace
{
    std::vector<std::vector<float>> conv2d_execute(const std::shared_ptr<Function>& function)
    {
        std::vector<std::vector<float>> args;

        // data (1, 1, 7, 5) input tensor
        args.emplace_back(test::NDArray<float, 4>{{{{{0.f, 1.f, 2.f, 3.f, 4.f},
                                                     {5.f, 6.f, 7.f, 8.f, 9.f},
                                                     {10.f, 11.f, 12.f, 13.f, 14.f},
                                                     {15.f, 16.f, 17.f, 18.f, 19.f},
                                                     {20.f, 21.f, 22.f, 23.f, 24.f},
                                                     {25.f, 26.f, 27.f, 28.f, 29.f},
                                                     {30.f, 31.f, 32.f, 33.f, 34.f}}}}}
                              .get_vector());

        // filters (1, 1, 3, 3) aka convolution weights
        args.emplace_back(
            test::NDArray<float, 4>{{{{{1.f, 1.f, 1.f}, {1.f, 1.f, 1.f}, {1.f, 1.f, 1.f}}}}}
                .get_vector());

        return execute(function, args, "${BACKEND_NAME}");
    }

} // namespace

TEST(onnx_${BACKEND_NAME}, model_conv2d_strides_padding)
{
    // Convolution with strides=2 and padding=1
    auto function = onnx_import::import_onnx_model(
        file_util::path_join(SERIALIZED_ZOO, "onnx/conv_with_strides_padding.onnx"));

    // (1, 1, 4, 3)
    auto expected_output = test::NDArray<float, 4>({{{{12.f, 27.f, 24.f},
                                                      {63.f, 108.f, 81.f},
                                                      {123.f, 198.f, 141.f},
                                                      {112.f, 177.f, 124.f}}}})
                               .get_vector();

    auto result = conv2d_execute(function);
    EXPECT_EQ(expected_output, result.front());
}

TEST(onnx_${BACKEND_NAME}, model_conv2d_strides_no_padding)
{
    // Convolution with strides=2 and padding=1
    auto function = onnx_import::import_onnx_model(
        file_util::path_join(SERIALIZED_ZOO, "onnx/conv_with_strides_no_padding.onnx"));

    // (1, 1, 3, 2)
    auto expected_output =
        test::NDArray<float, 4>({{{{54.f, 72.f}, {144.f, 162.f}, {234.f, 252.f}}}}).get_vector();

    auto result = conv2d_execute(function);
    EXPECT_EQ(expected_output, result.front());
}

TEST(onnx_${BACKEND_NAME}, model_conv2d_strides_assymetric_padding)
{
    // Convolution with strides=2 and padding=1
    auto function = onnx_import::import_onnx_model(
        file_util::path_join(SERIALIZED_ZOO, "onnx/conv_with_strides_and_asymmetric_padding.onnx"));

    // (1, 1, 4, 2)
    auto expected_output =
        test::NDArray<float, 4>({{{{21.f, 33.f}, {99.f, 117.f}, {189.f, 207.f}, {171.f, 183.f}}}})
            .get_vector();

    auto result = conv2d_execute(function);
    EXPECT_EQ(expected_output, result.front());
}

TEST(onnx_${BACKEND_NAME}, model_average_pool_2d)
{
    // Pooling with strides=2 and no padding
    auto function = onnx_import::import_onnx_model(
        file_util::path_join(SERIALIZED_ZOO, "onnx/average_pool_2d.onnx"));

    // input data shape (1, 1, 4, 4)
    Inputs inputs;
    inputs.push_back(test::NDArray<float, 4>({{{{0.f, 1.f, 2.f, 3.f},
                                                {4.f, 5.f, 6.f, 7.f},
                                                {8.f, 9.f, 10.f, 11.f},
                                                {12.f, 13.f, 14.f, 15.f}}}})
                         .get_vector());

    // (1, 1, 2, 2)
    auto expected_output = test::NDArray<float, 4>({{{{2.5f, 4.5f}, {10.5f, 12.5f}}}}).get_vector();

    Outputs outputs{execute(function, inputs, "${BACKEND_NAME}")};

    EXPECT_EQ(expected_output, outputs.front());
}

TEST(onnx_${BACKEND_NAME}, model_average_pool_2d_pads)
{
    // Pooling with strides=2 and padding=1
    auto function = onnx_import::import_onnx_model(
        file_util::path_join(SERIALIZED_ZOO, "onnx/average_pool_2d_pads.onnx"));

    // input data shape (1, 1, 4, 4)
    Inputs inputs;
    inputs.push_back(test::NDArray<float, 4>({{{{0.f, 1.f, 2.f, 3.f},
                                                {4.f, 5.f, 6.f, 7.f},
                                                {8.f, 9.f, 10.f, 11.f},
                                                {12.f, 13.f, 14.f, 15.f}}}})
                         .get_vector());

    // (1, 1, 3, 3)
    auto expected_output =
        test::NDArray<float, 4>({{{{0.f, 1.5f, 3.f}, {6.f, 7.5f, 9.f}, {12.f, 13.5f, 15.f}}}})
            .get_vector();

    Outputs outputs = execute(function, inputs, "${BACKEND_NAME}");

    EXPECT_EQ(expected_output, outputs.front());
}

TEST(onnx_${BACKEND_NAME}, model_max_pool_2d_pads)
{
    // Pooling with strides=2 and padding=1
    auto function = onnx_import::import_onnx_model(
        file_util::path_join(SERIALIZED_ZOO, "onnx/max_pool_2d_pads.onnx"));

    // input data shape (1, 1, 4, 4)
    Inputs inputs;
    inputs.push_back(test::NDArray<float, 4>({{{{0.f, 1.f, 2.f, 3.f},
                                                {4.f, 5.f, 6.f, 7.f},
                                                {8.f, 9.f, 10.f, 11.f},
                                                {12.f, 13.f, 14.f, 15.f}}}})
                         .get_vector());

    // (1, 1, 3, 3)
    auto expected_output =
        test::NDArray<float, 4>({{{{0.f, 2.f, 3.f}, {8.f, 10.f, 11.f}, {12.f, 14.f, 15.f}}}})
            .get_vector();

    Outputs outputs{execute(function, inputs, "${BACKEND_NAME}")};

    EXPECT_EQ(expected_output, outputs.front());
}

TEST(onnx_${BACKEND_NAME}, model_batchnorm_default)
{
    // Batch Normalization with default parameters
    auto function = onnx_import::import_onnx_model(
        file_util::path_join(SERIALIZED_ZOO, "onnx/batchnorm_default.onnx"));

    Inputs inputs;

    // input data shape (1, 2, 1, 3)
    inputs.push_back(
        test::NDArray<float, 4>({{{{-1.f, 0.f, 1.f}}, {{2.f, 3.f, 4.f}}}}).get_vector());

    // scale (3)
    inputs.emplace_back(std::vector<float>{1.f, 1.5f});
    // bias (3)
    inputs.emplace_back(std::vector<float>{0.f, 1.f});
    // mean (3)
    inputs.emplace_back(std::vector<float>{0.f, 3.f});
    // var (3)
    inputs.emplace_back(std::vector<float>{1.f, 1.5f});

    // shape (1, 2, 1, 3)
    Outputs expected_outputs{test::NDArray<float, 4>{
        {{{{-0.999995f, 0.f, 0.999995f}}, {{-0.22474074f, 1.f, 2.2247407f}}}}}
                                 .get_vector()};

    Outputs outputs{execute(function, inputs, "${BACKEND_NAME}")};
    EXPECT_TRUE(test::all_close_f(expected_outputs.front(), outputs.front()));
}

TEST(onnx_${BACKEND_NAME}, model_relu)
{
    // Simple ReLU test
    auto function =
        onnx_import::import_onnx_model(file_util::path_join(SERIALIZED_ZOO, "onnx/relu.onnx"));

    Inputs inputs{{-1, -2, 0, 1, 2, 3}};
    Outputs expected_outputs{{0, 0, 0, 1, 2, 3}};

    Outputs outputs{execute(function, inputs, "${BACKEND_NAME}")};
    EXPECT_TRUE(test::all_close_f(expected_outputs.front(), outputs.front()));
}

TEST(onnx_${BACKEND_NAME}, model_sum)
{
    // Simple Sum test
    auto function =
        onnx_import::import_onnx_model(file_util::path_join(SERIALIZED_ZOO, "onnx/sum.onnx"));

    // input data shape (3, )
    Inputs inputs;
    inputs.emplace_back(std::vector<float>{3.f, 0.f, 2.f});
    inputs.emplace_back(std::vector<float>{1.f, 3.f, 4.f});
    inputs.emplace_back(std::vector<float>{2.f, 6.f, 6.f});

    Outputs expected_outputs{{6.f, 9.f, 12.f}};
    Outputs outputs{execute(function, inputs, "${BACKEND_NAME}")};
    EXPECT_TRUE(test::all_close_f(expected_outputs.front(), outputs.front()));
}

TEST(onnx_${BACKEND_NAME}, model_sum_one_input)
{
    auto function = onnx_import::import_onnx_model(
        file_util::path_join(SERIALIZED_ZOO, "onnx/sum_one_input.onnx"));

    // input data shape (3, )
    Inputs inputs{{3.f, 0.f, 2.f}};
    Outputs expected_outputs{{3.f, 0.f, 2.f}};
    Outputs outputs{execute(function, inputs, "${BACKEND_NAME}")};
    EXPECT_TRUE(test::all_close_f(expected_outputs.front(), outputs.front()));
}

TEST(onnx_${BACKEND_NAME}, model_min_two_inputs)
{
    auto function = onnx_import::import_onnx_model(
        file_util::path_join(SERIALIZED_ZOO, "onnx/min_two_inputs.onnx"));

    // input data shape (3, )
    Inputs inputs;
    inputs.emplace_back(std::vector<float>{1.f, 2.f, 1.f});
    inputs.emplace_back(std::vector<float>{1.f, 4.f, 4.f});

    Outputs expected_outputs{{1.f, 2.f, 1.f}};
    Outputs outputs{execute(function, inputs, "${BACKEND_NAME}")};
    EXPECT_TRUE(test::all_close_f(expected_outputs.front(), outputs.front()));
}

TEST(onnx_${BACKEND_NAME}, model_max)
{
    auto function =
        onnx_import::import_onnx_model(file_util::path_join(SERIALIZED_ZOO, "onnx/max.onnx"));

    // input data shape (3, )
    Inputs inputs;
    inputs.emplace_back(std::vector<float>{3.f, 2.f, 1.f});
    inputs.emplace_back(std::vector<float>{1.f, 4.f, 4.f});
    inputs.emplace_back(std::vector<float>{2.f, 5.f, 3.f});

    Outputs expected_outputs{{3.f, 5.f, 4.f}};
    Outputs outputs{execute(function, inputs, "${BACKEND_NAME}")};
    EXPECT_TRUE(test::all_close_f(expected_outputs.front(), outputs.front()));
}

TEST(onnx_${BACKEND_NAME}, model_mean)
{
    auto function =
        onnx_import::import_onnx_model(file_util::path_join(SERIALIZED_ZOO, "onnx/mean.onnx"));

    // input data shape (3, )
    Inputs inputs;
    inputs.emplace_back(std::vector<float>{3.f, 0.f, 2.f});
    inputs.emplace_back(std::vector<float>{1.f, 3.f, 4.f});
    inputs.emplace_back(std::vector<float>{2.f, 6.f, 6.f});

    Outputs expected_outputs{{2.f, 3.f, 4.f}};
    Outputs outputs{execute(function, inputs, "${BACKEND_NAME}")};
    EXPECT_TRUE(test::all_close_f(expected_outputs.front(), outputs.front()));
}

TEST(onnx_${BACKEND_NAME}, model_gemm_abc)
{
    auto function =
        onnx_import::import_onnx_model(file_util::path_join(SERIALIZED_ZOO, "onnx/gemm_abc.onnx"));

    Inputs inputs;
    inputs.emplace_back(test::NDArray<float, 2>(
                            {{1, 2, 3, 4, 5, 6}, {7, 8, 9, 10, 11, 12}, {13, 14, 15, 16, 17, 18}})
                            .get_vector());

    inputs.emplace_back(test::NDArray<float, 2>({{19, 20, 21, 22},
                                                 {23, 24, 25, 26},
                                                 {27, 28, 29, 30},
                                                 {31, 32, 33, 34},
                                                 {35, 36, 37, 38},
                                                 {39, 40, 41, 42}})
                            .get_vector());

    inputs.emplace_back(
        test::NDArray<float, 2>({{1, 1, 1, 1}, {1, 1, 1, 1}, {1, 1, 1, 1}}).get_vector());

    Outputs expected_outputs{
        test::NDArray<float, 2>(
            {{340, 350.5, 361, 371.5}, {862, 890.5, 919, 947.5}, {1384, 1430.5, 1477, 1523.5}})
            .get_vector()};

    Outputs outputs{execute(function, inputs, "${BACKEND_NAME}")};
    EXPECT_TRUE(test::all_close_f(expected_outputs.front(), outputs.front()));
}

TEST(onnx_${BACKEND_NAME}, model_matmul)
{
    auto function =
        onnx_import::import_onnx_model(file_util::path_join(SERIALIZED_ZOO, "onnx/matmul.onnx"));

    std::vector<std::vector<float>> inputs;

    inputs.emplace_back(
        test::NDArray<float, 2>({{1, 2, 3, 4}, {5, 6, 7, 8}, {9, 10, 11, 12}}).get_vector());

    inputs.emplace_back(
        test::NDArray<float, 2>({{13, 14, 15}, {16, 17, 18}, {19, 20, 21}, {22, 23, 24}})
            .get_vector());

    Outputs expected_outputs{
        test::NDArray<float, 2>({{190, 200, 210}, {470, 496, 522}, {750, 792, 834}}).get_vector()};

    Outputs outputs{execute(function, inputs, "${BACKEND_NAME}")};
    EXPECT_TRUE(test::all_close_f(expected_outputs.front(), outputs.front()));
}

TEST(onnx_${BACKEND_NAME}, model_softmax)
{
    auto function =
        onnx_import::import_onnx_model(file_util::path_join(SERIALIZED_ZOO, "onnx/softmax.onnx"));

    Inputs inputs;
    inputs.emplace_back(
        test::NDArray<float, 3>(
            {{{1, 2, 3, 4, 5}, {6, 7, 8, 9, 10}, {11, 12, 13, 14, 15}, {16, 17, 18, 19, 20}},

             {{21, 22, 23, 24, 25},
              {26, 27, 28, 29, 30},
              {31, 32, 33, 34, 35},
              {36, 37, 38, 39, 40}},

             {{41, 42, 43, 44, 45},
              {46, 47, 48, 49, 50},
              {51, 52, 53, 54, 55},
              {56, 57, 58, 59, 60}}})
            .get_vector());

    auto expected_output =
        test::NDArray<float, 3>(
            {{{1.50461533e-26f, 4.08996852e-26f, 1.11176871e-25f, 3.02210068e-25f, 8.21492137e-25f},
              {2.23304715e-24f, 6.07005148e-24f, 1.65001106e-23f, 4.48519509e-23f, 1.21920243e-22f},
              {3.31413582e-22f, 9.00875516e-22f, 2.44883355e-21f, 6.65661973e-21f, 1.80945684e-20f},
              {4.91861366e-20f,
               1.33701781e-19f,
               3.63439123e-19f,
               9.87929963e-19f,
               2.68547207e-18f}},

             {{7.29986992e-18f, 1.98431037e-17f, 5.39391483e-17f, 1.46621807e-16f, 3.98559393e-16f},
              {1.08339676e-15f, 2.94497771e-15f, 8.00527940e-15f, 2.17606055e-14f, 5.91514586e-14f},
              {1.60790335e-13f, 4.37073446e-13f, 1.18808881e-12f, 3.22956021e-12f, 8.77885484e-12f},
              {2.38634016e-11f,
               6.48674509e-11f,
               1.76328013e-10f,
               4.79309234e-10f,
               1.30289758e-09f}},

             {{3.54164282e-09f, 9.62718331e-09f, 2.61693974e-08f, 7.11357975e-08f, 1.93367146e-07f},
              {5.25626399e-07f, 1.42880069e-06f, 3.88388295e-06f, 1.05574884e-05f, 2.86982290e-05f},
              {7.80098743e-05f, 2.12052824e-04f, 5.76419338e-04f, 1.56687021e-03f, 4.25919482e-03f},
              {1.15776919e-02f,
               3.14714295e-02f,
               8.55482149e-02f,
               2.32544158e-01f,
               6.32120559e-01f}}})
            .get_vector();

    auto result_vectors = execute(function, inputs, "${BACKEND_NAME}");
    EXPECT_TRUE(test::all_close_f(expected_output, result_vectors.front()));
}

TEST(onnx_${BACKEND_NAME}, model_concat)
{
    auto function =
        onnx_import::import_onnx_model(file_util::path_join(SERIALIZED_ZOO, "onnx/concat.onnx"));

    Inputs inputs;

    inputs.emplace_back(test::NDArray<float, 1>({1, 2}).get_vector());
    inputs.emplace_back(test::NDArray<float, 1>({3, 4}).get_vector());

    Outputs expected_outputs{test::NDArray<float, 1>({1, 2, 3, 4}).get_vector()};

    Outputs outputs{execute(function, inputs, "${BACKEND_NAME}")};
    EXPECT_TRUE(test::all_close_f(expected_outputs.front(), outputs.front()));
}

TEST(onnx_${BACKEND_NAME}, model_flatten)
{
    auto function =
        onnx_import::import_onnx_model(file_util::path_join(SERIALIZED_ZOO, "onnx/flatten.onnx"));

    Inputs inputs;

    inputs.emplace_back(
        test::NDArray<float, 4>({{{{1, 2}, {3, 4}}, {{5, 6}, {7, 8}}}}).get_vector());

    Outputs expected_outputs{test::NDArray<float, 3>({{{1, 2, 3, 4}, {5, 6, 7, 8}}}).get_vector()};

    Outputs outputs{execute(function, inputs, "${BACKEND_NAME}")};
    EXPECT_TRUE(test::all_close_f(expected_outputs.front(), outputs.front()));
}

TEST(onnx_${BACKEND_NAME}, model_sub)
{
    auto function =
        onnx_import::import_onnx_model(file_util::path_join(SERIALIZED_ZOO, "onnx/sub.onnx"));

    Inputs inputs;
    inputs.emplace_back(test::NDArray<float, 3>({{{1, 2, 3}}}).get_vector());

    inputs.emplace_back(test::NDArray<float, 3>({{{4, 5, 7}}}).get_vector());

    auto expected_output = test::NDArray<float, 3>({{{-3, -3, -4}}}).get_vector();

    auto result_vectors = execute(function, inputs, "${BACKEND_NAME}");
    EXPECT_TRUE(test::all_close_f(expected_output, result_vectors.front()));
}

TEST(onnx_${BACKEND_NAME}, model_unsqueeze)
{
    auto function =
        onnx_import::import_onnx_model(file_util::path_join(SERIALIZED_ZOO, "onnx/unsqueeze.onnx"));

    Inputs inputs;
    inputs.emplace_back(test::NDArray<float, 3>(
                            {{{1, 1, 1, 1, 1}, {1, 1, 1, 1, 1}, {1, 1, 1, 1, 1}, {1, 1, 1, 1, 1}},
                             {{1, 1, 1, 1, 1}, {1, 1, 1, 1, 1}, {1, 1, 1, 1, 1}, {1, 1, 1, 1, 1}},
                             {{1, 1, 1, 1, 1}, {1, 1, 1, 1, 1}, {1, 1, 1, 1, 1}, {1, 1, 1, 1, 1}}})
                            .get_vector());

    Outputs expected_output{
        test::NDArray<float, 4>(
            {{{{1, 1, 1, 1, 1}, {1, 1, 1, 1, 1}, {1, 1, 1, 1, 1}, {1, 1, 1, 1, 1}},
              {{1, 1, 1, 1, 1}, {1, 1, 1, 1, 1}, {1, 1, 1, 1, 1}, {1, 1, 1, 1, 1}},
              {{1, 1, 1, 1, 1}, {1, 1, 1, 1, 1}, {1, 1, 1, 1, 1}, {1, 1, 1, 1, 1}}}})
            .get_vector()};

    Outputs outputs{execute(function, inputs, "${BACKEND_NAME}")};
    EXPECT_TRUE(test::all_close_f(expected_output.front(), outputs.front()));
}

TEST(onnx_${BACKEND_NAME}, model_squeeze)
{
    auto function = onnx_import::import_onnx_model(
        file_util::path_join(SERIALIZED_ZOO, "onnx/squeeze_duplicate_axes.onnx"));

    // {1, 4, 1, 1, 2}
    Inputs inputs{test::NDArray<float, 5>(
                      {{{{{1.0f, 2.0f}}}, {{{3.0f, 4.0f}}}, {{{5.0f, 6.0f}}}, {{{7.0f, 8.0f}}}}})
                      .get_vector()};

    // {4, 2}
    Outputs expected_output{
        test::NDArray<float, 2>({{1.0f, 2.0f}, {3.0f, 4.0f}, {5.0f, 6.0f}, {7.0f, 8.0f}})
            .get_vector()};

    Outputs outputs{execute(function, inputs, "${BACKEND_NAME}")};
    EXPECT_TRUE(test::all_close_f(expected_output.front(), outputs.front()));
}

TEST(onnx_${BACKEND_NAME}, model_div)
{
    auto function =
        onnx_import::import_onnx_model(file_util::path_join(SERIALIZED_ZOO, "onnx/div.onnx"));

    Inputs inputs;
    inputs.emplace_back(test::NDArray<float, 3>({{{1, 2, 3}}}).get_vector());

    inputs.emplace_back(test::NDArray<float, 3>({{{1, 4, 12}}}).get_vector());

    auto expected_output = test::NDArray<float, 3>({{{1, 0.5, 0.25}}}).get_vector();

    auto result_vectors = execute(function, inputs, "${BACKEND_NAME}");
    EXPECT_TRUE(test::all_close_f(expected_output, result_vectors.front()));
}

TEST(onnx_${BACKEND_NAME}, model_add_bcast)
{
    auto function =
        onnx_import::import_onnx_model(file_util::path_join(SERIALIZED_ZOO, "onnx/add_bcast.onnx"));

    Inputs inputs;
    inputs.emplace_back(test::NDArray<float, 3>(
                            {{{1, 1, 1, 1, 1}, {1, 1, 1, 1, 1}, {1, 1, 1, 1, 1}, {1, 1, 1, 1, 1}},
                             {{1, 1, 1, 1, 1}, {1, 1, 1, 1, 1}, {1, 1, 1, 1, 1}, {1, 1, 1, 1, 1}},
                             {{1, 1, 1, 1, 1}, {1, 1, 1, 1, 1}, {1, 1, 1, 1, 1}, {1, 1, 1, 1, 1}}})
                            .get_vector());

    inputs.emplace_back(test::NDArray<float, 1>({1, 2, 3, 4, 5}).get_vector());

    Outputs expected_output{
        test::NDArray<float, 4>(
            {{{{2, 3, 4, 5, 6}, {2, 3, 4, 5, 6}, {2, 3, 4, 5, 6}, {2, 3, 4, 5, 6}},
              {{2, 3, 4, 5, 6}, {2, 3, 4, 5, 6}, {2, 3, 4, 5, 6}, {2, 3, 4, 5, 6}},
              {{2, 3, 4, 5, 6}, {2, 3, 4, 5, 6}, {2, 3, 4, 5, 6}, {2, 3, 4, 5, 6}}}})
            .get_vector()};

    Outputs outputs{execute(function, inputs, "${BACKEND_NAME}")};
    EXPECT_TRUE(test::all_close_f(expected_output.front(), outputs.front()));
}

TEST(onnx_${BACKEND_NAME}, model_reshape_reduced_dims)
{
    auto function = onnx_import::import_onnx_model(
        file_util::path_join(SERIALIZED_ZOO, "onnx/reshape_reduced_dims.onnx"));

    // input data shape (2, 3, 4)
    Inputs inputs{test::NDArray<float, 3>({{{0, 1, 2, 3}, {4, 5, 6, 7}, {8, 9, 10, 11}},
                                           {{12, 13, 14, 15}, {16, 17, 18, 19}, {20, 21, 22, 23}}})
                      .get_vector()};

    // output data shape (2, 12)
    Outputs expected_outputs{
        test::NDArray<float, 2>({{0, 1, 2, 3, 4, 5, 6, 7, 8, 9, 10, 11},
                                 {12, 13, 14, 15, 16, 17, 18, 19, 20, 21, 22, 23}})
            .get_vector()};

    Outputs outputs{execute(function, inputs, "${BACKEND_NAME}")};
    EXPECT_TRUE(test::all_close_f(expected_outputs.front(), outputs.front()));
}

TEST(onnx_${BACKEND_NAME}, model_reshape_reordered_dims)
{
    auto function = onnx_import::import_onnx_model(
        file_util::path_join(SERIALIZED_ZOO, "onnx/reshape_reordered_dims.onnx"));

    // input data shape (2, 3, 4)
    Inputs inputs{test::NDArray<float, 3>({{{0, 1, 2, 3}, {4, 5, 6, 7}, {8, 9, 10, 11}},
                                           {{12, 13, 14, 15}, {16, 17, 18, 19}, {20, 21, 22, 23}}})
                      .get_vector()};

    // output data shape (4, 2, 3)
    Outputs expected_outputs{test::NDArray<float, 3>({{{0, 1, 2}, {3, 4, 5}},
                                                      {{6, 7, 8}, {9, 10, 11}},
                                                      {{12, 13, 14}, {15, 16, 17}},
                                                      {{18, 19, 20}, {21, 22, 23}}})
                                 .get_vector()};

    Outputs outputs{execute(function, inputs, "${BACKEND_NAME}")};
    EXPECT_TRUE(test::all_close_f(expected_outputs.front(), outputs.front()));
}

TEST(onnx_${BACKEND_NAME}, model_reshape_extended_dims)
{
    auto function = onnx_import::import_onnx_model(
        file_util::path_join(SERIALIZED_ZOO, "onnx/reshape_extended_dims.onnx"));

    // input data shape (2, 3, 4)
    Inputs inputs{test::NDArray<float, 3>({{{0, 1, 2, 3}, {4, 5, 6, 7}, {8, 9, 10, 11}},
                                           {{12, 13, 14, 15}, {16, 17, 18, 19}, {20, 21, 22, 23}}})
                      .get_vector()};

    // output data shape (3, 2, 2, 2)
    Outputs expected_outputs{test::NDArray<float, 4>({{{{0, 1}, {2, 3}}, {{4, 5}, {6, 7}}},
                                                      {{{8, 9}, {10, 11}}, {{12, 13}, {14, 15}}},
                                                      {{{16, 17}, {18, 19}}, {{20, 21}, {22, 23}}}})
                                 .get_vector()};

    Outputs outputs{execute(function, inputs, "${BACKEND_NAME}")};
    EXPECT_TRUE(test::all_close_f(expected_outputs.front(), outputs.front()));
}

TEST(onnx_${BACKEND_NAME}, model_reshape_single_dim)
{
    auto function = onnx_import::import_onnx_model(
        file_util::path_join(SERIALIZED_ZOO, "onnx/reshape_single_dim.onnx"));

    // input data shape (2, 3, 4)
    Inputs inputs{test::NDArray<float, 3>({{{0, 1, 2, 3}, {4, 5, 6, 7}, {8, 9, 10, 11}},
                                           {{12, 13, 14, 15}, {16, 17, 18, 19}, {20, 21, 22, 23}}})
                      .get_vector()};

    // output data shape (24, )
    Outputs expected_outputs{
        test::NDArray<float, 1>(
            {0, 1, 2, 3, 4, 5, 6, 7, 8, 9, 10, 11, 12, 13, 14, 15, 16, 17, 18, 19, 20, 21, 22, 23})
            .get_vector()};

    Outputs outputs{execute(function, inputs, "${BACKEND_NAME}")};
    EXPECT_TRUE(test::all_close_f(expected_outputs.front(), outputs.front()));
}

TEST(onnx_${BACKEND_NAME}, model_reshape_negative_dim)
{
    auto function = onnx_import::import_onnx_model(
        file_util::path_join(SERIALIZED_ZOO, "onnx/reshape_negative_dim.onnx"));

    // input data shape (2, 3, 4)
    Inputs inputs{test::NDArray<float, 3>({{{0, 1, 2, 3}, {4, 5, 6, 7}, {8, 9, 10, 11}},
                                           {{12, 13, 14, 15}, {16, 17, 18, 19}, {20, 21, 22, 23}}})
                      .get_vector()};

    // output data shape (6, 2, 2)
    Outputs expected_outputs{test::NDArray<float, 3>({{{0, 1}, {2, 3}},
                                                      {{4, 5}, {6, 7}},
                                                      {{8, 9}, {10, 11}},
                                                      {{12, 13}, {14, 15}},
                                                      {{16, 17}, {18, 19}},
                                                      {{20, 21}, {22, 23}}})
                                 .get_vector()};

    Outputs outputs{execute(function, inputs, "${BACKEND_NAME}")};
    EXPECT_TRUE(test::all_close_f(expected_outputs.front(), outputs.front()));
}

TEST(onnx_${BACKEND_NAME}, model_reshape_negative_with_zero_dim)
{
    auto function = onnx_import::import_onnx_model(
        file_util::path_join(SERIALIZED_ZOO, "onnx/reshape_negative_with_zero_dims.onnx"));

    // input data shape (2, 3, 4)
    Inputs inputs{test::NDArray<float, 3>({{{0, 1, 2, 3}, {4, 5, 6, 7}, {8, 9, 10, 11}},
                                           {{12, 13, 14, 15}, {16, 17, 18, 19}, {20, 21, 22, 23}}})
                      .get_vector()};

    // output data shape (2, 6, 2)
    Outputs expected_outputs{
        test::NDArray<float, 3>({{{0, 1}, {2, 3}, {4, 5}, {6, 7}, {8, 9}, {10, 11}},
                                 {{12, 13}, {14, 15}, {16, 17}, {18, 19}, {20, 21}, {22, 23}}})
            .get_vector()};

    Outputs outputs{execute(function, inputs, "${BACKEND_NAME}")};
    EXPECT_TRUE(test::all_close_f(expected_outputs.front(), outputs.front()));
}

TEST(onnx_${BACKEND_NAME}, model_reshape_output_shape_as_input)
{
    auto function = onnx_import::import_onnx_model(
        file_util::path_join(SERIALIZED_ZOO, "onnx/reshape_output_shape_as_input.onnx"));

    // input data shape (2, 3, 4)
    Inputs inputs{test::NDArray<float, 3>({{{0, 1, 2, 3}, {4, 5, 6, 7}, {8, 9, 10, 11}},
                                           {{12, 13, 14, 15}, {16, 17, 18, 19}, {20, 21, 22, 23}}})
                      .get_vector()};

    // output data shape (2, 6, 2)
    Outputs expected_outputs{
        test::NDArray<float, 3>({{{0, 1}, {2, 3}, {4, 5}, {6, 7}, {8, 9}, {10, 11}},
                                 {{12, 13}, {14, 15}, {16, 17}, {18, 19}, {20, 21}, {22, 23}}})
            .get_vector()};

    Outputs outputs{execute(function, inputs, "${BACKEND_NAME}")};
    EXPECT_TRUE(test::all_close_f(expected_outputs.front(), outputs.front()));
}

TEST(onnx_${BACKEND_NAME}, model_reduce_log_sum)
{
    auto function = onnx_import::import_onnx_model(
        file_util::path_join(SERIALIZED_ZOO, "onnx/reduce_log_sum.onnx"));

    // input data shape (1, 1, 4, 4)
    Inputs inputs{
        test::NDArray<float, 4>({{{{1, 1, 1, 1}, {1, 1, 1, 1}, {1, 1, 1, 1}, {1, 1, 1, 1}}}})
            .get_vector()};

    // output data shape (1,)
    Outputs expected_outputs{test::NDArray<float, 4>({{{{2.77258872f}}}}).get_vector()};

    Outputs outputs{execute(function, inputs, "${BACKEND_NAME}")};
    EXPECT_TRUE(test::all_close_f(expected_outputs.front(), outputs.front()));
}

TEST(onnx_${BACKEND_NAME}, model_reduce_log_sum_exp)
{
    auto function = onnx_import::import_onnx_model(
        file_util::path_join(SERIALIZED_ZOO, "onnx/reduce_log_sum_exp.onnx"));

    // input data shape (1, 1, 4, 4)
    Inputs inputs{
        test::NDArray<float, 4>({{{{1, 1, 1, 1}, {1, 1, 1, 1}, {1, 1, 1, 1}, {1, 1, 1, 1}}}})
            .get_vector()};

    // output data shape (1,)
    Outputs expected_outputs{test::NDArray<float, 4>({{{{3.77258872f}}}}).get_vector()};

    Outputs outputs{execute(function, inputs, "${BACKEND_NAME}")};
    EXPECT_TRUE(test::all_close_f(expected_outputs.front(), outputs.front()));
}

TEST(onnx_${BACKEND_NAME}, model_reduce_l1)
{
    auto function =
        onnx_import::import_onnx_model(file_util::path_join(SERIALIZED_ZOO, "onnx/reduce_l1.onnx"));

    // input data shape (1, 1, 4, 4)
    Inputs inputs{
        test::NDArray<float, 4>({{{{1, 1, 1, 1}, {1, 1, 1, 1}, {1, 1, 1, 1}, {1, 1, 1, 1}}}})
            .get_vector()};

    // output data shape (1,)
    Outputs expected_outputs{test::NDArray<float, 4>({{{{16}}}}).get_vector()};

    Outputs outputs{execute(function, inputs, "${BACKEND_NAME}")};
    EXPECT_TRUE(test::all_close_f(expected_outputs.front(), outputs.front()));
}

TEST(onnx_${BACKEND_NAME}, model_reduce_l2)
{
    auto function =
        onnx_import::import_onnx_model(file_util::path_join(SERIALIZED_ZOO, "onnx/reduce_l2.onnx"));

    // input data shape (1, 1, 4, 4)
    Inputs inputs{
        test::NDArray<float, 4>({{{{1, 1, 1, 1}, {1, 1, 1, 1}, {1, 1, 1, 1}, {1, 1, 1, 1}}}})
            .get_vector()};

    // output data shape (1,)
    Outputs expected_outputs{test::NDArray<float, 4>({{{{4}}}}).get_vector()};

    Outputs outputs{execute(function, inputs, "${BACKEND_NAME}")};
    EXPECT_TRUE(test::all_close_f(expected_outputs.front(), outputs.front()));
}

TEST(onnx_${BACKEND_NAME}, model_reduce_max)
{
    auto function = onnx_import::import_onnx_model(
        file_util::path_join(SERIALIZED_ZOO, "onnx/reduce_max.onnx"));

    // input data shape (1, 1, 4, 4)
    Inputs inputs{
        test::NDArray<float, 4>({{{{1, 2, 3, 4}, {5, 6, 7, 8}, {9, 10, 11, 12}, {13, 14, 15, 16}}}})
            .get_vector()};

    // output data shape (1,)
    Outputs expected_outputs{test::NDArray<float, 4>({{{{16}}}}).get_vector()};

    Outputs outputs{execute(function, inputs, "${BACKEND_NAME}")};
    EXPECT_TRUE(test::all_close_f(expected_outputs.front(), outputs.front()));
}

TEST(onnx_${BACKEND_NAME}, model_reduce_mean)
{
    auto function = onnx_import::import_onnx_model(
        file_util::path_join(SERIALIZED_ZOO, "onnx/reduce_mean.onnx"));

    // input data shape (1, 1, 4, 4)
    Inputs inputs{
        test::NDArray<float, 4>({{{{1, 1, 1, 1}, {1, 1, 1, 1}, {1, 1, 1, 1}, {1, 1, 1, 1}}}})
            .get_vector()};

    // output data shape (1,)
    Outputs expected_outputs{test::NDArray<float, 4>({{{{1}}}}).get_vector()};

    Outputs outputs{execute(function, inputs, "${BACKEND_NAME}")};
    EXPECT_TRUE(test::all_close_f(expected_outputs.front(), outputs.front()));
}

TEST(onnx_${BACKEND_NAME}, model_reduce_min)
{
    auto function = onnx_import::import_onnx_model(
        file_util::path_join(SERIALIZED_ZOO, "onnx/reduce_min.onnx"));

    // input data shape (1, 1, 4, 4)
    Inputs inputs{
        test::NDArray<float, 4>({{{{1, 2, 3, 4}, {5, 6, 7, 8}, {9, 10, 11, 12}, {13, 14, 15, 16}}}})
            .get_vector()};

    // output data shape (1,)
    Outputs expected_outputs{test::NDArray<float, 4>({{{{1}}}}).get_vector()};

    Outputs outputs{execute(function, inputs, "${BACKEND_NAME}")};
    EXPECT_TRUE(test::all_close_f(expected_outputs.front(), outputs.front()));
}

TEST(onnx_${BACKEND_NAME}, model_reduce_prod)
{
    auto function = onnx_import::import_onnx_model(
        file_util::path_join(SERIALIZED_ZOO, "onnx/reduce_prod.onnx"));

    // input data shape (1, 1, 4, 4)
    Inputs inputs{
        test::NDArray<float, 4>({{{{1, 1, 1, 1}, {1, 1, 1, 1}, {1, 1, 1, 1}, {1, 1, 1, 1}}}})
            .get_vector()};

    // output data shape (1,)
    Outputs expected_outputs{test::NDArray<float, 4>({{{{1}}}}).get_vector()};

    Outputs outputs{execute(function, inputs, "${BACKEND_NAME}")};
    EXPECT_TRUE(test::all_close_f(expected_outputs.front(), outputs.front()));
}

TEST(onnx_${BACKEND_NAME}, model_reduce_sum)
{
    auto function = onnx_import::import_onnx_model(
        file_util::path_join(SERIALIZED_ZOO, "onnx/reduce_sum.onnx"));

    // input data shape (1, 1, 4, 4)
    Inputs inputs{
        test::NDArray<float, 4>({{{{1, 1, 1, 1}, {1, 1, 1, 1}, {1, 1, 1, 1}, {1, 1, 1, 1}}}})
            .get_vector()};

    // output data shape (1,)
    Outputs expected_outputs{test::NDArray<float, 4>({{{{16}}}}).get_vector()};

    Outputs outputs{execute(function, inputs, "${BACKEND_NAME}")};
    EXPECT_TRUE(test::all_close_f(expected_outputs.front(), outputs.front()));
}

TEST(onnx_${BACKEND_NAME}, model_reduce_sum_square)
{
    auto function = onnx_import::import_onnx_model(
        file_util::path_join(SERIALIZED_ZOO, "onnx/reduce_sum_square.onnx"));

    // input data shape (1, 1, 4, 4)
    Inputs inputs{
        test::NDArray<float, 4>({{{{1, 1, 1, 1}, {1, 1, 1, 1}, {1, 1, 1, 1}, {1, 1, 1, 1}}}})
            .get_vector()};

    // output data shape (1,)
    Outputs expected_outputs{test::NDArray<float, 4>({{{{16}}}}).get_vector()};

    Outputs outputs{execute(function, inputs, "${BACKEND_NAME}")};
    EXPECT_TRUE(test::all_close_f(expected_outputs.front(), outputs.front()));
}

TEST(onnx_${BACKEND_NAME}, model_shape)
{
    auto function =
        onnx_import::import_onnx_model(file_util::path_join(SERIALIZED_ZOO, "onnx/shape.onnx"));

    Inputs inputs;
    inputs.emplace_back(test::NDArray<float, 3>(
                            {{{1, 1, 1, 1, 1}, {1, 1, 1, 1, 1}, {1, 1, 1, 1, 1}, {1, 1, 1, 1, 1}},
                             {{1, 1, 1, 1, 1}, {1, 1, 1, 1, 1}, {1, 1, 1, 1, 1}, {1, 1, 1, 1, 1}},
                             {{1, 1, 1, 1, 1}, {1, 1, 1, 1, 1}, {1, 1, 1, 1, 1}, {1, 1, 1, 1, 1}}})
                            .get_vector());

    std::vector<std::vector<int64_t>> expected_output{{3, 4, 5}};

    std::vector<std::vector<int64_t>> outputs =
        execute<float, int64_t>(function, inputs, "${BACKEND_NAME}");
    EXPECT_TRUE(test::all_close(expected_output.front(), outputs.front()));
}

TEST(onnx_${BACKEND_NAME}, model_elu)
{
    auto function =
        onnx_import::import_onnx_model(file_util::path_join(SERIALIZED_ZOO, "onnx/elu.onnx"));

    Inputs inputs;
    inputs.emplace_back(
        test::NDArray<float, 3>(
            {{{-9, -8, -7, -6, -5}, {-4, -3, -2, -1, 0}, {1, 2, 3, 4, 5}, {6, 7, 8, 9, 10}},
             {{-4, -3, -2, -1, 0}, {1, 2, 3, 4, 5}, {6, 7, 8, 9, 10}, {11, 12, 13, 14, 15}},
             {{1, 1, 1, 1, 1}, {-1, -1, -1, -1, -1}, {0, 0, 0, 0, 0}, {2, 2, 2, 2, 2}}})
            .get_vector());

    Outputs expected_output{test::NDArray<float, 3>({{{-1.999753180391830f,
                                                       -1.999329074744190f,
                                                       -1.998176236068890f,
                                                       -1.995042495646670f,
                                                       -1.986524106001830f},
                                                      {-1.963368722222530f,
                                                       -1.900425863264270f,
                                                       -1.729329433526770f,
                                                       -1.264241117657120f,
                                                       0},
                                                      {1, 2, 3, 4, 5},
                                                      {6, 7, 8, 9, 10}},
                                                     {{-1.963368722222530f,
                                                       -1.900425863264270f,
                                                       -1.729329433526770f,
                                                       -1.264241117657120f,
                                                       0},
                                                      {1, 2, 3, 4, 5},
                                                      {6, 7, 8, 9, 10},
                                                      {11, 12, 13, 14, 15}},
                                                     {{1, 1, 1, 1, 1},
                                                      {-1.264241117657120f,
                                                       -1.264241117657120f,
                                                       -1.264241117657120f,
                                                       -1.264241117657120f,
                                                       -1.264241117657120f},
                                                      {0, 0, 0, 0, 0},
                                                      {2, 2, 2, 2, 2}}})
                                .get_vector()};

    Outputs outputs{execute(function, inputs, "${BACKEND_NAME}")};
    EXPECT_TRUE(test::all_close_f(expected_output.front(), outputs.front()));
}

TEST(onnx_${BACKEND_NAME}, model_leaky_relu)
{
    auto function = onnx_import::import_onnx_model(
        file_util::path_join(SERIALIZED_ZOO, "onnx/leaky_relu.onnx"));

    Inputs inputs;
    inputs.emplace_back(
        test::NDArray<float, 3>(
            {{{-9, -8, -7, -6, -5}, {-4, -3, -2, -1, 0}, {1, 2, 3, 4, 5}, {6, 7, 8, 9, 10}},
             {{-4, -3, -2, -1, 0}, {1, 2, 3, 4, 5}, {6, 7, 8, 9, 10}, {11, 12, 13, 14, 15}},
             {{1, 1, 1, 1, 1}, {-1, -1, -1, -1, -1}, {0, 0, 0, 0, 0}, {2, 2, 2, 2, 2}}})
            .get_vector());

    Outputs expected_output{test::NDArray<float, 3>({{{-0.9f, -0.8f, -0.7f, -0.6f, -0.5f},
                                                      {-0.4f, -0.3f, -0.2f, -0.1f, 0},
                                                      {1, 2, 3, 4, 5},
                                                      {6, 7, 8, 9, 10}},
                                                     {{-0.4f, -0.3f, -0.2f, -0.1f, 0},
                                                      {1, 2, 3, 4, 5},
                                                      {6, 7, 8, 9, 10},
                                                      {11, 12, 13, 14, 15}},
                                                     {{1, 1, 1, 1, 1},
                                                      {-0.1f, -0.1f, -0.1f, -0.1f, -0.1f},
                                                      {0, 0, 0, 0, 0},
                                                      {2, 2, 2, 2, 2}}})
                                .get_vector()};

    Outputs outputs{execute(function, inputs, "${BACKEND_NAME}")};
    EXPECT_TRUE(test::all_close_f(expected_output.front(), outputs.front()));
}

TEST(onnx_${BACKEND_NAME}, prelu)
{
    auto function =
        onnx_import::import_onnx_model(file_util::path_join(SERIALIZED_ZOO, "onnx/prelu.onnx"));

    Inputs inputs;
    inputs.emplace_back(
        test::NDArray<float, 3>(
            {{{-9, -8, -7, -6, -5}, {-4, -3, -2, -1, 0}, {1, 2, 3, 4, 5}, {6, 7, 8, 9, 10}},
             {{-4, -3, -2, -1, 0}, {1, 2, 3, 4, 5}, {6, 7, 8, 9, 10}, {11, 12, 13, 14, 15}},
             {{1, 1, 1, 1, 1}, {-1, -1, -1, -1, -1}, {0, 0, 0, 0, 0}, {2, 2, 2, 2, 2}}})
            .get_vector());

    inputs.emplace_back(test::NDArray<float, 3>(
                            {{{1, 0, 1, 0, 1}, {0, 1, 0, 1, 0}, {1, 0, 1, 0, 1}, {0, 1, 0, 1, 0}},
                             {{0, 1, 0, 1, 0}, {1, 0, 1, 0, 1}, {0, 1, 0, 1, 0}, {1, 0, 1, 0, 1}},
                             {{1, 0, 1, 0, 1}, {0, 1, 0, 1, 0}, {1, 0, 1, 0, 1}, {0, 1, 0, 1, 0}}})
                            .get_vector());

    Outputs expected_output{
        test::NDArray<float, 3>(
            {{{-9, 0, -7, 0, -5}, {0, -3, 0, -1, 0}, {1, 2, 3, 4, 5}, {6, 7, 8, 9, 10}},
             {{0, -3, 0, -1, 0}, {1, 2, 3, 4, 5}, {6, 7, 8, 9, 10}, {11, 12, 13, 14, 15}},
             {{1, 1, 1, 1, 1}, {0, -1, 0, -1, 0}, {0, 0, 0, 0, 0}, {2, 2, 2, 2, 2}}})
            .get_vector()};

    Outputs outputs{execute(function, inputs, "${BACKEND_NAME}")};
    EXPECT_TRUE(test::all_close_f(expected_output.front(), outputs.front()));
}

TEST(onnx_${BACKEND_NAME}, model_selu)
{
    auto function =
        onnx_import::import_onnx_model(file_util::path_join(SERIALIZED_ZOO, "onnx/selu.onnx"));

    Inputs inputs;
    inputs.emplace_back(
        test::NDArray<float, 3>(
            {{{-9, -8, -7, -6, -5}, {-4, -3, -2, -1, 0}, {1, 2, 3, 4, 5}, {6, 7, 8, 9, 10}},
             {{-4, -3, -2, -1, 0}, {1, 2, 3, 4, 5}, {6, 7, 8, 9, 10}, {11, 12, 13, 14, 15}},
             {{1, 1, 1, 1, 1}, {-1, -1, -1, -1, -1}, {0, 0, 0, 0, 0}, {2, 2, 2, 2, 2}}})
            .get_vector());

    Outputs expected_output{
        test::NDArray<float, 3>(
            {{{-5.99925954117548f,
               -5.99798722423258f,
               -5.99452870820667f,
               -5.98512748694000f,
               -5.95957231800549f},
              {-5.89010616666759f, -5.70127758979282f, -5.18798830058032f, -3.79272335297135f, 0},
              {3, 6, 9, 12, 15},
              {18, 21, 24, 27, 30}},
             {{-5.89010616666759f, -5.70127758979282f, -5.18798830058032f, -3.79272335297135f, 0},
              {3, 6, 9, 12, 15},
              {18, 21, 24, 27, 30},
              {33, 36, 39, 42, 45}},
             {{3, 3, 3, 3, 3},
              {-3.79272335297135f,
               -3.79272335297135f,
               -3.79272335297135f,
               -3.79272335297135f,
               -3.79272335297135f},
              {0, 0, 0, 0, 0},
              {6, 6, 6, 6, 6}}})
            .get_vector()};

    Outputs outputs{execute(function, inputs, "${BACKEND_NAME}")};
    EXPECT_TRUE(test::all_close_f(expected_output.front(), outputs.front()));
}

TEST(onnx_${BACKEND_NAME}, model_sigmoid)
{
    auto function =
        onnx_import::import_onnx_model(file_util::path_join(SERIALIZED_ZOO, "onnx/sigmoid.onnx"));

    Inputs inputs;
    inputs.emplace_back(
        test::NDArray<float, 3>(
            {{{-9, -8, -7, -6, -5}, {-4, -3, -2, -1, 0}, {1, 2, 3, 4, 5}, {6, 7, 8, 9, 10}},
             {{-4, -3, -2, -1, 0}, {1, 2, 3, 4, 5}, {6, 7, 8, 9, 10}, {11, 12, 13, 14, 15}},
             {{1, 1, 1, 1, 1}, {-1, -1, -1, -1, -1}, {0, 0, 0, 0, 0}, {2, 2, 2, 2, 2}}})
            .get_vector());

    Outputs expected_output{test::NDArray<float, 3>({{{0.00012339457598623f,
                                                       0.00033535013046648f,
                                                       0.00091105119440065f,
                                                       0.00247262315663477f,
                                                       0.00669285092428486f},
                                                      {0.01798620996209160f,
                                                       0.04742587317756680f,
                                                       0.119202922022118f,
                                                       0.268941421369995f,
                                                       0.5f},
                                                      {0.731058578630005f,
                                                       0.880797077977882f,
                                                       0.952574126822433f,
                                                       0.982013790037908f,
                                                       0.993307149075715f},
                                                      {0.997527376843365f,
                                                       0.999088948805599f,
                                                       0.999664649869534f,
                                                       0.999876605424014f,
                                                       0.999954602131298f}},
                                                     {{0.01798620996209160f,
                                                       0.04742587317756680f,
                                                       0.119202922022118f,
                                                       0.268941421369995f,
                                                       0.5f},
                                                      {0.731058578630005f,
                                                       0.880797077977882f,
                                                       0.952574126822433f,
                                                       0.982013790037908f,
                                                       0.993307149075715f},
                                                      {0.997527376843365f,
                                                       0.999088948805599f,
                                                       0.999664649869534f,
                                                       0.999876605424014f,
                                                       0.999954602131298f},
                                                      {0.999983298578152f,
                                                       0.999993855825398f,
                                                       0.999997739675702f,
                                                       0.999999168471972f,
                                                       0.999999694097773f}},
                                                     {{0.731058578630005f,
                                                       0.731058578630005f,
                                                       0.731058578630005f,
                                                       0.731058578630005f,
                                                       0.731058578630005f},
                                                      {0.268941421369995f,
                                                       0.268941421369995f,
                                                       0.268941421369995f,
                                                       0.268941421369995f,
                                                       0.268941421369995f},
                                                      {0.5f, 0.5f, 0.5f, 0.5f, 0.5f},
                                                      {0.880797077977882f,
                                                       0.880797077977882f,
                                                       0.880797077977882f,
                                                       0.880797077977882f,
                                                       0.880797077977882f}}})
                                .get_vector()};

    Outputs outputs{execute(function, inputs, "${BACKEND_NAME}")};
    EXPECT_TRUE(test::all_close_f(expected_output.front(), outputs.front()));
}

TEST(onnx_${BACKEND_NAME}, model_tanh)
{
    auto function =
        onnx_import::import_onnx_model(file_util::path_join(SERIALIZED_ZOO, "onnx/tanh.onnx"));

    Inputs inputs;
    inputs.emplace_back(
        test::NDArray<float, 3>(
            {{{-9, -8, -7, -6, -5}, {-4, -3, -2, -1, 0}, {1, 2, 3, 4, 5}, {6, 7, 8, 9, 10}},
             {{-4, -3, -2, -1, 0}, {1, 2, 3, 4, 5}, {6, 7, 8, 9, 10}, {11, 12, 13, 14, 15}},
             {{1, 1, 1, 1, 1}, {-1, -1, -1, -1, -1}, {0, 0, 0, 0, 0}, {2, 2, 2, 2, 2}}})
            .get_vector());

    Outputs expected_output{test::NDArray<float, 3>({{{-0.999999969540041f,
                                                       -0.999999774929676f,
                                                       -0.999998336943945f,
                                                       -0.999987711650796f,
                                                       -0.999909204262595f},
                                                      {-0.999329299739067f,
                                                       -0.995054753686731f,
                                                       -0.964027580075817f,
                                                       -0.761594155955765f,
                                                       0},
                                                      {0.761594155955765f,
                                                       0.964027580075817f,
                                                       0.995054753686731f,
                                                       0.999329299739067f,
                                                       0.999909204262595f},
                                                      {0.999987711650796f,
                                                       0.999998336943945f,
                                                       0.999999774929676f,
                                                       0.999999969540041f,
                                                       0.999999995877693f}},
                                                     {{-0.999329299739067f,
                                                       -0.995054753686731f,
                                                       -0.964027580075817f,
                                                       -0.761594155955765f,
                                                       0},
                                                      {0.761594155955765f,
                                                       0.964027580075817f,
                                                       0.995054753686731f,
                                                       0.999329299739067f,
                                                       0.999909204262595f},
                                                      {0.999987711650796f,
                                                       0.999998336943945f,
                                                       0.999999774929676f,
                                                       0.999999969540041f,
                                                       0.999999995877693f},
                                                      {0.999999999442106f,
                                                       0.999999999924497f,
                                                       0.999999999989782f,
                                                       0.999999999998617f,
                                                       0.999999999999813f}},
                                                     {{0.761594155955765f,
                                                       0.761594155955765f,
                                                       0.761594155955765f,
                                                       0.761594155955765f,
                                                       0.761594155955765f},
                                                      {-0.761594155955765f,
                                                       -0.761594155955765f,
                                                       -0.761594155955765f,
                                                       -0.761594155955765f,
                                                       -0.761594155955765f},
                                                      {0, 0, 0, 0, 0},
                                                      {0.964027580075817f,
                                                       0.964027580075817f,
                                                       0.964027580075817f,
                                                       0.964027580075817f,
                                                       0.964027580075817f}}})
                                .get_vector()};

    Outputs outputs{execute(function, inputs, "${BACKEND_NAME}")};
    EXPECT_TRUE(test::all_close_f(expected_output.front(), outputs.front()));
}

TEST(onnx_${BACKEND_NAME}, model_thresholded_relu)
{
    auto function = onnx_import::import_onnx_model(
        file_util::path_join(SERIALIZED_ZOO, "onnx/thresholded_relu.onnx"));

    Inputs inputs;
    inputs.emplace_back(
        test::NDArray<float, 3>(
            {{{-9, -8, -7, -6, -5}, {-4, -3, -2, -1, 0}, {1, 2, 3, 4, 5}, {6, 7, 8, 9, 10}},
             {{-4, -3, -2, -1, 0}, {1, 2, 3, 4, 5}, {6, 7, 8, 9, 10}, {11, 12, 13, 14, 15}},
             {{1, 1, 1, 1, 1}, {-1, -1, -1, -1, -1}, {0, 0, 0, 0, 0}, {2, 2, 2, 2, 2}}})
            .get_vector());

    Outputs expected_output{
        test::NDArray<float, 3>(
            {{{0, 0, 0, 0, 0}, {0, 0, 0, 0, 0}, {0, 0, 3, 4, 5}, {6, 7, 8, 9, 10}},
             {{0, 0, 0, 0, 0}, {0, 0, 3, 4, 5}, {6, 7, 8, 9, 10}, {11, 12, 13, 14, 15}},
             {{0, 0, 0, 0, 0}, {0, 0, 0, 0, 0}, {0, 0, 0, 0, 0}, {0, 0, 0, 0, 0}}})
            .get_vector()};

    Outputs outputs{execute(function, inputs, "${BACKEND_NAME}")};
    EXPECT_TRUE(test::all_close_f(expected_output.front(), outputs.front()));
}

TEST(onnx_${BACKEND_NAME}, model_unsupported_op)
{
    try
    {
        onnx_import::import_onnx_model(
            file_util::path_join(SERIALIZED_ZOO, "onnx/unsupported_op.onnx"));
        FAIL() << "Expected ngraph::ngraph_error";
    }
    catch (ngraph::ngraph_error const& err)
    {
        std::string what{err.what()};
        EXPECT_NE(what.find("unknown operations"), std::string::npos);
        EXPECT_NE(what.find("FakeOpName"), std::string::npos);
        EXPECT_NE(what.find("AnotherFakeOpName"), std::string::npos);
    }
    catch (...)
    {
        FAIL() << "Expected ngraph::ngraph_error";
    }
}

TEST(onnx_${BACKEND_NAME}, model_custom_op)
{
    onnx_import::register_operator(
        "AddQ", 1, "com.intel.ai", [](const onnx_import::Node& node) -> NodeVector {
            NodeVector ng_inputs{node.get_ng_inputs()};
            return {std::make_shared<ngraph::op::Add>(ng_inputs.at(0), ng_inputs.at(1))};
        });

    auto function = onnx_import::import_onnx_model(
        file_util::path_join(SERIALIZED_ZOO, "onnx/custom_operator.onnx"));

    Inputs inputs{{1, 2, 3, 4}};
    Outputs expected_outputs{{3, 6, 9, 12}};

    Outputs outputs{execute(function, inputs, "${BACKEND_NAME}")};
    EXPECT_TRUE(test::all_close_f(expected_outputs.front(), outputs.front()));
}

TEST(onnx_${BACKEND_NAME}, model_custom_op_default_domain)
{
    onnx_import::register_operator(
        "AddQ", 1, "com.intel.ai", [](const onnx_import::Node& node) -> NodeVector {
            NodeVector ng_inputs{node.get_ng_inputs()};
            return {std::make_shared<ngraph::op::Add>(ng_inputs.at(0), ng_inputs.at(1))};
        });

    auto function = onnx_import::import_onnx_model(
        file_util::path_join(SERIALIZED_ZOO, "onnx/custom_operator_default_domain.onnx"));

    Inputs inputs{{1, 2, 3, 4}};
    Outputs expected_outputs{{3, 6, 9, 12}};

    Outputs outputs{execute(function, inputs, "${BACKEND_NAME}")};
    EXPECT_TRUE(test::all_close_f(expected_outputs.front(), outputs.front()));
}

TEST(onnx_${BACKEND_NAME}, model_conv2d_dilation_assymetric_pads_strides)
{
    auto function = onnx_import::import_onnx_model(
        file_util::path_join(SERIALIZED_ZOO, "onnx/conv2d_dilation_assym_pads_strides.onnx"));

    //   "",                           // auto_pad
    //   vector<int64_t>{1, 1},        // dilations
    //   1,                            // group
    //   vector<int64_t>{3, 3},        // kernel_shape
    //   vector<int64_t>{1, 1, 1, 2},  // pads
    //   vector<int64_t>{3, 1}         // strides

    Inputs inputs;
    // {2, 1, 1, 1}
    inputs.emplace_back(
        test::NDArray<float, 4>({{{{-0.09103918075561523f}}}, {{{-0.32513630390167236f}}}})
            .get_vector());
    // {2, 1, 3, 3}
    inputs.emplace_back(
        test::NDArray<float, 4>(
            {{{{0.4312484860420227f, -0.12559029459953308f, 0.44889551401138306f},
               {-0.3100617825984955f, 0.13522827625274658f, -0.06791308522224426f},
               {0.22671669721603394f, -0.17391827702522278f, -0.31299442052841187f}}},
             {{{-0.31545522809028625f, 0.06560015678405762f, 0.2656586766242981f},
               {0.41363757848739624f, 0.31231558322906494f, -0.376018226146698f},
               {-0.005708813667297363f, 0.34922850131988525f, 0.45095211267471313f}}}})
            .get_vector());

    // {2, 2, 1, 2}
    Outputs expected_output{
        test::NDArray<float, 4>({{{{-0.012311071157455444f, 0.02822777070105076f}},
                                  {{-0.028432954102754593f, -0.037657227367162704f}}},
                                 {{{-0.04396762326359749f, 0.10081233829259872f}},
                                  {{-0.10154513269662857f, -0.13448859751224518f}}}})
            .get_vector()};

    Outputs outputs{execute(function, inputs, "${BACKEND_NAME}")};
    EXPECT_TRUE(test::all_close_f(expected_output.front(), outputs.front()));
}

TEST(onnx_${BACKEND_NAME}, model_conv3d_bias)
{
    auto function = onnx_import::import_onnx_model(
        file_util::path_join(SERIALIZED_ZOO, "onnx/conv3d_bias.onnx"));

    // "",                                 // auto_pad
    // vector<int64_t>{2, 2, 2},           // dilations
    // 1,                                  // group
    // vector<int64_t>{2, 2, 2},           // kernel_shape
    // vector<int64_t>{2, 2, 2, 2, 2, 2},  // pads
    // vector<int64_t>{2, 2, 2}            // strides

    Inputs inputs;
    // X: {2, 1, 4, 4, 4}
    inputs.emplace_back(
        std::vector<float>{0.46796226501464844f,   -0.4613912105560303f,  0.33512794971466064f,
                           -0.4010460674762726f,   0.41722816228866577f,  -0.048133403062820435f,
                           0.20415884256362915f,   0.03189706802368164f,  -0.04779183864593506f,
                           -0.0795503556728363f,   0.4987630844116211f,   0.3506373167037964f,
                           0.48065757751464844f,   0.269855260848999f,    -0.2463444471359253f,
                           0.19044137001037598f,   -0.11830493807792664f, -0.2576887905597687f,
                           -0.33940935134887695f,  -0.257951021194458f,   -0.08279827237129211f,
                           0.3513314127922058f,    -0.29122066497802734f, -0.43358397483825684f,
                           -0.13429927825927734f,  0.44032156467437744f,  0.05308258533477783f,
                           -0.3499870300292969f,   -0.28474611043930054f, -0.44209951162338257f,
                           -0.07418054342269897f,  -0.10919415950775146f, 0.2845439314842224f,
                           0.3498746156692505f,    -0.19313520193099976f, 0.32609254121780396f,
                           0.4880145788192749f,    0.05574071407318115f,  -0.46457427740097046f,
                           -0.02524462342262268f,  -0.18780940771102905f, -0.14720159769058228f,
                           0.207585871219635f,     0.47157740592956543f,  -0.05567386746406555f,
                           -0.49871665239334106f,  0.2274145483970642f,   0.4589425325393677f,
                           -0.4725189805030823f,   -0.4358765780925751f,  0.2841453552246094f,
                           -0.27037882804870605f,  0.34227508306503296f,  0.33575427532196045f,
                           -0.19485199451446533f,  -0.27679920196533203f, -0.4238079786300659f,
                           -0.4385119676589966f,   0.43724071979522705f,  0.3065117597579956f,
                           0.45696544647216797f,   0.05291992425918579f,  -0.023618370294570923f,
                           -0.1860884726047516f,   0.08669537305831909f,  0.32541000843048096f,
                           0.1846179962158203f,    -0.1984834372997284f,  -0.2754465937614441f,
                           0.32004624605178833f,   -0.34846532344818115f, 0.0999596118927002f,
                           -0.11374691128730774f,  0.21225297451019287f,  -0.02315312623977661f,
                           0.1671370267868042f,    0.22319108247756958f,  0.03609824180603027f,
                           -0.1587022840976715f,   0.059984564781188965f, -0.03951650857925415f,
                           -0.4841443598270416f,   0.32919085025787354f,  -0.23115816712379456f,
                           0.39441078901290894f,   -0.3554944396018982f,  -0.17022761702537537f,
                           -0.055081307888031006f, 0.15856128931045532f,  -0.4183449149131775f,
                           -0.2474445104598999f,   0.03603637218475342f,  -0.2836887538433075f,
                           0.4602506160736084f,    0.29092925786972046f,  -0.199321448802948f,
                           0.380856454372406f,     -0.13847029209136963f, -0.238397479057312f,
                           -0.1907123327255249f,   -0.11061936616897583f, -0.08717870712280273f,
                           0.24449139833450317f,   -0.14727482199668884f, 0.1437196135520935f,
                           0.3955056071281433f,    -0.12538021802902222f, 0.11590522527694702f,
                           0.4598066806793213f,    -0.30005723237991333f, -0.46578651666641235f,
                           -0.33955082297325134f,  -0.2671887278556824f,  0.3611910939216614f,
                           -0.11423084139823914f,  -0.08382436633110046f, -0.31819307804107666f,
                           0.14515334367752075f,   0.3157258629798889f,   0.33179205656051636f,
                           -0.2558857202529907f,   0.11888682842254639f,  0.12824326753616333f,
                           -0.33106181025505066f,  0.2549159526824951f,   -0.46760573983192444f,
                           -0.11983257532119751f,  0.1834418773651123f});

    // W: {2, 1, 2, 2, 2}
    inputs.emplace_back(std::vector<float>{0.388077974319458f,
                                           -0.16366064548492432f,
                                           -0.42871910333633423f,
                                           0.4276432394981384f,
                                           0.21517693996429443f,
                                           0.007908165454864502f,
                                           0.33897721767425537f,
                                           0.21843165159225464f,
                                           0.34095364809036255f,
                                           -0.17043980956077576f,
                                           -0.013571739196777344f,
                                           -0.26793742179870605f,
                                           -0.34863436222076416f,
                                           -0.2672275900840759f,
                                           -0.36691007018089294f,
                                           0.37296557426452637f});

    // B: {2}
    inputs.emplace_back(std::vector<float>{0.4310183525085449f, -0.4564093053340912f});

    // {2, 2, 3, 3, 3}
    Outputs expected_output{std::vector<float>{
        0.5332361459732056f,   0.6628494262695312f,   0.544619083404541f,    0.4242798388004303f,
        0.6271085739135742f,   0.6721994876861572f,   0.43064039945602417f,  0.4246789515018463f,
        0.53834068775177f,     0.6932926177978516f,   0.42797625064849854f,  0.2218741625547409f,
        0.29522019624710083f,  0.8329390287399292f,   0.37605351209640503f,  0.43735477328300476f,
        0.2920728623867035f,   0.6692450046539307f,   0.5527016520500183f,   0.22643595933914185f,
        0.5138190984725952f,   0.3041342794895172f,   0.7423423528671265f,   0.26707080006599426f,
        0.4617553651332855f,   0.32416003942489624f,  0.511577844619751f,    -0.28187549114227295f,
        -0.5031181573867798f,  -0.5793710947036743f,  -0.5992864370346069f,  -0.5055556893348694f,
        -0.7562476396560669f,  -0.44363799691200256f, -0.5730307102203369f,  -0.6302952766418457f,
        -0.4756688177585602f,  -0.728988528251648f,   -0.3900943398475647f,  -0.6694478988647461f,
        -0.38822290301322937f, -0.35774707794189453f, -0.39807581901550293f, -0.547709047794342f,
        -0.35872578620910645f, -0.5326492786407471f,  -0.40852290391921997f, -0.4537881314754486f,
        -0.4545857608318329f,  -0.379546195268631f,   -0.5250767469406128f,  -0.42439910769462585f,
        -0.5558245182037354f,  -0.38563215732574463f, 0.44995537400245667f,  0.5007325410842896f,
        0.49359965324401855f,  0.40685802698135376f,  0.407518208026886f,    0.4628955125808716f,
        0.4301188290119171f,   0.40635955333709717f,  0.4260363280773163f,   0.55128413438797f,
        0.5498291254043579f,   0.27105778455734253f,  0.40259143710136414f,  0.5747092962265015f,
        0.4187920391559601f,   0.4507707953453064f,   0.420598566532135f,    0.3950541913509369f,
        0.593889057636261f,    0.16578882932662964f,  0.5332239270210266f,   0.43014785647392273f,
        0.50260329246521f,     0.39225444197654724f,  0.4074971079826355f,   0.5073125958442688f,
        0.3823610544204712f,   -0.4240749180316925f,  -0.41936254501342773f, -0.5241475105285645f,
        -0.5220003724098206f,  -0.502869725227356f,   -0.5122783780097961f,  -0.4260129928588867f,
        -0.4105660617351532f,  -0.4483373165130615f,  -0.33759188652038574f, -0.735706090927124f,
        -0.3714444637298584f,  -0.4888814687728882f,  -0.6191370487213135f,  -0.2640320658683777f,
        -0.47542816400527954f, -0.5078460574150085f,  -0.4205915927886963f,  -0.5584549903869629f,
        -0.39770257472991943f, -0.45317384600639343f, -0.5598302483558655f,  -0.2542789578437805f,
        -0.5359901785850525f,  -0.48090484738349915f, -0.38603779673576355f, -0.4991581439971924f}};

    Outputs outputs{execute(function, inputs, "${BACKEND_NAME}")};
    EXPECT_TRUE(test::all_close_f(expected_output.front(), outputs.front()));
}

TEST(onnx_${BACKEND_NAME}, model_matmul_vec_ten3d)
{
    auto function = onnx_import::import_onnx_model(
        file_util::path_join(SERIALIZED_ZOO, "onnx/matmul_vec_ten3d.onnx"));

    Inputs inputs;
    inputs.emplace_back(std::vector<float>{0.f, 1.f});
    inputs.emplace_back(
        test::NDArray<float, 3>{{{0.f}, {1.f}}, {{2.f}, {3.f}}, {{4.f}, {5.f}}}.get_vector());

    Outputs expected_output{test::NDArray<float, 2>{{1.f}, {3.f}, {5.f}}};

    Outputs outputs{execute(function, inputs, "${BACKEND_NAME}")};
    EXPECT_TRUE(test::all_close_f(expected_output.front(), outputs.front()));
}

TEST(onnx_${BACKEND_NAME}, model_softplus)
{
    auto function =
        onnx_import::import_onnx_model(file_util::path_join(SERIALIZED_ZOO, "onnx/softplus.onnx"));

    // -1.0f, 0, 1.0f, 10.f,                    normal input values for activation
    // 100.0f, -100.0f, 1000.0f, -1000.0f,      input values that leads to exp() overflow
    // FLT_MIN, FLT_MIN / 16, -FLT_MIN / 16,    min, denorm, -denorm
    // FLT_MAX, -FLT_MAX,                       max, -max;
    Inputs inputs{std::vector<float>{-1.0f,
                                     0,
                                     1.0f,
                                     10.f,
                                     100.0f,
                                     -100.0f,
                                     1000.0f,
                                     -1000.0f,
                                     FLT_MIN,
                                     FLT_MIN / 16,
                                     -FLT_MIN / 16,
                                     FLT_MAX,
                                     -FLT_MAX}};

    std::vector<float>& input = inputs.back();
    std::vector<float> output;
    auto softplus_impl = [](float x) -> float {
        if (x > 0)
        {
            return x + std::log(std::exp(-x) + 1);
        }
        else
        {
            return std::log(std::exp(x) + 1);
        }
    };

    std::transform(std::begin(input), std::end(input), std::back_inserter(output), softplus_impl);

    Outputs expected_output{output};
    Outputs outputs{execute(function, inputs, "${BACKEND_NAME}")};
    EXPECT_TRUE(test::all_close_f(expected_output.front(), outputs.front()));
}

TEST(onnx_${BACKEND_NAME}, model_softplus_infinity)
{
    auto function =
        onnx_import::import_onnx_model(file_util::path_join(SERIALIZED_ZOO, "onnx/softplus.onnx"));

    Inputs inputs{std::vector<float>{std::numeric_limits<float>::infinity(),
                                     std::numeric_limits<float>::infinity(),
                                     std::numeric_limits<float>::infinity(),
                                     std::numeric_limits<float>::infinity(),
                                     std::numeric_limits<float>::infinity(),
                                     std::numeric_limits<float>::infinity(),
                                     std::numeric_limits<float>::infinity(),
                                     std::numeric_limits<float>::infinity(),
                                     std::numeric_limits<float>::infinity(),
                                     std::numeric_limits<float>::infinity(),
                                     std::numeric_limits<float>::infinity(),
                                     std::numeric_limits<float>::infinity(),
                                     std::numeric_limits<float>::infinity()}};

    Outputs outputs{execute(function, inputs, "${BACKEND_NAME}")};
    for (float v : outputs.front())
    {
        EXPECT_TRUE(std::isinf(v));
    }
}

TEST(onnx_${BACKEND_NAME}, model_sum_opset8)
{
    auto function = onnx_import::import_onnx_model(
        file_util::path_join(SERIALIZED_ZOO, "onnx/sum_opset8.onnx"));

    Inputs inputs;
    inputs.emplace_back(std::vector<float>{1.0f, 2.0f, 3.0f});
    inputs.emplace_back(test::NDArray<float, 2>{{10.0f}, {20.0f}, {30.0f}}.get_vector());
    inputs.emplace_back(test::NDArray<float, 3>{{{100.0f}}, {{200.0f}}, {{300.0f}}}.get_vector());

    Outputs expected_output{test::NDArray<float, 3>{
        {{111.0f, 112.0f, 113.0f}, {121.0f, 122.0f, 123.0f}, {131.0f, 132.0f, 133.0f}},

        {{211.0f, 212.0f, 213.0f}, {221.0f, 222.0f, 223.0f}, {231.0f, 232.0f, 233.0f}},

        {{311.0f, 312.0f, 313.0f}, {321.0f, 322.0f, 323.0f}, {331.0f, 332.0f, 333.0f}}}
                                .get_vector()};

    Outputs outputs{execute(function, inputs, "${BACKEND_NAME}")};
    EXPECT_TRUE(test::all_close_f(expected_output.front(), outputs.front()));
}

TEST(onnx_${BACKEND_NAME}, model_conv_transpose_w_groups)
{
    auto function = onnx_import::import_onnx_model(
        file_util::path_join(SERIALIZED_ZOO, "onnx/conv_transpose_w_groups.onnx"));

    Inputs inputs;
    inputs.emplace_back(std::vector<float>{
        0.f, 1.f, 2.f, 3.f, 4.f, 5.f, 6.f, 7.f, 8.f, 9.f, 10.f, 11.f, 12.f, 13.f, 14.f, 15.f});
    inputs.emplace_back(std::vector<float>{0.f,  1.f,  2.f,  3.f,  4.f,  5.f,  6.f,  7.f,
                                           8.f,  9.f,  10.f, 11.f, 12.f, 13.f, 14.f, 15.f,
                                           16.f, 17.f, 18.f, 19.f, 20.f, 21.f, 22.f, 23.f,
                                           24.f, 25.f, 26.f, 27.f, 28.f, 29.f, 30.f, 31.0f});

    Outputs expected_output{
        std::vector<float>{28.f, 34.f, 252.f, 274.f, 732.f, 770.f, 1468.f, 1522.f}};
    Outputs outputs{execute(function, inputs, "${BACKEND_NAME}")};
    EXPECT_TRUE(test::all_close_f(expected_output.front(), outputs.front()));
}

TEST(onnx_${BACKEND_NAME}, model_argmax_int32)
{
    auto function = onnx_import::import_onnx_model(
        file_util::path_join(SERIALIZED_ZOO, "onnx/argmax_int32.onnx"));

    std::vector<std::vector<std::int32_t>> inputs{
        std::vector<std::int32_t>{1, 2, 3, 4, 5, 6, 7, 8, 9, 10, 11, 12}};

    std::vector<std::vector<std::int64_t>> expected_output{
        std::vector<std::int64_t>{1, 1, 1, 1, 1, 1}};

    std::vector<std::vector<std::int64_t>> outputs{
        execute<std::int32_t, std::int64_t>(function, inputs, "${BACKEND_NAME}")};
    EXPECT_TRUE(test::all_close(expected_output.front(), outputs.front()));
}

TEST(onnx_${BACKEND_NAME}, model_argmin_int32)
{
    auto function = onnx_import::import_onnx_model(
        file_util::path_join(SERIALIZED_ZOO, "onnx/argmin_int32.onnx"));

    std::vector<std::vector<std::int32_t>> inputs{
        std::vector<std::int32_t>{1, 2, 3, 4, 5, 6, 7, 8, 9, 10, 11, 12}};

    std::vector<std::vector<std::int64_t>> expected_output{std::vector<std::int64_t>{0, 0, 0, 0}};

    std::vector<std::vector<std::int64_t>> outputs{
        execute<std::int32_t, std::int64_t>(function, inputs, "${BACKEND_NAME}")};
    EXPECT_TRUE(test::all_close(expected_output.front(), outputs.front()));
}

TEST(onnx_${BACKEND_NAME}, is_op_supported)
{
    // Simple case
    EXPECT_TRUE(onnx_import::is_operator_supported("Sum", 1, "ai.onnx"));
    // With fallback
    EXPECT_TRUE(onnx_import::is_operator_supported("Sum", 100, "ai.onnx"));

    // Different opset versions
    EXPECT_TRUE(onnx_import::is_operator_supported("Add", 1, "ai.onnx"));
    EXPECT_TRUE(onnx_import::is_operator_supported("Add", 7, "ai.onnx"));

    // Default domain name
    EXPECT_TRUE(onnx_import::is_operator_supported("Sum", 1));

    // Unregistered operator
    EXPECT_FALSE(onnx_import::is_operator_supported("DummyOp", 1));
    EXPECT_FALSE(onnx_import::is_operator_supported("DummyOp", 1, "ai.onnx"));
    EXPECT_FALSE(onnx_import::is_operator_supported("DummyOp", 10, "ai.onnx"));

    // Operator with bad domain name
    EXPECT_FALSE(onnx_import::is_operator_supported("Sum", 1, "bad.domain"));

    // Registered custom operator
    onnx_import::register_operator(
        "AddQ", 1, "com.intel.ai", [](const onnx_import::Node& node) -> NodeVector {
            NodeVector ng_inputs{node.get_ng_inputs()};
            return {std::make_shared<ngraph::op::Add>(ng_inputs.at(0), ng_inputs.at(1))};
        });
    EXPECT_TRUE(onnx_import::is_operator_supported("AddQ", 1, "com.intel.ai"));
}

TEST(onnx_${BACKEND_NAME}, model_depth_to_space)
{
    auto function = onnx_import::import_onnx_model(
        file_util::path_join(SERIALIZED_ZOO, "onnx/depth_to_space.onnx"));

    Inputs inputs;
    inputs.emplace_back(std::vector<float>{
        0.f, 1.f, 2.f, 3.f, 4.f, 5.f, 6.f, 7.f, 8.f, 9.f, 10.f, 11.f, 12.f, 13.f, 14.f, 15.f});

    Outputs expected_output{std::vector<float>{
        0.f, 4.f, 1.f, 5.f, 8.f, 12.f, 9.f, 13.f, 2.f, 6.f, 3.f, 7.f, 10.f, 14.f, 11.f, 15.f}};

    Outputs outputs{execute(function, inputs, "${BACKEND_NAME}")};
    EXPECT_TRUE(test::all_close_f(expected_output.front(), outputs.front()));
}

TEST(onnx_${BACKEND_NAME}, model_depth_to_space_chw)
{
    auto function = onnx_import::import_onnx_model(
        file_util::path_join(SERIALIZED_ZOO, "onnx/depth_to_space_chw.onnx"));

    Inputs inputs;
    inputs.emplace_back(std::vector<float>{
        0.f, 1.f, 2.f, 3.f, 4.f, 5.f, 6.f, 7.f, 8.f, 9.f, 10.f, 11.f, 12.f, 13.f, 14.f, 15.f});

    Outputs expected_output{std::vector<float>{
        0.f, 4.f, 1.f, 5.f, 8.f, 12.f, 9.f, 13.f, 2.f, 6.f, 3.f, 7.f, 10.f, 14.f, 11.f, 15.f}};

    Outputs outputs{execute(function, inputs, "${BACKEND_NAME}")};
    EXPECT_TRUE(test::all_close_f(expected_output.front(), outputs.front()));
}

TEST(onnx_${BACKEND_NAME}, model_depth_to_space_bad_blocksize)
{
    // This model fails to import since the depth channel length must be a multiple of the
    // `blocksize` attribute value.
    EXPECT_THROW(onnx_import::import_onnx_model(file_util::path_join(
                     SERIALIZED_ZOO, "onnx/depth_to_space_bad_blocksize.onnx")),
                 std::runtime_error);
}

TEST(onnx_${BACKEND_NAME}, model_depth_to_space_no_blocksize)
{
    // This model fails to import since it lacks of required parameter `blocksize`.
    EXPECT_THROW(onnx_import::import_onnx_model(
                     file_util::path_join(SERIALIZED_ZOO, "onnx/depth_to_space_no_blocksize.onnx")),
                 std::runtime_error);
}

TEST(onnx_${BACKEND_NAME}, model_space_to_depth)
{
    auto function = onnx_import::import_onnx_model(
        file_util::path_join(SERIALIZED_ZOO, "onnx/space_to_depth.onnx"));

    Inputs inputs;
    inputs.emplace_back(std::vector<float>{0.f,  1.f,  2.f,  3.f,  4.f,  5.f,  6.f,  7.f,
                                           8.f,  9.f,  10.f, 11.f, 12.f, 13.f, 14.f, 15.f,
                                           16.f, 17.f, 18.f, 19.f, 20.f, 21.f, 22.f, 23.f,
                                           24.f, 25.f, 26.f, 27.f, 28.f, 29.f, 30.f, 31.f});

    Outputs expected_output{std::vector<float>{
        0.f, 2.f, 8.f,  10.f, 16.f, 18.f, 24.f, 26.f, 1.f, 3.f, 9.f,  11.f, 17.f, 19.f, 25.f, 27.f,
        4.f, 6.f, 12.f, 14.f, 20.f, 22.f, 28.f, 30.f, 5.f, 7.f, 13.f, 15.f, 21.f, 23.f, 29.f, 31.f,
    }};

    Outputs outputs{execute(function, inputs, "${BACKEND_NAME}")};
    EXPECT_TRUE(test::all_close_f(expected_output.front(), outputs.front()));
}

TEST(onnx_${BACKEND_NAME}, model_space_to_depth_chw)
{
    auto function = onnx_import::import_onnx_model(
        file_util::path_join(SERIALIZED_ZOO, "onnx/space_to_depth_chw.onnx"));

    Inputs inputs;
    inputs.emplace_back(std::vector<float>{0.f,  1.f,  2.f,  3.f,  4.f,  5.f,  6.f,  7.f,
                                           8.f,  9.f,  10.f, 11.f, 12.f, 13.f, 14.f, 15.f,
                                           16.f, 17.f, 18.f, 19.f, 20.f, 21.f, 22.f, 23.f,
                                           24.f, 25.f, 26.f, 27.f, 28.f, 29.f, 30.f, 31.f});

    Outputs expected_output{std::vector<float>{
        0.f, 2.f, 8.f,  10.f, 16.f, 18.f, 24.f, 26.f, 1.f, 3.f, 9.f,  11.f, 17.f, 19.f, 25.f, 27.f,
        4.f, 6.f, 12.f, 14.f, 20.f, 22.f, 28.f, 30.f, 5.f, 7.f, 13.f, 15.f, 21.f, 23.f, 29.f, 31.f,
    }};

    Outputs outputs{execute(function, inputs, "${BACKEND_NAME}")};
    EXPECT_TRUE(test::all_close_f(expected_output.front(), outputs.front()));
}

TEST(onnx_${BACKEND_NAME}, model_space_to_depth_bad_blocksize)
{
    // This model fails to import since the depth channel length must be a multiple of the
    // `blocksize` attribute value.
    EXPECT_THROW(onnx_import::import_onnx_model(file_util::path_join(
                     SERIALIZED_ZOO, "onnx/space_to_depth_bad_blocksize.onnx")),
                 std::runtime_error);
}

TEST(onnx_${BACKEND_NAME}, model_space_to_depth_no_blocksize)
{
    // This model fails to import since it lacks of required `blocksize` attribute.
    EXPECT_THROW(onnx_import::import_onnx_model(
                     file_util::path_join(SERIALIZED_ZOO, "onnx/space_to_depth_no_blocksize.onnx")),
                 std::runtime_error);
}

TEST(onnx_${BACKEND_NAME}, model_missing_op_domain)
{
    onnx_import::register_operator(
        "CustomAdd", 1, "custom.op", [](const onnx_import::Node& node) -> NodeVector {
            NodeVector ng_inputs{node.get_ng_inputs()};
            return {std::make_shared<ngraph::op::Add>(ng_inputs.at(0), ng_inputs.at(1))};
        });

    EXPECT_TRUE(onnx_import::is_operator_supported("CustomAdd", 1, "custom.op"));

    auto function = onnx_import::import_onnx_model(
        file_util::path_join(SERIALIZED_ZOO, "onnx/missing_op_domain.onnx"));

    Inputs inputs;
    inputs.emplace_back(std::vector<float>{0.f, 1.f, 2.f, 3.f});
    inputs.emplace_back(std::vector<float>{0.f, 1.f, 2.f, 3.f});

    Outputs expected_output{std::vector<float>{0.f, 2.f, 4.f, 6.f}};

    Outputs outputs{execute(function, inputs, "${BACKEND_NAME}")};
    EXPECT_TRUE(test::all_close_f(expected_output.front(), outputs.front()));
}

TEST(onnx_${BACKEND_NAME}, model_top_k)
{
    auto function =
        onnx_import::import_onnx_model(file_util::path_join(SERIALIZED_ZOO, "onnx/top_k.onnx"));

    Inputs inputs;
    inputs.emplace_back(std::vector<float>{0, 1, 2, 3, 4, 5, 6, 7, 8, 9, 10, 11});

    std::vector<float> expected_values_output{3, 2, 1, 7, 6, 5, 11, 10, 9};
    std::vector<std::int64_t> expected_indices_output{3, 2, 1, 3, 2, 1, 3, 2, 1};

    std::vector<std::shared_ptr<ngraph::runtime::Tensor>> result_tensors =
        prepare_and_run(function, inputs, "${BACKEND_NAME}");

    std::vector<float> values_output = read_vector<float>(result_tensors.at(0));
    std::vector<std::int64_t> indices_output = read_vector<std::int64_t>(result_tensors.at(1));

    EXPECT_TRUE(test::all_close_f(expected_values_output, values_output));
    EXPECT_TRUE(test::all_close(expected_indices_output, indices_output));
}

<<<<<<< HEAD
TEST(onnx_${BACKEND_NAME}, model_initializer_wo_input)
{
    // This test checks a model which has an initializer, but no input with the same name
    auto function = onnx_import::import_onnx_model(
        file_util::path_join(SERIALIZED_ZOO, "onnx/initializer_wo_input.onnx"));

    Inputs inputs;
    inputs.emplace_back(std::vector<float>{0, 1, 2, 3, 4, 5});

    std::vector<float> expected_output{0, 2, 6, 12, 20, 30};

    Outputs output{execute(function, inputs, "${BACKEND_NAME}")};
    EXPECT_TRUE(test::all_close_f(expected_output, output.front()));
=======
TEST(onnx_${BACKEND_NAME}, model_sinh)
{
    auto function =
        onnx_import::import_onnx_model(file_util::path_join(SERIALIZED_ZOO, "onnx/sinh.onnx"));

    Inputs inputs{std::vector<float>{-1.0f, 0.0f, 1.0f}};
    Outputs expected_outputs{std::vector<float>{-1.1752012f, 0.f, 1.1752012f}};

    Outputs outputs{execute(function, inputs, "${BACKEND_NAME}")};

    EXPECT_TRUE(test::all_close_f(expected_outputs.front(), outputs.front()));
}

TEST(onnx_${BACKEND_NAME}, model_cosh)
{
    auto function =
        onnx_import::import_onnx_model(file_util::path_join(SERIALIZED_ZOO, "onnx/cosh.onnx"));

    Inputs inputs{std::vector<float>{-1.0f, 0.0f, 1.0f}};
    Outputs expected_outputs{std::vector<float>{1.54308069f, 1.f, 1.54308069f}};

    Outputs outputs{execute(function, inputs, "${BACKEND_NAME}")};

    EXPECT_TRUE(test::all_close_f(expected_outputs.front(), outputs.front()));
>>>>>>> 6beb6732
}<|MERGE_RESOLUTION|>--- conflicted
+++ resolved
@@ -1864,7 +1864,32 @@
     EXPECT_TRUE(test::all_close(expected_indices_output, indices_output));
 }
 
-<<<<<<< HEAD
+TEST(onnx_${BACKEND_NAME}, model_sinh)
+{
+    auto function =
+        onnx_import::import_onnx_model(file_util::path_join(SERIALIZED_ZOO, "onnx/sinh.onnx"));
+
+    Inputs inputs{std::vector<float>{-1.0f, 0.0f, 1.0f}};
+    Outputs expected_outputs{std::vector<float>{-1.1752012f, 0.f, 1.1752012f}};
+
+    Outputs outputs{execute(function, inputs, "${BACKEND_NAME}")};
+
+    EXPECT_TRUE(test::all_close_f(expected_outputs.front(), outputs.front()));
+}
+
+TEST(onnx_${BACKEND_NAME}, model_cosh)
+{
+    auto function =
+        onnx_import::import_onnx_model(file_util::path_join(SERIALIZED_ZOO, "onnx/cosh.onnx"));
+
+    Inputs inputs{std::vector<float>{-1.0f, 0.0f, 1.0f}};
+    Outputs expected_outputs{std::vector<float>{1.54308069f, 1.f, 1.54308069f}};
+
+    Outputs outputs{execute(function, inputs, "${BACKEND_NAME}")};
+
+    EXPECT_TRUE(test::all_close_f(expected_outputs.front(), outputs.front()));
+}
+
 TEST(onnx_${BACKEND_NAME}, model_initializer_wo_input)
 {
     // This test checks a model which has an initializer, but no input with the same name
@@ -1878,30 +1903,4 @@
 
     Outputs output{execute(function, inputs, "${BACKEND_NAME}")};
     EXPECT_TRUE(test::all_close_f(expected_output, output.front()));
-=======
-TEST(onnx_${BACKEND_NAME}, model_sinh)
-{
-    auto function =
-        onnx_import::import_onnx_model(file_util::path_join(SERIALIZED_ZOO, "onnx/sinh.onnx"));
-
-    Inputs inputs{std::vector<float>{-1.0f, 0.0f, 1.0f}};
-    Outputs expected_outputs{std::vector<float>{-1.1752012f, 0.f, 1.1752012f}};
-
-    Outputs outputs{execute(function, inputs, "${BACKEND_NAME}")};
-
-    EXPECT_TRUE(test::all_close_f(expected_outputs.front(), outputs.front()));
-}
-
-TEST(onnx_${BACKEND_NAME}, model_cosh)
-{
-    auto function =
-        onnx_import::import_onnx_model(file_util::path_join(SERIALIZED_ZOO, "onnx/cosh.onnx"));
-
-    Inputs inputs{std::vector<float>{-1.0f, 0.0f, 1.0f}};
-    Outputs expected_outputs{std::vector<float>{1.54308069f, 1.f, 1.54308069f}};
-
-    Outputs outputs{execute(function, inputs, "${BACKEND_NAME}")};
-
-    EXPECT_TRUE(test::all_close_f(expected_outputs.front(), outputs.front()));
->>>>>>> 6beb6732
 }