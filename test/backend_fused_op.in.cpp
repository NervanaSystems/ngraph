//*****************************************************************************
// Copyright 2017-2019 Intel Corporation
//
// Licensed under the Apache License, Version 2.0 (the "License");
// you may not use this file except in compliance with the License.
// You may obtain a copy of the License at
//
//     http://www.apache.org/licenses/LICENSE-2.0
//
// Unless required by applicable law or agreed to in writing, software
// distributed under the License is distributed on an "AS IS" BASIS,
// WITHOUT WARRANTIES OR CONDITIONS OF ANY KIND, either express or implied.
// See the License for the specific language governing permissions and
// limitations under the License.
//*****************************************************************************

#include <algorithm>
#include <cinttypes>
#include <cmath>
#include <cstdlib>
<<<<<<< HEAD
=======
#include <iterator>
>>>>>>> 5b0c6a32
#include <limits>
#include <random>
#include <string>

#include "gtest/gtest.h"
#include "ngraph/ngraph.hpp"
#include "util/all_close.hpp"
#include "util/all_close_f.hpp"
#include "util/ndarray.hpp"
#include "util/random.hpp"
#include "util/test_case.hpp"
#include "util/test_control.hpp"
#include "util/test_tools.hpp"

using namespace std;
using namespace ngraph;

static string s_manifest = "${MANIFEST}";

NGRAPH_TEST(${BACKEND_NAME}, elu)
{
    auto A = make_shared<op::Parameter>(element::f32, Shape{3, 2});
    auto B = make_shared<op::Parameter>(element::f32, Shape{});
    auto elu = make_shared<op::Elu>(A, B);
    auto function = make_shared<Function>(NodeVector{elu}, ParameterVector{A, B});

    auto test_case = ngraph::test::NgraphTestCase(function, "${BACKEND_NAME}");
    test_case.add_input(std::vector<float>{-2.f, 3.f, -2.f, 1.f, -1.f, 0.f});
    test_case.add_input(std::vector<float>{0.5f});
    test_case.add_expected_output(
        std::vector<float>{-0.432332358f, 3.f, -0.432332358f, 1.f, -0.316060279f, 0.f});
    test_case.run();
}

NGRAPH_TEST(${BACKEND_NAME}, elu_negative_alpha)
{
    auto A = make_shared<op::Parameter>(element::f32, Shape{3, 2});
    auto B = make_shared<op::Parameter>(element::f32, Shape{});
    auto elu = make_shared<op::Elu>(A, B);
    auto function = make_shared<Function>(NodeVector{elu}, ParameterVector{A, B});

    auto test_case = ngraph::test::NgraphTestCase(function, "${BACKEND_NAME}");
    test_case.add_input(std::vector<float>{-2.f, 3.f, -2.f, 1.f, -1.f, 0.f});
    test_case.add_input(std::vector<float>{-1.f});
    test_case.add_expected_output(
        std::vector<float>{0.864664717f, 3.f, 0.864664717f, 1.f, 0.632120559f, 0.f});
    test_case.run();
}

NGRAPH_TEST(${BACKEND_NAME}, prelu)
{
    Shape shape{3, 2};
    Shape rshape{3};
    auto A = make_shared<op::Parameter>(element::f32, shape);
    auto B = make_shared<op::Parameter>(element::f32, rshape);
    auto prelu = make_shared<op::PRelu>(A, B);
    auto f0 = make_shared<Function>(NodeVector{prelu}, ParameterVector{A, B});

    auto backend = runtime::Backend::create("${BACKEND_NAME}");

    // Create some tensors for input/output
    auto a = backend->create_tensor(element::f32, shape);
    copy_data(a, vector<float>{-2, 3, -2, 1, -1, 0});
    auto b = backend->create_tensor(element::f32, rshape);
    copy_data(b, vector<float>{0, 0.5, 1});
    auto result0 = backend->create_tensor(element::f32, shape);
    auto handle = backend->compile(f0);
    handle->call_with_validate({result0}, {a, b});
    vector<float> expected{0, 3, -1, 1, -1, 0};
    EXPECT_EQ(expected, read_vector<float>(result0));
}

NGRAPH_TEST(${BACKEND_NAME}, hardsigmoid)
{
    Shape shape{2, 7};
    float alpha = 0.125f;
    float beta = 0.642f;

    auto A = make_shared<op::Parameter>(element::f32, shape);
    auto hardsigmoid = make_shared<op::HardSigmoid>(A, alpha, beta);
    auto f0 = make_shared<Function>(NodeVector{hardsigmoid}, ParameterVector{A});

    auto backend = runtime::Backend::create("${BACKEND_NAME}");

    // Prepare input and expected output data
    vector<float> input_data{-1.f,
                             0.f,
                             1.f,
                             -100.f,
                             100.f,
                             -3.1234567f,
                             5.876543f,
                             7.13245364f,
                             numeric_limits<float>::max(),
                             numeric_limits<float>::lowest(),
                             numeric_limits<float>::min(),
                             numeric_limits<float>::infinity(),
                             numeric_limits<float>::min() / 16.f,
                             -numeric_limits<float>::min() / 16.f};

    auto impl = [alpha, beta](float val) { return min(max(alpha * val + beta, 0.f), 1.f); };
    vector<float> expected_output;
    transform(begin(input_data), end(input_data), back_inserter(expected_output), impl);

    auto a = backend->create_tensor(element::f32, shape);
    copy_data(a, input_data);
    auto result0 = backend->create_tensor(element::f32, shape);
    auto handle = backend->compile(f0);
    handle->call_with_validate({result0}, {a});

    EXPECT_TRUE(test::all_close_f(expected_output, read_vector<float>(result0)));
}

NGRAPH_TEST(${BACKEND_NAME}, prelu_shared_slope)
{
    Shape shape{3, 2};
    Shape rshape{};
    auto A = make_shared<op::Parameter>(element::f32, shape);
    auto B = make_shared<op::Parameter>(element::f32, rshape);
    auto prelu = make_shared<op::PRelu>(A, B);
    auto f0 = make_shared<Function>(NodeVector{prelu}, ParameterVector{A, B});

    auto backend = runtime::Backend::create("${BACKEND_NAME}");

    // Create some tensors for input/output
    auto a = backend->create_tensor(element::f32, shape);
    copy_data(a, vector<float>{-2, 3, -2, 1, -1, 0});
    auto b = backend->create_tensor(element::f32, rshape);
    copy_data(b, vector<float>{0.5});
    auto result0 = backend->create_tensor(element::f32, shape);
    auto handle = backend->compile(f0);
    handle->call_with_validate({result0}, {a, b});
    vector<float> expected{-1, 3, -1, 1, -0.5, 0};
    EXPECT_EQ(expected, read_vector<float>(result0));
}

NGRAPH_TEST(${BACKEND_NAME}, prelu_negative_slope)
{
    Shape shape{3, 2};
    Shape rshape{};
    auto A = make_shared<op::Parameter>(element::f32, shape);
    auto B = make_shared<op::Parameter>(element::f32, rshape);
    auto prelu = make_shared<op::PRelu>(A, B);
    auto f0 = make_shared<Function>(NodeVector{prelu}, ParameterVector{A, B});

    auto backend = runtime::Backend::create("${BACKEND_NAME}");

    // Create some tensors for input/output
    auto a = backend->create_tensor(element::f32, shape);
    copy_data(a, vector<float>{-2, 3, -2, 1, -1, 0});
    auto b = backend->create_tensor(element::f32, rshape);
    copy_data(b, vector<float>{-0.5});
    auto result0 = backend->create_tensor(element::f32, shape);
    auto handle = backend->compile(f0);
    handle->call_with_validate({result0}, {a, b});
    vector<float> expected{1, 3, 1, 1, 0.5, 0};
    EXPECT_EQ(expected, read_vector<float>(result0));
}

NGRAPH_TEST(${BACKEND_NAME}, conv_bias_1d)
{
    auto data = make_shared<op::Parameter>(element::f32, Shape{1, 3, 2});
    auto filters = make_shared<op::Parameter>(element::f32, Shape{2, 3, 1});
    auto bias = make_shared<op::Parameter>(element::f32, Shape{2});
    auto conv_bias = make_shared<op::ConvolutionBias>(data, filters, bias);
    auto f0 = make_shared<Function>(NodeVector{conv_bias}, ParameterVector{data, filters, bias});

    auto backend = runtime::Backend::create("${BACKEND_NAME}");

    // Create some tensors for input/output
    auto a = backend->create_tensor(element::f32, Shape{1, 3, 2});
    copy_data(a, vector<float>{1, 2, 3, 4, 5, 6});
    auto b = backend->create_tensor(element::f32, Shape{2, 3, 1});
    copy_data(b, vector<float>{1, 2, 3, 4, 5, 6});
    auto c = backend->create_tensor(element::f32, Shape{2});
    copy_data(c, vector<float>{1, 2});
    auto result0 = backend->create_tensor(element::f32, conv_bias->get_shape());
    auto handle = backend->compile(f0);
    handle->call_with_validate({result0}, {a, b, c});
    vector<float> expected{23, 29, 51, 66};
    EXPECT_EQ(expected, read_vector<float>(result0));
}

NGRAPH_TEST(${BACKEND_NAME}, conv_bias_2d)
{
    auto data = make_shared<op::Parameter>(element::f32, Shape{1, 3, 2, 2});
    auto filters = make_shared<op::Parameter>(element::f32, Shape{2, 3, 1, 1});
    auto bias = make_shared<op::Parameter>(element::f32, Shape{2});
    auto conv_bias = make_shared<op::ConvolutionBias>(data, filters, bias);
    auto f0 = make_shared<Function>(NodeVector{conv_bias}, ParameterVector{data, filters, bias});

    auto backend = runtime::Backend::create("${BACKEND_NAME}");

    // Create some tensors for input/output
    auto a = backend->create_tensor(element::f32, Shape{1, 3, 2, 2});
    copy_data(a, vector<float>{1, 2, 3, 4, 5, 6, 7, 8, 9, 10, 11, 12});
    auto b = backend->create_tensor(element::f32, Shape{2, 3, 1, 1});
    copy_data(b, vector<float>{1, 2, 3, 4, 5, 6});
    auto c = backend->create_tensor(element::f32, Shape{2});
    copy_data(c, vector<float>{1, 2});
    auto result0 = backend->create_tensor(element::f32, conv_bias->get_shape());
    auto handle = backend->compile(f0);
    handle->call_with_validate({result0}, {a, b, c});
    vector<float> expected{39, 45, 51, 57, 85, 100, 115, 130};
    EXPECT_EQ(expected, read_vector<float>(result0));
}

NGRAPH_TEST(${BACKEND_NAME}, conv_bias_3d)
{
    auto data = make_shared<op::Parameter>(element::f32, Shape{1, 3, 1, 2, 2});
    auto filters = make_shared<op::Parameter>(element::f32, Shape{2, 3, 1, 1, 1});
    auto bias = make_shared<op::Parameter>(element::f32, Shape{2});
    auto conv_bias = make_shared<op::ConvolutionBias>(data, filters, bias);
    auto f0 = make_shared<Function>(NodeVector{conv_bias}, ParameterVector{data, filters, bias});

    auto backend = runtime::Backend::create("${BACKEND_NAME}");

    // Create some tensors for input/output
    auto a = backend->create_tensor(element::f32, Shape{1, 3, 1, 2, 2});
    copy_data(a, vector<float>{1, 2, 3, 4, 5, 6, 7, 8, 9, 10, 11, 12});
    auto b = backend->create_tensor(element::f32, Shape{2, 3, 1, 1, 1});
    copy_data(b, vector<float>{1, 2, 3, 4, 5, 6});
    auto c = backend->create_tensor(element::f32, Shape{2});
    copy_data(c, vector<float>{1, 2});
    auto result0 = backend->create_tensor(element::f32, conv_bias->get_shape());
    auto handle = backend->compile(f0);
    handle->call_with_validate({result0}, {a, b, c});
    vector<float> expected{39, 45, 51, 57, 85, 100, 115, 130};
    EXPECT_EQ(expected, read_vector<float>(result0));
}

NGRAPH_TEST(${BACKEND_NAME}, conv_bias_bprop_2d)
{
    auto data = make_shared<op::Parameter>(element::f32, Shape{1, 3, 2, 2});
    auto filters = make_shared<op::Parameter>(element::f32, Shape{2, 3, 1, 1});
    auto bias = make_shared<op::Parameter>(element::f32, Shape{2});
    auto delta = make_shared<op::Parameter>(element::f32, Shape{1, 2, 2, 2});
    auto conv_bprop = make_shared<op::ConvolutionBiasBackpropFiltersBias>(data,
                                                                          filters->get_shape(),
                                                                          bias->get_shape(),
                                                                          delta,
                                                                          Strides{1, 1},
                                                                          Strides{1, 1},
                                                                          CoordinateDiff{0, 0},
                                                                          CoordinateDiff{0, 0},
                                                                          Strides{1, 1});
    auto goe0 = make_shared<op::GetOutputElement>(conv_bprop, 0);
    auto goe1 = make_shared<op::GetOutputElement>(conv_bprop, 1);
    auto f0 = make_shared<Function>(NodeVector{goe0, goe1}, ParameterVector{data, delta});

    auto backend = runtime::Backend::create("${BACKEND_NAME}");

    // Create some tensors for input/output
    auto a = backend->create_tensor(element::f32, Shape{1, 3, 2, 2});
    copy_data(a, vector<float>{1, 2, 3, 4, 5, 6, 7, 8, 9, 10, 11, 12});
    auto b = backend->create_tensor(element::f32, Shape{1, 2, 2, 2});
    copy_data(b, vector<float>{1, 2, 3, 4, 5, 6, 7, 8});
    auto result0 = backend->create_tensor(element::f32, filters->get_shape());
    auto result1 = backend->create_tensor(element::f32, bias->get_shape());
    auto handle = backend->compile(f0);
    handle->call_with_validate({result0, result1}, {a, b});
    vector<float> expected0{30, 70, 110, 70, 174, 278};
    vector<float> expected1{10, 26};
    EXPECT_EQ(expected0, read_vector<float>(result0));
    EXPECT_EQ(expected1, read_vector<float>(result1));
}

NGRAPH_TEST(${BACKEND_NAME}, conv_bias_add_2d)
{
    auto data = make_shared<op::Parameter>(element::f32, Shape{1, 3, 2, 2});
    auto filters = make_shared<op::Parameter>(element::f32, Shape{2, 3, 1, 1});
    auto bias = make_shared<op::Parameter>(element::f32, Shape{2});
    auto add = make_shared<op::Parameter>(element::f32, Shape{1, 2, 2, 2});
    auto conv_bias = make_shared<op::ConvolutionBias>(data, filters, bias);
    auto conv_bias_add = make_shared<op::ConvolutionBiasAdd>(conv_bias, add);
    auto f0 =
        make_shared<Function>(NodeVector{conv_bias_add}, ParameterVector{data, filters, bias, add});

    auto backend = runtime::Backend::create("${BACKEND_NAME}");

    // Create some tensors for input/output
    auto a = backend->create_tensor(element::f32, Shape{1, 3, 2, 2});
    copy_data(a, vector<float>{1, 2, 3, 4, 5, 6, 7, 8, 9, 10, 11, 12});
    auto b = backend->create_tensor(element::f32, Shape{2, 3, 1, 1});
    copy_data(b, vector<float>{1, 2, 3, 4, 5, 6});
    auto c = backend->create_tensor(element::f32, Shape{2});
    copy_data(c, vector<float>{1, 2});
    auto d = backend->create_tensor(element::f32, Shape{1, 2, 2, 2});
    copy_data(d, vector<float>{1, 2, 3, 4, 5, 6, 7, 8});
    auto result0 = backend->create_tensor(element::f32, conv_bias_add->get_shape());
    auto handle = backend->compile(f0);
    handle->call_with_validate({result0}, {a, b, c, d});
    vector<float> expected{40, 47, 54, 61, 90, 106, 122, 138};
    EXPECT_EQ(expected, read_vector<float>(result0));
}

NGRAPH_TEST(${BACKEND_NAME}, group_conv)
{
    auto data = make_shared<op::Parameter>(element::f32, Shape{1, 4, 2, 2});
    auto filters = make_shared<op::Parameter>(element::f32, Shape{2, 2, 1, 1});
    auto group_conv = make_shared<op::GroupConvolution>(data,
                                                        filters,
                                                        Strides{1, 1},
                                                        Strides{1, 1},
                                                        CoordinateDiff{0, 0},
                                                        CoordinateDiff{0, 0},
                                                        Strides{1, 1},
                                                        2);
    auto f0 = make_shared<Function>(NodeVector{group_conv}, ParameterVector{data, filters});

    auto backend = runtime::Backend::create("${BACKEND_NAME}");

    // Create some tensors for input/output
    auto a = backend->create_tensor(element::f32, Shape{1, 4, 2, 2});
    copy_data(a, vector<float>{1, 2, 3, 4, 5, 6, 7, 8, 9, 10, 11, 12, 13, 14, 15, 16});
    auto b = backend->create_tensor(element::f32, Shape{2, 2, 1, 1});
    copy_data(b, vector<float>{1, 2, 3, 4});
    auto result0 = backend->create_tensor(element::f32, Shape{1, 2, 2, 2});
    auto handle = backend->compile(f0);
    handle->call_with_validate({result0}, {a, b});
    vector<float> expected{11, 14, 17, 20, 79, 86, 93, 100};
    EXPECT_EQ(expected, read_vector<float>(result0));
}

NGRAPH_TEST(${BACKEND_NAME}, space_to_depth)
{
    auto A = make_shared<op::Parameter>(element::f32, Shape{1, 2, 4, 4});
    auto space_to_depth = make_shared<op::SpaceToDepth>(A, 2);
    auto function = make_shared<Function>(NodeVector{space_to_depth}, ParameterVector{A});

    auto test_case = ngraph::test::NgraphTestCase(function, "${BACKEND_NAME}");
    test_case.add_input<float>({0.f,  1.f,  2.f,  3.f,  4.f,  5.f,  6.f,  7.f,  8.f,  9.f,  10.f,
                                11.f, 12.f, 13.f, 14.f, 15.f, 16.f, 17.f, 18.f, 19.f, 20.f, 21.f,
                                22.f, 23.f, 24.f, 25.f, 26.f, 27.f, 28.f, 29.f, 30.f, 31.f});
    test_case.add_expected_output<float>(Shape{1, 8, 2, 2},
                                         {
                                             0.f, 2.f, 8.f,  10.f, 16.f, 18.f, 24.f, 26.f,
                                             1.f, 3.f, 9.f,  11.f, 17.f, 19.f, 25.f, 27.f,
                                             4.f, 6.f, 12.f, 14.f, 20.f, 22.f, 28.f, 30.f,
                                             5.f, 7.f, 13.f, 15.f, 21.f, 23.f, 29.f, 31.f,
                                         });
    test_case.run();
}

NGRAPH_TEST(${BACKEND_NAME}, depth_to_space)
{
    auto A = make_shared<op::Parameter>(element::f32, Shape{1, 8, 2, 2});
    auto depth_to_space = make_shared<op::DepthToSpace>(A, 2);
    auto function = make_shared<Function>(NodeVector{depth_to_space}, ParameterVector{A});

    auto test_case = ngraph::test::NgraphTestCase(function, "${BACKEND_NAME}");
    test_case.add_input<float>({
        0.f, 2.f, 8.f,  10.f, 16.f, 18.f, 24.f, 26.f, 1.f, 3.f, 9.f,  11.f, 17.f, 19.f, 25.f, 27.f,
        4.f, 6.f, 12.f, 14.f, 20.f, 22.f, 28.f, 30.f, 5.f, 7.f, 13.f, 15.f, 21.f, 23.f, 29.f, 31.f,
    });
    test_case.add_expected_output<float>(
        Shape{1, 2, 4, 4}, {0.f,  1.f,  2.f,  3.f,  4.f,  5.f,  6.f,  7.f,  8.f,  9.f,  10.f,
                            11.f, 12.f, 13.f, 14.f, 15.f, 16.f, 17.f, 18.f, 19.f, 20.f, 21.f,
                            22.f, 23.f, 24.f, 25.f, 26.f, 27.f, 28.f, 29.f, 30.f, 31.f});
    test_case.run();
}

NGRAPH_TEST(${BACKEND_NAME}, gemm)
{
    auto A = make_shared<op::Parameter>(element::f64, Shape{3, 6});
    auto B = make_shared<op::Parameter>(element::f64, Shape{6, 4});
    auto C = make_shared<op::Parameter>(element::f64, Shape{3, 4});

    auto gemm_func = make_shared<op::Gemm>(A, B, C);
    auto function = make_shared<Function>(NodeVector{gemm_func}, ParameterVector{A, B, C});
    auto test_case = ngraph::test::NgraphTestCase(function, "${BACKEND_NAME}");
    // A
    test_case.add_input<double>(vector<double>(18, 1));
    // B
    test_case.add_input<double>(vector<double>(24, 2));
    // C
    test_case.add_input<double>(vector<double>(12, 0));
    //output
    test_case.add_expected_output<double>(Shape{3, 4}, vector<double>(12, 12));
    test_case.run();
}

NGRAPH_TEST(${BACKEND_NAME}, gemm_broadcast_input_C)
{
    auto A = make_shared<op::Parameter>(element::f64, Shape{3, 6});
    auto B = make_shared<op::Parameter>(element::f64, Shape{6, 4});
    auto C = make_shared<op::Parameter>(element::f64, Shape{});

    auto gemm_func = make_shared<op::Gemm>(A, B, C, 0.5);
    auto function = make_shared<Function>(NodeVector{gemm_func}, ParameterVector{A, B, C});
    auto test_case = ngraph::test::NgraphTestCase(function, "${BACKEND_NAME}");
    // A
    test_case.add_input<double>(vector<double>(18, 1));
    // B
    test_case.add_input<double>(vector<double>(24, 2));
    // C
    test_case.add_input<double>(vector<double>{1});
    //output
    test_case.add_expected_output<double>(Shape{3, 4}, vector<double>(12, 7));
}

NGRAPH_TEST(${BACKEND_NAME}, fused_clamp)
{
    auto data = make_shared<op::Parameter>(element::f64, Shape{4, 4});
    auto tested_op = make_shared<op::Clamp>(data, 10.0, 20.0);
    auto function = make_shared<Function>(tested_op, ParameterVector{data});

    auto test_case = ngraph::test::NgraphTestCase(function, "${BACKEND_NAME}");
    test_case.add_input<double>({std::numeric_limits<double>::min(),
                                 std::numeric_limits<double>::max(),
                                 -std::numeric_limits<double>::infinity(),
                                 std::numeric_limits<double>::infinity(),
                                 -1.0,
                                 0.0,
                                 1.0,
                                 9.99999,
                                 10.0,
                                 10.0000001,
                                 15.0,
                                 19.9999999,
                                 20.0,
                                 20.0000001,
                                 21.0,
                                 100.0});

    test_case.add_expected_output<double>(Shape{4, 4},
                                          {10.0,
                                           20.0,
                                           10.0,
                                           20.0,
                                           10.0,
                                           10.0,
                                           10.0,
                                           10.0,
                                           10.0,
                                           10.0000001,
                                           15.0,
                                           19.9999999,
                                           20.0,
                                           20.0,
                                           20.0,
                                           20.0});

    test_case.run();
}<|MERGE_RESOLUTION|>--- conflicted
+++ resolved
@@ -18,10 +18,7 @@
 #include <cinttypes>
 #include <cmath>
 #include <cstdlib>
-<<<<<<< HEAD
-=======
 #include <iterator>
->>>>>>> 5b0c6a32
 #include <limits>
 #include <random>
 #include <string>
