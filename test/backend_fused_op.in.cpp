--- conflicted
+++ resolved
@@ -716,7 +716,6 @@
     test_case.run();
 }
 
-<<<<<<< HEAD
 NGRAPH_TEST(${BACKEND_NAME}, unsqueeze)
 {
     auto data_node = make_shared<op::Parameter>(element::f32, Shape{4, 2});
@@ -730,7 +729,7 @@
     auto data = vector<float>{1.0f, 2.0f, 3.0f, 4.0f, 5.0f, 6.0f, 7.0f, 8.0f};
     test_case.add_input(data);
     test_case.add_expected_output<float>(Shape{4, 1, 1, 2}, data);
-=======
+
 NGRAPH_TEST(${BACKEND_NAME}, scale_shift_no_broadcast)
 {
     auto data = make_shared<op::Parameter>(element::f64, Shape{3, 6});
@@ -770,6 +769,5 @@
     test_case.add_input<double>(vector<double>{2});
     //output
     test_case.add_expected_output<double>(Shape{3, 6}, vector<double>(18, 6));
->>>>>>> 212ab7c2
     test_case.run();
 }