//*****************************************************************************
// Copyright 2017-2019 Intel Corporation
//
// Licensed under the Apache License, Version 2.0 (the "License");
// you may not use this file except in compliance with the License.
// You may obtain a copy of the License at
//
//     http://www.apache.org/licenses/LICENSE-2.0
//
// Unless required by applicable law or agreed to in writing, software
// distributed under the License is distributed on an "AS IS" BASIS,
// WITHOUT WARRANTIES OR CONDITIONS OF ANY KIND, either express or implied.
// See the License for the specific language governing permissions and
// limitations under the License.
//*****************************************************************************

#include <algorithm>
#include <cinttypes>
#include <cmath>
#include <cstdlib>
#include <iterator>
#include <limits>
#include <random>
#include <string>

#include "gtest/gtest.h"
#include "ngraph/check.hpp"
#include "ngraph/ngraph.hpp"
#include "util/all_close.hpp"
#include "util/all_close_f.hpp"
#include "util/ndarray.hpp"
#include "util/random.hpp"
#include "util/test_case.hpp"
#include "util/test_control.hpp"
#include "util/test_tools.hpp"

using namespace std;
using namespace ngraph;

static string s_manifest = "${MANIFEST}";

NGRAPH_TEST(${BACKEND_NAME}, elu)
{
    auto A = make_shared<op::Parameter>(element::f32, Shape{3, 2});
    auto B = make_shared<op::Parameter>(element::f32, Shape{});
    auto elu = make_shared<op::Elu>(A, B);
    auto function = make_shared<Function>(NodeVector{elu}, ParameterVector{A, B});

    auto test_case = ngraph::test::NgraphTestCase(function, "${BACKEND_NAME}");
    test_case.add_input(std::vector<float>{-2.f, 3.f, -2.f, 1.f, -1.f, 0.f});
    test_case.add_input(std::vector<float>{0.5f});
    test_case.add_expected_output(
        std::vector<float>{-0.432332358f, 3.f, -0.432332358f, 1.f, -0.316060279f, 0.f});
    test_case.run();
}

NGRAPH_TEST(${BACKEND_NAME}, elu_negative_alpha)
{
    auto A = make_shared<op::Parameter>(element::f32, Shape{3, 2});
    auto B = make_shared<op::Parameter>(element::f32, Shape{});
    auto elu = make_shared<op::Elu>(A, B);
    auto function = make_shared<Function>(NodeVector{elu}, ParameterVector{A, B});

    auto test_case = ngraph::test::NgraphTestCase(function, "${BACKEND_NAME}");
    test_case.add_input(std::vector<float>{-2.f, 3.f, -2.f, 1.f, -1.f, 0.f});
    test_case.add_input(std::vector<float>{-1.f});
    test_case.add_expected_output(
        std::vector<float>{0.864664717f, 3.f, 0.864664717f, 1.f, 0.632120559f, 0.f});
    test_case.run();
}

NGRAPH_TEST(${BACKEND_NAME}, prelu)
{
    Shape shape{3, 2};
    Shape rshape{3};
    auto A = make_shared<op::Parameter>(element::f32, shape);
    auto B = make_shared<op::Parameter>(element::f32, rshape);
    auto prelu = make_shared<op::PRelu>(A, B);
    auto f0 = make_shared<Function>(NodeVector{prelu}, ParameterVector{A, B});

    auto backend = runtime::Backend::create("${BACKEND_NAME}");

    // Create some tensors for input/output
    auto a = backend->create_tensor(element::f32, shape);
    copy_data(a, vector<float>{-2, 3, -2, 1, -1, 0});
    auto b = backend->create_tensor(element::f32, rshape);
    copy_data(b, vector<float>{0, 0.5, 1});
    auto result0 = backend->create_tensor(element::f32, shape);
    auto handle = backend->compile(f0);
    handle->call_with_validate({result0}, {a, b});
    vector<float> expected{0, 3, -1, 1, -1, 0};
    EXPECT_EQ(expected, read_vector<float>(result0));
}

NGRAPH_TEST(${BACKEND_NAME}, hardsigmoid)
{
    Shape shape{2, 7};
    float alpha = 0.125f;
    float beta = 0.642f;

    auto A = make_shared<op::Parameter>(element::f32, shape);
    auto hardsigmoid = make_shared<op::HardSigmoid>(A, alpha, beta);
    auto f0 = make_shared<Function>(NodeVector{hardsigmoid}, ParameterVector{A});

    auto backend = runtime::Backend::create("${BACKEND_NAME}");

    // Prepare input and expected output data
    vector<float> input_data{-1.f,
                             0.f,
                             1.f,
                             -100.f,
                             100.f,
                             -3.1234567f,
                             5.876543f,
                             7.13245364f,
                             numeric_limits<float>::max(),
                             numeric_limits<float>::lowest(),
                             numeric_limits<float>::min(),
                             numeric_limits<float>::infinity(),
                             numeric_limits<float>::min() / 16.f,
                             -numeric_limits<float>::min() / 16.f};

    auto impl = [alpha, beta](float val) { return min(max(alpha * val + beta, 0.f), 1.f); };
    vector<float> expected_output;
    transform(begin(input_data), end(input_data), back_inserter(expected_output), impl);

    auto a = backend->create_tensor(element::f32, shape);
    copy_data(a, input_data);
    auto result0 = backend->create_tensor(element::f32, shape);
    auto handle = backend->compile(f0);
    handle->call_with_validate({result0}, {a});

    EXPECT_TRUE(test::all_close_f(expected_output, read_vector<float>(result0)));
}

NGRAPH_TEST(${BACKEND_NAME}, prelu_shared_slope)
{
    Shape shape{3, 2};
    Shape rshape{};
    auto A = make_shared<op::Parameter>(element::f32, shape);
    auto B = make_shared<op::Parameter>(element::f32, rshape);
    auto prelu = make_shared<op::PRelu>(A, B);
    auto f0 = make_shared<Function>(NodeVector{prelu}, ParameterVector{A, B});

    auto backend = runtime::Backend::create("${BACKEND_NAME}");

    // Create some tensors for input/output
    auto a = backend->create_tensor(element::f32, shape);
    copy_data(a, vector<float>{-2, 3, -2, 1, -1, 0});
    auto b = backend->create_tensor(element::f32, rshape);
    copy_data(b, vector<float>{0.5});
    auto result0 = backend->create_tensor(element::f32, shape);
    auto handle = backend->compile(f0);
    handle->call_with_validate({result0}, {a, b});
    vector<float> expected{-1, 3, -1, 1, -0.5, 0};
    EXPECT_EQ(expected, read_vector<float>(result0));
}

NGRAPH_TEST(${BACKEND_NAME}, prelu_negative_slope)
{
    Shape shape{3, 2};
    Shape rshape{};
    auto A = make_shared<op::Parameter>(element::f32, shape);
    auto B = make_shared<op::Parameter>(element::f32, rshape);
    auto prelu = make_shared<op::PRelu>(A, B);
    auto f0 = make_shared<Function>(NodeVector{prelu}, ParameterVector{A, B});

    auto backend = runtime::Backend::create("${BACKEND_NAME}");

    // Create some tensors for input/output
    auto a = backend->create_tensor(element::f32, shape);
    copy_data(a, vector<float>{-2, 3, -2, 1, -1, 0});
    auto b = backend->create_tensor(element::f32, rshape);
    copy_data(b, vector<float>{-0.5});
    auto result0 = backend->create_tensor(element::f32, shape);
    auto handle = backend->compile(f0);
    handle->call_with_validate({result0}, {a, b});
    vector<float> expected{1, 3, 1, 1, 0.5, 0};
    EXPECT_EQ(expected, read_vector<float>(result0));
}

NGRAPH_TEST(${BACKEND_NAME}, conv_bias_1d)
{
    auto data = make_shared<op::Parameter>(element::f32, Shape{1, 3, 2});
    auto filters = make_shared<op::Parameter>(element::f32, Shape{2, 3, 1});
    auto bias = make_shared<op::Parameter>(element::f32, Shape{2});
    auto conv_bias = make_shared<op::ConvolutionBias>(data, filters, bias);
    auto f0 = make_shared<Function>(NodeVector{conv_bias}, ParameterVector{data, filters, bias});

    auto backend = runtime::Backend::create("${BACKEND_NAME}");

    // Create some tensors for input/output
    auto a = backend->create_tensor(element::f32, Shape{1, 3, 2});
    copy_data(a, vector<float>{1, 2, 3, 4, 5, 6});
    auto b = backend->create_tensor(element::f32, Shape{2, 3, 1});
    copy_data(b, vector<float>{1, 2, 3, 4, 5, 6});
    auto c = backend->create_tensor(element::f32, Shape{2});
    copy_data(c, vector<float>{1, 2});
    auto result0 = backend->create_tensor(element::f32, conv_bias->get_shape());
    auto handle = backend->compile(f0);
    handle->call_with_validate({result0}, {a, b, c});
    vector<float> expected{23, 29, 51, 66};
    EXPECT_EQ(expected, read_vector<float>(result0));
}

NGRAPH_TEST(${BACKEND_NAME}, conv_bias_2d)
{
    auto data = make_shared<op::Parameter>(element::f32, Shape{1, 3, 2, 2});
    auto filters = make_shared<op::Parameter>(element::f32, Shape{2, 3, 1, 1});
    auto bias = make_shared<op::Parameter>(element::f32, Shape{2});
    auto conv_bias = make_shared<op::ConvolutionBias>(data, filters, bias);
    auto f0 = make_shared<Function>(NodeVector{conv_bias}, ParameterVector{data, filters, bias});

    auto backend = runtime::Backend::create("${BACKEND_NAME}");

    // Create some tensors for input/output
    auto a = backend->create_tensor(element::f32, Shape{1, 3, 2, 2});
    copy_data(a, vector<float>{1, 2, 3, 4, 5, 6, 7, 8, 9, 10, 11, 12});
    auto b = backend->create_tensor(element::f32, Shape{2, 3, 1, 1});
    copy_data(b, vector<float>{1, 2, 3, 4, 5, 6});
    auto c = backend->create_tensor(element::f32, Shape{2});
    copy_data(c, vector<float>{1, 2});
    auto result0 = backend->create_tensor(element::f32, conv_bias->get_shape());
    auto handle = backend->compile(f0);
    handle->call_with_validate({result0}, {a, b, c});
    vector<float> expected{39, 45, 51, 57, 85, 100, 115, 130};
    EXPECT_EQ(expected, read_vector<float>(result0));
}

NGRAPH_TEST(${BACKEND_NAME}, conv_bias_3d)
{
    auto data = make_shared<op::Parameter>(element::f32, Shape{1, 3, 1, 2, 2});
    auto filters = make_shared<op::Parameter>(element::f32, Shape{2, 3, 1, 1, 1});
    auto bias = make_shared<op::Parameter>(element::f32, Shape{2});
    auto conv_bias = make_shared<op::ConvolutionBias>(data, filters, bias);
    auto f0 = make_shared<Function>(NodeVector{conv_bias}, ParameterVector{data, filters, bias});

    auto backend = runtime::Backend::create("${BACKEND_NAME}");

    // Create some tensors for input/output
    auto a = backend->create_tensor(element::f32, Shape{1, 3, 1, 2, 2});
    copy_data(a, vector<float>{1, 2, 3, 4, 5, 6, 7, 8, 9, 10, 11, 12});
    auto b = backend->create_tensor(element::f32, Shape{2, 3, 1, 1, 1});
    copy_data(b, vector<float>{1, 2, 3, 4, 5, 6});
    auto c = backend->create_tensor(element::f32, Shape{2});
    copy_data(c, vector<float>{1, 2});
    auto result0 = backend->create_tensor(element::f32, conv_bias->get_shape());
    auto handle = backend->compile(f0);
    handle->call_with_validate({result0}, {a, b, c});
    vector<float> expected{39, 45, 51, 57, 85, 100, 115, 130};
    EXPECT_EQ(expected, read_vector<float>(result0));
}

NGRAPH_TEST(${BACKEND_NAME}, conv_bias_bprop_2d)
{
    auto data = make_shared<op::Parameter>(element::f32, Shape{1, 3, 2, 2});
    auto filters = make_shared<op::Parameter>(element::f32, Shape{2, 3, 1, 1});
    auto bias = make_shared<op::Parameter>(element::f32, Shape{2});
    auto delta = make_shared<op::Parameter>(element::f32, Shape{1, 2, 2, 2});
    auto conv_bprop = make_shared<op::ConvolutionBiasBackpropFiltersBias>(data,
                                                                          filters->get_shape(),
                                                                          bias->get_shape(),
                                                                          delta,
                                                                          Strides{1, 1},
                                                                          Strides{1, 1},
                                                                          CoordinateDiff{0, 0},
                                                                          CoordinateDiff{0, 0},
                                                                          Strides{1, 1});
    auto goe0 = make_shared<op::GetOutputElement>(conv_bprop, 0);
    auto goe1 = make_shared<op::GetOutputElement>(conv_bprop, 1);
    auto f0 = make_shared<Function>(NodeVector{goe0, goe1}, ParameterVector{data, delta});

    auto backend = runtime::Backend::create("${BACKEND_NAME}");

    // Create some tensors for input/output
    auto a = backend->create_tensor(element::f32, Shape{1, 3, 2, 2});
    copy_data(a, vector<float>{1, 2, 3, 4, 5, 6, 7, 8, 9, 10, 11, 12});
    auto b = backend->create_tensor(element::f32, Shape{1, 2, 2, 2});
    copy_data(b, vector<float>{1, 2, 3, 4, 5, 6, 7, 8});
    auto result0 = backend->create_tensor(element::f32, filters->get_shape());
    auto result1 = backend->create_tensor(element::f32, bias->get_shape());
    auto handle = backend->compile(f0);
    handle->call_with_validate({result0, result1}, {a, b});
    vector<float> expected0{30, 70, 110, 70, 174, 278};
    vector<float> expected1{10, 26};
    EXPECT_EQ(expected0, read_vector<float>(result0));
    EXPECT_EQ(expected1, read_vector<float>(result1));
}

NGRAPH_TEST(${BACKEND_NAME}, conv_bias_add_2d)
{
    auto data = make_shared<op::Parameter>(element::f32, Shape{1, 3, 2, 2});
    auto filters = make_shared<op::Parameter>(element::f32, Shape{2, 3, 1, 1});
    auto bias = make_shared<op::Parameter>(element::f32, Shape{2});
    auto add = make_shared<op::Parameter>(element::f32, Shape{1, 2, 2, 2});
    auto conv_bias = make_shared<op::ConvolutionBias>(data, filters, bias);
    auto conv_bias_add = make_shared<op::ConvolutionBiasAdd>(conv_bias, add);
    auto f0 =
        make_shared<Function>(NodeVector{conv_bias_add}, ParameterVector{data, filters, bias, add});

    auto backend = runtime::Backend::create("${BACKEND_NAME}");

    // Create some tensors for input/output
    auto a = backend->create_tensor(element::f32, Shape{1, 3, 2, 2});
    copy_data(a, vector<float>{1, 2, 3, 4, 5, 6, 7, 8, 9, 10, 11, 12});
    auto b = backend->create_tensor(element::f32, Shape{2, 3, 1, 1});
    copy_data(b, vector<float>{1, 2, 3, 4, 5, 6});
    auto c = backend->create_tensor(element::f32, Shape{2});
    copy_data(c, vector<float>{1, 2});
    auto d = backend->create_tensor(element::f32, Shape{1, 2, 2, 2});
    copy_data(d, vector<float>{1, 2, 3, 4, 5, 6, 7, 8});
    auto result0 = backend->create_tensor(element::f32, conv_bias_add->get_shape());
    auto handle = backend->compile(f0);
    handle->call_with_validate({result0}, {a, b, c, d});
    vector<float> expected{40, 47, 54, 61, 90, 106, 122, 138};
    EXPECT_EQ(expected, read_vector<float>(result0));
}

NGRAPH_TEST(${BACKEND_NAME}, group_conv)
{
    auto data = make_shared<op::Parameter>(element::f32, Shape{1, 4, 2, 2});
    auto filters = make_shared<op::Parameter>(element::f32, Shape{2, 2, 1, 1});
    auto group_conv = make_shared<op::GroupConvolution>(data,
                                                        filters,
                                                        Strides{1, 1},
                                                        Strides{1, 1},
                                                        CoordinateDiff{0, 0},
                                                        CoordinateDiff{0, 0},
                                                        Strides{1, 1},
                                                        2);
    auto f0 = make_shared<Function>(NodeVector{group_conv}, ParameterVector{data, filters});

    auto backend = runtime::Backend::create("${BACKEND_NAME}");

    // Create some tensors for input/output
    auto a = backend->create_tensor(element::f32, Shape{1, 4, 2, 2});
    copy_data(a, vector<float>{1, 2, 3, 4, 5, 6, 7, 8, 9, 10, 11, 12, 13, 14, 15, 16});
    auto b = backend->create_tensor(element::f32, Shape{2, 2, 1, 1});
    copy_data(b, vector<float>{1, 2, 3, 4});
    auto result0 = backend->create_tensor(element::f32, Shape{1, 2, 2, 2});
    auto handle = backend->compile(f0);
    handle->call_with_validate({result0}, {a, b});
    vector<float> expected{11, 14, 17, 20, 79, 86, 93, 100};
    EXPECT_EQ(expected, read_vector<float>(result0));
}

NGRAPH_TEST(${BACKEND_NAME}, space_to_depth)
{
    auto A = make_shared<op::Parameter>(element::f32, Shape{1, 2, 4, 4});
    auto space_to_depth = make_shared<op::SpaceToDepth>(A, 2);
    auto function = make_shared<Function>(NodeVector{space_to_depth}, ParameterVector{A});

    auto test_case = ngraph::test::NgraphTestCase(function, "${BACKEND_NAME}");
    test_case.add_input<float>({0.f,  1.f,  2.f,  3.f,  4.f,  5.f,  6.f,  7.f,  8.f,  9.f,  10.f,
                                11.f, 12.f, 13.f, 14.f, 15.f, 16.f, 17.f, 18.f, 19.f, 20.f, 21.f,
                                22.f, 23.f, 24.f, 25.f, 26.f, 27.f, 28.f, 29.f, 30.f, 31.f});
    test_case.add_expected_output<float>(Shape{1, 8, 2, 2},
                                         {
                                             0.f, 2.f, 8.f,  10.f, 16.f, 18.f, 24.f, 26.f,
                                             1.f, 3.f, 9.f,  11.f, 17.f, 19.f, 25.f, 27.f,
                                             4.f, 6.f, 12.f, 14.f, 20.f, 22.f, 28.f, 30.f,
                                             5.f, 7.f, 13.f, 15.f, 21.f, 23.f, 29.f, 31.f,
                                         });
    test_case.run();
}

NGRAPH_TEST(${BACKEND_NAME}, depth_to_space)
{
    auto A = make_shared<op::Parameter>(element::f32, Shape{1, 8, 2, 2});
    auto depth_to_space = make_shared<op::DepthToSpace>(A, 2);
    auto function = make_shared<Function>(NodeVector{depth_to_space}, ParameterVector{A});

    auto test_case = ngraph::test::NgraphTestCase(function, "${BACKEND_NAME}");
    test_case.add_input<float>({
        0.f, 2.f, 8.f,  10.f, 16.f, 18.f, 24.f, 26.f, 1.f, 3.f, 9.f,  11.f, 17.f, 19.f, 25.f, 27.f,
        4.f, 6.f, 12.f, 14.f, 20.f, 22.f, 28.f, 30.f, 5.f, 7.f, 13.f, 15.f, 21.f, 23.f, 29.f, 31.f,
    });
    test_case.add_expected_output<float>(
        Shape{1, 2, 4, 4}, {0.f,  1.f,  2.f,  3.f,  4.f,  5.f,  6.f,  7.f,  8.f,  9.f,  10.f,
                            11.f, 12.f, 13.f, 14.f, 15.f, 16.f, 17.f, 18.f, 19.f, 20.f, 21.f,
                            22.f, 23.f, 24.f, 25.f, 26.f, 27.f, 28.f, 29.f, 30.f, 31.f});
    test_case.run();
}

NGRAPH_TEST(${BACKEND_NAME}, normalize_across_chw_scalar_scale_4d)
{
    Shape data_shape{1, 2, 3, 4};
    auto data = make_shared<op::Parameter>(element::f32, data_shape);
    auto scale = make_shared<op::Parameter>(element::f32, Shape{});
    bool across_spatial{false};
    bool channel_shared{true};
    float eps{1e-6f};

    auto normalize = make_shared<op::Normalize>(data, scale, across_spatial, channel_shared, eps);
    auto function = make_shared<Function>(NodeVector{normalize}, ParameterVector{data, scale});

    auto test_case = ngraph::test::NgraphTestCase(function, "${BACKEND_NAME}");

    vector<float> input_data(shape_size(data_shape));
    iota(begin(input_data), end(input_data), 1);

    test_case.add_input<float>(input_data);
    test_case.add_input<float>({2.f});

    test_case.add_expected_output<float>(
        data_shape, {0.02857143f, 0.05714286f, 0.08571429f, 0.11428571f, 0.14285714f, 0.17142857f,
                     0.2f,        0.22857143f, 0.25714286f, 0.28571429f, 0.31428571f, 0.34285714f,
                     0.37142857f, 0.4f,        0.42857143f, 0.45714286f, 0.48571429f, 0.51428571f,
                     0.54285714f, 0.57142857f, 0.6f,        0.62857143f, 0.65714286f, 0.68571429f});

    test_case.run();
}

NGRAPH_TEST(${BACKEND_NAME}, normalize_across_chw_scalar_scale_3d)
{
    Shape data_shape{2, 3, 4};
    auto data = make_shared<op::Parameter>(element::f32, data_shape);
    auto scale = make_shared<op::Parameter>(element::f32, Shape{});
    bool across_spatial{false};
    bool channel_shared{true};
    float eps{1e-6f};

    auto normalize = make_shared<op::Normalize>(data, scale, across_spatial, channel_shared, eps);
    auto function = make_shared<Function>(NodeVector{normalize}, ParameterVector{data, scale});

    auto test_case = ngraph::test::NgraphTestCase(function, "${BACKEND_NAME}");

    vector<float> input_data(shape_size(data_shape));
    iota(begin(input_data), end(input_data), 1);

    test_case.add_input<float>(input_data);
    test_case.add_input<float>({2.f});

    test_case.add_expected_output<float>(
        data_shape, {0.02857143f, 0.05714286f, 0.08571429f, 0.11428571f, 0.14285714f, 0.17142857f,
                     0.2f,        0.22857143f, 0.25714286f, 0.28571429f, 0.31428571f, 0.34285714f,
                     0.37142857f, 0.4f,        0.42857143f, 0.45714286f, 0.48571429f, 0.51428571f,
                     0.54285714f, 0.57142857f, 0.6f,        0.62857143f, 0.65714286f, 0.68571429f});

    test_case.run();
}

NGRAPH_TEST(${BACKEND_NAME}, normalize_across_chw_scalar_scale_2d)
{
    Shape data_shape{3, 4};
    auto data = make_shared<op::Parameter>(element::f32, data_shape);
    auto scale = make_shared<op::Parameter>(element::f32, Shape{});
    bool across_spatial{false};
    bool channel_shared{true};
    float eps{1e-6f};

    auto normalize = make_shared<op::Normalize>(data, scale, across_spatial, channel_shared, eps);
    auto function = make_shared<Function>(NodeVector{normalize}, ParameterVector{data, scale});

    auto test_case = ngraph::test::NgraphTestCase(function, "${BACKEND_NAME}");

    vector<float> input_data(shape_size(data_shape));
    iota(begin(input_data), end(input_data), 1);

    test_case.add_input<float>(input_data);
    test_case.add_input<float>({2.f});

    test_case.add_expected_output<float>(data_shape,
                                         {0.07844645,
                                          0.15689291,
                                          0.23533936,
                                          0.31378582,
                                          0.39223227,
                                          0.47067872,
                                          0.54912518,
                                          0.62757163,
                                          0.70601809,
                                          0.78446454,
                                          0.86291099,
                                          0.94135745});

    test_case.run();
}

NGRAPH_TEST(${BACKEND_NAME}, normalize_across_chw_w_scale)
{
    Shape data_shape{1, 2, 3, 4};
    auto data = make_shared<op::Parameter>(element::f32, data_shape);
    auto scale = make_shared<op::Parameter>(element::f32, Shape{2});
    bool across_spatial{false};
    bool channel_shared{false};
    float eps{1e-6f};

    auto normalize = make_shared<op::Normalize>(data, scale, across_spatial, channel_shared, eps);
    auto function = make_shared<Function>(NodeVector{normalize}, ParameterVector{data, scale});

    auto test_case = ngraph::test::NgraphTestCase(function, "${BACKEND_NAME}");

    vector<float> input_data(shape_size(data_shape));
    iota(begin(input_data), end(input_data), 1);

    test_case.add_input<float>(input_data);
    test_case.add_input<float>({2.f, 3.f});

    test_case.add_expected_output<float>(
        data_shape, {0.02857143, 0.05714286, 0.08571429, 0.11428571, 0.14285714, 0.17142857,
                     0.2,        0.22857143, 0.25714286, 0.28571429, 0.31428571, 0.34285714,
                     0.55714286, 0.6,        0.64285714, 0.68571429, 0.72857143, 0.77142857,
                     0.81428571, 0.85714286, 0.9,        0.94285714, 0.98571429, 1.02857143});

    test_case.run();
}

// TODO lower tolerance; mismatch at 4th decimal positions
NGRAPH_TEST(DISABLED_${BACKEND_NAME}, normalize_across_hw_w_scale)
{
    Shape data_shape{1, 2, 3, 4};
    auto data = make_shared<op::Parameter>(element::f32, data_shape);
    auto scale = make_shared<op::Parameter>(element::f32, Shape{2});
    bool across_spatial{true};
    bool channel_shared{false};
    float eps{0.25f};

    auto normalize = make_shared<op::Normalize>(data, scale, across_spatial, channel_shared, eps);
    auto function = make_shared<Function>(NodeVector{normalize}, ParameterVector{data, scale});

    auto test_case = ngraph::test::NgraphTestCase(function, "${BACKEND_NAME}");

    vector<float> input_data(shape_size(data_shape));
    iota(begin(input_data), end(input_data), 1);

    test_case.add_input<float>(input_data);
    test_case.add_input<float>({2.f, 3.f});

    test_case.add_expected_output<float>(
        data_shape, {0.07844646, 0.15689291, 0.23533936, 0.31378582, 0.39223227, 0.47067872,
                     0.5491252,  0.62757164, 0.7060181,  0.78446454, 0.862911,   0.94135743,
                     0.5982327,  0.64425063, 0.6902685,  0.7362864,  0.7823043,  0.8283222,
                     0.87434006, 0.920358,   0.9663758,  1.0123938,  1.0584116,  1.1044296});
    test_case.run();
}

NGRAPH_TEST(${BACKEND_NAME}, gemm)
{
    auto A = make_shared<op::Parameter>(element::f64, Shape{3, 6});
    auto B = make_shared<op::Parameter>(element::f64, Shape{6, 4});
    auto C = make_shared<op::Parameter>(element::f64, Shape{3, 4});

    auto gemm_func = make_shared<op::Gemm>(A, B, C);
    auto function = make_shared<Function>(NodeVector{gemm_func}, ParameterVector{A, B, C});
    auto test_case = ngraph::test::NgraphTestCase(function, "${BACKEND_NAME}");
    // A
    test_case.add_input<double>(vector<double>(18, 1));
    // B
    test_case.add_input<double>(vector<double>(24, 2));
    // C
    test_case.add_input<double>(vector<double>(12, 0));
    //output
    test_case.add_expected_output<double>(Shape{3, 4}, vector<double>(12, 12));
    test_case.run();
}

NGRAPH_TEST(${BACKEND_NAME}, gemm_broadcast_input_C)
{
    auto A = make_shared<op::Parameter>(element::f64, Shape{3, 6});
    auto B = make_shared<op::Parameter>(element::f64, Shape{6, 4});
    auto C = make_shared<op::Parameter>(element::f64, Shape{});

    auto gemm_func = make_shared<op::Gemm>(A, B, C, 0.5);
    auto function = make_shared<Function>(NodeVector{gemm_func}, ParameterVector{A, B, C});
    auto test_case = ngraph::test::NgraphTestCase(function, "${BACKEND_NAME}");
    // A
    test_case.add_input<double>(vector<double>(18, 1));
    // B
    test_case.add_input<double>(vector<double>(24, 2));
    // C
    test_case.add_input<double>(vector<double>{1});
    //output
    test_case.add_expected_output<double>(Shape{3, 4}, vector<double>(12, 7));
}

NGRAPH_TEST(${BACKEND_NAME}, fused_clamp)
{
    auto data = make_shared<op::Parameter>(element::f64, Shape{4, 4});
    auto tested_op = make_shared<op::Clamp>(data, 10.0, 20.0);
    auto function = make_shared<Function>(tested_op, ParameterVector{data});

    auto test_case = ngraph::test::NgraphTestCase(function, "${BACKEND_NAME}");
    test_case.add_input<double>({std::numeric_limits<double>::min(),
                                 std::numeric_limits<double>::max(),
                                 -std::numeric_limits<double>::infinity(),
                                 std::numeric_limits<double>::infinity(),
                                 -1.0,
                                 0.0,
                                 1.0,
                                 9.99999,
                                 10.0,
                                 10.0000001,
                                 15.0,
                                 19.9999999,
                                 20.0,
                                 20.0000001,
                                 21.0,
                                 100.0});

    test_case.add_expected_output<double>(Shape{4, 4},
                                          {10.0,
                                           20.0,
                                           10.0,
                                           20.0,
                                           10.0,
                                           10.0,
                                           10.0,
                                           10.0,
                                           10.0,
                                           10.0000001,
                                           15.0,
                                           19.9999999,
                                           20.0,
                                           20.0,
                                           20.0,
                                           20.0});

    test_case.run();
}

NGRAPH_TEST(${BACKEND_NAME}, mvn_mean_normalization)
{
    Shape data_shape{1, 2, 5};
    auto data = make_shared<op::Parameter>(element::f64, data_shape);

    auto mvn_func = make_shared<op::MVN>(data, true, false);
    auto function = make_shared<Function>(NodeVector{mvn_func}, ParameterVector{data});
    auto test_case = ngraph::test::NgraphTestCase(function, "${BACKEND_NAME}");
    // data
    vector<double> data_vector(shape_size(data_shape));
    iota(begin(data_vector), end(data_vector), 0);
    test_case.add_input<double>(data_vector);

    // expected result
    test_case.add_expected_output<double>(
        data_shape, vector<double>{-4.5, -3.5, -2.5, -1.5, -0.5, 0.5, 1.5, 2.5, 3.5, 4.5});

    test_case.run();
}

NGRAPH_TEST(${BACKEND_NAME}, mvn_mean_normalization_split_channels)
{
    Shape data_shape{1, 2, 5, 1};
    auto data = make_shared<op::Parameter>(element::f64, data_shape);

    auto mvn_func = make_shared<op::MVN>(data, false, false);
    auto function = make_shared<Function>(NodeVector{mvn_func}, ParameterVector{data});
    auto test_case = ngraph::test::NgraphTestCase(function, "${BACKEND_NAME}");
    // data
    vector<double> data_vector(shape_size(data_shape));
    iota(begin(data_vector), end(data_vector), 0);
    test_case.add_input<double>(data_vector);

    // expected result
    test_case.add_expected_output<double>({1, 2, 5, 1},
                                          vector<double>{-2, -1, 0, 1, 2, -2, -1, 0, 1, 2});

    test_case.run();
}

NGRAPH_TEST(${BACKEND_NAME}, mvn_mean_variance_normalization)
{
    Shape data_shape{1, 2, 5};
    auto data = make_shared<op::Parameter>(element::f64, data_shape);

    auto mvn_func = make_shared<op::MVN>(data);
    auto function = make_shared<Function>(NodeVector{mvn_func}, ParameterVector{data});
    auto test_case = ngraph::test::NgraphTestCase(function, "${BACKEND_NAME}");
    // data
    vector<double> data_vector(shape_size(data_shape));
    iota(begin(data_vector), end(data_vector), 0);
    test_case.add_input<double>(data_vector);

    // expected result
    test_case.add_expected_output<double>(data_shape,
                                          vector<double>{-1.566698903055826,
                                                         -1.2185435912656424,
                                                         -0.87038827947545883,
                                                         -0.52223296768527527,
                                                         -0.17407765589509178,
                                                         0.17407765589509178,
                                                         0.52223296768527527,
                                                         0.87038827947545883,
                                                         1.2185435912656424,
                                                         1.566698903055826});

    test_case.run();
}

NGRAPH_TEST(${BACKEND_NAME}, mvn_mean_variance_normalization_split_channels)
{
    Shape data_shape{1, 2, 5};
    auto data = make_shared<op::Parameter>(element::f64, data_shape);

    auto mvn_func = make_shared<op::MVN>(data, false);
    auto function = make_shared<Function>(NodeVector{mvn_func}, ParameterVector{data});
    auto test_case = ngraph::test::NgraphTestCase(function, "${BACKEND_NAME}");
    // data
    vector<double> data_vector(shape_size(data_shape));
    iota(begin(data_vector), end(data_vector), 0);
    test_case.add_input<double>(data_vector);

    // expected result
    test_case.add_expected_output<double>(data_shape,
                                          vector<double>{-1.4142135613730948,
                                                         -0.70710678068654742,
                                                         0.000000000000000,
                                                         0.70710678068654742,
                                                         1.4142135613730948,
                                                         -1.4142135613730948,
                                                         -0.70710678068654742,
                                                         0.000000000000000,
                                                         0.70710678068654742,
                                                         1.4142135613730948});

    test_case.run();
}

NGRAPH_TEST(${BACKEND_NAME}, grn_4d)
{
    const Shape data_shape{1, 2, 3, 4};
    const auto data = make_shared<op::Parameter>(element::f32, data_shape);
    float bias{1e-6f};

    const auto grn = make_shared<op::GRN>(data, bias);
    const auto function = make_shared<Function>(NodeVector{grn}, ParameterVector{data});

    auto test_case = ngraph::test::NgraphTestCase(function, "${BACKEND_NAME}");

    vector<float> input_data(shape_size(data_shape));
    iota(begin(input_data), end(input_data), 1);

    test_case.add_input<float>(input_data);

    test_case.add_expected_output<float>(
        data_shape, {0.0766965f,  0.14142136f, 0.19611613f, 0.24253564f, 0.28216633f, 0.31622776f,
                     0.34570536f, 0.37139067f, 0.39391932f, 0.41380295f, 0.4314555f,  0.4472136f,
                     0.9970545f,  0.98994946f, 0.9805807f,  0.97014254f, 0.9593655f,  0.9486833f,
                     0.9383431f,  0.9284767f,  0.91914505f, 0.9103665f,  0.9021342f,  0.8944272f});
    test_case.run();
}

NGRAPH_TEST(${BACKEND_NAME}, grn_2d_with_bias)
{
    const Shape data_shape{3, 4};
    const auto data = make_shared<op::Parameter>(element::f32, data_shape);
    float bias{2.25f};

    const auto grn = make_shared<op::GRN>(data, bias);
    const auto function = make_shared<Function>(NodeVector{grn}, ParameterVector{data});

    auto test_case = ngraph::test::NgraphTestCase(function, "${BACKEND_NAME}");

    vector<float> input_data(shape_size(data_shape));
    iota(begin(input_data), end(input_data), 1);

    test_case.add_input<float>(input_data);

    test_case.add_expected_output<float>(data_shape,
                                         {0.5547002f,
                                          0.8f,
                                          0.8944272f,
                                          0.9363292f,
                                          0.95782626f,
                                          0.9701425f,
                                          0.9778024f,
                                          0.98287225f,
                                          0.9863939f,
                                          0.9889363f,
                                          0.9908301f,
                                          0.99227786f});
    test_case.run();
}

NGRAPH_TEST(${BACKEND_NAME}, scale_shift_no_broadcast)
{
    auto data = make_shared<op::Parameter>(element::f64, Shape{3, 6});
    auto scale = make_shared<op::Parameter>(element::f64, Shape{3, 6});
    auto shift = make_shared<op::Parameter>(element::f64, Shape{3, 6});

    auto scale_shift_func = make_shared<op::ScaleShift>(data, scale, shift);
    auto function =
        make_shared<Function>(NodeVector{scale_shift_func}, ParameterVector{data, scale, shift});
    auto test_case = ngraph::test::NgraphTestCase(function, "${BACKEND_NAME}");
    // Data
    test_case.add_input<double>(vector<double>(18, 2));
    // Scale
    test_case.add_input<double>(vector<double>(18, 2));
    // Shift
    test_case.add_input<double>(vector<double>(18, 2));
    //output
    test_case.add_expected_output<double>(Shape{3, 6}, vector<double>(18, 6));
    test_case.run();
}

NGRAPH_TEST(${BACKEND_NAME}, scale_shift)
{
    auto data = make_shared<op::Parameter>(element::f64, Shape{3, 6});
    auto scale = make_shared<op::Parameter>(element::f64, Shape{3, 6});
    auto shift = make_shared<op::Parameter>(element::f64, Shape{});

    auto scale_shift_func = make_shared<op::ScaleShift>(data, scale, shift);
    auto function =
        make_shared<Function>(NodeVector{scale_shift_func}, ParameterVector{data, scale, shift});
    auto test_case = ngraph::test::NgraphTestCase(function, "${BACKEND_NAME}");
    // Data
    test_case.add_input<double>(vector<double>(18, 2));
    // Scale
    test_case.add_input<double>(vector<double>(18, 2));
    // Shift
    test_case.add_input<double>(vector<double>{2});
    //output
    test_case.add_expected_output<double>(Shape{3, 6}, vector<double>(18, 6));
    test_case.run();
}

<<<<<<< HEAD
NGRAPH_TEST(${BACKEND_NAME}, shuffle_channels_simple)
{
    const auto data = make_shared<op::Parameter>(element::i32, Shape{1, 15, 2, 2});
    auto tested_op = make_shared<op::ShuffleChannels>(data, 1, 5);
    auto function = make_shared<Function>(tested_op, ParameterVector{data});

    auto test_case = ngraph::test::NgraphTestCase(function, "${BACKEND_NAME}");

    std::vector<int32_t> input_data(60);
    std::iota(std::begin(input_data), std::end(input_data), 0);
    test_case.add_input(input_data);

    test_case.add_expected_output<int32_t>(
        Shape{1, 15, 2, 2},
        {0, 1, 2,  3,  12, 13, 14, 15, 24, 25, 26, 27, 36, 37, 38, 39, 48, 49, 50, 51,
         4, 5, 6,  7,  16, 17, 18, 19, 28, 29, 30, 31, 40, 41, 42, 43, 52, 53, 54, 55,
         8, 9, 10, 11, 20, 21, 22, 23, 32, 33, 34, 35, 44, 45, 46, 47, 56, 57, 58, 59});

    test_case.run();
}

NGRAPH_TEST(${BACKEND_NAME}, shuffle_channels_negative_axis)
{
    // in this test the output is the same as in shuffle_channels_simple but
    // the axis value is negative and the C(channels) value is in a different dimension(0) of the shape
    const auto data = make_shared<op::Parameter>(element::i32, Shape{15, 2, 1, 2});
    auto tested_op = make_shared<op::ShuffleChannels>(data, -4, 5);
    auto function = make_shared<Function>(tested_op, ParameterVector{data});

    auto test_case = ngraph::test::NgraphTestCase(function, "${BACKEND_NAME}");

    std::vector<int32_t> input_data(60);
    std::iota(std::begin(input_data), std::end(input_data), 0);
    test_case.add_input(input_data);

    test_case.add_expected_output<int32_t>(
        Shape{15, 2, 1, 2},
        {0, 1, 2,  3,  12, 13, 14, 15, 24, 25, 26, 27, 36, 37, 38, 39, 48, 49, 50, 51,
         4, 5, 6,  7,  16, 17, 18, 19, 28, 29, 30, 31, 40, 41, 42, 43, 52, 53, 54, 55,
         8, 9, 10, 11, 20, 21, 22, 23, 32, 33, 34, 35, 44, 45, 46, 47, 56, 57, 58, 59});

    test_case.run();
}

NGRAPH_TEST(${BACKEND_NAME}, shuffle_channels_float)
{
    const auto data = make_shared<op::Parameter>(element::f32, Shape{6, 1, 1, 1});
    auto tested_op = make_shared<op::ShuffleChannels>(data, 0, 2);
    auto function = make_shared<Function>(tested_op, ParameterVector{data});

    auto test_case = ngraph::test::NgraphTestCase(function, "${BACKEND_NAME}");

    test_case.add_input<float>({0.0f, 1.0f, 2.0f, 3.0f, 4.0f, 5.0f});

    test_case.add_expected_output<float>(Shape{6, 1, 1, 1}, {0.0f, 3.0f, 1.0f, 4.0f, 2.0f, 5.0f});

    test_case.run();
=======
NGRAPH_TEST(${BACKEND_NAME}, squeeze)
{
    const auto data_node = make_shared<op::Parameter>(element::f32, Shape{1, 4, 1, 1, 2});
    const auto axes_node =
        make_shared<ngraph::op::Constant>(element::u64, Shape{2}, vector<int64_t>{0, 2});
    const auto squeeze = make_shared<op::Squeeze>(data_node, axes_node);

    const auto function = make_shared<Function>(NodeVector{squeeze}, ParameterVector{data_node});
    auto test_case = ngraph::test::NgraphTestCase(function, "${BACKEND_NAME}");

    const auto data = vector<float>{1.0f, 2.0f, 3.0f, 4.0f, 5.0f, 6.0f, 7.0f, 8.0f};
    test_case.add_input(data);
    test_case.add_expected_output<float>(Shape{4, 1, 2}, data);
    test_case.run();
}

NGRAPH_TEST(${BACKEND_NAME}, squeeze_default_axes)
{
    const auto data_node = make_shared<op::Parameter>(element::f32, Shape{1, 4, 1, 1, 2});
    const auto axes_node =
        make_shared<ngraph::op::Constant>(element::u64, Shape{0}, vector<int64_t>{});
    const auto squeeze = make_shared<op::Squeeze>(data_node, axes_node);

    const auto function = make_shared<Function>(NodeVector{squeeze}, ParameterVector{data_node});
    auto test_case = ngraph::test::NgraphTestCase(function, "${BACKEND_NAME}");

    const auto data = vector<float>{1.0f, 2.0f, 3.0f, 4.0f, 5.0f, 6.0f, 7.0f, 8.0f};
    test_case.add_input(data);
    test_case.add_expected_output<float>(Shape{4, 2}, data);
    test_case.run();
}

NGRAPH_TEST(${BACKEND_NAME}, squeeze_dynamic)
{
    const auto data_param = make_shared<op::Parameter>(element::f32, Shape{1, 4, 1, 1, 2});
    const auto axes_param = make_shared<op::Parameter>(element::i64, Shape{2});
    EXPECT_THROW(make_shared<op::Squeeze>(data_param, axes_param), CheckFailure);
>>>>>>> b2ca3e79
}<|MERGE_RESOLUTION|>--- conflicted
+++ resolved
@@ -815,7 +815,6 @@
     test_case.run();
 }
 
-<<<<<<< HEAD
 NGRAPH_TEST(${BACKEND_NAME}, shuffle_channels_simple)
 {
     const auto data = make_shared<op::Parameter>(element::i32, Shape{1, 15, 2, 2});
@@ -873,7 +872,8 @@
     test_case.add_expected_output<float>(Shape{6, 1, 1, 1}, {0.0f, 3.0f, 1.0f, 4.0f, 2.0f, 5.0f});
 
     test_case.run();
-=======
+}
+
 NGRAPH_TEST(${BACKEND_NAME}, squeeze)
 {
     const auto data_node = make_shared<op::Parameter>(element::f32, Shape{1, 4, 1, 1, 2});
@@ -911,5 +911,4 @@
     const auto data_param = make_shared<op::Parameter>(element::f32, Shape{1, 4, 1, 1, 2});
     const auto axes_param = make_shared<op::Parameter>(element::i64, Shape{2});
     EXPECT_THROW(make_shared<op::Squeeze>(data_param, axes_param), CheckFailure);
->>>>>>> b2ca3e79
 }