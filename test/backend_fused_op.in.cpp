//*****************************************************************************
// Copyright 2017-2019 Intel Corporation
//
// Licensed under the Apache License, Version 2.0 (the "License");
// you may not use this file except in compliance with the License.
// You may obtain a copy of the License at
//
//     http://www.apache.org/licenses/LICENSE-2.0
//
// Unless required by applicable law or agreed to in writing, software
// distributed under the License is distributed on an "AS IS" BASIS,
// WITHOUT WARRANTIES OR CONDITIONS OF ANY KIND, either express or implied.
// See the License for the specific language governing permissions and
// limitations under the License.
//*****************************************************************************

#include <algorithm>
#include <cinttypes>
#include <cmath>
#include <cstdlib>
#include <iterator>
#include <limits>
#include <random>
#include <string>

#include "gtest/gtest.h"
#include "ngraph/check.hpp"
#include "ngraph/ngraph.hpp"
#include "util/all_close.hpp"
#include "util/all_close_f.hpp"
#include "util/ndarray.hpp"
#include "util/random.hpp"
#include "util/test_case.hpp"
#include "util/test_control.hpp"
#include "util/test_tools.hpp"

using namespace std;
using namespace ngraph;

static string s_manifest = "${MANIFEST}";

NGRAPH_TEST(${BACKEND_NAME}, elu)
{
    auto A = make_shared<op::Parameter>(element::f32, Shape{3, 2});
    auto B = make_shared<op::Parameter>(element::f32, Shape{});
    auto elu = make_shared<op::Elu>(A, B);
    auto function = make_shared<Function>(NodeVector{elu}, ParameterVector{A, B});

    auto test_case = ngraph::test::NgraphTestCase(function, "${BACKEND_NAME}");
    test_case.add_input(std::vector<float>{-2.f, 3.f, -2.f, 1.f, -1.f, 0.f});
    test_case.add_input(std::vector<float>{0.5f});
    test_case.add_expected_output(
        std::vector<float>{-0.432332358f, 3.f, -0.432332358f, 1.f, -0.316060279f, 0.f});
    test_case.run();
}

NGRAPH_TEST(${BACKEND_NAME}, elu_negative_alpha)
{
    auto A = make_shared<op::Parameter>(element::f32, Shape{3, 2});
    auto B = make_shared<op::Parameter>(element::f32, Shape{});
    auto elu = make_shared<op::Elu>(A, B);
    auto function = make_shared<Function>(NodeVector{elu}, ParameterVector{A, B});

    auto test_case = ngraph::test::NgraphTestCase(function, "${BACKEND_NAME}");
    test_case.add_input(std::vector<float>{-2.f, 3.f, -2.f, 1.f, -1.f, 0.f});
    test_case.add_input(std::vector<float>{-1.f});
    test_case.add_expected_output(
        std::vector<float>{0.864664717f, 3.f, 0.864664717f, 1.f, 0.632120559f, 0.f});
    test_case.run();
}

NGRAPH_TEST(${BACKEND_NAME}, prelu)
{
    Shape shape{3, 2};
    Shape rshape{3};
    auto A = make_shared<op::Parameter>(element::f32, shape);
    auto B = make_shared<op::Parameter>(element::f32, rshape);
    auto prelu = make_shared<op::PRelu>(A, B);
    auto f0 = make_shared<Function>(NodeVector{prelu}, ParameterVector{A, B});

    auto backend = runtime::Backend::create("${BACKEND_NAME}");

    // Create some tensors for input/output
    auto a = backend->create_tensor(element::f32, shape);
    copy_data(a, vector<float>{-2, 3, -2, 1, -1, 0});
    auto b = backend->create_tensor(element::f32, rshape);
    copy_data(b, vector<float>{0, 0.5, 1});
    auto result0 = backend->create_tensor(element::f32, shape);
    auto handle = backend->compile(f0);
    handle->call_with_validate({result0}, {a, b});
    vector<float> expected{0, 3, -1, 1, -1, 0};
    EXPECT_EQ(expected, read_vector<float>(result0));
}

NGRAPH_TEST(${BACKEND_NAME}, hardsigmoid)
{
    Shape shape{2, 7};
    float alpha = 0.125f;
    float beta = 0.642f;

    auto A = make_shared<op::Parameter>(element::f32, shape);
    auto hardsigmoid = make_shared<op::HardSigmoid>(A, alpha, beta);
    auto f0 = make_shared<Function>(NodeVector{hardsigmoid}, ParameterVector{A});

    auto backend = runtime::Backend::create("${BACKEND_NAME}");

    // Prepare input and expected output data
    vector<float> input_data{-1.f,
                             0.f,
                             1.f,
                             -100.f,
                             100.f,
                             -3.1234567f,
                             5.876543f,
                             7.13245364f,
                             numeric_limits<float>::max(),
                             numeric_limits<float>::lowest(),
                             numeric_limits<float>::min(),
                             numeric_limits<float>::infinity(),
                             numeric_limits<float>::min() / 16.f,
                             -numeric_limits<float>::min() / 16.f};

    auto impl = [alpha, beta](float val) { return min(max(alpha * val + beta, 0.f), 1.f); };
    vector<float> expected_output;
    transform(begin(input_data), end(input_data), back_inserter(expected_output), impl);

    auto a = backend->create_tensor(element::f32, shape);
    copy_data(a, input_data);
    auto result0 = backend->create_tensor(element::f32, shape);
    auto handle = backend->compile(f0);
    handle->call_with_validate({result0}, {a});

    EXPECT_TRUE(test::all_close_f(expected_output, read_vector<float>(result0)));
}

NGRAPH_TEST(${BACKEND_NAME}, prelu_shared_slope)
{
    Shape shape{3, 2};
    Shape rshape{};
    auto A = make_shared<op::Parameter>(element::f32, shape);
    auto B = make_shared<op::Parameter>(element::f32, rshape);
    auto prelu = make_shared<op::PRelu>(A, B);
    auto f0 = make_shared<Function>(NodeVector{prelu}, ParameterVector{A, B});

    auto backend = runtime::Backend::create("${BACKEND_NAME}");

    // Create some tensors for input/output
    auto a = backend->create_tensor(element::f32, shape);
    copy_data(a, vector<float>{-2, 3, -2, 1, -1, 0});
    auto b = backend->create_tensor(element::f32, rshape);
    copy_data(b, vector<float>{0.5});
    auto result0 = backend->create_tensor(element::f32, shape);
    auto handle = backend->compile(f0);
    handle->call_with_validate({result0}, {a, b});
    vector<float> expected{-1, 3, -1, 1, -0.5, 0};
    EXPECT_EQ(expected, read_vector<float>(result0));
}

NGRAPH_TEST(${BACKEND_NAME}, prelu_negative_slope)
{
    Shape shape{3, 2};
    Shape rshape{};
    auto A = make_shared<op::Parameter>(element::f32, shape);
    auto B = make_shared<op::Parameter>(element::f32, rshape);
    auto prelu = make_shared<op::PRelu>(A, B);
    auto f0 = make_shared<Function>(NodeVector{prelu}, ParameterVector{A, B});

    auto backend = runtime::Backend::create("${BACKEND_NAME}");

    // Create some tensors for input/output
    auto a = backend->create_tensor(element::f32, shape);
    copy_data(a, vector<float>{-2, 3, -2, 1, -1, 0});
    auto b = backend->create_tensor(element::f32, rshape);
    copy_data(b, vector<float>{-0.5});
    auto result0 = backend->create_tensor(element::f32, shape);
    auto handle = backend->compile(f0);
    handle->call_with_validate({result0}, {a, b});
    vector<float> expected{1, 3, 1, 1, 0.5, 0};
    EXPECT_EQ(expected, read_vector<float>(result0));
}

NGRAPH_TEST(${BACKEND_NAME}, conv_bias_1d)
{
    auto data = make_shared<op::Parameter>(element::f32, Shape{1, 3, 2});
    auto filters = make_shared<op::Parameter>(element::f32, Shape{2, 3, 1});
    auto bias = make_shared<op::Parameter>(element::f32, Shape{2});
    auto conv_bias = make_shared<op::ConvolutionBias>(data, filters, bias);
    auto f0 = make_shared<Function>(NodeVector{conv_bias}, ParameterVector{data, filters, bias});

    auto backend = runtime::Backend::create("${BACKEND_NAME}");

    // Create some tensors for input/output
    auto a = backend->create_tensor(element::f32, Shape{1, 3, 2});
    copy_data(a, vector<float>{1, 2, 3, 4, 5, 6});
    auto b = backend->create_tensor(element::f32, Shape{2, 3, 1});
    copy_data(b, vector<float>{1, 2, 3, 4, 5, 6});
    auto c = backend->create_tensor(element::f32, Shape{2});
    copy_data(c, vector<float>{1, 2});
    auto result0 = backend->create_tensor(element::f32, conv_bias->get_shape());
    auto handle = backend->compile(f0);
    handle->call_with_validate({result0}, {a, b, c});
    vector<float> expected{23, 29, 51, 66};
    EXPECT_EQ(expected, read_vector<float>(result0));
}

NGRAPH_TEST(${BACKEND_NAME}, conv_bias_2d)
{
    auto data = make_shared<op::Parameter>(element::f32, Shape{1, 3, 2, 2});
    auto filters = make_shared<op::Parameter>(element::f32, Shape{2, 3, 1, 1});
    auto bias = make_shared<op::Parameter>(element::f32, Shape{2});
    auto conv_bias = make_shared<op::ConvolutionBias>(data, filters, bias);
    auto f0 = make_shared<Function>(NodeVector{conv_bias}, ParameterVector{data, filters, bias});

    auto backend = runtime::Backend::create("${BACKEND_NAME}");

    // Create some tensors for input/output
    auto a = backend->create_tensor(element::f32, Shape{1, 3, 2, 2});
    copy_data(a, vector<float>{1, 2, 3, 4, 5, 6, 7, 8, 9, 10, 11, 12});
    auto b = backend->create_tensor(element::f32, Shape{2, 3, 1, 1});
    copy_data(b, vector<float>{1, 2, 3, 4, 5, 6});
    auto c = backend->create_tensor(element::f32, Shape{2});
    copy_data(c, vector<float>{1, 2});
    auto result0 = backend->create_tensor(element::f32, conv_bias->get_shape());
    auto handle = backend->compile(f0);
    handle->call_with_validate({result0}, {a, b, c});
    vector<float> expected{39, 45, 51, 57, 85, 100, 115, 130};
    EXPECT_EQ(expected, read_vector<float>(result0));
}

NGRAPH_TEST(${BACKEND_NAME}, conv_bias_3d)
{
    auto data = make_shared<op::Parameter>(element::f32, Shape{1, 3, 1, 2, 2});
    auto filters = make_shared<op::Parameter>(element::f32, Shape{2, 3, 1, 1, 1});
    auto bias = make_shared<op::Parameter>(element::f32, Shape{2});
    auto conv_bias = make_shared<op::ConvolutionBias>(data, filters, bias);
    auto f0 = make_shared<Function>(NodeVector{conv_bias}, ParameterVector{data, filters, bias});

    auto backend = runtime::Backend::create("${BACKEND_NAME}");

    // Create some tensors for input/output
    auto a = backend->create_tensor(element::f32, Shape{1, 3, 1, 2, 2});
    copy_data(a, vector<float>{1, 2, 3, 4, 5, 6, 7, 8, 9, 10, 11, 12});
    auto b = backend->create_tensor(element::f32, Shape{2, 3, 1, 1, 1});
    copy_data(b, vector<float>{1, 2, 3, 4, 5, 6});
    auto c = backend->create_tensor(element::f32, Shape{2});
    copy_data(c, vector<float>{1, 2});
    auto result0 = backend->create_tensor(element::f32, conv_bias->get_shape());
    auto handle = backend->compile(f0);
    handle->call_with_validate({result0}, {a, b, c});
    vector<float> expected{39, 45, 51, 57, 85, 100, 115, 130};
    EXPECT_EQ(expected, read_vector<float>(result0));
}

NGRAPH_TEST(${BACKEND_NAME}, conv_bias_bprop_2d)
{
    auto data = make_shared<op::Parameter>(element::f32, Shape{1, 3, 2, 2});
    auto filters = make_shared<op::Parameter>(element::f32, Shape{2, 3, 1, 1});
    auto bias = make_shared<op::Parameter>(element::f32, Shape{2});
    auto delta = make_shared<op::Parameter>(element::f32, Shape{1, 2, 2, 2});
    auto conv_bprop = make_shared<op::ConvolutionBiasBackpropFiltersBias>(data,
                                                                          filters->get_shape(),
                                                                          bias->get_shape(),
                                                                          delta,
                                                                          Strides{1, 1},
                                                                          Strides{1, 1},
                                                                          CoordinateDiff{0, 0},
                                                                          CoordinateDiff{0, 0},
                                                                          Strides{1, 1});
    auto goe0 = make_shared<op::GetOutputElement>(conv_bprop, 0);
    auto goe1 = make_shared<op::GetOutputElement>(conv_bprop, 1);
    auto f0 = make_shared<Function>(NodeVector{goe0, goe1}, ParameterVector{data, delta});

    auto backend = runtime::Backend::create("${BACKEND_NAME}");

    // Create some tensors for input/output
    auto a = backend->create_tensor(element::f32, Shape{1, 3, 2, 2});
    copy_data(a, vector<float>{1, 2, 3, 4, 5, 6, 7, 8, 9, 10, 11, 12});
    auto b = backend->create_tensor(element::f32, Shape{1, 2, 2, 2});
    copy_data(b, vector<float>{1, 2, 3, 4, 5, 6, 7, 8});
    auto result0 = backend->create_tensor(element::f32, filters->get_shape());
    auto result1 = backend->create_tensor(element::f32, bias->get_shape());
    auto handle = backend->compile(f0);
    handle->call_with_validate({result0, result1}, {a, b});
    vector<float> expected0{30, 70, 110, 70, 174, 278};
    vector<float> expected1{10, 26};
    EXPECT_EQ(expected0, read_vector<float>(result0));
    EXPECT_EQ(expected1, read_vector<float>(result1));
}

NGRAPH_TEST(${BACKEND_NAME}, conv_bias_add_2d)
{
    auto data = make_shared<op::Parameter>(element::f32, Shape{1, 3, 2, 2});
    auto filters = make_shared<op::Parameter>(element::f32, Shape{2, 3, 1, 1});
    auto bias = make_shared<op::Parameter>(element::f32, Shape{2});
    auto add = make_shared<op::Parameter>(element::f32, Shape{1, 2, 2, 2});
    auto conv_bias = make_shared<op::ConvolutionBias>(data, filters, bias);
    auto conv_bias_add = make_shared<op::ConvolutionBiasAdd>(conv_bias, add);
    auto f0 =
        make_shared<Function>(NodeVector{conv_bias_add}, ParameterVector{data, filters, bias, add});

    auto backend = runtime::Backend::create("${BACKEND_NAME}");

    // Create some tensors for input/output
    auto a = backend->create_tensor(element::f32, Shape{1, 3, 2, 2});
    copy_data(a, vector<float>{1, 2, 3, 4, 5, 6, 7, 8, 9, 10, 11, 12});
    auto b = backend->create_tensor(element::f32, Shape{2, 3, 1, 1});
    copy_data(b, vector<float>{1, 2, 3, 4, 5, 6});
    auto c = backend->create_tensor(element::f32, Shape{2});
    copy_data(c, vector<float>{1, 2});
    auto d = backend->create_tensor(element::f32, Shape{1, 2, 2, 2});
    copy_data(d, vector<float>{1, 2, 3, 4, 5, 6, 7, 8});
    auto result0 = backend->create_tensor(element::f32, conv_bias_add->get_shape());
    auto handle = backend->compile(f0);
    handle->call_with_validate({result0}, {a, b, c, d});
    vector<float> expected{40, 47, 54, 61, 90, 106, 122, 138};
    EXPECT_EQ(expected, read_vector<float>(result0));
}

NGRAPH_TEST(${BACKEND_NAME}, group_conv)
{
    auto data = make_shared<op::Parameter>(element::f32, Shape{1, 4, 2, 2});
    auto filters = make_shared<op::Parameter>(element::f32, Shape{2, 2, 1, 1});
    auto group_conv = make_shared<op::GroupConvolution>(data,
                                                        filters,
                                                        Strides{1, 1},
                                                        Strides{1, 1},
                                                        CoordinateDiff{0, 0},
                                                        CoordinateDiff{0, 0},
                                                        Strides{1, 1},
                                                        2);
    auto f0 = make_shared<Function>(NodeVector{group_conv}, ParameterVector{data, filters});

    auto backend = runtime::Backend::create("${BACKEND_NAME}");

    // Create some tensors for input/output
    auto a = backend->create_tensor(element::f32, Shape{1, 4, 2, 2});
    copy_data(a, vector<float>{1, 2, 3, 4, 5, 6, 7, 8, 9, 10, 11, 12, 13, 14, 15, 16});
    auto b = backend->create_tensor(element::f32, Shape{2, 2, 1, 1});
    copy_data(b, vector<float>{1, 2, 3, 4});
    auto result0 = backend->create_tensor(element::f32, Shape{1, 2, 2, 2});
    auto handle = backend->compile(f0);
    handle->call_with_validate({result0}, {a, b});
    vector<float> expected{11, 14, 17, 20, 79, 86, 93, 100};
    EXPECT_EQ(expected, read_vector<float>(result0));
}

NGRAPH_TEST(${BACKEND_NAME}, space_to_depth)
{
    auto A = make_shared<op::Parameter>(element::f32, Shape{1, 2, 4, 4});
    auto space_to_depth = make_shared<op::SpaceToDepth>(A, 2);
    auto function = make_shared<Function>(NodeVector{space_to_depth}, ParameterVector{A});

    auto test_case = ngraph::test::NgraphTestCase(function, "${BACKEND_NAME}");
    test_case.add_input<float>({0.f,  1.f,  2.f,  3.f,  4.f,  5.f,  6.f,  7.f,  8.f,  9.f,  10.f,
                                11.f, 12.f, 13.f, 14.f, 15.f, 16.f, 17.f, 18.f, 19.f, 20.f, 21.f,
                                22.f, 23.f, 24.f, 25.f, 26.f, 27.f, 28.f, 29.f, 30.f, 31.f});
    test_case.add_expected_output<float>(Shape{1, 8, 2, 2},
                                         {
                                             0.f, 2.f, 8.f,  10.f, 16.f, 18.f, 24.f, 26.f,
                                             1.f, 3.f, 9.f,  11.f, 17.f, 19.f, 25.f, 27.f,
                                             4.f, 6.f, 12.f, 14.f, 20.f, 22.f, 28.f, 30.f,
                                             5.f, 7.f, 13.f, 15.f, 21.f, 23.f, 29.f, 31.f,
                                         });
    test_case.run();
}

NGRAPH_TEST(${BACKEND_NAME}, depth_to_space)
{
    auto A = make_shared<op::Parameter>(element::f32, Shape{1, 8, 2, 2});
    auto depth_to_space = make_shared<op::DepthToSpace>(A, 2);
    auto function = make_shared<Function>(NodeVector{depth_to_space}, ParameterVector{A});

    auto test_case = ngraph::test::NgraphTestCase(function, "${BACKEND_NAME}");
    test_case.add_input<float>({
        0.f, 2.f, 8.f,  10.f, 16.f, 18.f, 24.f, 26.f, 1.f, 3.f, 9.f,  11.f, 17.f, 19.f, 25.f, 27.f,
        4.f, 6.f, 12.f, 14.f, 20.f, 22.f, 28.f, 30.f, 5.f, 7.f, 13.f, 15.f, 21.f, 23.f, 29.f, 31.f,
    });
    test_case.add_expected_output<float>(
        Shape{1, 2, 4, 4}, {0.f,  1.f,  2.f,  3.f,  4.f,  5.f,  6.f,  7.f,  8.f,  9.f,  10.f,
                            11.f, 12.f, 13.f, 14.f, 15.f, 16.f, 17.f, 18.f, 19.f, 20.f, 21.f,
                            22.f, 23.f, 24.f, 25.f, 26.f, 27.f, 28.f, 29.f, 30.f, 31.f});
    test_case.run();
}

NGRAPH_TEST(${BACKEND_NAME}, normalize_across_chw_scalar_scale_4d)
{
    Shape data_shape{1, 2, 3, 4};
    auto data = make_shared<op::Parameter>(element::f32, data_shape);
    auto scale = make_shared<op::Parameter>(element::f32, Shape{});
    bool across_spatial{false};
    bool channel_shared{true};
    float eps{1e-6f};

    auto normalize = make_shared<op::Normalize>(data, scale, across_spatial, channel_shared, eps);
    auto function = make_shared<Function>(NodeVector{normalize}, ParameterVector{data, scale});

    auto test_case = ngraph::test::NgraphTestCase(function, "${BACKEND_NAME}");

    vector<float> input_data(shape_size(data_shape));
    iota(begin(input_data), end(input_data), 1);

    test_case.add_input<float>(input_data);
    test_case.add_input<float>({2.f});

    test_case.add_expected_output<float>(
        data_shape, {0.02857143f, 0.05714286f, 0.08571429f, 0.11428571f, 0.14285714f, 0.17142857f,
                     0.2f,        0.22857143f, 0.25714286f, 0.28571429f, 0.31428571f, 0.34285714f,
                     0.37142857f, 0.4f,        0.42857143f, 0.45714286f, 0.48571429f, 0.51428571f,
                     0.54285714f, 0.57142857f, 0.6f,        0.62857143f, 0.65714286f, 0.68571429f});

    test_case.run();
}

NGRAPH_TEST(${BACKEND_NAME}, normalize_across_chw_scalar_scale_3d)
{
    Shape data_shape{2, 3, 4};
    auto data = make_shared<op::Parameter>(element::f32, data_shape);
    auto scale = make_shared<op::Parameter>(element::f32, Shape{});
    bool across_spatial{false};
    bool channel_shared{true};
    float eps{1e-6f};

    auto normalize = make_shared<op::Normalize>(data, scale, across_spatial, channel_shared, eps);
    auto function = make_shared<Function>(NodeVector{normalize}, ParameterVector{data, scale});

    auto test_case = ngraph::test::NgraphTestCase(function, "${BACKEND_NAME}");

    vector<float> input_data(shape_size(data_shape));
    iota(begin(input_data), end(input_data), 1);

    test_case.add_input<float>(input_data);
    test_case.add_input<float>({2.f});

    test_case.add_expected_output<float>(
        data_shape, {0.02857143f, 0.05714286f, 0.08571429f, 0.11428571f, 0.14285714f, 0.17142857f,
                     0.2f,        0.22857143f, 0.25714286f, 0.28571429f, 0.31428571f, 0.34285714f,
                     0.37142857f, 0.4f,        0.42857143f, 0.45714286f, 0.48571429f, 0.51428571f,
                     0.54285714f, 0.57142857f, 0.6f,        0.62857143f, 0.65714286f, 0.68571429f});

    test_case.run();
}

NGRAPH_TEST(${BACKEND_NAME}, normalize_across_chw_scalar_scale_2d)
{
    Shape data_shape{3, 4};
    auto data = make_shared<op::Parameter>(element::f32, data_shape);
    auto scale = make_shared<op::Parameter>(element::f32, Shape{});
    bool across_spatial{false};
    bool channel_shared{true};
    float eps{1e-6f};

    auto normalize = make_shared<op::Normalize>(data, scale, across_spatial, channel_shared, eps);
    auto function = make_shared<Function>(NodeVector{normalize}, ParameterVector{data, scale});

    auto test_case = ngraph::test::NgraphTestCase(function, "${BACKEND_NAME}");

    vector<float> input_data(shape_size(data_shape));
    iota(begin(input_data), end(input_data), 1);

    test_case.add_input<float>(input_data);
    test_case.add_input<float>({2.f});

    test_case.add_expected_output<float>(data_shape,
                                         {0.07844645,
                                          0.15689291,
                                          0.23533936,
                                          0.31378582,
                                          0.39223227,
                                          0.47067872,
                                          0.54912518,
                                          0.62757163,
                                          0.70601809,
                                          0.78446454,
                                          0.86291099,
                                          0.94135745});

    test_case.run();
}

NGRAPH_TEST(${BACKEND_NAME}, normalize_across_chw_w_scale)
{
    Shape data_shape{1, 2, 3, 4};
    auto data = make_shared<op::Parameter>(element::f32, data_shape);
    auto scale = make_shared<op::Parameter>(element::f32, Shape{2});
    bool across_spatial{false};
    bool channel_shared{false};
    float eps{1e-6f};

    auto normalize = make_shared<op::Normalize>(data, scale, across_spatial, channel_shared, eps);
    auto function = make_shared<Function>(NodeVector{normalize}, ParameterVector{data, scale});

    auto test_case = ngraph::test::NgraphTestCase(function, "${BACKEND_NAME}");

    vector<float> input_data(shape_size(data_shape));
    iota(begin(input_data), end(input_data), 1);

    test_case.add_input<float>(input_data);
    test_case.add_input<float>({2.f, 3.f});

    test_case.add_expected_output<float>(
        data_shape, {0.02857143, 0.05714286, 0.08571429, 0.11428571, 0.14285714, 0.17142857,
                     0.2,        0.22857143, 0.25714286, 0.28571429, 0.31428571, 0.34285714,
                     0.55714286, 0.6,        0.64285714, 0.68571429, 0.72857143, 0.77142857,
                     0.81428571, 0.85714286, 0.9,        0.94285714, 0.98571429, 1.02857143});

    test_case.run();
}

// TODO lower tolerance; mismatch at 4th decimal positions
NGRAPH_TEST(DISABLED_${BACKEND_NAME}, normalize_across_hw_w_scale)
{
    Shape data_shape{1, 2, 3, 4};
    auto data = make_shared<op::Parameter>(element::f32, data_shape);
    auto scale = make_shared<op::Parameter>(element::f32, Shape{2});
    bool across_spatial{true};
    bool channel_shared{false};
    float eps{0.25f};

    auto normalize = make_shared<op::Normalize>(data, scale, across_spatial, channel_shared, eps);
    auto function = make_shared<Function>(NodeVector{normalize}, ParameterVector{data, scale});

    auto test_case = ngraph::test::NgraphTestCase(function, "${BACKEND_NAME}");

    vector<float> input_data(shape_size(data_shape));
    iota(begin(input_data), end(input_data), 1);

    test_case.add_input<float>(input_data);
    test_case.add_input<float>({2.f, 3.f});

    test_case.add_expected_output<float>(
        data_shape, {0.07844646, 0.15689291, 0.23533936, 0.31378582, 0.39223227, 0.47067872,
                     0.5491252,  0.62757164, 0.7060181,  0.78446454, 0.862911,   0.94135743,
                     0.5982327,  0.64425063, 0.6902685,  0.7362864,  0.7823043,  0.8283222,
                     0.87434006, 0.920358,   0.9663758,  1.0123938,  1.0584116,  1.1044296});
    test_case.run();
}

NGRAPH_TEST(${BACKEND_NAME}, gemm)
{
    auto A = make_shared<op::Parameter>(element::f64, Shape{3, 6});
    auto B = make_shared<op::Parameter>(element::f64, Shape{6, 4});
    auto C = make_shared<op::Parameter>(element::f64, Shape{3, 4});

    auto gemm_func = make_shared<op::Gemm>(A, B, C);
    auto function = make_shared<Function>(NodeVector{gemm_func}, ParameterVector{A, B, C});
    auto test_case = ngraph::test::NgraphTestCase(function, "${BACKEND_NAME}");
    // A
    test_case.add_input<double>(vector<double>(18, 1));
    // B
    test_case.add_input<double>(vector<double>(24, 2));
    // C
    test_case.add_input<double>(vector<double>(12, 0));
    //output
    test_case.add_expected_output<double>(Shape{3, 4}, vector<double>(12, 12));
    test_case.run();
}

NGRAPH_TEST(${BACKEND_NAME}, gemm_broadcast_input_C)
{
    auto A = make_shared<op::Parameter>(element::f64, Shape{3, 6});
    auto B = make_shared<op::Parameter>(element::f64, Shape{6, 4});
    auto C = make_shared<op::Parameter>(element::f64, Shape{});

    auto gemm_func = make_shared<op::Gemm>(A, B, C, 0.5);
    auto function = make_shared<Function>(NodeVector{gemm_func}, ParameterVector{A, B, C});
    auto test_case = ngraph::test::NgraphTestCase(function, "${BACKEND_NAME}");
    // A
    test_case.add_input<double>(vector<double>(18, 1));
    // B
    test_case.add_input<double>(vector<double>(24, 2));
    // C
    test_case.add_input<double>(vector<double>{1});
    //output
    test_case.add_expected_output<double>(Shape{3, 4}, vector<double>(12, 7));
}

NGRAPH_TEST(${BACKEND_NAME}, fused_clamp)
{
    auto data = make_shared<op::Parameter>(element::f64, Shape{4, 4});
    auto tested_op = make_shared<op::Clamp>(data, 10.0, 20.0);
    auto function = make_shared<Function>(tested_op, ParameterVector{data});

    auto test_case = ngraph::test::NgraphTestCase(function, "${BACKEND_NAME}");
    test_case.add_input<double>({std::numeric_limits<double>::min(),
                                 std::numeric_limits<double>::max(),
                                 -std::numeric_limits<double>::infinity(),
                                 std::numeric_limits<double>::infinity(),
                                 -1.0,
                                 0.0,
                                 1.0,
                                 9.99999,
                                 10.0,
                                 10.0000001,
                                 15.0,
                                 19.9999999,
                                 20.0,
                                 20.0000001,
                                 21.0,
                                 100.0});

    test_case.add_expected_output<double>(Shape{4, 4},
                                          {10.0,
                                           20.0,
                                           10.0,
                                           20.0,
                                           10.0,
                                           10.0,
                                           10.0,
                                           10.0,
                                           10.0,
                                           10.0000001,
                                           15.0,
                                           19.9999999,
                                           20.0,
                                           20.0,
                                           20.0,
                                           20.0});

    test_case.run();
}

NGRAPH_TEST(${BACKEND_NAME}, mvn_mean_normalization)
{
    Shape data_shape{1, 2, 5};
    auto data = make_shared<op::Parameter>(element::f64, data_shape);

    auto mvn_func = make_shared<op::MVN>(data, true, false);
    auto function = make_shared<Function>(NodeVector{mvn_func}, ParameterVector{data});
    auto test_case = ngraph::test::NgraphTestCase(function, "${BACKEND_NAME}");
    // data
    vector<double> data_vector(shape_size(data_shape));
    iota(begin(data_vector), end(data_vector), 0);
    test_case.add_input<double>(data_vector);

    // expected result
    test_case.add_expected_output<double>(
        data_shape, vector<double>{-4.5, -3.5, -2.5, -1.5, -0.5, 0.5, 1.5, 2.5, 3.5, 4.5});

    test_case.run();
}

NGRAPH_TEST(${BACKEND_NAME}, mvn_mean_normalization_split_channels)
{
    Shape data_shape{1, 2, 5, 1};
    auto data = make_shared<op::Parameter>(element::f64, data_shape);

    auto mvn_func = make_shared<op::MVN>(data, false, false);
    auto function = make_shared<Function>(NodeVector{mvn_func}, ParameterVector{data});
    auto test_case = ngraph::test::NgraphTestCase(function, "${BACKEND_NAME}");
    // data
    vector<double> data_vector(shape_size(data_shape));
    iota(begin(data_vector), end(data_vector), 0);
    test_case.add_input<double>(data_vector);

    // expected result
    test_case.add_expected_output<double>({1, 2, 5, 1},
                                          vector<double>{-2, -1, 0, 1, 2, -2, -1, 0, 1, 2});

    test_case.run();
}

NGRAPH_TEST(${BACKEND_NAME}, mvn_mean_variance_normalization)
{
    Shape data_shape{1, 2, 5};
    auto data = make_shared<op::Parameter>(element::f64, data_shape);

    auto mvn_func = make_shared<op::MVN>(data);
    auto function = make_shared<Function>(NodeVector{mvn_func}, ParameterVector{data});
    auto test_case = ngraph::test::NgraphTestCase(function, "${BACKEND_NAME}");
    // data
    vector<double> data_vector(shape_size(data_shape));
    iota(begin(data_vector), end(data_vector), 0);
    test_case.add_input<double>(data_vector);

    // expected result
    test_case.add_expected_output<double>(data_shape,
                                          vector<double>{-1.566698903055826,
                                                         -1.2185435912656424,
                                                         -0.87038827947545883,
                                                         -0.52223296768527527,
                                                         -0.17407765589509178,
                                                         0.17407765589509178,
                                                         0.52223296768527527,
                                                         0.87038827947545883,
                                                         1.2185435912656424,
                                                         1.566698903055826});

    test_case.run();
}

NGRAPH_TEST(${BACKEND_NAME}, mvn_mean_variance_normalization_split_channels)
{
    Shape data_shape{1, 2, 5};
    auto data = make_shared<op::Parameter>(element::f64, data_shape);

    auto mvn_func = make_shared<op::MVN>(data, false);
    auto function = make_shared<Function>(NodeVector{mvn_func}, ParameterVector{data});
    auto test_case = ngraph::test::NgraphTestCase(function, "${BACKEND_NAME}");
    // data
    vector<double> data_vector(shape_size(data_shape));
    iota(begin(data_vector), end(data_vector), 0);
    test_case.add_input<double>(data_vector);

    // expected result
    test_case.add_expected_output<double>(data_shape,
                                          vector<double>{-1.4142135613730948,
                                                         -0.70710678068654742,
                                                         0.000000000000000,
                                                         0.70710678068654742,
                                                         1.4142135613730948,
                                                         -1.4142135613730948,
                                                         -0.70710678068654742,
                                                         0.000000000000000,
                                                         0.70710678068654742,
                                                         1.4142135613730948});

    test_case.run();
}

NGRAPH_TEST(${BACKEND_NAME}, grn_4d)
{
    const Shape data_shape{1, 2, 3, 4};
    const auto data = make_shared<op::Parameter>(element::f32, data_shape);
    float bias{1e-6f};

    const auto grn = make_shared<op::GRN>(data, bias);
    const auto function = make_shared<Function>(NodeVector{grn}, ParameterVector{data});

    auto test_case = ngraph::test::NgraphTestCase(function, "${BACKEND_NAME}");

    vector<float> input_data(shape_size(data_shape));
    iota(begin(input_data), end(input_data), 1);

    test_case.add_input<float>(input_data);

    test_case.add_expected_output<float>(
        data_shape, {0.0766965f,  0.14142136f, 0.19611613f, 0.24253564f, 0.28216633f, 0.31622776f,
                     0.34570536f, 0.37139067f, 0.39391932f, 0.41380295f, 0.4314555f,  0.4472136f,
                     0.9970545f,  0.98994946f, 0.9805807f,  0.97014254f, 0.9593655f,  0.9486833f,
                     0.9383431f,  0.9284767f,  0.91914505f, 0.9103665f,  0.9021342f,  0.8944272f});
    test_case.run();
}

NGRAPH_TEST(${BACKEND_NAME}, grn_2d_with_bias)
{
    const Shape data_shape{3, 4};
    const auto data = make_shared<op::Parameter>(element::f32, data_shape);
    float bias{2.25f};

    const auto grn = make_shared<op::GRN>(data, bias);
    const auto function = make_shared<Function>(NodeVector{grn}, ParameterVector{data});

    auto test_case = ngraph::test::NgraphTestCase(function, "${BACKEND_NAME}");

    vector<float> input_data(shape_size(data_shape));
    iota(begin(input_data), end(input_data), 1);

    test_case.add_input<float>(input_data);

    test_case.add_expected_output<float>(data_shape,
                                         {0.5547002f,
                                          0.8f,
                                          0.8944272f,
                                          0.9363292f,
                                          0.95782626f,
                                          0.9701425f,
                                          0.9778024f,
                                          0.98287225f,
                                          0.9863939f,
                                          0.9889363f,
                                          0.9908301f,
                                          0.99227786f});
    test_case.run();
}

NGRAPH_TEST(${BACKEND_NAME}, unsqueeze)
{
    auto data_node = make_shared<op::Parameter>(element::f32, Shape{4, 2});
    auto axes_node =
        make_shared<ngraph::op::Constant>(element::u64, Shape{2}, vector<int64_t>{1, 2});
    auto squeeze = make_shared<op::Unsqueeze>(data_node, axes_node);

    auto function = make_shared<Function>(NodeVector{squeeze}, ParameterVector{data_node});
    auto test_case = ngraph::test::NgraphTestCase(function, "${BACKEND_NAME}");

    auto data = vector<float>{1.0f, 2.0f, 3.0f, 4.0f, 5.0f, 6.0f, 7.0f, 8.0f};
    test_case.add_input(data);
    test_case.add_expected_output<float>(Shape{4, 1, 1, 2}, data);
}

NGRAPH_TEST(${BACKEND_NAME}, scale_shift_no_broadcast)
{
    auto data = make_shared<op::Parameter>(element::f64, Shape{3, 6});
    auto scale = make_shared<op::Parameter>(element::f64, Shape{3, 6});
    auto shift = make_shared<op::Parameter>(element::f64, Shape{3, 6});

    auto scale_shift_func = make_shared<op::ScaleShift>(data, scale, shift);
    auto function =
        make_shared<Function>(NodeVector{scale_shift_func}, ParameterVector{data, scale, shift});
    auto test_case = ngraph::test::NgraphTestCase(function, "${BACKEND_NAME}");
    // Data
    test_case.add_input<double>(vector<double>(18, 2));
    // Scale
    test_case.add_input<double>(vector<double>(18, 2));
    // Shift
    test_case.add_input<double>(vector<double>(18, 2));
    //output
    test_case.add_expected_output<double>(Shape{3, 6}, vector<double>(18, 6));
    test_case.run();
}

NGRAPH_TEST(${BACKEND_NAME}, scale_shift)
{
    auto data = make_shared<op::Parameter>(element::f64, Shape{3, 6});
    auto scale = make_shared<op::Parameter>(element::f64, Shape{3, 6});
    auto shift = make_shared<op::Parameter>(element::f64, Shape{});

    auto scale_shift_func = make_shared<op::ScaleShift>(data, scale, shift);
    auto function =
        make_shared<Function>(NodeVector{scale_shift_func}, ParameterVector{data, scale, shift});
    auto test_case = ngraph::test::NgraphTestCase(function, "${BACKEND_NAME}");
    // Data
    test_case.add_input<double>(vector<double>(18, 2));
    // Scale
    test_case.add_input<double>(vector<double>(18, 2));
    // Shift
    test_case.add_input<double>(vector<double>{2});
    //output
    test_case.add_expected_output<double>(Shape{3, 6}, vector<double>(18, 6));
    test_case.run();
}

<<<<<<< HEAD
NGRAPH_TEST(${BACKEND_NAME}, fake_quantize)
{
    const Shape data_shape{1, 2, 3, 4};
    const size_t levels = 4;
    const auto data = make_shared<op::Parameter>(element::f32, data_shape);
    const auto input_low = make_shared<op::Parameter>(element::f32, Shape{});
    const auto input_high = make_shared<op::Parameter>(element::f32, Shape{});
    const auto output_low = make_shared<op::Parameter>(element::f32, Shape{});
    const auto output_high = make_shared<op::Parameter>(element::f32, Shape{});

    const auto quantize =
        make_shared<op::FakeQuantize>(data, input_low, input_high, output_low, output_high, levels);
    const auto function = make_shared<Function>(
        NodeVector{quantize},
        ParameterVector{data, input_low, input_high, output_low, output_high});
    auto test_case = ngraph::test::NgraphTestCase(function, "${BACKEND_NAME}");

    const size_t n_elements = shape_size(data_shape);
    vector<float> input_data(n_elements);
    iota(begin(input_data), end(input_data), 0);

    test_case.add_input<float>(input_data);
    // input_low
    test_case.add_input<float>({0.0f});
    // input_high
    test_case.add_input<float>({23.f});
    // output_low
    test_case.add_input<float>({2.f});
    // output_high
    test_case.add_input<float>({16.f});

    // expected result
    test_case.add_expected_output<float>(
        data_shape,
        vector<float>{2.f,          2.f,          2.f,          2.f,          6.6666669f,
                      6.6666669f,   6.6666669f,   6.6666669f,   6.6666669f,   6.6666669f,
                      6.6666669f,   6.6666669f,   11.33333301f, 11.33333301f, 11.33333301f,
                      11.33333301f, 11.33333301f, 11.33333301f, 11.33333301f, 11.33333301f,
                      16.f,         16.f,         16.f,         16.f});

    test_case.run();
}

NGRAPH_TEST(${BACKEND_NAME}, fake_quantize_with_clip)
{
    const Shape data_shape{1, 2, 3, 4};
    const size_t levels = 5;
    const auto data = make_shared<op::Parameter>(element::f32, data_shape);
    const auto input_low = make_shared<op::Parameter>(element::f32, Shape{});
    const auto input_high = make_shared<op::Parameter>(element::f32, Shape{});
    const auto output_low = make_shared<op::Parameter>(element::f32, Shape{});
    const auto output_high = make_shared<op::Parameter>(element::f32, Shape{});

    const auto quantize =
        make_shared<op::FakeQuantize>(data, input_low, input_high, output_low, output_high, levels);
    const auto function = make_shared<Function>(
        NodeVector{quantize},
        ParameterVector{data, input_low, input_high, output_low, output_high});
    auto test_case = ngraph::test::NgraphTestCase(function, "${BACKEND_NAME}");

    const size_t n_elements = shape_size(data_shape);
    vector<float> input_data(n_elements);
    iota(begin(input_data), end(input_data), 0);

    test_case.add_input<float>(input_data);
    // input_low
    test_case.add_input<float>({3.f});
    // input_high
    test_case.add_input<float>({17.f});
    // output_low
    test_case.add_input<float>({2.f});
    // output_high
    test_case.add_input<float>({16.f});

    // expected result
    test_case.add_expected_output<float>(
        data_shape,
        vector<float>{2.f,   2.f,   2.f,   2.f,   2.f,  5.5f, 5.5f, 5.5f, 5.5f, 9.f,  9.f,  9.f,
                      12.5f, 12.5f, 12.5f, 12.5f, 16.f, 16.f, 16.f, 16.f, 16.f, 16.f, 16.f, 16.f});
=======
NGRAPH_TEST(${BACKEND_NAME}, squeeze)
{
    const auto data_node = make_shared<op::Parameter>(element::f32, Shape{1, 4, 1, 1, 2});
    const auto axes_node =
        make_shared<ngraph::op::Constant>(element::u64, Shape{2}, vector<int64_t>{0, 2});
    const auto squeeze = make_shared<op::Squeeze>(data_node, axes_node);

    const auto function = make_shared<Function>(NodeVector{squeeze}, ParameterVector{data_node});
    auto test_case = ngraph::test::NgraphTestCase(function, "${BACKEND_NAME}");

    const auto data = vector<float>{1.0f, 2.0f, 3.0f, 4.0f, 5.0f, 6.0f, 7.0f, 8.0f};
    test_case.add_input(data);
    test_case.add_expected_output<float>(Shape{4, 1, 2}, data);
    test_case.run();
}

NGRAPH_TEST(${BACKEND_NAME}, squeeze_default_axes)
{
    const auto data_node = make_shared<op::Parameter>(element::f32, Shape{1, 4, 1, 1, 2});
    const auto axes_node =
        make_shared<ngraph::op::Constant>(element::u64, Shape{0}, vector<int64_t>{});
    const auto squeeze = make_shared<op::Squeeze>(data_node, axes_node);

    const auto function = make_shared<Function>(NodeVector{squeeze}, ParameterVector{data_node});
    auto test_case = ngraph::test::NgraphTestCase(function, "${BACKEND_NAME}");

    const auto data = vector<float>{1.0f, 2.0f, 3.0f, 4.0f, 5.0f, 6.0f, 7.0f, 8.0f};
    test_case.add_input(data);
    test_case.add_expected_output<float>(Shape{4, 2}, data);
    test_case.run();
}

NGRAPH_TEST(${BACKEND_NAME}, squeeze_dynamic)
{
    const auto data_param = make_shared<op::Parameter>(element::f32, Shape{1, 4, 1, 1, 2});
    const auto axes_param = make_shared<op::Parameter>(element::i64, Shape{2});
    EXPECT_THROW(make_shared<op::Squeeze>(data_param, axes_param), CheckFailure);
}

NGRAPH_TEST(${BACKEND_NAME}, squared_difference)
{
    const auto x1 = make_shared<op::Parameter>(element::f64, Shape{2, 2});
    const auto x2 = make_shared<op::Parameter>(element::f64, Shape{2, 2});

    auto tested_op = make_shared<op::SquaredDifference>(x1, x2);
    auto function = make_shared<Function>(tested_op, ParameterVector{x1, x2});

    auto test_case = ngraph::test::NgraphTestCase(function, "${BACKEND_NAME}");
    test_case.add_input<double>({1.0, 16.0, 0.0, 1.234567});
    test_case.add_input<double>({1.0, 8.0, -3.0, 3.456789});

    test_case.add_expected_output<double>(Shape{2, 2}, {0.0, 64.0, 9.0, 4.938270617284});
    test_case.run();
}

NGRAPH_TEST(${BACKEND_NAME}, squared_difference_broadcast)
{
    const auto x1 = make_shared<op::Parameter>(element::i32, Shape{2, 2});
    const auto x2 = make_shared<op::Parameter>(element::i32, Shape{});

    auto tested_op = make_shared<op::SquaredDifference>(x1, x2);
    auto function = make_shared<Function>(tested_op, ParameterVector{x1, x2});

    auto test_case = ngraph::test::NgraphTestCase(function, "${BACKEND_NAME}");
    test_case.add_input<int32_t>({1, 1, 1, 1});
    test_case.add_input<int32_t>({1});

    test_case.add_expected_output<int32_t>(Shape{2, 2}, {0, 0, 0, 0});
    test_case.run();
}

NGRAPH_TEST(${BACKEND_NAME}, split_3_equal_parts)
{
    const auto data = make_shared<op::Parameter>(element::i32, Shape{6});

    const auto tested_op = make_shared<op::Split>(data, 0, 3);
    const auto function = make_shared<Function>(tested_op->decompose_op(), ParameterVector{data});

    auto test_case = ngraph::test::NgraphTestCase(function, "${BACKEND_NAME}");
    test_case.add_input<int32_t>({1, 2, 3, 4, 5, 6});

    test_case.add_expected_output<int32_t>(Shape{2}, {1, 2});
    test_case.add_expected_output<int32_t>(Shape{2}, {3, 4});
    test_case.add_expected_output<int32_t>(Shape{2}, {5, 6});
>>>>>>> c4c5c471

    test_case.run();
}

<<<<<<< HEAD
NGRAPH_TEST(${BACKEND_NAME}, fake_quantize_with_clip_across_channels)
{
    Shape data_shape{1, 2, 3, 4};
    size_t levels = 5;
    auto data = make_shared<op::Parameter>(element::f32, data_shape);
    auto input_low = make_shared<op::Parameter>(element::f32, Shape{2});
    auto input_high = make_shared<op::Parameter>(element::f32, Shape{2});
    auto output_low = make_shared<op::Parameter>(element::f32, Shape{2});
    auto output_high = make_shared<op::Parameter>(element::f32, Shape{2});

    auto quantize =
        make_shared<op::FakeQuantize>(data, input_low, input_high, output_low, output_high, levels);
    auto function = make_shared<Function>(
        NodeVector{quantize},
        ParameterVector{data, input_low, input_high, output_low, output_high});
    auto test_case = ngraph::test::NgraphTestCase(function, "${BACKEND_NAME}");

    size_t n_elements = shape_size(data_shape);
    vector<float> input_data(n_elements);
    iota(begin(input_data), end(input_data), 0);

    test_case.add_input<float>(input_data);
    // input_low
    test_case.add_input<float>(vector<float>{3.f, 5.f});
    // input_high
    test_case.add_input<float>(vector<float>{17.f, 12.f});
    // output_low
    test_case.add_input<float>(vector<float>{2.f, 22.f});
    // output_high
    test_case.add_input<float>(vector<float>{16.f, 32.f});

    // expected result
    test_case.add_expected_output<float>(
        data_shape,
        vector<float>{2.f,   22.f, 2.f,   22.f, 2.f,  22.f, 5.5f, 24.5f, 5.5f, 27.f, 9.f,  29.5f,
                      12.5f, 32.f, 12.5f, 32.f, 16.f, 32.f, 16.f, 32.f,  16.f, 32.f, 16.f, 32.f});
=======
NGRAPH_TEST(${BACKEND_NAME}, split_var_len_parts)
{
    const auto data = make_shared<op::Parameter>(element::i32, Shape{2, 6});

    const std::vector<size_t> splits = {2, 4};
    const auto tested_op = make_shared<op::Split>(data, 1, splits);
    const auto function = make_shared<Function>(tested_op->decompose_op(), ParameterVector{data});

    auto test_case = ngraph::test::NgraphTestCase(function, "${BACKEND_NAME}");
    test_case.add_input<int32_t>({0, 1, 2, 3, 4, 5, 6, 7, 8, 9, 10, 11});

    test_case.add_expected_output<int32_t>(Shape{2, 2}, {0, 1, 6, 7});
    test_case.add_expected_output<int32_t>(Shape{2, 4}, {2, 3, 4, 5, 8, 9, 10, 11});
>>>>>>> c4c5c471

    test_case.run();
}<|MERGE_RESOLUTION|>--- conflicted
+++ resolved
@@ -830,7 +830,111 @@
     test_case.run();
 }
 
-<<<<<<< HEAD
+NGRAPH_TEST(${BACKEND_NAME}, squeeze)
+{
+    const auto data_node = make_shared<op::Parameter>(element::f32, Shape{1, 4, 1, 1, 2});
+    const auto axes_node =
+        make_shared<ngraph::op::Constant>(element::u64, Shape{2}, vector<int64_t>{0, 2});
+    const auto squeeze = make_shared<op::Squeeze>(data_node, axes_node);
+
+    const auto function = make_shared<Function>(NodeVector{squeeze}, ParameterVector{data_node});
+    auto test_case = ngraph::test::NgraphTestCase(function, "${BACKEND_NAME}");
+
+    const auto data = vector<float>{1.0f, 2.0f, 3.0f, 4.0f, 5.0f, 6.0f, 7.0f, 8.0f};
+    test_case.add_input(data);
+    test_case.add_expected_output<float>(Shape{4, 1, 2}, data);
+    test_case.run();
+}
+
+NGRAPH_TEST(${BACKEND_NAME}, squeeze_default_axes)
+{
+    const auto data_node = make_shared<op::Parameter>(element::f32, Shape{1, 4, 1, 1, 2});
+    const auto axes_node =
+        make_shared<ngraph::op::Constant>(element::u64, Shape{0}, vector<int64_t>{});
+    const auto squeeze = make_shared<op::Squeeze>(data_node, axes_node);
+
+    const auto function = make_shared<Function>(NodeVector{squeeze}, ParameterVector{data_node});
+    auto test_case = ngraph::test::NgraphTestCase(function, "${BACKEND_NAME}");
+
+    const auto data = vector<float>{1.0f, 2.0f, 3.0f, 4.0f, 5.0f, 6.0f, 7.0f, 8.0f};
+    test_case.add_input(data);
+    test_case.add_expected_output<float>(Shape{4, 2}, data);
+    test_case.run();
+}
+
+NGRAPH_TEST(${BACKEND_NAME}, squeeze_dynamic)
+{
+    const auto data_param = make_shared<op::Parameter>(element::f32, Shape{1, 4, 1, 1, 2});
+    const auto axes_param = make_shared<op::Parameter>(element::i64, Shape{2});
+    EXPECT_THROW(make_shared<op::Squeeze>(data_param, axes_param), CheckFailure);
+}
+
+NGRAPH_TEST(${BACKEND_NAME}, squared_difference)
+{
+    const auto x1 = make_shared<op::Parameter>(element::f64, Shape{2, 2});
+    const auto x2 = make_shared<op::Parameter>(element::f64, Shape{2, 2});
+
+    auto tested_op = make_shared<op::SquaredDifference>(x1, x2);
+    auto function = make_shared<Function>(tested_op, ParameterVector{x1, x2});
+
+    auto test_case = ngraph::test::NgraphTestCase(function, "${BACKEND_NAME}");
+    test_case.add_input<double>({1.0, 16.0, 0.0, 1.234567});
+    test_case.add_input<double>({1.0, 8.0, -3.0, 3.456789});
+
+    test_case.add_expected_output<double>(Shape{2, 2}, {0.0, 64.0, 9.0, 4.938270617284});
+    test_case.run();
+}
+
+NGRAPH_TEST(${BACKEND_NAME}, squared_difference_broadcast)
+{
+    const auto x1 = make_shared<op::Parameter>(element::i32, Shape{2, 2});
+    const auto x2 = make_shared<op::Parameter>(element::i32, Shape{});
+
+    auto tested_op = make_shared<op::SquaredDifference>(x1, x2);
+    auto function = make_shared<Function>(tested_op, ParameterVector{x1, x2});
+
+    auto test_case = ngraph::test::NgraphTestCase(function, "${BACKEND_NAME}");
+    test_case.add_input<int32_t>({1, 1, 1, 1});
+    test_case.add_input<int32_t>({1});
+
+    test_case.add_expected_output<int32_t>(Shape{2, 2}, {0, 0, 0, 0});
+    test_case.run();
+}
+
+NGRAPH_TEST(${BACKEND_NAME}, split_3_equal_parts)
+{
+    const auto data = make_shared<op::Parameter>(element::i32, Shape{6});
+
+    const auto tested_op = make_shared<op::Split>(data, 0, 3);
+    const auto function = make_shared<Function>(tested_op->decompose_op(), ParameterVector{data});
+
+    auto test_case = ngraph::test::NgraphTestCase(function, "${BACKEND_NAME}");
+    test_case.add_input<int32_t>({1, 2, 3, 4, 5, 6});
+
+    test_case.add_expected_output<int32_t>(Shape{2}, {1, 2});
+    test_case.add_expected_output<int32_t>(Shape{2}, {3, 4});
+    test_case.add_expected_output<int32_t>(Shape{2}, {5, 6});
+
+    test_case.run();
+}
+
+NGRAPH_TEST(${BACKEND_NAME}, split_var_len_parts)
+{
+    const auto data = make_shared<op::Parameter>(element::i32, Shape{2, 6});
+
+    const std::vector<size_t> splits = {2, 4};
+    const auto tested_op = make_shared<op::Split>(data, 1, splits);
+    const auto function = make_shared<Function>(tested_op->decompose_op(), ParameterVector{data});
+
+    auto test_case = ngraph::test::NgraphTestCase(function, "${BACKEND_NAME}");
+    test_case.add_input<int32_t>({0, 1, 2, 3, 4, 5, 6, 7, 8, 9, 10, 11});
+
+    test_case.add_expected_output<int32_t>(Shape{2, 2}, {0, 1, 6, 7});
+    test_case.add_expected_output<int32_t>(Shape{2, 4}, {2, 3, 4, 5, 8, 9, 10, 11});
+
+    test_case.run();
+}
+
 NGRAPH_TEST(${BACKEND_NAME}, fake_quantize)
 {
     const Shape data_shape{1, 2, 3, 4};
@@ -910,97 +1014,10 @@
         data_shape,
         vector<float>{2.f,   2.f,   2.f,   2.f,   2.f,  5.5f, 5.5f, 5.5f, 5.5f, 9.f,  9.f,  9.f,
                       12.5f, 12.5f, 12.5f, 12.5f, 16.f, 16.f, 16.f, 16.f, 16.f, 16.f, 16.f, 16.f});
-=======
-NGRAPH_TEST(${BACKEND_NAME}, squeeze)
-{
-    const auto data_node = make_shared<op::Parameter>(element::f32, Shape{1, 4, 1, 1, 2});
-    const auto axes_node =
-        make_shared<ngraph::op::Constant>(element::u64, Shape{2}, vector<int64_t>{0, 2});
-    const auto squeeze = make_shared<op::Squeeze>(data_node, axes_node);
-
-    const auto function = make_shared<Function>(NodeVector{squeeze}, ParameterVector{data_node});
-    auto test_case = ngraph::test::NgraphTestCase(function, "${BACKEND_NAME}");
-
-    const auto data = vector<float>{1.0f, 2.0f, 3.0f, 4.0f, 5.0f, 6.0f, 7.0f, 8.0f};
-    test_case.add_input(data);
-    test_case.add_expected_output<float>(Shape{4, 1, 2}, data);
-    test_case.run();
-}
-
-NGRAPH_TEST(${BACKEND_NAME}, squeeze_default_axes)
-{
-    const auto data_node = make_shared<op::Parameter>(element::f32, Shape{1, 4, 1, 1, 2});
-    const auto axes_node =
-        make_shared<ngraph::op::Constant>(element::u64, Shape{0}, vector<int64_t>{});
-    const auto squeeze = make_shared<op::Squeeze>(data_node, axes_node);
-
-    const auto function = make_shared<Function>(NodeVector{squeeze}, ParameterVector{data_node});
-    auto test_case = ngraph::test::NgraphTestCase(function, "${BACKEND_NAME}");
-
-    const auto data = vector<float>{1.0f, 2.0f, 3.0f, 4.0f, 5.0f, 6.0f, 7.0f, 8.0f};
-    test_case.add_input(data);
-    test_case.add_expected_output<float>(Shape{4, 2}, data);
-    test_case.run();
-}
-
-NGRAPH_TEST(${BACKEND_NAME}, squeeze_dynamic)
-{
-    const auto data_param = make_shared<op::Parameter>(element::f32, Shape{1, 4, 1, 1, 2});
-    const auto axes_param = make_shared<op::Parameter>(element::i64, Shape{2});
-    EXPECT_THROW(make_shared<op::Squeeze>(data_param, axes_param), CheckFailure);
-}
-
-NGRAPH_TEST(${BACKEND_NAME}, squared_difference)
-{
-    const auto x1 = make_shared<op::Parameter>(element::f64, Shape{2, 2});
-    const auto x2 = make_shared<op::Parameter>(element::f64, Shape{2, 2});
-
-    auto tested_op = make_shared<op::SquaredDifference>(x1, x2);
-    auto function = make_shared<Function>(tested_op, ParameterVector{x1, x2});
-
-    auto test_case = ngraph::test::NgraphTestCase(function, "${BACKEND_NAME}");
-    test_case.add_input<double>({1.0, 16.0, 0.0, 1.234567});
-    test_case.add_input<double>({1.0, 8.0, -3.0, 3.456789});
-
-    test_case.add_expected_output<double>(Shape{2, 2}, {0.0, 64.0, 9.0, 4.938270617284});
-    test_case.run();
-}
-
-NGRAPH_TEST(${BACKEND_NAME}, squared_difference_broadcast)
-{
-    const auto x1 = make_shared<op::Parameter>(element::i32, Shape{2, 2});
-    const auto x2 = make_shared<op::Parameter>(element::i32, Shape{});
-
-    auto tested_op = make_shared<op::SquaredDifference>(x1, x2);
-    auto function = make_shared<Function>(tested_op, ParameterVector{x1, x2});
-
-    auto test_case = ngraph::test::NgraphTestCase(function, "${BACKEND_NAME}");
-    test_case.add_input<int32_t>({1, 1, 1, 1});
-    test_case.add_input<int32_t>({1});
-
-    test_case.add_expected_output<int32_t>(Shape{2, 2}, {0, 0, 0, 0});
-    test_case.run();
-}
-
-NGRAPH_TEST(${BACKEND_NAME}, split_3_equal_parts)
-{
-    const auto data = make_shared<op::Parameter>(element::i32, Shape{6});
-
-    const auto tested_op = make_shared<op::Split>(data, 0, 3);
-    const auto function = make_shared<Function>(tested_op->decompose_op(), ParameterVector{data});
-
-    auto test_case = ngraph::test::NgraphTestCase(function, "${BACKEND_NAME}");
-    test_case.add_input<int32_t>({1, 2, 3, 4, 5, 6});
-
-    test_case.add_expected_output<int32_t>(Shape{2}, {1, 2});
-    test_case.add_expected_output<int32_t>(Shape{2}, {3, 4});
-    test_case.add_expected_output<int32_t>(Shape{2}, {5, 6});
->>>>>>> c4c5c471
-
-    test_case.run();
-}
-
-<<<<<<< HEAD
+
+    test_case.run();
+}
+
 NGRAPH_TEST(${BACKEND_NAME}, fake_quantize_with_clip_across_channels)
 {
     Shape data_shape{1, 2, 3, 4};
@@ -1037,21 +1054,6 @@
         data_shape,
         vector<float>{2.f,   22.f, 2.f,   22.f, 2.f,  22.f, 5.5f, 24.5f, 5.5f, 27.f, 9.f,  29.5f,
                       12.5f, 32.f, 12.5f, 32.f, 16.f, 32.f, 16.f, 32.f,  16.f, 32.f, 16.f, 32.f});
-=======
-NGRAPH_TEST(${BACKEND_NAME}, split_var_len_parts)
-{
-    const auto data = make_shared<op::Parameter>(element::i32, Shape{2, 6});
-
-    const std::vector<size_t> splits = {2, 4};
-    const auto tested_op = make_shared<op::Split>(data, 1, splits);
-    const auto function = make_shared<Function>(tested_op->decompose_op(), ParameterVector{data});
-
-    auto test_case = ngraph::test::NgraphTestCase(function, "${BACKEND_NAME}");
-    test_case.add_input<int32_t>({0, 1, 2, 3, 4, 5, 6, 7, 8, 9, 10, 11});
-
-    test_case.add_expected_output<int32_t>(Shape{2, 2}, {0, 1, 6, 7});
-    test_case.add_expected_output<int32_t>(Shape{2, 4}, {2, 3, 4, 5, 8, 9, 10, 11});
->>>>>>> c4c5c471
 
     test_case.run();
 }