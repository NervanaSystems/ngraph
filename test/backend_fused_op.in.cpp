--- conflicted
+++ resolved
@@ -338,7 +338,6 @@
     test_case.run();
 }
 
-<<<<<<< HEAD
 NGRAPH_TEST(${BACKEND_NAME}, normalize_across_chw_scalar_scale_4d)
 {
     Shape data_shape{1, 2, 3, 4};
@@ -489,8 +488,9 @@
                      0.5491252 , 0.62757164, 0.7060181 , 0.78446454, 0.862911  , 0.94135743,
                      0.5982327 , 0.64425063, 0.6902685 , 0.7362864 , 0.7823043 , 0.8283222 ,
                      0.87434006, 0.920358  , 0.9663758 , 1.0123938 , 1.0584116 , 1.1044296 });
-
-=======
+    test_case.run();
+}
+
 NGRAPH_TEST(${BACKEND_NAME}, gemm)
 {
     auto A = make_shared<op::Parameter>(element::f64, Shape{3, 6});
@@ -528,6 +528,5 @@
     test_case.add_input<double>(vector<double>{1});
     //output
     test_case.add_expected_output<double>(Shape{3, 4}, vector<double>(12, 7));
->>>>>>> 9244e45b
     test_case.run();
 }