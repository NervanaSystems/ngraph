--- conflicted
+++ resolved
@@ -815,38 +815,6 @@
     test_case.run();
 }
 
-<<<<<<< HEAD
-NGRAPH_TEST(${BACKEND_NAME}, squared_difference)
-{
-    const auto x1 = make_shared<op::Parameter>(element::f64, Shape{2, 2});
-    const auto x2 = make_shared<op::Parameter>(element::f64, Shape{2, 2});
-
-    auto tested_op = make_shared<op::SquaredDifference>(x1, x2);
-    auto function = make_shared<Function>(tested_op, ParameterVector{x1, x2});
-
-    auto test_case = ngraph::test::NgraphTestCase(function, "${BACKEND_NAME}");
-    test_case.add_input<double>({1.0, 16.0, 0.0, 1.234567});
-    test_case.add_input<double>({1.0, 8.0, -3.0, 3.456789});
-
-    test_case.add_expected_output<double>(Shape{2, 2}, {0.0, 64.0, 9.0, 4.938270617284});
-    test_case.run();
-}
-
-NGRAPH_TEST(${BACKEND_NAME}, squared_difference_broadcast)
-{
-    const auto x1 = make_shared<op::Parameter>(element::i32, Shape{2, 2});
-    const auto x2 = make_shared<op::Parameter>(element::i32, Shape{});
-
-    auto tested_op = make_shared<op::SquaredDifference>(x1, x2);
-    auto function = make_shared<Function>(tested_op, ParameterVector{x1, x2});
-
-    auto test_case = ngraph::test::NgraphTestCase(function, "${BACKEND_NAME}");
-    test_case.add_input<int32_t>({1, 1, 1, 1});
-    test_case.add_input<int32_t>({1});
-
-    test_case.add_expected_output<int32_t>(Shape{2, 2}, {0, 0, 0, 0});
-    test_case.run();
-=======
 NGRAPH_TEST(${BACKEND_NAME}, squeeze)
 {
     const auto data_node = make_shared<op::Parameter>(element::f32, Shape{1, 4, 1, 1, 2});
@@ -884,5 +852,36 @@
     const auto data_param = make_shared<op::Parameter>(element::f32, Shape{1, 4, 1, 1, 2});
     const auto axes_param = make_shared<op::Parameter>(element::i64, Shape{2});
     EXPECT_THROW(make_shared<op::Squeeze>(data_param, axes_param), CheckFailure);
->>>>>>> b2ca3e79
+}
+
+NGRAPH_TEST(${BACKEND_NAME}, squared_difference)
+{
+    const auto x1 = make_shared<op::Parameter>(element::f64, Shape{2, 2});
+    const auto x2 = make_shared<op::Parameter>(element::f64, Shape{2, 2});
+
+    auto tested_op = make_shared<op::SquaredDifference>(x1, x2);
+    auto function = make_shared<Function>(tested_op, ParameterVector{x1, x2});
+
+    auto test_case = ngraph::test::NgraphTestCase(function, "${BACKEND_NAME}");
+    test_case.add_input<double>({1.0, 16.0, 0.0, 1.234567});
+    test_case.add_input<double>({1.0, 8.0, -3.0, 3.456789});
+
+    test_case.add_expected_output<double>(Shape{2, 2}, {0.0, 64.0, 9.0, 4.938270617284});
+    test_case.run();
+}
+
+NGRAPH_TEST(${BACKEND_NAME}, squared_difference_broadcast)
+{
+    const auto x1 = make_shared<op::Parameter>(element::i32, Shape{2, 2});
+    const auto x2 = make_shared<op::Parameter>(element::i32, Shape{});
+
+    auto tested_op = make_shared<op::SquaredDifference>(x1, x2);
+    auto function = make_shared<Function>(tested_op, ParameterVector{x1, x2});
+
+    auto test_case = ngraph::test::NgraphTestCase(function, "${BACKEND_NAME}");
+    test_case.add_input<int32_t>({1, 1, 1, 1});
+    test_case.add_input<int32_t>({1});
+
+    test_case.add_expected_output<int32_t>(Shape{2, 2}, {0, 0, 0, 0});
+    test_case.run();
 }