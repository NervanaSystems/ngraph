//*****************************************************************************
// Copyright 2017-2019 Intel Corporation
//
// Licensed under the Apache License, Version 2.0 (the "License");
// you may not use this file except in compliance with the License.
// You may obtain a copy of the License at
//
//     http://www.apache.org/licenses/LICENSE-2.0
//
// Unless required by applicable law or agreed to in writing, software
// distributed under the License is distributed on an "AS IS" BASIS,
// WITHOUT WARRANTIES OR CONDITIONS OF ANY KIND, either express or implied.
// See the License for the specific language governing permissions and
// limitations under the License.
//*****************************************************************************

#include <algorithm>
#include <cinttypes>
#include <cmath>
#include <cstdlib>
#include <random>
#include <string>

#include "gtest/gtest.h"
#include "ngraph/ngraph.hpp"
#include "util/all_close.hpp"
#include "util/all_close_f.hpp"
#include "util/ndarray.hpp"
#include "util/random.hpp"
#include "util/test_case.hpp"
#include "util/test_control.hpp"
#include "util/test_tools.hpp"

using namespace std;
using namespace ngraph;

static string s_manifest = "${MANIFEST}";

NGRAPH_TEST(${BACKEND_NAME}, elu)
{
    auto A = make_shared<op::Parameter>(element::f32, Shape{3, 2});
    auto B = make_shared<op::Parameter>(element::f32, Shape{});
    auto elu = make_shared<op::Elu>(A, B);
    auto function = make_shared<Function>(NodeVector{elu}, ParameterVector{A, B});

    auto test_case = ngraph::test::NgraphTestCase(function, "${BACKEND_NAME}");
    test_case.add_input(std::vector<float>{-2.f, 3.f, -2.f, 1.f, -1.f, 0.f});
    test_case.add_input(std::vector<float>{0.5f});
    test_case.add_expected_output(
        std::vector<float>{-0.432332358f, 3.f, -0.432332358f, 1.f, -0.316060279f, 0.f});
    test_case.run();
}

NGRAPH_TEST(${BACKEND_NAME}, elu_negative_alpha)
{
    auto A = make_shared<op::Parameter>(element::f32, Shape{3, 2});
    auto B = make_shared<op::Parameter>(element::f32, Shape{});
    auto elu = make_shared<op::Elu>(A, B);
    auto function = make_shared<Function>(NodeVector{elu}, ParameterVector{A, B});

    auto test_case = ngraph::test::NgraphTestCase(function, "${BACKEND_NAME}");
    test_case.add_input(std::vector<float>{-2.f, 3.f, -2.f, 1.f, -1.f, 0.f});
    test_case.add_input(std::vector<float>{-1.f});
    test_case.add_expected_output(
        std::vector<float>{0.864664717f, 3.f, 0.864664717f, 1.f, 0.632120559f, 0.f});
    test_case.run();
}

NGRAPH_TEST(${BACKEND_NAME}, prelu)
{
    Shape shape{3, 2};
    Shape rshape{3};
    auto A = make_shared<op::Parameter>(element::f32, shape);
    auto B = make_shared<op::Parameter>(element::f32, rshape);
    auto prelu = make_shared<op::PRelu>(A, B);
    auto f0 = make_shared<Function>(NodeVector{prelu}, ParameterVector{A, B});

    auto backend = runtime::Backend::create("${BACKEND_NAME}");

    // Create some tensors for input/output
    auto a = backend->create_tensor(element::f32, shape);
    copy_data(a, vector<float>{-2, 3, -2, 1, -1, 0});
    auto b = backend->create_tensor(element::f32, rshape);
    copy_data(b, vector<float>{0, 0.5, 1});
    auto result0 = backend->create_tensor(element::f32, shape);
    auto handle = backend->compile(f0);
    handle->call_with_validate({result0}, {a, b});
    vector<float> expected{0, 3, -1, 1, -1, 0};
    EXPECT_EQ(expected, read_vector<float>(result0));
}

NGRAPH_TEST(${BACKEND_NAME}, prelu_shared_slope)
{
    Shape shape{3, 2};
    Shape rshape{};
    auto A = make_shared<op::Parameter>(element::f32, shape);
    auto B = make_shared<op::Parameter>(element::f32, rshape);
    auto prelu = make_shared<op::PRelu>(A, B);
    auto f0 = make_shared<Function>(NodeVector{prelu}, ParameterVector{A, B});

    auto backend = runtime::Backend::create("${BACKEND_NAME}");

    // Create some tensors for input/output
    auto a = backend->create_tensor(element::f32, shape);
    copy_data(a, vector<float>{-2, 3, -2, 1, -1, 0});
    auto b = backend->create_tensor(element::f32, rshape);
    copy_data(b, vector<float>{0.5});
    auto result0 = backend->create_tensor(element::f32, shape);
    auto handle = backend->compile(f0);
    handle->call_with_validate({result0}, {a, b});
    vector<float> expected{-1, 3, -1, 1, -0.5, 0};
    EXPECT_EQ(expected, read_vector<float>(result0));
}

NGRAPH_TEST(${BACKEND_NAME}, prelu_negative_slope)
{
    Shape shape{3, 2};
    Shape rshape{};
    auto A = make_shared<op::Parameter>(element::f32, shape);
    auto B = make_shared<op::Parameter>(element::f32, rshape);
    auto prelu = make_shared<op::PRelu>(A, B);
    auto f0 = make_shared<Function>(NodeVector{prelu}, ParameterVector{A, B});

    auto backend = runtime::Backend::create("${BACKEND_NAME}");

    // Create some tensors for input/output
    auto a = backend->create_tensor(element::f32, shape);
    copy_data(a, vector<float>{-2, 3, -2, 1, -1, 0});
    auto b = backend->create_tensor(element::f32, rshape);
    copy_data(b, vector<float>{-0.5});
    auto result0 = backend->create_tensor(element::f32, shape);
    auto handle = backend->compile(f0);
    handle->call_with_validate({result0}, {a, b});
    vector<float> expected{1, 3, 1, 1, 0.5, 0};
    EXPECT_EQ(expected, read_vector<float>(result0));
}

NGRAPH_TEST(${BACKEND_NAME}, conv_bias_1d)
{
    auto data = make_shared<op::Parameter>(element::f32, Shape{1, 3, 2});
    auto filters = make_shared<op::Parameter>(element::f32, Shape{2, 3, 1});
    auto bias = make_shared<op::Parameter>(element::f32, Shape{2});
    auto conv_bias = make_shared<op::ConvolutionBias>(data, filters, bias);
    auto f0 = make_shared<Function>(NodeVector{conv_bias}, ParameterVector{data, filters, bias});

    auto backend = runtime::Backend::create("${BACKEND_NAME}");

    // Create some tensors for input/output
    auto a = backend->create_tensor(element::f32, Shape{1, 3, 2});
    copy_data(a, vector<float>{1, 2, 3, 4, 5, 6});
    auto b = backend->create_tensor(element::f32, Shape{2, 3, 1});
    copy_data(b, vector<float>{1, 2, 3, 4, 5, 6});
    auto c = backend->create_tensor(element::f32, Shape{2});
    copy_data(c, vector<float>{1, 2});
    auto result0 = backend->create_tensor(element::f32, conv_bias->get_shape());
    auto handle = backend->compile(f0);
    handle->call_with_validate({result0}, {a, b, c});
    vector<float> expected{23, 29, 51, 66};
    EXPECT_EQ(expected, read_vector<float>(result0));
}

NGRAPH_TEST(${BACKEND_NAME}, conv_bias_2d)
{
    auto data = make_shared<op::Parameter>(element::f32, Shape{1, 3, 2, 2});
    auto filters = make_shared<op::Parameter>(element::f32, Shape{2, 3, 1, 1});
    auto bias = make_shared<op::Parameter>(element::f32, Shape{2});
    auto conv_bias = make_shared<op::ConvolutionBias>(data, filters, bias);
    auto f0 = make_shared<Function>(NodeVector{conv_bias}, ParameterVector{data, filters, bias});

    auto backend = runtime::Backend::create("${BACKEND_NAME}");

    // Create some tensors for input/output
    auto a = backend->create_tensor(element::f32, Shape{1, 3, 2, 2});
    copy_data(a, vector<float>{1, 2, 3, 4, 5, 6, 7, 8, 9, 10, 11, 12});
    auto b = backend->create_tensor(element::f32, Shape{2, 3, 1, 1});
    copy_data(b, vector<float>{1, 2, 3, 4, 5, 6});
    auto c = backend->create_tensor(element::f32, Shape{2});
    copy_data(c, vector<float>{1, 2});
    auto result0 = backend->create_tensor(element::f32, conv_bias->get_shape());
    auto handle = backend->compile(f0);
    handle->call_with_validate({result0}, {a, b, c});
    vector<float> expected{39, 45, 51, 57, 85, 100, 115, 130};
    EXPECT_EQ(expected, read_vector<float>(result0));
}

NGRAPH_TEST(${BACKEND_NAME}, conv_bias_3d)
{
    auto data = make_shared<op::Parameter>(element::f32, Shape{1, 3, 1, 2, 2});
    auto filters = make_shared<op::Parameter>(element::f32, Shape{2, 3, 1, 1, 1});
    auto bias = make_shared<op::Parameter>(element::f32, Shape{2});
    auto conv_bias = make_shared<op::ConvolutionBias>(data, filters, bias);
    auto f0 = make_shared<Function>(NodeVector{conv_bias}, ParameterVector{data, filters, bias});

    auto backend = runtime::Backend::create("${BACKEND_NAME}");

    // Create some tensors for input/output
    auto a = backend->create_tensor(element::f32, Shape{1, 3, 1, 2, 2});
    copy_data(a, vector<float>{1, 2, 3, 4, 5, 6, 7, 8, 9, 10, 11, 12});
    auto b = backend->create_tensor(element::f32, Shape{2, 3, 1, 1, 1});
    copy_data(b, vector<float>{1, 2, 3, 4, 5, 6});
    auto c = backend->create_tensor(element::f32, Shape{2});
    copy_data(c, vector<float>{1, 2});
    auto result0 = backend->create_tensor(element::f32, conv_bias->get_shape());
    auto handle = backend->compile(f0);
    handle->call_with_validate({result0}, {a, b, c});
    vector<float> expected{39, 45, 51, 57, 85, 100, 115, 130};
    EXPECT_EQ(expected, read_vector<float>(result0));
}

NGRAPH_TEST(${BACKEND_NAME}, conv_bias_bprop_2d)
{
    auto data = make_shared<op::Parameter>(element::f32, Shape{1, 3, 2, 2});
    auto filters = make_shared<op::Parameter>(element::f32, Shape{2, 3, 1, 1});
    auto bias = make_shared<op::Parameter>(element::f32, Shape{2});
    auto delta = make_shared<op::Parameter>(element::f32, Shape{1, 2, 2, 2});
    auto conv_bprop = make_shared<op::ConvolutionBiasBackpropFiltersBias>(data,
                                                                          filters->get_shape(),
                                                                          bias->get_shape(),
                                                                          delta,
                                                                          Strides{1, 1},
                                                                          Strides{1, 1},
                                                                          CoordinateDiff{0, 0},
                                                                          CoordinateDiff{0, 0},
                                                                          Strides{1, 1});
    auto goe0 = make_shared<op::GetOutputElement>(conv_bprop, 0);
    auto goe1 = make_shared<op::GetOutputElement>(conv_bprop, 1);
    auto f0 = make_shared<Function>(NodeVector{goe0, goe1}, ParameterVector{data, delta});

    auto backend = runtime::Backend::create("${BACKEND_NAME}");

    // Create some tensors for input/output
    auto a = backend->create_tensor(element::f32, Shape{1, 3, 2, 2});
    copy_data(a, vector<float>{1, 2, 3, 4, 5, 6, 7, 8, 9, 10, 11, 12});
    auto b = backend->create_tensor(element::f32, Shape{1, 2, 2, 2});
    copy_data(b, vector<float>{1, 2, 3, 4, 5, 6, 7, 8});
    auto result0 = backend->create_tensor(element::f32, filters->get_shape());
    auto result1 = backend->create_tensor(element::f32, bias->get_shape());
    auto handle = backend->compile(f0);
    handle->call_with_validate({result0, result1}, {a, b});
    vector<float> expected0{30, 70, 110, 70, 174, 278};
    vector<float> expected1{10, 26};
    EXPECT_EQ(expected0, read_vector<float>(result0));
    EXPECT_EQ(expected1, read_vector<float>(result1));
}

NGRAPH_TEST(${BACKEND_NAME}, conv_bias_add_2d)
{
    auto data = make_shared<op::Parameter>(element::f32, Shape{1, 3, 2, 2});
    auto filters = make_shared<op::Parameter>(element::f32, Shape{2, 3, 1, 1});
    auto bias = make_shared<op::Parameter>(element::f32, Shape{2});
    auto add = make_shared<op::Parameter>(element::f32, Shape{1, 2, 2, 2});
    auto conv_bias = make_shared<op::ConvolutionBias>(data, filters, bias);
    auto conv_bias_add = make_shared<op::ConvolutionBiasAdd>(conv_bias, add);
    auto f0 =
        make_shared<Function>(NodeVector{conv_bias_add}, ParameterVector{data, filters, bias, add});

    auto backend = runtime::Backend::create("${BACKEND_NAME}");

    // Create some tensors for input/output
    auto a = backend->create_tensor(element::f32, Shape{1, 3, 2, 2});
    copy_data(a, vector<float>{1, 2, 3, 4, 5, 6, 7, 8, 9, 10, 11, 12});
    auto b = backend->create_tensor(element::f32, Shape{2, 3, 1, 1});
    copy_data(b, vector<float>{1, 2, 3, 4, 5, 6});
    auto c = backend->create_tensor(element::f32, Shape{2});
    copy_data(c, vector<float>{1, 2});
    auto d = backend->create_tensor(element::f32, Shape{1, 2, 2, 2});
    copy_data(d, vector<float>{1, 2, 3, 4, 5, 6, 7, 8});
    auto result0 = backend->create_tensor(element::f32, conv_bias_add->get_shape());
    auto handle = backend->compile(f0);
    handle->call_with_validate({result0}, {a, b, c, d});
    vector<float> expected{40, 47, 54, 61, 90, 106, 122, 138};
    EXPECT_EQ(expected, read_vector<float>(result0));
}

NGRAPH_TEST(${BACKEND_NAME}, group_conv)
{
    auto data = make_shared<op::Parameter>(element::f32, Shape{1, 4, 2, 2});
    auto filters = make_shared<op::Parameter>(element::f32, Shape{2, 2, 1, 1});
    auto group_conv = make_shared<op::GroupConvolution>(data,
                                                        filters,
                                                        Strides{1, 1},
                                                        Strides{1, 1},
                                                        CoordinateDiff{0, 0},
                                                        CoordinateDiff{0, 0},
                                                        Strides{1, 1},
                                                        2);
    auto f0 = make_shared<Function>(NodeVector{group_conv}, ParameterVector{data, filters});

    auto backend = runtime::Backend::create("${BACKEND_NAME}");

    // Create some tensors for input/output
    auto a = backend->create_tensor(element::f32, Shape{1, 4, 2, 2});
    copy_data(a, vector<float>{1, 2, 3, 4, 5, 6, 7, 8, 9, 10, 11, 12, 13, 14, 15, 16});
    auto b = backend->create_tensor(element::f32, Shape{2, 2, 1, 1});
    copy_data(b, vector<float>{1, 2, 3, 4});
    auto result0 = backend->create_tensor(element::f32, Shape{1, 2, 2, 2});
    auto handle = backend->compile(f0);
    handle->call_with_validate({result0}, {a, b});
    vector<float> expected{11, 14, 17, 20, 79, 86, 93, 100};
    EXPECT_EQ(expected, read_vector<float>(result0));
}

NGRAPH_TEST(${BACKEND_NAME}, space_to_depth)
{
    auto A = make_shared<op::Parameter>(element::f32, Shape{1, 2, 4, 4});
    auto space_to_depth = make_shared<op::SpaceToDepth>(A, 2);
    auto function = make_shared<Function>(NodeVector{space_to_depth}, ParameterVector{A});

    auto test_case = ngraph::test::NgraphTestCase(function, "${BACKEND_NAME}");
    test_case.add_input<float>({0.f,  1.f,  2.f,  3.f,  4.f,  5.f,  6.f,  7.f,  8.f,  9.f,  10.f,
                                11.f, 12.f, 13.f, 14.f, 15.f, 16.f, 17.f, 18.f, 19.f, 20.f, 21.f,
                                22.f, 23.f, 24.f, 25.f, 26.f, 27.f, 28.f, 29.f, 30.f, 31.f});
    test_case.add_expected_output<float>(Shape{1, 8, 2, 2},
                                         {
                                             0.f, 2.f, 8.f,  10.f, 16.f, 18.f, 24.f, 26.f,
                                             1.f, 3.f, 9.f,  11.f, 17.f, 19.f, 25.f, 27.f,
                                             4.f, 6.f, 12.f, 14.f, 20.f, 22.f, 28.f, 30.f,
                                             5.f, 7.f, 13.f, 15.f, 21.f, 23.f, 29.f, 31.f,
                                         });
    test_case.run();
}

NGRAPH_TEST(${BACKEND_NAME}, depth_to_space)
{
    auto A = make_shared<op::Parameter>(element::f32, Shape{1, 8, 2, 2});
    auto depth_to_space = make_shared<op::DepthToSpace>(A, 2);
    auto function = make_shared<Function>(NodeVector{depth_to_space}, ParameterVector{A});

    auto test_case = ngraph::test::NgraphTestCase(function, "${BACKEND_NAME}");
    test_case.add_input<float>({
        0.f, 2.f, 8.f,  10.f, 16.f, 18.f, 24.f, 26.f, 1.f, 3.f, 9.f,  11.f, 17.f, 19.f, 25.f, 27.f,
        4.f, 6.f, 12.f, 14.f, 20.f, 22.f, 28.f, 30.f, 5.f, 7.f, 13.f, 15.f, 21.f, 23.f, 29.f, 31.f,
    });
    test_case.add_expected_output<float>(
        Shape{1, 2, 4, 4}, {0.f,  1.f,  2.f,  3.f,  4.f,  5.f,  6.f,  7.f,  8.f,  9.f,  10.f,
                            11.f, 12.f, 13.f, 14.f, 15.f, 16.f, 17.f, 18.f, 19.f, 20.f, 21.f,
                            22.f, 23.f, 24.f, 25.f, 26.f, 27.f, 28.f, 29.f, 30.f, 31.f});
    test_case.run();
}

<<<<<<< HEAD
NGRAPH_TEST(${BACKEND_NAME}, grn_4d)
{
    Shape data_shape{1, 2, 3, 4};
    auto data = make_shared<op::Parameter>(element::f32, data_shape);
    float bias{1e-6f};

    auto grn = make_shared<op::GRN>(data, bias);
    auto function = make_shared<Function>(NodeVector{grn}, ParameterVector{data});

    auto test_case = ngraph::test::NgraphTestCase(function, "${BACKEND_NAME}");

    vector<float> input_data(shape_size(data_shape));
    iota(begin(input_data), end(input_data), 1);

    test_case.add_input<float>(input_data);

    test_case.add_expected_output<float>(
        data_shape, {0.0766965f,  0.14142136f, 0.19611613f, 0.24253564f, 0.28216633f, 0.31622776f,
                     0.34570536f, 0.37139067f, 0.39391932f, 0.41380295f, 0.4314555f,  0.4472136f,
                     0.9970545f,  0.98994946f, 0.9805807f,  0.97014254f, 0.9593655f,  0.9486833f,
                     0.9383431f,  0.9284767f,  0.91914505f, 0.9103665f,  0.9021342f,  0.8944272f});

=======
NGRAPH_TEST(${BACKEND_NAME}, gemm)
{
    auto A = make_shared<op::Parameter>(element::f64, Shape{3, 6});
    auto B = make_shared<op::Parameter>(element::f64, Shape{6, 4});
    auto C = make_shared<op::Parameter>(element::f64, Shape{3, 4});

    auto gemm_func = make_shared<op::Gemm>(A, B, C);
    auto function = make_shared<Function>(NodeVector{gemm_func}, ParameterVector{A, B, C});
    auto test_case = ngraph::test::NgraphTestCase(function, "${BACKEND_NAME}");
    // A
    test_case.add_input<double>(vector<double>(18, 1));
    // B
    test_case.add_input<double>(vector<double>(24, 2));
    // C
    test_case.add_input<double>(vector<double>(12, 0));
    //output
    test_case.add_expected_output<double>(Shape{3, 4}, vector<double>(12, 12));
    test_case.run();
}

NGRAPH_TEST(${BACKEND_NAME}, gemm_broadcast_input_C)
{
    auto A = make_shared<op::Parameter>(element::f64, Shape{3, 6});
    auto B = make_shared<op::Parameter>(element::f64, Shape{6, 4});
    auto C = make_shared<op::Parameter>(element::f64, Shape{});

    auto gemm_func = make_shared<op::Gemm>(A, B, C, 0.5);
    auto function = make_shared<Function>(NodeVector{gemm_func}, ParameterVector{A, B, C});
    auto test_case = ngraph::test::NgraphTestCase(function, "${BACKEND_NAME}");
    // A
    test_case.add_input<double>(vector<double>(18, 1));
    // B
    test_case.add_input<double>(vector<double>(24, 2));
    // C
    test_case.add_input<double>(vector<double>{1});
    //output
    test_case.add_expected_output<double>(Shape{3, 4}, vector<double>(12, 7));
>>>>>>> 86a99474
    test_case.run();
}<|MERGE_RESOLUTION|>--- conflicted
+++ resolved
@@ -338,30 +338,6 @@
     test_case.run();
 }
 
-<<<<<<< HEAD
-NGRAPH_TEST(${BACKEND_NAME}, grn_4d)
-{
-    Shape data_shape{1, 2, 3, 4};
-    auto data = make_shared<op::Parameter>(element::f32, data_shape);
-    float bias{1e-6f};
-
-    auto grn = make_shared<op::GRN>(data, bias);
-    auto function = make_shared<Function>(NodeVector{grn}, ParameterVector{data});
-
-    auto test_case = ngraph::test::NgraphTestCase(function, "${BACKEND_NAME}");
-
-    vector<float> input_data(shape_size(data_shape));
-    iota(begin(input_data), end(input_data), 1);
-
-    test_case.add_input<float>(input_data);
-
-    test_case.add_expected_output<float>(
-        data_shape, {0.0766965f,  0.14142136f, 0.19611613f, 0.24253564f, 0.28216633f, 0.31622776f,
-                     0.34570536f, 0.37139067f, 0.39391932f, 0.41380295f, 0.4314555f,  0.4472136f,
-                     0.9970545f,  0.98994946f, 0.9805807f,  0.97014254f, 0.9593655f,  0.9486833f,
-                     0.9383431f,  0.9284767f,  0.91914505f, 0.9103665f,  0.9021342f,  0.8944272f});
-
-=======
 NGRAPH_TEST(${BACKEND_NAME}, gemm)
 {
     auto A = make_shared<op::Parameter>(element::f64, Shape{3, 6});
@@ -399,6 +375,29 @@
     test_case.add_input<double>(vector<double>{1});
     //output
     test_case.add_expected_output<double>(Shape{3, 4}, vector<double>(12, 7));
->>>>>>> 86a99474
+    test_case.run();
+}
+
+NGRAPH_TEST(${BACKEND_NAME}, grn_4d)
+{
+    Shape data_shape{1, 2, 3, 4};
+    auto data = make_shared<op::Parameter>(element::f32, data_shape);
+    float bias{1e-6f};
+
+    auto grn = make_shared<op::GRN>(data, bias);
+    auto function = make_shared<Function>(NodeVector{grn}, ParameterVector{data});
+
+    auto test_case = ngraph::test::NgraphTestCase(function, "${BACKEND_NAME}");
+
+    vector<float> input_data(shape_size(data_shape));
+    iota(begin(input_data), end(input_data), 1);
+
+    test_case.add_input<float>(input_data);
+
+    test_case.add_expected_output<float>(
+        data_shape, {0.0766965f,  0.14142136f, 0.19611613f, 0.24253564f, 0.28216633f, 0.31622776f,
+                     0.34570536f, 0.37139067f, 0.39391932f, 0.41380295f, 0.4314555f,  0.4472136f,
+                     0.9970545f,  0.98994946f, 0.9805807f,  0.97014254f, 0.9593655f,  0.9486833f,
+                     0.9383431f,  0.9284767f,  0.91914505f, 0.9103665f,  0.9021342f,  0.8944272f});
     test_case.run();
 }