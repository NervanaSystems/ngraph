//*****************************************************************************
// Copyright 2017-2019 Intel Corporation
//
// Licensed under the Apache License, Version 2.0 (the "License");
// you may not use this file except in compliance with the License.
// You may obtain a copy of the License at
//
//     http://www.apache.org/licenses/LICENSE-2.0
//
// Unless required by applicable law or agreed to in writing, software
// distributed under the License is distributed on an "AS IS" BASIS,
// WITHOUT WARRANTIES OR CONDITIONS OF ANY KIND, either express or implied.
// See the License for the specific language governing permissions and
// limitations under the License.
//*****************************************************************************

#include <algorithm>
#include <cinttypes>
#include <cmath>
#include <cstdlib>
#include <iterator>
#include <limits>
#include <random>
#include <string>

#include "gtest/gtest.h"
#include "ngraph/ngraph.hpp"
#include "util/all_close.hpp"
#include "util/all_close_f.hpp"
#include "util/ndarray.hpp"
#include "util/random.hpp"
#include "util/test_case.hpp"
#include "util/test_control.hpp"
#include "util/test_tools.hpp"

using namespace std;
using namespace ngraph;

static string s_manifest = "${MANIFEST}";

NGRAPH_TEST(${BACKEND_NAME}, elu)
{
    auto A = make_shared<op::Parameter>(element::f32, Shape{3, 2});
    auto B = make_shared<op::Parameter>(element::f32, Shape{});
    auto elu = make_shared<op::Elu>(A, B);
    auto function = make_shared<Function>(NodeVector{elu}, ParameterVector{A, B});

    auto test_case = ngraph::test::NgraphTestCase(function, "${BACKEND_NAME}");
    test_case.add_input(std::vector<float>{-2.f, 3.f, -2.f, 1.f, -1.f, 0.f});
    test_case.add_input(std::vector<float>{0.5f});
    test_case.add_expected_output(
        std::vector<float>{-0.432332358f, 3.f, -0.432332358f, 1.f, -0.316060279f, 0.f});
    test_case.run();
}

NGRAPH_TEST(${BACKEND_NAME}, elu_negative_alpha)
{
    auto A = make_shared<op::Parameter>(element::f32, Shape{3, 2});
    auto B = make_shared<op::Parameter>(element::f32, Shape{});
    auto elu = make_shared<op::Elu>(A, B);
    auto function = make_shared<Function>(NodeVector{elu}, ParameterVector{A, B});

    auto test_case = ngraph::test::NgraphTestCase(function, "${BACKEND_NAME}");
    test_case.add_input(std::vector<float>{-2.f, 3.f, -2.f, 1.f, -1.f, 0.f});
    test_case.add_input(std::vector<float>{-1.f});
    test_case.add_expected_output(
        std::vector<float>{0.864664717f, 3.f, 0.864664717f, 1.f, 0.632120559f, 0.f});
    test_case.run();
}

NGRAPH_TEST(${BACKEND_NAME}, prelu)
{
    Shape shape{3, 2};
    Shape rshape{3};
    auto A = make_shared<op::Parameter>(element::f32, shape);
    auto B = make_shared<op::Parameter>(element::f32, rshape);
    auto prelu = make_shared<op::PRelu>(A, B);
    auto f0 = make_shared<Function>(NodeVector{prelu}, ParameterVector{A, B});

    auto backend = runtime::Backend::create("${BACKEND_NAME}");

    // Create some tensors for input/output
    auto a = backend->create_tensor(element::f32, shape);
    copy_data(a, vector<float>{-2, 3, -2, 1, -1, 0});
    auto b = backend->create_tensor(element::f32, rshape);
    copy_data(b, vector<float>{0, 0.5, 1});
    auto result0 = backend->create_tensor(element::f32, shape);
    auto handle = backend->compile(f0);
    handle->call_with_validate({result0}, {a, b});
    vector<float> expected{0, 3, -1, 1, -1, 0};
    EXPECT_EQ(expected, read_vector<float>(result0));
}

<<<<<<< HEAD
NGRAPH_TEST(${BACKEND_NAME}, hardsigmoid_float)
{
    Shape shape{3, 5};
=======
NGRAPH_TEST(${BACKEND_NAME}, hardsigmoid)
{
    Shape shape{2, 7};
>>>>>>> 47634109
    float alpha = 0.125f;
    float beta = 0.642f;

    auto A = make_shared<op::Parameter>(element::f32, shape);
    auto hardsigmoid = make_shared<op::HardSigmoid>(A, alpha, beta);
    auto f0 = make_shared<Function>(NodeVector{hardsigmoid}, ParameterVector{A});

    auto backend = runtime::Backend::create("${BACKEND_NAME}");

    // Prepare input and expected output data
<<<<<<< HEAD
    std::vector<float> input_data{-1.f,
                                  0.f,
                                  1.f,
                                  -100.f,
                                  100.f,
                                  -3.1234567f,
                                  5.876543f,
                                  7.13245364f,
                                  std::numeric_limits<float>::max(),
                                  std::numeric_limits<float>::lowest(),
                                  std::numeric_limits<float>::min(),
                                  -std::numeric_limits<float>::infinity(),
                                  std::numeric_limits<float>::infinity(),
                                  std::numeric_limits<float>::min() / 16.f,
                                  -std::numeric_limits<float>::min() / 16.f};

    auto impl = [alpha, beta](float val) {
        return std::min(std::max(alpha * val + beta, 0.f), 1.f);
    };
    std::vector<float> expected_output;
    std::transform(
        std::begin(input_data), std::end(input_data), std::back_inserter(expected_output), impl);
=======
    vector<float> input_data{-1.f,
                             0.f,
                             1.f,
                             -100.f,
                             100.f,
                             -3.1234567f,
                             5.876543f,
                             7.13245364f,
                             numeric_limits<float>::max(),
                             numeric_limits<float>::lowest(),
                             numeric_limits<float>::min(),
                             numeric_limits<float>::infinity(),
                             numeric_limits<float>::min() / 16.f,
                             -numeric_limits<float>::min() / 16.f};

    auto impl = [alpha, beta](float val) { return min(max(alpha * val + beta, 0.f), 1.f); };
    vector<float> expected_output;
    transform(begin(input_data), end(input_data), back_inserter(expected_output), impl);
>>>>>>> 47634109

    auto a = backend->create_tensor(element::f32, shape);
    copy_data(a, input_data);
    auto result0 = backend->create_tensor(element::f32, shape);
    auto handle = backend->compile(f0);
    handle->call_with_validate({result0}, {a});

    EXPECT_TRUE(test::all_close_f(expected_output, read_vector<float>(result0)));
}

<<<<<<< HEAD
NGRAPH_TEST(${BACKEND_NAME}, hardsigmoid_double)
{
    Shape shape{3, 5};
    double alpha = 0.125;
    double beta = 0.642;

    auto A = make_shared<op::Parameter>(element::f64, shape);
    auto hardsigmoid = make_shared<op::HardSigmoid>(A, alpha, beta);
    auto f0 = make_shared<Function>(NodeVector{hardsigmoid}, ParameterVector{A});

    auto backend = runtime::Backend::create("${BACKEND_NAME}");

    // Prepare input and expected output data
    std::vector<double> input_data{-1.,
                                   0.,
                                   1.,
                                   -100.,
                                   100.,
                                   -3.1234567,
                                   5.876543,
                                   7.13245364,
                                   std::numeric_limits<double>::max(),
                                   std::numeric_limits<double>::lowest(),
                                   std::numeric_limits<double>::min(),
                                   -std::numeric_limits<double>::infinity(),
                                   std::numeric_limits<double>::infinity(),
                                   std::numeric_limits<double>::min() / 16.,
                                   -std::numeric_limits<double>::min() / 16.};

    auto impl = [alpha, beta](double val) {
        return std::min(std::max(alpha * val + beta, 0.), 1.);
    };
    std::vector<double> expected_output;
    std::transform(
        std::begin(input_data), std::end(input_data), std::back_inserter(expected_output), impl);

    auto a = backend->create_tensor(element::f64, shape);
    copy_data(a, input_data);
    auto result0 = backend->create_tensor(element::f64, shape);
    auto handle = backend->compile(f0);
    handle->call_with_validate({result0}, {a});

    EXPECT_TRUE(test::all_close_f(expected_output, read_vector<double>(result0)));
}

=======
>>>>>>> 47634109
NGRAPH_TEST(${BACKEND_NAME}, prelu_shared_slope)
{
    Shape shape{3, 2};
    Shape rshape{};
    auto A = make_shared<op::Parameter>(element::f32, shape);
    auto B = make_shared<op::Parameter>(element::f32, rshape);
    auto prelu = make_shared<op::PRelu>(A, B);
    auto f0 = make_shared<Function>(NodeVector{prelu}, ParameterVector{A, B});

    auto backend = runtime::Backend::create("${BACKEND_NAME}");

    // Create some tensors for input/output
    auto a = backend->create_tensor(element::f32, shape);
    copy_data(a, vector<float>{-2, 3, -2, 1, -1, 0});
    auto b = backend->create_tensor(element::f32, rshape);
    copy_data(b, vector<float>{0.5});
    auto result0 = backend->create_tensor(element::f32, shape);
    auto handle = backend->compile(f0);
    handle->call_with_validate({result0}, {a, b});
    vector<float> expected{-1, 3, -1, 1, -0.5, 0};
    EXPECT_EQ(expected, read_vector<float>(result0));
}

NGRAPH_TEST(${BACKEND_NAME}, prelu_negative_slope)
{
    Shape shape{3, 2};
    Shape rshape{};
    auto A = make_shared<op::Parameter>(element::f32, shape);
    auto B = make_shared<op::Parameter>(element::f32, rshape);
    auto prelu = make_shared<op::PRelu>(A, B);
    auto f0 = make_shared<Function>(NodeVector{prelu}, ParameterVector{A, B});

    auto backend = runtime::Backend::create("${BACKEND_NAME}");

    // Create some tensors for input/output
    auto a = backend->create_tensor(element::f32, shape);
    copy_data(a, vector<float>{-2, 3, -2, 1, -1, 0});
    auto b = backend->create_tensor(element::f32, rshape);
    copy_data(b, vector<float>{-0.5});
    auto result0 = backend->create_tensor(element::f32, shape);
    auto handle = backend->compile(f0);
    handle->call_with_validate({result0}, {a, b});
    vector<float> expected{1, 3, 1, 1, 0.5, 0};
    EXPECT_EQ(expected, read_vector<float>(result0));
}

NGRAPH_TEST(${BACKEND_NAME}, conv_bias_1d)
{
    auto data = make_shared<op::Parameter>(element::f32, Shape{1, 3, 2});
    auto filters = make_shared<op::Parameter>(element::f32, Shape{2, 3, 1});
    auto bias = make_shared<op::Parameter>(element::f32, Shape{2});
    auto conv_bias = make_shared<op::ConvolutionBias>(data, filters, bias);
    auto f0 = make_shared<Function>(NodeVector{conv_bias}, ParameterVector{data, filters, bias});

    auto backend = runtime::Backend::create("${BACKEND_NAME}");

    // Create some tensors for input/output
    auto a = backend->create_tensor(element::f32, Shape{1, 3, 2});
    copy_data(a, vector<float>{1, 2, 3, 4, 5, 6});
    auto b = backend->create_tensor(element::f32, Shape{2, 3, 1});
    copy_data(b, vector<float>{1, 2, 3, 4, 5, 6});
    auto c = backend->create_tensor(element::f32, Shape{2});
    copy_data(c, vector<float>{1, 2});
    auto result0 = backend->create_tensor(element::f32, conv_bias->get_shape());
    auto handle = backend->compile(f0);
    handle->call_with_validate({result0}, {a, b, c});
    vector<float> expected{23, 29, 51, 66};
    EXPECT_EQ(expected, read_vector<float>(result0));
}

NGRAPH_TEST(${BACKEND_NAME}, conv_bias_2d)
{
    auto data = make_shared<op::Parameter>(element::f32, Shape{1, 3, 2, 2});
    auto filters = make_shared<op::Parameter>(element::f32, Shape{2, 3, 1, 1});
    auto bias = make_shared<op::Parameter>(element::f32, Shape{2});
    auto conv_bias = make_shared<op::ConvolutionBias>(data, filters, bias);
    auto f0 = make_shared<Function>(NodeVector{conv_bias}, ParameterVector{data, filters, bias});

    auto backend = runtime::Backend::create("${BACKEND_NAME}");

    // Create some tensors for input/output
    auto a = backend->create_tensor(element::f32, Shape{1, 3, 2, 2});
    copy_data(a, vector<float>{1, 2, 3, 4, 5, 6, 7, 8, 9, 10, 11, 12});
    auto b = backend->create_tensor(element::f32, Shape{2, 3, 1, 1});
    copy_data(b, vector<float>{1, 2, 3, 4, 5, 6});
    auto c = backend->create_tensor(element::f32, Shape{2});
    copy_data(c, vector<float>{1, 2});
    auto result0 = backend->create_tensor(element::f32, conv_bias->get_shape());
    auto handle = backend->compile(f0);
    handle->call_with_validate({result0}, {a, b, c});
    vector<float> expected{39, 45, 51, 57, 85, 100, 115, 130};
    EXPECT_EQ(expected, read_vector<float>(result0));
}

NGRAPH_TEST(${BACKEND_NAME}, conv_bias_3d)
{
    auto data = make_shared<op::Parameter>(element::f32, Shape{1, 3, 1, 2, 2});
    auto filters = make_shared<op::Parameter>(element::f32, Shape{2, 3, 1, 1, 1});
    auto bias = make_shared<op::Parameter>(element::f32, Shape{2});
    auto conv_bias = make_shared<op::ConvolutionBias>(data, filters, bias);
    auto f0 = make_shared<Function>(NodeVector{conv_bias}, ParameterVector{data, filters, bias});

    auto backend = runtime::Backend::create("${BACKEND_NAME}");

    // Create some tensors for input/output
    auto a = backend->create_tensor(element::f32, Shape{1, 3, 1, 2, 2});
    copy_data(a, vector<float>{1, 2, 3, 4, 5, 6, 7, 8, 9, 10, 11, 12});
    auto b = backend->create_tensor(element::f32, Shape{2, 3, 1, 1, 1});
    copy_data(b, vector<float>{1, 2, 3, 4, 5, 6});
    auto c = backend->create_tensor(element::f32, Shape{2});
    copy_data(c, vector<float>{1, 2});
    auto result0 = backend->create_tensor(element::f32, conv_bias->get_shape());
    auto handle = backend->compile(f0);
    handle->call_with_validate({result0}, {a, b, c});
    vector<float> expected{39, 45, 51, 57, 85, 100, 115, 130};
    EXPECT_EQ(expected, read_vector<float>(result0));
}

NGRAPH_TEST(${BACKEND_NAME}, conv_bias_bprop_2d)
{
    auto data = make_shared<op::Parameter>(element::f32, Shape{1, 3, 2, 2});
    auto filters = make_shared<op::Parameter>(element::f32, Shape{2, 3, 1, 1});
    auto bias = make_shared<op::Parameter>(element::f32, Shape{2});
    auto delta = make_shared<op::Parameter>(element::f32, Shape{1, 2, 2, 2});
    auto conv_bprop = make_shared<op::ConvolutionBiasBackpropFiltersBias>(data,
                                                                          filters->get_shape(),
                                                                          bias->get_shape(),
                                                                          delta,
                                                                          Strides{1, 1},
                                                                          Strides{1, 1},
                                                                          CoordinateDiff{0, 0},
                                                                          CoordinateDiff{0, 0},
                                                                          Strides{1, 1});
    auto goe0 = make_shared<op::GetOutputElement>(conv_bprop, 0);
    auto goe1 = make_shared<op::GetOutputElement>(conv_bprop, 1);
    auto f0 = make_shared<Function>(NodeVector{goe0, goe1}, ParameterVector{data, delta});

    auto backend = runtime::Backend::create("${BACKEND_NAME}");

    // Create some tensors for input/output
    auto a = backend->create_tensor(element::f32, Shape{1, 3, 2, 2});
    copy_data(a, vector<float>{1, 2, 3, 4, 5, 6, 7, 8, 9, 10, 11, 12});
    auto b = backend->create_tensor(element::f32, Shape{1, 2, 2, 2});
    copy_data(b, vector<float>{1, 2, 3, 4, 5, 6, 7, 8});
    auto result0 = backend->create_tensor(element::f32, filters->get_shape());
    auto result1 = backend->create_tensor(element::f32, bias->get_shape());
    auto handle = backend->compile(f0);
    handle->call_with_validate({result0, result1}, {a, b});
    vector<float> expected0{30, 70, 110, 70, 174, 278};
    vector<float> expected1{10, 26};
    EXPECT_EQ(expected0, read_vector<float>(result0));
    EXPECT_EQ(expected1, read_vector<float>(result1));
}

NGRAPH_TEST(${BACKEND_NAME}, conv_bias_add_2d)
{
    auto data = make_shared<op::Parameter>(element::f32, Shape{1, 3, 2, 2});
    auto filters = make_shared<op::Parameter>(element::f32, Shape{2, 3, 1, 1});
    auto bias = make_shared<op::Parameter>(element::f32, Shape{2});
    auto add = make_shared<op::Parameter>(element::f32, Shape{1, 2, 2, 2});
    auto conv_bias = make_shared<op::ConvolutionBias>(data, filters, bias);
    auto conv_bias_add = make_shared<op::ConvolutionBiasAdd>(conv_bias, add);
    auto f0 =
        make_shared<Function>(NodeVector{conv_bias_add}, ParameterVector{data, filters, bias, add});

    auto backend = runtime::Backend::create("${BACKEND_NAME}");

    // Create some tensors for input/output
    auto a = backend->create_tensor(element::f32, Shape{1, 3, 2, 2});
    copy_data(a, vector<float>{1, 2, 3, 4, 5, 6, 7, 8, 9, 10, 11, 12});
    auto b = backend->create_tensor(element::f32, Shape{2, 3, 1, 1});
    copy_data(b, vector<float>{1, 2, 3, 4, 5, 6});
    auto c = backend->create_tensor(element::f32, Shape{2});
    copy_data(c, vector<float>{1, 2});
    auto d = backend->create_tensor(element::f32, Shape{1, 2, 2, 2});
    copy_data(d, vector<float>{1, 2, 3, 4, 5, 6, 7, 8});
    auto result0 = backend->create_tensor(element::f32, conv_bias_add->get_shape());
    auto handle = backend->compile(f0);
    handle->call_with_validate({result0}, {a, b, c, d});
    vector<float> expected{40, 47, 54, 61, 90, 106, 122, 138};
    EXPECT_EQ(expected, read_vector<float>(result0));
}

NGRAPH_TEST(${BACKEND_NAME}, group_conv)
{
    auto data = make_shared<op::Parameter>(element::f32, Shape{1, 4, 2, 2});
    auto filters = make_shared<op::Parameter>(element::f32, Shape{2, 2, 1, 1});
    auto group_conv = make_shared<op::GroupConvolution>(data,
                                                        filters,
                                                        Strides{1, 1},
                                                        Strides{1, 1},
                                                        CoordinateDiff{0, 0},
                                                        CoordinateDiff{0, 0},
                                                        Strides{1, 1},
                                                        2);
    auto f0 = make_shared<Function>(NodeVector{group_conv}, ParameterVector{data, filters});

    auto backend = runtime::Backend::create("${BACKEND_NAME}");

    // Create some tensors for input/output
    auto a = backend->create_tensor(element::f32, Shape{1, 4, 2, 2});
    copy_data(a, vector<float>{1, 2, 3, 4, 5, 6, 7, 8, 9, 10, 11, 12, 13, 14, 15, 16});
    auto b = backend->create_tensor(element::f32, Shape{2, 2, 1, 1});
    copy_data(b, vector<float>{1, 2, 3, 4});
    auto result0 = backend->create_tensor(element::f32, Shape{1, 2, 2, 2});
    auto handle = backend->compile(f0);
    handle->call_with_validate({result0}, {a, b});
    vector<float> expected{11, 14, 17, 20, 79, 86, 93, 100};
    EXPECT_EQ(expected, read_vector<float>(result0));
}

NGRAPH_TEST(${BACKEND_NAME}, space_to_depth)
{
    auto A = make_shared<op::Parameter>(element::f32, Shape{1, 2, 4, 4});
    auto space_to_depth = make_shared<op::SpaceToDepth>(A, 2);
    auto function = make_shared<Function>(NodeVector{space_to_depth}, ParameterVector{A});

    auto test_case = ngraph::test::NgraphTestCase(function, "${BACKEND_NAME}");
    test_case.add_input<float>({0.f,  1.f,  2.f,  3.f,  4.f,  5.f,  6.f,  7.f,  8.f,  9.f,  10.f,
                                11.f, 12.f, 13.f, 14.f, 15.f, 16.f, 17.f, 18.f, 19.f, 20.f, 21.f,
                                22.f, 23.f, 24.f, 25.f, 26.f, 27.f, 28.f, 29.f, 30.f, 31.f});
    test_case.add_expected_output<float>(Shape{1, 8, 2, 2},
                                         {
                                             0.f, 2.f, 8.f,  10.f, 16.f, 18.f, 24.f, 26.f,
                                             1.f, 3.f, 9.f,  11.f, 17.f, 19.f, 25.f, 27.f,
                                             4.f, 6.f, 12.f, 14.f, 20.f, 22.f, 28.f, 30.f,
                                             5.f, 7.f, 13.f, 15.f, 21.f, 23.f, 29.f, 31.f,
                                         });
    test_case.run();
}

NGRAPH_TEST(${BACKEND_NAME}, depth_to_space)
{
    auto A = make_shared<op::Parameter>(element::f32, Shape{1, 8, 2, 2});
    auto depth_to_space = make_shared<op::DepthToSpace>(A, 2);
    auto function = make_shared<Function>(NodeVector{depth_to_space}, ParameterVector{A});

    auto test_case = ngraph::test::NgraphTestCase(function, "${BACKEND_NAME}");
    test_case.add_input<float>({
        0.f, 2.f, 8.f,  10.f, 16.f, 18.f, 24.f, 26.f, 1.f, 3.f, 9.f,  11.f, 17.f, 19.f, 25.f, 27.f,
        4.f, 6.f, 12.f, 14.f, 20.f, 22.f, 28.f, 30.f, 5.f, 7.f, 13.f, 15.f, 21.f, 23.f, 29.f, 31.f,
    });
    test_case.add_expected_output<float>(
        Shape{1, 2, 4, 4}, {0.f,  1.f,  2.f,  3.f,  4.f,  5.f,  6.f,  7.f,  8.f,  9.f,  10.f,
                            11.f, 12.f, 13.f, 14.f, 15.f, 16.f, 17.f, 18.f, 19.f, 20.f, 21.f,
                            22.f, 23.f, 24.f, 25.f, 26.f, 27.f, 28.f, 29.f, 30.f, 31.f});
    test_case.run();
}

NGRAPH_TEST(${BACKEND_NAME}, gemm)
{
    auto A = make_shared<op::Parameter>(element::f64, Shape{3, 6});
    auto B = make_shared<op::Parameter>(element::f64, Shape{6, 4});
    auto C = make_shared<op::Parameter>(element::f64, Shape{3, 4});

    auto gemm_func = make_shared<op::Gemm>(A, B, C);
    auto function = make_shared<Function>(NodeVector{gemm_func}, ParameterVector{A, B, C});
    auto test_case = ngraph::test::NgraphTestCase(function, "${BACKEND_NAME}");
    // A
    test_case.add_input<double>(vector<double>(18, 1));
    // B
    test_case.add_input<double>(vector<double>(24, 2));
    // C
    test_case.add_input<double>(vector<double>(12, 0));
    //output
    test_case.add_expected_output<double>(Shape{3, 4}, vector<double>(12, 12));
    test_case.run();
}

NGRAPH_TEST(${BACKEND_NAME}, gemm_broadcast_input_C)
{
    auto A = make_shared<op::Parameter>(element::f64, Shape{3, 6});
    auto B = make_shared<op::Parameter>(element::f64, Shape{6, 4});
    auto C = make_shared<op::Parameter>(element::f64, Shape{});

    auto gemm_func = make_shared<op::Gemm>(A, B, C, 0.5);
    auto function = make_shared<Function>(NodeVector{gemm_func}, ParameterVector{A, B, C});
    auto test_case = ngraph::test::NgraphTestCase(function, "${BACKEND_NAME}");
    // A
    test_case.add_input<double>(vector<double>(18, 1));
    // B
    test_case.add_input<double>(vector<double>(24, 2));
    // C
    test_case.add_input<double>(vector<double>{1});
    //output
    test_case.add_expected_output<double>(Shape{3, 4}, vector<double>(12, 7));
    test_case.run();
}<|MERGE_RESOLUTION|>--- conflicted
+++ resolved
@@ -91,15 +91,9 @@
     EXPECT_EQ(expected, read_vector<float>(result0));
 }
 
-<<<<<<< HEAD
-NGRAPH_TEST(${BACKEND_NAME}, hardsigmoid_float)
-{
-    Shape shape{3, 5};
-=======
 NGRAPH_TEST(${BACKEND_NAME}, hardsigmoid)
 {
     Shape shape{2, 7};
->>>>>>> 47634109
     float alpha = 0.125f;
     float beta = 0.642f;
 
@@ -110,30 +104,6 @@
     auto backend = runtime::Backend::create("${BACKEND_NAME}");
 
     // Prepare input and expected output data
-<<<<<<< HEAD
-    std::vector<float> input_data{-1.f,
-                                  0.f,
-                                  1.f,
-                                  -100.f,
-                                  100.f,
-                                  -3.1234567f,
-                                  5.876543f,
-                                  7.13245364f,
-                                  std::numeric_limits<float>::max(),
-                                  std::numeric_limits<float>::lowest(),
-                                  std::numeric_limits<float>::min(),
-                                  -std::numeric_limits<float>::infinity(),
-                                  std::numeric_limits<float>::infinity(),
-                                  std::numeric_limits<float>::min() / 16.f,
-                                  -std::numeric_limits<float>::min() / 16.f};
-
-    auto impl = [alpha, beta](float val) {
-        return std::min(std::max(alpha * val + beta, 0.f), 1.f);
-    };
-    std::vector<float> expected_output;
-    std::transform(
-        std::begin(input_data), std::end(input_data), std::back_inserter(expected_output), impl);
-=======
     vector<float> input_data{-1.f,
                              0.f,
                              1.f,
@@ -152,7 +122,6 @@
     auto impl = [alpha, beta](float val) { return min(max(alpha * val + beta, 0.f), 1.f); };
     vector<float> expected_output;
     transform(begin(input_data), end(input_data), back_inserter(expected_output), impl);
->>>>>>> 47634109
 
     auto a = backend->create_tensor(element::f32, shape);
     copy_data(a, input_data);
@@ -163,54 +132,6 @@
     EXPECT_TRUE(test::all_close_f(expected_output, read_vector<float>(result0)));
 }
 
-<<<<<<< HEAD
-NGRAPH_TEST(${BACKEND_NAME}, hardsigmoid_double)
-{
-    Shape shape{3, 5};
-    double alpha = 0.125;
-    double beta = 0.642;
-
-    auto A = make_shared<op::Parameter>(element::f64, shape);
-    auto hardsigmoid = make_shared<op::HardSigmoid>(A, alpha, beta);
-    auto f0 = make_shared<Function>(NodeVector{hardsigmoid}, ParameterVector{A});
-
-    auto backend = runtime::Backend::create("${BACKEND_NAME}");
-
-    // Prepare input and expected output data
-    std::vector<double> input_data{-1.,
-                                   0.,
-                                   1.,
-                                   -100.,
-                                   100.,
-                                   -3.1234567,
-                                   5.876543,
-                                   7.13245364,
-                                   std::numeric_limits<double>::max(),
-                                   std::numeric_limits<double>::lowest(),
-                                   std::numeric_limits<double>::min(),
-                                   -std::numeric_limits<double>::infinity(),
-                                   std::numeric_limits<double>::infinity(),
-                                   std::numeric_limits<double>::min() / 16.,
-                                   -std::numeric_limits<double>::min() / 16.};
-
-    auto impl = [alpha, beta](double val) {
-        return std::min(std::max(alpha * val + beta, 0.), 1.);
-    };
-    std::vector<double> expected_output;
-    std::transform(
-        std::begin(input_data), std::end(input_data), std::back_inserter(expected_output), impl);
-
-    auto a = backend->create_tensor(element::f64, shape);
-    copy_data(a, input_data);
-    auto result0 = backend->create_tensor(element::f64, shape);
-    auto handle = backend->compile(f0);
-    handle->call_with_validate({result0}, {a});
-
-    EXPECT_TRUE(test::all_close_f(expected_output, read_vector<double>(result0)));
-}
-
-=======
->>>>>>> 47634109
 NGRAPH_TEST(${BACKEND_NAME}, prelu_shared_slope)
 {
     Shape shape{3, 2};
