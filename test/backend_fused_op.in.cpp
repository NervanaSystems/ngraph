//*****************************************************************************
// Copyright 2017-2019 Intel Corporation
//
// Licensed under the Apache License, Version 2.0 (the "License");
// you may not use this file except in compliance with the License.
// You may obtain a copy of the License at
//
//     http://www.apache.org/licenses/LICENSE-2.0
//
// Unless required by applicable law or agreed to in writing, software
// distributed under the License is distributed on an "AS IS" BASIS,
// WITHOUT WARRANTIES OR CONDITIONS OF ANY KIND, either express or implied.
// See the License for the specific language governing permissions and
// limitations under the License.
//*****************************************************************************

#include <algorithm>
#include <cinttypes>
#include <cmath>
#include <cstdlib>
#include <iterator>
#include <limits>
#include <random>
#include <string>

#include "gtest/gtest.h"
#include "ngraph/ngraph.hpp"
#include "util/all_close.hpp"
#include "util/all_close_f.hpp"
#include "util/ndarray.hpp"
#include "util/random.hpp"
#include "util/test_case.hpp"
#include "util/test_control.hpp"
#include "util/test_tools.hpp"

using namespace std;
using namespace ngraph;

static string s_manifest = "${MANIFEST}";

NGRAPH_TEST(${BACKEND_NAME}, elu)
{
    auto A = make_shared<op::Parameter>(element::f32, Shape{3, 2});
    auto B = make_shared<op::Parameter>(element::f32, Shape{});
    auto elu = make_shared<op::Elu>(A, B);
    auto function = make_shared<Function>(NodeVector{elu}, ParameterVector{A, B});

    auto test_case = ngraph::test::NgraphTestCase(function, "${BACKEND_NAME}");
    test_case.add_input(std::vector<float>{-2.f, 3.f, -2.f, 1.f, -1.f, 0.f});
    test_case.add_input(std::vector<float>{0.5f});
    test_case.add_expected_output(
        std::vector<float>{-0.432332358f, 3.f, -0.432332358f, 1.f, -0.316060279f, 0.f});
    test_case.run();
}

NGRAPH_TEST(${BACKEND_NAME}, elu_negative_alpha)
{
    auto A = make_shared<op::Parameter>(element::f32, Shape{3, 2});
    auto B = make_shared<op::Parameter>(element::f32, Shape{});
    auto elu = make_shared<op::Elu>(A, B);
    auto function = make_shared<Function>(NodeVector{elu}, ParameterVector{A, B});

    auto test_case = ngraph::test::NgraphTestCase(function, "${BACKEND_NAME}");
    test_case.add_input(std::vector<float>{-2.f, 3.f, -2.f, 1.f, -1.f, 0.f});
    test_case.add_input(std::vector<float>{-1.f});
    test_case.add_expected_output(
        std::vector<float>{0.864664717f, 3.f, 0.864664717f, 1.f, 0.632120559f, 0.f});
    test_case.run();
}

NGRAPH_TEST(${BACKEND_NAME}, prelu)
{
    Shape shape{3, 2};
    Shape rshape{3};
    auto A = make_shared<op::Parameter>(element::f32, shape);
    auto B = make_shared<op::Parameter>(element::f32, rshape);
    auto prelu = make_shared<op::PRelu>(A, B);
    auto f0 = make_shared<Function>(NodeVector{prelu}, ParameterVector{A, B});

    auto backend = runtime::Backend::create("${BACKEND_NAME}");

    // Create some tensors for input/output
    auto a = backend->create_tensor(element::f32, shape);
    copy_data(a, vector<float>{-2, 3, -2, 1, -1, 0});
    auto b = backend->create_tensor(element::f32, rshape);
    copy_data(b, vector<float>{0, 0.5, 1});
    auto result0 = backend->create_tensor(element::f32, shape);
    auto handle = backend->compile(f0);
    handle->call_with_validate({result0}, {a, b});
    vector<float> expected{0, 3, -1, 1, -1, 0};
    EXPECT_EQ(expected, read_vector<float>(result0));
}

NGRAPH_TEST(${BACKEND_NAME}, hardsigmoid)
{
    Shape shape{2, 7};
    float alpha = 0.125f;
    float beta = 0.642f;

    auto A = make_shared<op::Parameter>(element::f32, shape);
    auto hardsigmoid = make_shared<op::HardSigmoid>(A, alpha, beta);
    auto f0 = make_shared<Function>(NodeVector{hardsigmoid}, ParameterVector{A});

    auto backend = runtime::Backend::create("${BACKEND_NAME}");

    // Prepare input and expected output data
    vector<float> input_data{-1.f,
                             0.f,
                             1.f,
                             -100.f,
                             100.f,
                             -3.1234567f,
                             5.876543f,
                             7.13245364f,
                             numeric_limits<float>::max(),
                             numeric_limits<float>::lowest(),
                             numeric_limits<float>::min(),
                             numeric_limits<float>::infinity(),
                             numeric_limits<float>::min() / 16.f,
                             -numeric_limits<float>::min() / 16.f};

    auto impl = [alpha, beta](float val) { return min(max(alpha * val + beta, 0.f), 1.f); };
    vector<float> expected_output;
    transform(begin(input_data), end(input_data), back_inserter(expected_output), impl);

    auto a = backend->create_tensor(element::f32, shape);
    copy_data(a, input_data);
    auto result0 = backend->create_tensor(element::f32, shape);
    auto handle = backend->compile(f0);
    handle->call_with_validate({result0}, {a});

    EXPECT_TRUE(test::all_close_f(expected_output, read_vector<float>(result0)));
}

NGRAPH_TEST(${BACKEND_NAME}, prelu_shared_slope)
{
    Shape shape{3, 2};
    Shape rshape{};
    auto A = make_shared<op::Parameter>(element::f32, shape);
    auto B = make_shared<op::Parameter>(element::f32, rshape);
    auto prelu = make_shared<op::PRelu>(A, B);
    auto f0 = make_shared<Function>(NodeVector{prelu}, ParameterVector{A, B});

    auto backend = runtime::Backend::create("${BACKEND_NAME}");

    // Create some tensors for input/output
    auto a = backend->create_tensor(element::f32, shape);
    copy_data(a, vector<float>{-2, 3, -2, 1, -1, 0});
    auto b = backend->create_tensor(element::f32, rshape);
    copy_data(b, vector<float>{0.5});
    auto result0 = backend->create_tensor(element::f32, shape);
    auto handle = backend->compile(f0);
    handle->call_with_validate({result0}, {a, b});
    vector<float> expected{-1, 3, -1, 1, -0.5, 0};
    EXPECT_EQ(expected, read_vector<float>(result0));
}

NGRAPH_TEST(${BACKEND_NAME}, prelu_negative_slope)
{
    Shape shape{3, 2};
    Shape rshape{};
    auto A = make_shared<op::Parameter>(element::f32, shape);
    auto B = make_shared<op::Parameter>(element::f32, rshape);
    auto prelu = make_shared<op::PRelu>(A, B);
    auto f0 = make_shared<Function>(NodeVector{prelu}, ParameterVector{A, B});

    auto backend = runtime::Backend::create("${BACKEND_NAME}");

    // Create some tensors for input/output
    auto a = backend->create_tensor(element::f32, shape);
    copy_data(a, vector<float>{-2, 3, -2, 1, -1, 0});
    auto b = backend->create_tensor(element::f32, rshape);
    copy_data(b, vector<float>{-0.5});
    auto result0 = backend->create_tensor(element::f32, shape);
    auto handle = backend->compile(f0);
    handle->call_with_validate({result0}, {a, b});
    vector<float> expected{1, 3, 1, 1, 0.5, 0};
    EXPECT_EQ(expected, read_vector<float>(result0));
}

NGRAPH_TEST(${BACKEND_NAME}, conv_bias_1d)
{
    auto data = make_shared<op::Parameter>(element::f32, Shape{1, 3, 2});
    auto filters = make_shared<op::Parameter>(element::f32, Shape{2, 3, 1});
    auto bias = make_shared<op::Parameter>(element::f32, Shape{2});
    auto conv_bias = make_shared<op::ConvolutionBias>(data, filters, bias);
    auto f0 = make_shared<Function>(NodeVector{conv_bias}, ParameterVector{data, filters, bias});

    auto backend = runtime::Backend::create("${BACKEND_NAME}");

    // Create some tensors for input/output
    auto a = backend->create_tensor(element::f32, Shape{1, 3, 2});
    copy_data(a, vector<float>{1, 2, 3, 4, 5, 6});
    auto b = backend->create_tensor(element::f32, Shape{2, 3, 1});
    copy_data(b, vector<float>{1, 2, 3, 4, 5, 6});
    auto c = backend->create_tensor(element::f32, Shape{2});
    copy_data(c, vector<float>{1, 2});
    auto result0 = backend->create_tensor(element::f32, conv_bias->get_shape());
    auto handle = backend->compile(f0);
    handle->call_with_validate({result0}, {a, b, c});
    vector<float> expected{23, 29, 51, 66};
    EXPECT_EQ(expected, read_vector<float>(result0));
}

NGRAPH_TEST(${BACKEND_NAME}, conv_bias_2d)
{
    auto data = make_shared<op::Parameter>(element::f32, Shape{1, 3, 2, 2});
    auto filters = make_shared<op::Parameter>(element::f32, Shape{2, 3, 1, 1});
    auto bias = make_shared<op::Parameter>(element::f32, Shape{2});
    auto conv_bias = make_shared<op::ConvolutionBias>(data, filters, bias);
    auto f0 = make_shared<Function>(NodeVector{conv_bias}, ParameterVector{data, filters, bias});

    auto backend = runtime::Backend::create("${BACKEND_NAME}");

    // Create some tensors for input/output
    auto a = backend->create_tensor(element::f32, Shape{1, 3, 2, 2});
    copy_data(a, vector<float>{1, 2, 3, 4, 5, 6, 7, 8, 9, 10, 11, 12});
    auto b = backend->create_tensor(element::f32, Shape{2, 3, 1, 1});
    copy_data(b, vector<float>{1, 2, 3, 4, 5, 6});
    auto c = backend->create_tensor(element::f32, Shape{2});
    copy_data(c, vector<float>{1, 2});
    auto result0 = backend->create_tensor(element::f32, conv_bias->get_shape());
    auto handle = backend->compile(f0);
    handle->call_with_validate({result0}, {a, b, c});
    vector<float> expected{39, 45, 51, 57, 85, 100, 115, 130};
    EXPECT_EQ(expected, read_vector<float>(result0));
}

NGRAPH_TEST(${BACKEND_NAME}, conv_bias_3d)
{
    auto data = make_shared<op::Parameter>(element::f32, Shape{1, 3, 1, 2, 2});
    auto filters = make_shared<op::Parameter>(element::f32, Shape{2, 3, 1, 1, 1});
    auto bias = make_shared<op::Parameter>(element::f32, Shape{2});
    auto conv_bias = make_shared<op::ConvolutionBias>(data, filters, bias);
    auto f0 = make_shared<Function>(NodeVector{conv_bias}, ParameterVector{data, filters, bias});

    auto backend = runtime::Backend::create("${BACKEND_NAME}");

    // Create some tensors for input/output
    auto a = backend->create_tensor(element::f32, Shape{1, 3, 1, 2, 2});
    copy_data(a, vector<float>{1, 2, 3, 4, 5, 6, 7, 8, 9, 10, 11, 12});
    auto b = backend->create_tensor(element::f32, Shape{2, 3, 1, 1, 1});
    copy_data(b, vector<float>{1, 2, 3, 4, 5, 6});
    auto c = backend->create_tensor(element::f32, Shape{2});
    copy_data(c, vector<float>{1, 2});
    auto result0 = backend->create_tensor(element::f32, conv_bias->get_shape());
    auto handle = backend->compile(f0);
    handle->call_with_validate({result0}, {a, b, c});
    vector<float> expected{39, 45, 51, 57, 85, 100, 115, 130};
    EXPECT_EQ(expected, read_vector<float>(result0));
}

NGRAPH_TEST(${BACKEND_NAME}, conv_bias_bprop_2d)
{
    auto data = make_shared<op::Parameter>(element::f32, Shape{1, 3, 2, 2});
    auto filters = make_shared<op::Parameter>(element::f32, Shape{2, 3, 1, 1});
    auto bias = make_shared<op::Parameter>(element::f32, Shape{2});
    auto delta = make_shared<op::Parameter>(element::f32, Shape{1, 2, 2, 2});
    auto conv_bprop = make_shared<op::ConvolutionBiasBackpropFiltersBias>(data,
                                                                          filters->get_shape(),
                                                                          bias->get_shape(),
                                                                          delta,
                                                                          Strides{1, 1},
                                                                          Strides{1, 1},
                                                                          CoordinateDiff{0, 0},
                                                                          CoordinateDiff{0, 0},
                                                                          Strides{1, 1});
    auto goe0 = make_shared<op::GetOutputElement>(conv_bprop, 0);
    auto goe1 = make_shared<op::GetOutputElement>(conv_bprop, 1);
    auto f0 = make_shared<Function>(NodeVector{goe0, goe1}, ParameterVector{data, delta});

    auto backend = runtime::Backend::create("${BACKEND_NAME}");

    // Create some tensors for input/output
    auto a = backend->create_tensor(element::f32, Shape{1, 3, 2, 2});
    copy_data(a, vector<float>{1, 2, 3, 4, 5, 6, 7, 8, 9, 10, 11, 12});
    auto b = backend->create_tensor(element::f32, Shape{1, 2, 2, 2});
    copy_data(b, vector<float>{1, 2, 3, 4, 5, 6, 7, 8});
    auto result0 = backend->create_tensor(element::f32, filters->get_shape());
    auto result1 = backend->create_tensor(element::f32, bias->get_shape());
    auto handle = backend->compile(f0);
    handle->call_with_validate({result0, result1}, {a, b});
    vector<float> expected0{30, 70, 110, 70, 174, 278};
    vector<float> expected1{10, 26};
    EXPECT_EQ(expected0, read_vector<float>(result0));
    EXPECT_EQ(expected1, read_vector<float>(result1));
}

NGRAPH_TEST(${BACKEND_NAME}, conv_bias_add_2d)
{
    auto data = make_shared<op::Parameter>(element::f32, Shape{1, 3, 2, 2});
    auto filters = make_shared<op::Parameter>(element::f32, Shape{2, 3, 1, 1});
    auto bias = make_shared<op::Parameter>(element::f32, Shape{2});
    auto add = make_shared<op::Parameter>(element::f32, Shape{1, 2, 2, 2});
    auto conv_bias = make_shared<op::ConvolutionBias>(data, filters, bias);
    auto conv_bias_add = make_shared<op::ConvolutionBiasAdd>(conv_bias, add);
    auto f0 =
        make_shared<Function>(NodeVector{conv_bias_add}, ParameterVector{data, filters, bias, add});

    auto backend = runtime::Backend::create("${BACKEND_NAME}");

    // Create some tensors for input/output
    auto a = backend->create_tensor(element::f32, Shape{1, 3, 2, 2});
    copy_data(a, vector<float>{1, 2, 3, 4, 5, 6, 7, 8, 9, 10, 11, 12});
    auto b = backend->create_tensor(element::f32, Shape{2, 3, 1, 1});
    copy_data(b, vector<float>{1, 2, 3, 4, 5, 6});
    auto c = backend->create_tensor(element::f32, Shape{2});
    copy_data(c, vector<float>{1, 2});
    auto d = backend->create_tensor(element::f32, Shape{1, 2, 2, 2});
    copy_data(d, vector<float>{1, 2, 3, 4, 5, 6, 7, 8});
    auto result0 = backend->create_tensor(element::f32, conv_bias_add->get_shape());
    auto handle = backend->compile(f0);
    handle->call_with_validate({result0}, {a, b, c, d});
    vector<float> expected{40, 47, 54, 61, 90, 106, 122, 138};
    EXPECT_EQ(expected, read_vector<float>(result0));
}

NGRAPH_TEST(${BACKEND_NAME}, group_conv)
{
    auto data = make_shared<op::Parameter>(element::f32, Shape{1, 4, 2, 2});
    auto filters = make_shared<op::Parameter>(element::f32, Shape{2, 2, 1, 1});
    auto group_conv = make_shared<op::GroupConvolution>(data,
                                                        filters,
                                                        Strides{1, 1},
                                                        Strides{1, 1},
                                                        CoordinateDiff{0, 0},
                                                        CoordinateDiff{0, 0},
                                                        Strides{1, 1},
                                                        2);
    auto f0 = make_shared<Function>(NodeVector{group_conv}, ParameterVector{data, filters});

    auto backend = runtime::Backend::create("${BACKEND_NAME}");

    // Create some tensors for input/output
    auto a = backend->create_tensor(element::f32, Shape{1, 4, 2, 2});
    copy_data(a, vector<float>{1, 2, 3, 4, 5, 6, 7, 8, 9, 10, 11, 12, 13, 14, 15, 16});
    auto b = backend->create_tensor(element::f32, Shape{2, 2, 1, 1});
    copy_data(b, vector<float>{1, 2, 3, 4});
    auto result0 = backend->create_tensor(element::f32, Shape{1, 2, 2, 2});
    auto handle = backend->compile(f0);
    handle->call_with_validate({result0}, {a, b});
    vector<float> expected{11, 14, 17, 20, 79, 86, 93, 100};
    EXPECT_EQ(expected, read_vector<float>(result0));
}

NGRAPH_TEST(${BACKEND_NAME}, space_to_depth)
{
    auto A = make_shared<op::Parameter>(element::f32, Shape{1, 2, 4, 4});
    auto space_to_depth = make_shared<op::SpaceToDepth>(A, 2);
    auto function = make_shared<Function>(NodeVector{space_to_depth}, ParameterVector{A});

    auto test_case = ngraph::test::NgraphTestCase(function, "${BACKEND_NAME}");
    test_case.add_input<float>({0.f,  1.f,  2.f,  3.f,  4.f,  5.f,  6.f,  7.f,  8.f,  9.f,  10.f,
                                11.f, 12.f, 13.f, 14.f, 15.f, 16.f, 17.f, 18.f, 19.f, 20.f, 21.f,
                                22.f, 23.f, 24.f, 25.f, 26.f, 27.f, 28.f, 29.f, 30.f, 31.f});
    test_case.add_expected_output<float>(Shape{1, 8, 2, 2},
                                         {
                                             0.f, 2.f, 8.f,  10.f, 16.f, 18.f, 24.f, 26.f,
                                             1.f, 3.f, 9.f,  11.f, 17.f, 19.f, 25.f, 27.f,
                                             4.f, 6.f, 12.f, 14.f, 20.f, 22.f, 28.f, 30.f,
                                             5.f, 7.f, 13.f, 15.f, 21.f, 23.f, 29.f, 31.f,
                                         });
    test_case.run();
}

NGRAPH_TEST(${BACKEND_NAME}, depth_to_space)
{
    auto A = make_shared<op::Parameter>(element::f32, Shape{1, 8, 2, 2});
    auto depth_to_space = make_shared<op::DepthToSpace>(A, 2);
    auto function = make_shared<Function>(NodeVector{depth_to_space}, ParameterVector{A});

    auto test_case = ngraph::test::NgraphTestCase(function, "${BACKEND_NAME}");
    test_case.add_input<float>({
        0.f, 2.f, 8.f,  10.f, 16.f, 18.f, 24.f, 26.f, 1.f, 3.f, 9.f,  11.f, 17.f, 19.f, 25.f, 27.f,
        4.f, 6.f, 12.f, 14.f, 20.f, 22.f, 28.f, 30.f, 5.f, 7.f, 13.f, 15.f, 21.f, 23.f, 29.f, 31.f,
    });
    test_case.add_expected_output<float>(
        Shape{1, 2, 4, 4}, {0.f,  1.f,  2.f,  3.f,  4.f,  5.f,  6.f,  7.f,  8.f,  9.f,  10.f,
                            11.f, 12.f, 13.f, 14.f, 15.f, 16.f, 17.f, 18.f, 19.f, 20.f, 21.f,
                            22.f, 23.f, 24.f, 25.f, 26.f, 27.f, 28.f, 29.f, 30.f, 31.f});
    test_case.run();
}

NGRAPH_TEST(${BACKEND_NAME}, normalize_across_chw_scalar_scale_4d)
{
    Shape data_shape{1, 2, 3, 4};
    auto data = make_shared<op::Parameter>(element::f32, data_shape);
    auto scale = make_shared<op::Parameter>(element::f32, Shape{});
    bool across_spatial{false};
    bool channel_shared{true};
    float eps{1e-6f};

    auto normalize = make_shared<op::Normalize>(data, scale, across_spatial, channel_shared, eps);
    auto function = make_shared<Function>(NodeVector{normalize}, ParameterVector{data, scale});

    auto test_case = ngraph::test::NgraphTestCase(function, "${BACKEND_NAME}");

    vector<float> input_data(shape_size(data_shape));
    iota(begin(input_data), end(input_data), 1);

    test_case.add_input<float>(input_data);
    test_case.add_input<float>({2.f});

    test_case.add_expected_output<float>(
        data_shape, {0.02857143f, 0.05714286f, 0.08571429f, 0.11428571f, 0.14285714f, 0.17142857f,
                     0.2f,        0.22857143f, 0.25714286f, 0.28571429f, 0.31428571f, 0.34285714f,
                     0.37142857f, 0.4f,        0.42857143f, 0.45714286f, 0.48571429f, 0.51428571f,
                     0.54285714f, 0.57142857f, 0.6f,        0.62857143f, 0.65714286f, 0.68571429f});

    test_case.run();
}

NGRAPH_TEST(${BACKEND_NAME}, normalize_across_chw_scalar_scale_3d)
{
    Shape data_shape{2, 3, 4};
    auto data = make_shared<op::Parameter>(element::f32, data_shape);
    auto scale = make_shared<op::Parameter>(element::f32, Shape{});
    bool across_spatial{false};
    bool channel_shared{true};
    float eps{1e-6f};

    auto normalize = make_shared<op::Normalize>(data, scale, across_spatial, channel_shared, eps);
    auto function = make_shared<Function>(NodeVector{normalize}, ParameterVector{data, scale});

    auto test_case = ngraph::test::NgraphTestCase(function, "${BACKEND_NAME}");

    vector<float> input_data(shape_size(data_shape));
    iota(begin(input_data), end(input_data), 1);

    test_case.add_input<float>(input_data);
    test_case.add_input<float>({2.f});

    test_case.add_expected_output<float>(
        data_shape, {0.02857143f, 0.05714286f, 0.08571429f, 0.11428571f, 0.14285714f, 0.17142857f,
                     0.2f,        0.22857143f, 0.25714286f, 0.28571429f, 0.31428571f, 0.34285714f,
                     0.37142857f, 0.4f,        0.42857143f, 0.45714286f, 0.48571429f, 0.51428571f,
                     0.54285714f, 0.57142857f, 0.6f,        0.62857143f, 0.65714286f, 0.68571429f});

    test_case.run();
}

NGRAPH_TEST(${BACKEND_NAME}, normalize_across_chw_scalar_scale_2d)
{
    Shape data_shape{3, 4};
    auto data = make_shared<op::Parameter>(element::f32, data_shape);
    auto scale = make_shared<op::Parameter>(element::f32, Shape{});
    bool across_spatial{false};
    bool channel_shared{true};
    float eps{1e-6f};

    auto normalize = make_shared<op::Normalize>(data, scale, across_spatial, channel_shared, eps);
    auto function = make_shared<Function>(NodeVector{normalize}, ParameterVector{data, scale});

    auto test_case = ngraph::test::NgraphTestCase(function, "${BACKEND_NAME}");

    vector<float> input_data(shape_size(data_shape));
    iota(begin(input_data), end(input_data), 1);

    test_case.add_input<float>(input_data);
    test_case.add_input<float>({2.f});

    test_case.add_expected_output<float>(data_shape,
                                         {0.07844645,
                                          0.15689291,
                                          0.23533936,
                                          0.31378582,
                                          0.39223227,
                                          0.47067872,
                                          0.54912518,
                                          0.62757163,
                                          0.70601809,
                                          0.78446454,
                                          0.86291099,
                                          0.94135745});

    test_case.run();
}

NGRAPH_TEST(${BACKEND_NAME}, normalize_across_chw_w_scale)
{
    Shape data_shape{1, 2, 3, 4};
    auto data = make_shared<op::Parameter>(element::f32, data_shape);
    auto scale = make_shared<op::Parameter>(element::f32, Shape{2});
    bool across_spatial{false};
    bool channel_shared{false};
    float eps{1e-6f};

    auto normalize = make_shared<op::Normalize>(data, scale, across_spatial, channel_shared, eps);
    auto function = make_shared<Function>(NodeVector{normalize}, ParameterVector{data, scale});

    auto test_case = ngraph::test::NgraphTestCase(function, "${BACKEND_NAME}");

    vector<float> input_data(shape_size(data_shape));
    iota(begin(input_data), end(input_data), 1);

    test_case.add_input<float>(input_data);
    test_case.add_input<float>({2.f, 3.f});

    test_case.add_expected_output<float>(
        data_shape, {0.02857143, 0.05714286, 0.08571429, 0.11428571, 0.14285714, 0.17142857,
                     0.2,        0.22857143, 0.25714286, 0.28571429, 0.31428571, 0.34285714,
                     0.55714286, 0.6,        0.64285714, 0.68571429, 0.72857143, 0.77142857,
                     0.81428571, 0.85714286, 0.9,        0.94285714, 0.98571429, 1.02857143});

    test_case.run();
}

// TODO lower tolerance; mismatch at 4th decimal positions
NGRAPH_TEST(DISABLED_${BACKEND_NAME}, normalize_across_hw_w_scale)
{
    Shape data_shape{1, 2, 3, 4};
    auto data = make_shared<op::Parameter>(element::f32, data_shape);
    auto scale = make_shared<op::Parameter>(element::f32, Shape{2});
    bool across_spatial{true};
    bool channel_shared{false};
    float eps{0.25f};

    auto normalize = make_shared<op::Normalize>(data, scale, across_spatial, channel_shared, eps);
    auto function = make_shared<Function>(NodeVector{normalize}, ParameterVector{data, scale});

    auto test_case = ngraph::test::NgraphTestCase(function, "${BACKEND_NAME}");

    vector<float> input_data(shape_size(data_shape));
    iota(begin(input_data), end(input_data), 1);

    test_case.add_input<float>(input_data);
    test_case.add_input<float>({2.f, 3.f});

    test_case.add_expected_output<float>(
        data_shape, {0.07844646, 0.15689291, 0.23533936, 0.31378582, 0.39223227, 0.47067872,
                     0.5491252,  0.62757164, 0.7060181,  0.78446454, 0.862911,   0.94135743,
                     0.5982327,  0.64425063, 0.6902685,  0.7362864,  0.7823043,  0.8283222,
                     0.87434006, 0.920358,   0.9663758,  1.0123938,  1.0584116,  1.1044296});
    test_case.run();
}

NGRAPH_TEST(${BACKEND_NAME}, gemm)
{
    auto A = make_shared<op::Parameter>(element::f64, Shape{3, 6});
    auto B = make_shared<op::Parameter>(element::f64, Shape{6, 4});
    auto C = make_shared<op::Parameter>(element::f64, Shape{3, 4});

    auto gemm_func = make_shared<op::Gemm>(A, B, C);
    auto function = make_shared<Function>(NodeVector{gemm_func}, ParameterVector{A, B, C});
    auto test_case = ngraph::test::NgraphTestCase(function, "${BACKEND_NAME}");
    // A
    test_case.add_input<double>(vector<double>(18, 1));
    // B
    test_case.add_input<double>(vector<double>(24, 2));
    // C
    test_case.add_input<double>(vector<double>(12, 0));
    //output
    test_case.add_expected_output<double>(Shape{3, 4}, vector<double>(12, 12));
    test_case.run();
}

NGRAPH_TEST(${BACKEND_NAME}, gemm_broadcast_input_C)
{
    auto A = make_shared<op::Parameter>(element::f64, Shape{3, 6});
    auto B = make_shared<op::Parameter>(element::f64, Shape{6, 4});
    auto C = make_shared<op::Parameter>(element::f64, Shape{});

    auto gemm_func = make_shared<op::Gemm>(A, B, C, 0.5);
    auto function = make_shared<Function>(NodeVector{gemm_func}, ParameterVector{A, B, C});
    auto test_case = ngraph::test::NgraphTestCase(function, "${BACKEND_NAME}");
    // A
    test_case.add_input<double>(vector<double>(18, 1));
    // B
    test_case.add_input<double>(vector<double>(24, 2));
    // C
    test_case.add_input<double>(vector<double>{1});
    //output
    test_case.add_expected_output<double>(Shape{3, 4}, vector<double>(12, 7));
}

NGRAPH_TEST(${BACKEND_NAME}, fused_clamp)
{
    auto data = make_shared<op::Parameter>(element::f64, Shape{4, 4});
    auto tested_op = make_shared<op::Clamp>(data, 10.0, 20.0);
    auto function = make_shared<Function>(tested_op, ParameterVector{data});

    auto test_case = ngraph::test::NgraphTestCase(function, "${BACKEND_NAME}");
    test_case.add_input<double>({std::numeric_limits<double>::min(),
                                 std::numeric_limits<double>::max(),
                                 -std::numeric_limits<double>::infinity(),
                                 std::numeric_limits<double>::infinity(),
                                 -1.0,
                                 0.0,
                                 1.0,
                                 9.99999,
                                 10.0,
                                 10.0000001,
                                 15.0,
                                 19.9999999,
                                 20.0,
                                 20.0000001,
                                 21.0,
                                 100.0});

    test_case.add_expected_output<double>(Shape{4, 4},
                                          {10.0,
                                           20.0,
                                           10.0,
                                           20.0,
                                           10.0,
                                           10.0,
                                           10.0,
                                           10.0,
                                           10.0,
                                           10.0000001,
                                           15.0,
                                           19.9999999,
                                           20.0,
                                           20.0,
                                           20.0,
                                           20.0});

    test_case.run();
}

NGRAPH_TEST(${BACKEND_NAME}, mvn_mean_normalization)
{
    Shape data_shape{1, 2, 5};
    auto data = make_shared<op::Parameter>(element::f64, data_shape);

    auto mvn_func = make_shared<op::MVN>(data, true, false);
    auto function = make_shared<Function>(NodeVector{mvn_func}, ParameterVector{data});
    auto test_case = ngraph::test::NgraphTestCase(function, "${BACKEND_NAME}");
    // data
    vector<double> data_vector(shape_size(data_shape));
    iota(begin(data_vector), end(data_vector), 0);
    test_case.add_input<double>(data_vector);

    // expected result
    test_case.add_expected_output<double>(
        data_shape, vector<double>{-4.5, -3.5, -2.5, -1.5, -0.5, 0.5, 1.5, 2.5, 3.5, 4.5});

    test_case.run();
}

NGRAPH_TEST(${BACKEND_NAME}, mvn_mean_normalization_split_channels)
{
    Shape data_shape{1, 2, 5, 1};
    auto data = make_shared<op::Parameter>(element::f64, data_shape);

    auto mvn_func = make_shared<op::MVN>(data, false, false);
    auto function = make_shared<Function>(NodeVector{mvn_func}, ParameterVector{data});
    auto test_case = ngraph::test::NgraphTestCase(function, "${BACKEND_NAME}");
    // data
    vector<double> data_vector(shape_size(data_shape));
    iota(begin(data_vector), end(data_vector), 0);
    test_case.add_input<double>(data_vector);

    // expected result
    test_case.add_expected_output<double>({1, 2, 5, 1},
                                          vector<double>{-2, -1, 0, 1, 2, -2, -1, 0, 1, 2});

    test_case.run();
}

NGRAPH_TEST(${BACKEND_NAME}, mvn_mean_variance_normalization)
{
    Shape data_shape{1, 2, 5};
    auto data = make_shared<op::Parameter>(element::f64, data_shape);

    auto mvn_func = make_shared<op::MVN>(data);
    auto function = make_shared<Function>(NodeVector{mvn_func}, ParameterVector{data});
    auto test_case = ngraph::test::NgraphTestCase(function, "${BACKEND_NAME}");
    // data
    vector<double> data_vector(shape_size(data_shape));
    iota(begin(data_vector), end(data_vector), 0);
    test_case.add_input<double>(data_vector);

    // expected result
    test_case.add_expected_output<double>(data_shape,
                                          vector<double>{-1.566698903055826,
                                                         -1.2185435912656424,
                                                         -0.87038827947545883,
                                                         -0.52223296768527527,
                                                         -0.17407765589509178,
                                                         0.17407765589509178,
                                                         0.52223296768527527,
                                                         0.87038827947545883,
                                                         1.2185435912656424,
                                                         1.566698903055826});

    test_case.run();
}

NGRAPH_TEST(${BACKEND_NAME}, mvn_mean_variance_normalization_split_channels)
{
    Shape data_shape{1, 2, 5};
    auto data = make_shared<op::Parameter>(element::f64, data_shape);

    auto mvn_func = make_shared<op::MVN>(data, false);
    auto function = make_shared<Function>(NodeVector{mvn_func}, ParameterVector{data});
    auto test_case = ngraph::test::NgraphTestCase(function, "${BACKEND_NAME}");
    // data
    vector<double> data_vector(shape_size(data_shape));
    iota(begin(data_vector), end(data_vector), 0);
    test_case.add_input<double>(data_vector);

    // expected result
    test_case.add_expected_output<double>(data_shape,
                                          vector<double>{-1.4142135613730948,
                                                         -0.70710678068654742,
                                                         0.000000000000000,
                                                         0.70710678068654742,
                                                         1.4142135613730948,
                                                         -1.4142135613730948,
                                                         -0.70710678068654742,
                                                         0.000000000000000,
                                                         0.70710678068654742,
                                                         1.4142135613730948});

    test_case.run();
}

<<<<<<< HEAD
NGRAPH_TEST(${BACKEND_NAME}, leaky_relu)
{
    auto data_node = make_shared<op::Parameter>(element::f64, Shape{3, 4});
    auto alpha_node = make_shared<ngraph::op::Constant>(element::f64, Shape{}, vector<double>{0.1});
    auto leaky_relu = make_shared<op::LeakyRelu>(data_node, alpha_node);

    auto function = make_shared<Function>(NodeVector{leaky_relu}, ParameterVector{data_node});
    auto test_case = ngraph::test::NgraphTestCase(function, "${BACKEND_NAME}");

    test_case.add_input<double>({std::numeric_limits<double>::max(),
                                 -std::numeric_limits<double>::infinity(),
                                 std::numeric_limits<double>::infinity(),
                                 -8.0,
                                 -6.66667,
                                 -5.5,
                                 -0.0000001,
                                 0,
                                 0.0000001,
                                 4.25,
                                 6.66667,
                                 1000});

    test_case.add_expected_output<double>(Shape{3, 4},
                                          {std::numeric_limits<double>::max(),
                                           -std::numeric_limits<double>::infinity(),
                                           std::numeric_limits<double>::infinity(),
                                           -0.8,
                                           -0.666667,
                                           -0.55,
                                           -0.00000001,
                                           0,
                                           0.0000001,
                                           4.25,
                                           6.66667,
                                           1000});
=======
NGRAPH_TEST(${BACKEND_NAME}, scale_shift_no_broadcast)
{
    auto data = make_shared<op::Parameter>(element::f64, Shape{3, 6});
    auto scale = make_shared<op::Parameter>(element::f64, Shape{3, 6});
    auto shift = make_shared<op::Parameter>(element::f64, Shape{3, 6});

    auto scale_shift_func = make_shared<op::ScaleShift>(data, scale, shift);
    auto function =
        make_shared<Function>(NodeVector{scale_shift_func}, ParameterVector{data, scale, shift});
    auto test_case = ngraph::test::NgraphTestCase(function, "${BACKEND_NAME}");
    // Data
    test_case.add_input<double>(vector<double>(18, 2));
    // Scale
    test_case.add_input<double>(vector<double>(18, 2));
    // Shift
    test_case.add_input<double>(vector<double>(18, 2));
    //output
    test_case.add_expected_output<double>(Shape{3, 6}, vector<double>(18, 6));
    test_case.run();
}

NGRAPH_TEST(${BACKEND_NAME}, scale_shift)
{
    auto data = make_shared<op::Parameter>(element::f64, Shape{3, 6});
    auto scale = make_shared<op::Parameter>(element::f64, Shape{3, 6});
    auto shift = make_shared<op::Parameter>(element::f64, Shape{});

    auto scale_shift_func = make_shared<op::ScaleShift>(data, scale, shift);
    auto function =
        make_shared<Function>(NodeVector{scale_shift_func}, ParameterVector{data, scale, shift});
    auto test_case = ngraph::test::NgraphTestCase(function, "${BACKEND_NAME}");
    // Data
    test_case.add_input<double>(vector<double>(18, 2));
    // Scale
    test_case.add_input<double>(vector<double>(18, 2));
    // Shift
    test_case.add_input<double>(vector<double>{2});
    //output
    test_case.add_expected_output<double>(Shape{3, 6}, vector<double>(18, 6));
>>>>>>> 212ab7c2
    test_case.run();
}<|MERGE_RESOLUTION|>--- conflicted
+++ resolved
@@ -716,7 +716,6 @@
     test_case.run();
 }
 
-<<<<<<< HEAD
 NGRAPH_TEST(${BACKEND_NAME}, leaky_relu)
 {
     auto data_node = make_shared<op::Parameter>(element::f64, Shape{3, 4});
@@ -752,7 +751,7 @@
                                            4.25,
                                            6.66667,
                                            1000});
-=======
+
 NGRAPH_TEST(${BACKEND_NAME}, scale_shift_no_broadcast)
 {
     auto data = make_shared<op::Parameter>(element::f64, Shape{3, 6});
@@ -792,6 +791,5 @@
     test_case.add_input<double>(vector<double>{2});
     //output
     test_case.add_expected_output<double>(Shape{3, 6}, vector<double>(18, 6));
->>>>>>> 212ab7c2
     test_case.run();
 }