// ----------------------------------------------------------------------------
// Copyright 2017 Nervana Systems Inc.
// Licensed under the Apache License, Version 2.0 (the "License");
// you may not use this file except in compliance with the License.
// You may obtain a copy of the License at
//
//      http://www.apache.org/licenses/LICENSE-2.0
//
// Unless required by applicable law or agreed to in writing, software
// distributed under the License is distributed on an "AS IS" BASIS,
// WITHOUT WARRANTIES OR CONDITIONS OF ANY KIND, either express or implied.
// See the License for the specific language governing permissions and
// ----------------------------------------------------------------------------

#include "gtest/gtest.h"

#include "ngraph/ngraph.hpp"

using namespace std;
using namespace ngraph;

TEST(execute, test_abc)
{
    auto shape = Shape{2, 2};
    auto A = make_shared<op::Parameter>(element::Float32::element_type(), shape);
    auto B = make_shared<op::Parameter>(element::Float32::element_type(), shape);
    auto C = make_shared<op::Parameter>(element::Float32::element_type(), shape);
    auto rt = make_shared<TensorViewType>(element::Float32::element_type(), shape);
    auto f = make_shared<Function>((A + B) * C, rt, op::Parameters{A, B, C});

    auto external = make_shared<ngraph::runtime::ExternalFunction>(f);
    auto cf = external->make_call_frame();

    // Create some tensors for input/output
    auto a = ngraph::runtime::make_tensor<element::Float32>(shape);
    *a = vector<float>{1, 2, 3, 4};
    auto b = ngraph::runtime::make_tensor<element::Float32>(shape);
    *b = vector<float>{5, 6, 7, 8};
    auto c = ngraph::runtime::make_tensor<element::Float32>(shape);
    *c = vector<float>{9, 10, 11, 12};
    auto result = ngraph::runtime::make_tensor<element::Float32>(shape);

    (*cf)({a, b, c}, {result});
    ASSERT_EQ((vector<float>{54, 80, 110, 144}), result->get_vector());

    (*cf)({b, a, c}, {result});
    ASSERT_EQ((vector<float>{54, 80, 110, 144}), result->get_vector());

    (*cf)({a, c, b}, {result});
    ASSERT_EQ((vector<float>{50, 72, 98, 128}), result->get_vector());
}

TEST(execute, test_abc_int64)
{
    auto shape = Shape{2, 2};
    auto A     = make_shared<op::Parameter>(element::Int64::element_type(), shape);
    auto B     = make_shared<op::Parameter>(element::Int64::element_type(), shape);
    auto C     = make_shared<op::Parameter>(element::Int64::element_type(), shape);
    auto rt    = make_shared<TensorViewType>(element::Int64::element_type(), shape);
    auto f     = make_shared<Function>((A + B) * C, rt, op::Parameters{A, B, C});

    auto external = make_shared<ngraph::runtime::ExternalFunction>(f);
    auto cf       = external->make_call_frame();

    // Create some tensors for input/output
    auto a      = ngraph::runtime::make_tensor<element::Int64>(shape);
    *a          = vector<element::Int64::type>{1, 2, 3, 4};
    auto b      = ngraph::runtime::make_tensor<element::Int64>(shape);
    *b          = vector<element::Int64::type>{5, 6, 7, 8};
    auto c      = ngraph::runtime::make_tensor<element::Int64>(shape);
    *c          = vector<element::Int64::type>{9, 10, 11, 12};
    auto result = ngraph::runtime::make_tensor<element::Int64>(shape);

    (*cf)({a, b, c}, {result});
    ASSERT_EQ((vector<element::Int64::type>{54, 80, 110, 144}), result->get_vector());

    (*cf)({b, a, c}, {result});
    ASSERT_EQ((vector<element::Int64::type>{54, 80, 110, 144}), result->get_vector());

    (*cf)({a, c, b}, {result});
    ASSERT_EQ((vector<element::Int64::type>{50, 72, 98, 128}), result->get_vector());
}

// Same as test_abc, but using tuples for input and output
TEST(execute, test_abc_tuple)
{
    auto shape = Shape{2, 2};

    auto tensor_view_type = make_shared<TensorViewType>(element::Float32::element_type(), shape);

    auto ABC = make_shared<op::Parameter>(
        make_shared<TupleType>(ValueTypes{tensor_view_type, tensor_view_type, tensor_view_type}));

    auto A = make_shared<op::GetTupleElement>(ABC, 0);
    auto B = make_shared<op::GetTupleElement>(ABC, 1);
    auto C = make_shared<op::GetTupleElement>(ABC, 2);
    auto f = make_shared<Function>(
        make_shared<op::Tuple>(Nodes{(A + B) * C}), tensor_view_type, op::Parameters{ABC});

    auto external = make_shared<ngraph::runtime::ExternalFunction>(f);
    auto cf = external->make_call_frame();

    // Create some tensors for input/output
    auto a = ngraph::runtime::make_tensor<element::Float32>(shape);
    *a = vector<float>{1, 2, 3, 4};
    auto b = ngraph::runtime::make_tensor<element::Float32>(shape);
    *b = vector<float>{5, 6, 7, 8};
    auto c = ngraph::runtime::make_tensor<element::Float32>(shape);
    *c = vector<float>{9, 10, 11, 12};
    auto abc = ngraph::runtime::make_tuple({a, b, c});
    auto bac = ngraph::runtime::make_tuple({b, a, c});
    auto acb = ngraph::runtime::make_tuple({a, c, b});
    auto result = ngraph::runtime::make_tensor<element::Float32>(shape);
    auto result_tuple = ngraph::runtime::make_tuple({result});

    (*cf)({abc}, {result_tuple});
    ASSERT_EQ((vector<float>{54, 80, 110, 144}), result->get_vector());

    (*cf)({bac}, {result_tuple});
    ASSERT_EQ((vector<float>{54, 80, 110, 144}), result->get_vector());

    (*cf)({acb}, {result_tuple});
    ASSERT_EQ((vector<float>{50, 72, 98, 128}), result->get_vector());
}

// Multiple retrive values
TEST(execute, test_tuple_result)
{
    auto shape = Shape{2, 2};
    auto A = make_shared<op::Parameter>(element::Float32::element_type(), shape);
    auto B = make_shared<op::Parameter>(element::Float32::element_type(), shape);
    auto C = make_shared<op::Parameter>(element::Float32::element_type(), shape);
    auto A_add_B = make_shared<op::Add>(A, B);
    auto A_add_B_mul_C = make_shared<op::Multiply>(A_add_B, C);

    auto rt = make_shared<TupleType>(std::vector<shared_ptr<const ValueType>>(
        {make_shared<TensorViewType>(element::Float32::element_type(), shape),
         make_shared<TensorViewType>(element::Float32::element_type(), shape)}));
    auto f = make_shared<Function>(
        make_shared<op::Tuple>(Nodes{A_add_B, A_add_B_mul_C}), rt, op::Parameters{A, B, C});
    auto external = make_shared<ngraph::runtime::ExternalFunction>(f);
    auto cf = external->make_call_frame();

    auto a = ngraph::runtime::make_tensor<element::Float32>(shape);
    *a = vector<float>{1, 2, 3, 4};
    auto b = ngraph::runtime::make_tensor<element::Float32>(shape);
    *b = vector<float>{5, 6, 7, 8};
    auto c = ngraph::runtime::make_tensor<element::Float32>(shape);
    *c = vector<float>{9, 10, 11, 12};

    auto r0 = ngraph::runtime::make_tensor<element::Float32>(shape);
    auto r1 = ngraph::runtime::make_tensor<element::Float32>(shape);
    auto result_tuple = ngraph::runtime::make_tuple({r0, r1});

    (*cf)({a, b, c}, {result_tuple});

    ASSERT_EQ((vector<float>{6, 8, 10, 12}), r0->get_vector());
    ASSERT_EQ((vector<float>{54, 80, 110, 144}), r1->get_vector());
}

TEST(execute, test_abs)
{
    auto shape = Shape{2, 2};
    auto A = make_shared<op::Parameter>(element::Float32::element_type(), shape);
    auto result_type = make_shared<TensorViewType>(element::Float32::element_type(), shape);
    auto f = make_shared<Function>(make_shared<op::Abs>(A), result_type, op::Parameters{A});

    auto external = make_shared<ngraph::runtime::ExternalFunction>(f);
    auto cf = external->make_call_frame();

    // Create some tensors for input/output
    auto a = ngraph::runtime::make_tensor<element::Float32>(shape);
    *a = vector<float>{1, -2, 0, -4.8f};
    auto result = ngraph::runtime::make_tensor<element::Float32>(shape);

    (*cf)({a}, {result});
    ASSERT_EQ((vector<float>{1, 2, 0, 4.8f}), result->get_vector());
}

TEST(execute, test_concat_matrix_colwise)
{
    auto shape_a = Shape{2, 2};
    auto A = make_shared<op::Parameter>(element::Float32::element_type(), shape_a);
    auto shape_b = Shape{2, 3};
    auto B = make_shared<op::Parameter>(element::Float32::element_type(), shape_b);
    auto shape_c = Shape{2, 3};
    auto C = make_shared<op::Parameter>(element::Float32::element_type(), shape_c);
    auto shape_r = Shape{2, 8};
    auto rt = make_shared<TensorViewType>(element::Float32::element_type(), Shape{2, 8});
    auto f = make_shared<Function>(
        make_shared<op::Concat>(Nodes{A, B, C}, 1), rt, op::Parameters{A, B, C});

    auto external = make_shared<ngraph::runtime::ExternalFunction>(f);
    auto cf = external->make_call_frame();

    // Create some tensors for input/output
    auto a = ngraph::runtime::make_tensor<element::Float32>(shape_a);
    *a = vector<float>{2, 4, 8, 16};
    auto b = ngraph::runtime::make_tensor<element::Float32>(shape_b);
    *b = vector<float>{1, 2, 4, 8, 16, 32};
    auto c = ngraph::runtime::make_tensor<element::Float32>(shape_c);
    *c = vector<float>{2, 3, 5, 7, 11, 13};
    auto result = ngraph::runtime::make_tensor<element::Float32>(shape_r);

    (*cf)({a, b, c}, {result});
    ASSERT_EQ((vector<float>{2, 4, 1, 2, 4, 2, 3, 5, 8, 16, 8, 16, 32, 7, 11, 13}),
              result->get_vector());
}

TEST(execute, test_concat_matrix_rowwise)
{
    auto shape_a = Shape{2, 2};
    auto A = make_shared<op::Parameter>(element::Float32::element_type(), shape_a);
    auto shape_b = Shape{3, 2};
    auto B = make_shared<op::Parameter>(element::Float32::element_type(), shape_b);
    auto shape_c = Shape{3, 2};
    auto C = make_shared<op::Parameter>(element::Float32::element_type(), shape_c);
    auto shape_r = Shape{8, 2};
    auto rt = make_shared<TensorViewType>(element::Float32::element_type(), Shape{8, 2});
    auto f = make_shared<Function>(
        make_shared<op::Concat>(Nodes{A, B, C}, 0), rt, op::Parameters{A, B, C});

    auto external = make_shared<ngraph::runtime::ExternalFunction>(f);
    auto cf = external->make_call_frame();

    // Create some tensors for input/output
    auto a = ngraph::runtime::make_tensor<element::Float32>(shape_a);
    *a = vector<float>{2, 4, 8, 16};
    auto b = ngraph::runtime::make_tensor<element::Float32>(shape_b);
    *b = vector<float>{1, 2, 4, 8, 16, 32};
    auto c = ngraph::runtime::make_tensor<element::Float32>(shape_c);
    *c = vector<float>{2, 3, 5, 7, 11, 13};
    auto result = ngraph::runtime::make_tensor<element::Float32>(shape_r);

    (*cf)({a, b, c}, {result});
    ASSERT_EQ((vector<float>{2, 4, 8, 16, 1, 2, 4, 8, 16, 32, 2, 3, 5, 7, 11, 13}),
              result->get_vector());
}

TEST(execute, test_concat_matrix_int64)
{
    auto shape_a = Shape{2, 2};
    auto A       = make_shared<op::Parameter>(element::Int64::element_type(), shape_a);
    auto shape_b = Shape{3, 2};
    auto B       = make_shared<op::Parameter>(element::Int64::element_type(), shape_b);
    auto shape_c = Shape{3, 2};
    auto C       = make_shared<op::Parameter>(element::Int64::element_type(), shape_c);
    auto shape_r = Shape{8, 2};
    auto rt      = make_shared<TensorViewType>(element::Int64::element_type(), Shape{8,2});
    auto f       = make_shared<Function>(make_shared<op::Concat>(Nodes{A,B,C},0), rt, op::Parameters{A,B,C});

    auto external = make_shared<ngraph::runtime::ExternalFunction>(f);
    auto cf       = external->make_call_frame();

    // Create some tensors for input/output
    auto a      = ngraph::runtime::make_tensor<element::Int64>(shape_a);
    *a          = vector<element::Int64::type>{2, 4, 8, 16};
    auto b      = ngraph::runtime::make_tensor<element::Int64>(shape_b);
    *b          = vector<element::Int64::type>{1, 2, 4, 8, 16, 32};
    auto c      = ngraph::runtime::make_tensor<element::Int64>(shape_c);
    *c          = vector<element::Int64::type>{2, 3, 5, 7, 11, 13};
    auto result = ngraph::runtime::make_tensor<element::Int64>(shape_r);

    (*cf)({a, b, c}, {result});
    ASSERT_EQ((vector<element::Int64::type>{2, 4, 8, 16, 1, 2, 4, 8, 16, 32, 2, 3, 5, 7, 11, 13}),
              result->get_vector());
}

TEST(execute, test_concat_vector)
{
    auto shape_a = Shape{4};
    auto A = make_shared<op::Parameter>(element::Float32::element_type(), shape_a);
    auto shape_b = Shape{6};
    auto B = make_shared<op::Parameter>(element::Float32::element_type(), shape_b);
    auto shape_c = Shape{2};
    auto C = make_shared<op::Parameter>(element::Float32::element_type(), shape_c);
    auto shape_r = Shape{12};
    auto rt = make_shared<TensorViewType>(element::Float32::element_type(), Shape{12});
    auto f = make_shared<Function>(
        make_shared<op::Concat>(Nodes{A, B, C}, 0), rt, op::Parameters{A, B, C});

    auto external = make_shared<ngraph::runtime::ExternalFunction>(f);
    auto cf = external->make_call_frame();

    // Create some tensors for input/output
    auto a = ngraph::runtime::make_tensor<element::Float32>(shape_a);
    *a = vector<float>{2, 4, 8, 16};
    auto b = ngraph::runtime::make_tensor<element::Float32>(shape_b);
    *b = vector<float>{1, 2, 4, 8, 16, 32};
    auto c = ngraph::runtime::make_tensor<element::Float32>(shape_c);
    *c = vector<float>{18, 19};
    auto result = ngraph::runtime::make_tensor<element::Float32>(shape_r);

    (*cf)({a, b, c}, {result});
    ASSERT_EQ((vector<float>{2, 4, 8, 16, 1, 2, 4, 8, 16, 32, 18, 19}), result->get_vector());
}

TEST(execute, test_divide)
{
    auto shape = Shape{2, 2};
    auto A = make_shared<op::Parameter>(element::Float32::element_type(), shape);
    auto B = make_shared<op::Parameter>(element::Float32::element_type(), shape);
    auto rt = make_shared<TensorViewType>(element::Float32::element_type(), shape);
    auto f = make_shared<Function>(make_shared<op::Divide>(A, B), rt, op::Parameters{A, B});

    auto external = make_shared<ngraph::runtime::ExternalFunction>(f);
    auto cf = external->make_call_frame();

    // Create some tensors for input/output
    auto a = ngraph::runtime::make_tensor<element::Float32>(shape);
    *a = vector<float>{2, 4, 8, 16};
    auto b = ngraph::runtime::make_tensor<element::Float32>(shape);
    *b = vector<float>{1, 2, 4, 8};
    auto result = ngraph::runtime::make_tensor<element::Float32>(shape);

    (*cf)({a, b}, {result});
    ASSERT_EQ((vector<float>{2, 2, 2, 2}), result->get_vector());
}

TEST(execute, test_equal)
{
    auto shape = Shape{2, 2, 2};
    auto A = make_shared<op::Parameter>(element::Float32::element_type(), shape);
    auto B = make_shared<op::Parameter>(element::Float32::element_type(), shape);
    auto rt = make_shared<TensorViewType>(element::Bool::element_type(), shape);
    auto f = make_shared<Function>(make_shared<op::Equal>(A, B), rt, op::Parameters{A, B});

    auto external = make_shared<ngraph::runtime::ExternalFunction>(f);
    auto cf = external->make_call_frame();

    // Create some tensors for input/output
    auto a = ngraph::runtime::make_tensor<element::Float32>(shape);
    *a = vector<float>{1, 8, -8, 17, -0.5, 0, 1, 1};
    auto b = ngraph::runtime::make_tensor<element::Float32>(shape);
    *b = vector<float>{1, 8, 4, 8, 0, 0, 1, 1.5};
    auto result = ngraph::runtime::make_tensor<element::Bool>(shape);

    (*cf)({a, b}, {result});
    ASSERT_EQ((vector<char>{1, 1, 0, 0, 0, 1, 1, 0}), result->get_vector());
}

TEST(execute, test_dot1d)
{
    auto shape = Shape{4};
    auto A = make_shared<op::Parameter>(element::Float32::element_type(), shape);
    auto B = make_shared<op::Parameter>(element::Float32::element_type(), shape);
    auto shape_r = Shape{1};
    auto rt = make_shared<TensorViewType>(element::Float32::element_type(), Shape{});
    auto f = make_shared<Function>(make_shared<op::Dot>(A, B), rt, op::Parameters{A, B});

    auto external = make_shared<ngraph::runtime::ExternalFunction>(f);
    auto cf = external->make_call_frame();

    // Create some tensors for input/output
    auto a = ngraph::runtime::make_tensor<element::Float32>(shape);
    *a = vector<float>{2, 4, 8, 16};
    auto b = ngraph::runtime::make_tensor<element::Float32>(shape);
    *b = vector<float>{1, 2, 4, 8};
    auto result = ngraph::runtime::make_tensor<element::Float32>(shape_r);

    (*cf)({a, b}, {result});
    ASSERT_EQ((vector<float>{170}), result->get_vector());
}

TEST(execute, test_dot2d)
{
    auto shape = Shape{2, 2};
    auto A = make_shared<op::Parameter>(element::Float32::element_type(), shape);
    auto B = make_shared<op::Parameter>(element::Float32::element_type(), shape);
    auto shape_r = Shape{2, 2};
    auto rt = make_shared<TensorViewType>(element::Float32::element_type(), shape);
    auto f = make_shared<Function>(make_shared<op::Dot>(A, B), rt, op::Parameters{A, B});

    auto external = make_shared<ngraph::runtime::ExternalFunction>(f);
    auto cf = external->make_call_frame();

    // Create some tensors for input/output
    auto a = ngraph::runtime::make_tensor<element::Float32>(shape);
    *a = vector<float>{1, 2, 3, 4};
    auto b = ngraph::runtime::make_tensor<element::Float32>(shape);
    *b = vector<float>{5, 6, 7, 8};
    auto result = ngraph::runtime::make_tensor<element::Float32>(shape_r);

    (*cf)({a, b}, {result});
    ASSERT_EQ((vector<float>{19, 22, 43, 50}), result->get_vector());
}

TEST(execute, test_dot_scalar_tensor_arg0)
{
    auto shape_a = Shape{};
    auto shape_b = Shape{2, 2, 2};
    auto A = make_shared<op::Parameter>(element::Float32::element_type(), shape_a);
    auto B = make_shared<op::Parameter>(element::Float32::element_type(), shape_b);
    auto rt = make_shared<TensorViewType>(element::Float32::element_type(), shape_b);
    auto f = make_shared<Function>(make_shared<op::Dot>(A, B), rt, op::Parameters{A, B});

    auto external = make_shared<ngraph::runtime::ExternalFunction>(f);
    auto cf = external->make_call_frame();

    // Create some tensors for input/output
    auto a = ngraph::runtime::make_tensor<element::Float32>(shape_a);
    *a = vector<float>{6};
    auto b = ngraph::runtime::make_tensor<element::Float32>(shape_b);
    *b = vector<float>{1, 2, 3, 4, 5, 6, 7, 8};
    auto result = ngraph::runtime::make_tensor<element::Float32>(shape_b);

    (*cf)({a, b}, {result});
    ASSERT_EQ((vector<float>{6, 12, 18, 24, 30, 36, 42, 48}), result->get_vector());
}

TEST(execute, test_dot_scalar_tensor_arg1)
{
    auto shape_a = Shape{2, 2, 2};
    auto shape_b = Shape{};
    auto A = make_shared<op::Parameter>(element::Float32::element_type(), shape_a);
    auto B = make_shared<op::Parameter>(element::Float32::element_type(), shape_b);
    auto rt = make_shared<TensorViewType>(element::Float32::element_type(), shape_a);
    auto f = make_shared<Function>(make_shared<op::Dot>(A, B), rt, op::Parameters{A, B});

    auto external = make_shared<ngraph::runtime::ExternalFunction>(f);
    auto cf = external->make_call_frame();

    // Create some tensors for input/output
    auto a = ngraph::runtime::make_tensor<element::Float32>(shape_a);
    *a = vector<float>{1, 2, 3, 4, 5, 6, 7, 8};
    auto b = ngraph::runtime::make_tensor<element::Float32>(shape_b);
    *b = vector<float>{6};
    auto result = ngraph::runtime::make_tensor<element::Float32>(shape_a);

    (*cf)({a, b}, {result});
    ASSERT_EQ((vector<float>{6, 12, 18, 24, 30, 36, 42, 48}), result->get_vector());
}

TEST(execute, test_dot_scalar_scalar)
{
    auto shape = Shape{};
    auto A = make_shared<op::Parameter>(element::Float32::element_type(), shape);
    auto B = make_shared<op::Parameter>(element::Float32::element_type(), shape);
    auto rt = make_shared<TensorViewType>(element::Float32::element_type(), shape);
    auto f = make_shared<Function>(make_shared<op::Dot>(A, B), rt, op::Parameters{A, B});

    auto external = make_shared<ngraph::runtime::ExternalFunction>(f);
    auto cf = external->make_call_frame();

    // Create some tensors for input/output
    auto a = ngraph::runtime::make_tensor<element::Float32>(shape);
    *a = vector<float>{8};
    auto b = ngraph::runtime::make_tensor<element::Float32>(shape);
    *b = vector<float>{6};
    auto result = ngraph::runtime::make_tensor<element::Float32>(shape);

    (*cf)({a, b}, {result});
    ASSERT_EQ((vector<float>{48}), result->get_vector());
}

TEST(execute, test_dot_matrix_vector)
{
    auto shape_a = Shape{4, 4};
    auto shape_b = Shape{4};
    auto A = make_shared<op::Parameter>(element::Float32::element_type(), shape_a);
    auto B = make_shared<op::Parameter>(element::Float32::element_type(), shape_b);
    auto rt = make_shared<TensorViewType>(element::Float32::element_type(), shape_b);
    auto f = make_shared<Function>(make_shared<op::Dot>(A, B), rt, op::Parameters{A, B});
    auto shape_r = Shape{4};

    auto external = make_shared<ngraph::runtime::ExternalFunction>(f);
    auto cf = external->make_call_frame();

    // Create some tensors for input/output
    auto a = ngraph::runtime::make_tensor<element::Float32>(shape_a);
    *a = vector<float>{1, 2, 3, 4, 5, 6, 7, 8, 9, 10, 11, 12, 13, 14, 15, 16};
    auto b = ngraph::runtime::make_tensor<element::Float32>(shape_b);
    *b = vector<float>{17, 18, 19, 20};
    auto result = ngraph::runtime::make_tensor<element::Float32>(shape_r);

    (*cf)({a, b}, {result});
    ASSERT_EQ((vector<float>{190, 486, 782, 1078}), result->get_vector());
}

TEST(execute, test_greater)
{
    auto shape = Shape{2, 2, 2};
    auto A = make_shared<op::Parameter>(element::Float32::element_type(), shape);
    auto B = make_shared<op::Parameter>(element::Float32::element_type(), shape);
    auto rt = make_shared<TensorViewType>(element::Bool::element_type(), shape);
    auto f = make_shared<Function>(make_shared<op::Greater>(A, B), rt, op::Parameters{A, B});

    auto external = make_shared<ngraph::runtime::ExternalFunction>(f);
    auto cf = external->make_call_frame();

    // Create some tensors for input/output
    auto a = ngraph::runtime::make_tensor<element::Float32>(shape);
    *a = vector<float>{1, 8, -8, 17, -0.5, 0.5, 2, 1};
    auto b = ngraph::runtime::make_tensor<element::Float32>(shape);
    *b = vector<float>{1, 2, 4, 8, 0, 0, 1, 1.5};
    auto result = ngraph::runtime::make_tensor<element::Bool>(shape);

    (*cf)({a, b}, {result});
    ASSERT_EQ((vector<char>{0, 1, 0, 1, 0, 1, 1, 0}), result->get_vector());
}

<<<<<<< HEAD
TEST(execute, test_dot_matrix_vector_int64)
{
    auto shape_a = Shape{4,4};
    auto shape_b = Shape{4};
    auto A       = make_shared<op::Parameter>(element::Int64::element_type(), shape_a);
    auto B       = make_shared<op::Parameter>(element::Int64::element_type(), shape_b);
    auto rt      = make_shared<TensorViewType>(element::Int64::element_type(), shape_b);
    auto f       = make_shared<Function>(make_shared<op::Dot>(A,B), rt, op::Parameters{A,B});
    auto shape_r = Shape{4};

    auto external = make_shared<ngraph::runtime::ExternalFunction>(f);
    auto cf       = external->make_call_frame();

    // Create some tensors for input/output
    auto a      = ngraph::runtime::make_tensor<element::Int64>(shape_a);
    *a          = vector<element::Int64::type>{ 1, 2, 3, 4,
                                                5, 6, 7, 8,
                                                9,10,11,12,
                                               13,14,15,16};
    auto b      = ngraph::runtime::make_tensor<element::Int64>(shape_b);
    *b          = vector<element::Int64::type>{17,18,19,20};
    auto result = ngraph::runtime::make_tensor<element::Int64>(shape_r);

    (*cf)({a,b}, {result});
    ASSERT_EQ((vector<element::Int64::type>{190,486,782,1078}), result->get_vector());
}

TEST(execute, test_lessthan)
=======
TEST(execute, test_greatereq)
>>>>>>> cf7a4384
{
    auto shape = Shape{2, 2, 2};
    auto A = make_shared<op::Parameter>(element::Float32::element_type(), shape);
    auto B = make_shared<op::Parameter>(element::Float32::element_type(), shape);
    auto rt = make_shared<TensorViewType>(element::Bool::element_type(), shape);
    auto f = make_shared<Function>(make_shared<op::GreaterEq>(A, B), rt, op::Parameters{A, B});

    auto external = make_shared<ngraph::runtime::ExternalFunction>(f);
    auto cf = external->make_call_frame();

    // Create some tensors for input/output
    auto a = ngraph::runtime::make_tensor<element::Float32>(shape);
    *a = vector<float>{1, 8, -8, 17, -0.5, 0, 2, 1};
    auto b = ngraph::runtime::make_tensor<element::Float32>(shape);
    *b = vector<float>{1, 2, -8, 8, 0, 0, 0.5, 1.5};
    auto result = ngraph::runtime::make_tensor<element::Bool>(shape);

    (*cf)({a, b}, {result});
    ASSERT_EQ((vector<char>{1, 1, 1, 1, 0, 1, 1, 0}), result->get_vector());
}

TEST(execute, test_less)
{
    auto shape = Shape{2, 2, 2};
    auto A = make_shared<op::Parameter>(element::Float32::element_type(), shape);
    auto B = make_shared<op::Parameter>(element::Float32::element_type(), shape);
    auto rt = make_shared<TensorViewType>(element::Bool::element_type(), shape);
    auto f = make_shared<Function>(make_shared<op::Less>(A, B), rt, op::Parameters{A, B});

    auto external = make_shared<ngraph::runtime::ExternalFunction>(f);
    auto cf = external->make_call_frame();

    // Create some tensors for input/output
    auto a = ngraph::runtime::make_tensor<element::Float32>(shape);
    *a = vector<float>{1, 8, -8, 17, -0.5, 0.5, 2, 1};
    auto b = ngraph::runtime::make_tensor<element::Float32>(shape);
    *b = vector<float>{1, 2, 4, 8, 0, 0, 1, 1.5};
    auto result = ngraph::runtime::make_tensor<element::Bool>(shape);

    (*cf)({a, b}, {result});
    ASSERT_EQ((vector<char>{0, 0, 1, 0, 1, 0, 0, 1}), result->get_vector());
}

TEST(execute, test_lesseq)
{
    auto shape = Shape{2, 2, 2};
    auto A = make_shared<op::Parameter>(element::Float32::element_type(), shape);
    auto B = make_shared<op::Parameter>(element::Float32::element_type(), shape);
    auto rt = make_shared<TensorViewType>(element::Bool::element_type(), shape);
    auto f = make_shared<Function>(make_shared<op::LessEq>(A, B), rt, op::Parameters{A, B});

    auto external = make_shared<ngraph::runtime::ExternalFunction>(f);
    auto cf = external->make_call_frame();

    // Create some tensors for input/output
    auto a = ngraph::runtime::make_tensor<element::Float32>(shape);
    *a = vector<float>{1, 8, -8, 17, -0.5, 0, 2, 1};
    auto b = ngraph::runtime::make_tensor<element::Float32>(shape);
    *b = vector<float>{1, 2, -8, 8, 0, 0, 0.5, 1.5};
    auto result = ngraph::runtime::make_tensor<element::Bool>(shape);

    (*cf)({a, b}, {result});
    ASSERT_EQ((vector<char>{1, 0, 1, 0, 1, 1, 0, 1}), result->get_vector());
}

TEST(execute, test_log)
{
    auto shape = Shape{2, 2, 2};
    auto A = make_shared<op::Parameter>(element::Float32::element_type(), shape);
    auto rt = make_shared<TensorViewType>(element::Float32::element_type(), shape);
    auto f = make_shared<Function>(make_shared<op::Log>(A), rt, op::Parameters{A});

    auto external = make_shared<ngraph::runtime::ExternalFunction>(f);
    auto cf = external->make_call_frame();

    // Create some tensors for input/output
    auto a = ngraph::runtime::make_tensor<element::Float32>(shape);
    *a = vector<float>{expf(1), expf(2), expf(3), expf(4), expf(5), expf(6), expf(7), expf(8)};
    vector<float> loga;
    for (auto elt : a->get_vector())
    {
        loga.push_back(logf(elt));
    }
    auto result = ngraph::runtime::make_tensor<element::Float32>(shape);

    (*cf)({a}, {result});
    ASSERT_EQ(loga, result->get_vector());
}

TEST(execute, test_maximum)
{
    auto shape = Shape{2, 2, 2};
    auto A = make_shared<op::Parameter>(element::Float32::element_type(), shape);
    auto B = make_shared<op::Parameter>(element::Float32::element_type(), shape);
    auto rt = make_shared<TensorViewType>(element::Float32::element_type(), shape);
    auto f = make_shared<Function>(make_shared<op::Maximum>(A, B), rt, op::Parameters{A, B});

    auto external = make_shared<ngraph::runtime::ExternalFunction>(f);
    auto cf = external->make_call_frame();

    // Create some tensors for input/output
    auto a = ngraph::runtime::make_tensor<element::Float32>(shape);
    *a = vector<float>{1, 8, -8, 17, -0.5, 0.5, 2, 1};
    auto b = ngraph::runtime::make_tensor<element::Float32>(shape);
    *b = vector<float>{1, 2, 4, 8, 0, 0, 1, 1.5};
    auto result = ngraph::runtime::make_tensor<element::Float32>(shape);

    (*cf)({a, b}, {result});
    ASSERT_EQ((vector<float>{1, 8, 4, 17, 0, 0.5, 2, 1.5}), result->get_vector());
}

TEST(execute, test_negative)
{
    auto shape = Shape{2, 3};
    auto A = make_shared<op::Parameter>(element::Float32::element_type(), shape);
    auto rt = make_shared<TensorViewType>(element::Float32::element_type(), shape);
    auto f = make_shared<Function>(make_shared<op::Negative>(A), rt, op::Parameters{A});

    auto external = make_shared<ngraph::runtime::ExternalFunction>(f);
    auto cf = external->make_call_frame();

    // Create some tensors for input/output
    auto a = ngraph::runtime::make_tensor<element::Float32>(shape);
    *a = vector<float>{1, -2, 0, -4.8f, 8.6f, -8.6f};
    auto result = ngraph::runtime::make_tensor<element::Float32>(shape);

    (*cf)({a}, {result});
    ASSERT_EQ((vector<float>{-1, 2, 0, 4.8f, -8.6f, 8.6f}), result->get_vector());
}

TEST(execute, test_notequal)
{
    auto shape = Shape{2, 2, 2};
    auto A = make_shared<op::Parameter>(element::Float32::element_type(), shape);
    auto B = make_shared<op::Parameter>(element::Float32::element_type(), shape);
    auto rt = make_shared<TensorViewType>(element::Bool::element_type(), shape);
    auto f = make_shared<Function>(make_shared<op::NotEqual>(A, B), rt, op::Parameters{A, B});

    auto external = make_shared<ngraph::runtime::ExternalFunction>(f);
    auto cf = external->make_call_frame();

    // Create some tensors for input/output
    auto a = ngraph::runtime::make_tensor<element::Float32>(shape);
    *a = vector<float>{1, 8, -8, 17, -0.5, 0, 1, 1};
    auto b = ngraph::runtime::make_tensor<element::Float32>(shape);
    *b = vector<float>{1, 8, 4, 8, 0, 0, 1, 1.5};
    auto result = ngraph::runtime::make_tensor<element::Bool>(shape);

    (*cf)({a, b}, {result});
    ASSERT_EQ((vector<char>{0, 0, 1, 1, 1, 0, 0, 1}), result->get_vector());
}

TEST(execute, test_select)
{
    auto shape = Shape{2, 2, 2};
    auto A = make_shared<op::Parameter>(element::Bool::element_type(), shape);
    auto B = make_shared<op::Parameter>(element::Float32::element_type(), shape);
    auto C = make_shared<op::Parameter>(element::Float32::element_type(), shape);
    auto rt = make_shared<TensorViewType>(element::Float32::element_type(), shape);
    auto f = make_shared<Function>(make_shared<op::Select>(A, B, C), rt, op::Parameters{A, B, C});

    auto external = make_shared<ngraph::runtime::ExternalFunction>(f);
    auto cf = external->make_call_frame();

    // Create some tensors for input/output
    auto a = ngraph::runtime::make_tensor<element::Bool>(shape);
    *a = vector<char>{0, 1, 1, 0, 0, 1, 0, 1};
    auto b = ngraph::runtime::make_tensor<element::Float32>(shape);
    *b = vector<float>{1, 2, 3, 4, 5, 6, 7, 8};
    auto c = ngraph::runtime::make_tensor<element::Float32>(shape);
    *c = vector<float>{11, 12, 13, 14, 15, 16, 17, 18};
    auto result = ngraph::runtime::make_tensor<element::Float32>(shape);

    (*cf)({a, b, c}, {result});
    ASSERT_EQ((vector<float>{11, 2, 3, 14, 15, 6, 17, 8}), result->get_vector());
}

TEST(execute, test_subtract)
{
    auto shape = Shape{2, 2};
    auto A = make_shared<op::Parameter>(element::Float32::element_type(), shape);
    auto B = make_shared<op::Parameter>(element::Float32::element_type(), shape);
    auto rt = make_shared<TensorViewType>(element::Float32::element_type(), shape);
    auto f = make_shared<Function>(make_shared<op::Subtract>(A, B), rt, op::Parameters{A, B});

    auto external = make_shared<ngraph::runtime::ExternalFunction>(f);
    auto cf = external->make_call_frame();

    // Create some tensors for input/output
    auto a = ngraph::runtime::make_tensor<element::Float32>(shape);
    *a = vector<float>{2, 4, 8, 16};
    auto b = ngraph::runtime::make_tensor<element::Float32>(shape);
    *b = vector<float>{1, 2, 4, 8};
    auto result = ngraph::runtime::make_tensor<element::Float32>(shape);

    (*cf)({a, b}, {result});
    ASSERT_EQ((vector<float>{1, 2, 4, 8}), result->get_vector());
}

TEST(execute, test_scalar_constant)
{
    auto shape = Shape{};
    auto A = make_shared<op::ScalarConstant<element::Float32>>(-3.0f);
    auto rt = make_shared<TensorViewType>(element::Float32::element_type(), shape);
    auto f = make_shared<Function>(A, rt, op::Parameters{});

    auto external = make_shared<ngraph::runtime::ExternalFunction>(f);
    auto cf = external->make_call_frame();

    // Create some tensors for input/output
    auto result = ngraph::runtime::make_tensor<element::Float32>(shape);

    (*cf)({}, {result});
    ASSERT_EQ((vector<float>{-3.0f}), result->get_vector());
}

TEST(execute, test_tensor_constant)
{
    auto shape = Shape{2, 2, 2};
    auto A = make_shared<op::TensorConstant<element::Float32>>(shape);
    A->get_value()->get_vector() = {1, 2, 3, 4, 5, 6, 7, 8};
    auto rt = make_shared<TensorViewType>(element::Float32::element_type(), shape);
    auto f = make_shared<Function>(A, rt, op::Parameters{});

    auto external = make_shared<ngraph::runtime::ExternalFunction>(f);
    auto cf = external->make_call_frame();

    // Create some tensors for input/output
    auto result = ngraph::runtime::make_tensor<element::Float32>(shape);

    (*cf)({}, {result});
    ASSERT_EQ((vector<float>{1, 2, 3, 4, 5, 6, 7, 8}), result->get_vector());
}

TEST(execute, test_tensor_constant_with_op)
{
    auto shape = Shape{2, 2, 2};
    auto A = make_shared<op::TensorConstant<element::Float32>>(shape);
    A->get_value()->get_vector() = {-1, 2, 3, -4, 5, -6, -7, 8};
    auto rt = make_shared<TensorViewType>(element::Float32::element_type(), shape);
    auto f = make_shared<Function>(make_shared<op::Abs>(A), rt, op::Parameters{});

    auto external = make_shared<ngraph::runtime::ExternalFunction>(f);
    auto cf = external->make_call_frame();

    // Create some tensors for input/output
    auto result = ngraph::runtime::make_tensor<element::Float32>(shape);

    (*cf)({}, {result});
    ASSERT_EQ((vector<float>{1, 2, 3, 4, 5, 6, 7, 8}), result->get_vector());
}

TEST(execute, test_function_call)
{
    // First create "f(A,B,C) = (A+B)*C".
    auto shape = Shape{2, 2};
    auto A = make_shared<op::Parameter>(element::Float32::element_type(), shape);
    auto B = make_shared<op::Parameter>(element::Float32::element_type(), shape);
    auto C = make_shared<op::Parameter>(element::Float32::element_type(), shape);
    auto rt_f = make_shared<TensorViewType>(element::Float32::element_type(), shape);
    auto f = make_shared<Function>((A + B) * C, rt_f, op::Parameters{A, B, C});

    // Now make "g(X,Y,Z) = f(X,Y,Z) + f(X,Y,Z)"
    auto X = make_shared<op::Parameter>(element::Float32::element_type(), shape);
    auto Y = make_shared<op::Parameter>(element::Float32::element_type(), shape);
    auto Z = make_shared<op::Parameter>(element::Float32::element_type(), shape);
    auto rt_g = make_shared<TensorViewType>(element::Float32::element_type(), shape);
    auto g = make_shared<Function>(make_shared<op::FunctionCall>(f, Nodes{X, Y, Z}) +
                                       make_shared<op::FunctionCall>(f, Nodes{X, Y, Z}),
                                   rt_g,
                                   op::Parameters{X, Y, Z});

    // Now call g on some test vectors.
    auto external = make_shared<ngraph::runtime::ExternalFunction>(g);
    auto cf = external->make_call_frame();

    auto x = ngraph::runtime::make_tensor<element::Float32>(shape);
    *x = vector<float>{1, 2, 3, 4};
    auto y = ngraph::runtime::make_tensor<element::Float32>(shape);
    *y = vector<float>{5, 6, 7, 8};
    auto z = ngraph::runtime::make_tensor<element::Float32>(shape);
    *z = vector<float>{9, 10, 11, 12};
    auto result = ngraph::runtime::make_tensor<element::Float32>(shape);

    (*cf)({x, y, z}, {result});
    ASSERT_EQ((vector<float>{108, 160, 220, 288}), result->get_vector());

    (*cf)({y, x, z}, {result});
    ASSERT_EQ((vector<float>{108, 160, 220, 288}), result->get_vector());

    (*cf)({x, z, y}, {result});
    ASSERT_EQ((vector<float>{100, 144, 196, 256}), result->get_vector());
}

TEST(execute, test_broadcast_scalar_vector)
{
    auto shape_a = Shape{};
    auto A = make_shared<op::Parameter>(element::Float32::element_type(), shape_a);
    auto shape_r = Shape{4};
    auto rt = make_shared<TensorViewType>(element::Float32::element_type(), shape_r);
    auto f = make_shared<Function>(
        make_shared<op::Broadcast>(A, shape_r, AxisSet{0}), rt, op::Parameters{A});

    auto external = make_shared<ngraph::runtime::ExternalFunction>(f);
    auto cf = external->make_call_frame();

    // Create some tensors for input/output
    auto a = ngraph::runtime::make_tensor<element::Float32>(shape_a);
    *a = vector<float>{6};
    auto result = ngraph::runtime::make_tensor<element::Float32>(shape_r);

    (*cf)({a}, {result});
    ASSERT_EQ((vector<float>{6, 6, 6, 6}), result->get_vector());
}

TEST(execute, test_broadcast_scalar_matrix)
{
    auto shape_a = Shape{};
    auto A = make_shared<op::Parameter>(element::Float32::element_type(), shape_a);
    auto shape_r = Shape{2, 2};
    auto rt = make_shared<TensorViewType>(element::Float32::element_type(), shape_r);
    auto f = make_shared<Function>(
        make_shared<op::Broadcast>(A, shape_r, AxisSet{0, 1}), rt, op::Parameters{A});

    auto external = make_shared<ngraph::runtime::ExternalFunction>(f);
    auto cf = external->make_call_frame();

    // Create some tensors for input/output
    auto a = ngraph::runtime::make_tensor<element::Float32>(shape_a);
    *a = vector<float>{6};
    auto result = ngraph::runtime::make_tensor<element::Float32>(shape_r);

    (*cf)({a}, {result});
    ASSERT_EQ((vector<float>{6, 6, 6, 6}), result->get_vector());
}

TEST(execute, test_broadcast_scalar_tensor)
{
    auto shape_a = Shape{};
    auto A = make_shared<op::Parameter>(element::Float32::element_type(), shape_a);
    auto shape_r = Shape{2, 2, 2};
    auto rt = make_shared<TensorViewType>(element::Float32::element_type(), shape_r);
    auto f = make_shared<Function>(
        make_shared<op::Broadcast>(A, shape_r, AxisSet{0, 1, 2}), rt, op::Parameters{A});

    auto external = make_shared<ngraph::runtime::ExternalFunction>(f);
    auto cf = external->make_call_frame();

    // Create some tensors for input/output
    auto a = ngraph::runtime::make_tensor<element::Float32>(shape_a);
    *a = vector<float>{6};
    auto result = ngraph::runtime::make_tensor<element::Float32>(shape_r);

    (*cf)({a}, {result});
    ASSERT_EQ((vector<float>{6, 6, 6, 6, 6, 6, 6, 6}), result->get_vector());
}

TEST(execute, test_broadcast_trivial)
{
    auto shape = Shape{2, 2, 2};
    auto A = make_shared<op::Parameter>(element::Float32::element_type(), shape);
    auto rt = make_shared<TensorViewType>(element::Float32::element_type(), shape);
    auto f = make_shared<Function>(
        make_shared<op::Broadcast>(A, shape, AxisSet{}), rt, op::Parameters{A});

    auto external = make_shared<ngraph::runtime::ExternalFunction>(f);
    auto cf = external->make_call_frame();

    // Create some tensors for input/output
    auto a = ngraph::runtime::make_tensor<element::Float32>(shape);
    *a = vector<float>{2, 4, 6, 8, 16, 32, 64, 128};
    auto result = ngraph::runtime::make_tensor<element::Float32>(shape);

    (*cf)({a}, {result});
    ASSERT_EQ((vector<float>{2, 4, 6, 8, 16, 32, 64, 128}), result->get_vector());
}

TEST(execute, test_broadcast_vector_colwise)
{
    auto shape_a = Shape{3};
    auto A = make_shared<op::Parameter>(element::Float32::element_type(), shape_a);
    auto shape_r = Shape{3, 4};
    auto rt = make_shared<TensorViewType>(element::Float32::element_type(), shape_r);
    auto f = make_shared<Function>(
        make_shared<op::Broadcast>(A, shape_r, AxisSet{1}), rt, op::Parameters{A});

    auto external = make_shared<ngraph::runtime::ExternalFunction>(f);
    auto cf = external->make_call_frame();

    // Create some tensors for input/output
    auto a = ngraph::runtime::make_tensor<element::Float32>(shape_a);
    *a = vector<float>{1, 2, 3};
    auto result = ngraph::runtime::make_tensor<element::Float32>(shape_r);

    (*cf)({a}, {result});
    ASSERT_EQ((vector<float>{1, 1, 1, 1, 2, 2, 2, 2, 3, 3, 3, 3}), result->get_vector());
}

TEST(execute, test_broadcast_vector_rowwise)
{
    auto shape_a = Shape{4};
    auto A = make_shared<op::Parameter>(element::Float32::element_type(), shape_a);
    auto shape_r = Shape{3, 4};
    auto rt = make_shared<TensorViewType>(element::Float32::element_type(), shape_r);
    auto f = make_shared<Function>(
        make_shared<op::Broadcast>(A, shape_r, AxisSet{0}), rt, op::Parameters{A});

    auto external = make_shared<ngraph::runtime::ExternalFunction>(f);
    auto cf = external->make_call_frame();

    // Create some tensors for input/output
    auto a = ngraph::runtime::make_tensor<element::Float32>(shape_a);
    *a = vector<float>{1, 2, 3, 4};
    auto result = ngraph::runtime::make_tensor<element::Float32>(shape_r);

    (*cf)({a}, {result});
    ASSERT_EQ((vector<float>{1, 2, 3, 4, 1, 2, 3, 4, 1, 2, 3, 4}), result->get_vector());
}

TEST(execute, test_broadcast_vector_rowwise_int64)
{
    auto shape_a = Shape{4};
    auto A       = make_shared<op::Parameter>(element::Int64::element_type(), shape_a);
    auto shape_r = Shape{3,4};
    auto rt      = make_shared<TensorViewType>(element::Int64::element_type(), shape_r);
    auto f       = make_shared<Function>(make_shared<op::Broadcast>(A, shape_r, AxisSet{0}), rt, op::Parameters{A});

    auto external = make_shared<ngraph::runtime::ExternalFunction>(f);
    auto cf       = external->make_call_frame();

    // Create some tensors for input/output
    auto a      = ngraph::runtime::make_tensor<element::Int64>(shape_a);
    *a          = vector<element::Int64::type>{1,2,3,4};
    auto result = ngraph::runtime::make_tensor<element::Int64>(shape_r);

    (*cf)({a}, {result});
    ASSERT_EQ((vector<element::Int64::type>{1, 2, 3, 4, 1, 2, 3, 4, 1, 2, 3, 4}), result->get_vector());
}<|MERGE_RESOLUTION|>--- conflicted
+++ resolved
@@ -53,22 +53,22 @@
 TEST(execute, test_abc_int64)
 {
     auto shape = Shape{2, 2};
-    auto A     = make_shared<op::Parameter>(element::Int64::element_type(), shape);
-    auto B     = make_shared<op::Parameter>(element::Int64::element_type(), shape);
-    auto C     = make_shared<op::Parameter>(element::Int64::element_type(), shape);
-    auto rt    = make_shared<TensorViewType>(element::Int64::element_type(), shape);
-    auto f     = make_shared<Function>((A + B) * C, rt, op::Parameters{A, B, C});
-
-    auto external = make_shared<ngraph::runtime::ExternalFunction>(f);
-    auto cf       = external->make_call_frame();
-
-    // Create some tensors for input/output
-    auto a      = ngraph::runtime::make_tensor<element::Int64>(shape);
-    *a          = vector<element::Int64::type>{1, 2, 3, 4};
-    auto b      = ngraph::runtime::make_tensor<element::Int64>(shape);
-    *b          = vector<element::Int64::type>{5, 6, 7, 8};
-    auto c      = ngraph::runtime::make_tensor<element::Int64>(shape);
-    *c          = vector<element::Int64::type>{9, 10, 11, 12};
+    auto A = make_shared<op::Parameter>(element::Int64::element_type(), shape);
+    auto B = make_shared<op::Parameter>(element::Int64::element_type(), shape);
+    auto C = make_shared<op::Parameter>(element::Int64::element_type(), shape);
+    auto rt = make_shared<TensorViewType>(element::Int64::element_type(), shape);
+    auto f = make_shared<Function>((A + B) * C, rt, op::Parameters{A, B, C});
+
+    auto external = make_shared<ngraph::runtime::ExternalFunction>(f);
+    auto cf = external->make_call_frame();
+
+    // Create some tensors for input/output
+    auto a = ngraph::runtime::make_tensor<element::Int64>(shape);
+    *a = vector<element::Int64::type>{1, 2, 3, 4};
+    auto b = ngraph::runtime::make_tensor<element::Int64>(shape);
+    *b = vector<element::Int64::type>{5, 6, 7, 8};
+    auto c = ngraph::runtime::make_tensor<element::Int64>(shape);
+    *c = vector<element::Int64::type>{9, 10, 11, 12};
     auto result = ngraph::runtime::make_tensor<element::Int64>(shape);
 
     (*cf)({a, b, c}, {result});
@@ -240,25 +240,26 @@
 TEST(execute, test_concat_matrix_int64)
 {
     auto shape_a = Shape{2, 2};
-    auto A       = make_shared<op::Parameter>(element::Int64::element_type(), shape_a);
+    auto A = make_shared<op::Parameter>(element::Int64::element_type(), shape_a);
     auto shape_b = Shape{3, 2};
-    auto B       = make_shared<op::Parameter>(element::Int64::element_type(), shape_b);
+    auto B = make_shared<op::Parameter>(element::Int64::element_type(), shape_b);
     auto shape_c = Shape{3, 2};
-    auto C       = make_shared<op::Parameter>(element::Int64::element_type(), shape_c);
+    auto C = make_shared<op::Parameter>(element::Int64::element_type(), shape_c);
     auto shape_r = Shape{8, 2};
-    auto rt      = make_shared<TensorViewType>(element::Int64::element_type(), Shape{8,2});
-    auto f       = make_shared<Function>(make_shared<op::Concat>(Nodes{A,B,C},0), rt, op::Parameters{A,B,C});
-
-    auto external = make_shared<ngraph::runtime::ExternalFunction>(f);
-    auto cf       = external->make_call_frame();
-
-    // Create some tensors for input/output
-    auto a      = ngraph::runtime::make_tensor<element::Int64>(shape_a);
-    *a          = vector<element::Int64::type>{2, 4, 8, 16};
-    auto b      = ngraph::runtime::make_tensor<element::Int64>(shape_b);
-    *b          = vector<element::Int64::type>{1, 2, 4, 8, 16, 32};
-    auto c      = ngraph::runtime::make_tensor<element::Int64>(shape_c);
-    *c          = vector<element::Int64::type>{2, 3, 5, 7, 11, 13};
+    auto rt = make_shared<TensorViewType>(element::Int64::element_type(), Shape{8, 2});
+    auto f = make_shared<Function>(
+        make_shared<op::Concat>(Nodes{A, B, C}, 0), rt, op::Parameters{A, B, C});
+
+    auto external = make_shared<ngraph::runtime::ExternalFunction>(f);
+    auto cf = external->make_call_frame();
+
+    // Create some tensors for input/output
+    auto a = ngraph::runtime::make_tensor<element::Int64>(shape_a);
+    *a = vector<element::Int64::type>{2, 4, 8, 16};
+    auto b = ngraph::runtime::make_tensor<element::Int64>(shape_b);
+    *b = vector<element::Int64::type>{1, 2, 4, 8, 16, 32};
+    auto c = ngraph::runtime::make_tensor<element::Int64>(shape_c);
+    *c = vector<element::Int64::type>{2, 3, 5, 7, 11, 13};
     auto result = ngraph::runtime::make_tensor<element::Int64>(shape_r);
 
     (*cf)({a, b, c}, {result});
@@ -477,6 +478,30 @@
     ASSERT_EQ((vector<float>{190, 486, 782, 1078}), result->get_vector());
 }
 
+TEST(execute, test_dot_matrix_vector_int64)
+{
+    auto shape_a = Shape{4, 4};
+    auto shape_b = Shape{4};
+    auto A = make_shared<op::Parameter>(element::Int64::element_type(), shape_a);
+    auto B = make_shared<op::Parameter>(element::Int64::element_type(), shape_b);
+    auto rt = make_shared<TensorViewType>(element::Int64::element_type(), shape_b);
+    auto f = make_shared<Function>(make_shared<op::Dot>(A, B), rt, op::Parameters{A, B});
+    auto shape_r = Shape{4};
+
+    auto external = make_shared<ngraph::runtime::ExternalFunction>(f);
+    auto cf = external->make_call_frame();
+
+    // Create some tensors for input/output
+    auto a = ngraph::runtime::make_tensor<element::Int64>(shape_a);
+    *a = vector<element::Int64::type>{1, 2, 3, 4, 5, 6, 7, 8, 9, 10, 11, 12, 13, 14, 15, 16};
+    auto b = ngraph::runtime::make_tensor<element::Int64>(shape_b);
+    *b = vector<element::Int64::type>{17, 18, 19, 20};
+    auto result = ngraph::runtime::make_tensor<element::Int64>(shape_r);
+
+    (*cf)({a, b}, {result});
+    ASSERT_EQ((vector<element::Int64::type>{190, 486, 782, 1078}), result->get_vector());
+}
+
 TEST(execute, test_greater)
 {
     auto shape = Shape{2, 2, 2};
@@ -499,38 +524,7 @@
     ASSERT_EQ((vector<char>{0, 1, 0, 1, 0, 1, 1, 0}), result->get_vector());
 }
 
-<<<<<<< HEAD
-TEST(execute, test_dot_matrix_vector_int64)
-{
-    auto shape_a = Shape{4,4};
-    auto shape_b = Shape{4};
-    auto A       = make_shared<op::Parameter>(element::Int64::element_type(), shape_a);
-    auto B       = make_shared<op::Parameter>(element::Int64::element_type(), shape_b);
-    auto rt      = make_shared<TensorViewType>(element::Int64::element_type(), shape_b);
-    auto f       = make_shared<Function>(make_shared<op::Dot>(A,B), rt, op::Parameters{A,B});
-    auto shape_r = Shape{4};
-
-    auto external = make_shared<ngraph::runtime::ExternalFunction>(f);
-    auto cf       = external->make_call_frame();
-
-    // Create some tensors for input/output
-    auto a      = ngraph::runtime::make_tensor<element::Int64>(shape_a);
-    *a          = vector<element::Int64::type>{ 1, 2, 3, 4,
-                                                5, 6, 7, 8,
-                                                9,10,11,12,
-                                               13,14,15,16};
-    auto b      = ngraph::runtime::make_tensor<element::Int64>(shape_b);
-    *b          = vector<element::Int64::type>{17,18,19,20};
-    auto result = ngraph::runtime::make_tensor<element::Int64>(shape_r);
-
-    (*cf)({a,b}, {result});
-    ASSERT_EQ((vector<element::Int64::type>{190,486,782,1078}), result->get_vector());
-}
-
-TEST(execute, test_lessthan)
-=======
 TEST(execute, test_greatereq)
->>>>>>> cf7a4384
 {
     auto shape = Shape{2, 2, 2};
     auto A = make_shared<op::Parameter>(element::Float32::element_type(), shape);
@@ -953,19 +947,21 @@
 TEST(execute, test_broadcast_vector_rowwise_int64)
 {
     auto shape_a = Shape{4};
-    auto A       = make_shared<op::Parameter>(element::Int64::element_type(), shape_a);
-    auto shape_r = Shape{3,4};
-    auto rt      = make_shared<TensorViewType>(element::Int64::element_type(), shape_r);
-    auto f       = make_shared<Function>(make_shared<op::Broadcast>(A, shape_r, AxisSet{0}), rt, op::Parameters{A});
-
-    auto external = make_shared<ngraph::runtime::ExternalFunction>(f);
-    auto cf       = external->make_call_frame();
-
-    // Create some tensors for input/output
-    auto a      = ngraph::runtime::make_tensor<element::Int64>(shape_a);
-    *a          = vector<element::Int64::type>{1,2,3,4};
+    auto A = make_shared<op::Parameter>(element::Int64::element_type(), shape_a);
+    auto shape_r = Shape{3, 4};
+    auto rt = make_shared<TensorViewType>(element::Int64::element_type(), shape_r);
+    auto f = make_shared<Function>(
+        make_shared<op::Broadcast>(A, shape_r, AxisSet{0}), rt, op::Parameters{A});
+
+    auto external = make_shared<ngraph::runtime::ExternalFunction>(f);
+    auto cf = external->make_call_frame();
+
+    // Create some tensors for input/output
+    auto a = ngraph::runtime::make_tensor<element::Int64>(shape_a);
+    *a = vector<element::Int64::type>{1, 2, 3, 4};
     auto result = ngraph::runtime::make_tensor<element::Int64>(shape_r);
 
     (*cf)({a}, {result});
-    ASSERT_EQ((vector<element::Int64::type>{1, 2, 3, 4, 1, 2, 3, 4, 1, 2, 3, 4}), result->get_vector());
+    ASSERT_EQ((vector<element::Int64::type>{1, 2, 3, 4, 1, 2, 3, 4, 1, 2, 3, 4}),
+              result->get_vector());
 }