// ----------------------------------------------------------------------------
// Copyright 2017 Nervana Systems Inc.
// Licensed under the Apache License, Version 2.0 (the "License");
// you may not use this file except in compliance with the License.
// You may obtain a copy of the License at
//
//      http://www.apache.org/licenses/LICENSE-2.0
//
// Unless required by applicable law or agreed to in writing, software
// distributed under the License is distributed on an "AS IS" BASIS,
// WITHOUT WARRANTIES OR CONDITIONS OF ANY KIND, either express or implied.
// See the License for the specific language governing permissions and
// ----------------------------------------------------------------------------

#include "gtest/gtest.h"

#include "ngraph/ngraph.hpp"

using namespace std;
using namespace ngraph;

TEST(execute, test_abc)
{
    auto shape = Shape{2, 2};
    auto A     = make_shared<op::Parameter>(element::Float32::element_type(), shape);
    auto B     = make_shared<op::Parameter>(element::Float32::element_type(), shape);
    auto C     = make_shared<op::Parameter>(element::Float32::element_type(), shape);
    auto rt    = make_shared<TensorViewType>(element::Float32::element_type(), shape);
    auto f     = make_shared<Function>((A + B) * C, rt, op::Parameters{A, B, C});

    auto external = make_shared<ngraph::runtime::ExternalFunction>(f);
    auto cf       = external->make_call_frame();

    // Create some tensors for input/output
    auto a      = ngraph::runtime::make_tensor<element::Float32>(shape);
    *a          = vector<float>{1, 2, 3, 4};
    auto b      = ngraph::runtime::make_tensor<element::Float32>(shape);
    *b          = vector<float>{5, 6, 7, 8};
    auto c      = ngraph::runtime::make_tensor<element::Float32>(shape);
    *c          = vector<float>{9, 10, 11, 12};
    auto result = ngraph::runtime::make_tensor<element::Float32>(shape);

    (*cf)({a, b, c}, {result});
    ASSERT_EQ((vector<float>{54, 80, 110, 144}), result->get_vector());

    (*cf)({b, a, c}, {result});
    ASSERT_EQ((vector<float>{54, 80, 110, 144}), result->get_vector());

    (*cf)({a, c, b}, {result});
    ASSERT_EQ((vector<float>{50, 72, 98, 128}), result->get_vector());
}

// Same as test_abc, but using tuples for input and output
TEST(execute, test_abc_tuple)
{
    auto shape = Shape{2, 2};

    auto tensor_view_type = make_shared<TensorViewType>(element::Float32::element_type(), shape);

    auto ABC = make_shared<op::Parameter>(
        make_shared<TupleType>(ValueTypes{tensor_view_type, tensor_view_type, tensor_view_type}));

    auto A = make_shared<op::GetTupleElement>(ABC, 0);
    auto B = make_shared<op::GetTupleElement>(ABC, 1);
    auto C = make_shared<op::GetTupleElement>(ABC, 2);
    auto f = make_shared<Function>(make_shared<op::Tuple>(Nodes{(A + B) * C}),
                                   tensor_view_type,
                                   op::Parameters{ABC});

    auto external = make_shared<ngraph::runtime::ExternalFunction>(f);
    auto cf       = external->make_call_frame();

    // Create some tensors for input/output
    auto a            = ngraph::runtime::make_tensor<element::Float32>(shape);
    *a                = vector<float>{1, 2, 3, 4};
    auto b            = ngraph::runtime::make_tensor<element::Float32>(shape);
    *b                = vector<float>{5, 6, 7, 8};
    auto c            = ngraph::runtime::make_tensor<element::Float32>(shape);
    *c                = vector<float>{9, 10, 11, 12};
    auto abc          = ngraph::runtime::make_tuple({a, b, c});
    auto bac          = ngraph::runtime::make_tuple({b, a, c});
    auto acb          = ngraph::runtime::make_tuple({a, c, b});
    auto result       = ngraph::runtime::make_tensor<element::Float32>(shape);
    auto result_tuple = ngraph::runtime::make_tuple({result});

    (*cf)({abc}, {result_tuple});
    ASSERT_EQ((vector<float>{54, 80, 110, 144}), result->get_vector());

    (*cf)({bac}, {result_tuple});
    ASSERT_EQ((vector<float>{54, 80, 110, 144}), result->get_vector());

    (*cf)({acb}, {result_tuple});
    ASSERT_EQ((vector<float>{50, 72, 98, 128}), result->get_vector());
}

// Multiple retrive values
TEST(execute, test_tuple_result)
{
    auto shape         = Shape{2, 2};
    auto A             = make_shared<op::Parameter>(element::Float32::element_type(), shape);
    auto B             = make_shared<op::Parameter>(element::Float32::element_type(), shape);
    auto C             = make_shared<op::Parameter>(element::Float32::element_type(), shape);
    auto A_add_B       = make_shared<op::Add>(A, B);
    auto A_add_B_mul_C = make_shared<op::Multiply>(A_add_B, C);

    auto rt = make_shared<TupleType>(
                std::vector<shared_ptr<const ValueType>>(
                 {make_shared<TensorViewType>(element::Float32::element_type(), shape),
                  make_shared<TensorViewType>(element::Float32::element_type(), shape)}));
    auto f = make_shared<Function>(make_shared<op::Tuple>(Nodes{A_add_B, A_add_B_mul_C}),
                                   rt, op::Parameters{A, B, C});
    auto external = make_shared<ngraph::runtime::ExternalFunction>(f);
    auto cf       = external->make_call_frame();

    auto a = ngraph::runtime::make_tensor<element::Float32>(shape);
    *a     = vector<float>{1, 2, 3, 4};
    auto b = ngraph::runtime::make_tensor<element::Float32>(shape);
    *b     = vector<float>{5, 6, 7, 8};
    auto c = ngraph::runtime::make_tensor<element::Float32>(shape);
    *c     = vector<float>{9, 10, 11, 12};

    auto r0 = ngraph::runtime::make_tensor<element::Float32>(shape);
    auto r1 = ngraph::runtime::make_tensor<element::Float32>(shape);
    auto result_tuple = ngraph::runtime::make_tuple({r0, r1});

    (*cf)({a, b, c}, {result_tuple});

    ASSERT_EQ((vector<float>{6, 8, 10, 12}), r0->get_vector());
    ASSERT_EQ((vector<float>{54, 80, 110, 144}), r1->get_vector());
}

TEST(execute, test_abs)
{
    auto shape       = Shape{2, 2};
    auto A           = make_shared<op::Parameter>(element::Float32::element_type(), shape);
    auto result_type = make_shared<TensorViewType>(element::Float32::element_type(), shape);
    auto f           = make_shared<Function>(make_shared<op::Abs>(A), result_type, op::Parameters{A});

    auto external = make_shared<ngraph::runtime::ExternalFunction>(f);
    auto cf       = external->make_call_frame();

    // Create some tensors for input/output
    auto a      = ngraph::runtime::make_tensor<element::Float32>(shape);
    *a          = vector<float>{1, -2, 0, -4.8f};
    auto result = ngraph::runtime::make_tensor<element::Float32>(shape);

    (*cf)({a}, {result});
    ASSERT_EQ((vector<float>{1, 2, 0, 4.8f}), result->get_vector());
}

TEST(execute, test_concat_matrix_colwise)
{
    auto shape_a = Shape{2, 2};
    auto A       = make_shared<op::Parameter>(element::Float32::element_type(), shape_a);
    auto shape_b = Shape{2, 3};
    auto B       = make_shared<op::Parameter>(element::Float32::element_type(), shape_b);
    auto shape_c = Shape{2, 3};
    auto C       = make_shared<op::Parameter>(element::Float32::element_type(), shape_c);
    auto shape_r = Shape{2, 8};
<<<<<<< HEAD
    auto f =
        make_shared<Function>(make_shared<op::Concat>(Nodes{A, B, C}, 1), op::Parameters{A, B, C});
=======
    auto rt      = make_shared<TensorViewType>(element::Float32::element_type(), Shape{2,8});
    auto f       = make_shared<Function>(make_shared<op::Concat>(Nodes{A,B,C},1), rt, op::Parameters{A,B,C});
>>>>>>> eec7201d

    auto external = make_shared<ngraph::runtime::ExternalFunction>(f);
    auto cf       = external->make_call_frame();

    // Create some tensors for input/output
    auto a      = ngraph::runtime::make_tensor<element::Float32>(shape_a);
    *a          = vector<float>{2, 4, 8, 16};
    auto b      = ngraph::runtime::make_tensor<element::Float32>(shape_b);
    *b          = vector<float>{1, 2, 4, 8, 16, 32};
    auto c      = ngraph::runtime::make_tensor<element::Float32>(shape_c);
    *c          = vector<float>{2, 3, 5, 7, 11, 13};
    auto result = ngraph::runtime::make_tensor<element::Float32>(shape_r);

    (*cf)({a, b, c}, {result});
    ASSERT_EQ((vector<float>{2, 4, 1, 2, 4, 2, 3, 5, 8, 16, 8, 16, 32, 7, 11, 13}),
              result->get_vector());
}

TEST(execute, test_concat_matrix_rowwise)
{
    auto shape_a = Shape{2, 2};
    auto A       = make_shared<op::Parameter>(element::Float32::element_type(), shape_a);
    auto shape_b = Shape{3, 2};
    auto B       = make_shared<op::Parameter>(element::Float32::element_type(), shape_b);
    auto shape_c = Shape{3, 2};
    auto C       = make_shared<op::Parameter>(element::Float32::element_type(), shape_c);
    auto shape_r = Shape{8, 2};
<<<<<<< HEAD
    auto f =
        make_shared<Function>(make_shared<op::Concat>(Nodes{A, B, C}, 0), op::Parameters{A, B, C});
=======
    auto rt      = make_shared<TensorViewType>(element::Float32::element_type(), Shape{8,2});
    auto f       = make_shared<Function>(make_shared<op::Concat>(Nodes{A,B,C},0), rt, op::Parameters{A,B,C});
>>>>>>> eec7201d

    auto external = make_shared<ngraph::runtime::ExternalFunction>(f);
    auto cf       = external->make_call_frame();

    // Create some tensors for input/output
    auto a      = ngraph::runtime::make_tensor<element::Float32>(shape_a);
    *a          = vector<float>{2, 4, 8, 16};
    auto b      = ngraph::runtime::make_tensor<element::Float32>(shape_b);
    *b          = vector<float>{1, 2, 4, 8, 16, 32};
    auto c      = ngraph::runtime::make_tensor<element::Float32>(shape_c);
    *c          = vector<float>{2, 3, 5, 7, 11, 13};
    auto result = ngraph::runtime::make_tensor<element::Float32>(shape_r);

    (*cf)({a, b, c}, {result});
    ASSERT_EQ((vector<float>{2, 4, 8, 16, 1, 2, 4, 8, 16, 32, 2, 3, 5, 7, 11, 13}),
              result->get_vector());
}

TEST(execute, test_concat_vector)
{
    auto shape_a = Shape{4};
    auto A       = make_shared<op::Parameter>(element::Float32::element_type(), shape_a);
    auto shape_b = Shape{6};
    auto B       = make_shared<op::Parameter>(element::Float32::element_type(), shape_b);
    auto shape_c = Shape{2};
    auto C       = make_shared<op::Parameter>(element::Float32::element_type(), shape_c);
    auto shape_r = Shape{12};
<<<<<<< HEAD
    auto f =
        make_shared<Function>(make_shared<op::Concat>(Nodes{A, B, C}, 0), op::Parameters{A, B, C});
=======
    auto rt      = make_shared<TensorViewType>(element::Float32::element_type(), Shape{12});
    auto f       = make_shared<Function>(make_shared<op::Concat>(Nodes{A,B,C},0), rt, op::Parameters{A,B,C});
>>>>>>> eec7201d

    auto external = make_shared<ngraph::runtime::ExternalFunction>(f);
    auto cf       = external->make_call_frame();

    // Create some tensors for input/output
    auto a      = ngraph::runtime::make_tensor<element::Float32>(shape_a);
    *a          = vector<float>{2, 4, 8, 16};
    auto b      = ngraph::runtime::make_tensor<element::Float32>(shape_b);
    *b          = vector<float>{1, 2, 4, 8, 16, 32};
    auto c      = ngraph::runtime::make_tensor<element::Float32>(shape_c);
    *c          = vector<float>{18, 19};
    auto result = ngraph::runtime::make_tensor<element::Float32>(shape_r);

    (*cf)({a, b, c}, {result});
    ASSERT_EQ((vector<float>{2, 4, 8, 16, 1, 2, 4, 8, 16, 32, 18, 19}), result->get_vector());
}

TEST(execute, test_divide)
{
    auto shape = Shape{2, 2};
    auto A     = make_shared<op::Parameter>(element::Float32::element_type(), shape);
    auto B     = make_shared<op::Parameter>(element::Float32::element_type(), shape);
    auto rt    = make_shared<TensorViewType>(element::Float32::element_type(), shape);
    auto f     = make_shared<Function>(make_shared<op::Divide>(A, B), rt, op::Parameters{A, B});

    auto external = make_shared<ngraph::runtime::ExternalFunction>(f);
    auto cf       = external->make_call_frame();

    // Create some tensors for input/output
    auto a      = ngraph::runtime::make_tensor<element::Float32>(shape);
    *a          = vector<float>{2, 4, 8, 16};
    auto b      = ngraph::runtime::make_tensor<element::Float32>(shape);
    *b          = vector<float>{1, 2, 4, 8};
    auto result = ngraph::runtime::make_tensor<element::Float32>(shape);

    (*cf)({a, b}, {result});
    ASSERT_EQ((vector<float>{2, 2, 2, 2}), result->get_vector());
}

TEST(execute, test_equal)
{
    auto shape = Shape{2, 2, 2};
    auto A     = make_shared<op::Parameter>(element::Float32::element_type(), shape);
    auto B     = make_shared<op::Parameter>(element::Float32::element_type(), shape);
    auto rt    = make_shared<TensorViewType>(element::Bool::element_type(), shape);
    auto f     = make_shared<Function>(make_shared<op::Equal>(A, B), rt, op::Parameters{A, B});

    auto external = make_shared<ngraph::runtime::ExternalFunction>(f);
    auto cf       = external->make_call_frame();

    // Create some tensors for input/output
    auto a      = ngraph::runtime::make_tensor<element::Float32>(shape);
    *a          = vector<float>{1, 8, -8, 17, -0.5, 0, 1, 1};
    auto b      = ngraph::runtime::make_tensor<element::Float32>(shape);
    *b          = vector<float>{1, 8, 4, 8, 0, 0, 1, 1.5};
    auto result = ngraph::runtime::make_tensor<element::Bool>(shape);

    (*cf)({a, b}, {result});
    ASSERT_EQ((vector<char>{1, 1, 0, 0, 0, 1, 1, 0}), result->get_vector());
}

TEST(execute, test_dot1d)
{
    auto shape   = Shape{4};
    auto A       = make_shared<op::Parameter>(element::Float32::element_type(), shape);
    auto B       = make_shared<op::Parameter>(element::Float32::element_type(), shape);
    auto shape_r = Shape{1};
<<<<<<< HEAD
    auto f       = make_shared<Function>(make_shared<op::Dot>(A, B), op::Parameters{A, B});
=======
    auto rt      = make_shared<TensorViewType>(element::Float32::element_type(), Shape{});
    auto f       = make_shared<Function>(make_shared<op::Dot>(A,B), rt, op::Parameters{A,B});
>>>>>>> eec7201d

    auto external = make_shared<ngraph::runtime::ExternalFunction>(f);
    auto cf       = external->make_call_frame();

    // Create some tensors for input/output
    auto a      = ngraph::runtime::make_tensor<element::Float32>(shape);
    *a          = vector<float>{2, 4, 8, 16};
    auto b      = ngraph::runtime::make_tensor<element::Float32>(shape);
    *b          = vector<float>{1, 2, 4, 8};
    auto result = ngraph::runtime::make_tensor<element::Float32>(shape_r);

    (*cf)({a, b}, {result});
    ASSERT_EQ((vector<float>{170}), result->get_vector());
}

TEST(execute, test_dot2d)
{
    auto shape   = Shape{2, 2};
    auto A       = make_shared<op::Parameter>(element::Float32::element_type(), shape);
    auto B       = make_shared<op::Parameter>(element::Float32::element_type(), shape);
<<<<<<< HEAD
    auto shape_r = Shape{2, 2};
    auto f       = make_shared<Function>(make_shared<op::Dot>(A, B), op::Parameters{A, B});
=======
    auto shape_r = Shape{2,2};
    auto rt      = make_shared<TensorViewType>(element::Float32::element_type(), shape);
    auto f       = make_shared<Function>(make_shared<op::Dot>(A,B), rt, op::Parameters{A,B});
>>>>>>> eec7201d

    auto external = make_shared<ngraph::runtime::ExternalFunction>(f);
    auto cf       = external->make_call_frame();

    // Create some tensors for input/output
    auto a      = ngraph::runtime::make_tensor<element::Float32>(shape);
    *a          = vector<float>{1, 2, 3, 4};
    auto b      = ngraph::runtime::make_tensor<element::Float32>(shape);
    *b          = vector<float>{5, 6, 7, 8};
    auto result = ngraph::runtime::make_tensor<element::Float32>(shape_r);

    (*cf)({a, b}, {result});
    ASSERT_EQ((vector<float>{19, 22, 43, 50}), result->get_vector());
}

TEST(execute, test_dot_scalar_tensor_arg0)
{
    auto shape_a = Shape{};
    auto shape_b = Shape{2,2,2};
    auto A       = make_shared<op::Parameter>(element::Float32::element_type(), shape_a);
    auto B       = make_shared<op::Parameter>(element::Float32::element_type(), shape_b);
    auto rt      = make_shared<TensorViewType>(element::Float32::element_type(), shape_b);
    auto f       = make_shared<Function>(make_shared<op::Dot>(A,B), rt, op::Parameters{A,B});

    auto external = make_shared<ngraph::runtime::ExternalFunction>(f);
    auto cf       = external->make_call_frame();

    // Create some tensors for input/output
    auto a      = ngraph::runtime::make_tensor<element::Float32>(shape_a);
    *a          = vector<float>{6};
    auto b      = ngraph::runtime::make_tensor<element::Float32>(shape_b);
    *b          = vector<float>{1, 2, 3, 4, 5, 6, 7, 8};
    auto result = ngraph::runtime::make_tensor<element::Float32>(shape_b);

    (*cf)({a,b}, {result});
    ASSERT_EQ((vector<float>{6, 12, 18, 24, 30, 36, 42, 48}), result->get_vector());
}

TEST(execute, test_dot_scalar_tensor_arg1)
{
    auto shape_a = Shape{2,2,2};
    auto shape_b = Shape{};
    auto A       = make_shared<op::Parameter>(element::Float32::element_type(), shape_a);
    auto B       = make_shared<op::Parameter>(element::Float32::element_type(), shape_b);
    auto rt      = make_shared<TensorViewType>(element::Float32::element_type(), shape_a);
    auto f       = make_shared<Function>(make_shared<op::Dot>(A,B), rt, op::Parameters{A,B});

    auto external = make_shared<ngraph::runtime::ExternalFunction>(f);
    auto cf       = external->make_call_frame();

    // Create some tensors for input/output
<<<<<<< HEAD
    auto a = ngraph::runtime::make_tensor<element::Float32>(shape);
    *a     = vector<float>{expf(1), expf(2), expf(3), expf(4), expf(5), expf(6), expf(7), expf(8)};
    vector<float> expected;
    for (auto ai : a->get_vector())
    {
        expected.push_back(logf(ai));
    }
    auto result = ngraph::runtime::make_tensor<element::Float32>(shape);

    (*cf)({a}, {result});
    ASSERT_EQ(expected, result->get_vector());
=======
    auto a      = ngraph::runtime::make_tensor<element::Float32>(shape_a);
    *a          = vector<float>{1, 2, 3, 4, 5, 6, 7, 8};
    auto b      = ngraph::runtime::make_tensor<element::Float32>(shape_b);
    *b          = vector<float>{6};
    auto result = ngraph::runtime::make_tensor<element::Float32>(shape_a);

    (*cf)({a,b}, {result});
    ASSERT_EQ((vector<float>{6, 12, 18, 24, 30, 36, 42, 48}), result->get_vector());
>>>>>>> eec7201d
}

TEST(execute, test_dot_scalar_scalar)
{
    auto shape = Shape{};
    auto A     = make_shared<op::Parameter>(element::Float32::element_type(), shape);
    auto B     = make_shared<op::Parameter>(element::Float32::element_type(), shape);
    auto rt    = make_shared<TensorViewType>(element::Float32::element_type(), shape);
    auto f     = make_shared<Function>(make_shared<op::Dot>(A,B), rt, op::Parameters{A,B});

    auto external = make_shared<ngraph::runtime::ExternalFunction>(f);
    auto cf       = external->make_call_frame();

    // Create some tensors for input/output
    auto a      = ngraph::runtime::make_tensor<element::Float32>(shape);
    *a          = vector<float>{8};
    auto b      = ngraph::runtime::make_tensor<element::Float32>(shape);
    *b          = vector<float>{6};
    auto result = ngraph::runtime::make_tensor<element::Float32>(shape);

    (*cf)({a,b}, {result});
    ASSERT_EQ((vector<float>{48}), result->get_vector());
}

TEST(execute, test_dot_matrix_vector)
{
    auto shape_a = Shape{4,4};
    auto shape_b = Shape{4};
    auto A       = make_shared<op::Parameter>(element::Float32::element_type(), shape_a);
    auto B       = make_shared<op::Parameter>(element::Float32::element_type(), shape_b);
    auto rt      = make_shared<TensorViewType>(element::Float32::element_type(), shape_b);
    auto f       = make_shared<Function>(make_shared<op::Dot>(A,B), rt, op::Parameters{A,B});
    auto shape_r = Shape{4};

    auto external = make_shared<ngraph::runtime::ExternalFunction>(f);
    auto cf       = external->make_call_frame();

    // Create some tensors for input/output
    auto a      = ngraph::runtime::make_tensor<element::Float32>(shape_a);
    *a          = vector<float>{ 1, 2, 3, 4,
                                 5, 6, 7, 8,
                                 9,10,11,12,
                                13,14,15,16};
    auto b      = ngraph::runtime::make_tensor<element::Float32>(shape_b);
    *b          = vector<float>{17,18,19,20};
    auto result = ngraph::runtime::make_tensor<element::Float32>(shape_r);

    (*cf)({a,b}, {result});
    ASSERT_EQ((vector<float>{190,486,782,1078}), result->get_vector());
}

TEST(execute, test_lessthan)
{
    auto shape = Shape{2, 2, 2};
    auto A     = make_shared<op::Parameter>(element::Float32::element_type(), shape);
    auto B     = make_shared<op::Parameter>(element::Float32::element_type(), shape);
    auto rt    = make_shared<TensorViewType>(element::Bool::element_type(), shape);
    auto f     = make_shared<Function>(make_shared<op::Less>(A, B), rt, op::Parameters{A, B});

    auto external = make_shared<ngraph::runtime::ExternalFunction>(f);
    auto cf       = external->make_call_frame();

    // Create some tensors for input/output
    auto a      = ngraph::runtime::make_tensor<element::Float32>(shape);
    *a          = vector<float>{1, 8, -8, 17, -0.5, 0.5, 2, 1};
    auto b      = ngraph::runtime::make_tensor<element::Float32>(shape);
    *b          = vector<float>{1, 2, 4, 8, 0, 0, 1, 1.5};
    auto result = ngraph::runtime::make_tensor<element::Bool>(shape);

    (*cf)({a, b}, {result});
    ASSERT_EQ((vector<char>{0, 0, 1, 0, 1, 0, 0, 1}), result->get_vector());
}

TEST(execute, test_log)
{
<<<<<<< HEAD
    auto shape_a = Shape{};
    auto shape_b = Shape{2, 2, 2};
    auto A       = make_shared<op::Parameter>(element::Float32::element_type(), shape_a);
    auto B       = make_shared<op::Parameter>(element::Float32::element_type(), shape_b);
    auto f       = make_shared<Function>(make_shared<op::Dot>(A, B), op::Parameters{A, B});
=======
    auto shape = Shape{2, 2, 2};
    auto A     = make_shared<op::Parameter>(element::Float32::element_type(), shape);
    auto rt    = make_shared<TensorViewType>(element::Float32::element_type(), shape);
    auto f     = make_shared<Function>(make_shared<op::Log>(A), rt, op::Parameters{A});
>>>>>>> eec7201d

    auto external = make_shared<ngraph::runtime::ExternalFunction>(f);
    auto cf       = external->make_call_frame();

    // Create some tensors for input/output
    auto a = ngraph::runtime::make_tensor<element::Float32>(shape);
    *a     = vector<float>{expf(1), expf(2), expf(3), expf(4), expf(5), expf(6), expf(7), expf(8)};
    auto result = ngraph::runtime::make_tensor<element::Float32>(shape);

<<<<<<< HEAD
    (*cf)({a, b}, {result});
    ASSERT_EQ((vector<float>{6, 12, 18, 24, 30, 36, 42, 48}), result->get_vector());
=======
    (*cf)({a}, {result});
    ASSERT_EQ((vector<float>{1, 2, 3, 4, 5, 6, 7, 8}), result->get_vector());
>>>>>>> eec7201d
}

TEST(execute, test_maximum)
{
<<<<<<< HEAD
    auto shape_a = Shape{2, 2, 2};
    auto shape_b = Shape{};
    auto A       = make_shared<op::Parameter>(element::Float32::element_type(), shape_a);
    auto B       = make_shared<op::Parameter>(element::Float32::element_type(), shape_b);
    auto f       = make_shared<Function>(make_shared<op::Dot>(A, B), op::Parameters{A, B});
=======
    auto shape = Shape{2, 2, 2};
    auto A     = make_shared<op::Parameter>(element::Float32::element_type(), shape);
    auto B     = make_shared<op::Parameter>(element::Float32::element_type(), shape);
    auto rt    = make_shared<TensorViewType>(element::Float32::element_type(), shape);
    auto f     = make_shared<Function>(make_shared<op::Maximum>(A, B), rt, op::Parameters{A, B});
>>>>>>> eec7201d

    auto external = make_shared<ngraph::runtime::ExternalFunction>(f);
    auto cf       = external->make_call_frame();

    // Create some tensors for input/output
    auto a      = ngraph::runtime::make_tensor<element::Float32>(shape);
    *a          = vector<float>{1, 8, -8, 17, -0.5, 0.5, 2, 1};
    auto b      = ngraph::runtime::make_tensor<element::Float32>(shape);
    *b          = vector<float>{1, 2, 4, 8, 0, 0, 1, 1.5};
    auto result = ngraph::runtime::make_tensor<element::Float32>(shape);

    (*cf)({a, b}, {result});
<<<<<<< HEAD
    ASSERT_EQ((vector<float>{6, 12, 18, 24, 30, 36, 42, 48}), result->get_vector());
=======
    ASSERT_EQ((vector<float>{1, 8, 4, 17, 0, 0.5, 2, 1.5}), result->get_vector());
>>>>>>> eec7201d
}

TEST(execute, test_negative)
{
    auto shape = Shape{2, 3};
    auto A     = make_shared<op::Parameter>(element::Float32::element_type(), shape);
<<<<<<< HEAD
    auto B     = make_shared<op::Parameter>(element::Float32::element_type(), shape);
    auto f     = make_shared<Function>(make_shared<op::Dot>(A, B), op::Parameters{A, B});
=======
    auto rt    = make_shared<TensorViewType>(element::Float32::element_type(), shape);
    auto f     = make_shared<Function>(make_shared<op::Negative>(A), rt, op::Parameters{A});
>>>>>>> eec7201d

    auto external = make_shared<ngraph::runtime::ExternalFunction>(f);
    auto cf       = external->make_call_frame();

    // Create some tensors for input/output
    auto a      = ngraph::runtime::make_tensor<element::Float32>(shape);
    *a          = vector<float>{1, -2, 0, -4.8f, 8.6f, -8.6f};
    auto result = ngraph::runtime::make_tensor<element::Float32>(shape);

<<<<<<< HEAD
    (*cf)({a, b}, {result});
    ASSERT_EQ((vector<float>{48}), result->get_vector());
=======
    (*cf)({a}, {result});
    ASSERT_EQ((vector<float>{-1, 2, 0, 4.8f, -8.6f, 8.6f}), result->get_vector());
>>>>>>> eec7201d
}

TEST(execute, test_notequal)
{
<<<<<<< HEAD
    auto shape_a = Shape{4, 4};
    auto shape_b = Shape{4};
    auto A       = make_shared<op::Parameter>(element::Float32::element_type(), shape_a);
    auto B       = make_shared<op::Parameter>(element::Float32::element_type(), shape_b);
    auto f       = make_shared<Function>(make_shared<op::Dot>(A, B), op::Parameters{A, B});
    auto shape_r = Shape{4};
=======
    auto shape = Shape{2, 2, 2};
    auto A     = make_shared<op::Parameter>(element::Float32::element_type(), shape);
    auto B     = make_shared<op::Parameter>(element::Float32::element_type(), shape);
    auto rt    = make_shared<TensorViewType>(element::Bool::element_type(), shape);
    auto f     = make_shared<Function>(make_shared<op::NotEqual>(A, B), rt, op::Parameters{A, B});
>>>>>>> eec7201d

    auto external = make_shared<ngraph::runtime::ExternalFunction>(f);
    auto cf       = external->make_call_frame();

    // Create some tensors for input/output
<<<<<<< HEAD
    auto a      = ngraph::runtime::make_tensor<element::Float32>(shape_a);
    *a          = vector<float>{1, 2, 3, 4, 5, 6, 7, 8, 9, 10, 11, 12, 13, 14, 15, 16};
    auto b      = ngraph::runtime::make_tensor<element::Float32>(shape_b);
    *b          = vector<float>{17, 18, 19, 20};
    auto result = ngraph::runtime::make_tensor<element::Float32>(shape_r);

    (*cf)({a, b}, {result});
    ASSERT_EQ((vector<float>{190, 486, 782, 1078}), result->get_vector());
=======
    auto a      = ngraph::runtime::make_tensor<element::Float32>(shape);
    *a          = vector<float>{1, 8, -8, 17, -0.5, 0, 1, 1};
    auto b      = ngraph::runtime::make_tensor<element::Float32>(shape);
    *b          = vector<float>{1, 8, 4, 8, 0, 0, 1, 1.5};
    auto result = ngraph::runtime::make_tensor<element::Bool>(shape);

    (*cf)({a, b}, {result});
    ASSERT_EQ((vector<char>{0, 0, 1, 1, 1, 0, 0, 1}), result->get_vector());
>>>>>>> eec7201d
}

TEST(execute, test_select)
{
    auto shape = Shape{2, 2, 2};
    auto A     = make_shared<op::Parameter>(element::Bool::element_type(), shape);
    auto B     = make_shared<op::Parameter>(element::Float32::element_type(), shape);
    auto C     = make_shared<op::Parameter>(element::Float32::element_type(), shape);
    auto rt    = make_shared<TensorViewType>(element::Float32::element_type(), shape);
    auto f     = make_shared<Function>(make_shared<op::Select>(A, B, C), rt, op::Parameters{A, B, C});

    auto external = make_shared<ngraph::runtime::ExternalFunction>(f);
    auto cf       = external->make_call_frame();

    // Create some tensors for input/output
    auto a      = ngraph::runtime::make_tensor<element::Bool>(shape);
    *a          = vector<char>{0, 1, 1, 0, 0, 1, 0, 1};
    auto b      = ngraph::runtime::make_tensor<element::Float32>(shape);
    *b          = vector<float>{1, 2, 3, 4, 5, 6, 7, 8};
    auto c      = ngraph::runtime::make_tensor<element::Float32>(shape);
    *c          = vector<float>{11, 12, 13, 14, 15, 16, 17, 18};
    auto result = ngraph::runtime::make_tensor<element::Float32>(shape);

    (*cf)({a, b, c}, {result});
    ASSERT_EQ((vector<float>{11, 2, 3, 14, 15, 6, 17, 8}), result->get_vector());
}

TEST(execute, test_subtract)
{
    auto shape = Shape{2, 2};
    auto A     = make_shared<op::Parameter>(element::Float32::element_type(), shape);
    auto B     = make_shared<op::Parameter>(element::Float32::element_type(), shape);
    auto rt    = make_shared<TensorViewType>(element::Float32::element_type(), shape);
    auto f     = make_shared<Function>(make_shared<op::Subtract>(A, B), rt, op::Parameters{A, B});

    auto external = make_shared<ngraph::runtime::ExternalFunction>(f);
    auto cf       = external->make_call_frame();

    // Create some tensors for input/output
    auto a      = ngraph::runtime::make_tensor<element::Float32>(shape);
    *a          = vector<float>{2, 4, 8, 16};
    auto b      = ngraph::runtime::make_tensor<element::Float32>(shape);
    *b          = vector<float>{1, 2, 4, 8};
    auto result = ngraph::runtime::make_tensor<element::Float32>(shape);

    (*cf)({a, b}, {result});
    ASSERT_EQ((vector<float>{1, 2, 4, 8}), result->get_vector());
}

TEST(execute, test_scalar_constant)
{
    auto shape = Shape{};
    auto A     = make_shared<op::ScalarConstant<element::Float32>>(-3.0f);
    auto rt    = make_shared<TensorViewType>(element::Float32::element_type(), shape);
    auto f     = make_shared<Function>(A, rt, op::Parameters{});

    auto external = make_shared<ngraph::runtime::ExternalFunction>(f);
    auto cf       = external->make_call_frame();

    // Create some tensors for input/output
    auto result = ngraph::runtime::make_tensor<element::Float32>(shape);

    (*cf)({}, {result});
    ASSERT_EQ((vector<float>{-3.0f}), result->get_vector());
}

TEST(execute, test_tensor_constant)
{
<<<<<<< HEAD
    auto shape                   = Shape{2, 2, 2};
    auto A                       = make_shared<op::TensorConstant<element::Float32>>(shape);
    A->get_value()->get_vector() = {1, 2, 3, 4, 5, 6, 7, 8};
    auto f                       = make_shared<Function>(A, op::Parameters{});
=======
    auto shape = Shape{2,2,2};
    auto A     = make_shared<op::TensorConstant<element::Float32>>(shape);
    A->get_value()->get_vector() = {1,2,3,4,5,6,7,8};
    auto rt    = make_shared<TensorViewType>(element::Float32::element_type(), shape);
    auto f     = make_shared<Function>(A, rt, op::Parameters{});
>>>>>>> eec7201d

    auto external = make_shared<ngraph::runtime::ExternalFunction>(f);
    auto cf       = external->make_call_frame();

    // Create some tensors for input/output
    auto result = ngraph::runtime::make_tensor<element::Float32>(shape);

    (*cf)({}, {result});
    ASSERT_EQ((vector<float>{1, 2, 3, 4, 5, 6, 7, 8}), result->get_vector());
}

TEST(execute, test_tensor_constant_with_op)
{
<<<<<<< HEAD
    auto shape                   = Shape{2, 2, 2};
    auto A                       = make_shared<op::TensorConstant<element::Float32>>(shape);
    A->get_value()->get_vector() = {-1, 2, 3, -4, 5, -6, -7, 8};
    auto f                       = make_shared<Function>(make_shared<op::Abs>(A), op::Parameters{});
=======
    auto shape = Shape{2,2,2};
    auto A     = make_shared<op::TensorConstant<element::Float32>>(shape);
    A->get_value()->get_vector() = {-1,2,3,-4,5,-6,-7,8};
    auto rt    = make_shared<TensorViewType>(element::Float32::element_type(), shape);
    auto f     = make_shared<Function>(make_shared<op::Abs>(A), rt, op::Parameters{});
>>>>>>> eec7201d

    auto external = make_shared<ngraph::runtime::ExternalFunction>(f);
    auto cf       = external->make_call_frame();

    // Create some tensors for input/output
    auto result = ngraph::runtime::make_tensor<element::Float32>(shape);

    (*cf)({}, {result});
<<<<<<< HEAD
    ASSERT_EQ((vector<float>{1, 2, 3, 4, 5, 6, 7, 8}), result->get_vector());
=======
    ASSERT_EQ((vector<float>{1,2,3,4,5,6,7,8}), result->get_vector());
}

TEST(execute, test_function_call)
{
    // First create "f(A,B,C) = (A+B)*C".
    auto shape = Shape{2, 2};
    auto A     = make_shared<op::Parameter>(element::Float32::element_type(), shape);
    auto B     = make_shared<op::Parameter>(element::Float32::element_type(), shape);
    auto C     = make_shared<op::Parameter>(element::Float32::element_type(), shape);
    auto rt_f  = make_shared<TensorViewType>(element::Float32::element_type(), shape);
    auto f     = make_shared<Function>((A + B) * C, rt_f, op::Parameters{A, B, C});

    // Now make "g(X,Y,Z) = f(X,Y,Z) + f(X,Y,Z)"
    auto X     = make_shared<op::Parameter>(element::Float32::element_type(), shape);
    auto Y     = make_shared<op::Parameter>(element::Float32::element_type(), shape);
    auto Z     = make_shared<op::Parameter>(element::Float32::element_type(), shape);
    auto rt_g  = make_shared<TensorViewType>(element::Float32::element_type(), shape);
    auto g     = make_shared<Function>(
                     make_shared<op::FunctionCall>(f,Nodes{X,Y,Z})
                     + make_shared<op::FunctionCall>(f,Nodes{X,Y,Z}),
                     rt_g,
                     op::Parameters{X, Y, Z});

    // Now call g on some test vectors.
    auto external = make_shared<ngraph::runtime::ExternalFunction>(g);
    auto cf       = external->make_call_frame();

    auto x      = ngraph::runtime::make_tensor<element::Float32>(shape);
    *x          = vector<float>{1, 2, 3, 4};
    auto y      = ngraph::runtime::make_tensor<element::Float32>(shape);
    *y          = vector<float>{5, 6, 7, 8};
    auto z      = ngraph::runtime::make_tensor<element::Float32>(shape);
    *z          = vector<float>{9, 10, 11, 12};
    auto result = ngraph::runtime::make_tensor<element::Float32>(shape);

    (*cf)({x, y, z}, {result});
    ASSERT_EQ((vector<float>{108, 160, 220, 288}), result->get_vector());

    (*cf)({y, x, z}, {result});
    ASSERT_EQ((vector<float>{108, 160, 220, 288}), result->get_vector());

    (*cf)({x, z, y}, {result});
    ASSERT_EQ((vector<float>{100, 144, 196, 256}), result->get_vector());
>>>>>>> eec7201d
}<|MERGE_RESOLUTION|>--- conflicted
+++ resolved
@@ -157,13 +157,8 @@
     auto shape_c = Shape{2, 3};
     auto C       = make_shared<op::Parameter>(element::Float32::element_type(), shape_c);
     auto shape_r = Shape{2, 8};
-<<<<<<< HEAD
-    auto f =
-        make_shared<Function>(make_shared<op::Concat>(Nodes{A, B, C}, 1), op::Parameters{A, B, C});
-=======
     auto rt      = make_shared<TensorViewType>(element::Float32::element_type(), Shape{2,8});
     auto f       = make_shared<Function>(make_shared<op::Concat>(Nodes{A,B,C},1), rt, op::Parameters{A,B,C});
->>>>>>> eec7201d
 
     auto external = make_shared<ngraph::runtime::ExternalFunction>(f);
     auto cf       = external->make_call_frame();
@@ -191,13 +186,8 @@
     auto shape_c = Shape{3, 2};
     auto C       = make_shared<op::Parameter>(element::Float32::element_type(), shape_c);
     auto shape_r = Shape{8, 2};
-<<<<<<< HEAD
-    auto f =
-        make_shared<Function>(make_shared<op::Concat>(Nodes{A, B, C}, 0), op::Parameters{A, B, C});
-=======
     auto rt      = make_shared<TensorViewType>(element::Float32::element_type(), Shape{8,2});
     auto f       = make_shared<Function>(make_shared<op::Concat>(Nodes{A,B,C},0), rt, op::Parameters{A,B,C});
->>>>>>> eec7201d
 
     auto external = make_shared<ngraph::runtime::ExternalFunction>(f);
     auto cf       = external->make_call_frame();
@@ -225,13 +215,8 @@
     auto shape_c = Shape{2};
     auto C       = make_shared<op::Parameter>(element::Float32::element_type(), shape_c);
     auto shape_r = Shape{12};
-<<<<<<< HEAD
-    auto f =
-        make_shared<Function>(make_shared<op::Concat>(Nodes{A, B, C}, 0), op::Parameters{A, B, C});
-=======
     auto rt      = make_shared<TensorViewType>(element::Float32::element_type(), Shape{12});
     auto f       = make_shared<Function>(make_shared<op::Concat>(Nodes{A,B,C},0), rt, op::Parameters{A,B,C});
->>>>>>> eec7201d
 
     auto external = make_shared<ngraph::runtime::ExternalFunction>(f);
     auto cf       = external->make_call_frame();
@@ -299,12 +284,8 @@
     auto A       = make_shared<op::Parameter>(element::Float32::element_type(), shape);
     auto B       = make_shared<op::Parameter>(element::Float32::element_type(), shape);
     auto shape_r = Shape{1};
-<<<<<<< HEAD
-    auto f       = make_shared<Function>(make_shared<op::Dot>(A, B), op::Parameters{A, B});
-=======
     auto rt      = make_shared<TensorViewType>(element::Float32::element_type(), Shape{});
     auto f       = make_shared<Function>(make_shared<op::Dot>(A,B), rt, op::Parameters{A,B});
->>>>>>> eec7201d
 
     auto external = make_shared<ngraph::runtime::ExternalFunction>(f);
     auto cf       = external->make_call_frame();
@@ -325,14 +306,9 @@
     auto shape   = Shape{2, 2};
     auto A       = make_shared<op::Parameter>(element::Float32::element_type(), shape);
     auto B       = make_shared<op::Parameter>(element::Float32::element_type(), shape);
-<<<<<<< HEAD
-    auto shape_r = Shape{2, 2};
-    auto f       = make_shared<Function>(make_shared<op::Dot>(A, B), op::Parameters{A, B});
-=======
     auto shape_r = Shape{2,2};
     auto rt      = make_shared<TensorViewType>(element::Float32::element_type(), shape);
     auto f       = make_shared<Function>(make_shared<op::Dot>(A,B), rt, op::Parameters{A,B});
->>>>>>> eec7201d
 
     auto external = make_shared<ngraph::runtime::ExternalFunction>(f);
     auto cf       = external->make_call_frame();
@@ -384,19 +360,6 @@
     auto cf       = external->make_call_frame();
 
     // Create some tensors for input/output
-<<<<<<< HEAD
-    auto a = ngraph::runtime::make_tensor<element::Float32>(shape);
-    *a     = vector<float>{expf(1), expf(2), expf(3), expf(4), expf(5), expf(6), expf(7), expf(8)};
-    vector<float> expected;
-    for (auto ai : a->get_vector())
-    {
-        expected.push_back(logf(ai));
-    }
-    auto result = ngraph::runtime::make_tensor<element::Float32>(shape);
-
-    (*cf)({a}, {result});
-    ASSERT_EQ(expected, result->get_vector());
-=======
     auto a      = ngraph::runtime::make_tensor<element::Float32>(shape_a);
     *a          = vector<float>{1, 2, 3, 4, 5, 6, 7, 8};
     auto b      = ngraph::runtime::make_tensor<element::Float32>(shape_b);
@@ -405,7 +368,6 @@
 
     (*cf)({a,b}, {result});
     ASSERT_EQ((vector<float>{6, 12, 18, 24, 30, 36, 42, 48}), result->get_vector());
->>>>>>> eec7201d
 }
 
 TEST(execute, test_dot_scalar_scalar)
@@ -481,18 +443,10 @@
 
 TEST(execute, test_log)
 {
-<<<<<<< HEAD
-    auto shape_a = Shape{};
-    auto shape_b = Shape{2, 2, 2};
-    auto A       = make_shared<op::Parameter>(element::Float32::element_type(), shape_a);
-    auto B       = make_shared<op::Parameter>(element::Float32::element_type(), shape_b);
-    auto f       = make_shared<Function>(make_shared<op::Dot>(A, B), op::Parameters{A, B});
-=======
     auto shape = Shape{2, 2, 2};
     auto A     = make_shared<op::Parameter>(element::Float32::element_type(), shape);
     auto rt    = make_shared<TensorViewType>(element::Float32::element_type(), shape);
     auto f     = make_shared<Function>(make_shared<op::Log>(A), rt, op::Parameters{A});
->>>>>>> eec7201d
 
     auto external = make_shared<ngraph::runtime::ExternalFunction>(f);
     auto cf       = external->make_call_frame();
@@ -500,32 +454,23 @@
     // Create some tensors for input/output
     auto a = ngraph::runtime::make_tensor<element::Float32>(shape);
     *a     = vector<float>{expf(1), expf(2), expf(3), expf(4), expf(5), expf(6), expf(7), expf(8)};
-    auto result = ngraph::runtime::make_tensor<element::Float32>(shape);
-
-<<<<<<< HEAD
-    (*cf)({a, b}, {result});
-    ASSERT_EQ((vector<float>{6, 12, 18, 24, 30, 36, 42, 48}), result->get_vector());
-=======
+    vector<float> loga;
+    for (auto elt : a->get_vector()){
+        loga.push_back(logf(elt));
+    }
+    auto result = ngraph::runtime::make_tensor<element::Float32>(shape);
+
     (*cf)({a}, {result});
-    ASSERT_EQ((vector<float>{1, 2, 3, 4, 5, 6, 7, 8}), result->get_vector());
->>>>>>> eec7201d
+    ASSERT_EQ(loga, result->get_vector());
 }
 
 TEST(execute, test_maximum)
 {
-<<<<<<< HEAD
-    auto shape_a = Shape{2, 2, 2};
-    auto shape_b = Shape{};
-    auto A       = make_shared<op::Parameter>(element::Float32::element_type(), shape_a);
-    auto B       = make_shared<op::Parameter>(element::Float32::element_type(), shape_b);
-    auto f       = make_shared<Function>(make_shared<op::Dot>(A, B), op::Parameters{A, B});
-=======
     auto shape = Shape{2, 2, 2};
     auto A     = make_shared<op::Parameter>(element::Float32::element_type(), shape);
     auto B     = make_shared<op::Parameter>(element::Float32::element_type(), shape);
     auto rt    = make_shared<TensorViewType>(element::Float32::element_type(), shape);
     auto f     = make_shared<Function>(make_shared<op::Maximum>(A, B), rt, op::Parameters{A, B});
->>>>>>> eec7201d
 
     auto external = make_shared<ngraph::runtime::ExternalFunction>(f);
     auto cf       = external->make_call_frame();
@@ -538,24 +483,15 @@
     auto result = ngraph::runtime::make_tensor<element::Float32>(shape);
 
     (*cf)({a, b}, {result});
-<<<<<<< HEAD
-    ASSERT_EQ((vector<float>{6, 12, 18, 24, 30, 36, 42, 48}), result->get_vector());
-=======
     ASSERT_EQ((vector<float>{1, 8, 4, 17, 0, 0.5, 2, 1.5}), result->get_vector());
->>>>>>> eec7201d
 }
 
 TEST(execute, test_negative)
 {
     auto shape = Shape{2, 3};
     auto A     = make_shared<op::Parameter>(element::Float32::element_type(), shape);
-<<<<<<< HEAD
-    auto B     = make_shared<op::Parameter>(element::Float32::element_type(), shape);
-    auto f     = make_shared<Function>(make_shared<op::Dot>(A, B), op::Parameters{A, B});
-=======
     auto rt    = make_shared<TensorViewType>(element::Float32::element_type(), shape);
     auto f     = make_shared<Function>(make_shared<op::Negative>(A), rt, op::Parameters{A});
->>>>>>> eec7201d
 
     auto external = make_shared<ngraph::runtime::ExternalFunction>(f);
     auto cf       = external->make_call_frame();
@@ -565,46 +501,22 @@
     *a          = vector<float>{1, -2, 0, -4.8f, 8.6f, -8.6f};
     auto result = ngraph::runtime::make_tensor<element::Float32>(shape);
 
-<<<<<<< HEAD
-    (*cf)({a, b}, {result});
-    ASSERT_EQ((vector<float>{48}), result->get_vector());
-=======
     (*cf)({a}, {result});
     ASSERT_EQ((vector<float>{-1, 2, 0, 4.8f, -8.6f, 8.6f}), result->get_vector());
->>>>>>> eec7201d
 }
 
 TEST(execute, test_notequal)
 {
-<<<<<<< HEAD
-    auto shape_a = Shape{4, 4};
-    auto shape_b = Shape{4};
-    auto A       = make_shared<op::Parameter>(element::Float32::element_type(), shape_a);
-    auto B       = make_shared<op::Parameter>(element::Float32::element_type(), shape_b);
-    auto f       = make_shared<Function>(make_shared<op::Dot>(A, B), op::Parameters{A, B});
-    auto shape_r = Shape{4};
-=======
     auto shape = Shape{2, 2, 2};
     auto A     = make_shared<op::Parameter>(element::Float32::element_type(), shape);
     auto B     = make_shared<op::Parameter>(element::Float32::element_type(), shape);
     auto rt    = make_shared<TensorViewType>(element::Bool::element_type(), shape);
     auto f     = make_shared<Function>(make_shared<op::NotEqual>(A, B), rt, op::Parameters{A, B});
->>>>>>> eec7201d
-
-    auto external = make_shared<ngraph::runtime::ExternalFunction>(f);
-    auto cf       = external->make_call_frame();
-
-    // Create some tensors for input/output
-<<<<<<< HEAD
-    auto a      = ngraph::runtime::make_tensor<element::Float32>(shape_a);
-    *a          = vector<float>{1, 2, 3, 4, 5, 6, 7, 8, 9, 10, 11, 12, 13, 14, 15, 16};
-    auto b      = ngraph::runtime::make_tensor<element::Float32>(shape_b);
-    *b          = vector<float>{17, 18, 19, 20};
-    auto result = ngraph::runtime::make_tensor<element::Float32>(shape_r);
-
-    (*cf)({a, b}, {result});
-    ASSERT_EQ((vector<float>{190, 486, 782, 1078}), result->get_vector());
-=======
+
+    auto external = make_shared<ngraph::runtime::ExternalFunction>(f);
+    auto cf       = external->make_call_frame();
+
+    // Create some tensors for input/output
     auto a      = ngraph::runtime::make_tensor<element::Float32>(shape);
     *a          = vector<float>{1, 8, -8, 17, -0.5, 0, 1, 1};
     auto b      = ngraph::runtime::make_tensor<element::Float32>(shape);
@@ -613,7 +525,6 @@
 
     (*cf)({a, b}, {result});
     ASSERT_EQ((vector<char>{0, 0, 1, 1, 1, 0, 0, 1}), result->get_vector());
->>>>>>> eec7201d
 }
 
 TEST(execute, test_select)
@@ -682,18 +593,11 @@
 
 TEST(execute, test_tensor_constant)
 {
-<<<<<<< HEAD
-    auto shape                   = Shape{2, 2, 2};
-    auto A                       = make_shared<op::TensorConstant<element::Float32>>(shape);
-    A->get_value()->get_vector() = {1, 2, 3, 4, 5, 6, 7, 8};
-    auto f                       = make_shared<Function>(A, op::Parameters{});
-=======
     auto shape = Shape{2,2,2};
     auto A     = make_shared<op::TensorConstant<element::Float32>>(shape);
     A->get_value()->get_vector() = {1,2,3,4,5,6,7,8};
     auto rt    = make_shared<TensorViewType>(element::Float32::element_type(), shape);
     auto f     = make_shared<Function>(A, rt, op::Parameters{});
->>>>>>> eec7201d
 
     auto external = make_shared<ngraph::runtime::ExternalFunction>(f);
     auto cf       = external->make_call_frame();
@@ -707,18 +611,11 @@
 
 TEST(execute, test_tensor_constant_with_op)
 {
-<<<<<<< HEAD
-    auto shape                   = Shape{2, 2, 2};
-    auto A                       = make_shared<op::TensorConstant<element::Float32>>(shape);
-    A->get_value()->get_vector() = {-1, 2, 3, -4, 5, -6, -7, 8};
-    auto f                       = make_shared<Function>(make_shared<op::Abs>(A), op::Parameters{});
-=======
     auto shape = Shape{2,2,2};
     auto A     = make_shared<op::TensorConstant<element::Float32>>(shape);
     A->get_value()->get_vector() = {-1,2,3,-4,5,-6,-7,8};
     auto rt    = make_shared<TensorViewType>(element::Float32::element_type(), shape);
     auto f     = make_shared<Function>(make_shared<op::Abs>(A), rt, op::Parameters{});
->>>>>>> eec7201d
 
     auto external = make_shared<ngraph::runtime::ExternalFunction>(f);
     auto cf       = external->make_call_frame();
@@ -727,10 +624,7 @@
     auto result = ngraph::runtime::make_tensor<element::Float32>(shape);
 
     (*cf)({}, {result});
-<<<<<<< HEAD
     ASSERT_EQ((vector<float>{1, 2, 3, 4, 5, 6, 7, 8}), result->get_vector());
-=======
-    ASSERT_EQ((vector<float>{1,2,3,4,5,6,7,8}), result->get_vector());
 }
 
 TEST(execute, test_function_call)
@@ -774,5 +668,4 @@
 
     (*cf)({x, z, y}, {result});
     ASSERT_EQ((vector<float>{100, 144, 196, 256}), result->get_vector());
->>>>>>> eec7201d
 }