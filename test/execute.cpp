--- conflicted
+++ resolved
@@ -1129,15 +1129,6 @@
     ASSERT_EQ((vector<float>{1, 2, 3, 4, 1, 2, 3, 4, 1, 2, 3, 4}), result->get_vector());
 }
 
-<<<<<<< HEAD
-TEST(execute, test_convert_int32_float32)
-{
-    auto shape = Shape{2, 2};
-    auto A = make_shared<op::Parameter>(element::Int32::element_type(), shape);
-    auto rt = make_shared<TensorViewType>(element::Float32::element_type(), shape);
-    auto f = make_shared<Function>(
-        make_shared<op::Convert>(A, element::Float32::element_type()), rt, op::Parameters{A});
-=======
 TEST(execute, test_broadcast_vector_rowwise_int64)
 {
     auto shape_a = Shape{4};
@@ -1146,13 +1137,32 @@
     auto rt = make_shared<TensorViewType>(element::Int64::element_type(), shape_r);
     auto f = make_shared<Function>(
         make_shared<op::Broadcast>(A, shape_r, AxisSet{0}), rt, op::Parameters{A});
->>>>>>> 1a44d7f8
-
-    auto external = make_shared<ngraph::runtime::ExternalFunction>(f);
-    auto cf = external->make_call_frame();
-
-    // Create some tensors for input/output
-<<<<<<< HEAD
+
+    auto external = make_shared<ngraph::runtime::ExternalFunction>(f);
+    auto cf = external->make_call_frame();
+
+    // Create some tensors for input/output
+    auto a = ngraph::runtime::make_tensor<element::Int64>(shape_a);
+    *a = vector<element::Int64::type>{1, 2, 3, 4};
+    auto result = ngraph::runtime::make_tensor<element::Int64>(shape_r);
+
+    (*cf)({a}, {result});
+    ASSERT_EQ((vector<element::Int64::type>{1, 2, 3, 4, 1, 2, 3, 4, 1, 2, 3, 4}),
+              result->get_vector());
+}
+
+TEST(execute, test_convert_int32_float32)
+{
+    auto shape = Shape{2, 2};
+    auto A = make_shared<op::Parameter>(element::Int32::element_type(), shape);
+    auto rt = make_shared<TensorViewType>(element::Float32::element_type(), shape);
+    auto f = make_shared<Function>(
+        make_shared<op::Convert>(A, element::Float32::element_type()), rt, op::Parameters{A});
+
+    auto external = make_shared<ngraph::runtime::ExternalFunction>(f);
+    auto cf = external->make_call_frame();
+
+    // Create some tensors for input/output
     auto a = ngraph::runtime::make_tensor<element::Int32>(shape);
     *a = vector<element::Int32::type>{1, 2, 3, 4};
     auto result = ngraph::runtime::make_tensor<element::Float32>(shape);
@@ -1199,13 +1209,4 @@
 
     (*cf)({a}, {result});
     ASSERT_EQ((vector<element::Bool::type>{1, 2, 3, 4}), result->get_vector());
-=======
-    auto a = ngraph::runtime::make_tensor<element::Int64>(shape_a);
-    *a = vector<element::Int64::type>{1, 2, 3, 4};
-    auto result = ngraph::runtime::make_tensor<element::Int64>(shape_r);
-
-    (*cf)({a}, {result});
-    ASSERT_EQ((vector<element::Int64::type>{1, 2, 3, 4, 1, 2, 3, 4, 1, 2, 3, 4}),
-              result->get_vector());
->>>>>>> 1a44d7f8
 }