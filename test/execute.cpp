// ----------------------------------------------------------------------------
// Copyright 2017 Nervana Systems Inc.
// Licensed under the Apache License, Version 2.0 (the "License");
// you may not use this file except in compliance with the License.
// You may obtain a copy of the License at
//
//      http://www.apache.org/licenses/LICENSE-2.0
//
// Unless required by applicable law or agreed to in writing, software
// distributed under the License is distributed on an "AS IS" BASIS,
// WITHOUT WARRANTIES OR CONDITIONS OF ANY KIND, either express or implied.
// See the License for the specific language governing permissions and
// ----------------------------------------------------------------------------

#include "gtest/gtest.h"

#include "ngraph/ngraph.hpp"

using namespace std;
using namespace ngraph;

TEST(execute, abc)
{
    auto shape = Shape{2, 2};
    auto A = make_shared<op::Parameter>(element::Float32::element_type(), shape);
    auto B = make_shared<op::Parameter>(element::Float32::element_type(), shape);
    auto C = make_shared<op::Parameter>(element::Float32::element_type(), shape);
    auto rt = make_shared<TensorViewType>(element::Float32::element_type(), shape);
    auto f = make_shared<Function>((A + B) * C, rt, op::Parameters{A, B, C});

    auto manager = runtime::Manager::get("NGVM");
    auto external = manager->compile(f);
    auto backend = manager->allocate_backend();
    auto cf = backend->make_call_frame(external);

    // Create some tensors for input/output
    auto a = backend->make_parameterized_tensor_view<element::Float32>(shape);
    *a = vector<float>{1, 2, 3, 4};
    auto b = backend->make_parameterized_tensor_view<element::Float32>(shape);
    *b = vector<float>{5, 6, 7, 8};
    auto c = backend->make_parameterized_tensor_view<element::Float32>(shape);
    *c = vector<float>{9, 10, 11, 12};
    auto result = backend->make_parameterized_tensor_view<element::Float32>(shape);

    (*cf)({a, b, c}, {result});
    ASSERT_EQ((vector<float>{54, 80, 110, 144}), result->get_vector());

    (*cf)({b, a, c}, {result});
    ASSERT_EQ((vector<float>{54, 80, 110, 144}), result->get_vector());

    (*cf)({a, c, b}, {result});
    ASSERT_EQ((vector<float>{50, 72, 98, 128}), result->get_vector());
}

<<<<<<< HEAD
// Same as abc, but using tuples for input and output
TEST(execute, abc_tuple)
=======
TEST(execute, test_abc_int64)
{
    auto shape = Shape{2, 2};
    auto A = make_shared<op::Parameter>(element::Int64::element_type(), shape);
    auto B = make_shared<op::Parameter>(element::Int64::element_type(), shape);
    auto C = make_shared<op::Parameter>(element::Int64::element_type(), shape);
    auto rt = make_shared<TensorViewType>(element::Int64::element_type(), shape);
    auto f = make_shared<Function>((A + B) * C, rt, op::Parameters{A, B, C});

    auto external = make_shared<ngraph::runtime::ExternalFunction>(f);
    auto cf = external->make_call_frame();

    // Create some tensors for input/output
    auto a = ngraph::runtime::make_tensor<element::Int64>(shape);
    *a = vector<element::Int64::type>{1, 2, 3, 4};
    auto b = ngraph::runtime::make_tensor<element::Int64>(shape);
    *b = vector<element::Int64::type>{5, 6, 7, 8};
    auto c = ngraph::runtime::make_tensor<element::Int64>(shape);
    *c = vector<element::Int64::type>{9, 10, 11, 12};
    auto result = ngraph::runtime::make_tensor<element::Int64>(shape);

    (*cf)({a, b, c}, {result});
    ASSERT_EQ((vector<element::Int64::type>{54, 80, 110, 144}), result->get_vector());

    (*cf)({b, a, c}, {result});
    ASSERT_EQ((vector<element::Int64::type>{54, 80, 110, 144}), result->get_vector());

    (*cf)({a, c, b}, {result});
    ASSERT_EQ((vector<element::Int64::type>{50, 72, 98, 128}), result->get_vector());
}

// Same as test_abc, but using tuples for input and output
TEST(execute, test_abc_tuple)
>>>>>>> 64412792
{
    auto shape = Shape{2, 2};

    auto tensor_view_type = make_shared<TensorViewType>(element::Float32::element_type(), shape);

    auto ABC = make_shared<op::Parameter>(
        make_shared<TupleType>(ValueTypes{tensor_view_type, tensor_view_type, tensor_view_type}));

    auto A = make_shared<op::GetTupleElement>(ABC, 0);
    auto B = make_shared<op::GetTupleElement>(ABC, 1);
    auto C = make_shared<op::GetTupleElement>(ABC, 2);
    auto f = make_shared<Function>(
        make_shared<op::Tuple>(Nodes{(A + B) * C}), tensor_view_type, op::Parameters{ABC});

    auto manager = runtime::Manager::get("NGVM");
    auto external = manager->compile(f);
    auto backend = manager->allocate_backend();
    auto cf = backend->make_call_frame(external);

    // Create some tensors for input/output
    auto a = backend->make_parameterized_tensor_view<element::Float32>(shape);
    *a = vector<float>{1, 2, 3, 4};
    auto b = backend->make_parameterized_tensor_view<element::Float32>(shape);
    *b = vector<float>{5, 6, 7, 8};
    auto c = backend->make_parameterized_tensor_view<element::Float32>(shape);
    *c = vector<float>{9, 10, 11, 12};
    auto abc = ngraph::runtime::make_tuple({a, b, c});
    auto bac = ngraph::runtime::make_tuple({b, a, c});
    auto acb = ngraph::runtime::make_tuple({a, c, b});
    auto result = backend->make_parameterized_tensor_view<element::Float32>(shape);
    auto result_tuple = ngraph::runtime::make_tuple({result});

    (*cf)({abc}, {result_tuple});
    ASSERT_EQ((vector<float>{54, 80, 110, 144}), result->get_vector());

    (*cf)({bac}, {result_tuple});
    ASSERT_EQ((vector<float>{54, 80, 110, 144}), result->get_vector());

    (*cf)({acb}, {result_tuple});
    ASSERT_EQ((vector<float>{50, 72, 98, 128}), result->get_vector());
}

// Same as test_abc, but using tuples for input and output
TEST(execute, test_abc_tuple_int64)
{
    auto shape = Shape{2, 2};

    auto tensor_view_type = make_shared<TensorViewType>(element::Int64::element_type(), shape);

    auto ABC = make_shared<op::Parameter>(
        make_shared<TupleType>(ValueTypes{tensor_view_type, tensor_view_type, tensor_view_type}));

    auto A = make_shared<op::GetTupleElement>(ABC, 0);
    auto B = make_shared<op::GetTupleElement>(ABC, 1);
    auto C = make_shared<op::GetTupleElement>(ABC, 2);
    auto f = make_shared<Function>(
        make_shared<op::Tuple>(Nodes{(A + B) * C}), tensor_view_type, op::Parameters{ABC});

    auto external = make_shared<ngraph::runtime::ExternalFunction>(f);
    auto cf = external->make_call_frame();

    // Create some tensors for input/output
    auto a = ngraph::runtime::make_tensor<element::Int64>(shape);
    *a = vector<element::Int64::type>{1, 2, 3, 4};
    auto b = ngraph::runtime::make_tensor<element::Int64>(shape);
    *b = vector<element::Int64::type>{5, 6, 7, 8};
    auto c = ngraph::runtime::make_tensor<element::Int64>(shape);
    *c = vector<element::Int64::type>{9, 10, 11, 12};
    auto abc = ngraph::runtime::make_tuple({a, b, c});
    auto bac = ngraph::runtime::make_tuple({b, a, c});
    auto acb = ngraph::runtime::make_tuple({a, c, b});
    auto result = ngraph::runtime::make_tensor<element::Int64>(shape);
    auto result_tuple = ngraph::runtime::make_tuple({result});

    (*cf)({abc}, {result_tuple});
    ASSERT_EQ((vector<element::Int64::type>{54, 80, 110, 144}), result->get_vector());

    (*cf)({bac}, {result_tuple});
    ASSERT_EQ((vector<element::Int64::type>{54, 80, 110, 144}), result->get_vector());

    (*cf)({acb}, {result_tuple});
    ASSERT_EQ((vector<element::Int64::type>{50, 72, 98, 128}), result->get_vector());
}

// Multiple retrive values
TEST(execute, tuple_result)
{
    auto shape = Shape{2, 2};
    auto A = make_shared<op::Parameter>(element::Float32::element_type(), shape);
    auto B = make_shared<op::Parameter>(element::Float32::element_type(), shape);
    auto C = make_shared<op::Parameter>(element::Float32::element_type(), shape);
    auto A_add_B = make_shared<op::Add>(A, B);
    auto A_add_B_mul_C = make_shared<op::Multiply>(A_add_B, C);

    auto rt = make_shared<TupleType>(std::vector<shared_ptr<const ValueType>>(
        {make_shared<TensorViewType>(element::Float32::element_type(), shape),
         make_shared<TensorViewType>(element::Float32::element_type(), shape)}));
    auto f = make_shared<Function>(
        make_shared<op::Tuple>(Nodes{A_add_B, A_add_B_mul_C}), rt, op::Parameters{A, B, C});

    auto manager = runtime::Manager::get("NGVM");
    auto external = manager->compile(f);
    auto backend = manager->allocate_backend();
    auto cf = backend->make_call_frame(external);

    auto a = backend->make_parameterized_tensor_view<element::Float32>(shape);
    *a = vector<float>{1, 2, 3, 4};
    auto b = backend->make_parameterized_tensor_view<element::Float32>(shape);
    *b = vector<float>{5, 6, 7, 8};
    auto c = backend->make_parameterized_tensor_view<element::Float32>(shape);
    *c = vector<float>{9, 10, 11, 12};

    auto r0 = backend->make_parameterized_tensor_view<element::Float32>(shape);
    auto r1 = backend->make_parameterized_tensor_view<element::Float32>(shape);
    auto result_tuple = ngraph::runtime::make_tuple({r0, r1});

    (*cf)({a, b, c}, {result_tuple});

    ASSERT_EQ((vector<float>{6, 8, 10, 12}), r0->get_vector());
    ASSERT_EQ((vector<float>{54, 80, 110, 144}), r1->get_vector());
}

TEST(execute, abs)
{
    auto shape = Shape{2, 2};
    auto A = make_shared<op::Parameter>(element::Float32::element_type(), shape);
    auto result_type = make_shared<TensorViewType>(element::Float32::element_type(), shape);
    auto f = make_shared<Function>(make_shared<op::Abs>(A), result_type, op::Parameters{A});

    auto manager = runtime::Manager::get("NGVM");
    auto external = manager->compile(f);
    auto backend = manager->allocate_backend();
    auto cf = backend->make_call_frame(external);

    // Create some tensors for input/output
    auto a = backend->make_parameterized_tensor_view<element::Float32>(shape);
    *a = vector<float>{1, -2, 0, -4.8f};
    auto result = backend->make_parameterized_tensor_view<element::Float32>(shape);

    (*cf)({a}, {result});
    ASSERT_EQ((vector<float>{1, 2, 0, 4.8f}), result->get_vector());
}

TEST(execute, concat_matrix_colwise)
{
    auto shape_a = Shape{2, 2};
    auto A = make_shared<op::Parameter>(element::Float32::element_type(), shape_a);
    auto shape_b = Shape{2, 3};
    auto B = make_shared<op::Parameter>(element::Float32::element_type(), shape_b);
    auto shape_c = Shape{2, 3};
    auto C = make_shared<op::Parameter>(element::Float32::element_type(), shape_c);
    auto shape_r = Shape{2, 8};
    auto rt = make_shared<TensorViewType>(element::Float32::element_type(), Shape{2, 8});
    auto f = make_shared<Function>(
        make_shared<op::Concat>(Nodes{A, B, C}, 1), rt, op::Parameters{A, B, C});

    auto manager = runtime::Manager::get("NGVM");
    auto external = manager->compile(f);
    auto backend = manager->allocate_backend();
    auto cf = backend->make_call_frame(external);

    // Create some tensors for input/output
    auto a = backend->make_parameterized_tensor_view<element::Float32>(shape_a);
    *a = vector<float>{2, 4, 8, 16};
    auto b = backend->make_parameterized_tensor_view<element::Float32>(shape_b);
    *b = vector<float>{1, 2, 4, 8, 16, 32};
    auto c = backend->make_parameterized_tensor_view<element::Float32>(shape_c);
    *c = vector<float>{2, 3, 5, 7, 11, 13};
    auto result = backend->make_parameterized_tensor_view<element::Float32>(shape_r);

    (*cf)({a, b, c}, {result});
    ASSERT_EQ((vector<float>{2, 4, 1, 2, 4, 2, 3, 5, 8, 16, 8, 16, 32, 7, 11, 13}),
              result->get_vector());
}

TEST(execute, concat_matrix_rowwise)
{
    auto shape_a = Shape{2, 2};
    auto A = make_shared<op::Parameter>(element::Float32::element_type(), shape_a);
    auto shape_b = Shape{3, 2};
    auto B = make_shared<op::Parameter>(element::Float32::element_type(), shape_b);
    auto shape_c = Shape{3, 2};
    auto C = make_shared<op::Parameter>(element::Float32::element_type(), shape_c);
    auto shape_r = Shape{8, 2};
    auto rt = make_shared<TensorViewType>(element::Float32::element_type(), Shape{8, 2});
    auto f = make_shared<Function>(
        make_shared<op::Concat>(Nodes{A, B, C}, 0), rt, op::Parameters{A, B, C});

    auto manager = runtime::Manager::get("NGVM");
    auto external = manager->compile(f);
    auto backend = manager->allocate_backend();
    auto cf = backend->make_call_frame(external);

    // Create some tensors for input/output
    auto a = backend->make_parameterized_tensor_view<element::Float32>(shape_a);
    *a = vector<float>{2, 4, 8, 16};
    auto b = backend->make_parameterized_tensor_view<element::Float32>(shape_b);
    *b = vector<float>{1, 2, 4, 8, 16, 32};
    auto c = backend->make_parameterized_tensor_view<element::Float32>(shape_c);
    *c = vector<float>{2, 3, 5, 7, 11, 13};
    auto result = backend->make_parameterized_tensor_view<element::Float32>(shape_r);

    (*cf)({a, b, c}, {result});
    ASSERT_EQ((vector<float>{2, 4, 8, 16, 1, 2, 4, 8, 16, 32, 2, 3, 5, 7, 11, 13}),
              result->get_vector());
}

<<<<<<< HEAD
TEST(execute, concat_vector)
=======
TEST(execute, test_concat_matrix_int64)
{
    auto shape_a = Shape{2, 2};
    auto A = make_shared<op::Parameter>(element::Int64::element_type(), shape_a);
    auto shape_b = Shape{3, 2};
    auto B = make_shared<op::Parameter>(element::Int64::element_type(), shape_b);
    auto shape_c = Shape{3, 2};
    auto C = make_shared<op::Parameter>(element::Int64::element_type(), shape_c);
    auto shape_r = Shape{8, 2};
    auto rt = make_shared<TensorViewType>(element::Int64::element_type(), Shape{8, 2});
    auto f = make_shared<Function>(
        make_shared<op::Concat>(Nodes{A, B, C}, 0), rt, op::Parameters{A, B, C});

    auto external = make_shared<ngraph::runtime::ExternalFunction>(f);
    auto cf = external->make_call_frame();

    // Create some tensors for input/output
    auto a = ngraph::runtime::make_tensor<element::Int64>(shape_a);
    *a = vector<element::Int64::type>{2, 4, 8, 16};
    auto b = ngraph::runtime::make_tensor<element::Int64>(shape_b);
    *b = vector<element::Int64::type>{1, 2, 4, 8, 16, 32};
    auto c = ngraph::runtime::make_tensor<element::Int64>(shape_c);
    *c = vector<element::Int64::type>{2, 3, 5, 7, 11, 13};
    auto result = ngraph::runtime::make_tensor<element::Int64>(shape_r);

    (*cf)({a, b, c}, {result});
    ASSERT_EQ((vector<element::Int64::type>{2, 4, 8, 16, 1, 2, 4, 8, 16, 32, 2, 3, 5, 7, 11, 13}),
              result->get_vector());
}

TEST(execute, test_concat_vector)
>>>>>>> 64412792
{
    auto shape_a = Shape{4};
    auto A = make_shared<op::Parameter>(element::Float32::element_type(), shape_a);
    auto shape_b = Shape{6};
    auto B = make_shared<op::Parameter>(element::Float32::element_type(), shape_b);
    auto shape_c = Shape{2};
    auto C = make_shared<op::Parameter>(element::Float32::element_type(), shape_c);
    auto shape_r = Shape{12};
    auto rt = make_shared<TensorViewType>(element::Float32::element_type(), Shape{12});
    auto f = make_shared<Function>(
        make_shared<op::Concat>(Nodes{A, B, C}, 0), rt, op::Parameters{A, B, C});

    auto manager = runtime::Manager::get("NGVM");
    auto external = manager->compile(f);
    auto backend = manager->allocate_backend();
    auto cf = backend->make_call_frame(external);

    // Create some tensors for input/output
    auto a = backend->make_parameterized_tensor_view<element::Float32>(shape_a);
    *a = vector<float>{2, 4, 8, 16};
    auto b = backend->make_parameterized_tensor_view<element::Float32>(shape_b);
    *b = vector<float>{1, 2, 4, 8, 16, 32};
    auto c = backend->make_parameterized_tensor_view<element::Float32>(shape_c);
    *c = vector<float>{18, 19};
    auto result = backend->make_parameterized_tensor_view<element::Float32>(shape_r);

    (*cf)({a, b, c}, {result});
    ASSERT_EQ((vector<float>{2, 4, 8, 16, 1, 2, 4, 8, 16, 32, 18, 19}), result->get_vector());
}

TEST(execute, divide)
{
    auto shape = Shape{2, 2};
    auto A = make_shared<op::Parameter>(element::Float32::element_type(), shape);
    auto B = make_shared<op::Parameter>(element::Float32::element_type(), shape);
    auto rt = make_shared<TensorViewType>(element::Float32::element_type(), shape);
    auto f = make_shared<Function>(make_shared<op::Divide>(A, B), rt, op::Parameters{A, B});

    auto manager = runtime::Manager::get("NGVM");
    auto external = manager->compile(f);
    auto backend = manager->allocate_backend();
    auto cf = backend->make_call_frame(external);

    // Create some tensors for input/output
    auto a = backend->make_parameterized_tensor_view<element::Float32>(shape);
    *a = vector<float>{2, 4, 8, 16};
    auto b = backend->make_parameterized_tensor_view<element::Float32>(shape);
    *b = vector<float>{1, 2, 4, 8};
    auto result = backend->make_parameterized_tensor_view<element::Float32>(shape);

    (*cf)({a, b}, {result});
    ASSERT_EQ((vector<float>{2, 2, 2, 2}), result->get_vector());
}

TEST(execute, equal)
{
    auto shape = Shape{2, 2, 2};
    auto A = make_shared<op::Parameter>(element::Float32::element_type(), shape);
    auto B = make_shared<op::Parameter>(element::Float32::element_type(), shape);
    auto rt = make_shared<TensorViewType>(element::Bool::element_type(), shape);
    auto f = make_shared<Function>(make_shared<op::Equal>(A, B), rt, op::Parameters{A, B});

    auto manager = runtime::Manager::get("NGVM");
    auto external = manager->compile(f);
    auto backend = manager->allocate_backend();
    auto cf = backend->make_call_frame(external);

    // Create some tensors for input/output
    auto a = backend->make_parameterized_tensor_view<element::Float32>(shape);
    *a = vector<float>{1, 8, -8, 17, -0.5, 0, 1, 1};
    auto b = backend->make_parameterized_tensor_view<element::Float32>(shape);
    *b = vector<float>{1, 8, 4, 8, 0, 0, 1, 1.5};
    auto result = backend->make_parameterized_tensor_view<element::Bool>(shape);

    (*cf)({a, b}, {result});
    ASSERT_EQ((vector<char>{1, 1, 0, 0, 0, 1, 1, 0}), result->get_vector());
}

TEST(execute, dot_0_0)
{
    auto shape = Shape{0};
    auto A = make_shared<op::Parameter>(element::Float32::element_type(), shape);
    auto B = make_shared<op::Parameter>(element::Float32::element_type(), shape);
    auto shape_r = Shape{};
    auto rt = make_shared<TensorViewType>(element::Float32::element_type(), Shape{});
    auto f = make_shared<Function>(make_shared<op::Dot>(A, B), rt, op::Parameters{A, B});

    auto manager = runtime::Manager::get("NGVM");
    auto external = manager->compile(f);
    auto backend = manager->allocate_backend();
    auto cf = backend->make_call_frame(external);

    // Create some tensors for input/output
    auto a = backend->make_parameterized_tensor_view<element::Float32>(shape);
    *a = vector<float>{};
    auto b = backend->make_parameterized_tensor_view<element::Float32>(shape);
    *b = vector<float>{};
    auto result = backend->make_parameterized_tensor_view<element::Float32>(shape_r);

    (*cf)({a, b}, {result});
    ASSERT_EQ((vector<float>{0}), result->get_vector());
}

TEST(execute, dot_matrix_2x0_0x2)
{
    auto shape_a = Shape{2, 0};
    auto A = make_shared<op::Parameter>(element::Float32::element_type(), shape_a);
    auto shape_b = Shape{0, 2};
    auto B = make_shared<op::Parameter>(element::Float32::element_type(), shape_b);
    auto shape_r = Shape{2, 2};
    auto rt = make_shared<TensorViewType>(element::Float32::element_type(), shape_r);
    auto f = make_shared<Function>(make_shared<op::Dot>(A, B), rt, op::Parameters{A, B});

    auto manager = runtime::Manager::get("NGVM");
    auto external = manager->compile(f);
    auto backend = manager->allocate_backend();
    auto cf = backend->make_call_frame(external);

    // Create some tensors for input/output
    auto a = backend->make_parameterized_tensor_view<element::Float32>(shape_a);
    *a = vector<float>{};
    auto b = backend->make_parameterized_tensor_view<element::Float32>(shape_b);
    *b = vector<float>{};
    auto result = backend->make_parameterized_tensor_view<element::Float32>(shape_r);

    (*cf)({a, b}, {result});
    ASSERT_EQ((vector<float>{0, 0, 0, 0}), result->get_vector());
}

TEST(execute, dot_matrix_0x2_2x0)
{
    auto shape_a = Shape{0, 2};
    auto A = make_shared<op::Parameter>(element::Float32::element_type(), shape_a);
    auto shape_b = Shape{2, 0};
    auto B = make_shared<op::Parameter>(element::Float32::element_type(), shape_b);
    auto shape_r = Shape{0, 0};
    auto rt = make_shared<TensorViewType>(element::Float32::element_type(), shape_r);
    auto f = make_shared<Function>(make_shared<op::Dot>(A, B), rt, op::Parameters{A, B});

    auto manager = runtime::Manager::get("NGVM");
    auto external = manager->compile(f);
    auto backend = manager->allocate_backend();
    auto cf = backend->make_call_frame(external);

    // Create some tensors for input/output
    auto a = backend->make_parameterized_tensor_view<element::Float32>(shape_a);
    *a = vector<float>{};
    auto b = backend->make_parameterized_tensor_view<element::Float32>(shape_b);
    *b = vector<float>{};
    auto result = backend->make_parameterized_tensor_view<element::Float32>(shape_r);

    (*cf)({a, b}, {result});
    ASSERT_EQ((vector<float>{}), result->get_vector());
}

TEST(execute, dot_matrix_3x2_2x0)
{
    auto shape_a = Shape{3, 2};
    auto A = make_shared<op::Parameter>(element::Float32::element_type(), shape_a);
    auto shape_b = Shape{2, 0};
    auto B = make_shared<op::Parameter>(element::Float32::element_type(), shape_b);
    auto shape_r = Shape{0, 0};
    auto rt = make_shared<TensorViewType>(element::Float32::element_type(), shape_r);
    auto f = make_shared<Function>(make_shared<op::Dot>(A, B), rt, op::Parameters{A, B});

    auto manager = runtime::Manager::get("NGVM");
    auto external = manager->compile(f);
    auto backend = manager->allocate_backend();
    auto cf = backend->make_call_frame(external);

    // Create some tensors for input/output
    auto a = backend->make_parameterized_tensor_view<element::Float32>(shape_a);
    *a = vector<float>{1, 2, 3, 4, 5, 6};
    auto b = backend->make_parameterized_tensor_view<element::Float32>(shape_b);
    *b = vector<float>{};
    auto result = backend->make_parameterized_tensor_view<element::Float32>(shape_r);

    (*cf)({a, b}, {result});
    ASSERT_EQ((vector<float>{}), result->get_vector());
}

TEST(execute, dot_scalar_0x2)
{
    auto shape_a = Shape{};
    auto A = make_shared<op::Parameter>(element::Float32::element_type(), shape_a);
    auto shape_b = Shape{0, 2};
    auto B = make_shared<op::Parameter>(element::Float32::element_type(), shape_b);
    auto shape_r = Shape{0, 2};
    auto rt = make_shared<TensorViewType>(element::Float32::element_type(), shape_r);
    auto f = make_shared<Function>(make_shared<op::Dot>(A, B), rt, op::Parameters{A, B});

    auto manager = runtime::Manager::get("NGVM");
    auto external = manager->compile(f);
    auto backend = manager->allocate_backend();
    auto cf = backend->make_call_frame(external);

    // Create some tensors for input/output
    auto a = backend->make_parameterized_tensor_view<element::Float32>(shape_a);
    *a = vector<float>{1};
    auto b = backend->make_parameterized_tensor_view<element::Float32>(shape_b);
    *b = vector<float>{};
    auto result = backend->make_parameterized_tensor_view<element::Float32>(shape_r);

    (*cf)({a, b}, {result});
    ASSERT_EQ((vector<float>{}), result->get_vector());
}

TEST(execute, dot_2x0_0)
{
    auto shape_a = Shape{2, 0};
    auto A = make_shared<op::Parameter>(element::Float32::element_type(), shape_a);
    auto shape_b = Shape{0};
    auto B = make_shared<op::Parameter>(element::Float32::element_type(), shape_b);
    auto shape_r = Shape{2};
    auto rt = make_shared<TensorViewType>(element::Float32::element_type(), shape_r);
    auto f = make_shared<Function>(make_shared<op::Dot>(A, B), rt, op::Parameters{A, B});

    auto manager = runtime::Manager::get("NGVM");
    auto external = manager->compile(f);
    auto backend = manager->allocate_backend();
    auto cf = backend->make_call_frame(external);

    // Create some tensors for input/output
    auto a = backend->make_parameterized_tensor_view<element::Float32>(shape_a);
    *a = vector<float>{};
    auto b = backend->make_parameterized_tensor_view<element::Float32>(shape_b);
    *b = vector<float>{};
    auto result = backend->make_parameterized_tensor_view<element::Float32>(shape_r);

    (*cf)({a, b}, {result});
    ASSERT_EQ((vector<float>{0, 0}), result->get_vector());
}

TEST(execute, dot1d)
{
    auto shape = Shape{4};
    auto A = make_shared<op::Parameter>(element::Float32::element_type(), shape);
    auto B = make_shared<op::Parameter>(element::Float32::element_type(), shape);
    auto shape_r = Shape{1};
    auto rt = make_shared<TensorViewType>(element::Float32::element_type(), Shape{});
    auto f = make_shared<Function>(make_shared<op::Dot>(A, B), rt, op::Parameters{A, B});

    auto manager = runtime::Manager::get("NGVM");
    auto external = manager->compile(f);
    auto backend = manager->allocate_backend();
    auto cf = backend->make_call_frame(external);

    // Create some tensors for input/output
    auto a = backend->make_parameterized_tensor_view<element::Float32>(shape);
    *a = vector<float>{2, 4, 8, 16};
    auto b = backend->make_parameterized_tensor_view<element::Float32>(shape);
    *b = vector<float>{1, 2, 4, 8};
    auto result = backend->make_parameterized_tensor_view<element::Float32>(shape_r);

    (*cf)({a, b}, {result});
    ASSERT_EQ((vector<float>{170}), result->get_vector());
}

TEST(execute, dot2d)
{
    auto shape = Shape{2, 2};
    auto A = make_shared<op::Parameter>(element::Float32::element_type(), shape);
    auto B = make_shared<op::Parameter>(element::Float32::element_type(), shape);
    auto shape_r = Shape{2, 2};
    auto rt = make_shared<TensorViewType>(element::Float32::element_type(), shape);
    auto f = make_shared<Function>(make_shared<op::Dot>(A, B), rt, op::Parameters{A, B});

    auto manager = runtime::Manager::get("NGVM");
    auto external = manager->compile(f);
    auto backend = manager->allocate_backend();
    auto cf = backend->make_call_frame(external);

    // Create some tensors for input/output
    auto a = backend->make_parameterized_tensor_view<element::Float32>(shape);
    *a = vector<float>{1, 2, 3, 4};
    auto b = backend->make_parameterized_tensor_view<element::Float32>(shape);
    *b = vector<float>{5, 6, 7, 8};
    auto result = backend->make_parameterized_tensor_view<element::Float32>(shape_r);

    (*cf)({a, b}, {result});
    ASSERT_EQ((vector<float>{19, 22, 43, 50}), result->get_vector());
}

TEST(execute, dot_scalar_tensor_arg0)
{
    auto shape_a = Shape{};
    auto shape_b = Shape{2, 2, 2};
    auto A = make_shared<op::Parameter>(element::Float32::element_type(), shape_a);
    auto B = make_shared<op::Parameter>(element::Float32::element_type(), shape_b);
    auto rt = make_shared<TensorViewType>(element::Float32::element_type(), shape_b);
    auto f = make_shared<Function>(make_shared<op::Dot>(A, B), rt, op::Parameters{A, B});

    auto manager = runtime::Manager::get("NGVM");
    auto external = manager->compile(f);
    auto backend = manager->allocate_backend();
    auto cf = backend->make_call_frame(external);

    // Create some tensors for input/output
    auto a = backend->make_parameterized_tensor_view<element::Float32>(shape_a);
    *a = vector<float>{6};
    auto b = backend->make_parameterized_tensor_view<element::Float32>(shape_b);
    *b = vector<float>{1, 2, 3, 4, 5, 6, 7, 8};
    auto result = backend->make_parameterized_tensor_view<element::Float32>(shape_b);

    (*cf)({a, b}, {result});
    ASSERT_EQ((vector<float>{6, 12, 18, 24, 30, 36, 42, 48}), result->get_vector());
}

TEST(execute, dot_scalar_tensor_arg1)
{
    auto shape_a = Shape{2, 2, 2};
    auto shape_b = Shape{};
    auto A = make_shared<op::Parameter>(element::Float32::element_type(), shape_a);
    auto B = make_shared<op::Parameter>(element::Float32::element_type(), shape_b);
    auto rt = make_shared<TensorViewType>(element::Float32::element_type(), shape_a);
    auto f = make_shared<Function>(make_shared<op::Dot>(A, B), rt, op::Parameters{A, B});

    auto manager = runtime::Manager::get("NGVM");
    auto external = manager->compile(f);
    auto backend = manager->allocate_backend();
    auto cf = backend->make_call_frame(external);

    // Create some tensors for input/output
    auto a = backend->make_parameterized_tensor_view<element::Float32>(shape_a);
    *a = vector<float>{1, 2, 3, 4, 5, 6, 7, 8};
    auto b = backend->make_parameterized_tensor_view<element::Float32>(shape_b);
    *b = vector<float>{6};
    auto result = backend->make_parameterized_tensor_view<element::Float32>(shape_a);

    (*cf)({a, b}, {result});
    ASSERT_EQ((vector<float>{6, 12, 18, 24, 30, 36, 42, 48}), result->get_vector());
}

TEST(execute, dot_scalar_scalar)
{
    auto shape = Shape{};
    auto A = make_shared<op::Parameter>(element::Float32::element_type(), shape);
    auto B = make_shared<op::Parameter>(element::Float32::element_type(), shape);
    auto rt = make_shared<TensorViewType>(element::Float32::element_type(), shape);
    auto f = make_shared<Function>(make_shared<op::Dot>(A, B), rt, op::Parameters{A, B});

    auto manager = runtime::Manager::get("NGVM");
    auto external = manager->compile(f);
    auto backend = manager->allocate_backend();
    auto cf = backend->make_call_frame(external);

    // Create some tensors for input/output
    auto a = backend->make_parameterized_tensor_view<element::Float32>(shape);
    *a = vector<float>{8};
    auto b = backend->make_parameterized_tensor_view<element::Float32>(shape);
    *b = vector<float>{6};
    auto result = backend->make_parameterized_tensor_view<element::Float32>(shape);

    (*cf)({a, b}, {result});
    ASSERT_EQ((vector<float>{48}), result->get_vector());
}

TEST(execute, dot_matrix_vector)
{
    auto shape_a = Shape{4, 4};
    auto shape_b = Shape{4};
    auto A = make_shared<op::Parameter>(element::Float32::element_type(), shape_a);
    auto B = make_shared<op::Parameter>(element::Float32::element_type(), shape_b);
    auto rt = make_shared<TensorViewType>(element::Float32::element_type(), shape_b);
    auto f = make_shared<Function>(make_shared<op::Dot>(A, B), rt, op::Parameters{A, B});
    auto shape_r = Shape{4};

    auto manager = runtime::Manager::get("NGVM");
    auto external = manager->compile(f);
    auto backend = manager->allocate_backend();
    auto cf = backend->make_call_frame(external);

    // Create some tensors for input/output
    auto a = backend->make_parameterized_tensor_view<element::Float32>(shape_a);
    *a = vector<float>{1, 2, 3, 4, 5, 6, 7, 8, 9, 10, 11, 12, 13, 14, 15, 16};
    auto b = backend->make_parameterized_tensor_view<element::Float32>(shape_b);
    *b = vector<float>{17, 18, 19, 20};
    auto result = backend->make_parameterized_tensor_view<element::Float32>(shape_r);

    (*cf)({a, b}, {result});
    ASSERT_EQ((vector<float>{190, 486, 782, 1078}), result->get_vector());
}

<<<<<<< HEAD
TEST(execute, greater)
=======
TEST(execute, test_dot_matrix_vector_int64)
{
    auto shape_a = Shape{4, 4};
    auto shape_b = Shape{4};
    auto A = make_shared<op::Parameter>(element::Int64::element_type(), shape_a);
    auto B = make_shared<op::Parameter>(element::Int64::element_type(), shape_b);
    auto rt = make_shared<TensorViewType>(element::Int64::element_type(), shape_b);
    auto f = make_shared<Function>(make_shared<op::Dot>(A, B), rt, op::Parameters{A, B});
    auto shape_r = Shape{4};

    auto external = make_shared<ngraph::runtime::ExternalFunction>(f);
    auto cf = external->make_call_frame();

    // Create some tensors for input/output
    auto a = ngraph::runtime::make_tensor<element::Int64>(shape_a);
    *a = vector<element::Int64::type>{1, 2, 3, 4, 5, 6, 7, 8, 9, 10, 11, 12, 13, 14, 15, 16};
    auto b = ngraph::runtime::make_tensor<element::Int64>(shape_b);
    *b = vector<element::Int64::type>{17, 18, 19, 20};
    auto result = ngraph::runtime::make_tensor<element::Int64>(shape_r);

    (*cf)({a, b}, {result});
    ASSERT_EQ((vector<element::Int64::type>{190, 486, 782, 1078}), result->get_vector());
}

TEST(execute, test_greater)
>>>>>>> 64412792
{
    auto shape = Shape{2, 2, 2};
    auto A = make_shared<op::Parameter>(element::Float32::element_type(), shape);
    auto B = make_shared<op::Parameter>(element::Float32::element_type(), shape);
    auto rt = make_shared<TensorViewType>(element::Bool::element_type(), shape);
    auto f = make_shared<Function>(make_shared<op::Greater>(A, B), rt, op::Parameters{A, B});

    auto manager = runtime::Manager::get("NGVM");
    auto external = manager->compile(f);
    auto backend = manager->allocate_backend();
    auto cf = backend->make_call_frame(external);

    // Create some tensors for input/output
    auto a = backend->make_parameterized_tensor_view<element::Float32>(shape);
    *a = vector<float>{1, 8, -8, 17, -0.5, 0.5, 2, 1};
    auto b = backend->make_parameterized_tensor_view<element::Float32>(shape);
    *b = vector<float>{1, 2, 4, 8, 0, 0, 1, 1.5};
    auto result = backend->make_parameterized_tensor_view<element::Bool>(shape);

    (*cf)({a, b}, {result});
    ASSERT_EQ((vector<char>{0, 1, 0, 1, 0, 1, 1, 0}), result->get_vector());
}

TEST(execute, greatereq)
{
    auto shape = Shape{2, 2, 2};
    auto A = make_shared<op::Parameter>(element::Float32::element_type(), shape);
    auto B = make_shared<op::Parameter>(element::Float32::element_type(), shape);
    auto rt = make_shared<TensorViewType>(element::Bool::element_type(), shape);
    auto f = make_shared<Function>(make_shared<op::GreaterEq>(A, B), rt, op::Parameters{A, B});

    auto manager = runtime::Manager::get("NGVM");
    auto external = manager->compile(f);
    auto backend = manager->allocate_backend();
    auto cf = backend->make_call_frame(external);

    // Create some tensors for input/output
    auto a = backend->make_parameterized_tensor_view<element::Float32>(shape);
    *a = vector<float>{1, 8, -8, 17, -0.5, 0, 2, 1};
    auto b = backend->make_parameterized_tensor_view<element::Float32>(shape);
    *b = vector<float>{1, 2, -8, 8, 0, 0, 0.5, 1.5};
    auto result = backend->make_parameterized_tensor_view<element::Bool>(shape);

    (*cf)({a, b}, {result});
    ASSERT_EQ((vector<char>{1, 1, 1, 1, 0, 1, 1, 0}), result->get_vector());
}

TEST(execute, less)
{
    auto shape = Shape{2, 2, 2};
    auto A = make_shared<op::Parameter>(element::Float32::element_type(), shape);
    auto B = make_shared<op::Parameter>(element::Float32::element_type(), shape);
    auto rt = make_shared<TensorViewType>(element::Bool::element_type(), shape);
    auto f = make_shared<Function>(make_shared<op::Less>(A, B), rt, op::Parameters{A, B});

    auto manager = runtime::Manager::get("NGVM");
    auto external = manager->compile(f);
    auto backend = manager->allocate_backend();
    auto cf = backend->make_call_frame(external);

    // Create some tensors for input/output
    auto a = backend->make_parameterized_tensor_view<element::Float32>(shape);
    *a = vector<float>{1, 8, -8, 17, -0.5, 0.5, 2, 1};
    auto b = backend->make_parameterized_tensor_view<element::Float32>(shape);
    *b = vector<float>{1, 2, 4, 8, 0, 0, 1, 1.5};
    auto result = backend->make_parameterized_tensor_view<element::Bool>(shape);

    (*cf)({a, b}, {result});
    ASSERT_EQ((vector<char>{0, 0, 1, 0, 1, 0, 0, 1}), result->get_vector());
}

TEST(execute, lesseq)
{
    auto shape = Shape{2, 2, 2};
    auto A = make_shared<op::Parameter>(element::Float32::element_type(), shape);
    auto B = make_shared<op::Parameter>(element::Float32::element_type(), shape);
    auto rt = make_shared<TensorViewType>(element::Bool::element_type(), shape);
    auto f = make_shared<Function>(make_shared<op::LessEq>(A, B), rt, op::Parameters{A, B});

    auto manager = runtime::Manager::get("NGVM");
    auto external = manager->compile(f);
    auto backend = manager->allocate_backend();
    auto cf = backend->make_call_frame(external);

    // Create some tensors for input/output
    auto a = backend->make_parameterized_tensor_view<element::Float32>(shape);
    *a = vector<float>{1, 8, -8, 17, -0.5, 0, 2, 1};
    auto b = backend->make_parameterized_tensor_view<element::Float32>(shape);
    *b = vector<float>{1, 2, -8, 8, 0, 0, 0.5, 1.5};
    auto result = backend->make_parameterized_tensor_view<element::Bool>(shape);

    (*cf)({a, b}, {result});
    ASSERT_EQ((vector<char>{1, 0, 1, 0, 1, 1, 0, 1}), result->get_vector());
}

TEST(execute, log)
{
    auto shape = Shape{2, 2, 2};
    auto A = make_shared<op::Parameter>(element::Float32::element_type(), shape);
    auto rt = make_shared<TensorViewType>(element::Float32::element_type(), shape);
    auto f = make_shared<Function>(make_shared<op::Log>(A), rt, op::Parameters{A});

    auto manager = runtime::Manager::get("NGVM");
    auto external = manager->compile(f);
    auto backend = manager->allocate_backend();
    auto cf = backend->make_call_frame(external);

    // Create some tensors for input/output
    auto a = backend->make_parameterized_tensor_view<element::Float32>(shape);
    *a = vector<float>{expf(1), expf(2), expf(3), expf(4), expf(5), expf(6), expf(7), expf(8)};
    vector<float> loga;
    for (auto elt : a->get_vector())
    {
        loga.push_back(logf(elt));
    }
    auto result = backend->make_parameterized_tensor_view<element::Float32>(shape);

    (*cf)({a}, {result});
    ASSERT_EQ(loga, result->get_vector());
}

TEST(execute, maximum)
{
    auto shape = Shape{2, 2, 2};
    auto A = make_shared<op::Parameter>(element::Float32::element_type(), shape);
    auto B = make_shared<op::Parameter>(element::Float32::element_type(), shape);
    auto rt = make_shared<TensorViewType>(element::Float32::element_type(), shape);
    auto f = make_shared<Function>(make_shared<op::Maximum>(A, B), rt, op::Parameters{A, B});

    auto manager = runtime::Manager::get("NGVM");
    auto external = manager->compile(f);
    auto backend = manager->allocate_backend();
    auto cf = backend->make_call_frame(external);

    // Create some tensors for input/output
    auto a = backend->make_parameterized_tensor_view<element::Float32>(shape);
    *a = vector<float>{1, 8, -8, 17, -0.5, 0.5, 2, 1};
    auto b = backend->make_parameterized_tensor_view<element::Float32>(shape);
    *b = vector<float>{1, 2, 4, 8, 0, 0, 1, 1.5};
    auto result = backend->make_parameterized_tensor_view<element::Float32>(shape);

    (*cf)({a, b}, {result});
    ASSERT_EQ((vector<float>{1, 8, 4, 17, 0, 0.5, 2, 1.5}), result->get_vector());
}

TEST(execute, negative)
{
    auto shape = Shape{2, 3};
    auto A = make_shared<op::Parameter>(element::Float32::element_type(), shape);
    auto rt = make_shared<TensorViewType>(element::Float32::element_type(), shape);
    auto f = make_shared<Function>(make_shared<op::Negative>(A), rt, op::Parameters{A});

    auto manager = runtime::Manager::get("NGVM");
    auto external = manager->compile(f);
    auto backend = manager->allocate_backend();
    auto cf = backend->make_call_frame(external);

    // Create some tensors for input/output
    auto a = backend->make_parameterized_tensor_view<element::Float32>(shape);
    *a = vector<float>{1, -2, 0, -4.8f, 8.6f, -8.6f};
    auto result = backend->make_parameterized_tensor_view<element::Float32>(shape);

    (*cf)({a}, {result});
    ASSERT_EQ((vector<float>{-1, 2, 0, 4.8f, -8.6f, 8.6f}), result->get_vector());
}

TEST(execute, notequal)
{
    auto shape = Shape{2, 2, 2};
    auto A = make_shared<op::Parameter>(element::Float32::element_type(), shape);
    auto B = make_shared<op::Parameter>(element::Float32::element_type(), shape);
    auto rt = make_shared<TensorViewType>(element::Bool::element_type(), shape);
    auto f = make_shared<Function>(make_shared<op::NotEqual>(A, B), rt, op::Parameters{A, B});

    auto manager = runtime::Manager::get("NGVM");
    auto external = manager->compile(f);
    auto backend = manager->allocate_backend();
    auto cf = backend->make_call_frame(external);

    // Create some tensors for input/output
    auto a = backend->make_parameterized_tensor_view<element::Float32>(shape);
    *a = vector<float>{1, 8, -8, 17, -0.5, 0, 1, 1};
    auto b = backend->make_parameterized_tensor_view<element::Float32>(shape);
    *b = vector<float>{1, 8, 4, 8, 0, 0, 1, 1.5};
    auto result = backend->make_parameterized_tensor_view<element::Bool>(shape);

    (*cf)({a, b}, {result});
    ASSERT_EQ((vector<char>{0, 0, 1, 1, 1, 0, 0, 1}), result->get_vector());
}

TEST(execute, select)
{
    auto shape = Shape{2, 2, 2};
    auto A = make_shared<op::Parameter>(element::Bool::element_type(), shape);
    auto B = make_shared<op::Parameter>(element::Float32::element_type(), shape);
    auto C = make_shared<op::Parameter>(element::Float32::element_type(), shape);
    auto rt = make_shared<TensorViewType>(element::Float32::element_type(), shape);
    auto f = make_shared<Function>(make_shared<op::Select>(A, B, C), rt, op::Parameters{A, B, C});

    auto manager = runtime::Manager::get("NGVM");
    auto external = manager->compile(f);
    auto backend = manager->allocate_backend();
    auto cf = backend->make_call_frame(external);

    // Create some tensors for input/output
    auto a = backend->make_parameterized_tensor_view<element::Bool>(shape);
    *a = vector<char>{0, 1, 1, 0, 0, 1, 0, 1};
    auto b = backend->make_parameterized_tensor_view<element::Float32>(shape);
    *b = vector<float>{1, 2, 3, 4, 5, 6, 7, 8};
    auto c = backend->make_parameterized_tensor_view<element::Float32>(shape);
    *c = vector<float>{11, 12, 13, 14, 15, 16, 17, 18};
    auto result = backend->make_parameterized_tensor_view<element::Float32>(shape);

    (*cf)({a, b, c}, {result});
    ASSERT_EQ((vector<float>{11, 2, 3, 14, 15, 6, 17, 8}), result->get_vector());
}

TEST(execute, subtract)
{
    auto shape = Shape{2, 2};
    auto A = make_shared<op::Parameter>(element::Float32::element_type(), shape);
    auto B = make_shared<op::Parameter>(element::Float32::element_type(), shape);
    auto rt = make_shared<TensorViewType>(element::Float32::element_type(), shape);
    auto f = make_shared<Function>(make_shared<op::Subtract>(A, B), rt, op::Parameters{A, B});

    auto manager = runtime::Manager::get("NGVM");
    auto external = manager->compile(f);
    auto backend = manager->allocate_backend();
    auto cf = backend->make_call_frame(external);

    // Create some tensors for input/output
    auto a = backend->make_parameterized_tensor_view<element::Float32>(shape);
    *a = vector<float>{2, 4, 8, 16};
    auto b = backend->make_parameterized_tensor_view<element::Float32>(shape);
    *b = vector<float>{1, 2, 4, 8};
    auto result = backend->make_parameterized_tensor_view<element::Float32>(shape);

    (*cf)({a, b}, {result});
    ASSERT_EQ((vector<float>{1, 2, 4, 8}), result->get_vector());
}

TEST(execute, scalar_constant)
{
    auto shape = Shape{};
    auto A = make_shared<op::ScalarConstant<element::Float32>>(-3.0f);
    auto rt = make_shared<TensorViewType>(element::Float32::element_type(), shape);
    auto f = make_shared<Function>(A, rt, op::Parameters{});

    auto manager = runtime::Manager::get("NGVM");
    auto external = manager->compile(f);
    auto backend = manager->allocate_backend();
    auto cf = backend->make_call_frame(external);

    // Create some tensors for input/output
    auto result = backend->make_parameterized_tensor_view<element::Float32>(shape);

    (*cf)({}, {result});
    ASSERT_EQ((vector<float>{-3.0f}), result->get_vector());
}

TEST(execute, tensor_constant)
{
    auto shape = Shape{2, 2, 2};
    auto A = make_shared<op::TensorConstant<element::Float32>>(shape);
    A->get_value()->get_vector() = {1, 2, 3, 4, 5, 6, 7, 8};
    auto rt = make_shared<TensorViewType>(element::Float32::element_type(), shape);
    auto f = make_shared<Function>(A, rt, op::Parameters{});

    auto manager = runtime::Manager::get("NGVM");
    auto external = manager->compile(f);
    auto backend = manager->allocate_backend();
    auto cf = backend->make_call_frame(external);

    // Create some tensors for input/output
    auto result = backend->make_parameterized_tensor_view<element::Float32>(shape);

    (*cf)({}, {result});
    ASSERT_EQ((vector<float>{1, 2, 3, 4, 5, 6, 7, 8}), result->get_vector());
}

TEST(execute, tensor_constant_with_op)
{
    auto shape = Shape{2, 2, 2};
    auto A = make_shared<op::TensorConstant<element::Float32>>(shape);
    A->get_value()->get_vector() = {-1, 2, 3, -4, 5, -6, -7, 8};
    auto rt = make_shared<TensorViewType>(element::Float32::element_type(), shape);
    auto f = make_shared<Function>(make_shared<op::Abs>(A), rt, op::Parameters{});

    auto manager = runtime::Manager::get("NGVM");
    auto external = manager->compile(f);
    auto backend = manager->allocate_backend();
    auto cf = backend->make_call_frame(external);

    // Create some tensors for input/output
    auto result = backend->make_parameterized_tensor_view<element::Float32>(shape);

    (*cf)({}, {result});
    ASSERT_EQ((vector<float>{1, 2, 3, 4, 5, 6, 7, 8}), result->get_vector());
}

TEST(execute, function_call)
{
    // First create "f(A,B,C) = (A+B)*C".
    auto shape = Shape{2, 2};
    auto A = make_shared<op::Parameter>(element::Float32::element_type(), shape);
    auto B = make_shared<op::Parameter>(element::Float32::element_type(), shape);
    auto C = make_shared<op::Parameter>(element::Float32::element_type(), shape);
    auto rt_f = make_shared<TensorViewType>(element::Float32::element_type(), shape);
    auto f = make_shared<Function>((A + B) * C, rt_f, op::Parameters{A, B, C});

    // Now make "g(X,Y,Z) = f(X,Y,Z) + f(X,Y,Z)"
    auto X = make_shared<op::Parameter>(element::Float32::element_type(), shape);
    auto Y = make_shared<op::Parameter>(element::Float32::element_type(), shape);
    auto Z = make_shared<op::Parameter>(element::Float32::element_type(), shape);
    auto rt_g = make_shared<TensorViewType>(element::Float32::element_type(), shape);
    auto g = make_shared<Function>(make_shared<op::FunctionCall>(f, Nodes{X, Y, Z}) +
                                       make_shared<op::FunctionCall>(f, Nodes{X, Y, Z}),
                                   rt_g,
                                   op::Parameters{X, Y, Z});

    // Now call g on some test vectors.
    auto manager = runtime::Manager::get("NGVM");
    auto external = manager->compile(g);
    auto backend = manager->allocate_backend();
    auto cf = backend->make_call_frame(external);

    auto x = backend->make_parameterized_tensor_view<element::Float32>(shape);
    *x = vector<float>{1, 2, 3, 4};
    auto y = backend->make_parameterized_tensor_view<element::Float32>(shape);
    *y = vector<float>{5, 6, 7, 8};
    auto z = backend->make_parameterized_tensor_view<element::Float32>(shape);
    *z = vector<float>{9, 10, 11, 12};
    auto result = backend->make_parameterized_tensor_view<element::Float32>(shape);

    (*cf)({x, y, z}, {result});
    ASSERT_EQ((vector<float>{108, 160, 220, 288}), result->get_vector());

    (*cf)({y, x, z}, {result});
    ASSERT_EQ((vector<float>{108, 160, 220, 288}), result->get_vector());

    (*cf)({x, z, y}, {result});
    ASSERT_EQ((vector<float>{100, 144, 196, 256}), result->get_vector());
}

TEST(execute, broadcast_scalar_vector)
{
    auto shape_a = Shape{};
    auto A = make_shared<op::Parameter>(element::Float32::element_type(), shape_a);
    auto shape_r = Shape{4};
    auto rt = make_shared<TensorViewType>(element::Float32::element_type(), shape_r);
    auto f = make_shared<Function>(
        make_shared<op::Broadcast>(A, shape_r, AxisSet{0}), rt, op::Parameters{A});

    auto manager = runtime::Manager::get("NGVM");
    auto external = manager->compile(f);
    auto backend = manager->allocate_backend();
    auto cf = backend->make_call_frame(external);

    // Create some tensors for input/output
    auto a = backend->make_parameterized_tensor_view<element::Float32>(shape_a);
    *a = vector<float>{6};
    auto result = backend->make_parameterized_tensor_view<element::Float32>(shape_r);

    (*cf)({a}, {result});
    ASSERT_EQ((vector<float>{6, 6, 6, 6}), result->get_vector());
}

TEST(execute, broadcast_scalar_matrix)
{
    auto shape_a = Shape{};
    auto A = make_shared<op::Parameter>(element::Float32::element_type(), shape_a);
    auto shape_r = Shape{2, 2};
    auto rt = make_shared<TensorViewType>(element::Float32::element_type(), shape_r);
    auto f = make_shared<Function>(
        make_shared<op::Broadcast>(A, shape_r, AxisSet{0, 1}), rt, op::Parameters{A});

    auto manager = runtime::Manager::get("NGVM");
    auto external = manager->compile(f);
    auto backend = manager->allocate_backend();
    auto cf = backend->make_call_frame(external);

    // Create some tensors for input/output
    auto a = backend->make_parameterized_tensor_view<element::Float32>(shape_a);
    *a = vector<float>{6};
    auto result = backend->make_parameterized_tensor_view<element::Float32>(shape_r);

    (*cf)({a}, {result});
    ASSERT_EQ((vector<float>{6, 6, 6, 6}), result->get_vector());
}

TEST(execute, broadcast_scalar_tensor)
{
    auto shape_a = Shape{};
    auto A = make_shared<op::Parameter>(element::Float32::element_type(), shape_a);
    auto shape_r = Shape{2, 2, 2};
    auto rt = make_shared<TensorViewType>(element::Float32::element_type(), shape_r);
    auto f = make_shared<Function>(
        make_shared<op::Broadcast>(A, shape_r, AxisSet{0, 1, 2}), rt, op::Parameters{A});

    auto manager = runtime::Manager::get("NGVM");
    auto external = manager->compile(f);
    auto backend = manager->allocate_backend();
    auto cf = backend->make_call_frame(external);

    // Create some tensors for input/output
    auto a = backend->make_parameterized_tensor_view<element::Float32>(shape_a);
    *a = vector<float>{6};
    auto result = backend->make_parameterized_tensor_view<element::Float32>(shape_r);

    (*cf)({a}, {result});
    ASSERT_EQ((vector<float>{6, 6, 6, 6, 6, 6, 6, 6}), result->get_vector());
}

TEST(execute, broadcast_trivial)
{
    auto shape = Shape{2, 2, 2};
    auto A = make_shared<op::Parameter>(element::Float32::element_type(), shape);
    auto rt = make_shared<TensorViewType>(element::Float32::element_type(), shape);
    auto f = make_shared<Function>(
        make_shared<op::Broadcast>(A, shape, AxisSet{}), rt, op::Parameters{A});

    auto manager = runtime::Manager::get("NGVM");
    auto external = manager->compile(f);
    auto backend = manager->allocate_backend();
    auto cf = backend->make_call_frame(external);

    // Create some tensors for input/output
    auto a = backend->make_parameterized_tensor_view<element::Float32>(shape);
    *a = vector<float>{2, 4, 6, 8, 16, 32, 64, 128};
    auto result = backend->make_parameterized_tensor_view<element::Float32>(shape);

    (*cf)({a}, {result});
    ASSERT_EQ((vector<float>{2, 4, 6, 8, 16, 32, 64, 128}), result->get_vector());
}

TEST(execute, broadcast_vector_colwise)
{
    auto shape_a = Shape{3};
    auto A = make_shared<op::Parameter>(element::Float32::element_type(), shape_a);
    auto shape_r = Shape{3, 4};
    auto rt = make_shared<TensorViewType>(element::Float32::element_type(), shape_r);
    auto f = make_shared<Function>(
        make_shared<op::Broadcast>(A, shape_r, AxisSet{1}), rt, op::Parameters{A});

    auto manager = runtime::Manager::get("NGVM");
    auto external = manager->compile(f);
    auto backend = manager->allocate_backend();
    auto cf = backend->make_call_frame(external);

    // Create some tensors for input/output
    auto a = backend->make_parameterized_tensor_view<element::Float32>(shape_a);
    *a = vector<float>{1, 2, 3};
    auto result = backend->make_parameterized_tensor_view<element::Float32>(shape_r);

    (*cf)({a}, {result});
    ASSERT_EQ((vector<float>{1, 1, 1, 1, 2, 2, 2, 2, 3, 3, 3, 3}), result->get_vector());
}

TEST(execute, broadcast_vector_rowwise)
{
    auto shape_a = Shape{4};
    auto A = make_shared<op::Parameter>(element::Float32::element_type(), shape_a);
    auto shape_r = Shape{3, 4};
    auto rt = make_shared<TensorViewType>(element::Float32::element_type(), shape_r);
    auto f = make_shared<Function>(
        make_shared<op::Broadcast>(A, shape_r, AxisSet{0}), rt, op::Parameters{A});

    auto manager = runtime::Manager::get("NGVM");
    auto external = manager->compile(f);
    auto backend = manager->allocate_backend();
    auto cf = backend->make_call_frame(external);

    // Create some tensors for input/output
    auto a = backend->make_parameterized_tensor_view<element::Float32>(shape_a);
    *a = vector<float>{1, 2, 3, 4};
    auto result = backend->make_parameterized_tensor_view<element::Float32>(shape_r);

    (*cf)({a}, {result});
    ASSERT_EQ((vector<float>{1, 2, 3, 4, 1, 2, 3, 4, 1, 2, 3, 4}), result->get_vector());
}

TEST(execute, test_broadcast_vector_rowwise_int64)
{
    auto shape_a = Shape{4};
    auto A = make_shared<op::Parameter>(element::Int64::element_type(), shape_a);
    auto shape_r = Shape{3, 4};
    auto rt = make_shared<TensorViewType>(element::Int64::element_type(), shape_r);
    auto f = make_shared<Function>(
        make_shared<op::Broadcast>(A, shape_r, AxisSet{0}), rt, op::Parameters{A});

    auto external = make_shared<ngraph::runtime::ExternalFunction>(f);
    auto cf = external->make_call_frame();

    // Create some tensors for input/output
    auto a = ngraph::runtime::make_tensor<element::Int64>(shape_a);
    *a = vector<element::Int64::type>{1, 2, 3, 4};
    auto result = ngraph::runtime::make_tensor<element::Int64>(shape_r);

    (*cf)({a}, {result});
    ASSERT_EQ((vector<element::Int64::type>{1, 2, 3, 4, 1, 2, 3, 4, 1, 2, 3, 4}),
              result->get_vector());
}

TEST(execute, test_convert_int32_float32)
{
    auto shape = Shape{2, 2};
    auto A = make_shared<op::Parameter>(element::Int32::element_type(), shape);
    auto rt = make_shared<TensorViewType>(element::Float32::element_type(), shape);
    auto f = make_shared<Function>(
        make_shared<op::Convert>(A, element::Float32::element_type()), rt, op::Parameters{A});

    auto external = make_shared<ngraph::runtime::ExternalFunction>(f);
    auto cf = external->make_call_frame();

    // Create some tensors for input/output
    auto a = ngraph::runtime::make_tensor<element::Int32>(shape);
    *a = vector<element::Int32::type>{1, 2, 3, 4};
    auto result = ngraph::runtime::make_tensor<element::Float32>(shape);

    (*cf)({a}, {result});
    ASSERT_EQ((vector<element::Float32::type>{1, 2, 3, 4}), result->get_vector());
}

TEST(execute, test_convert_int32_bool)
{
    auto shape = Shape{2, 2};
    auto A = make_shared<op::Parameter>(element::Int32::element_type(), shape);
    auto rt = make_shared<TensorViewType>(element::Bool::element_type(), shape);
    auto f = make_shared<Function>(
        make_shared<op::Convert>(A, element::Bool::element_type()), rt, op::Parameters{A});

    auto external = make_shared<ngraph::runtime::ExternalFunction>(f);
    auto cf = external->make_call_frame();

    // Create some tensors for input/output
    auto a = ngraph::runtime::make_tensor<element::Int32>(shape);
    *a = vector<element::Int32::type>{1, 2, 3, 4};
    auto result = ngraph::runtime::make_tensor<element::Bool>(shape);

    (*cf)({a}, {result});
    ASSERT_EQ((vector<element::Bool::type>{1, 2, 3, 4}), result->get_vector());
}

TEST(execute, test_convert_float32_bool)
{
    auto shape = Shape{2, 2};
    auto A = make_shared<op::Parameter>(element::Float32::element_type(), shape);
    auto rt = make_shared<TensorViewType>(element::Bool::element_type(), shape);
    auto f = make_shared<Function>(
        make_shared<op::Convert>(A, element::Bool::element_type()), rt, op::Parameters{A});

    auto external = make_shared<ngraph::runtime::ExternalFunction>(f);
    auto cf = external->make_call_frame();

    // Create some tensors for input/output
    auto a = ngraph::runtime::make_tensor<element::Float32>(shape);
    *a = vector<element::Float32::type>{1, 2, 3, 4};
    auto result = ngraph::runtime::make_tensor<element::Bool>(shape);

    (*cf)({a}, {result});
    ASSERT_EQ((vector<element::Bool::type>{1, 2, 3, 4}), result->get_vector());
}<|MERGE_RESOLUTION|>--- conflicted
+++ resolved
@@ -52,11 +52,7 @@
     ASSERT_EQ((vector<float>{50, 72, 98, 128}), result->get_vector());
 }
 
-<<<<<<< HEAD
-// Same as abc, but using tuples for input and output
-TEST(execute, abc_tuple)
-=======
-TEST(execute, test_abc_int64)
+TEST(execute, abc_int64)
 {
     auto shape = Shape{2, 2};
     auto A = make_shared<op::Parameter>(element::Int64::element_type(), shape);
@@ -65,17 +61,19 @@
     auto rt = make_shared<TensorViewType>(element::Int64::element_type(), shape);
     auto f = make_shared<Function>((A + B) * C, rt, op::Parameters{A, B, C});
 
-    auto external = make_shared<ngraph::runtime::ExternalFunction>(f);
-    auto cf = external->make_call_frame();
-
-    // Create some tensors for input/output
-    auto a = ngraph::runtime::make_tensor<element::Int64>(shape);
+    auto manager = runtime::Manager::get("NGVM");
+    auto external = manager->compile(f);
+    auto backend = manager->allocate_backend();
+    auto cf = backend->make_call_frame(external);
+
+    // Create some tensors for input/output
+    auto a = backend->make_parameterized_tensor_view<element::Int64>(shape);
     *a = vector<element::Int64::type>{1, 2, 3, 4};
-    auto b = ngraph::runtime::make_tensor<element::Int64>(shape);
+    auto b = backend->make_parameterized_tensor_view<element::Int64>(shape);
     *b = vector<element::Int64::type>{5, 6, 7, 8};
-    auto c = ngraph::runtime::make_tensor<element::Int64>(shape);
+    auto c = backend->make_parameterized_tensor_view<element::Int64>(shape);
     *c = vector<element::Int64::type>{9, 10, 11, 12};
-    auto result = ngraph::runtime::make_tensor<element::Int64>(shape);
+    auto result = backend->make_parameterized_tensor_view<element::Int64>(shape);
 
     (*cf)({a, b, c}, {result});
     ASSERT_EQ((vector<element::Int64::type>{54, 80, 110, 144}), result->get_vector());
@@ -87,9 +85,8 @@
     ASSERT_EQ((vector<element::Int64::type>{50, 72, 98, 128}), result->get_vector());
 }
 
-// Same as test_abc, but using tuples for input and output
-TEST(execute, test_abc_tuple)
->>>>>>> 64412792
+// Same as abc, but using tuples for input and output
+TEST(execute, abc_tuple)
 {
     auto shape = Shape{2, 2};
 
@@ -132,8 +129,8 @@
     ASSERT_EQ((vector<float>{50, 72, 98, 128}), result->get_vector());
 }
 
-// Same as test_abc, but using tuples for input and output
-TEST(execute, test_abc_tuple_int64)
+// Same as abc, but using tuples for input and output
+TEST(execute, abc_tuple_int64)
 {
     auto shape = Shape{2, 2};
 
@@ -148,15 +145,17 @@
     auto f = make_shared<Function>(
         make_shared<op::Tuple>(Nodes{(A + B) * C}), tensor_view_type, op::Parameters{ABC});
 
-    auto external = make_shared<ngraph::runtime::ExternalFunction>(f);
-    auto cf = external->make_call_frame();
-
-    // Create some tensors for input/output
-    auto a = ngraph::runtime::make_tensor<element::Int64>(shape);
+    auto manager = runtime::Manager::get("NGVM");
+    auto external = manager->compile(f);
+    auto backend = manager->allocate_backend();
+    auto cf = backend->make_call_frame(external);
+
+    // Create some tensors for input/output
+    auto a = backend->make_parameterized_tensor_view<element::Int64>(shape);
     *a = vector<element::Int64::type>{1, 2, 3, 4};
-    auto b = ngraph::runtime::make_tensor<element::Int64>(shape);
+    auto b = backend->make_parameterized_tensor_view<element::Int64>(shape);
     *b = vector<element::Int64::type>{5, 6, 7, 8};
-    auto c = ngraph::runtime::make_tensor<element::Int64>(shape);
+    auto c = backend->make_parameterized_tensor_view<element::Int64>(shape);
     *c = vector<element::Int64::type>{9, 10, 11, 12};
     auto abc = ngraph::runtime::make_tuple({a, b, c});
     auto bac = ngraph::runtime::make_tuple({b, a, c});
@@ -297,10 +296,7 @@
               result->get_vector());
 }
 
-<<<<<<< HEAD
-TEST(execute, concat_vector)
-=======
-TEST(execute, test_concat_matrix_int64)
+TEST(execute, concat_matrix_int64)
 {
     auto shape_a = Shape{2, 2};
     auto A = make_shared<op::Parameter>(element::Int64::element_type(), shape_a);
@@ -313,25 +309,26 @@
     auto f = make_shared<Function>(
         make_shared<op::Concat>(Nodes{A, B, C}, 0), rt, op::Parameters{A, B, C});
 
-    auto external = make_shared<ngraph::runtime::ExternalFunction>(f);
-    auto cf = external->make_call_frame();
-
-    // Create some tensors for input/output
-    auto a = ngraph::runtime::make_tensor<element::Int64>(shape_a);
+    auto manager = runtime::Manager::get("NGVM");
+    auto external = manager->compile(f);
+    auto backend = manager->allocate_backend();
+    auto cf = backend->make_call_frame(external);
+
+    // Create some tensors for input/output
+    auto a = backend->make_parameterized_tensor_view<element::Int64>(shape_a);
     *a = vector<element::Int64::type>{2, 4, 8, 16};
-    auto b = ngraph::runtime::make_tensor<element::Int64>(shape_b);
+    auto b = backend->make_parameterized_tensor_view<element::Int64>(shape_b);
     *b = vector<element::Int64::type>{1, 2, 4, 8, 16, 32};
-    auto c = ngraph::runtime::make_tensor<element::Int64>(shape_c);
+    auto c = backend->make_parameterized_tensor_view<element::Int64>(shape_c);
     *c = vector<element::Int64::type>{2, 3, 5, 7, 11, 13};
-    auto result = ngraph::runtime::make_tensor<element::Int64>(shape_r);
+    auto result = backend->make_parameterized_tensor_view<element::Int64>(shape_r);
 
     (*cf)({a, b, c}, {result});
     ASSERT_EQ((vector<element::Int64::type>{2, 4, 8, 16, 1, 2, 4, 8, 16, 32, 2, 3, 5, 7, 11, 13}),
               result->get_vector());
 }
 
-TEST(execute, test_concat_vector)
->>>>>>> 64412792
+TEST(execute, concat_vector)
 {
     auto shape_a = Shape{4};
     auto A = make_shared<op::Parameter>(element::Float32::element_type(), shape_a);
@@ -715,10 +712,7 @@
     ASSERT_EQ((vector<float>{190, 486, 782, 1078}), result->get_vector());
 }
 
-<<<<<<< HEAD
-TEST(execute, greater)
-=======
-TEST(execute, test_dot_matrix_vector_int64)
+TEST(execute, dot_matrix_vector_int64)
 {
     auto shape_a = Shape{4, 4};
     auto shape_b = Shape{4};
@@ -728,22 +722,23 @@
     auto f = make_shared<Function>(make_shared<op::Dot>(A, B), rt, op::Parameters{A, B});
     auto shape_r = Shape{4};
 
-    auto external = make_shared<ngraph::runtime::ExternalFunction>(f);
-    auto cf = external->make_call_frame();
-
-    // Create some tensors for input/output
-    auto a = ngraph::runtime::make_tensor<element::Int64>(shape_a);
+    auto manager = runtime::Manager::get("NGVM");
+    auto external = manager->compile(f);
+    auto backend = manager->allocate_backend();
+    auto cf = backend->make_call_frame(external);
+
+    // Create some tensors for input/output
+    auto a = backend->make_parameterized_tensor_view<element::Int64>(shape_a);
     *a = vector<element::Int64::type>{1, 2, 3, 4, 5, 6, 7, 8, 9, 10, 11, 12, 13, 14, 15, 16};
-    auto b = ngraph::runtime::make_tensor<element::Int64>(shape_b);
+    auto b = backend->make_parameterized_tensor_view<element::Int64>(shape_b);
     *b = vector<element::Int64::type>{17, 18, 19, 20};
-    auto result = ngraph::runtime::make_tensor<element::Int64>(shape_r);
+    auto result = backend->make_parameterized_tensor_view<element::Int64>(shape_r);
 
     (*cf)({a, b}, {result});
     ASSERT_EQ((vector<element::Int64::type>{190, 486, 782, 1078}), result->get_vector());
 }
 
-TEST(execute, test_greater)
->>>>>>> 64412792
+TEST(execute, greater)
 {
     auto shape = Shape{2, 2, 2};
     auto A = make_shared<op::Parameter>(element::Float32::element_type(), shape);
@@ -1225,7 +1220,7 @@
     ASSERT_EQ((vector<float>{1, 2, 3, 4, 1, 2, 3, 4, 1, 2, 3, 4}), result->get_vector());
 }
 
-TEST(execute, test_broadcast_vector_rowwise_int64)
+TEST(execute, broadcast_vector_rowwise_int64)
 {
     auto shape_a = Shape{4};
     auto A = make_shared<op::Parameter>(element::Int64::element_type(), shape_a);
@@ -1234,20 +1229,22 @@
     auto f = make_shared<Function>(
         make_shared<op::Broadcast>(A, shape_r, AxisSet{0}), rt, op::Parameters{A});
 
-    auto external = make_shared<ngraph::runtime::ExternalFunction>(f);
-    auto cf = external->make_call_frame();
-
-    // Create some tensors for input/output
-    auto a = ngraph::runtime::make_tensor<element::Int64>(shape_a);
+    auto manager = runtime::Manager::get("NGVM");
+    auto external = manager->compile(f);
+    auto backend = manager->allocate_backend();
+    auto cf = backend->make_call_frame(external);
+
+    // Create some tensors for input/output
+    auto a = backend->make_parameterized_tensor_view<element::Int64>(shape_a);
     *a = vector<element::Int64::type>{1, 2, 3, 4};
-    auto result = ngraph::runtime::make_tensor<element::Int64>(shape_r);
+    auto result = backend->make_parameterized_tensor_view<element::Int64>(shape_r);
 
     (*cf)({a}, {result});
     ASSERT_EQ((vector<element::Int64::type>{1, 2, 3, 4, 1, 2, 3, 4, 1, 2, 3, 4}),
               result->get_vector());
 }
 
-TEST(execute, test_convert_int32_float32)
+TEST(execute, convert_int32_float32)
 {
     auto shape = Shape{2, 2};
     auto A = make_shared<op::Parameter>(element::Int32::element_type(), shape);
@@ -1255,19 +1252,21 @@
     auto f = make_shared<Function>(
         make_shared<op::Convert>(A, element::Float32::element_type()), rt, op::Parameters{A});
 
-    auto external = make_shared<ngraph::runtime::ExternalFunction>(f);
-    auto cf = external->make_call_frame();
-
-    // Create some tensors for input/output
-    auto a = ngraph::runtime::make_tensor<element::Int32>(shape);
+    auto manager = runtime::Manager::get("NGVM");
+    auto external = manager->compile(f);
+    auto backend = manager->allocate_backend();
+    auto cf = backend->make_call_frame(external);
+
+    // Create some tensors for input/output
+    auto a = backend->make_parameterized_tensor_view<element::Int32>(shape);
     *a = vector<element::Int32::type>{1, 2, 3, 4};
-    auto result = ngraph::runtime::make_tensor<element::Float32>(shape);
+    auto result = backend->make_parameterized_tensor_view<element::Float32>(shape);
 
     (*cf)({a}, {result});
     ASSERT_EQ((vector<element::Float32::type>{1, 2, 3, 4}), result->get_vector());
 }
 
-TEST(execute, test_convert_int32_bool)
+TEST(execute, convert_int32_bool)
 {
     auto shape = Shape{2, 2};
     auto A = make_shared<op::Parameter>(element::Int32::element_type(), shape);
@@ -1275,19 +1274,21 @@
     auto f = make_shared<Function>(
         make_shared<op::Convert>(A, element::Bool::element_type()), rt, op::Parameters{A});
 
-    auto external = make_shared<ngraph::runtime::ExternalFunction>(f);
-    auto cf = external->make_call_frame();
-
-    // Create some tensors for input/output
-    auto a = ngraph::runtime::make_tensor<element::Int32>(shape);
+    auto manager = runtime::Manager::get("NGVM");
+    auto external = manager->compile(f);
+    auto backend = manager->allocate_backend();
+    auto cf = backend->make_call_frame(external);
+
+    // Create some tensors for input/output
+    auto a = backend->make_parameterized_tensor_view<element::Int32>(shape);
     *a = vector<element::Int32::type>{1, 2, 3, 4};
-    auto result = ngraph::runtime::make_tensor<element::Bool>(shape);
+    auto result = backend->make_parameterized_tensor_view<element::Bool>(shape);
 
     (*cf)({a}, {result});
     ASSERT_EQ((vector<element::Bool::type>{1, 2, 3, 4}), result->get_vector());
 }
 
-TEST(execute, test_convert_float32_bool)
+TEST(execute, convert_float32_bool)
 {
     auto shape = Shape{2, 2};
     auto A = make_shared<op::Parameter>(element::Float32::element_type(), shape);
@@ -1295,13 +1296,15 @@
     auto f = make_shared<Function>(
         make_shared<op::Convert>(A, element::Bool::element_type()), rt, op::Parameters{A});
 
-    auto external = make_shared<ngraph::runtime::ExternalFunction>(f);
-    auto cf = external->make_call_frame();
-
-    // Create some tensors for input/output
-    auto a = ngraph::runtime::make_tensor<element::Float32>(shape);
+    auto manager = runtime::Manager::get("NGVM");
+    auto external = manager->compile(f);
+    auto backend = manager->allocate_backend();
+    auto cf = backend->make_call_frame(external);
+
+    // Create some tensors for input/output
+    auto a = backend->make_parameterized_tensor_view<element::Float32>(shape);
     *a = vector<element::Float32::type>{1, 2, 3, 4};
-    auto result = ngraph::runtime::make_tensor<element::Bool>(shape);
+    auto result = backend->make_parameterized_tensor_view<element::Bool>(shape);
 
     (*cf)({a}, {result});
     ASSERT_EQ((vector<element::Bool::type>{1, 2, 3, 4}), result->get_vector());
