//*****************************************************************************
// Copyright 2017-2019 Intel Corporation
//
// Licensed under the Apache License, Version 2.0 (the "License");
// you may not use this file except in compliance with the License.
// You may obtain a copy of the License at
//
//     http://www.apache.org/licenses/LICENSE-2.0
//
// Unless required by applicable law or agreed to in writing, software
// distributed under the License is distributed on an "AS IS" BASIS,
// WITHOUT WARRANTIES OR CONDITIONS OF ANY KIND, either express or implied.
// See the License for the specific language governing permissions and
// limitations under the License.
//*****************************************************************************

#include "gtest/gtest.h"
#include "ngraph/ngraph.hpp"
#include "util/all_close.hpp"
#include "util/all_close_f.hpp"
#include "util/ndarray.hpp"
#include "util/random.hpp"
#include "util/test_control.hpp"
#include "util/test_tools.hpp"

using namespace std;
using namespace ngraph;

static string s_manifest = "${MANIFEST}";

// This tests a backend's implementation of the two parameter version of create_tensor
NGRAPH_TEST(${BACKEND_NAME}, create_tensor_1)
{
    Shape shape{2, 2};
    auto A = make_shared<op::Parameter>(element::f32, shape);
    auto B = make_shared<op::Parameter>(element::f32, shape);
    auto f = make_shared<Function>(make_shared<op::Add>(A, B), ParameterVector{A, B});

    auto backend = runtime::Backend::create("${BACKEND_NAME}");

    // Create some tensors for input/output
    vector<float> av = {1, 2, 3, 4};
    vector<float> bv = {5, 6, 7, 8};
    shared_ptr<runtime::Tensor> a = backend->create_tensor(element::f32, shape);
    shared_ptr<runtime::Tensor> b = backend->create_tensor(element::f32, shape);
    shared_ptr<runtime::Tensor> result = backend->create_tensor(element::f32, shape);

    copy_data(a, av);
    copy_data(b, bv);

    auto handle = backend->compile(f);
    handle->call_with_validate({result}, {a, b});
    vector<float> expected = {6, 8, 10, 12};
    EXPECT_TRUE(test::all_close_f(read_vector<float>(result), expected, MIN_FLOAT_TOLERANCE_BITS));
}

// This tests a backend's implementation of the three parameter version of create_tensor
NGRAPH_TEST(${BACKEND_NAME}, create_tensor_2)
{
    Shape shape{2, 2};
    auto A = make_shared<op::Parameter>(element::f32, shape);
    auto B = make_shared<op::Parameter>(element::f32, shape);
    auto f = make_shared<Function>(make_shared<op::Add>(A, B), ParameterVector{A, B});

    auto backend = runtime::Backend::create("${BACKEND_NAME}");

    // Create some tensors for input/output
    vector<float> av = {1, 2, 3, 4};
    vector<float> bv = {5, 6, 7, 8};
    shared_ptr<runtime::Tensor> a = backend->create_tensor(element::f32, shape, av.data());
    shared_ptr<runtime::Tensor> b = backend->create_tensor(element::f32, shape, bv.data());
    shared_ptr<runtime::Tensor> result = backend->create_tensor(element::f32, shape);

    auto handle = backend->compile(f);
    handle->call_with_validate({result}, {a, b});
    vector<float> expected = {6, 8, 10, 12};
<<<<<<< HEAD
    EXPECT_TRUE(test::all_close_f(read_vector<float>(result), expected, MIN_FLOAT_TOLERANCE_BITS));
=======
    EXPECT_EQ(read_vector<float>(result), expected);
}

// This tests a backend's implementation of the copy_from for tensor
NGRAPH_TEST(${BACKEND_NAME}, tensor_copy_from)
{
    Shape shape{2, 2};

    auto backend = runtime::Backend::create("${BACKEND_NAME}");

    // Create some tensors for input/output
    vector<float> av = {1, 2, 3, 4};
    vector<float> bv = {5, 6, 7, 8};
    shared_ptr<runtime::Tensor> a = backend->create_tensor(element::f32, shape);
    shared_ptr<runtime::Tensor> b = backend->create_tensor(element::f32, shape);
    copy_data(a, av);
    copy_data(b, bv);

    a->copy_from(*b);
    EXPECT_TRUE(test::all_close(bv, read_vector<float>(a), 0.0f, 0.0f));
>>>>>>> 1e6afbac
}<|MERGE_RESOLUTION|>--- conflicted
+++ resolved
@@ -74,10 +74,7 @@
     auto handle = backend->compile(f);
     handle->call_with_validate({result}, {a, b});
     vector<float> expected = {6, 8, 10, 12};
-<<<<<<< HEAD
     EXPECT_TRUE(test::all_close_f(read_vector<float>(result), expected, MIN_FLOAT_TOLERANCE_BITS));
-=======
-    EXPECT_EQ(read_vector<float>(result), expected);
 }
 
 // This tests a backend's implementation of the copy_from for tensor
@@ -97,5 +94,4 @@
 
     a->copy_from(*b);
     EXPECT_TRUE(test::all_close(bv, read_vector<float>(a), 0.0f, 0.0f));
->>>>>>> 1e6afbac
 }