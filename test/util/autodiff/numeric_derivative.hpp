--- conflicted
+++ resolved
@@ -32,41 +32,16 @@
         /// @param f A function
         /// @param args Values for the arguments (the independent variables)
         /// @param delta increment for the variables
+        /// @param indep_params parameters with respect to which to compute derivatives
         /// @returns vector of dy/dvar, where each dy/dvar's shape is concat(y.shape(), var.shape())
         template <typename ET>
-<<<<<<< HEAD
         std::vector<std::shared_ptr<runtime::ParameterizedTensorView<ET>>>
             numeric_derivative(const std::shared_ptr<runtime::Manager>& manager,
                                const std::shared_ptr<runtime::Backend>& backend,
                                const std::shared_ptr<Function>& f,
                                const std::vector<std::shared_ptr<runtime::TensorView>>& args,
                                typename ET::type delta,
-                               const std::vector<std::shared_ptr<op::Parameter>>& indep_params);
-
-        extern template std::vector<
-            std::shared_ptr<runtime::ParameterizedTensorView<element::Float32>>>
-            numeric_derivative(const std::shared_ptr<runtime::Manager>& manager,
-                               const std::shared_ptr<runtime::Backend>& backend,
-                               const std::shared_ptr<Function>& f,
-                               const std::vector<std::shared_ptr<runtime::TensorView>>& args,
-                               element::Float32::type delta,
-                               const std::vector<std::shared_ptr<op::Parameter>>& indep_params);
-
-        extern template std::vector<
-            std::shared_ptr<runtime::ParameterizedTensorView<element::Float64>>>
-            numeric_derivative(const std::shared_ptr<runtime::Manager>& manager,
-                               const std::shared_ptr<runtime::Backend>& backend,
-                               const std::shared_ptr<Function>& f,
-                               const std::vector<std::shared_ptr<runtime::TensorView>>& args,
-                               element::Float64::type delta,
-                               const std::vector<std::shared_ptr<op::Parameter>>& indep_params);
-=======
-        std::vector<std::shared_ptr<runtime::ParameterizedTensorView<ET>>> numeric_derivative(
-            const std::shared_ptr<runtime::Manager>& manager,
-            const std::shared_ptr<runtime::Backend>& backend,
-            const std::shared_ptr<Function>& f,
-            const std::vector<std::shared_ptr<runtime::ParameterizedTensorView<ET>>>& args,
-            typename ET::type delta)
+                               const std::vector<std::shared_ptr<op::Parameter>>& indep_params)
         {
             auto y = f->get_result();
 
@@ -77,7 +52,7 @@
 
             // Results for each derivative, shape Y|X_i
             std::vector<std::shared_ptr<runtime::ParameterizedTensorView<ET>>> results;
-            for (auto param : params)
+            for (auto param : indep_params)
             {
                 Shape s = y_shape;
                 auto param_shape =
@@ -106,32 +81,41 @@
             // Assuming vars, y, and results are row-major
 
             typename ET::type inv_delta = 1 / delta;
+
+            size_t pos = 0;
+
             for (size_t i = 0; i < args.size(); ++i)
             {
-                auto arg = args[i];
-                auto res = results[i]->get_vector();
-                auto vec = arg->get_vector();
-                for (size_t j = 0; j < vec.size(); j++)
+                if (std::find(indep_params.begin(), indep_params.end(), params[i]) !=
+                    indep_params.end())
                 {
-                    auto old_val = vec[j];
-                    vec[j] += delta;
-                    arg->write(vec);
-                    cf->tensor_call(args_tv, {inc_y});
-                    vec[j] = old_val;
-                    arg->write(vec);
-                    size_t res_k = j;
-                    for (size_t k = 0; k < inc_vec.size(); k++)
+                    auto arg =
+                        std::dynamic_pointer_cast<ngraph::runtime::ParameterizedTensorView<ET>>(
+                            args[i]);
+                    auto res = results[pos]->get_vector();
+                    auto vec = arg->get_vector();
+                    for (size_t j = 0; j < vec.size(); j++)
                     {
-                        auto y1 = inc_vec[k];
-                        auto y0 = ref_vec[k];
-                        res[res_k] = inv_delta * (y1 - y0);
-                        res_k += vec.size();
+                        auto old_val = vec[j];
+                        vec[j] += delta;
+                        arg->write(vec);
+                        cf->tensor_call(args_tv, {inc_y});
+                        vec[j] = old_val;
+                        arg->write(vec);
+                        size_t res_k = j;
+                        for (size_t k = 0; k < inc_vec.size(); k++)
+                        {
+                            auto y1 = inc_vec[k];
+                            auto y0 = ref_vec[k];
+                            res[res_k] = inv_delta * (y1 - y0);
+                            res_k += vec.size();
+                        }
                     }
+                    results[pos]->write(res);
+                    pos++;
                 }
-                results[i]->write(res);
             }
             return results;
         }
->>>>>>> b95135c6
     }
 }