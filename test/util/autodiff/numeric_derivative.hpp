--- conflicted
+++ resolved
@@ -34,23 +34,14 @@
         /// @param delta increment for the variables
         /// @param indep_params parameters with respect to which to compute derivatives
         /// @returns vector of dy/dvar, where each dy/dvar's shape is concat(y.shape(), var.shape())
-<<<<<<< HEAD
-        template <typename ET>
-        std::vector<std::shared_ptr<runtime::ParameterizedTensorView<ET>>>
-=======
         template <typename T>
         std::vector<std::shared_ptr<runtime::TensorView>>
->>>>>>> 1d919bfc
             numeric_derivative(const std::shared_ptr<runtime::Manager>& manager,
                                const std::shared_ptr<runtime::Backend>& backend,
                                const std::shared_ptr<Function>& f,
                                const std::vector<std::shared_ptr<runtime::TensorView>>& args,
-<<<<<<< HEAD
-                               typename ET::type delta,
+                               T delta,
                                const std::vector<std::shared_ptr<op::Parameter>>& indep_params)
-=======
-                               T delta)
->>>>>>> 1d919bfc
         {
             auto y = f->get_result();
 
@@ -60,13 +51,9 @@
             auto params = f->get_parameters();
 
             // Results for each derivative, shape Y|X_i
-<<<<<<< HEAD
-            std::vector<std::shared_ptr<runtime::ParameterizedTensorView<ET>>> results;
+            std::vector<std::shared_ptr<runtime::TensorView>> results;
+
             for (auto param : indep_params)
-=======
-            std::vector<std::shared_ptr<runtime::TensorView>> results;
-            for (auto param : params)
->>>>>>> 1d919bfc
             {
                 Shape s = y_shape;
                 auto param_shape =
@@ -90,8 +77,7 @@
 
             // Assuming vars, y, and results are row-major
 
-<<<<<<< HEAD
-            typename ET::type inv_delta = 1 / delta;
+            T inv_delta = 1 / delta;
 
             size_t pos = 0;
 
@@ -100,36 +86,16 @@
                 if (std::find(indep_params.begin(), indep_params.end(), params[i]) !=
                     indep_params.end())
                 {
-                    auto arg =
-                        std::dynamic_pointer_cast<ngraph::runtime::ParameterizedTensorView<ET>>(
-                            args[i]);
-                    auto res = results[pos]->get_vector();
-                    auto vec = arg->get_vector();
+                    auto arg = args[i];
+                    auto res = results[pos]->get_vector<T>();
+                    auto vec = arg->get_vector<T>();
                     for (size_t j = 0; j < vec.size(); j++)
-=======
-            T inv_delta = 1 / delta;
-            for (size_t i = 0; i < args.size(); ++i)
-            {
-                auto arg = args[i];
-                auto res = results[i]->get_vector<T>();
-                auto vec = arg->get_vector<T>();
-                for (size_t j = 0; j < vec.size(); j++)
-                {
-                    auto old_val = vec[j];
-                    vec[j] += delta;
-                    arg->write(vec);
-                    cf->tensor_call(args, {inc_y});
-                    auto inc_vec = inc_y->template get_vector<T>();
-                    vec[j] = old_val;
-                    arg->write(vec);
-                    size_t res_k = j;
-                    for (size_t k = 0; k < inc_vec.size(); k++)
->>>>>>> 1d919bfc
                     {
                         auto old_val = vec[j];
                         vec[j] += delta;
                         arg->write(vec);
-                        cf->tensor_call(args_tv, {inc_y});
+                        cf->tensor_call(args, {inc_y});
+                        auto inc_vec = inc_y->template get_vector<T>();
                         vec[j] = old_val;
                         arg->write(vec);
                         size_t res_k = j;
