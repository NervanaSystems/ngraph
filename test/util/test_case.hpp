--- conflicted
+++ resolved
@@ -149,11 +149,6 @@
                 const std::shared_ptr<ngraph::op::Constant>&,
                 const std::shared_ptr<ngraph::runtime::Tensor>&)>;
 
-<<<<<<< HEAD
-            static std::map<ngraph::element::Type_t, value_comparator_function> value_comparators;
-
-=======
->>>>>>> 8da348f5
             std::shared_ptr<Function> m_function;
             std::unique_ptr<runtime::Backend> m_backend;
             std::vector<std::shared_ptr<ngraph::runtime::Tensor>> m_input_tensors;
