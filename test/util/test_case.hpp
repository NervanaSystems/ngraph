//*****************************************************************************
// Copyright 2017-2019 Intel Corporation
//
// Licensed under the Apache License, Version 2.0 (the "License");
// you may not use this file except in compliance with the License.
// You may obtain a copy of the License at
//
//     http://www.apache.org/licenses/LICENSE-2.0
//
// Unless required by applicable law or agreed to in writing, software
// distributed under the License is distributed on an "AS IS" BASIS,
// WITHOUT WARRANTIES OR CONDITIONS OF ANY KIND, either express or implied.
// See the License for the specific language governing permissions and
// limitations under the License.
//*****************************************************************************

#pragma once

#include <utility>

#include "all_close.hpp"
#include "all_close_f.hpp"
#include "ngraph/function.hpp"
#include "ngraph/ngraph.hpp"
#include "test_tools.hpp"

namespace ngraph
{
    namespace test
    {
        class NgraphTestCase
        {
        public:
            NgraphTestCase(const std::shared_ptr<Function>& function,
                           const std::string& backend_name)
                : m_function(function)
                , m_backend(ngraph::runtime::Backend::create(backend_name))
            {
            }

            void set_tolerance(int tolerance_bits) { m_tolerance_bits = tolerance_bits; }
            template <typename T>
            void add_input(const std::vector<T>& values)
            {
                auto params = m_function->get_parameters();

                NGRAPH_CHECK(m_input_index < params.size(),
                             "All function parameters already have inputs.");

                auto tensor = m_backend->create_tensor(params.at(m_input_index)->get_element_type(),
                                                       params.at(m_input_index)->get_shape());
                copy_data(tensor, values);

                m_input_tensors.push_back(tensor);

                ++m_input_index;
            }

            template <typename T>
            void add_input_from_file(const std::string& basepath, const std::string& filename)
            {
                auto filepath = ngraph::file_util::path_join(basepath, filename);
                add_input_from_file<T>(filepath);
            }

            template <typename T>
            void add_input_from_file(const std::string& filepath)
            {
                auto value = read_binary_file<T>(filepath);
                add_input(value);
            }

            template <typename T>
            void add_multiple_inputs(const std::vector<std::vector<T>>& vector_of_values)
            {
                for (const auto& value : vector_of_values)
                {
                    add_input(value);
                }
            }

            template <typename T>
            void add_expected_output(ngraph::Shape expected_shape, const std::vector<T>& values)
            {
                auto results = m_function->get_results();

                NGRAPH_CHECK(m_output_index < results.size(),
                             "All function results already have expected outputs.");

                auto function_output_type = results.at(m_output_index)->get_element_type();
                auto function_output_shape = results.at(m_output_index)->get_shape();
                m_result_tensors.emplace_back(
                    m_backend->create_tensor(function_output_type, function_output_shape));

                m_expected_outputs.emplace_back(std::make_shared<ngraph::op::Constant>(
                    function_output_type, expected_shape, values));

                ++m_output_index;
            }

            template <typename T>
            void add_expected_output(const std::vector<T>& values)
            {
                auto shape = m_function->get_results().at(m_output_index)->get_shape();
                add_expected_output(shape, values);
            }

            template <typename T>
            void add_expected_output_from_file(ngraph::Shape expected_shape,
                                               const std::string& basepath,
                                               const std::string& filename)
            {
                auto filepath = ngraph::file_util::path_join(basepath, filename);
                add_expected_output_from_file<T>(expected_shape, filepath);
            }

            template <typename T>
            void add_expected_output_from_file(ngraph::Shape expected_shape,
                                               const std::string& filepath)
            {
                auto value = read_binary_file<T>(filepath);
                add_expected_output(expected_shape, value);
            }
            void run();

        private:
            template <typename T>
            typename std::enable_if<std::is_floating_point<T>::value,
                                    ::testing::AssertionResult>::type
                compare_values(const std::shared_ptr<ngraph::op::Constant>& expected_results,
                               const std::shared_ptr<ngraph::runtime::Tensor>& results)
            {
                const auto expected = expected_results->get_vector<T>();
                const auto result = read_vector<T>(results);
                return ngraph::test::all_close_f(expected, result, m_tolerance_bits);
            }

            template <typename T>
            typename std::enable_if<std::is_integral<T>::value, ::testing::AssertionResult>::type
                compare_values(const std::shared_ptr<ngraph::op::Constant>& expected_results,
                               const std::shared_ptr<ngraph::runtime::Tensor>& results)
            {
                const auto expected = expected_results->get_vector<T>();
                const auto result = read_vector<T>(results);
                return ngraph::test::all_close(expected, result);
            }

            using value_comparator_function = std::function<::testing::AssertionResult(
                const std::shared_ptr<ngraph::op::Constant>&,
                const std::shared_ptr<ngraph::runtime::Tensor>&)>;

#define REGISTER_COMPARATOR(element_type_, type_)                                                  \
    {                                                                                              \
        ngraph::element::Type_t::element_type_, std::bind(&NgraphTestCase::compare_values<type_>,  \
                                                          this,                                    \
                                                          std::placeholders::_1,                   \
                                                          std::placeholders::_2)                   \
    }

            std::map<ngraph::element::Type_t,
                     std::function<::testing::AssertionResult(
                         const std::shared_ptr<ngraph::op::Constant>&,
                         const std::shared_ptr<ngraph::runtime::Tensor>&)>>
                m_value_comparators = {
                    REGISTER_COMPARATOR(f32, float),
                    REGISTER_COMPARATOR(f64, double),
                    REGISTER_COMPARATOR(i8, int8_t),
                    REGISTER_COMPARATOR(i16, int16_t),
                    REGISTER_COMPARATOR(i32, int32_t),
                    REGISTER_COMPARATOR(i64, int64_t),
                    REGISTER_COMPARATOR(u8, uint8_t),
                    REGISTER_COMPARATOR(u16, uint16_t),
                    REGISTER_COMPARATOR(u32, uint32_t),
                    REGISTER_COMPARATOR(u64, uint64_t),
            };
<<<<<<< HEAD
=======
#undef REGISTER_COMPARATOR
>>>>>>> ecbe0042

        protected:
            std::shared_ptr<Function> m_function;
            std::shared_ptr<runtime::Backend> m_backend;
            std::vector<std::shared_ptr<ngraph::runtime::Tensor>> m_input_tensors;
            std::vector<std::shared_ptr<ngraph::runtime::Tensor>> m_result_tensors;
            std::vector<std::shared_ptr<ngraph::op::Constant>> m_expected_outputs;
            int m_input_index = 0;
            int m_output_index = 0;
            int m_tolerance_bits = DEFAULT_DOUBLE_TOLERANCE_BITS;
        };
    }
}<|MERGE_RESOLUTION|>--- conflicted
+++ resolved
@@ -173,10 +173,7 @@
                     REGISTER_COMPARATOR(u32, uint32_t),
                     REGISTER_COMPARATOR(u64, uint64_t),
             };
-<<<<<<< HEAD
-=======
 #undef REGISTER_COMPARATOR
->>>>>>> ecbe0042
 
         protected:
             std::shared_ptr<Function> m_function;
