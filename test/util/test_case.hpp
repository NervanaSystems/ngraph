--- conflicted
+++ resolved
@@ -70,7 +70,7 @@
             template <typename T>
             void add_multiple_inputs(const std::vector<std::vector<T>>& vector_of_values)
             {
-                for (const auto& value : vector_of_values)
+                for (auto const& value : vector_of_values)
                 {
                     add_input(value);
                 }
@@ -89,14 +89,8 @@
                 m_result_tensors.emplace_back(
                     m_backend->create_tensor(function_output_type, function_output_shape));
 
-<<<<<<< HEAD
-                auto constant_node = std::make_shared<ngraph::op::Constant>(
-                    function_output_type, expected_shape, values);
-                m_expected_outputs.push_back(constant_node);
-=======
                 m_expected_outputs.emplace_back(std::make_shared<ngraph::op::Constant>(
-                    function_output_type, function_output_shape, values));
->>>>>>> 5846ce8e
+                    function_output_type, expected_shape, values));
 
                 ++m_output_index;
             }
