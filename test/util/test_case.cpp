--- conflicted
+++ resolved
@@ -18,8 +18,6 @@
 
 #include "gtest/gtest.h"
 #include "ngraph/assertion.hpp"
-<<<<<<< HEAD
-=======
 
 std::map<ngraph::element::Type_t, ngraph::test::NgraphTestCase::value_comparator_function>
     ngraph::test::NgraphTestCase::m_value_comparators = {
@@ -33,55 +31,22 @@
         {ngraph::element::Type_t::u16, NgraphTestCase::compare_values<uint16_t>},
         {ngraph::element::Type_t::u32, NgraphTestCase::compare_values<uint32_t>},
         {ngraph::element::Type_t::u64, NgraphTestCase::compare_values<uint64_t>}};
->>>>>>> 8da348f5
 
-namespace ngraph
+void ngraph::test::NgraphTestCase::run()
 {
-    namespace test
+    const auto& function_results = m_function->get_results();
+    NGRAPH_CHECK(m_expected_outputs.size() == function_results.size(),
+                 "Expected number of outputs is different from the function's number of results.");
+
+    auto handle = m_backend->compile(m_function);
+    handle->call_with_validate(m_result_tensors, m_input_tensors);
+
+    for (int i = 0; i < m_expected_outputs.size(); ++i)
     {
-        std::map<ngraph::element::Type_t, NgraphTestCase::value_comparator_function>
-            NgraphTestCase::value_comparators = {
-                {ngraph::element::Type_t::f32, NgraphTestCase::compare_values<float>},
-                {ngraph::element::Type_t::f64, NgraphTestCase::compare_values<double>},
-                {ngraph::element::Type_t::i8, NgraphTestCase::compare_values<int8_t>},
-                {ngraph::element::Type_t::i16, NgraphTestCase::compare_values<int16_t>},
-                {ngraph::element::Type_t::i32, NgraphTestCase::compare_values<int32_t>},
-                {ngraph::element::Type_t::i64, NgraphTestCase::compare_values<int64_t>},
-                {ngraph::element::Type_t::u8, NgraphTestCase::compare_values<uint8_t>},
-                {ngraph::element::Type_t::u16, NgraphTestCase::compare_values<uint16_t>},
-                {ngraph::element::Type_t::u32, NgraphTestCase::compare_values<uint32_t>},
-                {ngraph::element::Type_t::u64, NgraphTestCase::compare_values<uint64_t>}};
+        const auto& result_tensor = m_result_tensors.at(i);
+        const auto& expected_result_constant = m_expected_outputs.at(i);
+        const auto& element_type = result_tensor->get_element_type();
 
-<<<<<<< HEAD
-        void NgraphTestCase::run()
-        {
-            const auto& function_results = m_function->get_results();
-            NGRAPH_CHECK(
-                m_expected_outputs.size() == function_results.size(),
-                "Expected number of outputs is different from the function's number of results.");
-
-            auto handle = m_backend->compile(m_function);
-            handle->call_with_validate(m_result_tensors, m_input_tensors);
-
-            for (int i = 0; i < m_expected_outputs.size(); ++i)
-            {
-                const auto& result_tensor = m_result_tensors.at(i);
-                const auto& expected_result_constant = m_expected_outputs.at(i);
-                const auto& element_type = result_tensor->get_element_type();
-
-                if (value_comparators.count(element_type.get_type_enum()) == 0)
-                {
-                    NGRAPH_FAIL() << "Please add support for " << element_type
-                                  << " to ngraph::test::NgraphTestCase::run()";
-                }
-                else
-                {
-                    auto values_match = value_comparators.at(element_type.get_type_enum());
-
-                    EXPECT_TRUE(values_match(expected_result_constant, result_tensor));
-                }
-            }
-=======
         auto expected_shape = expected_result_constant->get_shape();
         auto result_shape = result_tensor->get_shape();
         EXPECT_EQ(expected_shape, result_shape);
@@ -96,7 +61,6 @@
             auto values_match = m_value_comparators.at(element_type.get_type_enum());
 
             EXPECT_TRUE(values_match(expected_result_constant, result_tensor));
->>>>>>> 8da348f5
         }
     }
 }