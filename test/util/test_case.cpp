--- conflicted
+++ resolved
@@ -36,16 +36,7 @@
                 {ngraph::element::Type_t::u32, NgraphTestCase::compare_values<uint32_t>},
                 {ngraph::element::Type_t::u64, NgraphTestCase::compare_values<uint64_t>}};
 
-<<<<<<< HEAD
-        auto expected_shape = expected_result_constant->get_shape();
-        auto result_shape = result_tensor->get_shape();
-
-        EXPECT_EQ(expected_shape, result_shape);
-
-        if (element_type == ngraph::element::f32)
-=======
         void NgraphTestCase::run()
->>>>>>> d9dfd6c4
         {
             const auto& function_results = m_function->get_results();
             NGRAPH_CHECK(
@@ -60,6 +51,11 @@
                 const auto& result_tensor = m_result_tensors.at(i);
                 const auto& expected_result_constant = m_expected_outputs.at(i);
                 const auto& element_type = result_tensor->get_element_type();
+
+                        auto expected_shape = expected_result_constant->get_shape();
+        auto result_shape = result_tensor->get_shape();
+
+        EXPECT_EQ(expected_shape, result_shape);
 
                 if (value_comparators.count(element_type.get_type_enum()) == 0)
                 {
