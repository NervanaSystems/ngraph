//*****************************************************************************
// Copyright 2017-2020 Intel Corporation
//
// Licensed under the Apache License, Version 2.0 (the "License");
// you may not use this file except in compliance with the License.
// You may obtain a copy of the License at
//
//     http://www.apache.org/licenses/LICENSE-2.0
//
// Unless required by applicable law or agreed to in writing, software
// distributed under the License is distributed on an "AS IS" BASIS,
// WITHOUT WARRANTIES OR CONDITIONS OF ANY KIND, either express or implied.
// See the License for the specific language governing permissions and
// limitations under the License.
//*****************************************************************************

#pragma once

#include <cmath>
#include <memory>
#include <vector>

#include "gtest/gtest.h"
#include "ngraph/pass/manager.hpp"
#include "ngraph/type/element_type.hpp"
#include "random.hpp"
#include "test_tools.hpp"

namespace ngraph
{
    namespace test
    {
        /// \brief Same as numpy.allclose
        /// \param a First tensor to compare
        /// \param b Second tensor to compare
        /// \param rtol Relative tolerance
        /// \param atol Absolute tolerance
        /// \returns true if shapes match and for all elements, |a_i-b_i| <= atol + rtol*|b_i|.
        template <typename T>
        typename std::enable_if<std::is_floating_point<T>::value, ::testing::AssertionResult>::type
            all_close(const std::vector<T>& a,
                      const std::vector<T>& b,
                      T rtol = static_cast<T>(1e-5),
                      T atol = static_cast<T>(1e-8))
        {
            bool rc = true;
            ::testing::AssertionResult ar_fail = ::testing::AssertionFailure();
            if (a.size() != b.size())
            {
                throw std::invalid_argument("all_close: Argument vectors' sizes do not match");
            }
            size_t count = 0;
            for (size_t i = 0; i < a.size(); ++i)
            {
                if (std::abs(a[i] - b[i]) > atol + rtol * std::abs(b[i]) || !std::isfinite(a[i]) ||
                    !std::isfinite(b[i]))
                {
                    if (count < 5)
                    {
                        ar_fail << std::setprecision(std::numeric_limits<long double>::digits10 + 1)
                                << a[i] << " is not close to " << b[i] << " at index " << i
                                << std::endl;
                    }
                    count++;
                    rc = false;
                }
            }
            ar_fail << "diff count: " << count << " out of " << a.size() << std::endl;
            return rc ? ::testing::AssertionSuccess() : ar_fail;
        }

        /// \brief Same as numpy.allclose
        /// \param a First tensor to compare
        /// \param b Second tensor to compare
        /// \param rtol Relative tolerance
        /// \param atol Absolute tolerance
        /// \returns true if shapes match and for all elements, |a_i-b_i| <= atol + rtol*|b_i|.
        template <typename T>
        typename std::enable_if<std::is_integral<T>::value, ::testing::AssertionResult>::type
            all_close(const std::vector<T>& a,
                      const std::vector<T>& b,
                      T rtol = static_cast<T>(1e-5),
                      T atol = static_cast<T>(1e-8))
        {
            bool rc = true;
            ::testing::AssertionResult ar_fail = ::testing::AssertionFailure();
            if (a.size() != b.size())
            {
                throw std::invalid_argument("all_close: Argument vectors' sizes do not match");
            }
            for (size_t i = 0; i < a.size(); ++i)
            {
                T abs_diff = (a[i] > b[i]) ? (a[i] - b[i]) : (b[i] - a[i]);
                if (abs_diff > atol + rtol * b[i])
                {
                    // use unary + operator to force integral values to be displayed as numbers
                    ar_fail << +a[i] << " is not close to " << +b[i] << " at index " << i
                            << std::endl;
                    rc = false;
                }
            }
            return rc ? ::testing::AssertionSuccess() : ar_fail;
        }

        /// \brief Same as numpy.allclose
        /// \param a First tensor to compare
        /// \param b Second tensor to compare
        /// \param rtol Relative tolerance
        /// \param atol Absolute tolerance
        /// Returns true if shapes match and for all elements, |a_i-b_i| <= atol + rtol*|b_i|.
        template <typename T>
        ::testing::AssertionResult all_close(const std::shared_ptr<ngraph::runtime::Tensor>& a,
                                             const std::shared_ptr<ngraph::runtime::Tensor>& b,
                                             T rtol = 1e-5f,
                                             T atol = 1e-8f)
        {
            // Check that the layouts are compatible
            if (*a->get_tensor_layout() != *b->get_tensor_layout())
            {
                return ::testing::AssertionFailure()
                       << "Cannot compare tensors with different layouts";
            }

            if (a->get_shape() != b->get_shape())
            {
                return ::testing::AssertionFailure()
                       << "Cannot compare tensors with different shapes";
            }

            return all_close(read_vector<T>(a), read_vector<T>(b), rtol, atol);
        }

        /// \brief Same as numpy.allclose
        /// \param as First tensors to compare
        /// \param bs Second tensors to compare
        /// \param rtol Relative tolerance
        /// \param atol Absolute tolerance
        /// Returns true if shapes match and for all elements, |a_i-b_i| <= atol + rtol*|b_i|.
        template <typename T>
        ::testing::AssertionResult
            all_close(const std::vector<std::shared_ptr<ngraph::runtime::Tensor>>& as,
                      const std::vector<std::shared_ptr<ngraph::runtime::Tensor>>& bs,
                      T rtol,
                      T atol)
        {
            if (as.size() != bs.size())
            {
                return ::testing::AssertionFailure()
                       << "Cannot compare tensors with different sizes";
            }
            for (size_t i = 0; i < as.size(); ++i)
            {
                auto ar = all_close(as[i], bs[i], rtol, atol);
                if (!ar)
                {
                    return ar;
                }
            }
            return ::testing::AssertionSuccess();
        }
    } // namespace test
} // namespace ngraph

// apply pass, execute and compare with INTERPRETER using random data
template <typename T, typename TIN, typename TOUT = TIN>
bool compare_pass_int(std::shared_ptr<ngraph::Function>& baseline_f,
                      std::shared_ptr<ngraph::Function>& optimized_f,
                      std::vector<std::vector<TIN>> args = std::vector<std::vector<TIN>>{})
{
    ngraph::pass::Manager pass_manager;
    pass_manager.register_pass<ngraph::pass::Validate>();
    pass_manager.register_pass<T>();
    pass_manager.run_passes(optimized_f);

    if (args.size() == 0)
    {
        for (auto& p : baseline_f->get_parameters())
        {
            args.emplace_back(shape_size(p->get_shape()), 0);
            if (std::is_integral<TIN>())
            {
                std::generate(args.back().begin(), args.back().end(), rand);
            }
            else
            {
                static ngraph::test::Uniform<float> rng{0, 1, 0};
                rng.initialize(args.back());
            }
        }
    }
<<<<<<< HEAD
=======
}

static void fill_rand(std::vector<std::vector<float>>& args)
{
    ngraph::test::Uniform<float> rng{0, 1, 0};
    for (auto& v : args)
    {
        rng.initialize(v);
    }
}

static void fill_rand(std::vector<std::vector<int64_t>>& args)
{
    for (auto& v : args)
    {
        std::generate(v.begin(), v.end(), rand);
    }
}

// apply pass, execute and compare with INTERPRETER using random data
template <typename T, typename TIN, typename TOUT = TIN>
bool compare_pass_int(std::shared_ptr<ngraph::Function>& baseline_f,
                      std::shared_ptr<ngraph::Function>& optimized_f,
                      std::vector<std::vector<TIN>> args = std::vector<std::vector<TIN>>{})
{
    ngraph::pass::Manager pass_manager;
    pass_manager.register_pass<ngraph::pass::Validate>();
    pass_manager.register_pass<T>();
    pass_manager.run_passes(optimized_f);

    if (args.size() == 0)
    {
        for (auto& p : baseline_f->get_parameters())
        {
            args.emplace_back(shape_size(p->get_shape()), 0);
        }
        fill_rand(args);
    }
>>>>>>> 18ff6e13
    auto baseline_results = execute<TIN, TOUT>(baseline_f, args, "INTERPRETER");
    auto optimized_results = execute<TIN, TOUT>(optimized_f, args, "INTERPRETER");
    return ngraph::test::all_close(baseline_results.at(0), optimized_results.at(0));
}<|MERGE_RESOLUTION|>--- conflicted
+++ resolved
@@ -188,8 +188,9 @@
             }
         }
     }
-<<<<<<< HEAD
-=======
+    auto baseline_results = execute<TIN, TOUT>(baseline_f, args, "INTERPRETER");
+    auto optimized_results = execute<TIN, TOUT>(optimized_f, args, "INTERPRETER");
+    return ngraph::test::all_close(baseline_results.at(0), optimized_results.at(0));
 }
 
 static void fill_rand(std::vector<std::vector<float>>& args)
@@ -228,7 +229,6 @@
         }
         fill_rand(args);
     }
->>>>>>> 18ff6e13
     auto baseline_results = execute<TIN, TOUT>(baseline_f, args, "INTERPRETER");
     auto optimized_results = execute<TIN, TOUT>(optimized_f, args, "INTERPRETER");
     return ngraph::test::all_close(baseline_results.at(0), optimized_results.at(0));
