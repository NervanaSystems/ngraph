//*****************************************************************************
// Copyright 2017-2020 Intel Corporation
//
// Licensed under the Apache License, Version 2.0 (the "License");
// you may not use this file except in compliance with the License.
// You may obtain a copy of the License at
//
//     http://www.apache.org/licenses/LICENSE-2.0
//
// Unless required by applicable law or agreed to in writing, software
// distributed under the License is distributed on an "AS IS" BASIS,
// WITHOUT WARRANTIES OR CONDITIONS OF ANY KIND, either express or implied.
// See the License for the specific language governing permissions and
// limitations under the License.
//*****************************************************************************

#include "gtest/gtest.h"

#include "ngraph/ngraph.hpp"

using namespace std;
using namespace ngraph;

shared_ptr<op::Parameter> getParamFromShape(const Shape& shape)
{
    return make_shared<op::Parameter>(element::f32, shape);
}

<<<<<<< HEAD
inline const Shape& getShapeFromParam(const Output<Node>& node)
{
    return node.get_shape();
}

=======
>>>>>>> 0c3ddb60
// input shapes are equal so AutoBroadcast does nothing
TEST(autobroadcast, no_broadcast_equal)
{
    Shape s2345{2, 3, 4, 5};
    auto lhs = getParamFromShape(s2345);
    auto rhs = getParamFromShape(s2345);

    auto shaped = builder::numpy_broadcast({lhs, rhs});
    const Output<Node> ab_lhs = shaped.first;
    const Output<Node> ab_rhs = shaped.second;

    EXPECT_EQ(ab_lhs, lhs); // no change
    EXPECT_EQ(ab_lhs.get_shape(), s2345);

    EXPECT_EQ(ab_rhs, rhs); // no change
    EXPECT_EQ(ab_rhs.get_shape(), s2345);
}

// input shapes are incompatable
TEST(autobroadcast, no_broadcast_incompatable)
{
    Shape s2345{2, 3, 4, 5};
    Shape s6789{6, 7, 8, 9};
    auto lhs = getParamFromShape(s2345);
    auto rhs = getParamFromShape(s6789);

    EXPECT_THROW(builder::numpy_broadcast({lhs, rhs}),
                 builder::numpy_autobroadcast_incompatible_shapes);
}

// basic broadcast test
// 1D to 2D
// lhs broadcast to 2,3
TEST(autobroadcast, normal_broadcast_2d)
{
    Shape s3{3};
    Shape s23{2, 3};
    auto lhs = getParamFromShape(s3);
    auto rhs = getParamFromShape(s23);

    auto shaped = builder::numpy_broadcast({lhs, rhs});
    const Output<Node> ab_lhs = shaped.first;
    const Output<Node> ab_rhs = shaped.second;

    EXPECT_NE(ab_lhs, lhs);
    EXPECT_EQ(ab_lhs.get_shape(), s23);

    EXPECT_EQ(ab_rhs, rhs); // no change
    EXPECT_EQ(ab_rhs.get_shape(), s23);
}

// basic broadcast test
// 2D to 3D
// lhs broadcast to 2,3,4
TEST(autobroadcast, normal_broadcast_3d)
{
    Shape s34{3, 4};
    Shape s234{2, 3, 4};
    auto lhs = getParamFromShape(s34);
    auto rhs = getParamFromShape(s234);

    auto shaped = builder::numpy_broadcast({lhs, rhs});
    const Output<Node> ab_lhs = shaped.first;
    const Output<Node> ab_rhs = shaped.second;

    EXPECT_NE(ab_lhs, lhs);
    EXPECT_EQ(ab_lhs.get_shape(), s234);

    EXPECT_EQ(ab_rhs, rhs); // no change
    EXPECT_EQ(ab_rhs.get_shape(), s234);
}

// basic broadcast test
// 3D to 4D
// lhs broadcast to 2,3,4,5
TEST(autobroadcast, normal_broadcast_4d)
{
    Shape s345{3, 4, 5};
    Shape s2345{2, 3, 4, 5};
    auto lhs = getParamFromShape(s345);
    auto rhs = getParamFromShape(s2345);

    auto shaped = builder::numpy_broadcast({lhs, rhs});
    const Output<Node> ab_lhs = shaped.first;
    const Output<Node> ab_rhs = shaped.second;

    EXPECT_NE(ab_lhs, lhs);
    EXPECT_EQ(ab_lhs.get_shape(), s2345);

    EXPECT_EQ(ab_rhs, rhs); // no change
    EXPECT_EQ(ab_rhs.get_shape(), s2345);
}

// basic reshape and broadcast test
// rhs reshape to 2,3,4 then
// rhs broadcast to 2,3,4,5
TEST(autobroadcast, reshape_1x_broadcast)
{
    Shape s2345{2, 3, 4, 5};
    Shape s2341{2, 3, 4, 1};
    auto lhs = getParamFromShape(s2345);
    auto rhs = getParamFromShape(s2341);

    auto shaped = builder::numpy_broadcast({lhs, rhs});
    const Output<Node> ab_lhs = shaped.first;
    const Output<Node> ab_rhs = shaped.second;

    EXPECT_EQ(ab_lhs, lhs); // no change
    EXPECT_EQ(ab_lhs.get_shape(), s2345);

    EXPECT_NE(ab_rhs, rhs);
    EXPECT_EQ(ab_rhs.get_shape(), s2345);
}

// same as above, but additionally
// lhs reshape to 2,4,5 then
// lhs broadcast to 2,3,4,5
TEST(autobroadcast, reshape_2x_broadcast)
{
    Shape s2145{2, 1, 4, 5};
    Shape s2341{2, 3, 4, 1};
    auto lhs = getParamFromShape(s2145);
    auto rhs = getParamFromShape(s2341);

    auto shaped = builder::numpy_broadcast({lhs, rhs});
    const Output<Node> ab_lhs = shaped.first;
    const Output<Node> ab_rhs = shaped.second;

    Shape s2345{2, 3, 4, 5};

    EXPECT_NE(ab_lhs, lhs);
    EXPECT_EQ(ab_lhs.get_shape(), s2345);

    EXPECT_NE(ab_rhs, rhs);
    EXPECT_EQ(ab_rhs.get_shape(), s2345);
}

// matching singular dimension on axis 2
// should not require reshape of either lhs or rhs
// i.e. this should be the same as normal broadcast casse
// rhs broadcast to 2,3,1,5
TEST(autobroadcast, broadcast_with_dim1)
{
    Shape s2315{2, 3, 1, 5};
    Shape s315{3, 1, 5};
    auto lhs = getParamFromShape(s2315);
    auto rhs = getParamFromShape(s315);

    auto shaped = builder::numpy_broadcast({lhs, rhs});
    const Output<Node> ab_lhs = shaped.first;
    const Output<Node> ab_rhs = shaped.second;

    EXPECT_EQ(ab_lhs, lhs); // no change
    EXPECT_EQ(ab_lhs.get_shape(), s2315);

    EXPECT_NE(ab_rhs, rhs);
    EXPECT_EQ(ab_rhs.get_shape(), s2315);
}

// reshape only test
// rhs reshape to 1,3,4,5 with no broadcast
TEST(autobroadcast, broadcast_with_leading_dim1)
{
    Shape s1345{1, 3, 4, 5};
    Shape s345{3, 4, 5};
    auto lhs = getParamFromShape(s1345);
    auto rhs = getParamFromShape(s345);

    auto shaped = builder::numpy_broadcast({lhs, rhs});
    const Output<Node> ab_lhs = shaped.first;
    const Output<Node> ab_rhs = shaped.second;

    EXPECT_EQ(ab_lhs, lhs); // no change
    EXPECT_EQ(ab_lhs.get_shape(), s1345);

    EXPECT_NE(ab_rhs, rhs);
    EXPECT_EQ(ab_rhs.get_shape(), s1345);
}

TEST(autobroadcast, make_node_2_args)
{
    Shape s21{2, 1};
    Shape s23{2, 3};
    auto lhs = getParamFromShape(s21);
    auto rhs = getParamFromShape(s23);

    shared_ptr<Node> op = builder::make_with_numpy_broadcast<op::Add>(lhs, rhs);
    EXPECT_NE(op, nullptr);
}

TEST(autobroadcast, make_node_3_args)
{
    Shape s21{2, 1};
    Shape s23{2, 3};

    auto predicates = make_shared<op::Parameter>(element::boolean, s23);
    auto lhs = getParamFromShape(s21);
    auto rhs = getParamFromShape(s23);

    shared_ptr<Node> op = builder::make_with_numpy_broadcast<op::Select>(predicates, lhs, rhs);
    EXPECT_NE(op, nullptr);
}

TEST(autobroadcast, numpy_broadcast_for_matmul_op_2d)
{
    const Shape lhs{3, 1, 4, 6};
    const Shape rhs{6, 5};
    const auto lhs_node = make_shared<op::Parameter>(element::f32, lhs);
    const auto rhs_node = make_shared<op::Parameter>(element::f32, rhs);

    const OutputVector result = builder::numpy_broadcast_for_matmul_operation(lhs_node, rhs_node);

    EXPECT_EQ(result.at(0).get_shape(), (Shape{3, 1, 4, 6}));
    EXPECT_EQ(result.at(1).get_shape(), (Shape{3, 1, 6, 5}));
}

TEST(autobroadcast, numpy_broadcast_for_matmul_op_3d)
{
    const Shape lhs{3, 1, 4, 6};
    const Shape rhs{2, 6, 5};
    const auto lhs_node = make_shared<op::Parameter>(element::f32, lhs);
    const auto rhs_node = make_shared<op::Parameter>(element::f32, rhs);

    const OutputVector result = builder::numpy_broadcast_for_matmul_operation(lhs_node, rhs_node);

    EXPECT_EQ(result.at(0).get_shape(), (Shape{3, 2, 4, 6}));
    EXPECT_EQ(result.at(1).get_shape(), (Shape{3, 2, 6, 5}));
}

TEST(autobroadcast, numpy_broadcast_for_matmul_op_nop)
{
    const Shape lhs{4, 6};
    const Shape rhs{6, 5};
    const auto lhs_node = make_shared<op::Parameter>(element::f32, lhs);
    const auto rhs_node = make_shared<op::Parameter>(element::f32, rhs);

    const OutputVector result = builder::numpy_broadcast_for_matmul_operation(lhs_node, rhs_node);

    EXPECT_EQ(result.at(0).get_shape(), (Shape{4, 6}));
    EXPECT_EQ(result.at(1).get_shape(), (Shape{6, 5}));
}

TEST(autobroadcast, legacy_broadcast_scalar)
{
    const Shape lhs{2, 3, 4, 5};
    const Shape rhs{};
    size_t start_match_axis{3};
    const auto lhs_node = make_shared<op::Parameter>(element::f32, lhs);
    const auto rhs_node = make_shared<op::Parameter>(element::f32, rhs);

    const OutputVector result =
        builder::legacy_broadcast_for_binary_operation(lhs_node, rhs_node, start_match_axis);

    EXPECT_EQ(result.at(0).get_shape(), lhs);
    EXPECT_EQ(result.at(1).get_shape(), lhs);
}

TEST(autobroadcast, legacy_broadcast_1elem_tensor)
{
    const Shape lhs{2, 3, 4, 5};
    const Shape rhs{1, 1, 1};
    size_t start_match_axis{1};
    const auto lhs_node = make_shared<op::Parameter>(element::f32, lhs);
    const auto rhs_node = make_shared<op::Parameter>(element::f32, rhs);

    const OutputVector result =
        builder::legacy_broadcast_for_binary_operation(lhs_node, rhs_node, start_match_axis);

    EXPECT_EQ(result.at(0).get_shape(), lhs);
    EXPECT_EQ(result.at(1).get_shape(), lhs);
}

TEST(autobroadcast, legacy_broadcast_1d)
{
    const Shape lhs{2, 3, 4, 5};
    const Shape rhs{5};
    size_t start_match_axis{3};
    const auto lhs_node = make_shared<op::Parameter>(element::f32, lhs);
    const auto rhs_node = make_shared<op::Parameter>(element::f32, rhs);

    const OutputVector result =
        builder::legacy_broadcast_for_binary_operation(lhs_node, rhs_node, start_match_axis);

    EXPECT_EQ(result.at(0).get_shape(), lhs);
    EXPECT_EQ(result.at(1).get_shape(), lhs);
}

TEST(autobroadcast, legacy_broadcast_2d)
{
    const Shape lhs{2, 3, 4, 5};
    const Shape rhs{4, 5};
    size_t start_match_axis{2};
    const auto lhs_node = make_shared<op::Parameter>(element::f32, lhs);
    const auto rhs_node = make_shared<op::Parameter>(element::f32, rhs);

    const OutputVector result =
        builder::legacy_broadcast_for_binary_operation(lhs_node, rhs_node, start_match_axis);

    EXPECT_EQ(result.at(0).get_shape(), lhs);
    EXPECT_EQ(result.at(1).get_shape(), lhs);
}

TEST(autobroadcast, legacy_broadcast_2d_inside)
{
    const Shape lhs{2, 3, 4, 5};
    const Shape rhs{3, 4};
    size_t start_match_axis{1};
    const auto lhs_node = make_shared<op::Parameter>(element::f32, lhs);
    const auto rhs_node = make_shared<op::Parameter>(element::f32, rhs);

    const OutputVector result =
        builder::legacy_broadcast_for_binary_operation(lhs_node, rhs_node, start_match_axis);

    EXPECT_EQ(result.at(0).get_shape(), lhs);
    EXPECT_EQ(result.at(1).get_shape(), lhs);
}

TEST(autobroadcast, legacy_broadcast_1d_left)
{
    const Shape lhs{2, 3, 4, 5};
    const Shape rhs{2};
    size_t start_match_axis{0};
    const auto lhs_node = make_shared<op::Parameter>(element::f32, lhs);
    const auto rhs_node = make_shared<op::Parameter>(element::f32, rhs);

    const OutputVector result =
        builder::legacy_broadcast_for_binary_operation(lhs_node, rhs_node, start_match_axis);

    EXPECT_EQ(result.at(0).get_shape(), lhs);
    EXPECT_EQ(result.at(1).get_shape(), lhs);
}

TEST(autobroadcast, legacy_broadcast_identical)
{
    const Shape lhs{2, 3, 4, 5};
    size_t start_match_axis{0};
    const auto lhs_node = make_shared<op::Parameter>(element::f32, lhs);
    const auto rhs_node = make_shared<op::Parameter>(element::f32, lhs);

    const OutputVector result =
        builder::legacy_broadcast_for_binary_operation(lhs_node, rhs_node, start_match_axis);

    EXPECT_EQ(result.at(0).get_shape(), lhs);
    EXPECT_EQ(result.at(1).get_shape(), lhs);
}

TEST(autobroadcast, opset1_legacy_broadcast_scalar)
{
    const Shape lhs{2, 3, 4, 5};
    const Shape rhs{};
    size_t start_match_axis{3};
    const auto lhs_node = make_shared<op::Parameter>(element::f32, lhs);
    const auto rhs_node = make_shared<op::Parameter>(element::f32, rhs);

    const Output<Node> result = builder::opset1::legacy_broadcast_for_binary_operation(
        lhs_node, rhs_node, start_match_axis);

    EXPECT_EQ(result.get_shape(), lhs);
}

TEST(autobroadcast, opset1_legacy_broadcast_1elem_tensor)
{
    const Shape lhs{2, 3, 4, 5};
    const Shape rhs{1, 1, 1};
    size_t start_match_axis{1};
    const auto lhs_node = make_shared<op::Parameter>(element::f32, lhs);
    const auto rhs_node = make_shared<op::Parameter>(element::f32, rhs);

    const Output<Node> result = builder::opset1::legacy_broadcast_for_binary_operation(
        lhs_node, rhs_node, start_match_axis);

    EXPECT_EQ(result.get_shape(), lhs);
}

TEST(autobroadcast, opset1_legacy_broadcast_1d)
{
    const Shape lhs{2, 3, 4, 5};
    const Shape rhs{5};
    size_t start_match_axis{3};
    const auto lhs_node = make_shared<op::Parameter>(element::f32, lhs);
    const auto rhs_node = make_shared<op::Parameter>(element::f32, rhs);

    const Output<Node> result = builder::opset1::legacy_broadcast_for_binary_operation(
        lhs_node, rhs_node, start_match_axis);

    EXPECT_EQ(result.get_shape(), lhs);
}

TEST(autobroadcast, opset1_legacy_broadcast_2d)
{
    const Shape lhs{2, 3, 4, 5};
    const Shape rhs{4, 5};
    size_t start_match_axis{2};
    const auto lhs_node = make_shared<op::Parameter>(element::f32, lhs);
    const auto rhs_node = make_shared<op::Parameter>(element::f32, rhs);

    const Output<Node> result = builder::opset1::legacy_broadcast_for_binary_operation(
        lhs_node, rhs_node, start_match_axis);

    EXPECT_EQ(result.get_shape(), lhs);
}

TEST(autobroadcast, opset1_legacy_broadcast_2d_inside)
{
    const Shape lhs{2, 3, 4, 5};
    const Shape rhs{3, 4};
    size_t start_match_axis{1};
    const auto lhs_node = make_shared<op::Parameter>(element::f32, lhs);
    const auto rhs_node = make_shared<op::Parameter>(element::f32, rhs);

    const Output<Node> result = builder::opset1::legacy_broadcast_for_binary_operation(
        lhs_node, rhs_node, start_match_axis);

    EXPECT_EQ(result.get_shape(), lhs);
}

TEST(autobroadcast, opset1_legacy_broadcast_1d_left)
{
    const Shape lhs{2, 3, 4, 5};
    const Shape rhs{2};
    size_t start_match_axis{0};
    const auto lhs_node = make_shared<op::Parameter>(element::f32, lhs);
    const auto rhs_node = make_shared<op::Parameter>(element::f32, rhs);

    const Output<Node> result = builder::opset1::legacy_broadcast_for_binary_operation(
        lhs_node, rhs_node, start_match_axis);

    EXPECT_EQ(result.get_shape(), lhs);
}

TEST(autobroadcast, opset1_legacy_broadcast_identical)
{
    const Shape lhs{2, 3, 4, 5};
    size_t start_match_axis{0};
    const auto lhs_node = make_shared<op::Parameter>(element::f32, lhs);
    const auto rhs_node = make_shared<op::Parameter>(element::f32, lhs);

    const Output<Node> result = builder::opset1::legacy_broadcast_for_binary_operation(
        lhs_node, rhs_node, start_match_axis);

    EXPECT_EQ(result.get_shape(), lhs);
}

TEST(autobroadcast, axes_mapping_from_bcast_axes)
{
    const Shape output_shape{2, 3, 4, 5};
    const Shape input_shape{3, 5};
    const AxisSet broadcast_axes{0, 2};

    auto axes_mapping = builder::opset1::get_axes_mapping_output(output_shape, broadcast_axes);
    EXPECT_TRUE(axes_mapping.get_node()->is_constant());
    Shape axes_mapping_shape = as_type<op::v0::Constant>(axes_mapping.get_node())->get_shape_val();
    EXPECT_EQ(axes_mapping_shape.size(), 2);
    EXPECT_EQ(axes_mapping_shape, (Shape{1, 3}));
}

TEST(autobroadcast, axes_mapping_from_bcast_axes_scalar)
{
    const Shape output_shape{2, 3, 4, 5};
    const Shape input_shape{};
    const AxisSet broadcast_axes{0, 1, 2, 3};

    auto axes_mapping = builder::opset1::get_axes_mapping_output(output_shape, broadcast_axes);
    EXPECT_TRUE(axes_mapping.get_node()->is_constant());
    Shape axes_mapping_shape = as_type<op::v0::Constant>(axes_mapping.get_node())->get_shape_val();
    EXPECT_EQ(axes_mapping_shape.size(), 0);
    EXPECT_EQ(axes_mapping_shape, (Shape{}));
}

TEST(autobroadcast, axes_mapping_from_bcast_axes_identical)
{
    const Shape output_shape{2, 3, 4, 5};
    const Shape input_shape(output_shape);
    const AxisSet broadcast_axes{};

    auto axes_mapping = builder::opset1::get_axes_mapping_output(output_shape, broadcast_axes);
    EXPECT_TRUE(axes_mapping.get_node()->is_constant());
    Shape axes_mapping_shape = as_type<op::v0::Constant>(axes_mapping.get_node())->get_shape_val();
    EXPECT_EQ(axes_mapping_shape.size(), output_shape.size());
    EXPECT_EQ(axes_mapping_shape, (Shape{0, 1, 2, 3}));
}

TEST(autobroadcast, axes_mapping_start_match_axis)
{
    const Shape output_shape{2, 3, 4, 5};
    const Shape input_shape{3, 4};
    const std::size_t start_match_axis{1};

    auto axes_mapping =
        builder::opset1::get_axes_mapping_output(output_shape, input_shape, start_match_axis);
    EXPECT_TRUE(axes_mapping.get_node()->is_constant());
    Shape axes_mapping_shape = as_type<op::v0::Constant>(axes_mapping.get_node())->get_shape_val();
    EXPECT_EQ(axes_mapping_shape.size(), 2);
    EXPECT_EQ(axes_mapping_shape, (Shape{1, 2}));
}

TEST(autobroadcast, axes_mapping_start_match_axis_scalar)
{
    const Shape output_shape{2, 3, 4, 5};
    const Shape input_shape{};
    const std::size_t start_match_axis{4};

    auto axes_mapping =
        builder::opset1::get_axes_mapping_output(output_shape, input_shape, start_match_axis);
    EXPECT_TRUE(axes_mapping.get_node()->is_constant());
    Shape axes_mapping_shape = as_type<op::v0::Constant>(axes_mapping.get_node())->get_shape_val();
    EXPECT_EQ(axes_mapping_shape.size(), 0);
    EXPECT_EQ(axes_mapping_shape, (Shape{}));
}

TEST(autobroadcast, axes_mapping_start_match_axis_identical)
{
    const Shape output_shape{2, 3, 4, 5};
    const Shape input_shape{2, 3, 4, 5};
    const std::size_t start_match_axis{0};

    auto axes_mapping =
        builder::opset1::get_axes_mapping_output(output_shape, input_shape, start_match_axis);
    EXPECT_TRUE(axes_mapping.get_node()->is_constant());
    Shape axes_mapping_shape = as_type<op::v0::Constant>(axes_mapping.get_node())->get_shape_val();
    EXPECT_EQ(axes_mapping_shape.size(), output_shape.size());
    EXPECT_EQ(axes_mapping_shape, (Shape{0, 1, 2, 3}));
}<|MERGE_RESOLUTION|>--- conflicted
+++ resolved
@@ -26,14 +26,6 @@
     return make_shared<op::Parameter>(element::f32, shape);
 }
 
-<<<<<<< HEAD
-inline const Shape& getShapeFromParam(const Output<Node>& node)
-{
-    return node.get_shape();
-}
-
-=======
->>>>>>> 0c3ddb60
 // input shapes are equal so AutoBroadcast does nothing
 TEST(autobroadcast, no_broadcast_equal)
 {
