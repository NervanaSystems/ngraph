//*****************************************************************************
// Copyright 2017-2019 Intel Corporation
//
// Licensed under the Apache License, Version 2.0 (the "License");
// you may not use this file except in compliance with the License.
// You may obtain a copy of the License at
//
//     http://www.apache.org/licenses/LICENSE-2.0
//
// Unless required by applicable law or agreed to in writing, software
// distributed under the License is distributed on an "AS IS" BASIS,
// WITHOUT WARRANTIES OR CONDITIONS OF ANY KIND, either express or implied.
// See the License for the specific language governing permissions and
// limitations under the License.
//*****************************************************************************

#include "gtest/gtest.h"
#include "ngraph/ngraph.hpp"
#include "util/all_close_f.hpp"
#include "util/test_control.hpp"
#include "util/test_tools.hpp"

using namespace std;
using namespace ngraph;

static string s_manifest = "${MANIFEST}";

NGRAPH_TEST(dynamic_${BACKEND_NAME}, create)
{
    auto backend = runtime::Backend::create("${BACKEND_NAME}", true);
    ASSERT_NE(backend, nullptr);
    ASSERT_TRUE(backend->supports_dynamic_tensors());
}

NGRAPH_TEST(dynamic_${BACKEND_NAME}, create_no_dynamic)
{
    auto backend = runtime::Backend::create("${BACKEND_NAME}");
    ASSERT_NE(backend, nullptr);
    ASSERT_FALSE(backend->supports_dynamic_tensors());
}

NGRAPH_TEST(dynamic_${BACKEND_NAME}, create_dynamic_tensor)
{
    auto backend = runtime::Backend::create("${BACKEND_NAME}", true);
    auto t = backend->create_dynamic_tensor(element::f32, PartialShape{2, Dimension::dynamic(), 3});
    ASSERT_TRUE(t->get_partial_shape().same_scheme(PartialShape{2, Dimension::dynamic(), 3}));
}

NGRAPH_TEST(dynamic_${BACKEND_NAME}, abc)
{
    //
    // Create a graph for f(a,b,c) = (a+b)*c, where a, b, c all have shape {2,?,3}.
    //
    auto a = make_shared<op::Parameter>(element::f32, PartialShape{2, Dimension::dynamic(), 3});
    auto b = make_shared<op::Parameter>(element::f32, PartialShape{2, Dimension::dynamic(), 3});
    auto c = make_shared<op::Parameter>(element::f32, PartialShape{2, Dimension::dynamic(), 3});

    auto a_plus_b_times_c = (a + b) * c;

    auto f = make_shared<Function>(NodeVector{a_plus_b_times_c}, ParameterVector{a, b, c});

    //
    // Get a backend with dynamic support, and compile f.
    //
    auto backend = runtime::Backend::create("${BACKEND_NAME}", true);

    auto ex = backend->compile(f);

    //
    // Create a dynamic output tensor with shape {2,?,3}.
    //
    auto t_r =
        backend->create_dynamic_tensor(element::f32, PartialShape{2, Dimension::dynamic(), 3});

    //
    // For each of n=[0,...,5), run the compiled executable against a test vector of shape
    // {2,n,3}, and check the results.
    //
    for (size_t middle_dim = 0; middle_dim < 5; middle_dim++)
    {
        // Fill in some test input values, which we'll use for a, b, and c.
        vector<float> inputs(2 * middle_dim * 3);
        for (size_t i = 0; i < 2 * middle_dim * 3; i++)
        {
            inputs[i] = i;
        }

        // Create static tensors for the inputs and copy data.
        auto t_a = backend->create_tensor(element::f32, Shape{2, middle_dim, 3});
        auto t_b = backend->create_tensor(element::f32, Shape{2, middle_dim, 3});
        auto t_c = backend->create_tensor(element::f32, Shape{2, middle_dim, 3});

        copy_data(t_a, inputs);
        copy_data(t_b, inputs);
        copy_data(t_c, inputs);

        // Call ex, writing result into t_r (note we're using the same t_r from outside the loop.)
        ex->call_with_validate({t_r}, {t_a, t_b, t_c});

        // After call, t_r should have a shape of {2,n,3}.
        ASSERT_EQ(t_r->get_shape(), (Shape{2, middle_dim, 3}));

        // Read out the results, and compare them against expected values.
        auto results = read_vector<float>(t_r);

        vector<float> expected_values(2 * middle_dim * 3);
        for (size_t i = 0; i < 2 * middle_dim * 3; i++)
        {
            expected_values[i] = (i + i) * i;
        }

        EXPECT_TRUE(test::all_close_f(results, expected_values));
    }
}

NGRAPH_TEST(dynamic_${BACKEND_NAME}, transpose)
{
    //
    // Create a graph for f(x,perm) = Transpose(x,Convert<i64>(perm)). We'll do the permutation in
    // i32 and cast it to i64, just for fun (and to mirror the TensorFlow test I am porting here).
    //
    auto x = make_shared<op::Parameter>(element::f32, PartialShape::dynamic());
    auto perm = make_shared<op::Parameter>(element::i32, PartialShape{Dimension::dynamic()});
    auto perm_i64 = make_shared<op::Convert>(perm, element::i64);

    auto x_transpose = make_shared<op::Transpose>(x, perm_i64);

    auto f = make_shared<Function>(NodeVector{x_transpose}, ParameterVector{x, perm});

    auto backend = runtime::Backend::create("${BACKEND_NAME}", true);

    auto ex = backend->compile(f);

    auto t_r = backend->create_dynamic_tensor(element::f32, PartialShape::dynamic());

    std::vector<Shape> x_shapes{Shape{2, 3}, Shape{2, 3}, Shape{2, 2, 3}};
    std::vector<std::vector<int32_t>> perms{{0, 1}, {1, 0}, {2, 1, 0}};
    std::vector<std::vector<float>> inputs{
        {1, 2, 3, 4, 5, 6}, {1, 2, 3, 4, 5, 6}, {1, 2, 3, 4, 5, 6, 7, 8, 9, 10, 11, 12}};
    std::vector<Shape> expected_result_shapes{Shape{2, 3}, Shape{3, 2}, {3, 2, 2}};
    // Generated with numpy, so don't worry. :)
    std::vector<std::vector<float>> expected_results{
        {1, 2, 3, 4, 5, 6}, {1, 4, 2, 5, 3, 6}, {1, 7, 4, 10, 2, 8, 5, 11, 3, 9, 6, 12}};

    for (size_t i = 0; i < x_shapes.size(); i++)
    {
        auto t_x = backend->create_tensor(element::f32, x_shapes[i]);
        auto t_perm = backend->create_tensor(element::i32, Shape{perms[i].size()});

        copy_data(t_x, inputs[i]);
        copy_data(t_perm, perms[i]);

        ex->call_with_validate({t_r}, {t_x, t_perm});

        ASSERT_EQ(t_r->get_shape(), expected_result_shapes[i]);

        auto results = read_vector<float>(t_r);

        ASSERT_TRUE(test::all_close_f(results, expected_results[i], MIN_FLOAT_TOLERANCE_BITS));
    }
}

<<<<<<< HEAD
NGRAPH_TEST(dynamic_${BACKEND_NAME}, broadcast)
{
    // Create a graph for
    //   f(x,shape:i32,axes:32) = Broadcast(x,Convert<i64>(shape),Convert<i64>(axes)).
    auto x = make_shared<op::Parameter>(element::f32, PartialShape::dynamic());
    auto shape = make_shared<op::Parameter>(element::i32, PartialShape{Dimension::dynamic()});
    auto axes = make_shared<op::Parameter>(element::i32, PartialShape{Dimension::dynamic()});
    auto shape_i64 = make_shared<op::Convert>(shape, element::i64);
    auto axes_i64 = make_shared<op::Convert>(axes, element::i64);

    auto bc = make_shared<op::DynBroadcast>(x, shape_i64, axes_i64);

    auto f = make_shared<Function>(NodeVector{bc}, ParameterVector{x, shape, axes});
=======
NGRAPH_TEST(dynamic_${BACKEND_NAME}, sum)
{
    // Create a graph for f(x,axes:int32) = Sum(x,Convert<int64>(axes)).
    auto x = make_shared<op::Parameter>(element::f32, PartialShape::dynamic());
    auto axes = make_shared<op::Parameter>(element::i32, PartialShape{Dimension::dynamic()});
    auto axes_i64 = make_shared<op::Convert>(axes, element::i64);

    auto sum = make_shared<op::Sum>(x, axes_i64);
    ASSERT_TRUE(sum->get_output_partial_shape(0).rank().is_dynamic());

    auto f = make_shared<Function>(NodeVector{sum}, ParameterVector{x, axes});
>>>>>>> c95ee1e3

    auto backend = runtime::Backend::create("${BACKEND_NAME}", true);

    auto ex = backend->compile(f);

    auto t_r = backend->create_dynamic_tensor(element::f32, PartialShape::dynamic());

<<<<<<< HEAD
    std::vector<Shape> x_shapes{Shape{}, Shape{}, Shape{2}, Shape{2}};
    std::vector<std::vector<int32_t>> shapes{{2, 2}, {2, 2, 2}, {3, 2}, {2, 3}};
    std::vector<std::vector<int32_t>> axeses{{0, 1}, {0, 1, 2}, {0}, {1}};
    std::vector<std::vector<float>> inputs{{6}, {7}, {10, 11}, {10, 11}};
    std::vector<Shape> expected_result_shapes{
        Shape{2, 2}, Shape{2, 2, 2}, Shape{3, 2}, Shape{2, 3}};
    std::vector<std::vector<float>> expected_results{
        {6, 6, 6, 6}, {7, 7, 7, 7, 7, 7, 7, 7}, {10, 11, 10, 11, 10, 11}, {10, 10, 10, 11, 11, 11}};
=======
    std::vector<Shape> x_shapes{
        Shape{2, 3}, Shape{2, 3}, Shape{2, 3}, Shape{2, 3}, Shape{5}, Shape{5}};
    std::vector<std::vector<int32_t>> axeses{{}, {0}, {1}, {0, 1}, {}, {0}};
    std::vector<std::vector<float>> inputs{{1, 2, 3, 4, 5, 6},
                                           {1, 2, 3, 4, 5, 6},
                                           {1, 2, 3, 4, 5, 6},
                                           {1, 2, 3, 4, 5, 6},
                                           {1, 2, 3, 4, 5},
                                           {1, 2, 3, 4, 5}};
    std::vector<Shape> expected_result_shapes{
        Shape{2, 3}, Shape{3}, Shape{2}, Shape{}, Shape{5}, Shape{}};
    std::vector<std::vector<float>> expected_results{
        {1, 2, 3, 4, 5, 6}, {5, 7, 9}, {6, 15}, {21}, {1, 2, 3, 4, 5}, {15}};
>>>>>>> c95ee1e3

    for (size_t i = 0; i < x_shapes.size(); i++)
    {
        auto t_x = backend->create_tensor(element::f32, x_shapes[i]);
<<<<<<< HEAD
        auto t_shape = backend->create_tensor(element::i32, Shape{shapes[i].size()});
        auto t_axes = backend->create_tensor(element::i32, Shape{axeses[i].size()});

        copy_data(t_x, inputs[i]);
        copy_data(t_shape, shapes[i]);
        copy_data(t_axes, axeses[i]);

        ex->call_with_validate({t_r}, {t_x, t_shape, t_axes});
=======
        auto t_axes = backend->create_tensor(element::i32, Shape{axeses[i].size()});

        copy_data(t_x, inputs[i]);
        copy_data(t_axes, axeses[i]);

        ex->call_with_validate({t_r}, {t_x, t_axes});
>>>>>>> c95ee1e3

        ASSERT_EQ(t_r->get_shape(), expected_result_shapes[i]);

        auto results = read_vector<float>(t_r);

        ASSERT_TRUE(test::all_close_f(results, expected_results[i], MIN_FLOAT_TOLERANCE_BITS));
    }
<<<<<<< HEAD
=======
}

NGRAPH_TEST(dynamic_${BACKEND_NAME}, all)
{
    // Create a graph for f(x,axes:int32) = All(x,Convert<int64>(axes)).
    auto x = make_shared<op::Parameter>(element::boolean, PartialShape::dynamic());
    auto axes = make_shared<op::Parameter>(element::i32, PartialShape{Dimension::dynamic()});
    auto axes_i64 = make_shared<op::Convert>(axes, element::i64);

    auto all = make_shared<op::All>(x, axes_i64);
    ASSERT_TRUE(all->get_output_partial_shape(0).rank().is_dynamic());

    auto f = make_shared<Function>(NodeVector{all}, ParameterVector{x, axes});

    auto backend = runtime::Backend::create("${BACKEND_NAME}", true);

    auto ex = backend->compile(f);

    auto t_r = backend->create_dynamic_tensor(element::boolean, PartialShape::dynamic());

    std::vector<Shape> x_shapes{
        Shape{2, 3}, Shape{2, 3}, Shape{2, 3}, Shape{2, 3}, Shape{5}, Shape{5}};
    std::vector<std::vector<int32_t>> axeses{{}, {0}, {1}, {0, 1}, {}, {0}};
    std::vector<std::vector<char>> inputs{{1, 0, 1, 0, 1, 0},
                                          {1, 0, 1, 0, 0, 1},
                                          {1, 0, 1, 1, 1, 1},
                                          {1, 0, 1, 0, 1, 0},
                                          {1, 0, 1, 0, 1},
                                          {1, 0, 1, 0, 1}};
    std::vector<Shape> expected_result_shapes{
        Shape{2, 3}, Shape{3}, Shape{2}, Shape{}, Shape{5}, Shape{}};
    std::vector<std::vector<char>> expected_results{
        {1, 0, 1, 0, 1, 0}, {0, 0, 1}, {0, 1}, {0}, {1, 0, 1, 0, 1}, {0}};

    for (size_t i = 0; i < x_shapes.size(); i++)
    {
        auto t_x = backend->create_tensor(element::boolean, x_shapes[i]);
        auto t_axes = backend->create_tensor(element::i32, Shape{axeses[i].size()});

        copy_data(t_x, inputs[i]);
        copy_data(t_axes, axeses[i]);

        ex->call_with_validate({t_r}, {t_x, t_axes});

        ASSERT_EQ(t_r->get_shape(), expected_result_shapes[i]);

        auto results = read_vector<char>(t_r);

        ASSERT_EQ(results, expected_results[i]);
    }
>>>>>>> c95ee1e3
}<|MERGE_RESOLUTION|>--- conflicted
+++ resolved
@@ -160,7 +160,6 @@
     }
 }
 
-<<<<<<< HEAD
 NGRAPH_TEST(dynamic_${BACKEND_NAME}, broadcast)
 {
     // Create a graph for
@@ -174,19 +173,6 @@
     auto bc = make_shared<op::DynBroadcast>(x, shape_i64, axes_i64);
 
     auto f = make_shared<Function>(NodeVector{bc}, ParameterVector{x, shape, axes});
-=======
-NGRAPH_TEST(dynamic_${BACKEND_NAME}, sum)
-{
-    // Create a graph for f(x,axes:int32) = Sum(x,Convert<int64>(axes)).
-    auto x = make_shared<op::Parameter>(element::f32, PartialShape::dynamic());
-    auto axes = make_shared<op::Parameter>(element::i32, PartialShape{Dimension::dynamic()});
-    auto axes_i64 = make_shared<op::Convert>(axes, element::i64);
-
-    auto sum = make_shared<op::Sum>(x, axes_i64);
-    ASSERT_TRUE(sum->get_output_partial_shape(0).rank().is_dynamic());
-
-    auto f = make_shared<Function>(NodeVector{sum}, ParameterVector{x, axes});
->>>>>>> c95ee1e3
 
     auto backend = runtime::Backend::create("${BACKEND_NAME}", true);
 
@@ -194,7 +180,6 @@
 
     auto t_r = backend->create_dynamic_tensor(element::f32, PartialShape::dynamic());
 
-<<<<<<< HEAD
     std::vector<Shape> x_shapes{Shape{}, Shape{}, Shape{2}, Shape{2}};
     std::vector<std::vector<int32_t>> shapes{{2, 2}, {2, 2, 2}, {3, 2}, {2, 3}};
     std::vector<std::vector<int32_t>> axeses{{0, 1}, {0, 1, 2}, {0}, {1}};
@@ -203,7 +188,45 @@
         Shape{2, 2}, Shape{2, 2, 2}, Shape{3, 2}, Shape{2, 3}};
     std::vector<std::vector<float>> expected_results{
         {6, 6, 6, 6}, {7, 7, 7, 7, 7, 7, 7, 7}, {10, 11, 10, 11, 10, 11}, {10, 10, 10, 11, 11, 11}};
-=======
+
+    for (size_t i = 0; i < x_shapes.size(); i++)
+    {
+        auto t_x = backend->create_tensor(element::f32, x_shapes[i]);
+        auto t_shape = backend->create_tensor(element::i32, Shape{shapes[i].size()});
+        auto t_axes = backend->create_tensor(element::i32, Shape{axeses[i].size()});
+
+        copy_data(t_x, inputs[i]);
+        copy_data(t_shape, shapes[i]);
+        copy_data(t_axes, axeses[i]);
+
+        ex->call_with_validate({t_r}, {t_x, t_shape, t_axes});
+
+        ASSERT_EQ(t_r->get_shape(), expected_result_shapes[i]);
+
+        auto results = read_vector<float>(t_r);
+
+        ASSERT_TRUE(test::all_close_f(results, expected_results[i], MIN_FLOAT_TOLERANCE_BITS));
+    }
+}
+
+NGRAPH_TEST(dynamic_${BACKEND_NAME}, sum)
+{
+    // Create a graph for f(x,axes:int32) = Sum(x,Convert<int64>(axes)).
+    auto x = make_shared<op::Parameter>(element::f32, PartialShape::dynamic());
+    auto axes = make_shared<op::Parameter>(element::i32, PartialShape{Dimension::dynamic()});
+    auto axes_i64 = make_shared<op::Convert>(axes, element::i64);
+
+    auto sum = make_shared<op::Sum>(x, axes_i64);
+    ASSERT_TRUE(sum->get_output_partial_shape(0).rank().is_dynamic());
+
+    auto f = make_shared<Function>(NodeVector{sum}, ParameterVector{x, axes});
+
+    auto backend = runtime::Backend::create("${BACKEND_NAME}", true);
+
+    auto ex = backend->compile(f);
+
+    auto t_r = backend->create_dynamic_tensor(element::f32, PartialShape::dynamic());
+
     std::vector<Shape> x_shapes{
         Shape{2, 3}, Shape{2, 3}, Shape{2, 3}, Shape{2, 3}, Shape{5}, Shape{5}};
     std::vector<std::vector<int32_t>> axeses{{}, {0}, {1}, {0, 1}, {}, {0}};
@@ -217,28 +240,16 @@
         Shape{2, 3}, Shape{3}, Shape{2}, Shape{}, Shape{5}, Shape{}};
     std::vector<std::vector<float>> expected_results{
         {1, 2, 3, 4, 5, 6}, {5, 7, 9}, {6, 15}, {21}, {1, 2, 3, 4, 5}, {15}};
->>>>>>> c95ee1e3
 
     for (size_t i = 0; i < x_shapes.size(); i++)
     {
         auto t_x = backend->create_tensor(element::f32, x_shapes[i]);
-<<<<<<< HEAD
-        auto t_shape = backend->create_tensor(element::i32, Shape{shapes[i].size()});
-        auto t_axes = backend->create_tensor(element::i32, Shape{axeses[i].size()});
-
-        copy_data(t_x, inputs[i]);
-        copy_data(t_shape, shapes[i]);
-        copy_data(t_axes, axeses[i]);
-
-        ex->call_with_validate({t_r}, {t_x, t_shape, t_axes});
-=======
         auto t_axes = backend->create_tensor(element::i32, Shape{axeses[i].size()});
 
         copy_data(t_x, inputs[i]);
         copy_data(t_axes, axeses[i]);
 
         ex->call_with_validate({t_r}, {t_x, t_axes});
->>>>>>> c95ee1e3
 
         ASSERT_EQ(t_r->get_shape(), expected_result_shapes[i]);
 
@@ -246,8 +257,6 @@
 
         ASSERT_TRUE(test::all_close_f(results, expected_results[i], MIN_FLOAT_TOLERANCE_BITS));
     }
-<<<<<<< HEAD
-=======
 }
 
 NGRAPH_TEST(dynamic_${BACKEND_NAME}, all)
@@ -298,5 +307,4 @@
 
         ASSERT_EQ(results, expected_results[i]);
     }
->>>>>>> c95ee1e3
 }