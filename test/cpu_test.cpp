--- conflicted
+++ resolved
@@ -63,11 +63,7 @@
     ASSERT_THROW(backend->compile(f), ngraph_error);
 }
 
-<<<<<<< HEAD
-TEST(cpu_test, trivial_inplace_relu)
-=======
 TEST(cpu_test, trivial_in_place_relu)
->>>>>>> 88aa9e9c
 {
     auto A = make_shared<op::Parameter>(element::f32, Shape{16, 1});
     auto B = make_shared<op::Parameter>(element::f32, Shape{16, 1});
@@ -80,11 +76,7 @@
               add->get_outputs().at(0).get_tensor().get_pool_offset());
 }
 
-<<<<<<< HEAD
-TEST(cpu_test, trivial_inplace_relu_fail)
-=======
 TEST(cpu_test, trivial_in_place_relu_fail)
->>>>>>> 88aa9e9c
 {
     auto A = make_shared<op::Parameter>(element::f32, Shape{16, 1});
     auto B = make_shared<op::Parameter>(element::f32, Shape{16, 1});
