//*****************************************************************************
// Copyright 2017-2019 Intel Corporation
//
// Licensed under the Apache License, Version 2.0 (the "License");
// you may not use this file except in compliance with the License.
// You may obtain a copy of the License at
//
//     http://www.apache.org/licenses/LICENSE-2.0
//
// Unless required by applicable law or agreed to in writing, software
// distributed under the License is distributed on an "AS IS" BASIS,
// WITHOUT WARRANTIES OR CONDITIONS OF ANY KIND, either express or implied.
// See the License for the specific language governing permissions and
// limitations under the License.
//*****************************************************************************

#include <algorithm>
#include <cstdio>
#include <iostream>
#include <list>
#include <memory>

#include "gtest/gtest.h"
#include "misc.hpp"
#include "ngraph/autodiff/adjoints.hpp"
#include "ngraph/file_util.hpp"
#include "ngraph/graph_util.hpp"
#include "ngraph/log.hpp"
#include "ngraph/ngraph.hpp"
#include "ngraph/op/batch_norm.hpp"
#include "ngraph/op/get_output_element.hpp"
#include "ngraph/op/parameter.hpp"
#include "ngraph/pass/manager.hpp"
#include "ngraph/pass/visualize_tree.hpp"
#include "ngraph/runtime/cpu/cpu_backend.hpp"
#include "ngraph/runtime/cpu/op/convert_layout.hpp"
#include "ngraph/serializer.hpp"
#include "ngraph/util.hpp"
#include "nlohmann/json.hpp"
#include "util/all_close.hpp"
#include "util/autodiff/backprop_function.hpp"
#include "util/autodiff/numeric_compare.hpp"
#include "util/ndarray.hpp"
#include "util/random.hpp"
#include "util/test_tools.hpp"

using namespace ngraph;
using namespace std;

class UnhandledOp : public ngraph::op::Abs
{
public:
    UnhandledOp(const std::shared_ptr<Node>& arg)
        : Abs(arg)
    {
    }
};

static void compare_backends(const std::shared_ptr<Function>& f1,
                             const std::shared_ptr<Function>& f2,
                             const string backend1,
                             const string backend2,
                             float rtol = 1e-5,
                             float atol = 1e-8)
{
    test::Uniform<float> rng(-1.0f, 1.0f);
    vector<vector<float>> args;
    for (shared_ptr<op::Parameter> param : f1->get_parameters())
    {
        vector<float> tensor_val(shape_size(param->get_shape()));
        rng.initialize(tensor_val);
        args.push_back(tensor_val);
    }
    auto f1_results = execute(f1, args, backend1);
    auto f2_results = execute(f2, args, backend2);

    for (size_t i = 0; i < f1_results.size(); i++)
    {
        EXPECT_TRUE(test::all_close(f1_results.at(i), f2_results.at(i), rtol, atol));
    }
}

TEST(cpu_test, unhandled_op)
{
    auto A = make_shared<op::Parameter>(element::f32, Shape{});
    auto unhandled = make_shared<UnhandledOp>(A);
    auto f = make_shared<Function>(unhandled, ParameterVector{A});
    auto backend = runtime::Backend::create("CPU");
    ASSERT_THROW(backend->compile(f), unsupported_op);
}

TEST(cpu_test, trivial_in_place_relu)
{
    auto A = make_shared<op::Parameter>(element::f32, Shape{16, 1});
    auto B = make_shared<op::Parameter>(element::f32, Shape{16, 1});
    auto add = A + B;
    auto relu = make_shared<op::Relu>(add);
    auto f = make_shared<Function>(relu, ParameterVector{A, B});
    auto backend = runtime::Backend::create("CPU");
    (backend->compile(f));
    ASSERT_EQ(relu->get_outputs().at(0).get_tensor().get_pool_offset(),
              add->get_outputs().at(0).get_tensor().get_pool_offset());
}

#ifndef NGRAPH_HALIDE
TEST(cpu_test, trivial_in_place_relu_fail)
{
    auto A = make_shared<op::Parameter>(element::f32, Shape{16, 1});
    auto B = make_shared<op::Parameter>(element::f32, Shape{16, 1});
    auto add = A + B;
    auto relu = make_shared<op::Relu>(add);
    auto add2 = relu + add;
    auto f = make_shared<Function>(add2, ParameterVector{A, B});
    auto backend = runtime::Backend::create("CPU");
    (backend->compile(f));
    ASSERT_NE(relu->get_outputs().at(0).get_tensor().get_pool_offset(),
              add->get_outputs().at(0).get_tensor().get_pool_offset());
}
#endif

#ifdef NGRAPH_TBB_ENABLE
TEST(cpu_test, abc_tbb)
{
    // Force TBB flow graph generation in the CPU backend
    // This has no effect on other backends
    bool use_tbb = (getenv("NGRAPH_CPU_USE_TBB") != nullptr);
    if (!use_tbb)
    {
        set_environment("NGRAPH_CPU_USE_TBB", "1", 1);
    }

    Shape shape{2, 2};
    auto A = make_shared<op::Parameter>(element::f32, shape);
    auto B = make_shared<op::Parameter>(element::f32, shape);
    auto C = make_shared<op::Parameter>(element::f32, shape);
    auto f = make_shared<Function>((A + B) * C, ParameterVector{A, B, C});

    auto backend = runtime::Backend::create("CPU");

    // Create some tensors for input/output
    shared_ptr<runtime::Tensor> a = backend->create_tensor(element::f32, shape);
    shared_ptr<runtime::Tensor> b = backend->create_tensor(element::f32, shape);
    shared_ptr<runtime::Tensor> c = backend->create_tensor(element::f32, shape);
    shared_ptr<runtime::Tensor> result = backend->create_tensor(element::f32, shape);

    copy_data(a, test::NDArray<float, 2>({{1, 2}, {3, 4}}).get_vector());
    copy_data(b, test::NDArray<float, 2>({{5, 6}, {7, 8}}).get_vector());
    copy_data(c, test::NDArray<float, 2>({{9, 10}, {11, 12}}).get_vector());

    auto handle = backend->compile(f);
    handle->call_with_validate({result}, {a, b, c});
    EXPECT_EQ(read_vector<float>(result),
              (test::NDArray<float, 2>({{54, 80}, {110, 144}})).get_vector());

    handle->call_with_validate({result}, {b, a, c});
    EXPECT_EQ(read_vector<float>(result),
              (test::NDArray<float, 2>({{54, 80}, {110, 144}})).get_vector());

    handle->call_with_validate({result}, {a, c, b});
    EXPECT_EQ(read_vector<float>(result),
              (test::NDArray<float, 2>({{50, 72}, {98, 128}})).get_vector());

    if (!use_tbb)
    {
        unset_environment("NGRAPH_CPU_USE_TBB");
    }
}
#endif // NGRAPH_TBB_ENABLE

TEST(cpu_test, mkldnn_layouts)
{
    Shape shape_a{1, 16, 2, 2};
    auto A = make_shared<op::Parameter>(element::f32, shape_a);
    Shape shape_b{32, 16, 1, 1};
    auto B = make_shared<op::Parameter>(element::f32, shape_b);
    Shape shape_r{1, 32, 2, 2};
    auto conv1 = make_shared<op::Convolution>(A,
                                              B,
                                              Strides{1, 1},
                                              Strides{1, 1},
                                              CoordinateDiff{0, 0},
                                              CoordinateDiff{0, 0},
                                              Strides{1, 1});
    Shape pool_shape{1, 1};
    auto pool1 = make_shared<op::AvgPool>(conv1, pool_shape);
    auto pool1_result = make_shared<op::Result>(pool1);
    // Request result in default layout
    pool1_result->set_needs_default_layout(true);
    auto f = make_shared<Function>(ResultVector{pool1_result}, ParameterVector{A, B});

    auto backend = runtime::Backend::create("CPU");

    vector<float> input(64, 1.0f);
    vector<float> weights;
    vector<float> rv(128);
    for (int i = 0; i < 128; i++)
    {
        weights.push_back(0.0f);
    }
    for (int i = 0; i < 384; i++)
    {
        weights.push_back(1.0f);
    }

    auto a = backend->create_tensor(element::f32, shape_a, input.data());
    auto b = backend->create_tensor(element::f32, shape_b, weights.data());
    auto result = backend->create_tensor(element::f32, shape_r, rv.data());

    vector<float> expected_result;
    for (int i = 0; i < 32; i++)
    {
        expected_result.push_back(0.0f);
    }
    for (int i = 0; i < 96; i++)
    {
        expected_result.push_back(16.0f);
    }

    auto handle = backend->compile(f);
    handle->call_with_validate({result}, {a, b});

    EXPECT_EQ(vector<float>{expected_result}, rv);
}

TEST(cpu_test, reshape_layout_optimizations1)
{
    // Squeeze outermost dimension
    auto make_function = []() -> std::shared_ptr<Function> {
        auto A = make_shared<op::Parameter>(element::f32, Shape{1, 16, 2, 2});
        auto B = make_shared<op::Parameter>(element::f32, Shape{32, 16, 1, 1});
        auto conv = make_shared<op::Convolution>(A,
                                                 B,
                                                 Strides{1, 1},
                                                 Strides{1, 1},
                                                 CoordinateDiff{0, 0},
                                                 CoordinateDiff{0, 0},
                                                 Strides{1, 1});
        auto squeeze = make_shared<op::Reshape>(conv, AxisVector{0, 1, 2, 3}, Shape{32, 2, 2});
        return make_shared<Function>(NodeVector{squeeze}, ParameterVector{A, B});
    };

    auto backend = runtime::Backend::create("CPU");
    auto cpu_f = make_function();
    auto int_f = make_function();

    test::Uniform<float> rng(-100.0f, 100.0f);
    vector<vector<float>> args;
    for (shared_ptr<op::Parameter> param : cpu_f->get_parameters())
    {
        vector<float> tensor_val(shape_size(param->get_shape()));
        rng.initialize(tensor_val);
        args.push_back(tensor_val);
    }
    auto int_results = execute(int_f, args, "INTERPRETER");
    auto cpu_results = execute(cpu_f, args, "CPU");
    // Two convert layouts for inputs and weights of convolution.
    EXPECT_EQ(count_ops_of_type<runtime::cpu::op::ConvertLayout>(cpu_f), 2);
    for (size_t i = 0; i < cpu_results.size(); i++)
    {
        EXPECT_TRUE(test::all_close(cpu_results.at(i), int_results.at(i), 1.0e-4f, 1.0e-4f));
    }
}

TEST(cpu_test, reshape_layout_optimizations2)
{
    // ExpandDims - inner most and internal dims
    auto make_function = []() -> std::shared_ptr<Function> {
        auto A = make_shared<op::Parameter>(element::f32, Shape{1, 16, 2, 2});
        auto B = make_shared<op::Parameter>(element::f32, Shape{32, 16, 1, 1});
        auto conv = make_shared<op::Convolution>(A,
                                                 B,
                                                 Strides{1, 1},
                                                 Strides{1, 1},
                                                 CoordinateDiff{0, 0},
                                                 CoordinateDiff{0, 0},
                                                 Strides{1, 1});
        auto expand =
            make_shared<op::Reshape>(conv, AxisVector{0, 1, 2, 3}, Shape{1, 32, 2, 1, 2, 1});
        return make_shared<Function>(NodeVector{expand}, ParameterVector{A, B});
    };

    auto backend = runtime::Backend::create("CPU");
    auto cpu_f = make_function();
    auto int_f = make_function();

    test::Uniform<float> rng(-100.0f, 100.0f);
    vector<vector<float>> args;
    for (shared_ptr<op::Parameter> param : cpu_f->get_parameters())
    {
        vector<float> tensor_val(shape_size(param->get_shape()));
        rng.initialize(tensor_val);
        args.push_back(tensor_val);
    }
    auto int_results = execute(int_f, args, "INTERPRETER");
    auto cpu_results = execute(cpu_f, args, "CPU");
    EXPECT_EQ(count_ops_of_type<runtime::cpu::op::ConvertLayout>(cpu_f), 2);
    for (size_t i = 0; i < cpu_results.size(); i++)
    {
        EXPECT_TRUE(test::all_close(cpu_results.at(i), int_results.at(i), 1.0e-4f, 1.0e-4f));
    }
}

TEST(cpu_test, reshape_layout_optimizations3)
{
    // Squeeze padded dimension
    auto make_function = []() -> std::shared_ptr<Function> {
        auto A = make_shared<op::Parameter>(element::f32, Shape{1, 16, 2, 2});
        auto B = make_shared<op::Parameter>(element::f32, Shape{1, 16, 1, 1});
        auto conv = make_shared<op::Convolution>(A,
                                                 B,
                                                 Strides{1, 1},
                                                 Strides{1, 1},
                                                 CoordinateDiff{0, 0},
                                                 CoordinateDiff{0, 0},
                                                 Strides{1, 1});
        auto squeeze = make_shared<op::Reshape>(conv, AxisVector{0, 1, 2, 3}, Shape{2, 2});
        return make_shared<Function>(NodeVector{squeeze}, ParameterVector{A, B});
    };

    auto backend = runtime::Backend::create("CPU");
    auto cpu_f = make_function();
    auto int_f = make_function();

    test::Uniform<float> rng(-100.0f, 100.0f);
    vector<vector<float>> args;
    for (shared_ptr<op::Parameter> param : cpu_f->get_parameters())
    {
        vector<float> tensor_val(shape_size(param->get_shape()));
        rng.initialize(tensor_val);
        args.push_back(tensor_val);
    }
    auto int_results = execute(int_f, args, "INTERPRETER");
    auto cpu_results = execute(cpu_f, args, "CPU");
    // Two convert layouts for inputs and weights of convolution.
    // One convert layout after convolution
    EXPECT_EQ(count_ops_of_type<runtime::cpu::op::ConvertLayout>(cpu_f), 3);
    for (size_t i = 0; i < cpu_results.size(); i++)
    {
        EXPECT_TRUE(test::all_close(cpu_results.at(i), int_results.at(i), 1.0e-4f, 1.0e-4f));
    }
}

TEST(cpu_test, reshape_layout_optimizations4)
{
    // Squeeze and expand dimensions. Ensure no extra conversions downstream
    auto make_function = []() -> std::shared_ptr<Function> {
        auto A = make_shared<op::Parameter>(element::f32, Shape{1, 16, 1, 8});
        auto B1 = make_shared<op::Parameter>(element::f32, Shape{32, 16, 1, 1});
        auto conv1 = make_shared<op::Convolution>(A,
                                                  B1,
                                                  Strides{1, 1},
                                                  Strides{1, 1},
                                                  CoordinateDiff{0, 0},
                                                  CoordinateDiff{0, 0},
                                                  Strides{1, 1});
        auto squeeze = make_shared<op::Reshape>(conv1, AxisVector{0, 1, 2, 3}, Shape{32, 1, 8});
        auto relu = make_shared<op::Relu>(squeeze);
        auto expand = make_shared<op::Reshape>(relu, AxisVector{0, 1, 2}, Shape{1, 32, 1, 8});
        auto B2 = make_shared<op::Parameter>(element::f32, Shape{8, 32, 1, 1});
        auto conv2 = make_shared<op::Convolution>(expand,
                                                  B2,
                                                  Strides{1, 1},
                                                  Strides{1, 1},
                                                  CoordinateDiff{0, 0},
                                                  CoordinateDiff{0, 0},
                                                  Strides{1, 1});
        return make_shared<Function>(NodeVector{conv2}, ParameterVector{A, B1, B2});
    };

    auto backend = runtime::Backend::create("CPU");
    auto cpu_f = make_function();
    auto int_f = make_function();

    test::Uniform<float> rng(-100.0f, 100.0f);
    vector<vector<float>> args;
    for (shared_ptr<op::Parameter> param : cpu_f->get_parameters())
    {
        vector<float> tensor_val(shape_size(param->get_shape()));
        rng.initialize(tensor_val);
        args.push_back(tensor_val);
    }
    auto int_results = execute(int_f, args, "INTERPRETER");
    auto cpu_results = execute(cpu_f, args, "CPU");

    for (size_t i = 0; i < cpu_results.size(); i++)
    {
        EXPECT_TRUE(test::all_close(cpu_results.at(i), int_results.at(i), 1.0e-4f, 1.0e-4f));
    }
    EXPECT_LE(count_ops_of_type<runtime::cpu::op::ConvertLayout>(cpu_f), 4);
}

TEST(cpu_test, reshape_layout_optimizations5)
{
    auto make_function = []() -> std::shared_ptr<Function> {
        auto A = make_shared<op::Parameter>(element::f32, Shape{1, 16, 1, 8});
        auto B1 = make_shared<op::Parameter>(element::f32, Shape{32, 16, 1, 1});
        auto conv1 = make_shared<op::Convolution>(A,
                                                  B1,
                                                  Strides{1, 1},
                                                  Strides{1, 1},
                                                  CoordinateDiff{0, 0},
                                                  CoordinateDiff{0, 0},
                                                  Strides{1, 1});
        auto expand =
            make_shared<op::Reshape>(conv1, AxisVector{0, 1, 2, 3}, Shape{1, 1, 32, 1, 8});
        auto relu = make_shared<op::Relu>(expand);
        auto squeeze =
            make_shared<op::Reshape>(relu, AxisVector{0, 1, 2, 3, 4}, Shape{1, 32, 1, 8});
        auto B2 = make_shared<op::Parameter>(element::f32, Shape{8, 32, 1, 1});
        auto conv2 = make_shared<op::Convolution>(squeeze,
                                                  B2,
                                                  Strides{1, 1},
                                                  Strides{1, 1},
                                                  CoordinateDiff{0, 0},
                                                  CoordinateDiff{0, 0},
                                                  Strides{1, 1});
        return make_shared<Function>(NodeVector{conv2}, ParameterVector{A, B1, B2});
    };

    auto backend = runtime::Backend::create("CPU");
    auto cpu_f = make_function();
    auto int_f = make_function();

    test::Uniform<float> rng(-100.0f, 100.0f);
    vector<vector<float>> args;
    for (shared_ptr<op::Parameter> param : cpu_f->get_parameters())
    {
        vector<float> tensor_val(shape_size(param->get_shape()));
        rng.initialize(tensor_val);
        args.push_back(tensor_val);
    }
    auto int_results = execute(int_f, args, "INTERPRETER");
    auto cpu_results = execute(cpu_f, args, "CPU");

    for (size_t i = 0; i < cpu_results.size(); i++)
    {
        EXPECT_TRUE(test::all_close(cpu_results.at(i), int_results.at(i), 1.0e-4f, 1.0e-4f));
    }
    EXPECT_LE(count_ops_of_type<runtime::cpu::op::ConvertLayout>(cpu_f), 4);
}

TEST(cpu_test, reshape_layout_optimizations6)
{
    // Squeeze and expand dimensions. Ensure no extra conversions downstream
    auto make_function = []() -> std::shared_ptr<Function> {
        auto A = make_shared<op::Parameter>(element::f32, Shape{2, 4, 3, 2});
        auto mul = make_shared<op::Multiply>(A, A);
        auto sum = make_shared<op::Sum>(mul, AxisVector{0});
        auto reshape = make_shared<op::Reshape>(sum, AxisVector{0, 1, 2}, Shape{1, 4, 3, 2});
        auto sqrt = make_shared<op::Sqrt>(reshape);
        return make_shared<Function>(NodeVector{sqrt}, ParameterVector{A});
    };

    auto backend = runtime::Backend::create("CPU");
    auto cpu_f = make_function();
    auto int_f = make_function();

    test::Uniform<float> rng(-100.0f, 100.0f);
    vector<vector<float>> args;
    for (shared_ptr<op::Parameter> param : cpu_f->get_parameters())
    {
        vector<float> tensor_val(shape_size(param->get_shape()));
        rng.initialize(tensor_val);
        args.push_back(tensor_val);
    }
    auto int_results = execute(int_f, args, "INTERPRETER");
    auto cpu_results = execute(cpu_f, args, "CPU");

    for (size_t i = 0; i < cpu_results.size(); i++)
    {
        EXPECT_TRUE(test::all_close(cpu_results.at(i), int_results.at(i)));
    }
    EXPECT_EQ(count_ops_of_type<runtime::cpu::op::ConvertLayout>(cpu_f), 0);
}

TEST(cpu_test, reshape_layout_optimizations7)
{
    // Expand multiple dimensions. Ensure no extra conversions downstream
    auto make_function = []() -> std::shared_ptr<Function> {
        auto A = make_shared<op::Parameter>(element::f32, Shape{1, 4, 10, 6, 10});
        auto mul = make_shared<op::Multiply>(A, A);
        auto sum = make_shared<op::Sum>(mul, AxisVector{0, 1});
        auto reshape = make_shared<op::Reshape>(sum, AxisVector{0, 1, 2}, Shape{1, 1, 10, 6, 10});
        return make_shared<Function>(NodeVector{reshape}, ParameterVector{A});
    };

    auto backend = runtime::Backend::create("CPU");
    auto cpu_f = make_function();
    auto int_f = make_function();

    test::Uniform<float> rng(-100.0f, 100.0f);
    vector<vector<float>> args;
    for (shared_ptr<op::Parameter> param : cpu_f->get_parameters())
    {
        vector<float> tensor_val(shape_size(param->get_shape()));
        rng.initialize(tensor_val);
        args.push_back(tensor_val);
    }
    auto int_results = execute(int_f, args, "INTERPRETER");
    auto cpu_results = execute(cpu_f, args, "CPU");

    for (size_t i = 0; i < cpu_results.size(); i++)
    {
        EXPECT_TRUE(test::all_close(cpu_results.at(i), int_results.at(i)));
    }
    EXPECT_EQ(count_ops_of_type<runtime::cpu::op::ConvertLayout>(cpu_f), 0);
}

TEST(cpu_test, DISABLED_collapse_dims1)
{
    // Expand multiple dimensions. Ensure no extra conversions downstream
    auto make_function = []() -> std::shared_ptr<Function> {
        auto A = make_shared<op::Parameter>(element::f32, Shape{1, 4, 10, 6, 10});
        auto sum1 = make_shared<op::Sum>(A, AxisVector{1});    // Shape{1, 10, 6, 10}
        auto sum2 = make_shared<op::Sum>(sum1, AxisVector{0}); // Shape{10, 6, 10}
        return make_shared<Function>(NodeVector{sum2}, ParameterVector{A});
    };

    auto backend = runtime::Backend::create("CPU");
    auto cpu_f = make_function();
    auto int_f = make_function();

    test::Uniform<float> rng(-100.0f, 100.0f);
    vector<vector<float>> args;
    for (shared_ptr<op::Parameter> param : cpu_f->get_parameters())
    {
        vector<float> tensor_val(shape_size(param->get_shape()));
        rng.initialize(tensor_val);
        args.push_back(tensor_val);
    }
    auto int_results = execute(int_f, args, "INTERPRETER");
    auto cpu_results = execute(cpu_f, args, "CPU");

    for (size_t i = 0; i < cpu_results.size(); i++)
    {
        EXPECT_TRUE(test::all_close(cpu_results.at(i), int_results.at(i)));
    }
    // sum1 will have two reshapes added around it. sum2 will be replaced
    // with a reshape
    EXPECT_EQ(count_ops_of_type<op::Reshape>(cpu_f), 3);
}

TEST(cpu_test, collapse_dims2)
{
    // Collapse dims around a dot where one of the inputs is a scalar
    auto make_function = []() -> std::shared_ptr<Function> {
        auto A = make_shared<op::Parameter>(element::f32, Shape{1, 3, 1, 1});
        auto B = make_shared<op::Parameter>(element::f32, Shape{1, 1});
        auto dot = make_shared<op::Dot>(A, B, 1);
        return make_shared<Function>(NodeVector{dot}, ParameterVector{A, B});
    };

    auto backend = runtime::Backend::create("CPU");
    auto cpu_f = make_function();
    auto int_f = make_function();

    test::Uniform<float> rng(-100.0f, 100.0f);
    vector<vector<float>> args;
    for (shared_ptr<op::Parameter> param : cpu_f->get_parameters())
    {
        vector<float> tensor_val(shape_size(param->get_shape()));
        rng.initialize(tensor_val);
        args.push_back(tensor_val);
    }
    auto int_results = execute(int_f, args, "INTERPRETER");
    auto cpu_results = execute(cpu_f, args, "CPU");

    for (size_t i = 0; i < cpu_results.size(); i++)
    {
        EXPECT_TRUE(test::all_close(cpu_results.at(i), int_results.at(i)));
    }
}

TEST(cpu_test, convert_layout)
{
    auto make_function = []() -> std::shared_ptr<Function> {
        auto W = std::make_shared<op::Parameter>(element::f32, Shape{10, 400});
        auto X = std::make_shared<op::Parameter>(element::f32, Shape{400, 10});
        auto W_reshape = std::make_shared<op::Reshape>(W, AxisVector{1, 0}, Shape{400, 10});

        auto add1 = std::make_shared<op::Add>(X, W_reshape);
        auto sub1 = std::make_shared<op::Subtract>(X, W_reshape);
        auto mul1 = std::make_shared<op::Multiply>(X, W_reshape);

        return make_shared<Function>(NodeVector{add1, sub1, mul1}, ParameterVector{W, X});
    };
    auto backend = runtime::Backend::create("CPU");
    auto cpu_f = make_function();
    auto int_f = make_function();

    test::Uniform<float> rng(-100.0f, 100.0f);
    vector<vector<float>> args;
    for (shared_ptr<op::Parameter> param : cpu_f->get_parameters())
    {
        vector<float> tensor_val(shape_size(param->get_shape()));
        rng.initialize(tensor_val);
        args.push_back(tensor_val);
    }
    auto int_results = execute(int_f, args, "INTERPRETER");
    auto cpu_results = execute(cpu_f, args, "CPU");

    size_t count = count_ops_of_type<runtime::cpu::op::ConvertLayout>(cpu_f);
    ASSERT_EQ(count, 1);
    for (size_t i = 0; i < cpu_results.size(); i++)
    {
        EXPECT_TRUE(test::all_close(cpu_results.at(i), int_results.at(i)));
    }
}

TEST(cpu_test, post_layout_reshape_convertlayout)
{
    auto make_function = []() -> std::shared_ptr<Function> {
        auto A = make_shared<op::Parameter>(element::f32, Shape{1, 2, 3, 4});
        auto B = make_shared<op::Parameter>(element::f32, Shape{5, 2, 1, 1});
        auto conv = make_shared<op::Convolution>(A,
                                                 B,
                                                 Strides{1, 1},
                                                 Strides{1, 1},
                                                 CoordinateDiff{0, 0},
                                                 CoordinateDiff{0, 0},
                                                 Strides{1, 1});
        auto reshape = make_shared<op::Reshape>(conv, AxisVector{0, 2, 3, 1}, Shape{1, 3, 4, 5});
        return make_shared<Function>(NodeVector{reshape}, ParameterVector{A, B});
    };

    auto int_f = make_function();
    auto cpu_f = make_function();
    compare_backends(int_f, cpu_f, "INTERPRETER", "CPU");
}

TEST(cpu_test, mkldnn_layouts_eltwise)
{
    Shape input_shape{3, 11, 14, 14};
    Shape filter_shape{5, 11, 2, 2};

    auto make_function = [&]() {
        auto input = std::make_shared<op::Parameter>(element::f32, input_shape);
        auto filter = std::make_shared<op::Parameter>(element::f32, filter_shape);
        auto conv = std::make_shared<op::Convolution>(input, filter, Strides{2, 2}, Strides{1, 1});
        auto sigmoid = std::make_shared<op::Sigmoid>(conv);
        auto f = make_shared<Function>(NodeVector{sigmoid}, ParameterVector{input, filter});
        return f;
    };

    auto int_f = make_function();
    auto cpu_f = make_function();
    compare_backends(int_f, cpu_f, "INTERPRETER", "CPU");
}

TEST(cpu_test, convolution_large_padding)
{
    Shape input_shape{1, 1, 100, 100};
    Shape filter_shape{1, 1, 3, 3};

    auto make_function = [&]() {
        auto input = std::make_shared<op::Parameter>(element::f32, input_shape);
        auto filter = std::make_shared<op::Parameter>(element::f32, filter_shape);
        auto conv = std::make_shared<op::Convolution>(input,
                                                      filter,
                                                      Strides{1, 1},
                                                      Strides{9, 9},
                                                      CoordinateDiff{9, 9},
                                                      CoordinateDiff{9, 9});
        auto f = make_shared<Function>(NodeVector{conv}, ParameterVector{input, filter});
        return f;
    };

    auto int_f = make_function();
    auto cpu_f = make_function();
    compare_backends(int_f, cpu_f, "INTERPRETER", "CPU", 1e-4, 1e-4);
}

#if 0
static std::shared_ptr<Function> make_function(const std::string& file_name)
{
    const string json_path = file_util::path_join(SERIALIZED_ZOO, file_name);
    const string json_string = file_util::read_file_to_string(json_path);
    stringstream ss(json_string);
    shared_ptr<Function> func = ngraph::deserialize(ss);
    return func;
}

TEST(cpu_test, memory_reuse_mxnet_densenet121)
{
    const std::string file_name("mxnet/mxnet_densenet121_inference_batch1_float32.json");
    auto cpu_f = make_function(file_name);

    test::Uniform<float> rng(-1.0f, 1.0f);
    vector<vector<float>> args;

    for (shared_ptr<op::Parameter> param : cpu_f->get_parameters())
    {
        vector<float> tensor_val(shape_size(param->get_shape()));
        rng.initialize(tensor_val);
        args.push_back(tensor_val);
    }

    // without memory reuse
    auto cpu_results = execute(cpu_f, args, "CPU");

    auto cpu_f_new = make_function(file_name);
    auto cpu_results_new = execute(cpu_f_new, args, "CPU");
    for (size_t i = 0; i < cpu_results.size(); i++)
    {
        EXPECT_TRUE(test::all_close(cpu_results.at(i), cpu_results_new.at(i), 1.0e-4f, 1.0e-4f));
    }

    // with memory reuse
    auto backend = runtime::Backend::create("CPU");
    auto parms = cpu_f->get_parameters();
    std::vector<std::shared_ptr<ngraph::runtime::Tensor>> arg_tensors(args.size());
    for (size_t i = 0; i < args.size(); i++)
    {
        auto t = backend->create_tensor(parms.at(i)->get_element_type(), parms.at(i)->get_shape());
        copy_data(t, args.at(i));
        arg_tensors.at(i) = t;
    }

    auto results = cpu_f->get_results();
    std::vector<std::shared_ptr<ngraph::runtime::Tensor>> result_tensors(results.size());

    for (size_t i = 0; i < results.size(); i++)
    {
        result_tensors.at(i) =
            backend->create_tensor(results.at(i)->get_element_type(), results.at(i)->get_shape());
    }

    ngraph::pass::PassConfig pass_config;
    pass_config.set_pass_attribute("CPUMemoryAssignment::ReuseMemory", true);

    auto cpu_f_new_reuse = make_function(file_name);

    shared_ptr<runtime::Executable> handle = backend->compile(cpu_f_new_reuse, pass_config);
    for (auto it = 0; it < 2; it++)
    {
        handle->call_with_validate(result_tensors, arg_tensors);

        std::vector<std::vector<float>> cpu_results_new_reuse;
        for (auto rt : result_tensors)
        {
            cpu_results_new_reuse.push_back(read_vector<float>(rt));
        }

        for (size_t i = 0; i < cpu_results.size(); i++)
        {
            EXPECT_TRUE(
                test::all_close(cpu_results.at(i), cpu_results_new_reuse.at(i), 1.0e-4f, 1.0e-4f));
        }
    }
}
#endif

TEST(cpu_test, memory_reuse_destructive_oi_relu)
{
    auto shape_a = Shape{2, 5};
    auto A = make_shared<op::Parameter>(element::f32, shape_a);
    auto B = make_shared<op::Parameter>(element::f32, shape_a);
    auto C = make_shared<op::Parameter>(element::f32, shape_a);
    auto add = make_shared<op::Add>(A, B);
    auto relu = make_shared<op::Relu>(add);
    auto subtract = make_shared<op::Subtract>(C, relu);
    auto shape_rt = Shape{2, 5};
    auto f = make_shared<Function>(subtract, ParameterVector{A, B, C});

    auto backend = runtime::Backend::create("CPU");

    auto a = backend->create_tensor(element::f32, shape_a);
    copy_data(a, vector<float>{1, 8, -8, 17, -0.5, 1, 8, -8, 17, -0.5});
    auto b = backend->create_tensor(element::f32, shape_a);
    copy_data(b, vector<float>{1, 2, 3, 4, 0.5, 1, 8, -8, 17, -0.5});
    auto c = backend->create_tensor(element::f32, shape_a);
    copy_data(c, vector<float>{2, 10, 0, 21, 0, 2, 16, 0, 34, 0});
    auto result = backend->create_tensor(element::f32, shape_rt);
    vector<float> expected{0, 0, 0, 0, 0, 0, 0, 0, 0, 0};

    shared_ptr<runtime::Executable> handle = backend->compile(f);
    handle->call_with_validate({result}, {a, b, c});
    EXPECT_EQ(read_vector<float>(result), expected);
}

TEST(cpu_test, memory_reuse_cacheable_no_destructive_oi_relu)
{
    auto shape_a = Shape{2, 5};
    auto A = make_shared<op::Parameter>(element::f32, shape_a, true);
    auto B = make_shared<op::Parameter>(element::f32, shape_a, true);
    auto C = make_shared<op::Parameter>(element::f32, shape_a);
    auto add = make_shared<op::Add>(A, B);
    auto relu = make_shared<op::Relu>(add);
    auto subtract = make_shared<op::Subtract>(C, relu);
    auto shape_rt = Shape{2, 5};
    auto f = make_shared<Function>(subtract, ParameterVector{A, B, C});

    auto backend = runtime::Backend::create("CPU");

    auto a = backend->create_tensor(element::f32, shape_a);
    copy_data(a, vector<float>{1, 8, -8, 17, -0.5, 1, 8, -8, 17, -0.5});
    auto b = backend->create_tensor(element::f32, shape_a);
    copy_data(b, vector<float>{1, 2, 3, 4, 0.5, 1, 8, -8, 17, -0.5});
    auto c = backend->create_tensor(element::f32, shape_a);
    copy_data(c, vector<float>{2, 10, 0, 21, 0, 2, 16, 0, 34, 0});
    auto result = backend->create_tensor(element::f32, shape_rt);
    vector<float> expected{0, 0, 0, 0, 0, 0, 0, 0, 0, 0};

    shared_ptr<runtime::Executable> handle = backend->compile(f);
    handle->call_with_validate({result}, {a, b, c});
    EXPECT_EQ(read_vector<float>(result), expected);

    a->set_stale(false);
    b->set_stale(false);
    handle->call_with_validate({result}, {a, b, c});
    EXPECT_EQ(read_vector<float>(result), expected);
}

TEST(cpu_test, memory_reuse_in_place_concat_after_in_place_slice)
{
    Shape shape_a{4, 4};
    auto A = make_shared<op::Parameter>(element::f32, shape_a);
    auto B = make_shared<op::Slice>(A, Coordinate{0, 0}, Coordinate{2, 4});
    auto D = make_shared<op::Slice>(B, Coordinate{1, 0}, Coordinate{2, 4});
    auto E = make_shared<op::Slice>(A, Coordinate{2, 0}, Coordinate{3, 4});
    auto r = make_shared<op::Concat>(NodeVector{B, D, E}, 0);
    auto f = make_shared<Function>(r, ParameterVector{A});

    auto backend = runtime::Backend::create("CPU");

    // Create some tensors for input/output
    auto a = backend->create_tensor(element::f32, shape_a);
    copy_data(a, vector<float>{1, 2, 3, 4, 5, 6, 7, 8, 9, 10, 11, 12, 13, 14, 15, 16});
    auto result = backend->create_tensor(element::f32, shape_a);

    shared_ptr<runtime::Executable> handle = backend->compile(f);
    handle->call_with_validate({result}, {a});

    EXPECT_EQ((vector<float>{1, 2, 3, 4, 5, 6, 7, 8, 5, 6, 7, 8, 9, 10, 11, 12}),
              read_vector<float>(result));
}

TEST(cpu_test, memory_reuse_in_place_slice_after_in_place_concat)
{
    Shape shape{1, 1};
    auto A = make_shared<op::Parameter>(element::f32, shape);
    auto B = make_shared<op::Parameter>(element::f32, shape);
    auto add1 = make_shared<op::Add>(A, B);
    auto C = make_shared<op::Parameter>(element::f32, shape);
    auto D = make_shared<op::Parameter>(element::f32, shape);
    auto add2 = make_shared<op::Add>(C, D);
    auto subtract = make_shared<op::Subtract>(C, A);
    auto concat = make_shared<op::Concat>(NodeVector{add1, add2, subtract}, 0);
    Shape shape_r{2, 1};
    auto slice = make_shared<op::Slice>(concat, Coordinate{0, 0}, Coordinate{2, 1});
    auto f = make_shared<Function>(slice, ParameterVector{A, B, C, D});

    auto backend = runtime::Backend::create("CPU");

    // Create some tensors for input/output
    auto a = backend->create_tensor(element::f32, shape);
    copy_data(a, vector<float>{1});
    auto b = backend->create_tensor(element::f32, shape);
    copy_data(b, vector<float>{2});
    auto c = backend->create_tensor(element::f32, shape);
    copy_data(c, vector<float>{3});
    auto d = backend->create_tensor(element::f32, shape);
    copy_data(d, vector<float>{4});
    auto result = backend->create_tensor(element::f32, shape_r);

    shared_ptr<runtime::Executable> handle = backend->compile(f);
    handle->call_with_validate({result}, {a, b, c, d});
    EXPECT_EQ((vector<float>{3, 7}), read_vector<float>(result));
}

TEST(cpu_test, convert_inplace)
{
    Shape shape{2, 2};
    auto A = make_shared<op::Parameter>(element::u8, shape);
    auto B = op::Constant::create(element::u8, shape, {1, 1, 1, 1});
    auto C = op::Constant::create(element::i8, shape, {1, 1, 1, 1});
    auto f =
        make_shared<Function>(make_shared<op::Convert>(A + B, element::i8) - C, ParameterVector{A});

    auto backend = runtime::Backend::create("CPU");

    // Create some tensors for input/output
    auto a = backend->create_tensor(element::u8, shape);
    copy_data(a, vector<uint8_t>{1, 2, 3, 254});
    auto result = backend->create_tensor(element::i8, shape);

    auto handle = backend->compile(f);
    handle->call_with_validate({result}, {a});
    EXPECT_EQ((vector<int8_t>{1, 2, 3, -2}), read_vector<int8_t>(result));
}

<<<<<<< HEAD
TEST(cpu_test, abc_codegen)
{
    Shape shape{2, 2};
    auto A = make_shared<op::Parameter>(element::f32, shape);
    auto B = make_shared<op::Parameter>(element::f32, shape);
    auto C = make_shared<op::Parameter>(element::f32, shape);
    auto f = make_shared<Function>((A + B) * C, ParameterVector{A, B, C});

    auto backend = runtime::Backend::create("CPU");

    // Create some tensors for input/output
    shared_ptr<runtime::Tensor> a = backend->create_tensor(element::f32, shape);
    shared_ptr<runtime::Tensor> b = backend->create_tensor(element::f32, shape);
    shared_ptr<runtime::Tensor> c = backend->create_tensor(element::f32, shape);
    shared_ptr<runtime::Tensor> result = backend->create_tensor(element::f32, shape);

    copy_data(a, test::NDArray<float, 2>({{1, 2}, {3, 4}}).get_vector());
    copy_data(b, test::NDArray<float, 2>({{5, 6}, {7, 8}}).get_vector());
    copy_data(c, test::NDArray<float, 2>({{9, 10}, {11, 12}}).get_vector());

    ngraph::pass::PassConfig pass_config{ngraph::pass::CompilationMode::CODEGEN};
    auto handle = backend->compile(f, pass_config);
    handle->call_with_validate({result}, {a, b, c});
    EXPECT_EQ(read_vector<float>(result),
              (test::NDArray<float, 2>({{54, 80}, {110, 144}})).get_vector());

    handle->call_with_validate({result}, {b, a, c});
    EXPECT_EQ(read_vector<float>(result),
              (test::NDArray<float, 2>({{54, 80}, {110, 144}})).get_vector());

    handle->call_with_validate({result}, {a, c, b});
    EXPECT_EQ(read_vector<float>(result),
              (test::NDArray<float, 2>({{50, 72}, {98, 128}})).get_vector());
=======
TEST(cpu_test, rotated_pooling)
{
    auto make_f = [&](bool is_4d, bool avgpool) {
        auto input_shape = is_4d ? Shape{2, 4, 4, 1} : Shape{2, 4, 4, 4, 1};
        auto rotate_order = is_4d ? AxisVector{3, 0, 1, 2} : AxisVector{4, 0, 1, 2, 3};
        auto pool_shape = is_4d ? Shape{1, 2, 4, 4} : Shape{1, 2, 4, 4, 4};
        auto window_shape = is_4d ? Shape{2, 2} : Shape{2, 2, 2};
        auto input = make_shared<op::Parameter>(element::f32, input_shape); // C, H, W, N
        auto transpose = make_shared<op::Reshape>(input, rotate_order, pool_shape);
        if (avgpool)
        {
            return make_shared<Function>(make_shared<op::AvgPool>(transpose, window_shape),
                                         ParameterVector{input});
        }
        else
        {
            return make_shared<Function>(make_shared<op::MaxPool>(transpose, window_shape),
                                         ParameterVector{input});
        }
    };

    compare_backends(make_f(true, true), make_f(true, true), "INTERPRETER", "CPU");   // 4D AvgPool
    compare_backends(make_f(true, false), make_f(true, false), "INTERPRETER", "CPU"); // 4D MaxPool
    compare_backends(make_f(false, true), make_f(false, true), "INTERPRETER", "CPU"); // 5D AvgPool
    compare_backends(
        make_f(false, false), make_f(false, false), "INTERPRETER", "CPU"); // 5D MaxPool
>>>>>>> 39fd329b
}<|MERGE_RESOLUTION|>--- conflicted
+++ resolved
@@ -889,7 +889,6 @@
     EXPECT_EQ((vector<int8_t>{1, 2, 3, -2}), read_vector<int8_t>(result));
 }
 
-<<<<<<< HEAD
 TEST(cpu_test, abc_codegen)
 {
     Shape shape{2, 2};
@@ -923,7 +922,7 @@
     handle->call_with_validate({result}, {a, c, b});
     EXPECT_EQ(read_vector<float>(result),
               (test::NDArray<float, 2>({{50, 72}, {98, 128}})).get_vector());
-=======
+
 TEST(cpu_test, rotated_pooling)
 {
     auto make_f = [&](bool is_4d, bool avgpool) {
@@ -950,5 +949,4 @@
     compare_backends(make_f(false, true), make_f(false, true), "INTERPRETER", "CPU"); // 5D AvgPool
     compare_backends(
         make_f(false, false), make_f(false, false), "INTERPRETER", "CPU"); // 5D MaxPool
->>>>>>> 39fd329b
 }