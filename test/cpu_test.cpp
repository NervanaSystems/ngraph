//*****************************************************************************
// Copyright 2017-2018 Intel Corporation
//
// Licensed under the Apache License, Version 2.0 (the "License");
// you may not use this file except in compliance with the License.
// You may obtain a copy of the License at
//
//     http://www.apache.org/licenses/LICENSE-2.0
//
// Unless required by applicable law or agreed to in writing, software
// distributed under the License is distributed on an "AS IS" BASIS,
// WITHOUT WARRANTIES OR CONDITIONS OF ANY KIND, either express or implied.
// See the License for the specific language governing permissions and
// limitations under the License.
//*****************************************************************************

#include <algorithm>
#include <cstdio>
#include <iostream>
#include <list>
#include <memory>

#include "gtest/gtest.h"
#include "ngraph/autodiff/adjoints.hpp"
#include "ngraph/file_util.hpp"
#include "ngraph/graph_util.hpp"
#include "ngraph/log.hpp"
#include "ngraph/ngraph.hpp"
#include "ngraph/op/batch_norm.hpp"
#include "ngraph/op/get_output_element.hpp"
#include "ngraph/op/parameter.hpp"
#include "ngraph/pass/cse.hpp"
#include "ngraph/pass/manager.hpp"
#include "ngraph/pass/visualize_tree.hpp"
#include "ngraph/runtime/cpu/cpu_cse.hpp"
#include "ngraph/runtime/cpu/op/convert_layout.hpp"
#include "ngraph/serializer.hpp"
#include "ngraph/util.hpp"
#include "nlohmann/json.hpp"
#include "util/all_close.hpp"
#include "util/autodiff/backprop_function.hpp"
#include "util/autodiff/numeric_compare.hpp"
#include "util/ndarray.hpp"
#include "util/random.hpp"
#include "util/test_tools.hpp"

using namespace ngraph;
using namespace std;

class UnhandledOp : public ngraph::op::Abs
{
public:
    UnhandledOp(const std::shared_ptr<Node>& arg)
        : Abs(arg)
    {
    }
};

TEST(cpu_test, unhandled_op)
{
    auto A = make_shared<op::Parameter>(element::f32, Shape{});
    auto unhandled = make_shared<UnhandledOp>(A);
    auto f = make_shared<Function>(unhandled, op::ParameterVector{A});
    auto backend = runtime::Backend::create("CPU");
    ASSERT_THROW(backend->compile(f), unsupported_op);
}

TEST(cpu_test, trivial_in_place_relu)
{
    auto A = make_shared<op::Parameter>(element::f32, Shape{16, 1});
    auto B = make_shared<op::Parameter>(element::f32, Shape{16, 1});
    auto add = A + B;
    auto relu = make_shared<op::Relu>(add);
    auto f = make_shared<Function>(relu, op::ParameterVector{A, B});
    auto backend = runtime::Backend::create("CPU");
    (backend->compile(f));
    ASSERT_EQ(relu->get_outputs().at(0).get_tensor().get_pool_offset(),
              add->get_outputs().at(0).get_tensor().get_pool_offset());
}

#ifndef NGRAPH_HALIDE
TEST(cpu_test, trivial_in_place_relu_fail)
{
    auto A = make_shared<op::Parameter>(element::f32, Shape{16, 1});
    auto B = make_shared<op::Parameter>(element::f32, Shape{16, 1});
    auto add = A + B;
    auto relu = make_shared<op::Relu>(add);
    auto add2 = relu + add;
    auto f = make_shared<Function>(add2, op::ParameterVector{A, B});
    auto backend = runtime::Backend::create("CPU");
    (backend->compile(f));
    ASSERT_NE(relu->get_outputs().at(0).get_tensor().get_pool_offset(),
              add->get_outputs().at(0).get_tensor().get_pool_offset());
}
#endif

#ifdef NGRAPH_TBB_ENABLE
TEST(cpu_test, abc_tbb)
{
    // Force TBB flow graph generation in the CPU backend
    // This has no effect on other backends
    bool use_tbb = (getenv("NGRAPH_CPU_USE_TBB") != nullptr);
    if (!use_tbb)
    {
        setenv("NGRAPH_CPU_USE_TBB", "1", 1);
    }

    Shape shape{2, 2};
    auto A = make_shared<op::Parameter>(element::f32, shape);
    auto B = make_shared<op::Parameter>(element::f32, shape);
    auto C = make_shared<op::Parameter>(element::f32, shape);
    auto f = make_shared<Function>((A + B) * C, op::ParameterVector{A, B, C});

    auto backend = runtime::Backend::create("CPU");

    // Create some tensors for input/output
    shared_ptr<runtime::Tensor> a = backend->create_tensor(element::f32, shape);
    shared_ptr<runtime::Tensor> b = backend->create_tensor(element::f32, shape);
    shared_ptr<runtime::Tensor> c = backend->create_tensor(element::f32, shape);
    shared_ptr<runtime::Tensor> result = backend->create_tensor(element::f32, shape);

    copy_data(a, test::NDArray<float, 2>({{1, 2}, {3, 4}}).get_vector());
    copy_data(b, test::NDArray<float, 2>({{5, 6}, {7, 8}}).get_vector());
    copy_data(c, test::NDArray<float, 2>({{9, 10}, {11, 12}}).get_vector());

    backend->call_with_validate(f, {result}, {a, b, c});
    EXPECT_EQ(read_vector<float>(result),
              (test::NDArray<float, 2>({{54, 80}, {110, 144}})).get_vector());

    backend->call_with_validate(f, {result}, {b, a, c});
    EXPECT_EQ(read_vector<float>(result),
              (test::NDArray<float, 2>({{54, 80}, {110, 144}})).get_vector());

    backend->call_with_validate(f, {result}, {a, c, b});
    EXPECT_EQ(read_vector<float>(result),
              (test::NDArray<float, 2>({{50, 72}, {98, 128}})).get_vector());

    if (!use_tbb)
    {
        unsetenv("NGRAPH_CPU_USE_TBB");
    }
}
#endif // NGRAPH_TBB_ENABLE

TEST(cpu_test, mkldnn_layouts)
{
    Shape shape_a{1, 16, 2, 2};
    auto A = make_shared<op::Parameter>(element::f32, shape_a);
    Shape shape_b{32, 16, 1, 1};
    auto B = make_shared<op::Parameter>(element::f32, shape_b);
    Shape shape_r{1, 32, 2, 2};
    auto conv1 = make_shared<op::Convolution>(A,
                                              B,
                                              Strides{1, 1},
                                              Strides{1, 1},
                                              CoordinateDiff{0, 0},
                                              CoordinateDiff{0, 0},
                                              Strides{1, 1});
    Shape pool_shape{1, 1};
    auto pool1 = make_shared<op::AvgPool>(conv1, pool_shape);
    auto pool1_result = make_shared<op::Result>(pool1);
    // Request result in default layout
    pool1_result->set_needs_default_layout(true);
    auto f = make_shared<Function>(ResultVector{pool1_result}, op::ParameterVector{A, B});

    auto backend = runtime::Backend::create("CPU");

    vector<float> input(64, 1.0f);
    vector<float> weights;
    vector<float> rv(128);
    for (int i = 0; i < 128; i++)
    {
        weights.push_back(0.0f);
    }
    for (int i = 0; i < 384; i++)
    {
        weights.push_back(1.0f);
    }

    auto a = backend->create_tensor(element::f32, shape_a, input.data());
    auto b = backend->create_tensor(element::f32, shape_b, weights.data());
    auto result = backend->create_tensor(element::f32, shape_r, rv.data());

    vector<float> expected_result;
    for (int i = 0; i < 32; i++)
    {
        expected_result.push_back(0.0f);
    }
    for (int i = 0; i < 96; i++)
    {
        expected_result.push_back(16.0f);
    }

    backend->call_with_validate(f, {result}, {a, b});

    EXPECT_EQ(vector<float>{expected_result}, rv);
}

TEST(cpu_test, reshape_layout_optimizations1)
{
    // Squeeze outermost dimension
    auto make_function = []() -> std::shared_ptr<Function> {
        auto A = make_shared<op::Parameter>(element::f32, Shape{1, 16, 2, 2});
        auto B = make_shared<op::Parameter>(element::f32, Shape{32, 16, 1, 1});
        auto conv = make_shared<op::Convolution>(A,
                                                 B,
                                                 Strides{1, 1},
                                                 Strides{1, 1},
                                                 CoordinateDiff{0, 0},
                                                 CoordinateDiff{0, 0},
                                                 Strides{1, 1});
        auto squeeze = make_shared<op::Reshape>(conv, AxisVector{0, 1, 2, 3}, Shape{32, 2, 2});
        return make_shared<Function>(NodeVector{squeeze}, op::ParameterVector{A, B});
    };

    auto backend = runtime::Backend::create("CPU");
    auto cpu_f = make_function();
    auto int_f = make_function();

    test::Uniform<float> rng(-100.0f, 100.0f);
    vector<vector<float>> args;
    for (shared_ptr<op::Parameter> param : cpu_f->get_parameters())
    {
        vector<float> tensor_val(shape_size(param->get_shape()));
        rng.initialize(tensor_val);
        args.push_back(tensor_val);
    }
    auto int_results = execute(int_f, args, "INTERPRETER");
    auto cpu_results = execute(cpu_f, args, "CPU");
    // Two convert layouts for inputs and weights of convolution.
    EXPECT_EQ(count_ops_of_type<runtime::cpu::op::ConvertLayout>(cpu_f), 2);
    for (size_t i = 0; i < cpu_results.size(); i++)
    {
        EXPECT_TRUE(test::all_close(cpu_results.at(i), int_results.at(i), 1.0e-4f, 1.0e-4f));
    }
}

TEST(cpu_test, reshape_layout_optimizations2)
{
    // ExpandDims - inner most and internal dims
    auto make_function = []() -> std::shared_ptr<Function> {
        auto A = make_shared<op::Parameter>(element::f32, Shape{1, 16, 2, 2});
        auto B = make_shared<op::Parameter>(element::f32, Shape{32, 16, 1, 1});
        auto conv = make_shared<op::Convolution>(A,
                                                 B,
                                                 Strides{1, 1},
                                                 Strides{1, 1},
                                                 CoordinateDiff{0, 0},
                                                 CoordinateDiff{0, 0},
                                                 Strides{1, 1});
        auto expand =
            make_shared<op::Reshape>(conv, AxisVector{0, 1, 2, 3}, Shape{1, 32, 2, 1, 2, 1});
        return make_shared<Function>(NodeVector{expand}, op::ParameterVector{A, B});
    };

    auto backend = runtime::Backend::create("CPU");
    auto cpu_f = make_function();
    auto int_f = make_function();

    test::Uniform<float> rng(-100.0f, 100.0f);
    vector<vector<float>> args;
    for (shared_ptr<op::Parameter> param : cpu_f->get_parameters())
    {
        vector<float> tensor_val(shape_size(param->get_shape()));
        rng.initialize(tensor_val);
        args.push_back(tensor_val);
    }
    auto int_results = execute(int_f, args, "INTERPRETER");
    auto cpu_results = execute(cpu_f, args, "CPU");
    EXPECT_EQ(count_ops_of_type<runtime::cpu::op::ConvertLayout>(cpu_f), 2);
    for (size_t i = 0; i < cpu_results.size(); i++)
    {
        EXPECT_TRUE(test::all_close(cpu_results.at(i), int_results.at(i), 1.0e-4f, 1.0e-4f));
    }
}

TEST(cpu_test, reshape_layout_optimizations3)
{
    // Squeeze padded dimension
    auto make_function = []() -> std::shared_ptr<Function> {
        auto A = make_shared<op::Parameter>(element::f32, Shape{1, 16, 2, 2});
        auto B = make_shared<op::Parameter>(element::f32, Shape{1, 16, 1, 1});
        auto conv = make_shared<op::Convolution>(A,
                                                 B,
                                                 Strides{1, 1},
                                                 Strides{1, 1},
                                                 CoordinateDiff{0, 0},
                                                 CoordinateDiff{0, 0},
                                                 Strides{1, 1});
        auto squeeze = make_shared<op::Reshape>(conv, AxisVector{0, 1, 2, 3}, Shape{2, 2});
        return make_shared<Function>(NodeVector{squeeze}, op::ParameterVector{A, B});
    };

    auto backend = runtime::Backend::create("CPU");
    auto cpu_f = make_function();
    auto int_f = make_function();

    test::Uniform<float> rng(-100.0f, 100.0f);
    vector<vector<float>> args;
    for (shared_ptr<op::Parameter> param : cpu_f->get_parameters())
    {
        vector<float> tensor_val(shape_size(param->get_shape()));
        rng.initialize(tensor_val);
        args.push_back(tensor_val);
    }
    auto int_results = execute(int_f, args, "INTERPRETER");
    auto cpu_results = execute(cpu_f, args, "CPU");
    // Two convert layouts for inputs and weights of convolution.
    // One convert layout after convolution
    EXPECT_EQ(count_ops_of_type<runtime::cpu::op::ConvertLayout>(cpu_f), 3);
    for (size_t i = 0; i < cpu_results.size(); i++)
    {
        EXPECT_TRUE(test::all_close(cpu_results.at(i), int_results.at(i), 1.0e-4f, 1.0e-4f));
    }
}

TEST(cpu_test, reshape_layout_optimizations4)
{
    // Squeeze and expand dimensions. Ensure no extra conversions downstream
    auto make_function = []() -> std::shared_ptr<Function> {
        auto A = make_shared<op::Parameter>(element::f32, Shape{1, 16, 1, 8});
        auto B1 = make_shared<op::Parameter>(element::f32, Shape{32, 16, 1, 1});
        auto conv1 = make_shared<op::Convolution>(A,
                                                  B1,
                                                  Strides{1, 1},
                                                  Strides{1, 1},
                                                  CoordinateDiff{0, 0},
                                                  CoordinateDiff{0, 0},
                                                  Strides{1, 1});
        auto squeeze = make_shared<op::Reshape>(conv1, AxisVector{0, 1, 2, 3}, Shape{32, 1, 8});
        auto relu = make_shared<op::Relu>(squeeze);
        auto expand = make_shared<op::Reshape>(relu, AxisVector{0, 1, 2}, Shape{1, 32, 1, 8});
        auto B2 = make_shared<op::Parameter>(element::f32, Shape{8, 32, 1, 1});
        auto conv2 = make_shared<op::Convolution>(expand,
                                                  B2,
                                                  Strides{1, 1},
                                                  Strides{1, 1},
                                                  CoordinateDiff{0, 0},
                                                  CoordinateDiff{0, 0},
                                                  Strides{1, 1});
        return make_shared<Function>(NodeVector{conv2}, op::ParameterVector{A, B1, B2});
    };

    auto backend = runtime::Backend::create("CPU");
    auto cpu_f = make_function();
    auto int_f = make_function();

    test::Uniform<float> rng(-100.0f, 100.0f);
    vector<vector<float>> args;
    for (shared_ptr<op::Parameter> param : cpu_f->get_parameters())
    {
        vector<float> tensor_val(shape_size(param->get_shape()));
        rng.initialize(tensor_val);
        args.push_back(tensor_val);
    }
    auto int_results = execute(int_f, args, "INTERPRETER");
    auto cpu_results = execute(cpu_f, args, "CPU");

    for (size_t i = 0; i < cpu_results.size(); i++)
    {
        EXPECT_TRUE(test::all_close(cpu_results.at(i), int_results.at(i), 1.0e-4f, 1.0e-4f));
    }
    EXPECT_LE(count_ops_of_type<runtime::cpu::op::ConvertLayout>(cpu_f), 4);
}

TEST(cpu_test, reshape_layout_optimizations5)
{
    auto make_function = []() -> std::shared_ptr<Function> {
        auto A = make_shared<op::Parameter>(element::f32, Shape{1, 16, 1, 8});
        auto B1 = make_shared<op::Parameter>(element::f32, Shape{32, 16, 1, 1});
        auto conv1 = make_shared<op::Convolution>(A,
                                                  B1,
                                                  Strides{1, 1},
                                                  Strides{1, 1},
                                                  CoordinateDiff{0, 0},
                                                  CoordinateDiff{0, 0},
                                                  Strides{1, 1});
        auto expand =
            make_shared<op::Reshape>(conv1, AxisVector{0, 1, 2, 3}, Shape{1, 1, 32, 1, 8});
        auto relu = make_shared<op::Relu>(expand);
        auto squeeze =
            make_shared<op::Reshape>(relu, AxisVector{0, 1, 2, 3, 4}, Shape{1, 32, 1, 8});
        auto B2 = make_shared<op::Parameter>(element::f32, Shape{8, 32, 1, 1});
        auto conv2 = make_shared<op::Convolution>(squeeze,
                                                  B2,
                                                  Strides{1, 1},
                                                  Strides{1, 1},
                                                  CoordinateDiff{0, 0},
                                                  CoordinateDiff{0, 0},
                                                  Strides{1, 1});
        return make_shared<Function>(NodeVector{conv2}, op::ParameterVector{A, B1, B2});
    };

    auto backend = runtime::Backend::create("CPU");
    auto cpu_f = make_function();
    auto int_f = make_function();

    test::Uniform<float> rng(-100.0f, 100.0f);
    vector<vector<float>> args;
    for (shared_ptr<op::Parameter> param : cpu_f->get_parameters())
    {
        vector<float> tensor_val(shape_size(param->get_shape()));
        rng.initialize(tensor_val);
        args.push_back(tensor_val);
    }
    auto int_results = execute(int_f, args, "INTERPRETER");
    auto cpu_results = execute(cpu_f, args, "CPU");

    for (size_t i = 0; i < cpu_results.size(); i++)
    {
        EXPECT_TRUE(test::all_close(cpu_results.at(i), int_results.at(i), 1.0e-4f, 1.0e-4f));
    }
    EXPECT_LE(count_ops_of_type<runtime::cpu::op::ConvertLayout>(cpu_f), 4);
}

TEST(cpu_test, reshape_layout_optimizations6)
{
    // Squeeze and expand dimensions. Ensure no extra conversions downstream
    auto make_function = []() -> std::shared_ptr<Function> {
        auto A = make_shared<op::Parameter>(element::f32, Shape{2, 4, 3, 2});
        auto mul = make_shared<op::Multiply>(A, A);
        auto sum = make_shared<op::Sum>(mul, AxisVector{0});
        auto reshape = make_shared<op::Reshape>(sum, AxisVector{0, 1, 2}, Shape{1, 4, 3, 2});
        auto sqrt = make_shared<op::Sqrt>(reshape);
        return make_shared<Function>(NodeVector{sqrt}, op::ParameterVector{A});
    };

    auto backend = runtime::Backend::create("CPU");
    auto cpu_f = make_function();
    auto int_f = make_function();

    test::Uniform<float> rng(-100.0f, 100.0f);
    vector<vector<float>> args;
    for (shared_ptr<op::Parameter> param : cpu_f->get_parameters())
    {
        vector<float> tensor_val(shape_size(param->get_shape()));
        rng.initialize(tensor_val);
        args.push_back(tensor_val);
    }
    auto int_results = execute(int_f, args, "INTERPRETER");
    auto cpu_results = execute(cpu_f, args, "CPU");

    for (size_t i = 0; i < cpu_results.size(); i++)
    {
        EXPECT_TRUE(test::all_close(cpu_results.at(i), int_results.at(i)));
    }
    EXPECT_EQ(count_ops_of_type<runtime::cpu::op::ConvertLayout>(cpu_f), 0);
}

TEST(cpu_test, reshape_layout_optimizations7)
{
    // Expand multiple dimensions. Ensure no extra conversions downstream
    auto make_function = []() -> std::shared_ptr<Function> {
        auto A = make_shared<op::Parameter>(element::f32, Shape{1, 4, 10, 6, 10});
        auto mul = make_shared<op::Multiply>(A, A);
        auto sum = make_shared<op::Sum>(mul, AxisVector{0, 1});
        auto reshape = make_shared<op::Reshape>(sum, AxisVector{0, 1, 2}, Shape{1, 1, 10, 6, 10});
        return make_shared<Function>(NodeVector{reshape}, op::ParameterVector{A});
    };

    auto backend = runtime::Backend::create("CPU");
    auto cpu_f = make_function();
    auto int_f = make_function();

    test::Uniform<float> rng(-100.0f, 100.0f);
    vector<vector<float>> args;
    for (shared_ptr<op::Parameter> param : cpu_f->get_parameters())
    {
        vector<float> tensor_val(shape_size(param->get_shape()));
        rng.initialize(tensor_val);
        args.push_back(tensor_val);
    }
    auto int_results = execute(int_f, args, "INTERPRETER");
    auto cpu_results = execute(cpu_f, args, "CPU");

    for (size_t i = 0; i < cpu_results.size(); i++)
    {
        EXPECT_TRUE(test::all_close(cpu_results.at(i), int_results.at(i)));
    }
    EXPECT_EQ(count_ops_of_type<runtime::cpu::op::ConvertLayout>(cpu_f), 0);
}

TEST(cpu_test, collapse_dims1)
{
    // Expand multiple dimensions. Ensure no extra conversions downstream
    auto make_function = []() -> std::shared_ptr<Function> {
        auto A = make_shared<op::Parameter>(element::f32, Shape{1, 4, 10, 6, 10});
        auto sum1 = make_shared<op::Sum>(A, AxisVector{1});    // Shape{1, 10, 6, 10}
        auto sum2 = make_shared<op::Sum>(sum1, AxisVector{0}); // Shape{10, 6, 10}
        return make_shared<Function>(NodeVector{sum2}, op::ParameterVector{A});
    };

    auto backend = runtime::Backend::create("CPU");
    auto cpu_f = make_function();
    auto int_f = make_function();

    test::Uniform<float> rng(-100.0f, 100.0f);
    vector<vector<float>> args;
    for (shared_ptr<op::Parameter> param : cpu_f->get_parameters())
    {
        vector<float> tensor_val(shape_size(param->get_shape()));
        rng.initialize(tensor_val);
        args.push_back(tensor_val);
    }
    auto int_results = execute(int_f, args, "INTERPRETER");
    auto cpu_results = execute(cpu_f, args, "CPU");

    for (size_t i = 0; i < cpu_results.size(); i++)
    {
        EXPECT_TRUE(test::all_close(cpu_results.at(i), int_results.at(i)));
    }
    // sum1 will have two reshapes added around it. sum2 will be replaced
    // with a reshape
    EXPECT_EQ(count_ops_of_type<op::Reshape>(cpu_f), 3);
}

<<<<<<< HEAD
TEST(cpu_test, convert_layout)
{
    auto make_function = []() -> std::shared_ptr<Function> {
        auto W = std::make_shared<op::Parameter>(element::f32, Shape{10, 400});
        auto X = std::make_shared<op::Parameter>(element::f32, Shape{400, 10});
        auto W_reshape = std::make_shared<op::Reshape>(W, AxisVector{1, 0}, Shape{400, 10});

        auto add1 = std::make_shared<op::Add>(X, W_reshape);
        auto sub1 = std::make_shared<op::Subtract>(X, W_reshape);
        auto mul1 = std::make_shared<op::Multiply>(X, W_reshape);

        return make_shared<Function>(NodeVector{add1, sub1, mul1}, op::ParameterVector{W, X});
    };
=======
TEST(cpu_test, collapse_dims2)
{
    // Collapse dims around a dot where one of the inputs is a scalar
    auto make_function = []() -> std::shared_ptr<Function> {
        auto A = make_shared<op::Parameter>(element::f32, Shape{1, 3, 1, 1});
        auto B = make_shared<op::Parameter>(element::f32, Shape{1, 1});
        auto dot = make_shared<op::Dot>(A, B, 1);
        return make_shared<Function>(NodeVector{dot}, op::ParameterVector{A, B});
    };

>>>>>>> ff98d02a
    auto backend = runtime::Backend::create("CPU");
    auto cpu_f = make_function();
    auto int_f = make_function();

    test::Uniform<float> rng(-100.0f, 100.0f);
    vector<vector<float>> args;
    for (shared_ptr<op::Parameter> param : cpu_f->get_parameters())
    {
        vector<float> tensor_val(shape_size(param->get_shape()));
        rng.initialize(tensor_val);
        args.push_back(tensor_val);
    }
    auto int_results = execute(int_f, args, "INTERPRETER");
    auto cpu_results = execute(cpu_f, args, "CPU");

<<<<<<< HEAD
    size_t count = count_ops_of_type<runtime::cpu::op::ConvertLayout>(cpu_f);
    ASSERT_EQ(count, 1);
=======
>>>>>>> ff98d02a
    for (size_t i = 0; i < cpu_results.size(); i++)
    {
        EXPECT_TRUE(test::all_close(cpu_results.at(i), int_results.at(i)));
    }
}<|MERGE_RESOLUTION|>--- conflicted
+++ resolved
@@ -29,10 +29,8 @@
 #include "ngraph/op/batch_norm.hpp"
 #include "ngraph/op/get_output_element.hpp"
 #include "ngraph/op/parameter.hpp"
-#include "ngraph/pass/cse.hpp"
 #include "ngraph/pass/manager.hpp"
 #include "ngraph/pass/visualize_tree.hpp"
-#include "ngraph/runtime/cpu/cpu_cse.hpp"
 #include "ngraph/runtime/cpu/op/convert_layout.hpp"
 #include "ngraph/serializer.hpp"
 #include "ngraph/util.hpp"
@@ -514,21 +512,6 @@
     EXPECT_EQ(count_ops_of_type<op::Reshape>(cpu_f), 3);
 }
 
-<<<<<<< HEAD
-TEST(cpu_test, convert_layout)
-{
-    auto make_function = []() -> std::shared_ptr<Function> {
-        auto W = std::make_shared<op::Parameter>(element::f32, Shape{10, 400});
-        auto X = std::make_shared<op::Parameter>(element::f32, Shape{400, 10});
-        auto W_reshape = std::make_shared<op::Reshape>(W, AxisVector{1, 0}, Shape{400, 10});
-
-        auto add1 = std::make_shared<op::Add>(X, W_reshape);
-        auto sub1 = std::make_shared<op::Subtract>(X, W_reshape);
-        auto mul1 = std::make_shared<op::Multiply>(X, W_reshape);
-
-        return make_shared<Function>(NodeVector{add1, sub1, mul1}, op::ParameterVector{W, X});
-    };
-=======
 TEST(cpu_test, collapse_dims2)
 {
     // Collapse dims around a dot where one of the inputs is a scalar
@@ -539,27 +522,57 @@
         return make_shared<Function>(NodeVector{dot}, op::ParameterVector{A, B});
     };
 
->>>>>>> ff98d02a
-    auto backend = runtime::Backend::create("CPU");
-    auto cpu_f = make_function();
-    auto int_f = make_function();
-
-    test::Uniform<float> rng(-100.0f, 100.0f);
-    vector<vector<float>> args;
-    for (shared_ptr<op::Parameter> param : cpu_f->get_parameters())
-    {
-        vector<float> tensor_val(shape_size(param->get_shape()));
-        rng.initialize(tensor_val);
-        args.push_back(tensor_val);
-    }
-    auto int_results = execute(int_f, args, "INTERPRETER");
-    auto cpu_results = execute(cpu_f, args, "CPU");
-
-<<<<<<< HEAD
+    auto backend = runtime::Backend::create("CPU");
+    auto cpu_f = make_function();
+    auto int_f = make_function();
+
+    test::Uniform<float> rng(-100.0f, 100.0f);
+    vector<vector<float>> args;
+    for (shared_ptr<op::Parameter> param : cpu_f->get_parameters())
+    {
+        vector<float> tensor_val(shape_size(param->get_shape()));
+        rng.initialize(tensor_val);
+        args.push_back(tensor_val);
+    }
+    auto int_results = execute(int_f, args, "INTERPRETER");
+    auto cpu_results = execute(cpu_f, args, "CPU");
+
+    for (size_t i = 0; i < cpu_results.size(); i++)
+    {
+        EXPECT_TRUE(test::all_close(cpu_results.at(i), int_results.at(i)));
+    }
+}
+
+TEST(cpu_test, convert_layout)
+{
+    auto make_function = []() -> std::shared_ptr<Function> {
+        auto W = std::make_shared<op::Parameter>(element::f32, Shape{10, 400});
+        auto X = std::make_shared<op::Parameter>(element::f32, Shape{400, 10});
+        auto W_reshape = std::make_shared<op::Reshape>(W, AxisVector{1, 0}, Shape{400, 10});
+
+        auto add1 = std::make_shared<op::Add>(X, W_reshape);
+        auto sub1 = std::make_shared<op::Subtract>(X, W_reshape);
+        auto mul1 = std::make_shared<op::Multiply>(X, W_reshape);
+
+        return make_shared<Function>(NodeVector{add1, sub1, mul1}, op::ParameterVector{W, X});
+    };
+    auto backend = runtime::Backend::create("CPU");
+    auto cpu_f = make_function();
+    auto int_f = make_function();
+
+    test::Uniform<float> rng(-100.0f, 100.0f);
+    vector<vector<float>> args;
+    for (shared_ptr<op::Parameter> param : cpu_f->get_parameters())
+    {
+        vector<float> tensor_val(shape_size(param->get_shape()));
+        rng.initialize(tensor_val);
+        args.push_back(tensor_val);
+    }
+    auto int_results = execute(int_f, args, "INTERPRETER");
+    auto cpu_results = execute(cpu_f, args, "CPU");
+
     size_t count = count_ops_of_type<runtime::cpu::op::ConvertLayout>(cpu_f);
     ASSERT_EQ(count, 1);
-=======
->>>>>>> ff98d02a
     for (size_t i = 0; i < cpu_results.size(); i++)
     {
         EXPECT_TRUE(test::all_close(cpu_results.at(i), int_results.at(i)));
