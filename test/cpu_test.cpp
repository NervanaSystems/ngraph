//*****************************************************************************
// Copyright 2017-2019 Intel Corporation
//
// Licensed under the Apache License, Version 2.0 (the "License");
// you may not use this file except in compliance with the License.
// You may obtain a copy of the License at
//
//     http://www.apache.org/licenses/LICENSE-2.0
//
// Unless required by applicable law or agreed to in writing, software
// distributed under the License is distributed on an "AS IS" BASIS,
// WITHOUT WARRANTIES OR CONDITIONS OF ANY KIND, either express or implied.
// See the License for the specific language governing permissions and
// limitations under the License.
//*****************************************************************************

#include <algorithm>
#include <cstdio>
#include <iostream>
#include <list>
#include <memory>
#include <thread>

#include "gtest/gtest.h"
#include "misc.hpp"
#include "ngraph/autodiff/adjoints.hpp"
#include "ngraph/file_util.hpp"
#include "ngraph/graph_util.hpp"
#include "ngraph/log.hpp"
#include "ngraph/ngraph.hpp"
#include "ngraph/op/batch_norm.hpp"
#include "ngraph/op/erf.hpp"
#include "ngraph/op/get_output_element.hpp"
#include "ngraph/op/parameter.hpp"
#include "ngraph/pass/constant_folding.hpp"
#include "ngraph/pass/manager.hpp"
#include "ngraph/pass/visualize_tree.hpp"
#include "ngraph/runtime/cpu/cpu_backend.hpp"
#include "ngraph/runtime/cpu/cpu_builder.hpp"
#include "ngraph/runtime/cpu/mkldnn_utils.hpp"
#include "ngraph/runtime/cpu/op/conv_bias.hpp"
#include "ngraph/runtime/cpu/op/convert_layout.hpp"
#include "ngraph/serializer.hpp"
#include "ngraph/util.hpp"
#include "nlohmann/json.hpp"
#include "util/all_close.hpp"
#include "util/all_close_f.hpp"
#include "util/autodiff/backprop_function.hpp"
#include "util/autodiff/numeric_compare.hpp"
#include "util/ndarray.hpp"
#include "util/random.hpp"
#include "util/test_tools.hpp"

using namespace ngraph;
using namespace std;

class UnhandledOp : public ngraph::op::Abs
{
public:
    UnhandledOp(const std::shared_ptr<Node>& arg)
        : Abs(arg)
    {
    }
};

static void compare_backends(const std::shared_ptr<Function>& f1,
                             const std::shared_ptr<Function>& f2,
                             const string backend1,
                             const string backend2,
                             float rtol = 1e-5,
                             float atol = 1e-8)
{
    test::Uniform<float> rng(-1.0f, 1.0f);
    vector<vector<float>> args;
    for (shared_ptr<op::Parameter> param : f1->get_parameters())
    {
        vector<float> tensor_val(shape_size(param->get_shape()));
        rng.initialize(tensor_val);
        args.push_back(tensor_val);
    }
    auto f1_results = execute(f1, args, backend1);
    auto f2_results = execute(f2, args, backend2);

    for (size_t i = 0; i < f1_results.size(); i++)
    {
        EXPECT_TRUE(test::all_close(f1_results.at(i), f2_results.at(i), rtol, atol));
    }
}

TEST(cpu_test, unhandled_op)
{
    auto A = make_shared<op::Parameter>(element::f32, Shape{});
    auto unhandled = make_shared<UnhandledOp>(A);
    auto f = make_shared<Function>(unhandled, ParameterVector{A});
    auto backend = runtime::Backend::create("CPU");
    ASSERT_THROW(backend->compile(f), unsupported_op);
}

TEST(cpu_test, trivial_in_place_relu)
{
    auto A = make_shared<op::Parameter>(element::f32, Shape{16, 1});
    auto B = make_shared<op::Parameter>(element::f32, Shape{16, 1});
    auto add = A + B;
    auto relu = make_shared<op::Relu>(add);
    auto f = make_shared<Function>(relu, ParameterVector{A, B});
    auto backend = runtime::Backend::create("CPU");
    (backend->compile(f));
    ASSERT_EQ(relu->get_outputs().at(0).get_tensor().get_pool_offset(),
              add->get_outputs().at(0).get_tensor().get_pool_offset());
}

#ifndef NGRAPH_HALIDE
TEST(cpu_test, trivial_in_place_relu_fail)
{
    auto A = make_shared<op::Parameter>(element::f32, Shape{16, 1});
    auto B = make_shared<op::Parameter>(element::f32, Shape{16, 1});
    auto add = A + B;
    auto relu = make_shared<op::Relu>(add);
    auto add2 = relu + add;
    auto f = make_shared<Function>(add2, ParameterVector{A, B});
    auto backend = runtime::Backend::create("CPU");
    (backend->compile(f));
    ASSERT_NE(relu->get_outputs().at(0).get_tensor().get_pool_offset(),
              add->get_outputs().at(0).get_tensor().get_pool_offset());
}
#endif

#ifdef NGRAPH_TBB_ENABLE
TEST(cpu_test, abc_tbb)
{
    // Force TBB flow graph generation in the CPU backend
    // This has no effect on other backends
    bool use_tbb = (getenv("NGRAPH_CPU_USE_TBB") != nullptr);
    if (!use_tbb)
    {
        set_environment("NGRAPH_CPU_USE_TBB", "1", 1);
    }

    Shape shape{2, 2};
    auto A = make_shared<op::Parameter>(element::f32, shape);
    auto B = make_shared<op::Parameter>(element::f32, shape);
    auto C = make_shared<op::Parameter>(element::f32, shape);
    auto f = make_shared<Function>((A + B) * C, ParameterVector{A, B, C});

    auto backend = runtime::Backend::create("CPU");

    // Create some tensors for input/output
    shared_ptr<runtime::Tensor> a = backend->create_tensor(element::f32, shape);
    shared_ptr<runtime::Tensor> b = backend->create_tensor(element::f32, shape);
    shared_ptr<runtime::Tensor> c = backend->create_tensor(element::f32, shape);
    shared_ptr<runtime::Tensor> result = backend->create_tensor(element::f32, shape);

    copy_data(a, test::NDArray<float, 2>({{1, 2}, {3, 4}}).get_vector());
    copy_data(b, test::NDArray<float, 2>({{5, 6}, {7, 8}}).get_vector());
    copy_data(c, test::NDArray<float, 2>({{9, 10}, {11, 12}}).get_vector());

    auto handle = backend->compile(f);
    handle->call_with_validate({result}, {a, b, c});
    EXPECT_TRUE(test::all_close_f(read_vector<float>(result),
                                  (test::NDArray<float, 2>({{54, 80}, {110, 144}})).get_vector()));

    handle->call_with_validate({result}, {b, a, c});
    EXPECT_TRUE(test::all_close_f(read_vector<float>(result),
                                  (test::NDArray<float, 2>({{54, 80}, {110, 144}})).get_vector()));

    handle->call_with_validate({result}, {a, c, b});
    EXPECT_TRUE(test::all_close_f(read_vector<float>(result),
                                  (test::NDArray<float, 2>({{50, 72}, {98, 128}})).get_vector()));

    if (!use_tbb)
    {
        unset_environment("NGRAPH_CPU_USE_TBB");
    }
}
#endif // NGRAPH_TBB_ENABLE

TEST(cpu_test, mkldnn_layouts)
{
    Shape shape_a{1, 16, 2, 2};
    auto A = make_shared<op::Parameter>(element::f32, shape_a);
    Shape shape_b{32, 16, 1, 1};
    auto B = make_shared<op::Parameter>(element::f32, shape_b);
    Shape shape_r{1, 32, 2, 2};
    auto conv1 = make_shared<op::Convolution>(A,
                                              B,
                                              Strides{1, 1},
                                              Strides{1, 1},
                                              CoordinateDiff{0, 0},
                                              CoordinateDiff{0, 0},
                                              Strides{1, 1});
    Shape pool_shape{1, 1};
    auto pool1 = make_shared<op::AvgPool>(conv1, pool_shape);
    auto pool1_result = make_shared<op::Result>(pool1);
    // Request result in default layout
    pool1_result->set_needs_default_layout(true);
    auto f = make_shared<Function>(ResultVector{pool1_result}, ParameterVector{A, B});

    auto backend = runtime::Backend::create("CPU");

    vector<float> input(64, 1.0f);
    vector<float> weights;
    vector<float> rv(128);
    for (int i = 0; i < 128; i++)
    {
        weights.push_back(0.0f);
    }
    for (int i = 0; i < 384; i++)
    {
        weights.push_back(1.0f);
    }

    auto a = backend->create_tensor(element::f32, shape_a, input.data());
    auto b = backend->create_tensor(element::f32, shape_b, weights.data());
    auto result = backend->create_tensor(element::f32, shape_r, rv.data());

    vector<float> expected_result;
    for (int i = 0; i < 32; i++)
    {
        expected_result.push_back(0.0f);
    }
    for (int i = 0; i < 96; i++)
    {
        expected_result.push_back(16.0f);
    }

    auto handle = backend->compile(f);
    handle->call_with_validate({result}, {a, b});

    EXPECT_TRUE(test::all_close_f(vector<float>{expected_result}, rv));
}

TEST(cpu_test, reshape_layout_optimizations1)
{
    // Squeeze outermost dimension
    auto make_function = []() -> std::shared_ptr<Function> {
        auto A = make_shared<op::Parameter>(element::f32, Shape{1, 16, 2, 2});
        auto B = make_shared<op::Parameter>(element::f32, Shape{32, 16, 1, 1});
        auto conv = make_shared<op::Convolution>(A,
                                                 B,
                                                 Strides{1, 1},
                                                 Strides{1, 1},
                                                 CoordinateDiff{0, 0},
                                                 CoordinateDiff{0, 0},
                                                 Strides{1, 1});
        auto squeeze = make_shared<op::Reshape>(conv, AxisVector{0, 1, 2, 3}, Shape{32, 2, 2});
        return make_shared<Function>(NodeVector{squeeze}, ParameterVector{A, B});
    };

    auto backend = runtime::Backend::create("CPU");
    auto cpu_f = make_function();
    auto int_f = make_function();

    test::Uniform<float> rng(-100.0f, 100.0f);
    vector<vector<float>> args;
    for (shared_ptr<op::Parameter> param : cpu_f->get_parameters())
    {
        vector<float> tensor_val(shape_size(param->get_shape()));
        rng.initialize(tensor_val);
        args.push_back(tensor_val);
    }
    auto int_results = execute(int_f, args, "INTERPRETER");
    auto cpu_results = execute(cpu_f, args, "CPU");
    // Two convert layouts for inputs and weights of convolution.
    EXPECT_EQ(count_ops_of_type<runtime::cpu::op::ConvertLayout>(cpu_f), 2);
    for (size_t i = 0; i < cpu_results.size(); i++)
    {
        EXPECT_TRUE(test::all_close(cpu_results.at(i), int_results.at(i), 1.0e-4f, 1.0e-4f));
    }
}

TEST(cpu_test, reshape_layout_optimizations2)
{
    // ExpandDims - inner most and internal dims
    auto make_function = []() -> std::shared_ptr<Function> {
        auto A = make_shared<op::Parameter>(element::f32, Shape{1, 16, 2, 2});
        auto B = make_shared<op::Parameter>(element::f32, Shape{32, 16, 1, 1});
        auto conv = make_shared<op::Convolution>(A,
                                                 B,
                                                 Strides{1, 1},
                                                 Strides{1, 1},
                                                 CoordinateDiff{0, 0},
                                                 CoordinateDiff{0, 0},
                                                 Strides{1, 1});
        auto expand =
            make_shared<op::Reshape>(conv, AxisVector{0, 1, 2, 3}, Shape{1, 32, 2, 1, 2, 1});
        return make_shared<Function>(NodeVector{expand}, ParameterVector{A, B});
    };

    auto backend = runtime::Backend::create("CPU");
    auto cpu_f = make_function();
    auto int_f = make_function();

    test::Uniform<float> rng(-100.0f, 100.0f);
    vector<vector<float>> args;
    for (shared_ptr<op::Parameter> param : cpu_f->get_parameters())
    {
        vector<float> tensor_val(shape_size(param->get_shape()));
        rng.initialize(tensor_val);
        args.push_back(tensor_val);
    }
    auto int_results = execute(int_f, args, "INTERPRETER");
    auto cpu_results = execute(cpu_f, args, "CPU");
    EXPECT_EQ(count_ops_of_type<runtime::cpu::op::ConvertLayout>(cpu_f), 2);
    for (size_t i = 0; i < cpu_results.size(); i++)
    {
        EXPECT_TRUE(test::all_close(cpu_results.at(i), int_results.at(i), 1.0e-4f, 1.0e-4f));
    }
}

TEST(cpu_test, reshape_layout_optimizations3)
{
    // Squeeze padded dimension
    auto make_function = []() -> std::shared_ptr<Function> {
        auto A = make_shared<op::Parameter>(element::f32, Shape{1, 16, 2, 2});
        auto B = make_shared<op::Parameter>(element::f32, Shape{1, 16, 1, 1});
        auto conv = make_shared<op::Convolution>(A,
                                                 B,
                                                 Strides{1, 1},
                                                 Strides{1, 1},
                                                 CoordinateDiff{0, 0},
                                                 CoordinateDiff{0, 0},
                                                 Strides{1, 1});
        auto squeeze = make_shared<op::Reshape>(conv, AxisVector{0, 1, 2, 3}, Shape{2, 2});
        return make_shared<Function>(NodeVector{squeeze}, ParameterVector{A, B});
    };

    auto backend = runtime::Backend::create("CPU");
    auto cpu_f = make_function();
    auto int_f = make_function();

    test::Uniform<float> rng(-100.0f, 100.0f);
    vector<vector<float>> args;
    for (shared_ptr<op::Parameter> param : cpu_f->get_parameters())
    {
        vector<float> tensor_val(shape_size(param->get_shape()));
        rng.initialize(tensor_val);
        args.push_back(tensor_val);
    }
    auto int_results = execute(int_f, args, "INTERPRETER");
    auto cpu_results = execute(cpu_f, args, "CPU");
    // Two convert layouts for inputs and weights of convolution.
    // One convert layout after convolution
    EXPECT_EQ(count_ops_of_type<runtime::cpu::op::ConvertLayout>(cpu_f), 3);
    for (size_t i = 0; i < cpu_results.size(); i++)
    {
        EXPECT_TRUE(test::all_close(cpu_results.at(i), int_results.at(i), 1.0e-4f, 1.0e-4f));
    }
}

TEST(cpu_test, reshape_layout_optimizations4)
{
    // Squeeze and expand dimensions. Ensure no extra conversions downstream
    auto make_function = []() -> std::shared_ptr<Function> {
        auto A = make_shared<op::Parameter>(element::f32, Shape{1, 16, 1, 8});
        auto B1 = make_shared<op::Parameter>(element::f32, Shape{32, 16, 1, 1});
        auto conv1 = make_shared<op::Convolution>(A,
                                                  B1,
                                                  Strides{1, 1},
                                                  Strides{1, 1},
                                                  CoordinateDiff{0, 0},
                                                  CoordinateDiff{0, 0},
                                                  Strides{1, 1});
        auto squeeze = make_shared<op::Reshape>(conv1, AxisVector{0, 1, 2, 3}, Shape{32, 1, 8});
        auto relu = make_shared<op::Relu>(squeeze);
        auto expand = make_shared<op::Reshape>(relu, AxisVector{0, 1, 2}, Shape{1, 32, 1, 8});
        auto B2 = make_shared<op::Parameter>(element::f32, Shape{8, 32, 1, 1});
        auto conv2 = make_shared<op::Convolution>(expand,
                                                  B2,
                                                  Strides{1, 1},
                                                  Strides{1, 1},
                                                  CoordinateDiff{0, 0},
                                                  CoordinateDiff{0, 0},
                                                  Strides{1, 1});
        return make_shared<Function>(NodeVector{conv2}, ParameterVector{A, B1, B2});
    };

    auto backend = runtime::Backend::create("CPU");
    auto cpu_f = make_function();
    auto int_f = make_function();

    test::Uniform<float> rng(-100.0f, 100.0f);
    vector<vector<float>> args;
    for (shared_ptr<op::Parameter> param : cpu_f->get_parameters())
    {
        vector<float> tensor_val(shape_size(param->get_shape()));
        rng.initialize(tensor_val);
        args.push_back(tensor_val);
    }
    auto int_results = execute(int_f, args, "INTERPRETER");
    auto cpu_results = execute(cpu_f, args, "CPU");

    for (size_t i = 0; i < cpu_results.size(); i++)
    {
        EXPECT_TRUE(test::all_close(cpu_results.at(i), int_results.at(i), 1.0e-4f, 1.0e-4f));
    }
    EXPECT_LE(count_ops_of_type<runtime::cpu::op::ConvertLayout>(cpu_f), 4);
}

TEST(cpu_test, reshape_layout_optimizations5)
{
    auto make_function = []() -> std::shared_ptr<Function> {
        auto A = make_shared<op::Parameter>(element::f32, Shape{1, 16, 1, 8});
        auto B1 = make_shared<op::Parameter>(element::f32, Shape{32, 16, 1, 1});
        auto conv1 = make_shared<op::Convolution>(A,
                                                  B1,
                                                  Strides{1, 1},
                                                  Strides{1, 1},
                                                  CoordinateDiff{0, 0},
                                                  CoordinateDiff{0, 0},
                                                  Strides{1, 1});
        auto expand =
            make_shared<op::Reshape>(conv1, AxisVector{0, 1, 2, 3}, Shape{1, 1, 32, 1, 8});
        auto relu = make_shared<op::Relu>(expand);
        auto squeeze =
            make_shared<op::Reshape>(relu, AxisVector{0, 1, 2, 3, 4}, Shape{1, 32, 1, 8});
        auto B2 = make_shared<op::Parameter>(element::f32, Shape{8, 32, 1, 1});
        auto conv2 = make_shared<op::Convolution>(squeeze,
                                                  B2,
                                                  Strides{1, 1},
                                                  Strides{1, 1},
                                                  CoordinateDiff{0, 0},
                                                  CoordinateDiff{0, 0},
                                                  Strides{1, 1});
        return make_shared<Function>(NodeVector{conv2}, ParameterVector{A, B1, B2});
    };

    auto backend = runtime::Backend::create("CPU");
    auto cpu_f = make_function();
    auto int_f = make_function();

    test::Uniform<float> rng(-100.0f, 100.0f);
    vector<vector<float>> args;
    for (shared_ptr<op::Parameter> param : cpu_f->get_parameters())
    {
        vector<float> tensor_val(shape_size(param->get_shape()));
        rng.initialize(tensor_val);
        args.push_back(tensor_val);
    }
    auto int_results = execute(int_f, args, "INTERPRETER");
    auto cpu_results = execute(cpu_f, args, "CPU");

    for (size_t i = 0; i < cpu_results.size(); i++)
    {
        EXPECT_TRUE(test::all_close(cpu_results.at(i), int_results.at(i), 1.0e-4f, 1.0e-4f));
    }
    EXPECT_LE(count_ops_of_type<runtime::cpu::op::ConvertLayout>(cpu_f), 4);
}

TEST(cpu_test, reshape_layout_optimizations6)
{
    // Squeeze and expand dimensions. Ensure no extra conversions downstream
    auto make_function = []() -> std::shared_ptr<Function> {
        auto A = make_shared<op::Parameter>(element::f32, Shape{2, 4, 3, 2});
        auto mul = make_shared<op::Multiply>(A, A);
        auto sum = make_shared<op::Sum>(mul, AxisVector{0});
        auto reshape = make_shared<op::Reshape>(sum, AxisVector{0, 1, 2}, Shape{1, 4, 3, 2});
        auto sqrt = make_shared<op::Sqrt>(reshape);
        return make_shared<Function>(NodeVector{sqrt}, ParameterVector{A});
    };

    auto backend = runtime::Backend::create("CPU");
    auto cpu_f = make_function();
    auto int_f = make_function();

    test::Uniform<float> rng(-100.0f, 100.0f);
    vector<vector<float>> args;
    for (shared_ptr<op::Parameter> param : cpu_f->get_parameters())
    {
        vector<float> tensor_val(shape_size(param->get_shape()));
        rng.initialize(tensor_val);
        args.push_back(tensor_val);
    }
    auto int_results = execute(int_f, args, "INTERPRETER");
    auto cpu_results = execute(cpu_f, args, "CPU");

    for (size_t i = 0; i < cpu_results.size(); i++)
    {
        EXPECT_TRUE(test::all_close(cpu_results.at(i), int_results.at(i)));
    }
    EXPECT_EQ(count_ops_of_type<runtime::cpu::op::ConvertLayout>(cpu_f), 0);
}

TEST(cpu_test, reshape_layout_optimizations7)
{
    // Expand multiple dimensions. Ensure no extra conversions downstream
    auto make_function = []() -> std::shared_ptr<Function> {
        auto A = make_shared<op::Parameter>(element::f32, Shape{1, 4, 10, 6, 10});
        auto mul = make_shared<op::Multiply>(A, A);
        auto sum = make_shared<op::Sum>(mul, AxisVector{0, 1});
        auto reshape = make_shared<op::Reshape>(sum, AxisVector{0, 1, 2}, Shape{1, 1, 10, 6, 10});
        return make_shared<Function>(NodeVector{reshape}, ParameterVector{A});
    };

    auto backend = runtime::Backend::create("CPU");
    auto cpu_f = make_function();
    auto int_f = make_function();

    test::Uniform<float> rng(-100.0f, 100.0f);
    vector<vector<float>> args;
    for (shared_ptr<op::Parameter> param : cpu_f->get_parameters())
    {
        vector<float> tensor_val(shape_size(param->get_shape()));
        rng.initialize(tensor_val);
        args.push_back(tensor_val);
    }
    auto int_results = execute(int_f, args, "INTERPRETER");
    auto cpu_results = execute(cpu_f, args, "CPU");

    for (size_t i = 0; i < cpu_results.size(); i++)
    {
        EXPECT_TRUE(test::all_close(cpu_results.at(i), int_results.at(i)));
    }
    EXPECT_EQ(count_ops_of_type<runtime::cpu::op::ConvertLayout>(cpu_f), 0);
}

TEST(cpu_test, DISABLED_collapse_dims1)
{
    // Expand multiple dimensions. Ensure no extra conversions downstream
    auto make_function = []() -> std::shared_ptr<Function> {
        auto A = make_shared<op::Parameter>(element::f32, Shape{1, 4, 10, 6, 10});
        auto sum1 = make_shared<op::Sum>(A, AxisVector{1});    // Shape{1, 10, 6, 10}
        auto sum2 = make_shared<op::Sum>(sum1, AxisVector{0}); // Shape{10, 6, 10}
        return make_shared<Function>(NodeVector{sum2}, ParameterVector{A});
    };

    auto backend = runtime::Backend::create("CPU");
    auto cpu_f = make_function();
    auto int_f = make_function();

    test::Uniform<float> rng(-100.0f, 100.0f);
    vector<vector<float>> args;
    for (shared_ptr<op::Parameter> param : cpu_f->get_parameters())
    {
        vector<float> tensor_val(shape_size(param->get_shape()));
        rng.initialize(tensor_val);
        args.push_back(tensor_val);
    }
    auto int_results = execute(int_f, args, "INTERPRETER");
    auto cpu_results = execute(cpu_f, args, "CPU");

    for (size_t i = 0; i < cpu_results.size(); i++)
    {
        EXPECT_TRUE(test::all_close(cpu_results.at(i), int_results.at(i)));
    }
    // sum1 will have two reshapes added around it. sum2 will be replaced
    // with a reshape
    EXPECT_EQ(count_ops_of_type<op::Reshape>(cpu_f), 3);
}

TEST(cpu_test, collapse_dims2)
{
    // Collapse dims around a dot where one of the inputs is a scalar
    auto make_function = []() -> std::shared_ptr<Function> {
        auto A = make_shared<op::Parameter>(element::f32, Shape{1, 3, 1, 1});
        auto B = make_shared<op::Parameter>(element::f32, Shape{1, 1});
        auto dot = make_shared<op::Dot>(A, B, 1);
        return make_shared<Function>(NodeVector{dot}, ParameterVector{A, B});
    };

    auto backend = runtime::Backend::create("CPU");
    auto cpu_f = make_function();
    auto int_f = make_function();

    test::Uniform<float> rng(-100.0f, 100.0f);
    vector<vector<float>> args;
    for (shared_ptr<op::Parameter> param : cpu_f->get_parameters())
    {
        vector<float> tensor_val(shape_size(param->get_shape()));
        rng.initialize(tensor_val);
        args.push_back(tensor_val);
    }
    auto int_results = execute(int_f, args, "INTERPRETER");
    auto cpu_results = execute(cpu_f, args, "CPU");

    for (size_t i = 0; i < cpu_results.size(); i++)
    {
        EXPECT_TRUE(test::all_close(cpu_results.at(i), int_results.at(i)));
    }
}

TEST(cpu_test, convert_layout)
{
    auto make_function = []() -> std::shared_ptr<Function> {
        auto W = std::make_shared<op::Parameter>(element::f32, Shape{10, 400});
        auto X = std::make_shared<op::Parameter>(element::f32, Shape{400, 10});
        auto W_reshape = std::make_shared<op::Reshape>(W, AxisVector{1, 0}, Shape{400, 10});

        auto add1 = std::make_shared<op::Add>(X, W_reshape);
        auto sub1 = std::make_shared<op::Subtract>(X, W_reshape);
        auto mul1 = std::make_shared<op::Multiply>(X, W_reshape);

        return make_shared<Function>(NodeVector{add1, sub1, mul1}, ParameterVector{W, X});
    };
    auto backend = runtime::Backend::create("CPU");
    auto cpu_f = make_function();
    auto int_f = make_function();

    test::Uniform<float> rng(-100.0f, 100.0f);
    vector<vector<float>> args;
    for (shared_ptr<op::Parameter> param : cpu_f->get_parameters())
    {
        vector<float> tensor_val(shape_size(param->get_shape()));
        rng.initialize(tensor_val);
        args.push_back(tensor_val);
    }
    auto int_results = execute(int_f, args, "INTERPRETER");
    auto cpu_results = execute(cpu_f, args, "CPU");

    size_t count = count_ops_of_type<runtime::cpu::op::ConvertLayout>(cpu_f);
    ASSERT_EQ(count, 1);
    for (size_t i = 0; i < cpu_results.size(); i++)
    {
        EXPECT_TRUE(test::all_close(cpu_results.at(i), int_results.at(i)));
    }
}

TEST(cpu_test, post_layout_reshape_convertlayout)
{
    auto make_function = []() -> std::shared_ptr<Function> {
        auto A = make_shared<op::Parameter>(element::f32, Shape{1, 2, 3, 4});
        auto B = make_shared<op::Parameter>(element::f32, Shape{5, 2, 1, 1});
        auto conv = make_shared<op::Convolution>(A,
                                                 B,
                                                 Strides{1, 1},
                                                 Strides{1, 1},
                                                 CoordinateDiff{0, 0},
                                                 CoordinateDiff{0, 0},
                                                 Strides{1, 1});
        auto reshape = make_shared<op::Reshape>(conv, AxisVector{0, 2, 3, 1}, Shape{1, 3, 4, 5});
        return make_shared<Function>(NodeVector{reshape}, ParameterVector{A, B});
    };

    auto int_f = make_function();
    auto cpu_f = make_function();
    compare_backends(int_f, cpu_f, "INTERPRETER", "CPU");
}

TEST(cpu_test, mkldnn_layouts_eltwise)
{
    Shape input_shape{3, 11, 14, 14};
    Shape filter_shape{5, 11, 2, 2};

    auto make_function = [&]() {
        auto input = std::make_shared<op::Parameter>(element::f32, input_shape);
        auto filter = std::make_shared<op::Parameter>(element::f32, filter_shape);
        auto conv = std::make_shared<op::Convolution>(input, filter, Strides{2, 2}, Strides{1, 1});
        auto sigmoid = std::make_shared<op::Sigmoid>(conv);
        auto f = make_shared<Function>(NodeVector{sigmoid}, ParameterVector{input, filter});
        return f;
    };

    auto int_f = make_function();
    auto cpu_f = make_function();
    compare_backends(int_f, cpu_f, "INTERPRETER", "CPU");
}

TEST(cpu_test, convolution_large_padding)
{
    Shape input_shape{1, 1, 100, 100};
    Shape filter_shape{1, 1, 3, 3};

    auto make_function = [&]() {
        auto input = std::make_shared<op::Parameter>(element::f32, input_shape);
        auto filter = std::make_shared<op::Parameter>(element::f32, filter_shape);
        auto conv = std::make_shared<op::Convolution>(input,
                                                      filter,
                                                      Strides{1, 1},
                                                      Strides{9, 9},
                                                      CoordinateDiff{9, 9},
                                                      CoordinateDiff{9, 9});
        auto f = make_shared<Function>(NodeVector{conv}, ParameterVector{input, filter});
        return f;
    };

    auto int_f = make_function();
    auto cpu_f = make_function();
    compare_backends(int_f, cpu_f, "INTERPRETER", "CPU", 1e-4, 1e-4);
}

#if 0
static std::shared_ptr<Function> make_function(const std::string& file_name)
{
    const string json_path = file_util::path_join(SERIALIZED_ZOO, file_name);
    const string json_string = file_util::read_file_to_string(json_path);
    stringstream ss(json_string);
    shared_ptr<Function> func = ngraph::deserialize(ss);
    return func;
}

TEST(cpu_test, memory_reuse_mxnet_densenet121)
{
    const std::string file_name("mxnet/mxnet_densenet121_inference_batch1_float32.json");
    auto cpu_f = make_function(file_name);

    test::Uniform<float> rng(-1.0f, 1.0f);
    vector<vector<float>> args;

    for (shared_ptr<op::Parameter> param : cpu_f->get_parameters())
    {
        vector<float> tensor_val(shape_size(param->get_shape()));
        rng.initialize(tensor_val);
        args.push_back(tensor_val);
    }

    // without memory reuse
    auto cpu_results = execute(cpu_f, args, "CPU");

    auto cpu_f_new = make_function(file_name);
    auto cpu_results_new = execute(cpu_f_new, args, "CPU");
    for (size_t i = 0; i < cpu_results.size(); i++)
    {
        EXPECT_TRUE(test::all_close(cpu_results.at(i), cpu_results_new.at(i), 1.0e-4f, 1.0e-4f));
    }

    // with memory reuse
    auto backend = runtime::Backend::create("CPU");
    auto parms = cpu_f->get_parameters();
    std::vector<std::shared_ptr<ngraph::runtime::Tensor>> arg_tensors(args.size());
    for (size_t i = 0; i < args.size(); i++)
    {
        auto t = backend->create_tensor(parms.at(i)->get_element_type(), parms.at(i)->get_shape());
        copy_data(t, args.at(i));
        arg_tensors.at(i) = t;
    }

    auto results = cpu_f->get_results();
    std::vector<std::shared_ptr<ngraph::runtime::Tensor>> result_tensors(results.size());

    for (size_t i = 0; i < results.size(); i++)
    {
        result_tensors.at(i) =
            backend->create_tensor(results.at(i)->get_element_type(), results.at(i)->get_shape());
    }

    ngraph::pass::PassConfig pass_config;
    pass_config.set_pass_attribute("CPUMemoryAssignment::ReuseMemory", true);

    auto cpu_f_new_reuse = make_function(file_name);

    shared_ptr<runtime::Executable> handle = backend->compile(cpu_f_new_reuse, pass_config);
    for (auto it = 0; it < 2; it++)
    {
        handle->call_with_validate(result_tensors, arg_tensors);

        std::vector<std::vector<float>> cpu_results_new_reuse;
        for (auto rt : result_tensors)
        {
            cpu_results_new_reuse.push_back(read_vector<float>(rt));
        }

        for (size_t i = 0; i < cpu_results.size(); i++)
        {
            EXPECT_TRUE(
                test::all_close(cpu_results.at(i), cpu_results_new_reuse.at(i), 1.0e-4f, 1.0e-4f));
        }
    }
}
#endif

TEST(cpu_test, memory_reuse_destructive_oi_relu)
{
    auto shape_a = Shape{2, 5};
    auto A = make_shared<op::Parameter>(element::f32, shape_a);
    auto B = make_shared<op::Parameter>(element::f32, shape_a);
    auto C = make_shared<op::Parameter>(element::f32, shape_a);
    auto add = make_shared<op::Add>(A, B);
    auto relu = make_shared<op::Relu>(add);
    auto subtract = make_shared<op::Subtract>(C, relu);
    auto shape_rt = Shape{2, 5};
    auto f = make_shared<Function>(subtract, ParameterVector{A, B, C});

    auto backend = runtime::Backend::create("CPU");

    auto a = backend->create_tensor(element::f32, shape_a);
    copy_data(a, vector<float>{1, 8, -8, 17, -0.5, 1, 8, -8, 17, -0.5});
    auto b = backend->create_tensor(element::f32, shape_a);
    copy_data(b, vector<float>{1, 2, 3, 4, 0.5, 1, 8, -8, 17, -0.5});
    auto c = backend->create_tensor(element::f32, shape_a);
    copy_data(c, vector<float>{2, 10, 0, 21, 0, 2, 16, 0, 34, 0});
    auto result = backend->create_tensor(element::f32, shape_rt);
    vector<float> expected{0, 0, 0, 0, 0, 0, 0, 0, 0, 0};

    shared_ptr<runtime::Executable> handle = backend->compile(f);
    handle->call_with_validate({result}, {a, b, c});
    ASSERT_NE(handle, nullptr);
    EXPECT_TRUE(test::all_close_f(read_vector<float>(result), expected));
}

TEST(cpu_test, memory_reuse_cacheable_no_destructive_oi_relu)
{
    auto shape_a = Shape{2, 5};
    auto A = make_shared<op::Parameter>(element::f32, shape_a, true);
    auto B = make_shared<op::Parameter>(element::f32, shape_a, true);
    auto C = make_shared<op::Parameter>(element::f32, shape_a);
    auto add = make_shared<op::Add>(A, B);
    auto relu = make_shared<op::Relu>(add);
    auto subtract = make_shared<op::Subtract>(C, relu);
    auto shape_rt = Shape{2, 5};
    auto f = make_shared<Function>(subtract, ParameterVector{A, B, C});

    auto backend = runtime::Backend::create("CPU");

    auto a = backend->create_tensor(element::f32, shape_a);
    copy_data(a, vector<float>{1, 8, -8, 17, -0.5, 1, 8, -8, 17, -0.5});
    auto b = backend->create_tensor(element::f32, shape_a);
    copy_data(b, vector<float>{1, 2, 3, 4, 0.5, 1, 8, -8, 17, -0.5});
    auto c = backend->create_tensor(element::f32, shape_a);
    copy_data(c, vector<float>{2, 10, 0, 21, 0, 2, 16, 0, 34, 0});
    auto result = backend->create_tensor(element::f32, shape_rt);
    vector<float> expected{0, 0, 0, 0, 0, 0, 0, 0, 0, 0};

    shared_ptr<runtime::Executable> handle = backend->compile(f);
    ASSERT_NE(handle, nullptr);
    handle->call_with_validate({result}, {a, b, c});
    EXPECT_TRUE(test::all_close_f(read_vector<float>(result), expected));

    a->set_stale(false);
    b->set_stale(false);
    handle->call_with_validate({result}, {a, b, c});
    EXPECT_TRUE(test::all_close_f(read_vector<float>(result), expected));
}

TEST(cpu_test, memory_reuse_in_place_concat_after_in_place_slice)
{
    Shape shape_a{4, 4};
    auto A = make_shared<op::Parameter>(element::f32, shape_a);
    auto B = make_shared<op::Slice>(A, Coordinate{0, 0}, Coordinate{2, 4});
    auto D = make_shared<op::Slice>(B, Coordinate{1, 0}, Coordinate{2, 4});
    auto E = make_shared<op::Slice>(A, Coordinate{2, 0}, Coordinate{3, 4});
    auto r = make_shared<op::Concat>(NodeVector{B, D, E}, 0);
    auto f = make_shared<Function>(r, ParameterVector{A});

    auto backend = runtime::Backend::create("CPU");

    // Create some tensors for input/output
    auto a = backend->create_tensor(element::f32, shape_a);
    copy_data(a, vector<float>{1, 2, 3, 4, 5, 6, 7, 8, 9, 10, 11, 12, 13, 14, 15, 16});
    auto result = backend->create_tensor(element::f32, shape_a);

    shared_ptr<runtime::Executable> handle = backend->compile(f);
    handle->call_with_validate({result}, {a});

    EXPECT_TRUE(
        test::all_close_f((vector<float>{1, 2, 3, 4, 5, 6, 7, 8, 5, 6, 7, 8, 9, 10, 11, 12}),
                          read_vector<float>(result)));
}

TEST(cpu_test, memory_reuse_in_place_slice_after_in_place_concat)
{
    Shape shape{1, 1};
    auto A = make_shared<op::Parameter>(element::f32, shape);
    auto B = make_shared<op::Parameter>(element::f32, shape);
    auto add1 = make_shared<op::Add>(A, B);
    auto C = make_shared<op::Parameter>(element::f32, shape);
    auto D = make_shared<op::Parameter>(element::f32, shape);
    auto add2 = make_shared<op::Add>(C, D);
    auto subtract = make_shared<op::Subtract>(C, A);
    auto concat = make_shared<op::Concat>(NodeVector{add1, add2, subtract}, 0);
    Shape shape_r{2, 1};
    auto slice = make_shared<op::Slice>(concat, Coordinate{0, 0}, Coordinate{2, 1});
    auto f = make_shared<Function>(slice, ParameterVector{A, B, C, D});

    auto backend = runtime::Backend::create("CPU");

    // Create some tensors for input/output
    auto a = backend->create_tensor(element::f32, shape);
    copy_data(a, vector<float>{1});
    auto b = backend->create_tensor(element::f32, shape);
    copy_data(b, vector<float>{2});
    auto c = backend->create_tensor(element::f32, shape);
    copy_data(c, vector<float>{3});
    auto d = backend->create_tensor(element::f32, shape);
    copy_data(d, vector<float>{4});
    auto result = backend->create_tensor(element::f32, shape_r);

    shared_ptr<runtime::Executable> handle = backend->compile(f);
    ASSERT_NE(handle, nullptr);
    handle->call_with_validate({result}, {a, b, c, d});
    EXPECT_TRUE(test::all_close_f((vector<float>{3, 7}), read_vector<float>(result)));
}

TEST(cpu_test, memory_reuse_in_place_slice_after_in_place_reshape_from_constant)
{
    Shape shape_a{2, 1, 2, 2};
    Shape shape_r{2, 1, 2, 2};
    vector<float> a_data(shape_size(shape_a));
    iota(a_data.begin(), a_data.end(), 1);

    auto A = op::Constant::create(element::f32, shape_a, a_data);
    auto reshape = make_shared<op::Reshape>(A, AxisVector{0, 1, 2, 3}, shape_r);
    Shape shape{1, 1, 2, 2};
    auto slice = make_shared<op::Slice>(reshape, Coordinate{1, 0, 0, 0}, Coordinate{2, 1, 2, 2});
    auto neg = make_shared<op::Negative>(slice);
    auto f = make_shared<Function>(neg, ParameterVector{});

    auto backend = runtime::Backend::create("CPU");

    auto result = backend->create_tensor(element::f32, shape);

    auto handle = backend->compile(f);
    handle->call_with_validate({result}, {});
    EXPECT_TRUE(test::all_close_f(
        vector<float>{-5., -6., -7., -8.}, read_vector<float>(result), MIN_FLOAT_TOLERANCE_BITS));
}

TEST(cpu_test, convert_inplace)
{
    Shape shape{2, 2};
    auto A = make_shared<op::Parameter>(element::u8, shape);
    auto B = op::Constant::create(element::u8, shape, {1, 1, 1, 1});
    auto C = op::Constant::create(element::i8, shape, {1, 1, 1, 1});
    auto f =
        make_shared<Function>(make_shared<op::Convert>(A + B, element::i8) - C, ParameterVector{A});

    auto backend = runtime::Backend::create("CPU");

    // Create some tensors for input/output
    auto a = backend->create_tensor(element::u8, shape);
    copy_data(a, vector<uint8_t>{1, 2, 3, 254});
    auto result = backend->create_tensor(element::i8, shape);

    auto handle = backend->compile(f);
    handle->call_with_validate({result}, {a});
    EXPECT_EQ((vector<int8_t>{1, 2, 3, -2}), read_vector<int8_t>(result));
}

TEST(cpu_test, rotated_pooling)
{
    auto make_f = [&](bool is_4d, bool avgpool) {
        auto input_shape = is_4d ? Shape{2, 4, 4, 1} : Shape{2, 4, 4, 4, 1};
        auto rotate_order = is_4d ? AxisVector{3, 0, 1, 2} : AxisVector{4, 0, 1, 2, 3};
        auto pool_shape = is_4d ? Shape{1, 2, 4, 4} : Shape{1, 2, 4, 4, 4};
        auto window_shape = is_4d ? Shape{2, 2} : Shape{2, 2, 2};
        auto input = make_shared<op::Parameter>(element::f32, input_shape); // C, H, W, N
        auto transpose = make_shared<op::Reshape>(input, rotate_order, pool_shape);
        if (avgpool)
        {
            return make_shared<Function>(make_shared<op::AvgPool>(transpose, window_shape),
                                         ParameterVector{input});
        }
        else
        {
            return make_shared<Function>(make_shared<op::MaxPool>(transpose, window_shape),
                                         ParameterVector{input});
        }
    };

    compare_backends(make_f(true, true), make_f(true, true), "INTERPRETER", "CPU");   // 4D AvgPool
    compare_backends(make_f(true, false), make_f(true, false), "INTERPRETER", "CPU"); // 4D MaxPool
    compare_backends(make_f(false, true), make_f(false, true), "INTERPRETER", "CPU"); // 5D AvgPool
    compare_backends(
        make_f(false, false), make_f(false, false), "INTERPRETER", "CPU"); // 5D MaxPool
}

<<<<<<< HEAD
// for float this will be 18 bits matching
// for bfloat this will be 6 bits matching
constexpr int three_quarters_of_available_bits = (MAX_FLOAT_BITS * 3) / 4;
constexpr int tolerance = FLOAT_MANTISSA_BITS - three_quarters_of_available_bits;

bool static is_codegen_mode()
{
    static bool codegen_set = false;
    static bool codegen_mode = false;
    if (!codegen_set)
    {
        const char* ngraph_codegen = std::getenv("NGRAPH_CODEGEN");
        codegen_mode = (ngraph_codegen != nullptr) && std::string(ngraph_codegen) != "0";
        codegen_set = true;
    }
    return codegen_mode;
}

TEST(cpu_test, thread_safe_calls_convolution_2d_2items)
{
    if (is_codegen_mode())
    {
        //TODO change to skip when there is a new release of gtest
        NGRAPH_WARN << "This test is skipped for CODEGEN mode.";
        return;
    }

    Shape shape_a{2, 1, 3, 5};
    Shape shape_b{2, 1, 2, 2};
    Shape shape_r{2, 2, 2, 4};
    auto make_graph = [shape_a, shape_b] {
        auto A = make_shared<op::Parameter>(element::f32, shape_a);
        auto B = make_shared<op::Parameter>(element::f32, shape_b);
        return make_shared<Function>(
            make_shared<op::Convolution>(A,
                                         B,
                                         Strides{1, 1},        // move_strides
                                         Strides{1, 1},        // filter_dilation
                                         CoordinateDiff{0, 0}, // below_pads
                                         CoordinateDiff{0, 0}, // above_pads
                                         Strides{1, 1}),       // data_dilation
            ParameterVector{A, B});
    };

    auto backend = runtime::Backend::create("CPU");
    auto function = make_graph();

    vector<float> expected_result{
        0.63940430f,  0.04736328f,  -1.37304688f, -0.56201172f, -0.46606445f, 0.48364258f,
        1.40625000f,  0.15795898f,  -0.55004883f, 0.73339844f,  0.10668945f,  -0.95751953f,
        -0.96679688f, -0.21215820f, 1.21826172f,  -0.91894531f, 0.12402344f,  0.76953125f,
        1.20581055f,  0.65917969f,  0.62841797f,  -0.46386719f, -0.68554688f, -0.82348633f,
        0.22509766f,  -0.60864258f, -0.45166016f, -0.05249023f, 0.99462891f,  -1.09497070f,
        -0.75244141f, 0.56250000f};

    auto handle = backend->compile(function);

    auto make_call = [shape_a, shape_b, shape_r, expected_result, &backend](
        std::shared_ptr<ngraph::runtime::Executable> handle) {
        // Create some tensors for input/output
        auto a = backend->create_tensor(element::f32, shape_a);
        copy_data(
            a, vector<float>{0.67187500f,  0.54687500f,  -0.56250000f, -0.35937500f, -0.09375000f,
                             0.54687500f,  -0.54687500f, 0.89062500f,  0.82812500f,  -0.54687500f,
                             1.00000000f,  -0.07812500f, -0.89062500f, 0.40625000f,  -0.35937500f,
                             0.54687500f,  0.60937500f,  0.59375000f,  0.09375000f,  -0.21875000f,
                             0.76562500f,  0.40625000f,  -0.73437500f, -0.95312500f, -0.50000000f,
                             -0.29687500f, 0.76562500f,  -0.26562500f, -0.50000000f, 0.53125000f});
        auto b = backend->create_tensor(element::f32, shape_b);
        copy_data(b,
                  vector<float>{0.67187500f,
                                0.54687500f,
                                -0.56250000f,
                                -0.35937500f,
                                -0.09375000f,
                                0.54687500f,
                                -0.54687500f,
                                0.89062500f});
        auto result = backend->create_tensor(element::f32, shape_r);

        handle->call_with_validate({result}, {a, b});

        EXPECT_TRUE(test::all_close_f(
            vector<float>{expected_result}, read_vector<float>(result), tolerance));
    };

    std::thread call1(make_call, handle);
    std::thread call2(make_call, handle);
    std::thread call3(make_call, handle);
    call1.join();
    call2.join();
    call3.join();
=======
TEST(cpu_test, constant_reshape)
{
    Shape shape_in{2, 4};
    Shape shape_out{2, 4, 1};

    const vector<float> values_in{0, 1, 2, 3, 4, 5, 6, 7};
    auto constant = make_shared<op::Constant>(element::f32, shape_in, values_in);
    auto reshape = make_shared<op::Reshape>(constant, AxisVector{0, 1}, shape_out);
    auto f = make_shared<Function>(reshape, ParameterVector{});

    pass::Manager pass_manager;
    pass_manager.register_pass<pass::ConstantFolding>(
        ngraph::runtime::cpu::GetGlobalCFDispatcherCPU());
    pass_manager.run_passes(f);

    ASSERT_EQ(count_ops_of_type<op::Reshape>(f), 0);
    ASSERT_EQ(count_ops_of_type<op::Constant>(f), 1);

    auto new_const =
        std::dynamic_pointer_cast<op::Constant>(f->get_results().at(0)->get_argument(0));
    ASSERT_TRUE(new_const);
    const vector<float> values_out = new_const->get_vector<float>();

    EXPECT_TRUE(test::all_close_f(values_in, values_out, MIN_FLOAT_TOLERANCE_BITS));
}

TEST(cpu_test, constant_reshape_permute)
{
    Shape shape_in{2, 4};
    Shape shape_out{4, 2};

    vector<double> values_in{0, 1, 2, 3, 4, 5, 6, 7};
    auto constant = make_shared<op::Constant>(element::f64, shape_in, values_in);
    auto reshape = make_shared<op::Reshape>(constant, AxisVector{1, 0}, shape_out);
    auto f = make_shared<Function>(reshape, ParameterVector{});

    pass::Manager pass_manager;
    pass_manager.register_pass<pass::ConstantFolding>(
        ngraph::runtime::cpu::GetGlobalCFDispatcherCPU());
    pass_manager.run_passes(f);

    ASSERT_EQ(count_ops_of_type<op::Reshape>(f), 0);
    ASSERT_EQ(count_ops_of_type<op::Constant>(f), 1);

    auto new_const =
        std::dynamic_pointer_cast<op::Constant>(f->get_results().at(0)->get_argument(0));
    ASSERT_TRUE(new_const);
    const vector<double> values_out = new_const->get_vector<double>();

    const vector<double> values_permute{0, 4, 1, 5, 2, 6, 3, 7};
    EXPECT_TRUE(test::all_close_f(values_permute, values_out, MIN_FLOAT_TOLERANCE_BITS));
}

TEST(cpu_test, constant_broadcast)
{
    Shape shape_in{2};
    Shape shape_out{2, 4};

    vector<int> values_in{0, 1};
    auto constant = make_shared<op::Constant>(element::i32, shape_in, values_in);
    auto broadcast = make_shared<op::Broadcast>(constant, shape_out, AxisSet{1});
    auto f = make_shared<Function>(broadcast, ParameterVector{});

    pass::Manager pass_manager;
    pass_manager.register_pass<pass::ConstantFolding>(
        ngraph::runtime::cpu::GetGlobalCFDispatcherCPU());
    pass_manager.run_passes(f);

    ASSERT_EQ(count_ops_of_type<op::Broadcast>(f), 0);
    ASSERT_EQ(count_ops_of_type<op::Constant>(f), 1);

    auto new_const =
        std::dynamic_pointer_cast<op::Constant>(f->get_results().at(0)->get_argument(0));
    ASSERT_TRUE(new_const);
    auto values_out = new_const->get_vector<int>();

    vector<int> values_permute{0, 0, 0, 0, 1, 1, 1, 1};
    ASSERT_EQ(values_permute, values_out);
}

TEST(cpu_test, constant_pad_exterior)
{
    Shape shape_in{2};

    vector<int> values_in{777, 888};
    auto constant = make_shared<op::Constant>(element::i32, shape_in, values_in);
    auto pad_value = make_shared<op::Constant>(element::i32, Shape{}, vector<int>{111});

    CoordinateDiff padding_below{1};
    CoordinateDiff padding_above{2};

    auto broadcast = make_shared<op::Pad>(constant, pad_value, padding_below, padding_above);
    auto f = make_shared<Function>(broadcast, ParameterVector{});

    pass::Manager pass_manager;
    pass_manager.register_pass<pass::ConstantFolding>(
        ngraph::runtime::cpu::GetGlobalCFDispatcherCPU());
    pass_manager.run_passes(f);

    ASSERT_EQ(count_ops_of_type<op::Pad>(f), 0);
    ASSERT_EQ(count_ops_of_type<op::Constant>(f), 1);

    auto new_const =
        std::dynamic_pointer_cast<op::Constant>(f->get_results().at(0)->get_argument(0));
    ASSERT_TRUE(new_const);
    auto values_out = new_const->get_vector<int>();

    vector<int> padded_values{111, 777, 888, 111, 111};
    ASSERT_EQ(padded_values, values_out);
}

template <typename T>
static std::vector<T> get_result_constant(std::shared_ptr<Function> f, size_t pos)
{
    auto new_const =
        std::dynamic_pointer_cast<op::Constant>(f->get_results().at(pos)->get_argument(0));
    return new_const->get_vector<T>();
}

TEST(cpu_test, constant_unary_binary)
{
    Shape shape_in{4};
    vector<int> values_a{1, 2, 3, 4};
    vector<int> values_b{1, 2, 3, 4};
    vector<int> values_c{-1, -1, -1, -1};
    vector<int> values_d{1, 4, 9, 16};
    vector<int> values_e{1, -2, -3, 4};
    auto a = make_shared<op::Constant>(element::i32, shape_in, values_a);
    auto b = make_shared<op::Constant>(element::i32, shape_in, values_b);
    auto c = make_shared<op::Constant>(element::i32, shape_in, values_c);
    auto d = make_shared<op::Constant>(element::i32, shape_in, values_d);
    auto e = make_shared<op::Constant>(element::i32, shape_in, values_e);

    auto add = a + b;
    auto sub = a - b;
    auto mul = a * b;
    auto divn = a / b;
    auto min = make_shared<op::Minimum>(c, a);
    auto max = make_shared<op::Maximum>(a, c);
    auto absn = make_shared<op::Abs>(c);
    auto neg = make_shared<op::Negative>(c);
    auto sqrt = make_shared<op::Sqrt>(d);
    auto neg_sqrt = make_shared<op::Sqrt>(c);
    auto relu = make_shared<op::Relu>(e);

    auto f = make_shared<Function>(NodeVector{add, sub, mul, divn, min, max, absn, neg, sqrt, relu},
                                   ParameterVector{});
    auto f_error = make_shared<Function>(NodeVector{neg_sqrt}, ParameterVector{});

    pass::Manager pass_manager;
    pass_manager.register_pass<pass::ConstantFolding>(
        ngraph::runtime::cpu::GetGlobalCFDispatcherCPU());
    pass_manager.run_passes(f);

    //expected values
    vector<int> add_expected{2, 4, 6, 8};
    vector<int> sub_expected{0, 0, 0, 0};
    vector<int> mul_expected{1, 4, 9, 16};
    vector<int> div_expected{1, 1, 1, 1};
    vector<int> min_expected{-1, -1, -1, -1};
    vector<int> max_expected{1, 2, 3, 4};
    vector<int> abs_neg_expected{1, 1, 1, 1};
    vector<int> sqrt_expected{1, 2, 3, 4};
    vector<int> relu_expected{1, 0, 0, 4};

    ASSERT_EQ(get_result_constant<int>(f, 0), add_expected);
    ASSERT_EQ(get_result_constant<int>(f, 1), sub_expected);
    ASSERT_EQ(get_result_constant<int>(f, 2), mul_expected);
    ASSERT_EQ(get_result_constant<int>(f, 3), div_expected);
    ASSERT_EQ(get_result_constant<int>(f, 4), min_expected);
    ASSERT_EQ(get_result_constant<int>(f, 5), max_expected);
    ASSERT_EQ(get_result_constant<int>(f, 6), abs_neg_expected);
    ASSERT_EQ(get_result_constant<int>(f, 7), abs_neg_expected);
    ASSERT_EQ(get_result_constant<int>(f, 8), sqrt_expected);
    ASSERT_EQ(get_result_constant<int>(f, 9), relu_expected);
    ASSERT_ANY_THROW(pass_manager.run_passes(f_error));
}

TEST(cpu_test, conv_test_winograd)
{
    /*  This test checks for the cpu specific graph pass handling for conv_winograd implementation. 
        On SKX with MKLDNN version >= v0.18.0, mkldnn_verbose should match the following

        mkldnn_verbose,info,Intel(R) MKL-DNN v0.18.0 (Git Hash 863ff6e7042cec7d2e29897fe9f0872e0888b0fc),Intel(R) Advanced Vector Extensions 512 (Intel(R) AVX-512) with AVX512BW, AVX512VL, and AVX512DQ extensions
        mkldnn_verbose,create,reorder,simple:any,undef,in:f32_nchw out:f32_OIhw16i16o,num:1,64x3x3x3,0.0129395
        mkldnn_verbose,exec,reorder,simple:any,undef,in:f32_nchw out:f32_OIhw16i16o,num:1,64x3x3x3,0.414062
        mkldnn_verbose,create,reorder,simple:any,undef,in:f32_nchw out:f32_nChw16c,num:1,64x3x224x224,0.0119629
        mkldnn_verbose,exec,reorder,simple:any,undef,in:f32_nchw out:f32_nChw16c,num:1,64x3x224x224,19.302
        mkldnn_verbose,create,convolution,jit_wino_4x3:avx512_core,forward_training,fsrc:nChw16c fwei:OIhw16i16o fbia:undef fdst:nChw16c,alg:convolution_winograd,mb64_ic3oc64_ih224oh224kh3sh1dh0ph1_iw224ow224kw3sw1dw0pw1,1.84106
        mkldnn_verbose,exec,convolution,jit_wino_4x3:avx512_core,forward_training,fsrc:nChw16c fwei:OIhw16i16o fbia:undef fdst:nChw16c,alg:convolution_winograd,mb64_ic3oc64_ih224oh224kh3sh1dh0ph1_iw224ow224kw3sw1dw0pw1,46.6631
        mkldnn_verbose,create,reorder,jit:uni,undef,in:f32_nChw16c out:f32_nchw,num:1,64x64x224x224,0.279053
        mkldnn_verbose,exec,reorder,jit:uni,undef,in:f32_nChw16c out:f32_nchw,num:1,64x64x224x224,100.219
    */
    auto make_function = []() -> std::shared_ptr<Function> {
        auto input = make_shared<op::Parameter>(element::f32, Shape{64, 3, 224, 224});
        auto filter = make_shared<op::Parameter>(element::f32, Shape{64, 3, 3, 3});
        auto conv = make_shared<op::Convolution>(input,
                                                 filter,
                                                 Strides{1, 1},
                                                 Strides{1, 1},
                                                 CoordinateDiff{1, 1},
                                                 CoordinateDiff{1, 1},
                                                 Strides{1, 1});
        return make_shared<Function>(conv, ParameterVector{input, filter});

    };
    auto backend = runtime::Backend::create("CPU");
    auto cpu_f = make_function();

    test::Uniform<float> rng(-100.0f, 100.0f);
    vector<vector<float>> args;
    for (shared_ptr<op::Parameter> param : cpu_f->get_parameters())
    {
        vector<float> tensor_val(shape_size(param->get_shape()));
        rng.initialize(tensor_val);
        args.push_back(tensor_val);
    }
    auto cpu_results = execute(cpu_f, args, "CPU");
}

TEST(cpu_test, conv_negative_padding)
{
    auto make_f = [&]() {
        Shape shape_a{1, 16, 2, 2};
        auto A = make_shared<op::Parameter>(element::f32, shape_a);
        Shape shape_b{32, 16, 1, 1};
        auto B = make_shared<op::Parameter>(element::f32, shape_b);
        auto conv1 = make_shared<op::Convolution>(A,
                                                  B,
                                                  Strides{1, 1},
                                                  Strides{1, 1},
                                                  CoordinateDiff{-1, -1},
                                                  CoordinateDiff{0, 0},
                                                  Strides{1, 1});
        return make_shared<Function>(conv1, ParameterVector{A, B});

    };
    compare_backends(make_f(), make_f(), "CPU", "INTERPRETER");
}

TEST(cpu_test, guass_error_function_erf)
{
    auto make_function = []() -> std::shared_ptr<Function> {
        auto A = make_shared<op::Parameter>(element::f32, Shape{1, 4, 10, 6, 10});
        auto erf = make_shared<op::Erf>(A);
        return make_shared<Function>(erf, ParameterVector{A});
    };

    auto backend = runtime::Backend::create("CPU");
    auto cpu_f = make_function();
    auto int_f = make_function();

    test::Uniform<float> rng(-100.0f, 100.0f);
    vector<vector<float>> args;
    for (shared_ptr<op::Parameter> param : cpu_f->get_parameters())
    {
        vector<float> tensor_val(shape_size(param->get_shape()));
        rng.initialize(tensor_val);
        args.push_back(tensor_val);
    }
    auto int_results = execute(int_f, args, "INTERPRETER");
    auto cpu_results = execute(cpu_f, args, "CPU");

    for (size_t i = 0; i < cpu_results.size(); i++)
    {
        EXPECT_TRUE(test::all_close(cpu_results.at(i), int_results.at(i)));
    }
>>>>>>> 76c73c91
}<|MERGE_RESOLUTION|>--- conflicted
+++ resolved
@@ -952,7 +952,6 @@
         make_f(false, false), make_f(false, false), "INTERPRETER", "CPU"); // 5D MaxPool
 }
 
-<<<<<<< HEAD
 // for float this will be 18 bits matching
 // for bfloat this will be 6 bits matching
 constexpr int three_quarters_of_available_bits = (MAX_FLOAT_BITS * 3) / 4;
@@ -1045,7 +1044,8 @@
     call1.join();
     call2.join();
     call3.join();
-=======
+}
+
 TEST(cpu_test, constant_reshape)
 {
     Shape shape_in{2, 4};
@@ -1313,5 +1313,4 @@
     {
         EXPECT_TRUE(test::all_close(cpu_results.at(i), int_results.at(i)));
     }
->>>>>>> 76c73c91
 }