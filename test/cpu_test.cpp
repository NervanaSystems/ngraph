//*****************************************************************************
// Copyright 2017-2019 Intel Corporation
//
// Licensed under the Apache License, Version 2.0 (the "License");
// you may not use this file except in compliance with the License.
// You may obtain a copy of the License at
//
//     http://www.apache.org/licenses/LICENSE-2.0
//
// Unless required by applicable law or agreed to in writing, software
// distributed under the License is distributed on an "AS IS" BASIS,
// WITHOUT WARRANTIES OR CONDITIONS OF ANY KIND, either express or implied.
// See the License for the specific language governing permissions and
// limitations under the License.
//*****************************************************************************

#include <algorithm>
#include <cstdio>
#include <iostream>
#include <list>
#include <memory>
#include <thread>

#include "gtest/gtest.h"
#include "misc.hpp"
#include "ngraph/autodiff/adjoints.hpp"
#include "ngraph/file_util.hpp"
#include "ngraph/graph_util.hpp"
#include "ngraph/log.hpp"
#include "ngraph/ngraph.hpp"
#include "ngraph/op/batch_norm.hpp"
#include "ngraph/op/erf.hpp"
#include "ngraph/op/experimental/tile.hpp"
#include "ngraph/op/fused/conv_fused.hpp"
#include "ngraph/op/get_output_element.hpp"
#include "ngraph/op/parameter.hpp"
#include "ngraph/pass/constant_folding.hpp"
#include "ngraph/pass/manager.hpp"
#include "ngraph/pass/visualize_tree.hpp"
#include "ngraph/runtime/cpu/cpu_backend.hpp"
#include "ngraph/runtime/cpu/cpu_builder.hpp"
#include "ngraph/runtime/cpu/mkldnn_utils.hpp"
#include "ngraph/runtime/cpu/op/convert_layout.hpp"
#include "ngraph/runtime/cpu/op/max_pool_with_indices.hpp"
#include "ngraph/serializer.hpp"
#include "ngraph/util.hpp"
#include "util/all_close.hpp"
#include "util/all_close_f.hpp"
#include "util/autodiff/backprop_function.hpp"
#include "util/autodiff/numeric_compare.hpp"
#include "util/ndarray.hpp"
#include "util/random.hpp"
#include "util/test_tools.hpp"

using namespace ngraph;
using namespace std;

class UnhandledOp : public ngraph::op::Abs
{
public:
    UnhandledOp(const std::shared_ptr<Node>& arg)
        : Abs(arg)
    {
    }
};

static void compare_backends(const std::shared_ptr<Function>& f1,
                             const std::shared_ptr<Function>& f2,
                             const string backend1,
                             const string backend2,
                             float rtol = 1e-5,
                             float atol = 1e-8)
{
    test::Uniform<float> rng(-1.0f, 1.0f);
    vector<vector<float>> args;
    for (shared_ptr<op::Parameter> param : f1->get_parameters())
    {
        vector<float> tensor_val(shape_size(param->get_shape()));
        rng.initialize(tensor_val);
        args.push_back(tensor_val);
    }
    auto f1_results = execute(f1, args, backend1);
    auto f2_results = execute(f2, args, backend2);

    for (size_t i = 0; i < f1_results.size(); i++)
    {
        EXPECT_TRUE(test::all_close(f1_results.at(i), f2_results.at(i), rtol, atol));
    }
}

TEST(cpu_test, unhandled_op)
{
    auto A = make_shared<op::Parameter>(element::f32, Shape{});
    auto unhandled = make_shared<UnhandledOp>(A);
    auto f = make_shared<Function>(unhandled, ParameterVector{A});
    auto backend = runtime::Backend::create("CPU");
    ASSERT_THROW(backend->compile(f), unsupported_op);
}

TEST(cpu_test, trivial_in_place_relu)
{
    auto A = make_shared<op::Parameter>(element::f32, Shape{16, 1});
    auto B = make_shared<op::Parameter>(element::f32, Shape{16, 1});
    auto add = A + B;
    auto relu = make_shared<op::Relu>(add);
    auto f = make_shared<Function>(relu, ParameterVector{A, B});
    auto backend = runtime::Backend::create("CPU");
    (backend->compile(f));
    ASSERT_EQ(relu->output(0).get_tensor().get_pool_offset(),
              add->output(0).get_tensor().get_pool_offset());
}

#ifndef NGRAPH_HALIDE
TEST(cpu_test, trivial_in_place_relu_fail)
{
    auto A = make_shared<op::Parameter>(element::f32, Shape{16, 1});
    auto B = make_shared<op::Parameter>(element::f32, Shape{16, 1});
    auto add = A + B;
    auto relu = make_shared<op::Relu>(add);
    auto add2 = relu + add;
    auto f = make_shared<Function>(add2, ParameterVector{A, B});
    auto backend = runtime::Backend::create("CPU");
    (backend->compile(f));
    ASSERT_NE(relu->output(0).get_tensor().get_pool_offset(),
              add->output(0).get_tensor().get_pool_offset());
}
#endif

#ifdef NGRAPH_TBB_ENABLE
TEST(cpu_test, abc_tbb)
{
    // Force TBB flow graph generation in the CPU backend
    // This has no effect on other backends
    bool use_tbb = (getenv("NGRAPH_CPU_USE_TBB") != nullptr);
    if (!use_tbb)
    {
        set_environment("NGRAPH_CPU_USE_TBB", "1", 1);
    }

    Shape shape{2, 2};
    auto A = make_shared<op::Parameter>(element::f32, shape);
    auto B = make_shared<op::Parameter>(element::f32, shape);
    auto C = make_shared<op::Parameter>(element::f32, shape);
    auto f = make_shared<Function>((A + B) * C, ParameterVector{A, B, C});

    auto backend = runtime::Backend::create("CPU");

    // Create some tensors for input/output
    shared_ptr<runtime::Tensor> a = backend->create_tensor(element::f32, shape);
    shared_ptr<runtime::Tensor> b = backend->create_tensor(element::f32, shape);
    shared_ptr<runtime::Tensor> c = backend->create_tensor(element::f32, shape);
    shared_ptr<runtime::Tensor> result = backend->create_tensor(element::f32, shape);

    copy_data(a, test::NDArray<float, 2>({{1, 2}, {3, 4}}).get_vector());
    copy_data(b, test::NDArray<float, 2>({{5, 6}, {7, 8}}).get_vector());
    copy_data(c, test::NDArray<float, 2>({{9, 10}, {11, 12}}).get_vector());

    auto handle = backend->compile(f);
    handle->call_with_validate({result}, {a, b, c});
    EXPECT_TRUE(test::all_close_f(read_vector<float>(result),
                                  (test::NDArray<float, 2>({{54, 80}, {110, 144}})).get_vector()));

    handle->call_with_validate({result}, {b, a, c});
    EXPECT_TRUE(test::all_close_f(read_vector<float>(result),
                                  (test::NDArray<float, 2>({{54, 80}, {110, 144}})).get_vector()));

    handle->call_with_validate({result}, {a, c, b});
    EXPECT_TRUE(test::all_close_f(read_vector<float>(result),
                                  (test::NDArray<float, 2>({{50, 72}, {98, 128}})).get_vector()));

    if (!use_tbb)
    {
        unset_environment("NGRAPH_CPU_USE_TBB");
    }
}
#endif // NGRAPH_TBB_ENABLE

TEST(cpu_test, mkldnn_layouts)
{
    Shape shape_a{1, 16, 2, 2};
    auto A = make_shared<op::Parameter>(element::f32, shape_a);
    Shape shape_b{32, 16, 1, 1};
    auto B = make_shared<op::Parameter>(element::f32, shape_b);
    Shape shape_r{1, 32, 2, 2};
    auto conv1 = make_shared<op::Convolution>(A,
                                              B,
                                              Strides{1, 1},
                                              Strides{1, 1},
                                              CoordinateDiff{0, 0},
                                              CoordinateDiff{0, 0},
                                              Strides{1, 1});
    Shape pool_shape{1, 1};
    auto pool1 = make_shared<op::AvgPool>(conv1, pool_shape);
    auto pool1_result = make_shared<op::Result>(pool1);
    // Request result in default layout
    pool1_result->set_needs_default_layout(true);
    auto f = make_shared<Function>(ResultVector{pool1_result}, ParameterVector{A, B});

    auto backend = runtime::Backend::create("CPU");

    vector<float> input(64, 1.0f);
    vector<float> weights;
    vector<float> rv(128);
    for (int i = 0; i < 128; i++)
    {
        weights.push_back(0.0f);
    }
    for (int i = 0; i < 384; i++)
    {
        weights.push_back(1.0f);
    }

    auto a = backend->create_tensor(element::f32, shape_a, input.data());
    auto b = backend->create_tensor(element::f32, shape_b, weights.data());
    auto result = backend->create_tensor(element::f32, shape_r, rv.data());

    vector<float> expected_result;
    for (int i = 0; i < 32; i++)
    {
        expected_result.push_back(0.0f);
    }
    for (int i = 0; i < 96; i++)
    {
        expected_result.push_back(16.0f);
    }

    auto handle = backend->compile(f);
    handle->call_with_validate({result}, {a, b});

    EXPECT_TRUE(test::all_close_f(vector<float>{expected_result}, rv));
}

TEST(cpu_test, reshape_layout_optimizations1)
{
    // Squeeze outermost dimension
    auto make_function = []() -> std::shared_ptr<Function> {
        auto A = make_shared<op::Parameter>(element::f32, Shape{1, 16, 2, 2});
        auto B = make_shared<op::Parameter>(element::f32, Shape{32, 16, 1, 1});
        auto conv = make_shared<op::Convolution>(A,
                                                 B,
                                                 Strides{1, 1},
                                                 Strides{1, 1},
                                                 CoordinateDiff{0, 0},
                                                 CoordinateDiff{0, 0},
                                                 Strides{1, 1});
        auto squeeze = make_shared<op::Reshape>(conv, AxisVector{0, 1, 2, 3}, Shape{32, 2, 2});
        return make_shared<Function>(NodeVector{squeeze}, ParameterVector{A, B});
    };

    auto backend = runtime::Backend::create("CPU");
    auto cpu_f = make_function();
    auto int_f = make_function();

    test::Uniform<float> rng(-100.0f, 100.0f);
    vector<vector<float>> args;
    for (shared_ptr<op::Parameter> param : cpu_f->get_parameters())
    {
        vector<float> tensor_val(shape_size(param->get_shape()));
        rng.initialize(tensor_val);
        args.push_back(tensor_val);
    }
    auto int_results = execute(int_f, args, "INTERPRETER");
    auto cpu_results = execute(cpu_f, args, "CPU");
    // Two convert layouts for inputs and weights of convolution.
    EXPECT_EQ(count_ops_of_type<runtime::cpu::op::ConvertLayout>(cpu_f), 2);
    for (size_t i = 0; i < cpu_results.size(); i++)
    {
        EXPECT_TRUE(test::all_close(cpu_results.at(i), int_results.at(i), 1.0e-4f, 1.0e-4f));
    }
}

TEST(cpu_test, reshape_layout_optimizations2)
{
    // ExpandDims - inner most and internal dims
    auto make_function = []() -> std::shared_ptr<Function> {
        auto A = make_shared<op::Parameter>(element::f32, Shape{1, 16, 2, 2});
        auto B = make_shared<op::Parameter>(element::f32, Shape{32, 16, 1, 1});
        auto conv = make_shared<op::Convolution>(A,
                                                 B,
                                                 Strides{1, 1},
                                                 Strides{1, 1},
                                                 CoordinateDiff{0, 0},
                                                 CoordinateDiff{0, 0},
                                                 Strides{1, 1});
        auto expand =
            make_shared<op::Reshape>(conv, AxisVector{0, 1, 2, 3}, Shape{1, 32, 2, 1, 2, 1});
        return make_shared<Function>(NodeVector{expand}, ParameterVector{A, B});
    };

    auto backend = runtime::Backend::create("CPU");
    auto cpu_f = make_function();
    auto int_f = make_function();

    test::Uniform<float> rng(-100.0f, 100.0f);
    vector<vector<float>> args;
    for (shared_ptr<op::Parameter> param : cpu_f->get_parameters())
    {
        vector<float> tensor_val(shape_size(param->get_shape()));
        rng.initialize(tensor_val);
        args.push_back(tensor_val);
    }
    auto int_results = execute(int_f, args, "INTERPRETER");
    auto cpu_results = execute(cpu_f, args, "CPU");
    EXPECT_EQ(count_ops_of_type<runtime::cpu::op::ConvertLayout>(cpu_f), 2);
    for (size_t i = 0; i < cpu_results.size(); i++)
    {
        EXPECT_TRUE(test::all_close(cpu_results.at(i), int_results.at(i), 1.0e-4f, 1.0e-4f));
    }
}

TEST(cpu_test, reshape_layout_optimizations3)
{
    // Squeeze padded dimension
    auto make_function = []() -> std::shared_ptr<Function> {
        auto A = make_shared<op::Parameter>(element::f32, Shape{1, 16, 2, 2});
        auto B = make_shared<op::Parameter>(element::f32, Shape{1, 16, 1, 1});
        auto conv = make_shared<op::Convolution>(A,
                                                 B,
                                                 Strides{1, 1},
                                                 Strides{1, 1},
                                                 CoordinateDiff{0, 0},
                                                 CoordinateDiff{0, 0},
                                                 Strides{1, 1});
        auto squeeze = make_shared<op::Reshape>(conv, AxisVector{0, 1, 2, 3}, Shape{2, 2});
        return make_shared<Function>(NodeVector{squeeze}, ParameterVector{A, B});
    };

    auto backend = runtime::Backend::create("CPU");
    auto cpu_f = make_function();
    auto int_f = make_function();

    test::Uniform<float> rng(-100.0f, 100.0f);
    vector<vector<float>> args;
    for (shared_ptr<op::Parameter> param : cpu_f->get_parameters())
    {
        vector<float> tensor_val(shape_size(param->get_shape()));
        rng.initialize(tensor_val);
        args.push_back(tensor_val);
    }
    auto int_results = execute(int_f, args, "INTERPRETER");
    auto cpu_results = execute(cpu_f, args, "CPU");
    // Two convert layouts for inputs and weights of convolution.
    // One convert layout after convolution
    EXPECT_EQ(count_ops_of_type<runtime::cpu::op::ConvertLayout>(cpu_f), 3);
    for (size_t i = 0; i < cpu_results.size(); i++)
    {
        EXPECT_TRUE(test::all_close(cpu_results.at(i), int_results.at(i), 1.0e-4f, 1.0e-4f));
    }
}

TEST(cpu_test, reshape_layout_optimizations4)
{
    // Squeeze and expand dimensions. Ensure no extra conversions downstream
    auto make_function = []() -> std::shared_ptr<Function> {
        auto A = make_shared<op::Parameter>(element::f32, Shape{1, 16, 1, 8});
        auto B1 = make_shared<op::Parameter>(element::f32, Shape{32, 16, 1, 1});
        auto conv1 = make_shared<op::Convolution>(A,
                                                  B1,
                                                  Strides{1, 1},
                                                  Strides{1, 1},
                                                  CoordinateDiff{0, 0},
                                                  CoordinateDiff{0, 0},
                                                  Strides{1, 1});
        auto squeeze = make_shared<op::Reshape>(conv1, AxisVector{0, 1, 2, 3}, Shape{32, 1, 8});
        auto relu = make_shared<op::Relu>(squeeze);
        auto expand = make_shared<op::Reshape>(relu, AxisVector{0, 1, 2}, Shape{1, 32, 1, 8});
        auto B2 = make_shared<op::Parameter>(element::f32, Shape{8, 32, 1, 1});
        auto conv2 = make_shared<op::Convolution>(expand,
                                                  B2,
                                                  Strides{1, 1},
                                                  Strides{1, 1},
                                                  CoordinateDiff{0, 0},
                                                  CoordinateDiff{0, 0},
                                                  Strides{1, 1});
        return make_shared<Function>(NodeVector{conv2}, ParameterVector{A, B1, B2});
    };

    auto backend = runtime::Backend::create("CPU");
    auto cpu_f = make_function();
    auto int_f = make_function();

    test::Uniform<float> rng(-100.0f, 100.0f);
    vector<vector<float>> args;
    for (shared_ptr<op::Parameter> param : cpu_f->get_parameters())
    {
        vector<float> tensor_val(shape_size(param->get_shape()));
        rng.initialize(tensor_val);
        args.push_back(tensor_val);
    }
    auto int_results = execute(int_f, args, "INTERPRETER");
    auto cpu_results = execute(cpu_f, args, "CPU");

    for (size_t i = 0; i < cpu_results.size(); i++)
    {
        EXPECT_TRUE(test::all_close(cpu_results.at(i), int_results.at(i), 1.0e-4f, 1.0e-4f));
    }
    EXPECT_LE(count_ops_of_type<runtime::cpu::op::ConvertLayout>(cpu_f), 4);
}

TEST(cpu_test, reshape_layout_optimizations5)
{
    auto make_function = []() -> std::shared_ptr<Function> {
        auto A = make_shared<op::Parameter>(element::f32, Shape{1, 16, 1, 8});
        auto B1 = make_shared<op::Parameter>(element::f32, Shape{32, 16, 1, 1});
        auto conv1 = make_shared<op::Convolution>(A,
                                                  B1,
                                                  Strides{1, 1},
                                                  Strides{1, 1},
                                                  CoordinateDiff{0, 0},
                                                  CoordinateDiff{0, 0},
                                                  Strides{1, 1});
        auto expand =
            make_shared<op::Reshape>(conv1, AxisVector{0, 1, 2, 3}, Shape{1, 1, 32, 1, 8});
        auto relu = make_shared<op::Relu>(expand);
        auto squeeze =
            make_shared<op::Reshape>(relu, AxisVector{0, 1, 2, 3, 4}, Shape{1, 32, 1, 8});
        auto B2 = make_shared<op::Parameter>(element::f32, Shape{8, 32, 1, 1});
        auto conv2 = make_shared<op::Convolution>(squeeze,
                                                  B2,
                                                  Strides{1, 1},
                                                  Strides{1, 1},
                                                  CoordinateDiff{0, 0},
                                                  CoordinateDiff{0, 0},
                                                  Strides{1, 1});
        return make_shared<Function>(NodeVector{conv2}, ParameterVector{A, B1, B2});
    };

    auto backend = runtime::Backend::create("CPU");
    auto cpu_f = make_function();
    auto int_f = make_function();

    test::Uniform<float> rng(-100.0f, 100.0f);
    vector<vector<float>> args;
    for (shared_ptr<op::Parameter> param : cpu_f->get_parameters())
    {
        vector<float> tensor_val(shape_size(param->get_shape()));
        rng.initialize(tensor_val);
        args.push_back(tensor_val);
    }
    auto int_results = execute(int_f, args, "INTERPRETER");
    auto cpu_results = execute(cpu_f, args, "CPU");

    for (size_t i = 0; i < cpu_results.size(); i++)
    {
        EXPECT_TRUE(test::all_close(cpu_results.at(i), int_results.at(i), 1.0e-4f, 1.0e-4f));
    }
    EXPECT_LE(count_ops_of_type<runtime::cpu::op::ConvertLayout>(cpu_f), 4);
}

TEST(cpu_test, reshape_layout_optimizations6)
{
    // Squeeze and expand dimensions. Ensure no extra conversions downstream
    auto make_function = []() -> std::shared_ptr<Function> {
        auto A = make_shared<op::Parameter>(element::f32, Shape{2, 4, 3, 2});
        auto mul = make_shared<op::Multiply>(A, A);
        auto sum = make_shared<op::Sum>(mul, AxisVector{0});
        auto reshape = make_shared<op::Reshape>(sum, AxisVector{0, 1, 2}, Shape{1, 4, 3, 2});
        auto sqrt = make_shared<op::Sqrt>(reshape);
        return make_shared<Function>(NodeVector{sqrt}, ParameterVector{A});
    };

    auto backend = runtime::Backend::create("CPU");
    auto cpu_f = make_function();
    auto int_f = make_function();

    test::Uniform<float> rng(-100.0f, 100.0f);
    vector<vector<float>> args;
    for (shared_ptr<op::Parameter> param : cpu_f->get_parameters())
    {
        vector<float> tensor_val(shape_size(param->get_shape()));
        rng.initialize(tensor_val);
        args.push_back(tensor_val);
    }
    auto int_results = execute(int_f, args, "INTERPRETER");
    auto cpu_results = execute(cpu_f, args, "CPU");

    for (size_t i = 0; i < cpu_results.size(); i++)
    {
        EXPECT_TRUE(test::all_close(cpu_results.at(i), int_results.at(i)));
    }
    EXPECT_EQ(count_ops_of_type<runtime::cpu::op::ConvertLayout>(cpu_f), 0);
}

TEST(cpu_test, reshape_layout_optimizations7)
{
    // Expand multiple dimensions. Ensure no extra conversions downstream
    auto make_function = []() -> std::shared_ptr<Function> {
        auto A = make_shared<op::Parameter>(element::f32, Shape{1, 4, 10, 6, 10});
        auto mul = make_shared<op::Multiply>(A, A);
        auto sum = make_shared<op::Sum>(mul, AxisVector{0, 1});
        auto reshape = make_shared<op::Reshape>(sum, AxisVector{0, 1, 2}, Shape{1, 1, 10, 6, 10});
        return make_shared<Function>(NodeVector{reshape}, ParameterVector{A});
    };

    auto backend = runtime::Backend::create("CPU");
    auto cpu_f = make_function();
    auto int_f = make_function();

    test::Uniform<float> rng(-100.0f, 100.0f);
    vector<vector<float>> args;
    for (shared_ptr<op::Parameter> param : cpu_f->get_parameters())
    {
        vector<float> tensor_val(shape_size(param->get_shape()));
        rng.initialize(tensor_val);
        args.push_back(tensor_val);
    }
    auto int_results = execute(int_f, args, "INTERPRETER");
    auto cpu_results = execute(cpu_f, args, "CPU");

    for (size_t i = 0; i < cpu_results.size(); i++)
    {
        EXPECT_TRUE(test::all_close(cpu_results.at(i), int_results.at(i)));
    }
    EXPECT_EQ(count_ops_of_type<runtime::cpu::op::ConvertLayout>(cpu_f), 0);
}

TEST(cpu_test, DISABLED_collapse_dims1)
{
    // Expand multiple dimensions. Ensure no extra conversions downstream
    auto make_function = []() -> std::shared_ptr<Function> {
        auto A = make_shared<op::Parameter>(element::f32, Shape{1, 4, 10, 6, 10});
        auto sum1 = make_shared<op::Sum>(A, AxisVector{1});    // Shape{1, 10, 6, 10}
        auto sum2 = make_shared<op::Sum>(sum1, AxisVector{0}); // Shape{10, 6, 10}
        return make_shared<Function>(NodeVector{sum2}, ParameterVector{A});
    };

    auto backend = runtime::Backend::create("CPU");
    auto cpu_f = make_function();
    auto int_f = make_function();

    test::Uniform<float> rng(-100.0f, 100.0f);
    vector<vector<float>> args;
    for (shared_ptr<op::Parameter> param : cpu_f->get_parameters())
    {
        vector<float> tensor_val(shape_size(param->get_shape()));
        rng.initialize(tensor_val);
        args.push_back(tensor_val);
    }
    auto int_results = execute(int_f, args, "INTERPRETER");
    auto cpu_results = execute(cpu_f, args, "CPU");

    for (size_t i = 0; i < cpu_results.size(); i++)
    {
        EXPECT_TRUE(test::all_close(cpu_results.at(i), int_results.at(i)));
    }
    // sum1 will have two reshapes added around it. sum2 will be replaced
    // with a reshape
    EXPECT_EQ(count_ops_of_type<op::Reshape>(cpu_f), 3);
}

TEST(cpu_test, collapse_dims2)
{
    // Collapse dims around a dot where one of the inputs is a scalar
    auto make_function = []() -> std::shared_ptr<Function> {
        auto A = make_shared<op::Parameter>(element::f32, Shape{1, 3, 1, 1});
        auto B = make_shared<op::Parameter>(element::f32, Shape{1, 1});
        auto dot = make_shared<op::Dot>(A, B, 1);
        return make_shared<Function>(NodeVector{dot}, ParameterVector{A, B});
    };

    auto backend = runtime::Backend::create("CPU");
    auto cpu_f = make_function();
    auto int_f = make_function();

    test::Uniform<float> rng(-100.0f, 100.0f);
    vector<vector<float>> args;
    for (shared_ptr<op::Parameter> param : cpu_f->get_parameters())
    {
        vector<float> tensor_val(shape_size(param->get_shape()));
        rng.initialize(tensor_val);
        args.push_back(tensor_val);
    }
    auto int_results = execute(int_f, args, "INTERPRETER");
    auto cpu_results = execute(cpu_f, args, "CPU");

    for (size_t i = 0; i < cpu_results.size(); i++)
    {
        EXPECT_TRUE(test::all_close(cpu_results.at(i), int_results.at(i)));
    }
}

TEST(cpu_test, convert_layout)
{
    auto make_function = []() -> std::shared_ptr<Function> {
        auto W = std::make_shared<op::Parameter>(element::f32, Shape{10, 400});
        auto X = std::make_shared<op::Parameter>(element::f32, Shape{400, 10});
        auto W_reshape = std::make_shared<op::Reshape>(W, AxisVector{1, 0}, Shape{400, 10});

        auto add1 = std::make_shared<op::Add>(X, W_reshape);
        auto sub1 = std::make_shared<op::Subtract>(X, W_reshape);
        auto mul1 = std::make_shared<op::Multiply>(X, W_reshape);

        return make_shared<Function>(NodeVector{add1, sub1, mul1}, ParameterVector{W, X});
    };
    auto backend = runtime::Backend::create("CPU");
    auto cpu_f = make_function();
    auto int_f = make_function();

    test::Uniform<float> rng(-100.0f, 100.0f);
    vector<vector<float>> args;
    for (shared_ptr<op::Parameter> param : cpu_f->get_parameters())
    {
        vector<float> tensor_val(shape_size(param->get_shape()));
        rng.initialize(tensor_val);
        args.push_back(tensor_val);
    }
    auto int_results = execute(int_f, args, "INTERPRETER");
    auto cpu_results = execute(cpu_f, args, "CPU");

    size_t count = count_ops_of_type<runtime::cpu::op::ConvertLayout>(cpu_f);
    ASSERT_EQ(count, 1);
    for (size_t i = 0; i < cpu_results.size(); i++)
    {
        EXPECT_TRUE(test::all_close(cpu_results.at(i), int_results.at(i)));
    }
}

TEST(cpu_test, post_layout_reshape_convertlayout)
{
    auto make_function = []() -> std::shared_ptr<Function> {
        auto A = make_shared<op::Parameter>(element::f32, Shape{1, 2, 3, 4});
        auto B = make_shared<op::Parameter>(element::f32, Shape{5, 2, 1, 1});
        auto conv = make_shared<op::Convolution>(A,
                                                 B,
                                                 Strides{1, 1},
                                                 Strides{1, 1},
                                                 CoordinateDiff{0, 0},
                                                 CoordinateDiff{0, 0},
                                                 Strides{1, 1});
        auto reshape = make_shared<op::Reshape>(conv, AxisVector{0, 2, 3, 1}, Shape{1, 3, 4, 5});
        return make_shared<Function>(NodeVector{reshape}, ParameterVector{A, B});
    };

    auto int_f = make_function();
    auto cpu_f = make_function();
    compare_backends(int_f, cpu_f, "INTERPRETER", "CPU");
}

TEST(cpu_test, mkldnn_layouts_eltwise)
{
    Shape input_shape{3, 11, 14, 14};
    Shape filter_shape{5, 11, 2, 2};

    auto make_function = [&]() {
        auto input = std::make_shared<op::Parameter>(element::f32, input_shape);
        auto filter = std::make_shared<op::Parameter>(element::f32, filter_shape);
        auto conv = std::make_shared<op::Convolution>(input, filter, Strides{2, 2}, Strides{1, 1});
        auto sigmoid = std::make_shared<op::Sigmoid>(conv);
        auto f = make_shared<Function>(NodeVector{sigmoid}, ParameterVector{input, filter});
        return f;
    };

    auto int_f = make_function();
    auto cpu_f = make_function();
    compare_backends(int_f, cpu_f, "INTERPRETER", "CPU");
}

TEST(cpu_test, convolution_large_padding)
{
    Shape input_shape{1, 1, 100, 100};
    Shape filter_shape{1, 1, 3, 3};

    auto make_function = [&]() {
        auto input = std::make_shared<op::Parameter>(element::f32, input_shape);
        auto filter = std::make_shared<op::Parameter>(element::f32, filter_shape);
        auto conv = std::make_shared<op::Convolution>(input,
                                                      filter,
                                                      Strides{1, 1},
                                                      Strides{9, 9},
                                                      CoordinateDiff{9, 9},
                                                      CoordinateDiff{9, 9});
        auto f = make_shared<Function>(NodeVector{conv}, ParameterVector{input, filter});
        return f;
    };

    auto int_f = make_function();
    auto cpu_f = make_function();
    compare_backends(int_f, cpu_f, "INTERPRETER", "CPU", 1e-4, 1e-4);
}

#if 0
static std::shared_ptr<Function> make_function(const std::string& file_name)
{
    const string json_path = file_util::path_join(SERIALIZED_ZOO, file_name);
    const string json_string = file_util::read_file_to_string(json_path);
    stringstream ss(json_string);
    shared_ptr<Function> func = ngraph::deserialize(ss);
    return func;
}

TEST(cpu_test, memory_reuse_mxnet_densenet121)
{
    const std::string file_name("mxnet/mxnet_densenet121_inference_batch1_float32.json");
    auto cpu_f = make_function(file_name);

    test::Uniform<float> rng(-1.0f, 1.0f);
    vector<vector<float>> args;

    for (shared_ptr<op::Parameter> param : cpu_f->get_parameters())
    {
        vector<float> tensor_val(shape_size(param->get_shape()));
        rng.initialize(tensor_val);
        args.push_back(tensor_val);
    }

    // without memory reuse
    auto cpu_results = execute(cpu_f, args, "CPU");

    auto cpu_f_new = make_function(file_name);
    auto cpu_results_new = execute(cpu_f_new, args, "CPU");
    for (size_t i = 0; i < cpu_results.size(); i++)
    {
        EXPECT_TRUE(test::all_close(cpu_results.at(i), cpu_results_new.at(i), 1.0e-4f, 1.0e-4f));
    }

    // with memory reuse
    auto backend = runtime::Backend::create("CPU");
    auto parms = cpu_f->get_parameters();
    std::vector<std::shared_ptr<ngraph::runtime::Tensor>> arg_tensors(args.size());
    for (size_t i = 0; i < args.size(); i++)
    {
        auto t = backend->create_tensor(parms.at(i)->get_element_type(), parms.at(i)->get_shape());
        copy_data(t, args.at(i));
        arg_tensors.at(i) = t;
    }

    auto results = cpu_f->get_results();
    std::vector<std::shared_ptr<ngraph::runtime::Tensor>> result_tensors(results.size());

    for (size_t i = 0; i < results.size(); i++)
    {
        result_tensors.at(i) =
            backend->create_tensor(results.at(i)->get_element_type(), results.at(i)->get_shape());
    }

    ngraph::pass::PassConfig pass_config;
    pass_config.set_pass_attribute("CPUMemoryAssignment::ReuseMemory", true);

    auto cpu_f_new_reuse = make_function(file_name);

    shared_ptr<runtime::Executable> handle = backend->compile(cpu_f_new_reuse, pass_config);
    for (auto it = 0; it < 2; it++)
    {
        handle->call_with_validate(result_tensors, arg_tensors);

        std::vector<std::vector<float>> cpu_results_new_reuse;
        for (auto rt : result_tensors)
        {
            cpu_results_new_reuse.push_back(read_vector<float>(rt));
        }

        for (size_t i = 0; i < cpu_results.size(); i++)
        {
            EXPECT_TRUE(
                test::all_close(cpu_results.at(i), cpu_results_new_reuse.at(i), 1.0e-4f, 1.0e-4f));
        }
    }
}
#endif

TEST(cpu_test, memory_reuse_destructive_oi_relu)
{
    auto shape_a = Shape{2, 5};
    auto A = make_shared<op::Parameter>(element::f32, shape_a);
    auto B = make_shared<op::Parameter>(element::f32, shape_a);
    auto C = make_shared<op::Parameter>(element::f32, shape_a);
    auto add = make_shared<op::Add>(A, B);
    auto relu = make_shared<op::Relu>(add);
    auto subtract = make_shared<op::Subtract>(C, relu);
    auto shape_rt = Shape{2, 5};
    auto f = make_shared<Function>(subtract, ParameterVector{A, B, C});

    auto backend = runtime::Backend::create("CPU");

    auto a = backend->create_tensor(element::f32, shape_a);
    copy_data(a, vector<float>{1, 8, -8, 17, -0.5, 1, 8, -8, 17, -0.5});
    auto b = backend->create_tensor(element::f32, shape_a);
    copy_data(b, vector<float>{1, 2, 3, 4, 0.5, 1, 8, -8, 17, -0.5});
    auto c = backend->create_tensor(element::f32, shape_a);
    copy_data(c, vector<float>{2, 10, 0, 21, 0, 2, 16, 0, 34, 0});
    auto result = backend->create_tensor(element::f32, shape_rt);
    vector<float> expected{0, 0, 0, 0, 0, 0, 0, 0, 0, 0};

    shared_ptr<runtime::Executable> handle = backend->compile(f);
    handle->call_with_validate({result}, {a, b, c});
    ASSERT_NE(handle, nullptr);
    EXPECT_TRUE(test::all_close_f(read_vector<float>(result), expected));
}

TEST(cpu_test, memory_reuse_cacheable_no_destructive_oi_relu)
{
    auto shape_a = Shape{2, 5};
    auto A = make_shared<op::Parameter>(element::f32, shape_a, true);
    auto B = make_shared<op::Parameter>(element::f32, shape_a, true);
    auto C = make_shared<op::Parameter>(element::f32, shape_a);
    auto add = make_shared<op::Add>(A, B);
    auto relu = make_shared<op::Relu>(add);
    auto subtract = make_shared<op::Subtract>(C, relu);
    auto shape_rt = Shape{2, 5};
    auto f = make_shared<Function>(subtract, ParameterVector{A, B, C});

    auto backend = runtime::Backend::create("CPU");

    auto a = backend->create_tensor(element::f32, shape_a);
    copy_data(a, vector<float>{1, 8, -8, 17, -0.5, 1, 8, -8, 17, -0.5});
    auto b = backend->create_tensor(element::f32, shape_a);
    copy_data(b, vector<float>{1, 2, 3, 4, 0.5, 1, 8, -8, 17, -0.5});
    auto c = backend->create_tensor(element::f32, shape_a);
    copy_data(c, vector<float>{2, 10, 0, 21, 0, 2, 16, 0, 34, 0});
    auto result = backend->create_tensor(element::f32, shape_rt);
    vector<float> expected{0, 0, 0, 0, 0, 0, 0, 0, 0, 0};

    shared_ptr<runtime::Executable> handle = backend->compile(f);
    ASSERT_NE(handle, nullptr);
    handle->call_with_validate({result}, {a, b, c});
    EXPECT_TRUE(test::all_close_f(read_vector<float>(result), expected));

    a->set_stale(false);
    b->set_stale(false);
    handle->call_with_validate({result}, {a, b, c});
    EXPECT_TRUE(test::all_close_f(read_vector<float>(result), expected));
}

TEST(cpu_test, memory_reuse_in_place_concat_after_in_place_slice)
{
    Shape shape_a{4, 4};
    auto A = make_shared<op::Parameter>(element::f32, shape_a);
    auto B = make_shared<op::Slice>(A, Coordinate{0, 0}, Coordinate{2, 4});
    auto D = make_shared<op::Slice>(B, Coordinate{1, 0}, Coordinate{2, 4});
    auto E = make_shared<op::Slice>(A, Coordinate{2, 0}, Coordinate{3, 4});
    auto r = make_shared<op::Concat>(NodeVector{B, D, E}, 0);
    auto f = make_shared<Function>(r, ParameterVector{A});

    auto backend = runtime::Backend::create("CPU");

    // Create some tensors for input/output
    auto a = backend->create_tensor(element::f32, shape_a);
    copy_data(a, vector<float>{1, 2, 3, 4, 5, 6, 7, 8, 9, 10, 11, 12, 13, 14, 15, 16});
    auto result = backend->create_tensor(element::f32, shape_a);

    shared_ptr<runtime::Executable> handle = backend->compile(f);
    handle->call_with_validate({result}, {a});

    EXPECT_TRUE(
        test::all_close_f((vector<float>{1, 2, 3, 4, 5, 6, 7, 8, 5, 6, 7, 8, 9, 10, 11, 12}),
                          read_vector<float>(result)));
}

TEST(cpu_test, memory_reuse_in_place_slice_after_in_place_concat)
{
    Shape shape{1, 1};
    auto A = make_shared<op::Parameter>(element::f32, shape);
    auto B = make_shared<op::Parameter>(element::f32, shape);
    auto add1 = make_shared<op::Add>(A, B);
    auto C = make_shared<op::Parameter>(element::f32, shape);
    auto D = make_shared<op::Parameter>(element::f32, shape);
    auto add2 = make_shared<op::Add>(C, D);
    auto subtract = make_shared<op::Subtract>(C, A);
    auto concat = make_shared<op::Concat>(NodeVector{add1, add2, subtract}, 0);
    Shape shape_r{2, 1};
    auto slice = make_shared<op::Slice>(concat, Coordinate{0, 0}, Coordinate{2, 1});
    auto f = make_shared<Function>(slice, ParameterVector{A, B, C, D});

    auto backend = runtime::Backend::create("CPU");

    // Create some tensors for input/output
    auto a = backend->create_tensor(element::f32, shape);
    copy_data(a, vector<float>{1});
    auto b = backend->create_tensor(element::f32, shape);
    copy_data(b, vector<float>{2});
    auto c = backend->create_tensor(element::f32, shape);
    copy_data(c, vector<float>{3});
    auto d = backend->create_tensor(element::f32, shape);
    copy_data(d, vector<float>{4});
    auto result = backend->create_tensor(element::f32, shape_r);

    shared_ptr<runtime::Executable> handle = backend->compile(f);
    ASSERT_NE(handle, nullptr);
    handle->call_with_validate({result}, {a, b, c, d});
    EXPECT_TRUE(test::all_close_f((vector<float>{3, 7}), read_vector<float>(result)));
}

TEST(cpu_test, memory_reuse_in_place_slice_after_in_place_reshape_from_constant)
{
    Shape shape_a{2, 1, 2, 2};
    Shape shape_r{2, 1, 2, 2};
    vector<float> a_data(shape_size(shape_a));
    iota(a_data.begin(), a_data.end(), 1);

    auto A = op::Constant::create(element::f32, shape_a, a_data);
    auto reshape = make_shared<op::Reshape>(A, AxisVector{0, 1, 2, 3}, shape_r);
    Shape shape{1, 1, 2, 2};
    auto slice = make_shared<op::Slice>(reshape, Coordinate{1, 0, 0, 0}, Coordinate{2, 1, 2, 2});
    auto neg = make_shared<op::Negative>(slice);
    auto f = make_shared<Function>(neg, ParameterVector{});

    auto backend = runtime::Backend::create("CPU");

    auto result = backend->create_tensor(element::f32, shape);

    auto handle = backend->compile(f);
    handle->call_with_validate({result}, {});
    EXPECT_TRUE(test::all_close_f(
        vector<float>{-5., -6., -7., -8.}, read_vector<float>(result), MIN_FLOAT_TOLERANCE_BITS));
}

TEST(cpu_test, convert_inplace)
{
    Shape shape{2, 2};
    auto A = make_shared<op::Parameter>(element::u8, shape);
    auto B = op::Constant::create(element::u8, shape, {1, 1, 1, 1});
    auto C = op::Constant::create(element::i8, shape, {1, 1, 1, 1});
    auto f =
        make_shared<Function>(make_shared<op::Convert>(A + B, element::i8) - C, ParameterVector{A});

    auto backend = runtime::Backend::create("CPU");

    // Create some tensors for input/output
    auto a = backend->create_tensor(element::u8, shape);
    copy_data(a, vector<uint8_t>{1, 2, 3, 254});
    auto result = backend->create_tensor(element::i8, shape);

    auto handle = backend->compile(f);
    handle->call_with_validate({result}, {a});
    EXPECT_EQ((vector<int8_t>{1, 2, 3, -2}), read_vector<int8_t>(result));
}

TEST(cpu_test, rotated_pooling)
{
    auto make_f = [&](bool is_4d, bool avgpool) {
        auto input_shape = is_4d ? Shape{2, 4, 4, 1} : Shape{2, 4, 4, 4, 1};
        auto rotate_order = is_4d ? AxisVector{3, 0, 1, 2} : AxisVector{4, 0, 1, 2, 3};
        auto pool_shape = is_4d ? Shape{1, 2, 4, 4} : Shape{1, 2, 4, 4, 4};
        auto window_shape = is_4d ? Shape{2, 2} : Shape{2, 2, 2};
        auto input = make_shared<op::Parameter>(element::f32, input_shape); // C, H, W, N
        auto transpose = make_shared<op::Reshape>(input, rotate_order, pool_shape);
        if (avgpool)
        {
            return make_shared<Function>(make_shared<op::AvgPool>(transpose, window_shape),
                                         ParameterVector{input});
        }
        else
        {
            return make_shared<Function>(make_shared<op::MaxPool>(transpose, window_shape),
                                         ParameterVector{input});
        }
    };

    compare_backends(make_f(true, true), make_f(true, true), "INTERPRETER", "CPU");   // 4D AvgPool
    compare_backends(make_f(true, false), make_f(true, false), "INTERPRETER", "CPU"); // 4D MaxPool
    compare_backends(make_f(false, true), make_f(false, true), "INTERPRETER", "CPU"); // 5D AvgPool
    compare_backends(
        make_f(false, false), make_f(false, false), "INTERPRETER", "CPU"); // 5D MaxPool
}

// for float this will be 18 bits matching
// for bfloat this will be 6 bits matching
constexpr int three_quarters_of_available_bits = (MAX_FLOAT_BITS * 3) / 4;
constexpr int tolerance = FLOAT_MANTISSA_BITS - three_quarters_of_available_bits;

bool static is_codegen_mode()
{
    static bool codegen_set = false;
    static bool codegen_mode = false;
    if (!codegen_set)
    {
        const char* ngraph_codegen = std::getenv("NGRAPH_CODEGEN");
        codegen_mode = (ngraph_codegen != nullptr) && std::string(ngraph_codegen) != "0";
        codegen_set = true;
    }
    return codegen_mode;
}

TEST(cpu_test, thread_safe_calls_convolution_2d_2items)
{
    if (is_codegen_mode())
    {
        //TODO change to skip when there is a new release of gtest
        NGRAPH_WARN << "This test is skipped for CODEGEN mode.";
        return;
    }

    set_environment("NGRAPH_CPU_CONCURRENCY", "2", 1);

    Shape shape_a{2, 1, 3, 5};
    Shape shape_b{2, 1, 2, 2};
    Shape shape_r{2, 2, 2, 4};
    auto make_graph = [shape_a, shape_b] {
        auto A = make_shared<op::Parameter>(element::f32, shape_a);
        auto B = make_shared<op::Parameter>(element::f32, shape_b);
        return make_shared<Function>(
            make_shared<op::Convolution>(A,
                                         B,
                                         Strides{1, 1},        // move_strides
                                         Strides{1, 1},        // filter_dilation
                                         CoordinateDiff{0, 0}, // below_pads
                                         CoordinateDiff{0, 0}, // above_pads
                                         Strides{1, 1}),       // data_dilation
            ParameterVector{A, B});
    };

    auto backend = runtime::Backend::create("CPU");
    auto function = make_graph();

    vector<float> expected_result{
        0.63940430f,  0.04736328f,  -1.37304688f, -0.56201172f, -0.46606445f, 0.48364258f,
        1.40625000f,  0.15795898f,  -0.55004883f, 0.73339844f,  0.10668945f,  -0.95751953f,
        -0.96679688f, -0.21215820f, 1.21826172f,  -0.91894531f, 0.12402344f,  0.76953125f,
        1.20581055f,  0.65917969f,  0.62841797f,  -0.46386719f, -0.68554688f, -0.82348633f,
        0.22509766f,  -0.60864258f, -0.45166016f, -0.05249023f, 0.99462891f,  -1.09497070f,
        -0.75244141f, 0.56250000f};

    auto handle = backend->compile(function);

    auto make_call = [&]() {
        // Create some tensors for input/output
        auto a = backend->create_tensor(element::f32, shape_a);
        copy_data(
            a, vector<float>{0.67187500f,  0.54687500f,  -0.56250000f, -0.35937500f, -0.09375000f,
                             0.54687500f,  -0.54687500f, 0.89062500f,  0.82812500f,  -0.54687500f,
                             1.00000000f,  -0.07812500f, -0.89062500f, 0.40625000f,  -0.35937500f,
                             0.54687500f,  0.60937500f,  0.59375000f,  0.09375000f,  -0.21875000f,
                             0.76562500f,  0.40625000f,  -0.73437500f, -0.95312500f, -0.50000000f,
                             -0.29687500f, 0.76562500f,  -0.26562500f, -0.50000000f, 0.53125000f});
        auto b = backend->create_tensor(element::f32, shape_b);
        copy_data(b,
                  vector<float>{0.67187500f,
                                0.54687500f,
                                -0.56250000f,
                                -0.35937500f,
                                -0.09375000f,
                                0.54687500f,
                                -0.54687500f,
                                0.89062500f});
        auto result = backend->create_tensor(element::f32, shape_r);

        handle->call_with_validate({result}, {a, b});

        EXPECT_TRUE(test::all_close_f(
            vector<float>{expected_result}, read_vector<float>(result), tolerance));
    };

    std::thread call1(make_call);
    std::thread call2(make_call);
    std::thread call3(make_call);
    call1.join();
    call2.join();
    call3.join();

    unset_environment("NGRAPH_CPU_CONCURRENCY");
}

TEST(cpu_test, constant_reshape)
{
    Shape shape_in{2, 4};
    Shape shape_out{2, 4, 1};

    const vector<float> values_in{0, 1, 2, 3, 4, 5, 6, 7};
    auto constant = make_shared<op::Constant>(element::f32, shape_in, values_in);
    auto reshape = make_shared<op::Reshape>(constant, AxisVector{0, 1}, shape_out);
    auto f = make_shared<Function>(reshape, ParameterVector{});

    pass::Manager pass_manager;
    pass_manager.register_pass<pass::ConstantFolding>(
        ngraph::runtime::cpu::GetGlobalCFDispatcherCPU());
    pass_manager.run_passes(f);

    ASSERT_EQ(count_ops_of_type<op::Reshape>(f), 0);
    ASSERT_EQ(count_ops_of_type<op::Constant>(f), 1);

    auto new_const =
        std::dynamic_pointer_cast<op::Constant>(f->get_results().at(0)->get_argument(0));
    ASSERT_TRUE(new_const);
    const vector<float> values_out = new_const->get_vector<float>();

    EXPECT_TRUE(test::all_close_f(values_in, values_out, MIN_FLOAT_TOLERANCE_BITS));
}

TEST(cpu_test, constant_reshape_permute)
{
    Shape shape_in{2, 4};
    Shape shape_out{4, 2};

    vector<double> values_in{0, 1, 2, 3, 4, 5, 6, 7};
    auto constant = make_shared<op::Constant>(element::f64, shape_in, values_in);
    auto reshape = make_shared<op::Reshape>(constant, AxisVector{1, 0}, shape_out);
    auto f = make_shared<Function>(reshape, ParameterVector{});

    pass::Manager pass_manager;
    pass_manager.register_pass<pass::ConstantFolding>(
        ngraph::runtime::cpu::GetGlobalCFDispatcherCPU());
    pass_manager.run_passes(f);

    ASSERT_EQ(count_ops_of_type<op::Reshape>(f), 0);
    ASSERT_EQ(count_ops_of_type<op::Constant>(f), 1);

    auto new_const =
        std::dynamic_pointer_cast<op::Constant>(f->get_results().at(0)->get_argument(0));
    ASSERT_TRUE(new_const);
    const vector<double> values_out = new_const->get_vector<double>();

    const vector<double> values_permute{0, 4, 1, 5, 2, 6, 3, 7};
    EXPECT_TRUE(test::all_close_f(values_permute, values_out, MIN_FLOAT_TOLERANCE_BITS));
}

TEST(cpu_test, constant_broadcast)
{
    Shape shape_in{2};
    Shape shape_out{2, 4};

    vector<int> values_in{0, 1};
    auto constant = make_shared<op::Constant>(element::i32, shape_in, values_in);
    auto broadcast = make_shared<op::Broadcast>(constant, shape_out, AxisSet{1});
    auto f = make_shared<Function>(broadcast, ParameterVector{});

    pass::Manager pass_manager;
    pass_manager.register_pass<pass::ConstantFolding>(
        ngraph::runtime::cpu::GetGlobalCFDispatcherCPU());
    pass_manager.run_passes(f);

    ASSERT_EQ(count_ops_of_type<op::Broadcast>(f), 0);
    ASSERT_EQ(count_ops_of_type<op::Constant>(f), 1);

    auto new_const =
        std::dynamic_pointer_cast<op::Constant>(f->get_results().at(0)->get_argument(0));
    ASSERT_TRUE(new_const);
    auto values_out = new_const->get_vector<int>();

    vector<int> values_permute{0, 0, 0, 0, 1, 1, 1, 1};
    ASSERT_EQ(values_permute, values_out);
}

TEST(cpu_test, constant_pad_exterior)
{
    Shape shape_in{2};

    vector<int> values_in{777, 888};
    auto constant = make_shared<op::Constant>(element::i32, shape_in, values_in);
    auto pad_value = make_shared<op::Constant>(element::i32, Shape{}, vector<int>{111});

    CoordinateDiff padding_below{1};
    CoordinateDiff padding_above{2};

    auto broadcast = make_shared<op::Pad>(constant, pad_value, padding_below, padding_above);
    auto f = make_shared<Function>(broadcast, ParameterVector{});

    pass::Manager pass_manager;
    pass_manager.register_pass<pass::ConstantFolding>(
        ngraph::runtime::cpu::GetGlobalCFDispatcherCPU());
    pass_manager.run_passes(f);

    ASSERT_EQ(count_ops_of_type<op::Pad>(f), 0);
    ASSERT_EQ(count_ops_of_type<op::Constant>(f), 1);

    auto new_const =
        std::dynamic_pointer_cast<op::Constant>(f->get_results().at(0)->get_argument(0));
    ASSERT_TRUE(new_const);
    auto values_out = new_const->get_vector<int>();

    vector<int> padded_values{111, 777, 888, 111, 111};
    ASSERT_EQ(padded_values, values_out);
}

template <typename T>
static std::vector<T> get_result_constant(std::shared_ptr<Function> f, size_t pos)
{
    auto new_const =
        std::dynamic_pointer_cast<op::Constant>(f->get_results().at(pos)->get_argument(0));
    return new_const->get_vector<T>();
}

TEST(cpu_test, constant_unary_binary)
{
    Shape shape_in{4};
    vector<int> values_a{1, 2, 3, 4};
    vector<int> values_b{1, 2, 3, 4};
    vector<int> values_c{-1, -1, -1, -1};
    vector<int> values_d{1, 4, 9, 16};
    vector<int> values_e{1, -2, -3, 4};
    auto a = make_shared<op::Constant>(element::i32, shape_in, values_a);
    auto b = make_shared<op::Constant>(element::i32, shape_in, values_b);
    auto c = make_shared<op::Constant>(element::i32, shape_in, values_c);
    auto d = make_shared<op::Constant>(element::i32, shape_in, values_d);
    auto e = make_shared<op::Constant>(element::i32, shape_in, values_e);

    auto add = a + b;
    auto sub = a - b;
    auto mul = a * b;
    auto divn = a / b;
    auto min = make_shared<op::Minimum>(c, a);
    auto max = make_shared<op::Maximum>(a, c);
    auto absn = make_shared<op::Abs>(c);
    auto neg = make_shared<op::Negative>(c);
    auto sqrt = make_shared<op::Sqrt>(d);
    auto neg_sqrt = make_shared<op::Sqrt>(c);
    auto relu = make_shared<op::Relu>(e);

    auto f = make_shared<Function>(NodeVector{add, sub, mul, divn, min, max, absn, neg, sqrt, relu},
                                   ParameterVector{});
    auto f_error = make_shared<Function>(NodeVector{neg_sqrt}, ParameterVector{});

    pass::Manager pass_manager;
    pass_manager.register_pass<pass::ConstantFolding>(
        ngraph::runtime::cpu::GetGlobalCFDispatcherCPU());
    pass_manager.run_passes(f);

    //expected values
    vector<int> add_expected{2, 4, 6, 8};
    vector<int> sub_expected{0, 0, 0, 0};
    vector<int> mul_expected{1, 4, 9, 16};
    vector<int> div_expected{1, 1, 1, 1};
    vector<int> min_expected{-1, -1, -1, -1};
    vector<int> max_expected{1, 2, 3, 4};
    vector<int> abs_neg_expected{1, 1, 1, 1};
    vector<int> sqrt_expected{1, 2, 3, 4};
    vector<int> relu_expected{1, 0, 0, 4};

    ASSERT_EQ(get_result_constant<int>(f, 0), add_expected);
    ASSERT_EQ(get_result_constant<int>(f, 1), sub_expected);
    ASSERT_EQ(get_result_constant<int>(f, 2), mul_expected);
    ASSERT_EQ(get_result_constant<int>(f, 3), div_expected);
    ASSERT_EQ(get_result_constant<int>(f, 4), min_expected);
    ASSERT_EQ(get_result_constant<int>(f, 5), max_expected);
    ASSERT_EQ(get_result_constant<int>(f, 6), abs_neg_expected);
    ASSERT_EQ(get_result_constant<int>(f, 7), abs_neg_expected);
    ASSERT_EQ(get_result_constant<int>(f, 8), sqrt_expected);
    ASSERT_EQ(get_result_constant<int>(f, 9), relu_expected);
    ASSERT_ANY_THROW(pass_manager.run_passes(f_error));
}

TEST(cpu_test, conv_test_winograd)
{
    /*  This test checks for the cpu specific graph pass handling for conv_winograd implementation. 
        On SKX with MKLDNN version >= v0.18.0, mkldnn_verbose should match the following

        mkldnn_verbose,info,Intel(R) MKL-DNN v0.18.0 (Git Hash 863ff6e7042cec7d2e29897fe9f0872e0888b0fc),Intel(R) Advanced Vector Extensions 512 (Intel(R) AVX-512) with AVX512BW, AVX512VL, and AVX512DQ extensions
        mkldnn_verbose,create,reorder,simple:any,undef,in:f32_nchw out:f32_OIhw16i16o,num:1,64x3x3x3,0.0129395
        mkldnn_verbose,exec,reorder,simple:any,undef,in:f32_nchw out:f32_OIhw16i16o,num:1,64x3x3x3,0.414062
        mkldnn_verbose,create,reorder,simple:any,undef,in:f32_nchw out:f32_nChw16c,num:1,64x3x224x224,0.0119629
        mkldnn_verbose,exec,reorder,simple:any,undef,in:f32_nchw out:f32_nChw16c,num:1,64x3x224x224,19.302
        mkldnn_verbose,create,convolution,jit_wino_4x3:avx512_core,forward_training,fsrc:nChw16c fwei:OIhw16i16o fbia:undef fdst:nChw16c,alg:convolution_winograd,mb64_ic3oc64_ih224oh224kh3sh1dh0ph1_iw224ow224kw3sw1dw0pw1,1.84106
        mkldnn_verbose,exec,convolution,jit_wino_4x3:avx512_core,forward_training,fsrc:nChw16c fwei:OIhw16i16o fbia:undef fdst:nChw16c,alg:convolution_winograd,mb64_ic3oc64_ih224oh224kh3sh1dh0ph1_iw224ow224kw3sw1dw0pw1,46.6631
        mkldnn_verbose,create,reorder,jit:uni,undef,in:f32_nChw16c out:f32_nchw,num:1,64x64x224x224,0.279053
        mkldnn_verbose,exec,reorder,jit:uni,undef,in:f32_nChw16c out:f32_nchw,num:1,64x64x224x224,100.219
    */
    auto make_function = []() -> std::shared_ptr<Function> {
        auto input = make_shared<op::Parameter>(element::f32, Shape{64, 3, 224, 224});
        auto filter = make_shared<op::Parameter>(element::f32, Shape{64, 3, 3, 3});
        auto conv = make_shared<op::Convolution>(input,
                                                 filter,
                                                 Strides{1, 1},
                                                 Strides{1, 1},
                                                 CoordinateDiff{1, 1},
                                                 CoordinateDiff{1, 1},
                                                 Strides{1, 1});
        return make_shared<Function>(conv, ParameterVector{input, filter});

    };
    auto backend = runtime::Backend::create("CPU");
    auto cpu_f = make_function();

    test::Uniform<float> rng(-100.0f, 100.0f);
    vector<vector<float>> args;
    for (shared_ptr<op::Parameter> param : cpu_f->get_parameters())
    {
        vector<float> tensor_val(shape_size(param->get_shape()));
        rng.initialize(tensor_val);
        args.push_back(tensor_val);
    }
    auto cpu_results = execute(cpu_f, args, "CPU");
}

TEST(cpu_test, conv_negative_padding)
{
    auto make_f = [&]() {
        Shape shape_a{1, 16, 2, 2};
        auto A = make_shared<op::Parameter>(element::f32, shape_a);
        Shape shape_b{32, 16, 1, 1};
        auto B = make_shared<op::Parameter>(element::f32, shape_b);
        auto conv1 = make_shared<op::Convolution>(A,
                                                  B,
                                                  Strides{1, 1},
                                                  Strides{1, 1},
                                                  CoordinateDiff{-1, -1},
                                                  CoordinateDiff{0, 0},
                                                  Strides{1, 1});
        return make_shared<Function>(conv1, ParameterVector{A, B});

    };
    compare_backends(make_f(), make_f(), "CPU", "INTERPRETER");
}

TEST(cpu_test, gauss_error_function_erf_float32)
{
    auto make_function = []() -> std::shared_ptr<Function> {
        auto A = make_shared<op::Parameter>(element::f32, Shape{1, 4, 10, 6, 10});
        auto erf = make_shared<op::Erf>(A);
        return make_shared<Function>(erf, ParameterVector{A});
    };

    auto backend = runtime::Backend::create("CPU");
    auto cpu_f = make_function();
    auto int_f = make_function();

    test::Uniform<float> rng(-100.0f, 100.0f);
    vector<vector<float>> args;
    for (shared_ptr<op::Parameter> param : cpu_f->get_parameters())
    {
        vector<float> tensor_val(shape_size(param->get_shape()));
        rng.initialize(tensor_val);
        args.push_back(tensor_val);
    }
    auto int_results = execute(int_f, args, "INTERPRETER");
    auto cpu_results = execute(cpu_f, args, "CPU");

    for (size_t i = 0; i < cpu_results.size(); i++)
    {
        EXPECT_TRUE(test::all_close(cpu_results.at(i), int_results.at(i)));
    }
}

TEST(cpu_test, gauss_error_function_erf_int32)
{
    Shape shape{2, 2};
    auto A = make_shared<op::Parameter>(element::i32, shape);
    auto make_function = [&]() -> std::shared_ptr<Function> {
        auto erf = make_shared<op::Erf>(A);
        return make_shared<Function>(erf, ParameterVector{A});
    };

    auto backend = runtime::Backend::create("CPU");
    auto cpu_f = make_function();

    auto input_nd_array = test::NDArray<int, 2>({{45, 2}, {7, 9}});
    auto expected_result_nd_array =
        test::NDArray<int, 2>({{static_cast<int>(std::erf(45)), static_cast<int>(std::erf(2))},
                               {static_cast<int>(std::erf(7)), static_cast<int>(std::erf(9))}});

    // Create some tensors for input/output
    shared_ptr<runtime::Tensor> a = backend->create_tensor(element::i32, shape);
    shared_ptr<runtime::Tensor> result = backend->create_tensor(element::i32, shape);

    copy_data(a, input_nd_array.get_vector());

    auto handle = backend->compile(cpu_f);
    handle->call_with_validate({result}, {a});

    auto result_values = read_vector<int>(result);
    auto expected_values = expected_result_nd_array.get_vector();
    ASSERT_EQ(result_values, expected_values);
}

TEST(cpu_test, max_pool_with_indices_2d_2channel_2image)
{
    Shape shape_a{2, 2, 5, 5};
    Shape window_shape{2, 3};
    auto window_movement_strides = Strides{1, 1};
    Shape padding_below{0, 0};
    Shape padding_above{0, 0};
    auto A = make_shared<op::Parameter>(element::f32, shape_a);
    auto max_pool = make_shared<op::MaxPoolWithIndices>(
        A, window_shape, window_movement_strides, padding_below, padding_above);
    Shape shape_r{2, 2, 4, 3};
    auto data = make_shared<op::Result>(make_shared<op::GetOutputElement>(max_pool, 0));
    auto indices = make_shared<op::Result>(make_shared<op::GetOutputElement>(max_pool, 1));
    auto f = make_shared<Function>(ResultVector{data, indices}, ParameterVector{A});

    auto backend = runtime::Backend::create("CPU");

    // Create some tensors for input/output
    auto a = backend->create_tensor(element::f32, shape_a);
    copy_data(a,
              test::NDArray<float, 4>({{{{0, 1, 0, 2, 1}, // img 0 chan 0
                                         {0, 3, 2, 0, 0},
                                         {2, 0, 0, 0, 1},
                                         {2, 0, 1, 1, 2},
                                         {0, 2, 1, 0, 0}},

                                        {{0, 0, 0, 2, 0}, // img 0 chan 1
                                         {0, 2, 3, 0, 1},
                                         {2, 0, 1, 0, 2},
                                         {3, 1, 0, 0, 0},
                                         {2, 0, 0, 0, 0}}},

                                       {{{0, 2, 1, 1, 0}, // img 1 chan 0
                                         {0, 0, 2, 0, 1},
                                         {0, 0, 1, 2, 3},
                                         {2, 0, 0, 3, 0},
                                         {0, 0, 0, 0, 0}},

                                        {{2, 1, 0, 0, 1}, // img 1 chan 1
                                         {0, 2, 0, 0, 0},
                                         {1, 1, 2, 0, 2},
                                         {1, 1, 1, 0, 1},
                                         {1, 0, 0, 0, 2}}}})
                  .get_vector());
    auto result_data = backend->create_tensor(element::f32, shape_r);
    auto result_indices = backend->create_tensor(element::i32, shape_r);

    auto handle = backend->compile(f);
    handle->call_with_validate({result_data, result_indices}, {a});
    EXPECT_TRUE(test::all_close_f((test::NDArray<float, 4>({{{{3, 3, 2}, // img 0 chan 0
                                                              {3, 3, 2},
                                                              {2, 1, 2},
                                                              {2, 2, 2}},

                                                             {{3, 3, 3}, // img 0 chan 1
                                                              {3, 3, 3},
                                                              {3, 1, 2},
                                                              {3, 1, 0}}},

                                                            {{{2, 2, 2}, // img 1 chan 0
                                                              {2, 2, 3},
                                                              {2, 3, 3},
                                                              {2, 3, 3}},

                                                             {{2, 2, 1}, // img 1 chan 1
                                                              {2, 2, 2},
                                                              {2, 2, 2},
                                                              {1, 1, 2}}}})
                                       .get_vector()),
                                  read_vector<float>(result_data),
                                  MIN_FLOAT_TOLERANCE_BITS));

    EXPECT_TRUE(test::all_close((test::NDArray<int, 4>({{{{4, 3, 1}, // img 0 chan 0
                                                          {1, 0, 0},
                                                          {0, 4, 5},
                                                          {0, 3, 2}},

                                                         {{5, 4, 3}, // img 0 chan 1
                                                          {2, 1, 0},
                                                          {3, 1, 2},
                                                          {0, 0, 0}}},

                                                        {{{1, 0, 3}, // img 1 chan 0
                                                          {2, 1, 5},
                                                          {3, 5, 2},
                                                          {0, 2, 1}},

                                                         {{0, 3, 2}, // img 1 chan 1
                                                          {1, 0, 3},
                                                          {2, 1, 0},
                                                          {0, 0, 5}}}})
                                     .get_vector()),
                                read_vector<int>(result_indices)));
}

TEST(cpu_test, max_pool_with_indices_bprop_2d_2channel_2image)
{
    Shape shape_a{2, 2, 5, 5};
    Shape window_shape{2, 3};
    auto window_movement_strides = Strides{1, 1};
    Shape padding_below{0, 0};
    Shape padding_above{0, 0};
    auto A = make_shared<op::Parameter>(element::f32, shape_a);
    Shape shape_i{2, 2, 4, 3};
    auto indices = make_shared<op::Parameter>(element::i32, shape_i);
    auto delta = make_shared<op::Parameter>(element::f32, shape_i);

    auto max_pool_bprop = make_shared<op::MaxPoolWithIndicesBackprop>(
        A, delta, indices, window_shape, window_movement_strides, padding_below, padding_above);

    auto f = make_shared<Function>(max_pool_bprop, ParameterVector{A, delta, indices});

    auto backend = runtime::Backend::create("CPU");

    // Create some tensors for input/output
    auto a = backend->create_tensor(element::f32, shape_a);
    copy_data(a,
              test::NDArray<float, 4>({{{{0, 1, 0, 2, 1}, // img 0 chan 0
                                         {0, 3, 2, 0, 0},
                                         {2, 0, 0, 0, 1},
                                         {2, 0, 1, 1, 2},
                                         {0, 2, 1, 0, 0}},

                                        {{0, 0, 0, 2, 0}, // img 0 chan 1
                                         {0, 2, 3, 0, 1},
                                         {2, 0, 1, 0, 2},
                                         {3, 1, 0, 0, 0},
                                         {2, 0, 0, 0, 0}}},

                                       {{{0, 2, 1, 1, 0}, // img 1 chan 0
                                         {0, 0, 2, 0, 1},
                                         {0, 0, 1, 2, 3},
                                         {2, 0, 0, 3, 0},
                                         {0, 0, 0, 0, 0}},

                                        {{2, 1, 0, 0, 1}, // img 1 chan 1
                                         {0, 2, 0, 0, 0},
                                         {1, 1, 2, 0, 2},
                                         {1, 1, 1, 0, 1},
                                         {1, 0, 0, 0, 2}}}})
                  .get_vector());

    auto i = backend->create_tensor(element::i32, shape_i);
    copy_data(i,
              test::NDArray<int, 4>({{{{4, 3, 1}, // img 0 chan 0
                                       {1, 0, 0},
                                       {0, 4, 5},
                                       {0, 3, 2}},

                                      {{5, 4, 3}, // img 0 chan 1
                                       {2, 1, 0},
                                       {3, 1, 2},
                                       {0, 0, 0}}},

                                     {{{1, 0, 3}, // img 1 chan 0
                                       {2, 1, 5},
                                       {3, 5, 2},
                                       {0, 2, 1}},

                                      {{0, 3, 2}, // img 1 chan 1
                                       {1, 0, 3},
                                       {2, 1, 0},
                                       {0, 0, 5}}}})
                  .get_vector());

    auto d = backend->create_tensor(element::f32, shape_i);
    copy_data(d,
              test::NDArray<float, 4>({{{{0.3f, 0.3f, 0.2f}, // img 0 chan 0
                                         {0.3f, 0.3f, 0.2f},
                                         {0.2f, 0.1f, 0.2f},
                                         {0.2f, 0.2f, 0.2f}},

                                        {{0.3f, 0.3f, 0.3f}, // img 0 chan 1
                                         {0.3f, 0.3f, 0.3f},
                                         {0.3f, 0.1f, 0.2f},
                                         {0.3f, 0.1f, 0.4f}}},

                                       {{{0.2f, 0.2f, 0.2f}, // img 1 chan 0
                                         {0.2f, 0.2f, 0.3f},
                                         {0.2f, 0.3f, 0.3f},
                                         {0.2f, 0.3f, 0.3f}},

                                        {{0.2f, 0.2f, 0.1f}, // img 1 chan 1
                                         {0.2f, 0.2f, 0.2f},
                                         {0.2f, 0.2f, 0.2f},
                                         {0.1f, 0.1f, 0.2f}}}})
                  .get_vector());

    auto result = backend->create_tensor(element::f32, shape_a);

    auto handle = backend->compile(f);
    handle->call_with_validate({result}, {a, d, i});
    EXPECT_TRUE(test::all_close_f((test::NDArray<float, 4>({{{{0, 0, 0, 0.2, 0}, // img 0 chan 0
                                                              {0, 1.2, 0.2, 0, 0},
                                                              {0.2, 0, 0, 0, 0},
                                                              {0.2, 0, 0.1, 0, 0.4},
                                                              {0, 0.2, 0, 0, 0}},

                                                             {{0, 0, 0, 0, 0}, // img 0 chan 1
                                                              {0, 0, 1.8, 0, 0},
                                                              {0, 0, 0.1, 0, 0.2},
                                                              {0.6, 0.1, 0.4, 0, 0},
                                                              {0, 0, 0, 0, 0}}},

                                                            {{{0, 0.4, 0, 0, 0}, // img 1 chan 0
                                                              {0, 0, 0.6, 0, 0},
                                                              {0, 0, 0, 0, 0.6},
                                                              {0.4, 0, 0, 0.9, 0},
                                                              {0, 0, 0, 0, 0}},

                                                             {{0.2, 0, 0, 0, 0.1}, // img 1 chan 1
                                                              {0, 0.6, 0, 0, 0},
                                                              {0, 0, 0.8, 0, 0},
                                                              {0.1, 0.1, 0, 0, 0},
                                                              {0, 0, 0, 0, 0.2}}}})
                                       .get_vector()),
                                  read_vector<float>(result),
                                  MIN_FLOAT_TOLERANCE_BITS));
}

TEST(cpu_test, max_pool_bprop_2d_2channel_2image)
{
    Shape shape_a{2, 2, 5, 5};
    Shape window_shape{2, 3};
    auto window_movement_strides = Strides{1, 1};
    Shape padding_below{0, 0};
    Shape padding_above{0, 0};
    auto A = make_shared<op::Parameter>(element::f32, shape_a);
    Shape shape_i{2, 2, 4, 3};
    auto delta = make_shared<op::Parameter>(element::f32, shape_i);

    auto max_pool_bprop = make_shared<op::MaxPoolBackprop>(
        A, delta, window_shape, window_movement_strides, padding_below, padding_above);

    auto f = make_shared<Function>(max_pool_bprop, ParameterVector{A, delta});

    auto backend = runtime::Backend::create("CPU");

    // Create some tensors for input/output
    auto a = backend->create_tensor(element::f32, shape_a);
    copy_data(a,
              test::NDArray<float, 4>({{{{0, 1, 0, 2, 1}, // img 0 chan 0
                                         {0, 3, 2, 0, 0},
                                         {2, 0, 0, 0, 1},
                                         {2, 0, 1, 1, 2},
                                         {0, 2, 1, 0, 0}},

                                        {{0, 0, 0, 2, 0}, // img 0 chan 1
                                         {0, 2, 3, 0, 1},
                                         {2, 0, 1, 0, 2},
                                         {3, 1, 0, 0, 0},
                                         {2, 0, 0, 0, 0}}},

                                       {{{0, 2, 1, 1, 0}, // img 1 chan 0
                                         {0, 0, 2, 0, 1},
                                         {0, 0, 1, 2, 3},
                                         {2, 0, 0, 3, 0},
                                         {0, 0, 0, 0, 0}},

                                        {{2, 1, 0, 0, 1}, // img 1 chan 1
                                         {0, 2, 0, 0, 0},
                                         {1, 1, 2, 0, 2},
                                         {1, 1, 1, 0, 1},
                                         {1, 0, 0, 0, 2}}}})
                  .get_vector());

    auto d = backend->create_tensor(element::f32, shape_i);
    copy_data(d,
              test::NDArray<float, 4>({{{{0.3, 0.3, 0.2}, // img 0 chan 0
                                         {0.3, 0.3, 0.2},
                                         {0.2, 0.1, 0.2},
                                         {0.2, 0.2, 0.2}},

                                        {{0.3, 0.3, 0.3}, // img 0 chan 1
                                         {0.3, 0.3, 0.3},
                                         {0.3, 0.1, 0.2},
                                         {0.3, 0.1, 0.4}}},

                                       {{{0.2, 0.2, 0.2}, // img 1 chan 0
                                         {0.2, 0.2, 0.3},
                                         {0.2, 0.3, 0.3},
                                         {0.2, 0.3, 0.3}},

                                        {{0.2, 0.2, 0.1}, // img 1 chan 1
                                         {0.2, 0.2, 0.2},
                                         {0.2, 0.2, 0.2},
                                         {0.1, 0.1, 0.2}}}})
                  .get_vector());

    auto result = backend->create_tensor(element::f32, shape_a);

    auto handle = backend->compile(f);
    handle->call_with_validate({result}, {a, d});
    EXPECT_TRUE(test::all_close_f((test::NDArray<float, 4>({{{{0, 0, 0, 0.2, 0}, // img 0 chan 0
                                                              {0, 1.2, 0.2, 0, 0},
                                                              {0.2, 0, 0, 0, 0},
                                                              {0.2, 0, 0.1, 0, 0.4},
                                                              {0, 0.2, 0, 0, 0}},

                                                             {{0, 0, 0, 0, 0}, // img 0 chan 1
                                                              {0, 0, 1.8, 0, 0},
                                                              {0, 0, 0.1, 0, 0.2},
                                                              {0.6, 0.1, 0.4, 0, 0},
                                                              {0, 0, 0, 0, 0}}},

                                                            {{{0, 0.4, 0, 0, 0}, // img 1 chan 0
                                                              {0, 0, 0.6, 0, 0},
                                                              {0, 0, 0, 0, 0.6},
                                                              {0.4, 0, 0, 0.9, 0},
                                                              {0, 0, 0, 0, 0}},

                                                             {{0.2, 0, 0, 0, 0.1}, // img 1 chan 1
                                                              {0, 0.6, 0, 0, 0},
                                                              {0, 0, 0.8, 0, 0},
                                                              {0.1, 0.1, 0, 0, 0},
                                                              {0, 0, 0, 0, 0.2}}}})
                                       .get_vector()),
                                  read_vector<float>(result),
                                  MIN_FLOAT_TOLERANCE_BITS));
}

TEST(cpu_test, avg_pool_bprop_2d_2channel_2image)
{
    Shape shape_a{2, 2, 3, 3};
    Shape window_shape{2, 2};
    auto window_movement_strides = Strides{1, 1};
    Shape padding_below{0, 0};
    Shape padding_above{0, 0};
    Shape shape_d{2, 2, 2, 2};
    auto delta = make_shared<op::Parameter>(element::f32, shape_d);

    auto avg_pool_bprop = make_shared<op::AvgPoolBackprop>(
        shape_a, delta, window_shape, window_movement_strides, padding_below, padding_above, false);

    auto f = make_shared<Function>(avg_pool_bprop, ParameterVector{delta});

    auto backend = runtime::Backend::create("CPU");

    // Create some tensors for input/output
    auto d = backend->create_tensor(element::f32, shape_d);
    copy_data(d,
              test::NDArray<float, 4>({{{{0.3, 0.3}, // img 0 chan 0
                                         {0.3, 0.3}},

                                        {{0.2, 0.2}, // img 0 chan 1
                                         {0.2, 0.2}}},

                                       {{{0.1, 0.1}, // img 1 chan 0
                                         {0.1, 0.1}},

                                        {{0.4, 0.4}, // img 1 chan 1
                                         {0.4, 0.4}}}})
                  .get_vector());

    auto result = backend->create_tensor(element::f32, shape_a);

    float denom = 2 * 2;

    auto handle = backend->compile(f);
    handle->call_with_validate({result}, {d});
    EXPECT_TRUE(test::all_close_f(
        (test::NDArray<float, 4>({{{{0.3f / denom, 0.6f / denom, 0.3f / denom}, // img 0 chan 0
                                    {0.6f / denom, 1.2f / denom, 0.6f / denom},
                                    {0.3f / denom, 0.6f / denom, 0.3f / denom}},

                                   {{0.2f / denom, 0.4f / denom, 0.2f / denom}, // img 0 chan 1
                                    {0.4f / denom, 0.8f / denom, 0.4f / denom},
                                    {0.2f / denom, 0.4f / denom, 0.2f / denom}}},

                                  {{{0.1f / denom, 0.2f / denom, 0.1f / denom}, // img 1 chan 0
                                    {0.2f / denom, 0.4f / denom, 0.2f / denom},
                                    {0.1f / denom, 0.2f / denom, 0.1f / denom}},

                                   {{0.4f / denom, 0.8f / denom, 0.4f / denom}, // img 1 chan 1
                                    {0.8f / denom, 1.6f / denom, 0.8f / denom},
                                    {0.4f / denom, 0.8f / denom, 0.4f / denom}}}})
             .get_vector()),
        read_vector<float>(result),
        MIN_FLOAT_TOLERANCE_BITS));
}

<<<<<<< HEAD
TEST(cpu_test, tile_1d_with_zero_repeats)
{
    Shape shape_a{2};
    auto A = make_shared<op::Parameter>(element::f32, shape_a);
    Shape shape_re{1};
    auto repeats = make_shared<op::Constant>(element::i64, shape_re, vector<int>{0});
    Shape shape_r{0};

    auto tile = make_shared<op::Tile>(A, repeats);

    auto f = make_shared<Function>(tile, ParameterVector{A});

    auto backend = runtime::Backend::create("CPU");

    // Create some tensors for input/output
    auto a = backend->create_tensor(element::f32, shape_a);
    copy_data(a, vector<float>{1, 2});

    auto result = backend->create_tensor(element::f32, shape_r);

    auto handle = backend->compile(f);
    handle->call_with_validate({result}, {a});
    EXPECT_TRUE(
        test::all_close_f(vector<float>{}, read_vector<float>(result), MIN_FLOAT_TOLERANCE_BITS));
}

TEST(cpu_test, tile_1d)
{
    Shape shape_a{2};
    auto A = make_shared<op::Parameter>(element::f32, shape_a);
    Shape shape_re{1};
    auto repeats = make_shared<op::Constant>(element::i64, shape_re, vector<int>{2});
    Shape shape_r{4};

    auto tile = make_shared<op::Tile>(A, repeats);

    auto f = make_shared<Function>(tile, ParameterVector{A});

    auto backend = runtime::Backend::create("CPU");

    // Create some tensors for input/output
    auto a = backend->create_tensor(element::f32, shape_a);
    copy_data(a, vector<float>{1, 2});

    auto result = backend->create_tensor(element::f32, shape_r);

    auto handle = backend->compile(f);
    handle->call_with_validate({result}, {a});
    EXPECT_TRUE(test::all_close_f(
        vector<float>{1, 2, 1, 2}, read_vector<float>(result), MIN_FLOAT_TOLERANCE_BITS));
}

TEST(cpu_test, tile_2d_with_zero_repeats)
{
    Shape shape_a{2, 2};
    auto A = make_shared<op::Parameter>(element::f32, shape_a);
    Shape shape_re{2};
    auto repeats = make_shared<op::Constant>(element::i64, shape_re, vector<int>{2, 0});
    Shape shape_r{4, 0};

    auto tile = make_shared<op::Tile>(A, repeats);

    auto f = make_shared<Function>(tile, ParameterVector{A});

    auto backend = runtime::Backend::create("CPU");

    // Create some tensors for input/output
    auto a = backend->create_tensor(element::f32, shape_a);
    copy_data(a, vector<float>{1, 2, 3, 4});

    auto result = backend->create_tensor(element::f32, shape_r);

    auto handle = backend->compile(f);
    handle->call_with_validate({result}, {a});
    EXPECT_TRUE(
        test::all_close_f(vector<float>{}, read_vector<float>(result), MIN_FLOAT_TOLERANCE_BITS));
}

TEST(cpu_test, tile_2d_1axis)
{
    Shape shape_a{2, 2};
    auto A = make_shared<op::Parameter>(element::f32, shape_a);
    Shape shape_re{2};
    auto repeats = make_shared<op::Constant>(element::i64, shape_re, vector<int>{3, 1});
    Shape shape_r{6, 2};

    auto tile = make_shared<op::Tile>(A, repeats);

    auto f = make_shared<Function>(tile, ParameterVector{A});

    auto backend = runtime::Backend::create("CPU");

    // Create some tensors for input/output
    auto a = backend->create_tensor(element::f32, shape_a);
    copy_data(a, vector<float>{1, 2, 3, 4});

    auto result = backend->create_tensor(element::f32, shape_r);

    auto handle = backend->compile(f);
    handle->call_with_validate({result}, {a});
    EXPECT_TRUE(test::all_close_f(vector<float>{1, 2, 3, 4, 1, 2, 3, 4, 1, 2, 3, 4},
                                  read_vector<float>(result),
                                  MIN_FLOAT_TOLERANCE_BITS));
}

TEST(cpu_test, tile_2d_2axes)
{
    Shape shape_a{2, 2};
    auto A = make_shared<op::Parameter>(element::f32, shape_a);
    Shape shape_re{2};
    auto repeats = make_shared<op::Constant>(element::i64, shape_re, vector<int>{3, 3});
    Shape shape_r{6, 6};

    auto tile = make_shared<op::Tile>(A, repeats);

    auto f = make_shared<Function>(tile, ParameterVector{A});

    auto backend = runtime::Backend::create("CPU");

    // Create some tensors for input/output
    auto a = backend->create_tensor(element::f32, shape_a);
    copy_data(a, vector<float>{1, 2, 3, 4});

    auto result = backend->create_tensor(element::f32, shape_r);

    auto handle = backend->compile(f);
    handle->call_with_validate({result}, {a});
    EXPECT_TRUE(
        test::all_close_f(vector<float>{1, 2, 1, 2, 1, 2, 3, 4, 3, 4, 3, 4, 1, 2, 1, 2, 1, 2,
                                        3, 4, 3, 4, 3, 4, 1, 2, 1, 2, 1, 2, 3, 4, 3, 4, 3, 4},
                          read_vector<float>(result),
                          MIN_FLOAT_TOLERANCE_BITS));
}

TEST(cpu_test, tile_3d)
{
    Shape shape_a{2, 1, 3};
    auto A = make_shared<op::Parameter>(element::f32, shape_a);
    Shape shape_re{3};
    auto repeats = make_shared<op::Constant>(element::i64, shape_re, vector<int>{2, 2, 1});
    Shape shape_r{4, 2, 3};

    auto tile = make_shared<op::Tile>(A, repeats);

    auto f = make_shared<Function>(tile, ParameterVector{A});

    auto backend = runtime::Backend::create("CPU");

    // Create some tensors for input/output
    auto a = backend->create_tensor(element::f32, shape_a);
    copy_data(a, vector<float>{1, 2, 3, 4, 5, 6});

    auto result = backend->create_tensor(element::f32, shape_r);

    auto handle = backend->compile(f);
    handle->call_with_validate({result}, {a});
    EXPECT_TRUE(test::all_close_f(
        vector<float>{1, 2, 3, 1, 2, 3, 4, 5, 6, 4, 5, 6, 1, 2, 3, 1, 2, 3, 4, 5, 6, 4, 5, 6},
=======
TEST(cpu_test, scatter_add_1d_indices_in_place)
{
    Shape ref_shape{2, 3, 3};
    Shape indices_shape{2};
    Shape updates_shape{2, 3, 3};
    Shape out_shape{2, 3, 3};
    auto R1 = make_shared<op::Parameter>(element::f32, ref_shape);
    auto R2 = make_shared<op::Parameter>(element::f32, ref_shape);
    auto R = make_shared<op::Add>(R1, R2);
    auto I = make_shared<op::Parameter>(element::i32, indices_shape);
    auto U = make_shared<op::Parameter>(element::f32, updates_shape);
    auto G = make_shared<op::ScatterAdd>(R, I, U);
    auto add = make_shared<op::Add>(G, R2);
    auto f = make_shared<Function>(add, ParameterVector{R1, R2, I, U});
    auto backend = runtime::Backend::create("CPU");

    // Create some tensors for input/output
    auto r1 = backend->create_tensor(element::f32, ref_shape);
    copy_data(r1, vector<float>{0, 1, 2, 3, 4, 5, 6, 7, 8, 1, 2, 3, 4, 5, 6, 7, 8, 9});
    auto r2 = backend->create_tensor(element::f32, ref_shape);
    copy_data(r2, vector<float>{0, 1, 2, 3, 4, 5, 6, 7, 8, 1, 2, 3, 4, 5, 6, 7, 8, 9});
    auto i = backend->create_tensor(element::i32, indices_shape);
    copy_data(i, vector<int32_t>{1, 0});
    auto u = backend->create_tensor(element::f32, updates_shape);
    copy_data(u, vector<float>{1, 2, 3, 4, 5, 6, 7, 8, 9, 0, 1, 2, 3, 4, 5, 6, 7, 8});
    auto result = backend->create_tensor(element::f32, out_shape);

    auto c = backend->compile(f);
    c->call_with_validate({result}, {r1, r2, i, u});
    EXPECT_TRUE(test::all_close_f(
        (vector<float>{0, 4, 8, 12, 16, 20, 24, 28, 32, 4, 8, 12, 16, 20, 24, 28, 32, 36}),
        read_vector<float>(result),
        MIN_FLOAT_TOLERANCE_BITS));
}

TEST(cpu_test, scatter_add_1d_indices_no_in_place)
{
    Shape ref_shape{2, 3, 3};
    Shape indices_shape{2};
    Shape updates_shape{2, 3, 3};
    Shape out_shape{2, 3, 3};
    auto R1 = make_shared<op::Parameter>(element::f32, ref_shape);
    auto R2 = make_shared<op::Parameter>(element::f32, ref_shape);
    auto R = make_shared<op::Add>(R1, R2);
    auto I = make_shared<op::Parameter>(element::i32, indices_shape);
    auto U = make_shared<op::Parameter>(element::f32, updates_shape);
    auto G = make_shared<op::ScatterAdd>(R, I, U);
    auto add = make_shared<op::Add>(G, R);
    auto f = make_shared<Function>(add, ParameterVector{R1, R2, I, U});
    auto backend = runtime::Backend::create("CPU");

    // Create some tensors for input/output
    auto r1 = backend->create_tensor(element::f32, ref_shape);
    copy_data(r1, vector<float>{0, 1, 2, 3, 4, 5, 6, 7, 8, 1, 2, 3, 4, 5, 6, 7, 8, 9});
    auto r2 = backend->create_tensor(element::f32, ref_shape);
    copy_data(r2, vector<float>{0, 1, 2, 3, 4, 5, 6, 7, 8, 1, 2, 3, 4, 5, 6, 7, 8, 9});
    auto i = backend->create_tensor(element::i32, indices_shape);
    copy_data(i, vector<int32_t>{1, 0});
    auto u = backend->create_tensor(element::f32, updates_shape);
    copy_data(u, vector<float>{1, 2, 3, 4, 5, 6, 7, 8, 9, 0, 1, 2, 3, 4, 5, 6, 7, 8});
    auto result = backend->create_tensor(element::f32, out_shape);

    auto c = backend->compile(f);
    c->call_with_validate({result}, {r1, r2, i, u});
    EXPECT_TRUE(test::all_close_f(
        (vector<float>{0, 5, 10, 15, 20, 25, 30, 35, 40, 5, 10, 15, 20, 25, 30, 35, 40, 45}),
>>>>>>> 97a44e27
        read_vector<float>(result),
        MIN_FLOAT_TOLERANCE_BITS));
}<|MERGE_RESOLUTION|>--- conflicted
+++ resolved
@@ -1731,7 +1731,6 @@
         MIN_FLOAT_TOLERANCE_BITS));
 }
 
-<<<<<<< HEAD
 TEST(cpu_test, tile_1d_with_zero_repeats)
 {
     Shape shape_a{2};
@@ -1890,7 +1889,10 @@
     handle->call_with_validate({result}, {a});
     EXPECT_TRUE(test::all_close_f(
         vector<float>{1, 2, 3, 1, 2, 3, 4, 5, 6, 4, 5, 6, 1, 2, 3, 1, 2, 3, 4, 5, 6, 4, 5, 6},
-=======
+        read_vector<float>(result),
+        MIN_FLOAT_TOLERANCE_BITS));
+}
+
 TEST(cpu_test, scatter_add_1d_indices_in_place)
 {
     Shape ref_shape{2, 3, 3};
@@ -1957,7 +1959,6 @@
     c->call_with_validate({result}, {r1, r2, i, u});
     EXPECT_TRUE(test::all_close_f(
         (vector<float>{0, 5, 10, 15, 20, 25, 30, 35, 40, 5, 10, 15, 20, 25, 30, 35, 40, 45}),
->>>>>>> 97a44e27
         read_vector<float>(result),
         MIN_FLOAT_TOLERANCE_BITS));
 }