//*****************************************************************************
// Copyright 2017-2019 Intel Corporation
//
// Licensed under the Apache License, Version 2.0 (the "License");
// you may not use this file except in compliance with the License.
// You may obtain a copy of the License at
//
//     http://www.apache.org/licenses/LICENSE-2.0
//
// Unless required by applicable law or agreed to in writing, software
// distributed under the License is distributed on an "AS IS" BASIS,
// WITHOUT WARRANTIES OR CONDITIONS OF ANY KIND, either express or implied.
// See the License for the specific language governing permissions and
// limitations under the License.
//*****************************************************************************

#include <algorithm>
#include <cstdio>
#include <iostream>
#include <list>
#include <memory>
#include <thread>

#include "gtest/gtest.h"
#include "misc.hpp"
#include "ngraph/autodiff/adjoints.hpp"
#include "ngraph/file_util.hpp"
#include "ngraph/graph_util.hpp"
#include "ngraph/log.hpp"
#include "ngraph/ngraph.hpp"
#include "ngraph/op/batch_norm.hpp"
#include "ngraph/op/erf.hpp"
#include "ngraph/op/experimental/tile.hpp"
#include "ngraph/op/fused/conv_fused.hpp"
#include "ngraph/op/get_output_element.hpp"
#include "ngraph/op/parameter.hpp"
#include "ngraph/pass/constant_folding.hpp"
#include "ngraph/pass/manager.hpp"
#include "ngraph/pass/visualize_tree.hpp"
#include "ngraph/runtime/cpu/cpu_backend.hpp"
#include "ngraph/runtime/cpu/cpu_builder.hpp"
#include "ngraph/runtime/cpu/cpu_tensor_view.hpp"
#include "ngraph/runtime/cpu/mkldnn_utils.hpp"
#include "ngraph/runtime/cpu/op/convert_layout.hpp"
#include "ngraph/runtime/cpu/op/max_pool_with_indices.hpp"
#include "ngraph/serializer.hpp"
#include "ngraph/util.hpp"
#include "util/all_close.hpp"
#include "util/all_close_f.hpp"
#include "util/autodiff/backprop_function.hpp"
#include "util/autodiff/numeric_compare.hpp"
#include "util/float_util.hpp"
#include "util/ndarray.hpp"
#include "util/random.hpp"
#include "util/test_tools.hpp"

using namespace ngraph;
using namespace std;

namespace
{
    class UnhandledOp : public ngraph::op::Abs
    {
    public:
        UnhandledOp(const std::shared_ptr<Node>& arg)
            : Abs(arg)
        {
        }

        static constexpr NodeTypeInfo type_info{"UnhandledOp", 0};
        const NodeTypeInfo& get_type_info() const override { return type_info; }
    };

    constexpr NodeTypeInfo UnhandledOp::type_info;
}

static void compare_backends(const std::shared_ptr<Function>& f1,
                             const std::shared_ptr<Function>& f2,
                             const string backend1,
                             const string backend2,
                             float rtol = 1e-5,
                             float atol = 1e-8)
{
    test::Uniform<float> rng(-1.0f, 1.0f);
    vector<vector<float>> args;
    for (shared_ptr<op::Parameter> param : f1->get_parameters())
    {
        vector<float> tensor_val(shape_size(param->get_shape()));
        rng.initialize(tensor_val);
        args.push_back(tensor_val);
    }
    auto f1_results = execute(f1, args, backend1);
    auto f2_results = execute(f2, args, backend2);

    for (size_t i = 0; i < f1_results.size(); i++)
    {
        EXPECT_TRUE(test::all_close(f1_results.at(i), f2_results.at(i), rtol, atol));
    }
}

TEST(cpu_test, unhandled_op)
{
    auto A = make_shared<op::Parameter>(element::f32, Shape{});
    auto unhandled = make_shared<UnhandledOp>(A);
    auto f = make_shared<Function>(unhandled, ParameterVector{A});
    auto backend = runtime::Backend::create("CPU");
    ASSERT_THROW(backend->compile(f), unsupported_op);
}

TEST(cpu_test, trivial_in_place_relu)
{
    auto A = make_shared<op::Parameter>(element::f32, Shape{16, 1});
    auto B = make_shared<op::Parameter>(element::f32, Shape{16, 1});
    auto add = A + B;
    auto relu = make_shared<op::Relu>(add);
    auto f = make_shared<Function>(relu, ParameterVector{A, B});
    auto backend = runtime::Backend::create("CPU");
    (backend->compile(f));
    ASSERT_EQ(relu->output(0).get_tensor().get_pool_offset(),
              add->output(0).get_tensor().get_pool_offset());
}

#ifndef NGRAPH_HALIDE
TEST(cpu_test, MLIR_DISABLE_TEST(trivial_in_place_relu_fail))
{
    auto A = make_shared<op::Parameter>(element::f32, Shape{16, 1});
    auto B = make_shared<op::Parameter>(element::f32, Shape{16, 1});
    auto add = A + B;
    auto relu = make_shared<op::Relu>(add);
    auto add2 = relu + add;
    auto f = make_shared<Function>(add2, ParameterVector{A, B});
    auto backend = runtime::Backend::create("CPU");
    (backend->compile(f));
    ASSERT_NE(relu->output(0).get_tensor().get_pool_offset(),
              add->output(0).get_tensor().get_pool_offset());
}
#endif

#ifdef NGRAPH_TBB_ENABLE
TEST(cpu_test, abc_tbb)
{
    // Force TBB flow graph generation in the CPU backend
    // This has no effect on other backends
    bool use_tbb = (getenv("NGRAPH_CPU_USE_TBB") != nullptr);
    if (!use_tbb)
    {
        set_environment("NGRAPH_CPU_USE_TBB", "1", 1);
    }

    Shape shape{2, 2};
    auto A = make_shared<op::Parameter>(element::f32, shape);
    auto B = make_shared<op::Parameter>(element::f32, shape);
    auto C = make_shared<op::Parameter>(element::f32, shape);
    auto f = make_shared<Function>((A + B) * C, ParameterVector{A, B, C});

    auto backend = runtime::Backend::create("CPU");

    // Create some tensors for input/output
    shared_ptr<runtime::Tensor> a = backend->create_tensor(element::f32, shape);
    shared_ptr<runtime::Tensor> b = backend->create_tensor(element::f32, shape);
    shared_ptr<runtime::Tensor> c = backend->create_tensor(element::f32, shape);
    shared_ptr<runtime::Tensor> result = backend->create_tensor(element::f32, shape);

    copy_data(a, test::NDArray<float, 2>({{1, 2}, {3, 4}}).get_vector());
    copy_data(b, test::NDArray<float, 2>({{5, 6}, {7, 8}}).get_vector());
    copy_data(c, test::NDArray<float, 2>({{9, 10}, {11, 12}}).get_vector());

    auto handle = backend->compile(f);
    handle->call_with_validate({result}, {a, b, c});
    EXPECT_TRUE(test::all_close_f(read_vector<float>(result),
                                  (test::NDArray<float, 2>({{54, 80}, {110, 144}})).get_vector()));

    handle->call_with_validate({result}, {b, a, c});
    EXPECT_TRUE(test::all_close_f(read_vector<float>(result),
                                  (test::NDArray<float, 2>({{54, 80}, {110, 144}})).get_vector()));

    handle->call_with_validate({result}, {a, c, b});
    EXPECT_TRUE(test::all_close_f(read_vector<float>(result),
                                  (test::NDArray<float, 2>({{50, 72}, {98, 128}})).get_vector()));

    if (!use_tbb)
    {
        unset_environment("NGRAPH_CPU_USE_TBB");
    }
}
#endif // NGRAPH_TBB_ENABLE

TEST(cpu_test, mkldnn_layouts)
{
    Shape shape_a{1, 16, 2, 2};
    auto A = make_shared<op::Parameter>(element::f32, shape_a);
    Shape shape_b{32, 16, 1, 1};
    auto B = make_shared<op::Parameter>(element::f32, shape_b);
    Shape shape_r{1, 32, 2, 2};
    auto conv1 = make_shared<op::Convolution>(A,
                                              B,
                                              Strides{1, 1},
                                              Strides{1, 1},
                                              CoordinateDiff{0, 0},
                                              CoordinateDiff{0, 0},
                                              Strides{1, 1});
    Shape pool_shape{1, 1};
    auto pool1 = make_shared<op::AvgPool>(conv1, pool_shape);
    auto pool1_result = make_shared<op::Result>(pool1);
    // Request result in default layout
    pool1_result->set_needs_default_layout(true);
    auto f = make_shared<Function>(ResultVector{pool1_result}, ParameterVector{A, B});

    auto backend = runtime::Backend::create("CPU");

    vector<float> input(64, 1.0f);
    vector<float> weights;
    vector<float> rv(128);
    for (int i = 0; i < 128; i++)
    {
        weights.push_back(0.0f);
    }
    for (int i = 0; i < 384; i++)
    {
        weights.push_back(1.0f);
    }

    auto a = backend->create_tensor(element::f32, shape_a, input.data());
    auto b = backend->create_tensor(element::f32, shape_b, weights.data());
    auto result = backend->create_tensor(element::f32, shape_r, rv.data());

    vector<float> expected_result;
    for (int i = 0; i < 32; i++)
    {
        expected_result.push_back(0.0f);
    }
    for (int i = 0; i < 96; i++)
    {
        expected_result.push_back(16.0f);
    }

    auto handle = backend->compile(f);
    handle->call_with_validate({result}, {a, b});

    EXPECT_TRUE(test::all_close_f(vector<float>{expected_result}, rv));
}

TEST(cpu_test, MLIR_DISABLE_TEST(reshape_layout_optimizations1))
{
    // Squeeze outermost dimension
    auto make_function = []() -> std::shared_ptr<Function> {
        auto A = make_shared<op::Parameter>(element::f32, Shape{1, 16, 2, 2});
        auto B = make_shared<op::Parameter>(element::f32, Shape{32, 16, 1, 1});
        auto conv = make_shared<op::Convolution>(A,
                                                 B,
                                                 Strides{1, 1},
                                                 Strides{1, 1},
                                                 CoordinateDiff{0, 0},
                                                 CoordinateDiff{0, 0},
                                                 Strides{1, 1});
        auto squeeze = make_shared<op::Reshape>(conv, AxisVector{0, 1, 2, 3}, Shape{32, 2, 2});
        return make_shared<Function>(NodeVector{squeeze}, ParameterVector{A, B});
    };

    auto backend = runtime::Backend::create("CPU");
    auto cpu_f = make_function();
    auto int_f = make_function();

    test::Uniform<float> rng(-100.0f, 100.0f);
    vector<vector<float>> args;
    for (shared_ptr<op::Parameter> param : cpu_f->get_parameters())
    {
        vector<float> tensor_val(shape_size(param->get_shape()));
        rng.initialize(tensor_val);
        args.push_back(tensor_val);
    }
    auto int_results = execute(int_f, args, "INTERPRETER");
    auto cpu_results = execute(cpu_f, args, "CPU");
    // Two convert layouts for inputs and weights of convolution.
    EXPECT_EQ(count_ops_of_type<runtime::cpu::op::ConvertLayout>(cpu_f), 2);
    for (size_t i = 0; i < cpu_results.size(); i++)
    {
        EXPECT_TRUE(test::all_close(cpu_results.at(i), int_results.at(i), 1.0e-4f, 1.0e-4f));
    }
}

TEST(cpu_test, MLIR_DISABLE_TEST(reshape_layout_optimizations2))
{
    // ExpandDims - inner most and internal dims
    auto make_function = []() -> std::shared_ptr<Function> {
        auto A = make_shared<op::Parameter>(element::f32, Shape{1, 16, 2, 2});
        auto B = make_shared<op::Parameter>(element::f32, Shape{32, 16, 1, 1});
        auto conv = make_shared<op::Convolution>(A,
                                                 B,
                                                 Strides{1, 1},
                                                 Strides{1, 1},
                                                 CoordinateDiff{0, 0},
                                                 CoordinateDiff{0, 0},
                                                 Strides{1, 1});
        auto expand =
            make_shared<op::Reshape>(conv, AxisVector{0, 1, 2, 3}, Shape{1, 32, 2, 1, 2, 1});
        return make_shared<Function>(NodeVector{expand}, ParameterVector{A, B});
    };

    auto backend = runtime::Backend::create("CPU");
    auto cpu_f = make_function();
    auto int_f = make_function();

    test::Uniform<float> rng(-100.0f, 100.0f);
    vector<vector<float>> args;
    for (shared_ptr<op::Parameter> param : cpu_f->get_parameters())
    {
        vector<float> tensor_val(shape_size(param->get_shape()));
        rng.initialize(tensor_val);
        args.push_back(tensor_val);
    }
    auto int_results = execute(int_f, args, "INTERPRETER");
    auto cpu_results = execute(cpu_f, args, "CPU");
    EXPECT_EQ(count_ops_of_type<runtime::cpu::op::ConvertLayout>(cpu_f), 2);
    for (size_t i = 0; i < cpu_results.size(); i++)
    {
        EXPECT_TRUE(test::all_close(cpu_results.at(i), int_results.at(i), 1.0e-4f, 1.0e-4f));
    }
}

TEST(cpu_test, MLIR_DISABLE_TEST(reshape_layout_optimizations3))
{
    // Squeeze padded dimension
    auto make_function = []() -> std::shared_ptr<Function> {
        auto A = make_shared<op::Parameter>(element::f32, Shape{1, 16, 2, 2});
        auto B = make_shared<op::Parameter>(element::f32, Shape{1, 16, 1, 1});
        auto conv = make_shared<op::Convolution>(A,
                                                 B,
                                                 Strides{1, 1},
                                                 Strides{1, 1},
                                                 CoordinateDiff{0, 0},
                                                 CoordinateDiff{0, 0},
                                                 Strides{1, 1});
        auto squeeze = make_shared<op::Reshape>(conv, AxisVector{0, 1, 2, 3}, Shape{2, 2});
        return make_shared<Function>(NodeVector{squeeze}, ParameterVector{A, B});
    };

    auto backend = runtime::Backend::create("CPU");
    auto cpu_f = make_function();
    auto int_f = make_function();

    test::Uniform<float> rng(-100.0f, 100.0f);
    vector<vector<float>> args;
    for (shared_ptr<op::Parameter> param : cpu_f->get_parameters())
    {
        vector<float> tensor_val(shape_size(param->get_shape()));
        rng.initialize(tensor_val);
        args.push_back(tensor_val);
    }
    auto int_results = execute(int_f, args, "INTERPRETER");
    auto cpu_results = execute(cpu_f, args, "CPU");
    // Two convert layouts for inputs and weights of convolution.
    // One convert layout after convolution
    EXPECT_EQ(count_ops_of_type<runtime::cpu::op::ConvertLayout>(cpu_f), 3);
    for (size_t i = 0; i < cpu_results.size(); i++)
    {
        EXPECT_TRUE(test::all_close(cpu_results.at(i), int_results.at(i), 1.0e-4f, 1.0e-4f));
    }
}

TEST(cpu_test, MLIR_DISABLE_TEST(reshape_layout_optimizations4))
{
    // Squeeze and expand dimensions. Ensure no extra conversions downstream
    auto make_function = []() -> std::shared_ptr<Function> {
        auto A = make_shared<op::Parameter>(element::f32, Shape{1, 16, 1, 8});
        auto B1 = make_shared<op::Parameter>(element::f32, Shape{32, 16, 1, 1});
        auto conv1 = make_shared<op::Convolution>(A,
                                                  B1,
                                                  Strides{1, 1},
                                                  Strides{1, 1},
                                                  CoordinateDiff{0, 0},
                                                  CoordinateDiff{0, 0},
                                                  Strides{1, 1});
        auto squeeze = make_shared<op::Reshape>(conv1, AxisVector{0, 1, 2, 3}, Shape{32, 1, 8});
        auto relu = make_shared<op::Relu>(squeeze);
        auto expand = make_shared<op::Reshape>(relu, AxisVector{0, 1, 2}, Shape{1, 32, 1, 8});
        auto B2 = make_shared<op::Parameter>(element::f32, Shape{8, 32, 1, 1});
        auto conv2 = make_shared<op::Convolution>(expand,
                                                  B2,
                                                  Strides{1, 1},
                                                  Strides{1, 1},
                                                  CoordinateDiff{0, 0},
                                                  CoordinateDiff{0, 0},
                                                  Strides{1, 1});
        return make_shared<Function>(NodeVector{conv2}, ParameterVector{A, B1, B2});
    };

    auto backend = runtime::Backend::create("CPU");
    auto cpu_f = make_function();
    auto int_f = make_function();

    test::Uniform<float> rng(-100.0f, 100.0f);
    vector<vector<float>> args;
    for (shared_ptr<op::Parameter> param : cpu_f->get_parameters())
    {
        vector<float> tensor_val(shape_size(param->get_shape()));
        rng.initialize(tensor_val);
        args.push_back(tensor_val);
    }
    auto int_results = execute(int_f, args, "INTERPRETER");
    auto cpu_results = execute(cpu_f, args, "CPU");

    for (size_t i = 0; i < cpu_results.size(); i++)
    {
        EXPECT_TRUE(test::all_close(cpu_results.at(i), int_results.at(i), 1.0e-4f, 1.0e-4f));
    }
    EXPECT_LE(count_ops_of_type<runtime::cpu::op::ConvertLayout>(cpu_f), 4);
}

TEST(cpu_test, MLIR_DISABLE_TEST(reshape_layout_optimizations5))
{
    auto make_function = []() -> std::shared_ptr<Function> {
        auto A = make_shared<op::Parameter>(element::f32, Shape{1, 16, 1, 8});
        auto B1 = make_shared<op::Parameter>(element::f32, Shape{32, 16, 1, 1});
        auto conv1 = make_shared<op::Convolution>(A,
                                                  B1,
                                                  Strides{1, 1},
                                                  Strides{1, 1},
                                                  CoordinateDiff{0, 0},
                                                  CoordinateDiff{0, 0},
                                                  Strides{1, 1});
        auto expand =
            make_shared<op::Reshape>(conv1, AxisVector{0, 1, 2, 3}, Shape{1, 1, 32, 1, 8});
        auto relu = make_shared<op::Relu>(expand);
        auto squeeze =
            make_shared<op::Reshape>(relu, AxisVector{0, 1, 2, 3, 4}, Shape{1, 32, 1, 8});
        auto B2 = make_shared<op::Parameter>(element::f32, Shape{8, 32, 1, 1});
        auto conv2 = make_shared<op::Convolution>(squeeze,
                                                  B2,
                                                  Strides{1, 1},
                                                  Strides{1, 1},
                                                  CoordinateDiff{0, 0},
                                                  CoordinateDiff{0, 0},
                                                  Strides{1, 1});
        return make_shared<Function>(NodeVector{conv2}, ParameterVector{A, B1, B2});
    };

    auto backend = runtime::Backend::create("CPU");
    auto cpu_f = make_function();
    auto int_f = make_function();

    test::Uniform<float> rng(-100.0f, 100.0f);
    vector<vector<float>> args;
    for (shared_ptr<op::Parameter> param : cpu_f->get_parameters())
    {
        vector<float> tensor_val(shape_size(param->get_shape()));
        rng.initialize(tensor_val);
        args.push_back(tensor_val);
    }
    auto int_results = execute(int_f, args, "INTERPRETER");
    auto cpu_results = execute(cpu_f, args, "CPU");

    for (size_t i = 0; i < cpu_results.size(); i++)
    {
        EXPECT_TRUE(test::all_close(cpu_results.at(i), int_results.at(i), 1.0e-4f, 1.0e-4f));
    }
    EXPECT_LE(count_ops_of_type<runtime::cpu::op::ConvertLayout>(cpu_f), 4);
}

TEST(cpu_test, reshape_layout_optimizations6)
{
    // Squeeze and expand dimensions. Ensure no extra conversions downstream
    auto make_function = []() -> std::shared_ptr<Function> {
        auto A = make_shared<op::Parameter>(element::f32, Shape{2, 4, 3, 2});
        auto mul = make_shared<op::Multiply>(A, A);
        auto sum = make_shared<op::Sum>(mul, AxisVector{0});
        auto reshape = make_shared<op::Reshape>(sum, AxisVector{0, 1, 2}, Shape{1, 4, 3, 2});
        auto sqrt = make_shared<op::Sqrt>(reshape);
        return make_shared<Function>(NodeVector{sqrt}, ParameterVector{A});
    };

    auto backend = runtime::Backend::create("CPU");
    auto cpu_f = make_function();
    auto int_f = make_function();

    test::Uniform<float> rng(-100.0f, 100.0f);
    vector<vector<float>> args;
    for (shared_ptr<op::Parameter> param : cpu_f->get_parameters())
    {
        vector<float> tensor_val(shape_size(param->get_shape()));
        rng.initialize(tensor_val);
        args.push_back(tensor_val);
    }
    auto int_results = execute(int_f, args, "INTERPRETER");
    auto cpu_results = execute(cpu_f, args, "CPU");

    for (size_t i = 0; i < cpu_results.size(); i++)
    {
        EXPECT_TRUE(test::all_close(cpu_results.at(i), int_results.at(i)));
    }
    EXPECT_EQ(count_ops_of_type<runtime::cpu::op::ConvertLayout>(cpu_f), 0);
}

TEST(cpu_test, reshape_layout_optimizations7)
{
    // Expand multiple dimensions. Ensure no extra conversions downstream
    auto make_function = []() -> std::shared_ptr<Function> {
        auto A = make_shared<op::Parameter>(element::f32, Shape{1, 4, 10, 6, 10});
        auto mul = make_shared<op::Multiply>(A, A);
        auto sum = make_shared<op::Sum>(mul, AxisVector{0, 1});
        auto reshape = make_shared<op::Reshape>(sum, AxisVector{0, 1, 2}, Shape{1, 1, 10, 6, 10});
        return make_shared<Function>(NodeVector{reshape}, ParameterVector{A});
    };

    auto backend = runtime::Backend::create("CPU");
    auto cpu_f = make_function();
    auto int_f = make_function();

    test::Uniform<float> rng(-100.0f, 100.0f);
    vector<vector<float>> args;
    for (shared_ptr<op::Parameter> param : cpu_f->get_parameters())
    {
        vector<float> tensor_val(shape_size(param->get_shape()));
        rng.initialize(tensor_val);
        args.push_back(tensor_val);
    }
    auto int_results = execute(int_f, args, "INTERPRETER");
    auto cpu_results = execute(cpu_f, args, "CPU");

    for (size_t i = 0; i < cpu_results.size(); i++)
    {
        EXPECT_TRUE(test::all_close(cpu_results.at(i), int_results.at(i)));
    }
    EXPECT_EQ(count_ops_of_type<runtime::cpu::op::ConvertLayout>(cpu_f), 0);
}

TEST(cpu_test, DISABLED_collapse_dims1)
{
    // Expand multiple dimensions. Ensure no extra conversions downstream
    auto make_function = []() -> std::shared_ptr<Function> {
        auto A = make_shared<op::Parameter>(element::f32, Shape{1, 4, 10, 6, 10});
        auto sum1 = make_shared<op::Sum>(A, AxisVector{1});    // Shape{1, 10, 6, 10}
        auto sum2 = make_shared<op::Sum>(sum1, AxisVector{0}); // Shape{10, 6, 10}
        return make_shared<Function>(NodeVector{sum2}, ParameterVector{A});
    };

    auto backend = runtime::Backend::create("CPU");
    auto cpu_f = make_function();
    auto int_f = make_function();

    test::Uniform<float> rng(-100.0f, 100.0f);
    vector<vector<float>> args;
    for (shared_ptr<op::Parameter> param : cpu_f->get_parameters())
    {
        vector<float> tensor_val(shape_size(param->get_shape()));
        rng.initialize(tensor_val);
        args.push_back(tensor_val);
    }
    auto int_results = execute(int_f, args, "INTERPRETER");
    auto cpu_results = execute(cpu_f, args, "CPU");

    for (size_t i = 0; i < cpu_results.size(); i++)
    {
        EXPECT_TRUE(test::all_close(cpu_results.at(i), int_results.at(i)));
    }
    // sum1 will have two reshapes added around it. sum2 will be replaced
    // with a reshape
    EXPECT_EQ(count_ops_of_type<op::Reshape>(cpu_f), 3);
}

TEST(cpu_test, collapse_dims2)
{
    // Collapse dims around a dot where one of the inputs is a scalar
    auto make_function = []() -> std::shared_ptr<Function> {
        auto A = make_shared<op::Parameter>(element::f32, Shape{1, 3, 1, 1});
        auto B = make_shared<op::Parameter>(element::f32, Shape{1, 1});
        auto dot = make_shared<op::Dot>(A, B, 1);
        return make_shared<Function>(NodeVector{dot}, ParameterVector{A, B});
    };

    auto backend = runtime::Backend::create("CPU");
    auto cpu_f = make_function();
    auto int_f = make_function();

    test::Uniform<float> rng(-100.0f, 100.0f);
    vector<vector<float>> args;
    for (shared_ptr<op::Parameter> param : cpu_f->get_parameters())
    {
        vector<float> tensor_val(shape_size(param->get_shape()));
        rng.initialize(tensor_val);
        args.push_back(tensor_val);
    }
    auto int_results = execute(int_f, args, "INTERPRETER");
    auto cpu_results = execute(cpu_f, args, "CPU");

    for (size_t i = 0; i < cpu_results.size(); i++)
    {
        EXPECT_TRUE(test::all_close(cpu_results.at(i), int_results.at(i)));
    }
}

TEST(cpu_test, convert_layout)
{
    auto make_function = []() -> std::shared_ptr<Function> {
        auto W = std::make_shared<op::Parameter>(element::f32, Shape{10, 400});
        auto X = std::make_shared<op::Parameter>(element::f32, Shape{400, 10});
        auto W_reshape = std::make_shared<op::Reshape>(W, AxisVector{1, 0}, Shape{400, 10});

        auto add1 = std::make_shared<op::Add>(X, W_reshape);
        auto sub1 = std::make_shared<op::Subtract>(X, W_reshape);
        auto mul1 = std::make_shared<op::Multiply>(X, W_reshape);

        return make_shared<Function>(NodeVector{add1, sub1, mul1}, ParameterVector{W, X});
    };
    auto backend = runtime::Backend::create("CPU");
    auto cpu_f = make_function();
    auto int_f = make_function();

    test::Uniform<float> rng(-100.0f, 100.0f);
    vector<vector<float>> args;
    for (shared_ptr<op::Parameter> param : cpu_f->get_parameters())
    {
        vector<float> tensor_val(shape_size(param->get_shape()));
        rng.initialize(tensor_val);
        args.push_back(tensor_val);
    }
    auto int_results = execute(int_f, args, "INTERPRETER");
    auto cpu_results = execute(cpu_f, args, "CPU");

    size_t count = count_ops_of_type<runtime::cpu::op::ConvertLayout>(cpu_f);
    ASSERT_EQ(count, 1);
    for (size_t i = 0; i < cpu_results.size(); i++)
    {
        EXPECT_TRUE(test::all_close(cpu_results.at(i), int_results.at(i)));
    }
}

TEST(cpu_test, post_layout_reshape_convertlayout)
{
    auto make_function = []() -> std::shared_ptr<Function> {
        auto A = make_shared<op::Parameter>(element::f32, Shape{1, 2, 3, 4});
        auto B = make_shared<op::Parameter>(element::f32, Shape{5, 2, 1, 1});
        auto conv = make_shared<op::Convolution>(A,
                                                 B,
                                                 Strides{1, 1},
                                                 Strides{1, 1},
                                                 CoordinateDiff{0, 0},
                                                 CoordinateDiff{0, 0},
                                                 Strides{1, 1});
        auto reshape = make_shared<op::Reshape>(conv, AxisVector{0, 2, 3, 1}, Shape{1, 3, 4, 5});
        return make_shared<Function>(NodeVector{reshape}, ParameterVector{A, B});
    };

    auto int_f = make_function();
    auto cpu_f = make_function();
    compare_backends(int_f, cpu_f, "INTERPRETER", "CPU");
}

TEST(cpu_test, mkldnn_layouts_eltwise)
{
    Shape input_shape{3, 11, 14, 14};
    Shape filter_shape{5, 11, 2, 2};

    auto make_function = [&]() {
        auto input = std::make_shared<op::Parameter>(element::f32, input_shape);
        auto filter = std::make_shared<op::Parameter>(element::f32, filter_shape);
        auto conv = std::make_shared<op::Convolution>(input, filter, Strides{2, 2}, Strides{1, 1});
        auto sigmoid = std::make_shared<op::Sigmoid>(conv);
        auto f = make_shared<Function>(NodeVector{sigmoid}, ParameterVector{input, filter});
        return f;
    };

    auto int_f = make_function();
    auto cpu_f = make_function();
    compare_backends(int_f, cpu_f, "INTERPRETER", "CPU");
}

TEST(cpu_test, convolution_large_padding)
{
    Shape input_shape{1, 1, 100, 100};
    Shape filter_shape{1, 1, 3, 3};

    auto make_function = [&]() {
        auto input = std::make_shared<op::Parameter>(element::f32, input_shape);
        auto filter = std::make_shared<op::Parameter>(element::f32, filter_shape);
        auto conv = std::make_shared<op::Convolution>(input,
                                                      filter,
                                                      Strides{1, 1},
                                                      Strides{9, 9},
                                                      CoordinateDiff{9, 9},
                                                      CoordinateDiff{9, 9});
        auto f = make_shared<Function>(NodeVector{conv}, ParameterVector{input, filter});
        return f;
    };

    auto int_f = make_function();
    auto cpu_f = make_function();
    compare_backends(int_f, cpu_f, "INTERPRETER", "CPU", 1e-4, 1e-4);
}

#if 0
static std::shared_ptr<Function> make_function(const std::string& file_name)
{
    const string json_path = file_util::path_join(SERIALIZED_ZOO, file_name);
    const string json_string = file_util::read_file_to_string(json_path);
    stringstream ss(json_string);
    shared_ptr<Function> func = ngraph::deserialize(ss);
    return func;
}

TEST(cpu_test, memory_reuse_mxnet_densenet121)
{
    const std::string file_name("mxnet/mxnet_densenet121_inference_batch1_float32.json");
    auto cpu_f = make_function(file_name);

    test::Uniform<float> rng(-1.0f, 1.0f);
    vector<vector<float>> args;

    for (shared_ptr<op::Parameter> param : cpu_f->get_parameters())
    {
        vector<float> tensor_val(shape_size(param->get_shape()));
        rng.initialize(tensor_val);
        args.push_back(tensor_val);
    }

    // without memory reuse
    auto cpu_results = execute(cpu_f, args, "CPU");

    auto cpu_f_new = make_function(file_name);
    auto cpu_results_new = execute(cpu_f_new, args, "CPU");
    for (size_t i = 0; i < cpu_results.size(); i++)
    {
        EXPECT_TRUE(test::all_close(cpu_results.at(i), cpu_results_new.at(i), 1.0e-4f, 1.0e-4f));
    }

    // with memory reuse
    auto backend = runtime::Backend::create("CPU");
    auto parms = cpu_f->get_parameters();
    std::vector<std::shared_ptr<ngraph::runtime::Tensor>> arg_tensors(args.size());
    for (size_t i = 0; i < args.size(); i++)
    {
        auto t = backend->create_tensor(parms.at(i)->get_element_type(), parms.at(i)->get_shape());
        copy_data(t, args.at(i));
        arg_tensors.at(i) = t;
    }

    auto results = cpu_f->get_results();
    std::vector<std::shared_ptr<ngraph::runtime::Tensor>> result_tensors(results.size());

    for (size_t i = 0; i < results.size(); i++)
    {
        result_tensors.at(i) =
            backend->create_tensor(results.at(i)->get_element_type(), results.at(i)->get_shape());
    }

    ngraph::pass::PassConfig pass_config;
    pass_config.set_pass_attribute("CPUMemoryAssignment::ReuseMemory", true);

    auto cpu_f_new_reuse = make_function(file_name);

    shared_ptr<runtime::Executable> handle = backend->compile(cpu_f_new_reuse, pass_config);
    for (auto it = 0; it < 2; it++)
    {
        handle->call_with_validate(result_tensors, arg_tensors);

        std::vector<std::vector<float>> cpu_results_new_reuse;
        for (auto rt : result_tensors)
        {
            cpu_results_new_reuse.push_back(read_vector<float>(rt));
        }

        for (size_t i = 0; i < cpu_results.size(); i++)
        {
            EXPECT_TRUE(
                test::all_close(cpu_results.at(i), cpu_results_new_reuse.at(i), 1.0e-4f, 1.0e-4f));
        }
    }
}
#endif

TEST(cpu_test, memory_reuse_destructive_oi_relu)
{
    auto shape_a = Shape{2, 5};
    auto A = make_shared<op::Parameter>(element::f32, shape_a);
    auto B = make_shared<op::Parameter>(element::f32, shape_a);
    auto C = make_shared<op::Parameter>(element::f32, shape_a);
    auto add = make_shared<op::Add>(A, B);
    auto relu = make_shared<op::Relu>(add);
    auto subtract = make_shared<op::Subtract>(C, relu);
    auto shape_rt = Shape{2, 5};
    auto f = make_shared<Function>(subtract, ParameterVector{A, B, C});

    auto backend = runtime::Backend::create("CPU");

    auto a = backend->create_tensor(element::f32, shape_a);
    copy_data(a, vector<float>{1, 8, -8, 17, -0.5, 1, 8, -8, 17, -0.5});
    auto b = backend->create_tensor(element::f32, shape_a);
    copy_data(b, vector<float>{1, 2, 3, 4, 0.5, 1, 8, -8, 17, -0.5});
    auto c = backend->create_tensor(element::f32, shape_a);
    copy_data(c, vector<float>{2, 10, 0, 21, 0, 2, 16, 0, 34, 0});
    auto result = backend->create_tensor(element::f32, shape_rt);
    vector<float> expected{0, 0, 0, 0, 0, 0, 0, 0, 0, 0};

    shared_ptr<runtime::Executable> handle = backend->compile(f);
    handle->call_with_validate({result}, {a, b, c});
    ASSERT_NE(handle, nullptr);
    EXPECT_TRUE(test::all_close_f(read_vector<float>(result), expected));
}

TEST(cpu_test, memory_reuse_cacheable_no_destructive_oi_relu)
{
    auto shape_a = Shape{2, 5};
    auto A = make_shared<op::Parameter>(element::f32, shape_a, true);
    auto B = make_shared<op::Parameter>(element::f32, shape_a, true);
    auto C = make_shared<op::Parameter>(element::f32, shape_a);
    auto add = make_shared<op::Add>(A, B);
    auto relu = make_shared<op::Relu>(add);
    auto subtract = make_shared<op::Subtract>(C, relu);
    auto shape_rt = Shape{2, 5};
    auto f = make_shared<Function>(subtract, ParameterVector{A, B, C});

    auto backend = runtime::Backend::create("CPU");

    auto a = backend->create_tensor(element::f32, shape_a);
    copy_data(a, vector<float>{1, 8, -8, 17, -0.5, 1, 8, -8, 17, -0.5});
    auto b = backend->create_tensor(element::f32, shape_a);
    copy_data(b, vector<float>{1, 2, 3, 4, 0.5, 1, 8, -8, 17, -0.5});
    auto c = backend->create_tensor(element::f32, shape_a);
    copy_data(c, vector<float>{2, 10, 0, 21, 0, 2, 16, 0, 34, 0});
    auto result = backend->create_tensor(element::f32, shape_rt);
    vector<float> expected{0, 0, 0, 0, 0, 0, 0, 0, 0, 0};

    shared_ptr<runtime::Executable> handle = backend->compile(f);
    ASSERT_NE(handle, nullptr);
    handle->call_with_validate({result}, {a, b, c});
    EXPECT_TRUE(test::all_close_f(read_vector<float>(result), expected));

    a->set_stale(false);
    b->set_stale(false);
    handle->call_with_validate({result}, {a, b, c});
    EXPECT_TRUE(test::all_close_f(read_vector<float>(result), expected));
}

TEST(cpu_test, memory_reuse_in_place_concat_after_in_place_slice)
{
    Shape shape_a{4, 4};
    auto A = make_shared<op::Parameter>(element::f32, shape_a);
    auto B = make_shared<op::Slice>(A, Coordinate{0, 0}, Coordinate{2, 4});
    auto D = make_shared<op::Slice>(B, Coordinate{1, 0}, Coordinate{2, 4});
    auto E = make_shared<op::Slice>(A, Coordinate{2, 0}, Coordinate{3, 4});
    auto r = make_shared<op::Concat>(NodeVector{B, D, E}, 0);
    auto f = make_shared<Function>(r, ParameterVector{A});

    auto backend = runtime::Backend::create("CPU");

    // Create some tensors for input/output
    auto a = backend->create_tensor(element::f32, shape_a);
    copy_data(a, vector<float>{1, 2, 3, 4, 5, 6, 7, 8, 9, 10, 11, 12, 13, 14, 15, 16});
    auto result = backend->create_tensor(element::f32, shape_a);

    shared_ptr<runtime::Executable> handle = backend->compile(f);
    handle->call_with_validate({result}, {a});

    EXPECT_TRUE(
        test::all_close_f((vector<float>{1, 2, 3, 4, 5, 6, 7, 8, 5, 6, 7, 8, 9, 10, 11, 12}),
                          read_vector<float>(result)));
}

TEST(cpu_test, memory_reuse_in_place_slice_after_in_place_concat)
{
    Shape shape{1, 1};
    auto A = make_shared<op::Parameter>(element::f32, shape);
    auto B = make_shared<op::Parameter>(element::f32, shape);
    auto add1 = make_shared<op::Add>(A, B);
    auto C = make_shared<op::Parameter>(element::f32, shape);
    auto D = make_shared<op::Parameter>(element::f32, shape);
    auto add2 = make_shared<op::Add>(C, D);
    auto subtract = make_shared<op::Subtract>(C, A);
    auto concat = make_shared<op::Concat>(NodeVector{add1, add2, subtract}, 0);
    Shape shape_r{2, 1};
    auto slice = make_shared<op::Slice>(concat, Coordinate{0, 0}, Coordinate{2, 1});
    auto f = make_shared<Function>(slice, ParameterVector{A, B, C, D});

    auto backend = runtime::Backend::create("CPU");

    // Create some tensors for input/output
    auto a = backend->create_tensor(element::f32, shape);
    copy_data(a, vector<float>{1});
    auto b = backend->create_tensor(element::f32, shape);
    copy_data(b, vector<float>{2});
    auto c = backend->create_tensor(element::f32, shape);
    copy_data(c, vector<float>{3});
    auto d = backend->create_tensor(element::f32, shape);
    copy_data(d, vector<float>{4});
    auto result = backend->create_tensor(element::f32, shape_r);

    shared_ptr<runtime::Executable> handle = backend->compile(f);
    ASSERT_NE(handle, nullptr);
    handle->call_with_validate({result}, {a, b, c, d});
    EXPECT_TRUE(test::all_close_f((vector<float>{3, 7}), read_vector<float>(result)));
}

TEST(cpu_test, memory_reuse_in_place_slice_after_in_place_reshape_from_constant)
{
    Shape shape_a{2, 1, 2, 2};
    Shape shape_r{2, 1, 2, 2};
    vector<float> a_data(shape_size(shape_a));
    iota(a_data.begin(), a_data.end(), 1);

    auto A = op::Constant::create(element::f32, shape_a, a_data);
    auto reshape = make_shared<op::Reshape>(A, AxisVector{0, 1, 2, 3}, shape_r);
    Shape shape{1, 1, 2, 2};
    auto slice = make_shared<op::Slice>(reshape, Coordinate{1, 0, 0, 0}, Coordinate{2, 1, 2, 2});
    auto neg = make_shared<op::Negative>(slice);
    auto f = make_shared<Function>(neg, ParameterVector{});

    auto backend = runtime::Backend::create("CPU");

    auto result = backend->create_tensor(element::f32, shape);

    auto handle = backend->compile(f);
    handle->call_with_validate({result}, {});
    EXPECT_TRUE(test::all_close_f(
        vector<float>{-5., -6., -7., -8.}, read_vector<float>(result), MIN_FLOAT_TOLERANCE_BITS));
}

TEST(cpu_test, convert_inplace)
{
    Shape shape{2, 2};
    auto A = make_shared<op::Parameter>(element::u8, shape);
    auto B = op::Constant::create(element::u8, shape, {1, 1, 1, 1});
    auto C = op::Constant::create(element::i8, shape, {1, 1, 1, 1});
    auto f =
        make_shared<Function>(make_shared<op::Convert>(A + B, element::i8) - C, ParameterVector{A});

    auto backend = runtime::Backend::create("CPU");

    // Create some tensors for input/output
    auto a = backend->create_tensor(element::u8, shape);
    copy_data(a, vector<uint8_t>{1, 2, 3, 254});
    auto result = backend->create_tensor(element::i8, shape);

    auto handle = backend->compile(f);
    handle->call_with_validate({result}, {a});
    EXPECT_EQ((vector<int8_t>{1, 2, 3, -2}), read_vector<int8_t>(result));
}

TEST(cpu_test, rotated_pooling)
{
    auto make_f = [&](bool is_4d, bool avgpool) {
        auto input_shape = is_4d ? Shape{2, 4, 4, 1} : Shape{2, 4, 4, 4, 1};
        auto rotate_order = is_4d ? AxisVector{3, 0, 1, 2} : AxisVector{4, 0, 1, 2, 3};
        auto pool_shape = is_4d ? Shape{1, 2, 4, 4} : Shape{1, 2, 4, 4, 4};
        auto window_shape = is_4d ? Shape{2, 2} : Shape{2, 2, 2};
        auto input = make_shared<op::Parameter>(element::f32, input_shape); // C, H, W, N
        auto transpose = make_shared<op::Reshape>(input, rotate_order, pool_shape);
        if (avgpool)
        {
            return make_shared<Function>(make_shared<op::AvgPool>(transpose, window_shape),
                                         ParameterVector{input});
        }
        else
        {
            return make_shared<Function>(make_shared<op::MaxPool>(transpose, window_shape),
                                         ParameterVector{input});
        }
    };

    compare_backends(make_f(true, true), make_f(true, true), "INTERPRETER", "CPU");   // 4D AvgPool
    compare_backends(make_f(true, false), make_f(true, false), "INTERPRETER", "CPU"); // 4D MaxPool
    compare_backends(make_f(false, true), make_f(false, true), "INTERPRETER", "CPU"); // 5D AvgPool
    compare_backends(
        make_f(false, false), make_f(false, false), "INTERPRETER", "CPU"); // 5D MaxPool
}

// for float this will be 18 bits matching
// for bfloat this will be 6 bits matching
constexpr int three_quarters_of_available_bits = (MAX_FLOAT_BITS * 3) / 4;
constexpr int tolerance = FLOAT_MANTISSA_BITS - three_quarters_of_available_bits;

bool static is_codegen_mode()
{
    static bool codegen_set = false;
    static bool codegen_mode = false;
    if (!codegen_set)
    {
        const char* ngraph_codegen = std::getenv("NGRAPH_CODEGEN");
        codegen_mode = (ngraph_codegen != nullptr) && std::string(ngraph_codegen) != "0";
        codegen_set = true;
    }
    return codegen_mode;
}

TEST(cpu_test, thread_safe_calls_convolution_2d_2items)
{
    if (is_codegen_mode())
    {
        // TODO change to skip when there is a new release of gtest
        NGRAPH_WARN << "This test is skipped for CODEGEN mode.";
        return;
    }

    set_environment("NGRAPH_CPU_CONCURRENCY", "2", 1);

    Shape shape_a{2, 1, 3, 5};
    Shape shape_b{2, 1, 2, 2};
    Shape shape_r{2, 2, 2, 4};
    auto make_graph = [shape_a, shape_b] {
        auto A = make_shared<op::Parameter>(element::f32, shape_a);
        auto B = make_shared<op::Parameter>(element::f32, shape_b);
        return make_shared<Function>(
            make_shared<op::Convolution>(A,
                                         B,
                                         Strides{1, 1},        // move_strides
                                         Strides{1, 1},        // filter_dilation
                                         CoordinateDiff{0, 0}, // below_pads
                                         CoordinateDiff{0, 0}, // above_pads
                                         Strides{1, 1}),       // data_dilation
            ParameterVector{A, B});
    };

    auto backend = runtime::Backend::create("CPU");
    auto function = make_graph();

    vector<float> expected_result{
        0.63940430f,  0.04736328f,  -1.37304688f, -0.56201172f, -0.46606445f, 0.48364258f,
        1.40625000f,  0.15795898f,  -0.55004883f, 0.73339844f,  0.10668945f,  -0.95751953f,
        -0.96679688f, -0.21215820f, 1.21826172f,  -0.91894531f, 0.12402344f,  0.76953125f,
        1.20581055f,  0.65917969f,  0.62841797f,  -0.46386719f, -0.68554688f, -0.82348633f,
        0.22509766f,  -0.60864258f, -0.45166016f, -0.05249023f, 0.99462891f,  -1.09497070f,
        -0.75244141f, 0.56250000f};

    auto handle = backend->compile(function);

    auto make_call = [&]() {
        // Create some tensors for input/output
        auto a = backend->create_tensor(element::f32, shape_a);
        copy_data(
            a, vector<float>{0.67187500f,  0.54687500f,  -0.56250000f, -0.35937500f, -0.09375000f,
                             0.54687500f,  -0.54687500f, 0.89062500f,  0.82812500f,  -0.54687500f,
                             1.00000000f,  -0.07812500f, -0.89062500f, 0.40625000f,  -0.35937500f,
                             0.54687500f,  0.60937500f,  0.59375000f,  0.09375000f,  -0.21875000f,
                             0.76562500f,  0.40625000f,  -0.73437500f, -0.95312500f, -0.50000000f,
                             -0.29687500f, 0.76562500f,  -0.26562500f, -0.50000000f, 0.53125000f});
        auto b = backend->create_tensor(element::f32, shape_b);
        copy_data(b,
                  vector<float>{0.67187500f,
                                0.54687500f,
                                -0.56250000f,
                                -0.35937500f,
                                -0.09375000f,
                                0.54687500f,
                                -0.54687500f,
                                0.89062500f});
        auto result = backend->create_tensor(element::f32, shape_r);

        handle->call_with_validate({result}, {a, b});

        EXPECT_TRUE(test::all_close_f(
            vector<float>{expected_result}, read_vector<float>(result), tolerance));
    };

    std::thread call1(make_call);
    std::thread call2(make_call);
    std::thread call3(make_call);
    call1.join();
    call2.join();
    call3.join();

    unset_environment("NGRAPH_CPU_CONCURRENCY");
}

TEST(cpu_test, constant_convertlayout)
{
    Shape data_shape{1, 64, 56, 56};
    auto data = make_shared<op::Parameter>(element::f32, data_shape);
    Shape weights_shape{64, 64, 3, 3};
    test::Uniform<float> rng(-100.0f, 100.0f);
    vector<float> values_in(shape_size(weights_shape));
    rng.initialize(values_in);
    auto weights = make_shared<op::Constant>(element::f32, weights_shape, values_in);
    Shape bias_shape{64};
    auto bias = make_shared<op::Parameter>(element::f32, bias_shape);

    auto conv = std::make_shared<op::Convolution>(data, weights, Strides{1, 1}, Strides{1, 1});
    auto convbias = make_shared<op::ConvolutionBias>(conv, bias);

    auto f = make_shared<Function>(convbias, ParameterVector{data, bias});
    auto backend = runtime::Backend::create("CPU");
    auto handle = backend->compile(f);

    size_t convert_layout = count_ops_of_type<runtime::cpu::op::ConvertLayout>(f);
    ASSERT_EQ(convert_layout, 1);
}

TEST(cpu_test, constant_reshape)
{
    Shape shape_in{2, 4};
    Shape shape_out{2, 4, 1};

    const vector<float> values_in{0, 1, 2, 3, 4, 5, 6, 7};
    auto constant = make_shared<op::Constant>(element::f32, shape_in, values_in);
    auto reshape = make_shared<op::Reshape>(constant, AxisVector{0, 1}, shape_out);
    auto f = make_shared<Function>(reshape, ParameterVector{});

    pass::Manager pass_manager;
    pass_manager.register_pass<pass::ConstantFolding>(
        ngraph::runtime::cpu::GetGlobalCFDispatcherCPU());
    pass_manager.run_passes(f);

    ASSERT_EQ(count_ops_of_type<op::Reshape>(f), 0);
    ASSERT_EQ(count_ops_of_type<op::Constant>(f), 1);

    auto new_const = as_type_ptr<op::Constant>(f->get_results().at(0)->get_argument(0));
    ASSERT_TRUE(new_const);
    const vector<float> values_out = new_const->get_vector<float>();

    EXPECT_TRUE(test::all_close_f(values_in, values_out, MIN_FLOAT_TOLERANCE_BITS));
}

TEST(cpu_test, constant_reshape_permute)
{
    Shape shape_in{2, 4};
    Shape shape_out{4, 2};

    vector<double> values_in{0, 1, 2, 3, 4, 5, 6, 7};
    auto constant = make_shared<op::Constant>(element::f64, shape_in, values_in);
    auto reshape = make_shared<op::Reshape>(constant, AxisVector{1, 0}, shape_out);
    auto f = make_shared<Function>(reshape, ParameterVector{});

    pass::Manager pass_manager;
    pass_manager.register_pass<pass::ConstantFolding>(
        ngraph::runtime::cpu::GetGlobalCFDispatcherCPU());
    pass_manager.run_passes(f);

    ASSERT_EQ(count_ops_of_type<op::Reshape>(f), 0);
    ASSERT_EQ(count_ops_of_type<op::Constant>(f), 1);

    auto new_const = as_type_ptr<op::Constant>(f->get_results().at(0)->get_argument(0));
    ASSERT_TRUE(new_const);
    const vector<double> values_out = new_const->get_vector<double>();

    const vector<double> values_permute{0, 4, 1, 5, 2, 6, 3, 7};
    EXPECT_TRUE(test::all_close_f(values_permute, values_out, MIN_FLOAT_TOLERANCE_BITS));
}

TEST(cpu_test, constant_broadcast)
{
    Shape shape_in{2};
    Shape shape_out{2, 4};

    vector<int> values_in{0, 1};
    auto constant = make_shared<op::Constant>(element::i32, shape_in, values_in);
    auto broadcast = make_shared<op::Broadcast>(constant, shape_out, AxisSet{1});
    auto f = make_shared<Function>(broadcast, ParameterVector{});

    pass::Manager pass_manager;
    pass_manager.register_pass<pass::ConstantFolding>(
        ngraph::runtime::cpu::GetGlobalCFDispatcherCPU());
    pass_manager.run_passes(f);

    ASSERT_EQ(count_ops_of_type<op::Broadcast>(f), 0);
    ASSERT_EQ(count_ops_of_type<op::Constant>(f), 1);

    auto new_const = as_type_ptr<op::Constant>(f->get_results().at(0)->get_argument(0));
    ASSERT_TRUE(new_const);
    auto values_out = new_const->get_vector<int>();

    vector<int> values_permute{0, 0, 0, 0, 1, 1, 1, 1};
    ASSERT_EQ(values_permute, values_out);
}

TEST(cpu_test, constant_pad_exterior)
{
    Shape shape_in{2};

    vector<int> values_in{777, 888};
    auto constant = make_shared<op::Constant>(element::i32, shape_in, values_in);
    auto pad_value = make_shared<op::Constant>(element::i32, Shape{}, vector<int>{111});

    CoordinateDiff padding_below{1};
    CoordinateDiff padding_above{2};

    auto broadcast = make_shared<op::Pad>(constant, pad_value, padding_below, padding_above);
    auto f = make_shared<Function>(broadcast, ParameterVector{});

    pass::Manager pass_manager;
    pass_manager.register_pass<pass::ConstantFolding>(
        ngraph::runtime::cpu::GetGlobalCFDispatcherCPU());
    pass_manager.run_passes(f);

    ASSERT_EQ(count_ops_of_type<op::Pad>(f), 0);
    ASSERT_EQ(count_ops_of_type<op::Constant>(f), 1);

    auto new_const = as_type_ptr<op::Constant>(f->get_results().at(0)->get_argument(0));
    ASSERT_TRUE(new_const);
    auto values_out = new_const->get_vector<int>();

    vector<int> padded_values{111, 777, 888, 111, 111};
    ASSERT_EQ(padded_values, values_out);
}

template <typename T>
static std::vector<T> get_result_constant(std::shared_ptr<Function> f, size_t pos)
{
    auto new_const = as_type_ptr<op::Constant>(f->get_results().at(pos)->get_argument(0));
    return new_const->get_vector<T>();
}

TEST(cpu_test, constant_unary_binary)
{
    Shape shape_in{2, 2};
    vector<int> values_a{1, 2, 3, 4};
    vector<int> values_b{1, 2, 3, 4};
    vector<int> values_c{-1, -1, -1, -1};
    vector<int> values_d{1, 4, 9, 16};
    vector<int> values_e{1, -2, -3, 4};
    vector<int> values_f{3, -1, -3, 0};
    vector<int> values_g{1, 2, 3, 4};
    vector<int> values_h{2, 2, 3, 3};
    vector<char> values_i{0, 0, 1, 1};
    vector<char> values_j{0, 1, 0, 1};
    vector<float> values_k{-0.1f, 0.0f, -1.5f, 2.6f};
    vector<int> values_l{1, 2};
    auto a = make_shared<op::Constant>(element::i32, shape_in, values_a);
    auto b = make_shared<op::Constant>(element::i32, shape_in, values_b);
    auto c = make_shared<op::Constant>(element::i32, shape_in, values_c);
    auto d = make_shared<op::Constant>(element::i32, shape_in, values_d);
    auto e = make_shared<op::Constant>(element::i32, shape_in, values_e);
    auto f = make_shared<op::Constant>(element::i32, shape_in, values_f);
    auto g = make_shared<op::Constant>(element::i32, shape_in, values_g);
    auto h = make_shared<op::Constant>(element::i32, shape_in, values_h);
    auto i = make_shared<op::Constant>(element::boolean, shape_in, values_i);
    auto j = make_shared<op::Constant>(element::boolean, shape_in, values_j);
    auto k = make_shared<op::Constant>(element::f32, shape_in, values_k);
    auto l = make_shared<op::Constant>(element::i32, Shape{2}, values_l);

    auto add = a + b;
    auto sub = a - b;
    auto mul = a * b;
    auto divn = a / b;
    auto min = make_shared<op::Minimum>(c, a);
    auto max = make_shared<op::Maximum>(a, c);
    auto absn = make_shared<op::Abs>(c);
    auto neg = make_shared<op::Negative>(c);
    auto sqrt = make_shared<op::Sqrt>(d);
    auto neg_sqrt = make_shared<op::Sqrt>(c);
    auto relu = make_shared<op::Relu>(e);
    auto sign = make_shared<op::Sign>(f);
    auto equal = make_shared<op::Equal>(g, h);
    auto not_equal = make_shared<op::NotEqual>(g, h);
    auto greater = make_shared<op::Greater>(g, h);
    auto greater_eq = make_shared<op::GreaterEq>(g, h);
    auto less = make_shared<op::Less>(g, h);
    auto less_eq = make_shared<op::LessEq>(g, h);
    auto logical_and = make_shared<op::And>(i, j);
    auto logical_or = make_shared<op::Or>(i, j);
    auto logical_xor = make_shared<op::Xor>(i, j);
    auto ceil = make_shared<op::Ceiling>(k);
    auto floor = make_shared<op::Floor>(k);
    auto logical_not = make_shared<op::Not>(j);
    // Note: The CPU functors do not actually support autobroadcast yet; instead the pass itself
    // falls back if autobroadcasting is in use. Putting this check here just to make sure the
    // fallback works as expected, but if direct support for autobroadcast is added to the CPU
    // folders we should add more comprehensive tests here. --amprocte
    auto add_autob_numpy = make_shared<op::Add>(a, l, op::AutoBroadcastType::NUMPY);

    auto func = make_shared<Function>(
        NodeVector{add,        sub,         mul,        divn,  min,         max,
                   absn,       neg,         sqrt,       relu,  sign,        equal,
                   not_equal,  greater,     greater_eq, less,  less_eq,     logical_and,
                   logical_or, logical_xor, ceil,       floor, logical_not, add_autob_numpy},
        ParameterVector{});

    auto func_error = make_shared<Function>(NodeVector{neg_sqrt}, ParameterVector{});

    pass::Manager pass_manager;
    pass_manager.register_pass<pass::ConstantFolding>(
        ngraph::runtime::cpu::GetGlobalCFDispatcherCPU());
    pass_manager.run_passes(func);

    ASSERT_EQ(count_ops_of_type<op::Add>(func), 0);
    ASSERT_EQ(count_ops_of_type<op::Subtract>(func), 0);
    ASSERT_EQ(count_ops_of_type<op::Multiply>(func), 0);
    ASSERT_EQ(count_ops_of_type<op::Divide>(func), 0);
    ASSERT_EQ(count_ops_of_type<op::Minimum>(func), 0);
    ASSERT_EQ(count_ops_of_type<op::Maximum>(func), 0);
    ASSERT_EQ(count_ops_of_type<op::Abs>(func), 0);
    ASSERT_EQ(count_ops_of_type<op::Negative>(func), 0);
    ASSERT_EQ(count_ops_of_type<op::Sqrt>(func), 0);
    ASSERT_EQ(count_ops_of_type<op::Relu>(func), 0);
    ASSERT_EQ(count_ops_of_type<op::Sign>(func), 0);
    ASSERT_EQ(count_ops_of_type<op::Equal>(func), 0);
    ASSERT_EQ(count_ops_of_type<op::NotEqual>(func), 0);
    ASSERT_EQ(count_ops_of_type<op::Greater>(func), 0);
    ASSERT_EQ(count_ops_of_type<op::GreaterEq>(func), 0);
    ASSERT_EQ(count_ops_of_type<op::Less>(func), 0);
    ASSERT_EQ(count_ops_of_type<op::LessEq>(func), 0);
    ASSERT_EQ(count_ops_of_type<op::And>(func), 0);
    ASSERT_EQ(count_ops_of_type<op::Or>(func), 0);
    ASSERT_EQ(count_ops_of_type<op::Xor>(func), 0);
    ASSERT_EQ(count_ops_of_type<op::Ceiling>(func), 0);
    ASSERT_EQ(count_ops_of_type<op::Floor>(func), 0);
    ASSERT_EQ(count_ops_of_type<op::Not>(func), 0);

    // expected values
    vector<int> add_expected{2, 4, 6, 8};
    vector<int> sub_expected{0, 0, 0, 0};
    vector<int> mul_expected{1, 4, 9, 16};
    vector<int> div_expected{1, 1, 1, 1};
    vector<int> min_expected{-1, -1, -1, -1};
    vector<int> max_expected{1, 2, 3, 4};
    vector<int> abs_neg_expected{1, 1, 1, 1};
    vector<int> sqrt_expected{1, 2, 3, 4};
    vector<int> relu_expected{1, 0, 0, 4};
    vector<int> sign_expected{1, -1, -1, 0};
    vector<char> equal_expected{0, 1, 1, 0};
    vector<char> not_equal_expected{1, 0, 0, 1};
    vector<char> greater_expected{0, 0, 0, 1};
    vector<char> greater_eq_expected{0, 1, 1, 1};
    vector<char> less_expected{1, 0, 0, 0};
    vector<char> less_eq_expected{1, 1, 1, 0};
    vector<char> and_expected{0, 0, 0, 1};
    vector<char> or_expected{0, 1, 1, 1};
    vector<char> xor_expected{0, 1, 1, 0};
    vector<float> ceil_expected{0.0f, 0.0f, -1.0f, 3.0f};
    vector<float> floor_expected{-1.0f, 0.0f, -2.0f, 2.0f};
    vector<char> not_expected{1, 0, 1, 0};
    vector<int> add_autob_numpy_expected{2, 4, 4, 6};

    ASSERT_EQ(get_result_constant<int>(func, 0), add_expected);
    ASSERT_EQ(get_result_constant<int>(func, 1), sub_expected);
    ASSERT_EQ(get_result_constant<int>(func, 2), mul_expected);
    ASSERT_EQ(get_result_constant<int>(func, 3), div_expected);
    ASSERT_EQ(get_result_constant<int>(func, 4), min_expected);
    ASSERT_EQ(get_result_constant<int>(func, 5), max_expected);
    ASSERT_EQ(get_result_constant<int>(func, 6), abs_neg_expected);
    ASSERT_EQ(get_result_constant<int>(func, 7), abs_neg_expected);
    ASSERT_EQ(get_result_constant<int>(func, 8), sqrt_expected);
    ASSERT_EQ(get_result_constant<int>(func, 9), relu_expected);
    ASSERT_EQ(get_result_constant<int>(func, 10), sign_expected);
    ASSERT_EQ(get_result_constant<char>(func, 11), equal_expected);
    ASSERT_EQ(get_result_constant<char>(func, 12), not_equal_expected);
    ASSERT_EQ(get_result_constant<char>(func, 13), greater_expected);
    ASSERT_EQ(get_result_constant<char>(func, 14), greater_eq_expected);
    ASSERT_EQ(get_result_constant<char>(func, 15), less_expected);
    ASSERT_EQ(get_result_constant<char>(func, 16), less_eq_expected);
    ASSERT_EQ(get_result_constant<char>(func, 17), and_expected);
    ASSERT_EQ(get_result_constant<char>(func, 18), or_expected);
    ASSERT_EQ(get_result_constant<char>(func, 19), xor_expected);
    ASSERT_TRUE(test::all_close_f(
        get_result_constant<float>(func, 20), ceil_expected, MIN_FLOAT_TOLERANCE_BITS));
    ASSERT_TRUE(test::all_close_f(
        get_result_constant<float>(func, 21), floor_expected, MIN_FLOAT_TOLERANCE_BITS));
    ASSERT_EQ(get_result_constant<char>(func, 22), not_expected);
    ASSERT_EQ(get_result_constant<int>(func, 23), add_autob_numpy_expected);
    ASSERT_ANY_THROW(pass_manager.run_passes(func_error));
}

TEST(cpu_test, conv_test_winograd)
{
    // clang-format off
    // This test checks for the cpu specific graph pass handling for conv_winograd implementation.
    // On SKX with MKLDNN version >= v0.18.0, mkldnn_verbose should match the following
    //
    // mkldnn_verbose,info,Intel(R) MKL-DNN v0.18.0 (Git Hash 863ff6e7042cec7d2e29897fe9f0872e0888b0fc),Intel(R) Advanced Vector Extensions 512 (Intel(R) AVX-512) with AVX512BW, AVX512VL, and AVX512DQ extensions
    // mkldnn_verbose,create,reorder,simple:any,undef,in:f32_nchw out:f32_OIhw16i16o,num:1,64x3x3x3,0.0129395
    // mkldnn_verbose,exec,reorder,simple:any,undef,in:f32_nchw out:f32_OIhw16i16o,num:1,64x3x3x3,0.414062
    // mkldnn_verbose,create,reorder,simple:any,undef,in:f32_nchw out:f32_nChw16c,num:1,64x3x224x224,0.0119629
    // mkldnn_verbose,exec,reorder,simple:any,undef,in:f32_nchw out:f32_nChw16c,num:1,64x3x224x224,19.302
    // mkldnn_verbose,create,convolution,jit_wino_4x3:avx512_core,forward_training,fsrc:nChw16c fwei:OIhw16i16o fbia:undef fdst:nChw16c,alg:convolution_winograd,mb64_ic3oc64_ih224oh224kh3sh1dh0ph1_iw224ow224kw3sw1dw0pw1,1.84106
    // mkldnn_verbose,exec,convolution,jit_wino_4x3:avx512_core,forward_training,fsrc:nChw16c fwei:OIhw16i16o fbia:undef fdst:nChw16c,alg:convolution_winograd,mb64_ic3oc64_ih224oh224kh3sh1dh0ph1_iw224ow224kw3sw1dw0pw1,46.6631
    // mkldnn_verbose,create,reorder,jit:uni,undef,in:f32_nChw16c out:f32_nchw,num:1,64x64x224x224,0.279053
    // mkldnn_verbose,exec,reorder,jit:uni,undef,in:f32_nChw16c out:f32_nchw,num:1,64x64x224x224,100.219
    // clang-format on
    auto make_function = []() -> std::shared_ptr<Function> {
        auto input = make_shared<op::Parameter>(element::f32, Shape{64, 3, 224, 224});
        auto filter = make_shared<op::Parameter>(element::f32, Shape{64, 3, 3, 3});
        auto conv = make_shared<op::Convolution>(input,
                                                 filter,
                                                 Strides{1, 1},
                                                 Strides{1, 1},
                                                 CoordinateDiff{1, 1},
                                                 CoordinateDiff{1, 1},
                                                 Strides{1, 1});
        return make_shared<Function>(conv, ParameterVector{input, filter});

    };
    auto backend = runtime::Backend::create("CPU");
    auto cpu_f = make_function();

    test::Uniform<float> rng(-100.0f, 100.0f);
    vector<vector<float>> args;
    for (shared_ptr<op::Parameter> param : cpu_f->get_parameters())
    {
        vector<float> tensor_val(shape_size(param->get_shape()));
        rng.initialize(tensor_val);
        args.push_back(tensor_val);
    }
    auto cpu_results = execute(cpu_f, args, "CPU");
}

TEST(cpu_test, conv_negative_padding)
{
    auto make_f = [&]() {
        Shape shape_a{1, 16, 2, 2};
        auto A = make_shared<op::Parameter>(element::f32, shape_a);
        Shape shape_b{32, 16, 1, 1};
        auto B = make_shared<op::Parameter>(element::f32, shape_b);
        auto conv1 = make_shared<op::Convolution>(A,
                                                  B,
                                                  Strides{1, 1},
                                                  Strides{1, 1},
                                                  CoordinateDiff{-1, -1},
                                                  CoordinateDiff{0, 0},
                                                  Strides{1, 1});
        return make_shared<Function>(conv1, ParameterVector{A, B});

    };
    compare_backends(make_f(), make_f(), "CPU", "INTERPRETER");
}

TEST(cpu_test, gauss_error_function_erf_float32)
{
    auto make_function = []() -> std::shared_ptr<Function> {
        auto A = make_shared<op::Parameter>(element::f32, Shape{1, 4, 10, 6, 10});
        auto erf = make_shared<op::Erf>(A);
        return make_shared<Function>(erf, ParameterVector{A});
    };

    auto backend = runtime::Backend::create("CPU");
    auto cpu_f = make_function();
    auto int_f = make_function();

    test::Uniform<float> rng(-100.0f, 100.0f);
    vector<vector<float>> args;
    for (shared_ptr<op::Parameter> param : cpu_f->get_parameters())
    {
        vector<float> tensor_val(shape_size(param->get_shape()));
        rng.initialize(tensor_val);
        args.push_back(tensor_val);
    }
    auto int_results = execute(int_f, args, "INTERPRETER");
    auto cpu_results = execute(cpu_f, args, "CPU");

    for (size_t i = 0; i < cpu_results.size(); i++)
    {
        EXPECT_TRUE(test::all_close(cpu_results.at(i), int_results.at(i)));
    }
}

TEST(cpu_test, gauss_error_function_erf_int32)
{
    Shape shape{2, 2};
    auto A = make_shared<op::Parameter>(element::i32, shape);
    auto make_function = [&]() -> std::shared_ptr<Function> {
        auto erf = make_shared<op::Erf>(A);
        return make_shared<Function>(erf, ParameterVector{A});
    };

    auto backend = runtime::Backend::create("CPU");
    auto cpu_f = make_function();

    auto input_nd_array = test::NDArray<int, 2>({{45, 2}, {7, 9}});
    auto expected_result_nd_array =
        test::NDArray<int, 2>({{static_cast<int>(std::erf(45)), static_cast<int>(std::erf(2))},
                               {static_cast<int>(std::erf(7)), static_cast<int>(std::erf(9))}});

    // Create some tensors for input/output
    shared_ptr<runtime::Tensor> a = backend->create_tensor(element::i32, shape);
    shared_ptr<runtime::Tensor> result = backend->create_tensor(element::i32, shape);

    copy_data(a, input_nd_array.get_vector());

    auto handle = backend->compile(cpu_f);
    handle->call_with_validate({result}, {a});

    auto result_values = read_vector<int>(result);
    auto expected_values = expected_result_nd_array.get_vector();
    ASSERT_EQ(result_values, expected_values);
}

TEST(cpu_test, max_pool_with_indices_2d_2channel_2image)
{
    Shape shape_a{2, 2, 5, 5};
    Shape window_shape{2, 3};
    auto window_movement_strides = Strides{1, 1};
    Shape padding_below{0, 0};
    Shape padding_above{0, 0};
    auto A = make_shared<op::Parameter>(element::f32, shape_a);
    auto max_pool = make_shared<op::MaxPoolWithIndices>(
        A, window_shape, window_movement_strides, padding_below, padding_above);
    Shape shape_r{2, 2, 4, 3};
    auto data = make_shared<op::Result>(make_shared<op::GetOutputElement>(max_pool, 0));
    auto indices = make_shared<op::Result>(make_shared<op::GetOutputElement>(max_pool, 1));
    auto f = make_shared<Function>(ResultVector{data, indices}, ParameterVector{A});

    auto backend = runtime::Backend::create("CPU");

    // Create some tensors for input/output
    auto a = backend->create_tensor(element::f32, shape_a);
    copy_data(a,
              test::NDArray<float, 4>({{{{0, 1, 0, 2, 1}, // img 0 chan 0
                                         {0, 3, 2, 0, 0},
                                         {2, 0, 0, 0, 1},
                                         {2, 0, 1, 1, 2},
                                         {0, 2, 1, 0, 0}},

                                        {{0, 0, 0, 2, 0}, // img 0 chan 1
                                         {0, 2, 3, 0, 1},
                                         {2, 0, 1, 0, 2},
                                         {3, 1, 0, 0, 0},
                                         {2, 0, 0, 0, 0}}},

                                       {{{0, 2, 1, 1, 0}, // img 1 chan 0
                                         {0, 0, 2, 0, 1},
                                         {0, 0, 1, 2, 3},
                                         {2, 0, 0, 3, 0},
                                         {0, 0, 0, 0, 0}},

                                        {{2, 1, 0, 0, 1}, // img 1 chan 1
                                         {0, 2, 0, 0, 0},
                                         {1, 1, 2, 0, 2},
                                         {1, 1, 1, 0, 1},
                                         {1, 0, 0, 0, 2}}}})
                  .get_vector());
    auto result_data = backend->create_tensor(element::f32, shape_r);
    auto result_indices = backend->create_tensor(element::i32, shape_r);

    auto handle = backend->compile(f);
    handle->call_with_validate({result_data, result_indices}, {a});
    EXPECT_TRUE(test::all_close_f((test::NDArray<float, 4>({{{{3, 3, 2}, // img 0 chan 0
                                                              {3, 3, 2},
                                                              {2, 1, 2},
                                                              {2, 2, 2}},

                                                             {{3, 3, 3}, // img 0 chan 1
                                                              {3, 3, 3},
                                                              {3, 1, 2},
                                                              {3, 1, 0}}},

                                                            {{{2, 2, 2}, // img 1 chan 0
                                                              {2, 2, 3},
                                                              {2, 3, 3},
                                                              {2, 3, 3}},

                                                             {{2, 2, 1}, // img 1 chan 1
                                                              {2, 2, 2},
                                                              {2, 2, 2},
                                                              {1, 1, 2}}}})
                                       .get_vector()),
                                  read_vector<float>(result_data),
                                  MIN_FLOAT_TOLERANCE_BITS));
}

TEST(cpu_test, max_pool_with_indices_bprop_2d_2channel_2image)
{
    Shape shape_a{2, 2, 5, 5};
    Shape window_shape{2, 3};
    auto window_movement_strides = Strides{1, 1};
    Shape padding_below{0, 0};
    Shape padding_above{0, 0};
    auto A = make_shared<op::Parameter>(element::f32, shape_a);
    Shape shape_i{2, 2, 4, 3};
    auto indices = make_shared<op::Parameter>(element::i32, shape_i);
    auto delta = make_shared<op::Parameter>(element::f32, shape_i);

    auto max_pool_bprop = make_shared<op::MaxPoolWithIndicesBackprop>(
        A, delta, indices, window_shape, window_movement_strides, padding_below, padding_above);

    auto f = make_shared<Function>(max_pool_bprop, ParameterVector{A, delta, indices});

    auto backend = runtime::Backend::create("CPU");

    // Create some tensors for input/output
    auto a = backend->create_tensor(element::f32, shape_a);
    copy_data(a,
              test::NDArray<float, 4>({{{{0, 1, 0, 2, 1}, // img 0 chan 0
                                         {0, 3, 2, 0, 0},
                                         {2, 0, 0, 0, 1},
                                         {2, 0, 1, 1, 2},
                                         {0, 2, 1, 0, 0}},

                                        {{0, 0, 0, 2, 0}, // img 0 chan 1
                                         {0, 2, 3, 0, 1},
                                         {2, 0, 1, 0, 2},
                                         {3, 1, 0, 0, 0},
                                         {2, 0, 0, 0, 0}}},

                                       {{{0, 2, 1, 1, 0}, // img 1 chan 0
                                         {0, 0, 2, 0, 1},
                                         {0, 0, 1, 2, 3},
                                         {2, 0, 0, 3, 0},
                                         {0, 0, 0, 0, 0}},

                                        {{2, 1, 0, 0, 1}, // img 1 chan 1
                                         {0, 2, 0, 0, 0},
                                         {1, 1, 2, 0, 2},
                                         {1, 1, 1, 0, 1},
                                         {1, 0, 0, 0, 2}}}})
                  .get_vector());

    auto i = backend->create_tensor(element::i32, shape_i);
    copy_data(i,
              test::NDArray<int, 4>({{{{4, 3, 1}, // img 0 chan 0
                                       {1, 0, 0},
                                       {0, 4, 5},
                                       {0, 3, 2}},

                                      {{5, 4, 3}, // img 0 chan 1
                                       {2, 1, 0},
                                       {3, 1, 2},
                                       {0, 0, 0}}},

                                     {{{1, 0, 3}, // img 1 chan 0
                                       {2, 1, 5},
                                       {3, 5, 2},
                                       {0, 2, 1}},

                                      {{0, 3, 2}, // img 1 chan 1
                                       {1, 0, 3},
                                       {2, 1, 0},
                                       {0, 0, 5}}}})
                  .get_vector());

    auto d = backend->create_tensor(element::f32, shape_i);
    copy_data(d,
              test::NDArray<float, 4>({{{{0.3f, 0.3f, 0.2f}, // img 0 chan 0
                                         {0.3f, 0.3f, 0.2f},
                                         {0.2f, 0.1f, 0.2f},
                                         {0.2f, 0.2f, 0.2f}},

                                        {{0.3f, 0.3f, 0.3f}, // img 0 chan 1
                                         {0.3f, 0.3f, 0.3f},
                                         {0.3f, 0.1f, 0.2f},
                                         {0.3f, 0.1f, 0.4f}}},

                                       {{{0.2f, 0.2f, 0.2f}, // img 1 chan 0
                                         {0.2f, 0.2f, 0.3f},
                                         {0.2f, 0.3f, 0.3f},
                                         {0.2f, 0.3f, 0.3f}},

                                        {{0.2f, 0.2f, 0.1f}, // img 1 chan 1
                                         {0.2f, 0.2f, 0.2f},
                                         {0.2f, 0.2f, 0.2f},
                                         {0.1f, 0.1f, 0.2f}}}})
                  .get_vector());

    auto result = backend->create_tensor(element::f32, shape_a);

    auto handle = backend->compile(f);
    handle->call_with_validate({result}, {a, d, i});
    EXPECT_TRUE(test::all_close_f((test::NDArray<float, 4>({{{{0, 0, 0, 0.2, 0}, // img 0 chan 0
                                                              {0, 1.2, 0.2, 0, 0},
                                                              {0.2, 0, 0, 0, 0},
                                                              {0.2, 0, 0.1, 0, 0.4},
                                                              {0, 0.2, 0, 0, 0}},

                                                             {{0, 0, 0, 0, 0}, // img 0 chan 1
                                                              {0, 0, 1.8, 0, 0},
                                                              {0, 0, 0.1, 0, 0.2},
                                                              {0.6, 0.1, 0.4, 0, 0},
                                                              {0, 0, 0, 0, 0}}},

                                                            {{{0, 0.4, 0, 0, 0}, // img 1 chan 0
                                                              {0, 0, 0.6, 0, 0},
                                                              {0, 0, 0, 0, 0.6},
                                                              {0.4, 0, 0, 0.9, 0},
                                                              {0, 0, 0, 0, 0}},

                                                             {{0.2, 0, 0, 0, 0.1}, // img 1 chan 1
                                                              {0, 0.6, 0, 0, 0},
                                                              {0, 0, 0.8, 0, 0},
                                                              {0.1, 0.1, 0, 0, 0},
                                                              {0, 0, 0, 0, 0.2}}}})
                                       .get_vector()),
                                  read_vector<float>(result),
                                  MIN_FLOAT_TOLERANCE_BITS));
}

TEST(cpu_test, max_pool_bprop_2d_2channel_2image)
{
    Shape shape_a{2, 2, 5, 5};
    Shape window_shape{2, 3};
    auto window_movement_strides = Strides{1, 1};
    Shape padding_below{0, 0};
    Shape padding_above{0, 0};
    auto A = make_shared<op::Parameter>(element::f32, shape_a);
    Shape shape_i{2, 2, 4, 3};
    auto delta = make_shared<op::Parameter>(element::f32, shape_i);

    auto max_pool_bprop = make_shared<op::MaxPoolBackprop>(
        A, delta, window_shape, window_movement_strides, padding_below, padding_above);

    auto f = make_shared<Function>(max_pool_bprop, ParameterVector{A, delta});

    auto backend = runtime::Backend::create("CPU");

    // Create some tensors for input/output
    auto a = backend->create_tensor(element::f32, shape_a);
    copy_data(a,
              test::NDArray<float, 4>({{{{0, 1, 0, 2, 1}, // img 0 chan 0
                                         {0, 3, 2, 0, 0},
                                         {2, 0, 0, 0, 1},
                                         {2, 0, 1, 1, 2},
                                         {0, 2, 1, 0, 0}},

                                        {{0, 0, 0, 2, 0}, // img 0 chan 1
                                         {0, 2, 3, 0, 1},
                                         {2, 0, 1, 0, 2},
                                         {3, 1, 0, 0, 0},
                                         {2, 0, 0, 0, 0}}},

                                       {{{0, 2, 1, 1, 0}, // img 1 chan 0
                                         {0, 0, 2, 0, 1},
                                         {0, 0, 1, 2, 3},
                                         {2, 0, 0, 3, 0},
                                         {0, 0, 0, 0, 0}},

                                        {{2, 1, 0, 0, 1}, // img 1 chan 1
                                         {0, 2, 0, 0, 0},
                                         {1, 1, 2, 0, 2},
                                         {1, 1, 1, 0, 1},
                                         {1, 0, 0, 0, 2}}}})
                  .get_vector());

    auto d = backend->create_tensor(element::f32, shape_i);
    copy_data(d,
              test::NDArray<float, 4>({{{{0.3, 0.3, 0.2}, // img 0 chan 0
                                         {0.3, 0.3, 0.2},
                                         {0.2, 0.1, 0.2},
                                         {0.2, 0.2, 0.2}},

                                        {{0.3, 0.3, 0.3}, // img 0 chan 1
                                         {0.3, 0.3, 0.3},
                                         {0.3, 0.1, 0.2},
                                         {0.3, 0.1, 0.4}}},

                                       {{{0.2, 0.2, 0.2}, // img 1 chan 0
                                         {0.2, 0.2, 0.3},
                                         {0.2, 0.3, 0.3},
                                         {0.2, 0.3, 0.3}},

                                        {{0.2, 0.2, 0.1}, // img 1 chan 1
                                         {0.2, 0.2, 0.2},
                                         {0.2, 0.2, 0.2},
                                         {0.1, 0.1, 0.2}}}})
                  .get_vector());

    auto result = backend->create_tensor(element::f32, shape_a);

    auto handle = backend->compile(f);
    handle->call_with_validate({result}, {a, d});
    EXPECT_TRUE(test::all_close_f((test::NDArray<float, 4>({{{{0, 0, 0, 0.2, 0}, // img 0 chan 0
                                                              {0, 1.2, 0.2, 0, 0},
                                                              {0.2, 0, 0, 0, 0},
                                                              {0.2, 0, 0.1, 0, 0.4},
                                                              {0, 0.2, 0, 0, 0}},

                                                             {{0, 0, 0, 0, 0}, // img 0 chan 1
                                                              {0, 0, 1.8, 0, 0},
                                                              {0, 0, 0.1, 0, 0.2},
                                                              {0.6, 0.1, 0.4, 0, 0},
                                                              {0, 0, 0, 0, 0}}},

                                                            {{{0, 0.4, 0, 0, 0}, // img 1 chan 0
                                                              {0, 0, 0.6, 0, 0},
                                                              {0, 0, 0, 0, 0.6},
                                                              {0.4, 0, 0, 0.9, 0},
                                                              {0, 0, 0, 0, 0}},

                                                             {{0.2, 0, 0, 0, 0.1}, // img 1 chan 1
                                                              {0, 0.6, 0, 0, 0},
                                                              {0, 0, 0.8, 0, 0},
                                                              {0.1, 0.1, 0, 0, 0},
                                                              {0, 0, 0, 0, 0.2}}}})
                                       .get_vector()),
                                  read_vector<float>(result),
                                  MIN_FLOAT_TOLERANCE_BITS));
}

TEST(cpu_test, avg_pool_bprop_2d_2channel_2image)
{
    Shape shape_a{2, 2, 3, 3};
    Shape window_shape{2, 2};
    auto window_movement_strides = Strides{1, 1};
    Shape padding_below{0, 0};
    Shape padding_above{0, 0};
    Shape shape_d{2, 2, 2, 2};
    auto delta = make_shared<op::Parameter>(element::f32, shape_d);

    auto avg_pool_bprop = make_shared<op::AvgPoolBackprop>(
        shape_a, delta, window_shape, window_movement_strides, padding_below, padding_above, false);

    auto f = make_shared<Function>(avg_pool_bprop, ParameterVector{delta});

    auto backend = runtime::Backend::create("CPU");

    // Create some tensors for input/output
    auto d = backend->create_tensor(element::f32, shape_d);
    copy_data(d,
              test::NDArray<float, 4>({{{{0.3, 0.3}, // img 0 chan 0
                                         {0.3, 0.3}},

                                        {{0.2, 0.2}, // img 0 chan 1
                                         {0.2, 0.2}}},

                                       {{{0.1, 0.1}, // img 1 chan 0
                                         {0.1, 0.1}},

                                        {{0.4, 0.4}, // img 1 chan 1
                                         {0.4, 0.4}}}})
                  .get_vector());

    auto result = backend->create_tensor(element::f32, shape_a);

    float denom = 2 * 2;

    auto handle = backend->compile(f);
    handle->call_with_validate({result}, {d});
    EXPECT_TRUE(test::all_close_f(
        (test::NDArray<float, 4>({{{{0.3f / denom, 0.6f / denom, 0.3f / denom}, // img 0 chan 0
                                    {0.6f / denom, 1.2f / denom, 0.6f / denom},
                                    {0.3f / denom, 0.6f / denom, 0.3f / denom}},

                                   {{0.2f / denom, 0.4f / denom, 0.2f / denom}, // img 0 chan 1
                                    {0.4f / denom, 0.8f / denom, 0.4f / denom},
                                    {0.2f / denom, 0.4f / denom, 0.2f / denom}}},

                                  {{{0.1f / denom, 0.2f / denom, 0.1f / denom}, // img 1 chan 0
                                    {0.2f / denom, 0.4f / denom, 0.2f / denom},
                                    {0.1f / denom, 0.2f / denom, 0.1f / denom}},

                                   {{0.4f / denom, 0.8f / denom, 0.4f / denom}, // img 1 chan 1
                                    {0.8f / denom, 1.6f / denom, 0.8f / denom},
                                    {0.4f / denom, 0.8f / denom, 0.4f / denom}}}})
             .get_vector()),
        read_vector<float>(result),
        MIN_FLOAT_TOLERANCE_BITS));
}

TEST(cpu_test, tile_1d_with_zero_repeats)
{
    Shape shape_a{2};
    auto A = make_shared<op::Parameter>(element::f32, shape_a);
    Shape shape_re{1};
    auto repeats = make_shared<op::Constant>(element::i64, shape_re, vector<int>{0});
    Shape shape_r{0};

    auto tile = make_shared<op::Tile>(A, repeats);

    auto f = make_shared<Function>(tile, ParameterVector{A});

    auto backend = runtime::Backend::create("CPU");

    // Create some tensors for input/output
    auto a = backend->create_tensor(element::f32, shape_a);
    copy_data(a, vector<float>{1, 2});

    auto result = backend->create_tensor(element::f32, shape_r);

    auto handle = backend->compile(f);
    handle->call_with_validate({result}, {a});
    EXPECT_TRUE(
        test::all_close_f(vector<float>{}, read_vector<float>(result), MIN_FLOAT_TOLERANCE_BITS));
}

TEST(cpu_test, tile_1d)
{
    Shape shape_a{2};
    auto A = make_shared<op::Parameter>(element::f32, shape_a);
    Shape shape_re{1};
    auto repeats = make_shared<op::Constant>(element::i64, shape_re, vector<int>{2});
    Shape shape_r{4};

    auto tile = make_shared<op::Tile>(A, repeats);

    auto f = make_shared<Function>(tile, ParameterVector{A});

    auto backend = runtime::Backend::create("CPU");

    // Create some tensors for input/output
    auto a = backend->create_tensor(element::f32, shape_a);
    copy_data(a, vector<float>{1, 2});

    auto result = backend->create_tensor(element::f32, shape_r);

    auto handle = backend->compile(f);
    handle->call_with_validate({result}, {a});
    EXPECT_TRUE(test::all_close_f(
        vector<float>{1, 2, 1, 2}, read_vector<float>(result), MIN_FLOAT_TOLERANCE_BITS));
}

TEST(cpu_test, tile_2d_with_zero_repeats)
{
    Shape shape_a{2, 2};
    auto A = make_shared<op::Parameter>(element::f32, shape_a);
    Shape shape_re{2};
    auto repeats = make_shared<op::Constant>(element::i64, shape_re, vector<int>{2, 0});
    Shape shape_r{4, 0};

    auto tile = make_shared<op::Tile>(A, repeats);

    auto f = make_shared<Function>(tile, ParameterVector{A});

    auto backend = runtime::Backend::create("CPU");

    // Create some tensors for input/output
    auto a = backend->create_tensor(element::f32, shape_a);
    copy_data(a, vector<float>{1, 2, 3, 4});

    auto result = backend->create_tensor(element::f32, shape_r);

    auto handle = backend->compile(f);
    handle->call_with_validate({result}, {a});
    EXPECT_TRUE(
        test::all_close_f(vector<float>{}, read_vector<float>(result), MIN_FLOAT_TOLERANCE_BITS));
}

TEST(cpu_test, tile_2d_1axis)
{
    Shape shape_a{2, 2};
    auto A = make_shared<op::Parameter>(element::f32, shape_a);
    Shape shape_re{2};
    auto repeats = make_shared<op::Constant>(element::i64, shape_re, vector<int>{3, 1});
    Shape shape_r{6, 2};

    auto tile = make_shared<op::Tile>(A, repeats);

    auto f = make_shared<Function>(tile, ParameterVector{A});

    auto backend = runtime::Backend::create("CPU");

    // Create some tensors for input/output
    auto a = backend->create_tensor(element::f32, shape_a);
    copy_data(a, vector<float>{1, 2, 3, 4});

    auto result = backend->create_tensor(element::f32, shape_r);

    auto handle = backend->compile(f);
    handle->call_with_validate({result}, {a});
    EXPECT_TRUE(test::all_close_f(vector<float>{1, 2, 3, 4, 1, 2, 3, 4, 1, 2, 3, 4},
                                  read_vector<float>(result),
                                  MIN_FLOAT_TOLERANCE_BITS));
}

TEST(cpu_test, tile_2d_2axes)
{
    Shape shape_a{2, 2};
    auto A = make_shared<op::Parameter>(element::f32, shape_a);
    Shape shape_re{2};
    auto repeats = make_shared<op::Constant>(element::i64, shape_re, vector<int>{3, 3});
    Shape shape_r{6, 6};

    auto tile = make_shared<op::Tile>(A, repeats);

    auto f = make_shared<Function>(tile, ParameterVector{A});

    auto backend = runtime::Backend::create("CPU");

    // Create some tensors for input/output
    auto a = backend->create_tensor(element::f32, shape_a);
    copy_data(a, vector<float>{1, 2, 3, 4});

    auto result = backend->create_tensor(element::f32, shape_r);

    auto handle = backend->compile(f);
    handle->call_with_validate({result}, {a});
    EXPECT_TRUE(
        test::all_close_f(vector<float>{1, 2, 1, 2, 1, 2, 3, 4, 3, 4, 3, 4, 1, 2, 1, 2, 1, 2,
                                        3, 4, 3, 4, 3, 4, 1, 2, 1, 2, 1, 2, 3, 4, 3, 4, 3, 4},
                          read_vector<float>(result),
                          MIN_FLOAT_TOLERANCE_BITS));
}

TEST(cpu_test, tile_3d)
{
    Shape shape_a{2, 1, 3};
    auto A = make_shared<op::Parameter>(element::f32, shape_a);
    Shape shape_re{3};
    auto repeats = make_shared<op::Constant>(element::i64, shape_re, vector<int>{2, 2, 1});
    Shape shape_r{4, 2, 3};

    auto tile = make_shared<op::Tile>(A, repeats);

    auto f = make_shared<Function>(tile, ParameterVector{A});

    auto backend = runtime::Backend::create("CPU");

    // Create some tensors for input/output
    auto a = backend->create_tensor(element::f32, shape_a);
    copy_data(a, vector<float>{1, 2, 3, 4, 5, 6});

    auto result = backend->create_tensor(element::f32, shape_r);

    auto handle = backend->compile(f);
    handle->call_with_validate({result}, {a});
    EXPECT_TRUE(test::all_close_f(
        vector<float>{1, 2, 3, 1, 2, 3, 4, 5, 6, 4, 5, 6, 1, 2, 3, 1, 2, 3, 4, 5, 6, 4, 5, 6},
        read_vector<float>(result),
        MIN_FLOAT_TOLERANCE_BITS));
}

TEST(cpu_test, scatter_add_1d_indices_in_place)
{
    Shape ref_shape{2, 3, 3};
    Shape indices_shape{2};
    Shape updates_shape{2, 3, 3};
    Shape out_shape{2, 3, 3};
    auto R1 = make_shared<op::Parameter>(element::f32, ref_shape);
    auto R2 = make_shared<op::Parameter>(element::f32, ref_shape);
    auto R = make_shared<op::Add>(R1, R2);
    auto I = make_shared<op::Parameter>(element::i32, indices_shape);
    auto U = make_shared<op::Parameter>(element::f32, updates_shape);
    auto G = make_shared<op::ScatterAdd>(R, I, U);
    auto add = make_shared<op::Add>(G, R2);
    auto f = make_shared<Function>(add, ParameterVector{R1, R2, I, U});
    auto backend = runtime::Backend::create("CPU");

    // Create some tensors for input/output
    auto r1 = backend->create_tensor(element::f32, ref_shape);
    copy_data(r1, vector<float>{0, 1, 2, 3, 4, 5, 6, 7, 8, 1, 2, 3, 4, 5, 6, 7, 8, 9});
    auto r2 = backend->create_tensor(element::f32, ref_shape);
    copy_data(r2, vector<float>{0, 1, 2, 3, 4, 5, 6, 7, 8, 1, 2, 3, 4, 5, 6, 7, 8, 9});
    auto i = backend->create_tensor(element::i32, indices_shape);
    copy_data(i, vector<int32_t>{1, 0});
    auto u = backend->create_tensor(element::f32, updates_shape);
    copy_data(u, vector<float>{1, 2, 3, 4, 5, 6, 7, 8, 9, 0, 1, 2, 3, 4, 5, 6, 7, 8});
    auto result = backend->create_tensor(element::f32, out_shape);

    auto c = backend->compile(f);
    c->call_with_validate({result}, {r1, r2, i, u});
    EXPECT_TRUE(test::all_close_f(
        (vector<float>{0, 4, 8, 12, 16, 20, 24, 28, 32, 4, 8, 12, 16, 20, 24, 28, 32, 36}),
        read_vector<float>(result),
        MIN_FLOAT_TOLERANCE_BITS));
}

TEST(cpu_test, scatter_add_1d_indices_no_in_place)
{
    Shape ref_shape{2, 3, 3};
    Shape indices_shape{2};
    Shape updates_shape{2, 3, 3};
    Shape out_shape{2, 3, 3};
    auto R1 = make_shared<op::Parameter>(element::f32, ref_shape);
    auto R2 = make_shared<op::Parameter>(element::f32, ref_shape);
    auto R = make_shared<op::Add>(R1, R2);
    auto I = make_shared<op::Parameter>(element::i32, indices_shape);
    auto U = make_shared<op::Parameter>(element::f32, updates_shape);
    auto G = make_shared<op::ScatterAdd>(R, I, U);
    auto add = make_shared<op::Add>(G, R);
    auto f = make_shared<Function>(add, ParameterVector{R1, R2, I, U});
    auto backend = runtime::Backend::create("CPU");

    // Create some tensors for input/output
    auto r1 = backend->create_tensor(element::f32, ref_shape);
    copy_data(r1, vector<float>{0, 1, 2, 3, 4, 5, 6, 7, 8, 1, 2, 3, 4, 5, 6, 7, 8, 9});
    auto r2 = backend->create_tensor(element::f32, ref_shape);
    copy_data(r2, vector<float>{0, 1, 2, 3, 4, 5, 6, 7, 8, 1, 2, 3, 4, 5, 6, 7, 8, 9});
    auto i = backend->create_tensor(element::i32, indices_shape);
    copy_data(i, vector<int32_t>{1, 0});
    auto u = backend->create_tensor(element::f32, updates_shape);
    copy_data(u, vector<float>{1, 2, 3, 4, 5, 6, 7, 8, 9, 0, 1, 2, 3, 4, 5, 6, 7, 8});
    auto result = backend->create_tensor(element::f32, out_shape);

    auto c = backend->compile(f);
    c->call_with_validate({result}, {r1, r2, i, u});
    EXPECT_TRUE(test::all_close_f(
        (vector<float>{0, 5, 10, 15, 20, 25, 30, 35, 40, 5, 10, 15, 20, 25, 30, 35, 40, 45}),
        read_vector<float>(result),
        MIN_FLOAT_TOLERANCE_BITS));
}

TEST(cpu_test, tensor_copy_from_interpreter_to_cpu)
{
    // This test the copying of data between the tensor's having
    // CPUtensorview and no CPUtensorview
    auto backend = runtime::Backend::create("CPU");
    auto backend_ref = runtime::Backend::create("INTERPRETER");
    auto a = backend_ref->create_tensor(element::f32, Shape{2, 3});
    auto b = backend->create_tensor(element::f32, Shape{2, 3});
    copy_data(a, vector<float>{1, 2, 3, 4, 5, 6});
    b->copy_from(*a);
    ASSERT_EQ(read_vector<float>(a), read_vector<float>(b));
}

TEST(cpu_test, tensor_copy_from_different_shape)
{
    auto backend = runtime::Backend::create("CPU");
    auto a = backend->create_tensor(element::f32, Shape{2, 3});
    auto b = backend->create_tensor(element::f32, Shape{1, 3, 2});
    copy_data(a, vector<float>{1, 2, 3, 4, 5, 6});
    b->copy_from(*a);
    ASSERT_EQ(read_vector<float>(a), read_vector<float>(b));
}

TEST(cpu_test, tensor_copy_from_same_native_layouts)
{
    // this test copying of data between two tensor having same
    // layout
    auto backend = runtime::Backend::create("CPU");
    auto a = backend->create_tensor(element::f32, Shape{2, 3});
    auto b = backend->create_tensor(element::f32, Shape{2, 3});
    copy_data(a, vector<float>{1, 2, 3, 4, 5, 6});
    b->copy_from(*a);
    ASSERT_EQ(read_vector<float>(a), read_vector<float>(b));
}

TEST(cpu_test, tensor_copy_from_same_rotated_layouts)
{
    auto A = make_shared<op::Parameter>(element::u8, Shape{2, 3});
    auto f1 = make_shared<Function>(make_shared<op::Reshape>(A, AxisVector{1, 0}, Shape{3, 2}),
                                    ParameterVector{A});
    auto B = make_shared<op::Parameter>(element::u8, Shape{2, 3});
    auto f2 = make_shared<Function>(make_shared<op::Reshape>(B, AxisVector{1, 0}, Shape{3, 2}),
                                    ParameterVector{B});

    auto backend = runtime::Backend::create("CPU");

    // Create some tensors for input/output
    auto a = backend->create_tensor(element::u8, Shape{2, 3});
    copy_data(a, vector<uint8_t>{1, 2, 3, 4, 5, 6});
    auto result1 = backend->create_tensor(element::u8, Shape{3, 2});
    backend->compile(f1)->call_with_validate({result1}, {a});

    auto b = backend->create_tensor(element::u8, Shape{2, 3});
    copy_data(a, vector<uint8_t>{1, 1, 1, 1, 1, 1});
    auto result2 = backend->create_tensor(element::u8, Shape{3, 2});
    backend->compile(f2)->call_with_validate({result2}, {b});
    // Both result1 and result2 will be in rotated layouts at this point.

    result2->copy_from(*result1);

    // Check internal values in rotated layout
    auto result2_internal_buffer = reinterpret_cast<uint8_t*>(
        static_pointer_cast<runtime::cpu::CPUTensorView>(result2)->get_data_ptr());
    vector<uint8_t> vec(result2_internal_buffer, result2_internal_buffer + 6);
    // This check can be removed if the CPU backend stops optimizing reshapes using layout
    // transformations
    EXPECT_EQ((vector<uint8_t>{1, 2, 3, 4, 5, 6}), vec);

    // Check native layout
    EXPECT_EQ((vector<uint8_t>{1, 4, 2, 5, 3, 6}), read_vector<uint8_t>(result2));
}

TEST(cpu_test, tensor_copy_from_different_layout)
{
    auto A = make_shared<op::Parameter>(element::u8, Shape{2, 3});
    auto f = make_shared<Function>(make_shared<op::Reshape>(A, AxisVector{1, 0}, Shape{3, 2}),
                                   ParameterVector{A});

    auto backend = runtime::Backend::create("CPU");

    // Create some tensors for input/output
    auto a = backend->create_tensor(element::u8, Shape{2, 3});
    copy_data(a, vector<uint8_t>{1, 2, 3, 4, 5, 6});
    auto result = backend->create_tensor(element::u8, Shape{3, 2});

    auto handle = backend->compile(f);
    handle->call_with_validate({result}, {a});

    auto b = backend->create_tensor(element::u8, Shape{3, 2});
    b->copy_from(*result);

    EXPECT_EQ((vector<uint8_t>{1, 4, 2, 5, 3, 6}), read_vector<uint8_t>(b));
}

#if MKLDNN_VERSION_MAJOR >= 1
TEST(cpu_test, max_pool_bf16)
{
    Shape shape_a{1, 1, 3, 5};
    Shape window_shape{2, 3};
    auto window_movement_strides = Strides{1, 1};
    Shape padding_below{0, 0};
    Shape padding_above{0, 0};
    Shape shape_r{1, 1, 2, 3};

    // input data
    vector<float> a_data = {
        0.5f, 1.5f, 0.5f, 2.5f, 1.5f, 0.5f, 3.5f, 2.5f, 0.5f, 0.5f, 2.5f, 0.5f, 0.5f, 0.5f, 1.5f};

    // allocate memory for destination
    int size = a_data.size() * sizeof(float) / 2;
    void* bf16_dst = std::malloc(size);
    // convert float data to bfloat16
    ngraph::float_to_bf16(a_data.data(), bf16_dst, a_data.size());

    auto A = make_shared<op::Parameter>(element::bf16, shape_a);
    auto QMP = make_shared<ngraph::op::MaxPool>(
        A, window_shape, window_movement_strides, padding_below, padding_above);
    auto f = make_shared<Function>(NodeVector{QMP}, ParameterVector{A});
    auto backend = runtime::Backend::create("CPU");
    // Create some tensors for input/output
    auto a = backend->create_tensor(element::bf16, shape_a);
    a->write(bf16_dst, size);
    auto result = backend->create_tensor(element::bf16, shape_r);
    auto handle = backend->compile(f);
    handle->call_with_validate({result}, {a});
    // convert the output back to float
    void* fp_dst = malloc(shape_size(shape_r) * 4);
    ngraph::bf16_to_float(static_pointer_cast<runtime::cpu::CPUTensorView>(result)->get_data_ptr(),
                          fp_dst,
                          shape_size(shape_r));
    auto b = backend->create_tensor(element::f32, shape_r);
    b->write(fp_dst, shape_size(shape_r) * 4);
    EXPECT_EQ((vector<float>{3.5f, 3.5f, 2.5f, 3.5f, 3.5f, 2.5f}), read_vector<float>(b));
}

TEST(cpu_test, convolution_simple_bf16)
{
    Shape shape_a{1, 2, 2, 2};
    auto A = make_shared<op::Parameter>(element::bf16, shape_a);
    Shape shape_b{2, 2, 1, 1};
    auto B = make_shared<op::Parameter>(element::bf16, shape_b);
    Shape shape_r{1, 2, 2, 2};

    vector<float> input = {1.0f, 2.0f, 3.0f, 4.0f, 5.0f, 6.0f, 7.0f, 8.0f};
    vector<float> weights = {3.0f, 3.0f, 3.0f, 3.0f};

    int input_size = input.size() * sizeof(float) / 2;
    int weights_size = weights.size() * sizeof(float) / 2;
    void* bf16_input_dst = std::malloc(input_size);
    void* bf16_weights_dst = std::malloc(weights_size);
    // convert float data to bfloat16
    ngraph::float_to_bf16(input.data(), bf16_input_dst, input.size());
    ngraph::float_to_bf16(weights.data(), bf16_weights_dst, weights.size());

    auto conv1 = make_shared<op::Convolution>(A,
                                              B,
                                              Strides{1, 1},
                                              Strides{1, 1},
                                              CoordinateDiff{0, 0},
                                              CoordinateDiff{0, 0},
                                              Strides{1, 1});

    auto f = make_shared<Function>(conv1, ParameterVector{A, B});

    auto backend = runtime::Backend::create("CPU");

    // Create some tensors for input/output
    auto a = backend->create_tensor(element::bf16, shape_a);
    a->write(bf16_input_dst, input_size);
    auto b = backend->create_tensor(element::bf16, shape_b);
    b->write(bf16_weights_dst, weights_size);
    auto result = backend->create_tensor(element::bf16, shape_r);

    vector<float> expected_result{18.0f, 24.0f, 30.0f, 36.0f, 18.0f, 24.0f, 30.0f, 36.0f};

    auto handle = backend->compile(f);
    handle->call_with_validate({result}, {a, b});
    // convert the output back to float
    void* fp_dst = malloc(shape_size(shape_r) * 4);
    ngraph::bf16_to_float(static_pointer_cast<runtime::cpu::CPUTensorView>(result)->get_data_ptr(),
                          fp_dst,
                          shape_size(shape_r));
    auto c = backend->create_tensor(element::f32, shape_r);
    c->write(fp_dst, shape_size(shape_r) * 4);
    EXPECT_TRUE(test::all_close_f(vector<float>{expected_result}, read_vector<float>(c)));
}
<<<<<<< HEAD

TEST(cpu_test, subtract_bf16)
{
    Shape shape{2, 2};
    auto A = make_shared<op::Parameter>(element::bf16, shape);
    auto B = make_shared<op::Parameter>(element::bf16, shape);
    auto f = make_shared<Function>(make_shared<op::Subtract>(A, B), ParameterVector{A, B});

    auto backend = runtime::Backend::create("CPU");

    // Create some tensors for input/output
    auto a = backend->create_tensor(element::bf16, shape);
    copy_data(a, vector<bfloat16>{2, 4, 8, 16});
    auto b = backend->create_tensor(element::bf16, shape);
    copy_data(b, vector<bfloat16>{1, 2, 4, 8});
    auto result = backend->create_tensor(element::bf16, shape);

    auto handle = backend->compile(f);
    handle->call_with_validate({result}, {a, b});

    void* fp_dst = malloc(shape_size(shape) * 4);
    ngraph::bf16_to_float(static_pointer_cast<runtime::cpu::CPUTensorView>(result)->get_data_ptr(),
                          fp_dst,
                          shape_size(shape));
    auto c = backend->create_tensor(element::f32, shape);
    c->write(fp_dst, shape_size(shape) * 4);
    EXPECT_EQ((vector<float>{1, 2, 4, 8}), read_vector<float>(c));
}

TEST(cpu_test, sqrt_bf16)
{
    Shape shape{2, 3};
    auto A = make_shared<op::Parameter>(element::bf16, shape);
    auto f = make_shared<Function>(make_shared<op::Sqrt>(A), ParameterVector{A});

    auto backend = runtime::Backend::create("CPU");

    // Create some tensors for input/output
    auto a = backend->create_tensor(element::bf16, shape);
    copy_data(a, vector<bfloat16>{16, 4, 81, 100, 144, 0});
    auto result = backend->create_tensor(element::bf16, shape);

    auto handle = backend->compile(f);
    handle->call_with_validate({result}, {a});
    void* fp_dst = malloc(shape_size(shape) * 4);
    ngraph::bf16_to_float(static_pointer_cast<runtime::cpu::CPUTensorView>(result)->get_data_ptr(),
                          fp_dst,
                          shape_size(shape));
    auto c = backend->create_tensor(element::f32, shape);
    c->write(fp_dst, shape_size(shape) * 4);
    EXPECT_EQ((vector<float>{4, 2, 9, 10, 12, 0}), read_vector<float>(c));
}

TEST(cpu_test, simple_subgraph_bf16)
{
    Shape shape_a{1, 2, 2, 2};
    auto A = make_shared<op::Parameter>(element::bf16, shape_a);
    Shape shape_b{2, 2, 1, 1};
    auto B = make_shared<op::Parameter>(element::bf16, shape_b);
    Shape shape_r{1, 2, 2, 2};
    auto C = make_shared<op::Parameter>(element::bf16, shape_r);

    vector<bfloat16> input = {1.0, 2.0, 3.0, 4.0, 5.0, 6.0, 7.0, 8.0};
    vector<bfloat16> weights = {3.0, 3.0, 3.0, 3.0};
    vector<bfloat16> sub_vector = {1.0, 2.0, 3.0, 4.0, 5.0, 6.0, 7.0, 8.0};

    auto conv1 = make_shared<op::Convolution>(A,
                                              B,
                                              Strides{1, 1},
                                              Strides{1, 1},
                                              CoordinateDiff{0, 0},
                                              CoordinateDiff{0, 0},
                                              Strides{1, 1});

    auto sub = make_shared<op::Subtract>(conv1, C);

    auto negative = make_shared<op::Negative>(sub);

    auto f = make_shared<Function>(negative, ParameterVector{A, B, C});

    auto backend = runtime::Backend::create("CPU");

    // Create some tensors for input/output
    auto a = backend->create_tensor(element::bf16, shape_a);
    copy_data(a, input);
    auto b = backend->create_tensor(element::bf16, shape_b);
    copy_data(b, weights);
    auto c = backend->create_tensor(element::bf16, shape_r);
    copy_data(c, sub_vector);
    auto result = backend->create_tensor(element::bf16, shape_r);

    vector<float> expected_result{-17.0f, -22.0f, -27.0f, -32.0f, -13.0f, -18.0f, -23.0f, -28.0f};

    auto handle = backend->compile(f);
    handle->call_with_validate({result}, {a, b, c});
    // convert the output back to float
    void* fp_dst = malloc(shape_size(shape_r) * 4);
    ngraph::bf16_to_float(static_pointer_cast<runtime::cpu::CPUTensorView>(result)->get_data_ptr(),
                          fp_dst,
                          shape_size(shape_r));
    auto d = backend->create_tensor(element::f32, shape_r);
    d->write(fp_dst, shape_size(shape_r) * 4);
    EXPECT_TRUE(test::all_close_f(vector<float>{expected_result}, read_vector<float>(d)));
}
=======
#endif
>>>>>>> a53eb09c
<|MERGE_RESOLUTION|>--- conflicted
+++ resolved
@@ -2247,7 +2247,6 @@
     c->write(fp_dst, shape_size(shape_r) * 4);
     EXPECT_TRUE(test::all_close_f(vector<float>{expected_result}, read_vector<float>(c)));
 }
-<<<<<<< HEAD
 
 TEST(cpu_test, subtract_bf16)
 {
@@ -2352,6 +2351,4 @@
     d->write(fp_dst, shape_size(shape_r) * 4);
     EXPECT_TRUE(test::all_close_f(vector<float>{expected_result}, read_vector<float>(d)));
 }
-=======
-#endif
->>>>>>> a53eb09c
+#endif