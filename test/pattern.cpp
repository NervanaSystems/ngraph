//*****************************************************************************
// Copyright 2017-2019 Intel Corporation
//
// Licensed under the Apache License, Version 2.0 (the "License");
// you may not use this file except in compliance with the License.
// You may obtain a copy of the License at
//
//     http://www.apache.org/licenses/LICENSE-2.0
//
// Unless required by applicable law or agreed to in writing, software
// distributed under the License is distributed on an "AS IS" BASIS,
// WITHOUT WARRANTIES OR CONDITIONS OF ANY KIND, either express or implied.
// See the License for the specific language governing permissions and
// limitations under the License.
//*****************************************************************************

#include <algorithm>
#include <cstdio>
#include <iostream>
#include <list>
#include <memory>

#include "gtest/gtest.h"
#include "ngraph/file_util.hpp"
#include "ngraph/graph_util.hpp"
#include "ngraph/log.hpp"
#include "ngraph/ngraph.hpp"
#include "ngraph/op/add.hpp"
#include "ngraph/op/batch_norm.hpp"
#include "ngraph/op/constant.hpp"
#include "ngraph/op/divide.hpp"
#include "ngraph/op/multiply.hpp"
#include "ngraph/op/sqrt.hpp"
#include "ngraph/op/subtract.hpp"
#include "ngraph/op/sum.hpp"
#include "ngraph/op/sum.hpp"
#include "ngraph/pass/graph_rewrite.hpp"
#include "ngraph/pass/manager.hpp"
#include "ngraph/pattern/matcher.hpp"
#include "ngraph/pattern/op/label.hpp"
#include "ngraph/pattern/op/skip.hpp"
#include "ngraph/runtime/cpu/pass/cpu_fusion.hpp"
#include "ngraph/serializer.hpp"
#include "util/matcher.hpp"
#include "util/test_tools.hpp"

using namespace ngraph;
using namespace std;

static std::shared_ptr<Node> construct_constant_node(int n)
{
    return op::Constant::create(element::i32, Shape{}, {n});
}

static std::shared_ptr<pattern::op::Label> construct_variance_graph()
{
    // construct varaiance
    auto N = op::Constant::create(element::f32, Shape{3}, {2, 2, 2});
    auto input = std::make_shared<pattern::op::Label>(element::f32, Shape{2, 3});
    auto input_sq = std::make_shared<op::Multiply>(input, input);
    auto sum_input = std::make_shared<op::Sum>(input, AxisSet{0});
    auto square_sumed_input = std::make_shared<op::Multiply>(sum_input, sum_input);
    auto sum_squared_input = std::make_shared<op::Sum>(input_sq, AxisSet{0});
    auto avg_input_sum_sq = std::make_shared<op::Divide>(square_sumed_input, N);
    auto xmu = std::make_shared<op::Subtract>(sum_squared_input, avg_input_sum_sq);
    auto variance = std::make_shared<op::Divide>(xmu, N);
    auto variance_label =
        std::make_shared<pattern::op::Label>(variance, nullptr, NodeVector{variance});

    return variance_label;
}

static std::shared_ptr<pattern::op::Label> construct_mean_graph()
{
    // construct mean;
    auto input = std::make_shared<pattern::op::Label>(element::f32, Shape{2, 3});
    auto N = op::Constant::create(element::f32, Shape{3}, {2, 2, 2});
    auto sum_input1 = std::make_shared<op::Sum>(input, AxisSet{0});
    auto mean = std::make_shared<op::Divide>(sum_input1, N);
    auto mean_label = std::make_shared<pattern::op::Label>(mean, nullptr, NodeVector{mean});
    return mean_label;
}

class TestGraphRewrite : public ngraph::pass::GraphRewrite
{
public:
    void construct_multiply_by_one()
    {
        // pattern #1 : a * 1 = a
        auto iconst1 = construct_constant_node(1);
        auto pattern = std::make_shared<pattern::op::Label>(iconst1);

        auto callback = [pattern](pattern::Matcher& m) {
            NGRAPH_DEBUG << "In a callback for construct_multiply_by_one against "
                         << m.get_match_root()->get_name();
            NGRAPH_CHECK(m.get_match_root()->get_arguments().size() == 2);

            auto pattern_map = m.get_pattern_map();

            size_t const_node_index =
                m.get_match_root()->get_arguments().at(0) == pattern_map[pattern];
            auto const_node = dynamic_pointer_cast<op::Constant>(
                m.get_match_root()->get_arguments().at(const_node_index));
            auto second_node = m.get_match_root()->get_arguments().at(const_node_index);
            NGRAPH_DEBUG << "second_node = " << second_node->get_name()
                         << " , pattern = " << pattern_map[pattern]->get_name();

            if (pattern_map[pattern]->get_element_type() != const_node->get_element_type() ||
                pattern_map[pattern]->get_shape() != const_node->get_shape())
            {
                NGRAPH_DEBUG << "Operands' types and/or shape don't match";
                return false;
            }

            auto const_values = const_node->get_vector<int32_t>();
            bool all_ones =
                std::all_of(begin(const_values), end(const_values), [](int e) { return e == 1; });

            if (!all_ones)
            {
                NGRAPH_DEBUG << "Constant vector's values aren't equal to 1";
                return false;
            }

            ngraph::replace_node(m.get_match_root(), pattern_map[pattern]);
            return true;
        };

        auto m = make_shared<TestMatcher>(pattern * iconst1);
        this->add_matcher(m, callback);
    }

    void construct_add_zero()
    {
        // pattern #2 : a + 0 = a
        auto iconst0 = construct_constant_node(0);
        auto pattern = std::make_shared<pattern::op::Label>(iconst0);

        auto callback = [pattern](pattern::Matcher& m) {
            NGRAPH_DEBUG << "In a callback for construct_add_zero against "
                         << m.get_match_root()->get_name();
<<<<<<< HEAD
            NGRAPH_ASSERT(m.get_match_root()->get_arguments().size() == 2);
=======
            NGRAPH_CHECK(m.get_match_root()->get_arguments().size() == 2);
>>>>>>> 870f5000

            auto pattern_map = m.get_pattern_map();

            size_t const_node_index =
                m.get_match_root()->get_arguments().at(0) == pattern_map[pattern];
            auto const_node = dynamic_pointer_cast<op::Constant>(
                m.get_match_root()->get_arguments().at(const_node_index));
            auto second_node = m.get_match_root()->get_arguments().at(const_node_index);
            NGRAPH_DEBUG << "second_node = " << second_node->get_name()
                         << " , pattern = " << pattern_map[pattern]->get_name();

            if (pattern_map[pattern]->get_element_type() != const_node->get_element_type() ||
                pattern_map[pattern]->get_shape() != const_node->get_shape())
            {
                NGRAPH_DEBUG << "Operands' types and/or shape don't match";
                return false;
            }

            auto const_values = const_node->get_vector<int>();
            bool all_zeros =
                std::all_of(begin(const_values), end(const_values), [](int e) { return e == 0; });

            if (!all_zeros)
            {
                NGRAPH_DEBUG << "Constant vector's values aren't equal to 0";
                return false;
            }

            ngraph::replace_node(m.get_match_root(), pattern_map[pattern]);
            return true;
        };

        auto add = pattern + iconst0;
        auto m = make_shared<TestMatcher>(add);
        this->add_matcher(m, callback);
    }

    TestGraphRewrite()
        : GraphRewrite()
    {
        construct_multiply_by_one();
        construct_add_zero();
    }
};

static void run_passes(pass::Manager& pass_manager,
                       shared_ptr<Node> graph,
                       std::vector<shared_ptr<op::Parameter>> parms)
{
    auto func = make_shared<Function>(graph, ParameterVector{parms});
    pass_manager.run_passes(func);
}

TEST(pattern, graph_rewrite)
{
    Shape shape{};
    pass::Manager pass_manager;
    pass_manager.register_pass<TestGraphRewrite>();

    {
        auto a = make_shared<op::Parameter>(element::i32, shape);
        auto b = make_shared<op::Parameter>(element::i32, shape);
        auto c = make_shared<op::Parameter>(element::i32, shape);
        auto iconst0 = construct_constant_node(0);
        auto graph_a = a + iconst0;
        auto graph_b = b + iconst0;

        auto f = std::make_shared<Function>(ngraph::NodeVector{a, b, graph_a, c, graph_b},
                                            ParameterVector{a, b, c});
        pass_manager.run_passes(f);

        ASSERT_TRUE(graph_a->output(0).get_target_inputs().empty());
        ASSERT_TRUE(graph_b->output(0).get_target_inputs().empty());

        auto expected = ngraph::NodeVector{a, b, a, c, b};
        ASSERT_TRUE(count_ops_of_type<op::Add>(f) == 0);
    }

    {
        auto a = make_shared<op::Parameter>(element::i32, shape);
        auto b = make_shared<op::Parameter>(element::i32, shape);
        auto iconst0 = construct_constant_node(0);
        auto sum = (a + iconst0);
        auto graph = b + sum;
        run_passes(pass_manager, graph, {a, b});
        ASSERT_EQ(graph->get_arguments().at(1), a);
        ASSERT_EQ(graph->input(1).get_source_output(),
                  a->output(0)); // graph's input points to a's output
        ASSERT_TRUE(sum->output(0)
                        .get_target_inputs()
                        .empty()); // graph's input is removed from sum's target inptus
        ASSERT_TRUE(a->output(0).get_target_inputs().count(
            graph->input(1))); // a's output feeds into graph's input
    }

    {
        auto a = make_shared<op::Parameter>(element::i32, shape);
        auto b = make_shared<op::Parameter>(element::i32, shape);
        auto iconst1 = construct_constant_node(1);
        auto mul = (a * iconst1);
        auto graph = b + mul;
        run_passes(pass_manager, graph, {a, b});
        ASSERT_EQ(graph->get_arguments().at(1), a);
        ASSERT_EQ(graph->input(1).get_source_output(),
                  a->output(0)); // graph's input points to a's output
        ASSERT_TRUE(mul->output(0)
                        .get_target_inputs()
                        .empty()); // graph's input is removed from sum's target inputs
        ASSERT_TRUE(a->output(0).get_target_inputs().count(
            graph->input(1))); // a's output feeds into graph's input
    }

    {
        auto a = make_shared<op::Parameter>(element::i32, shape);
        auto b = make_shared<op::Parameter>(element::i32, shape);
        auto iconst1 = construct_constant_node(1);
        auto graph = ((((a * iconst1) * iconst1) * iconst1) * iconst1) + b;
        run_passes(pass_manager, graph, {a, b});
        ASSERT_EQ(graph->get_arguments().at(0), a);
        ASSERT_EQ(graph->input(0).get_source_output(),
                  a->output(0)); // graph's input points to a's output
        ASSERT_TRUE(a->output(0).get_target_inputs().count(
            graph->input(0))); // a's output feeds into graph's input
    }

    {
        auto a = make_shared<op::Parameter>(element::i32, shape);
        auto b = make_shared<op::Parameter>(element::i32, shape);
        auto iconst0 = construct_constant_node(0);
        auto iconst1 = construct_constant_node(1);
        auto graph = b + (iconst0 + ((a + iconst0) * iconst1));
        run_passes(pass_manager, graph, {a, b});
        ASSERT_EQ(graph->get_arguments().at(1), a);
        ASSERT_EQ(graph->input(1).get_source_output(),
                  a->output(0)); // graph's input points to a's output
        ASSERT_TRUE(a->output(0).get_target_inputs().count(
            graph->input(1))); // a's output feeds into graph's input
    }

    {
        auto a = make_shared<op::Parameter>(element::i32, shape);
        auto b = make_shared<op::Parameter>(element::i32, shape);
        auto iconst1 = construct_constant_node(1);
        auto graph = b + (iconst1 * (iconst1 * (iconst1 * (iconst1 * a))));
        run_passes(pass_manager, graph, {a, b});
        ASSERT_EQ(graph->get_arguments().at(1), a);
        ASSERT_EQ(graph->input(1).get_source_output(),
                  a->output(0)); // graph's input points to a's output
        ASSERT_TRUE(a->output(0).get_target_inputs().count(
            graph->input(1))); // a's output feeds into graph's input
    }
}

std::ostream& operator<<(std::ostream& os, const ngraph::NodeVector& nv)
{
    std::vector<std::string> names;
    for (auto n : nv)
    {
        names.push_back(n->get_name());
    }
    os << vector_to_string(names);
    return os;
}

TEST(pattern, matcher)
{
    Shape shape{};
    auto a = make_shared<op::Parameter>(element::i32, shape);
    TestMatcher n(nullptr);
    ASSERT_TRUE(n.match(a, a));
    ASSERT_EQ(n.get_matched_nodes(), (NodeVector{a}));

    auto abs = make_shared<op::Abs>(a);
    auto any = std::make_shared<pattern::op::Skip>(a);
    ASSERT_TRUE(n.match(any, abs));
    ASSERT_EQ(n.get_matched_nodes(), (NodeVector{abs, a}));

    auto false_pred = [](std::shared_ptr<Node> no) { return false; };
    auto any_false = std::make_shared<pattern::op::Skip>(a, false_pred);
    ASSERT_TRUE(n.match(any_false, a));
    ASSERT_EQ(n.get_matched_nodes(), (NodeVector{a, a}));

    auto pattern = std::make_shared<pattern::op::Label>(a);
    ASSERT_TRUE(n.match(pattern, a));
    ASSERT_EQ(n.get_pattern_map()[pattern], a);
    ASSERT_EQ(n.get_matched_nodes(), (NodeVector{a}));

    auto pattern_false = std::make_shared<pattern::op::Label>(a, false_pred);
    ASSERT_FALSE(n.match(pattern_false, a));
    ASSERT_EQ(n.get_matched_nodes(), (NodeVector{}));

    auto b = make_shared<op::Parameter>(element::i32, shape);

    auto is_bea = pattern::has_class<op::util::BinaryElementwiseArithmetic>();
    auto bea = std::make_shared<pattern::op::Any>(a, is_bea, NodeVector{a, b});
    auto add_ab = a + b;
    ASSERT_TRUE(n.match(bea, add_ab));
    ASSERT_EQ(n.get_matched_nodes(), (NodeVector{add_ab, a, b}));
    ASSERT_TRUE(n.match(bea, b + a));

    auto bea_false = std::make_shared<pattern::op::Any>(a, false_pred, NodeVector{a, b});
    ASSERT_FALSE(n.match(bea_false, a + b));

    auto add_abs_b = abs + b;
    auto bea_any_of = std::make_shared<pattern::op::AnyOf>(a, is_bea, NodeVector{abs});
    ASSERT_TRUE(n.match(bea_any_of, add_abs_b));

    auto add_b_abs = b + abs;
    ASSERT_TRUE(n.match(bea_any_of, add_b_abs));

    auto bea_any_of_label =
        std::make_shared<pattern::op::Label>(a, nullptr, NodeVector{bea_any_of});
    ASSERT_TRUE(n.match(bea_any_of_label, add_b_abs));
    ASSERT_EQ(n.get_pattern_map()[bea_any_of_label], add_b_abs);

    auto abs_label = std::make_shared<pattern::op::Label>(a, nullptr, NodeVector{abs});
    auto bea_label_any_of = std::make_shared<pattern::op::AnyOf>(a, is_bea, NodeVector{abs_label});
    ASSERT_TRUE(n.match(bea_label_any_of, add_b_abs));
    ASSERT_EQ(n.get_pattern_map()[abs_label], abs);

    auto bea_label = std::make_shared<pattern::op::Label>(a, nullptr, NodeVector{bea});
    auto ab = a + b;
    ASSERT_TRUE(n.match(bea_label, ab));
    ASSERT_EQ(n.get_pattern_map()[bea_label], ab);

    auto d = make_shared<op::Parameter>(element::i32, shape);
    ASSERT_FALSE(n.match(d, b));

    ASSERT_FALSE(n.match(abs + b, b + b));
    ASSERT_EQ(n.get_matched_nodes(), (NodeVector{}));

    auto add_absb = abs + b;
    ASSERT_TRUE(n.match(any + b, add_absb));
    ASSERT_EQ(n.get_matched_nodes(), (NodeVector{add_absb, abs, a, b}));

    ASSERT_TRUE(n.match(pattern + b, add_absb));
    ASSERT_EQ(n.get_pattern_map()[pattern], abs);
    ASSERT_EQ(n.get_matched_nodes(), (NodeVector{add_absb, abs, b}));

    ASSERT_TRUE(n.match(b + pattern, add_absb));
    ASSERT_EQ(n.get_pattern_map()[pattern], abs);
    ASSERT_EQ(n.get_matched_nodes(), (NodeVector{add_absb, abs, b}));

    auto c = make_shared<op::Parameter>(element::i32, shape);
    auto mul_add_absb = c * (add_absb);
    ASSERT_TRUE(n.match(c * (b + pattern), mul_add_absb));
    ASSERT_EQ(n.get_pattern_map()[pattern], abs);
    ASSERT_EQ(n.get_matched_nodes(), (NodeVector{mul_add_absb, c, add_absb, abs, b}));

    ASSERT_TRUE(n.match(c * (any + b), mul_add_absb)); // nested any
    ASSERT_EQ(n.get_matched_nodes(), (NodeVector{mul_add_absb, c, add_absb, abs, a, b}));
    ASSERT_TRUE(n.match(c * (any + b), (b + abs) * c)); // permutations w/ any
    auto mul_c_add_ab = c * add_ab;
    ASSERT_TRUE(n.match(c * (any_false + b), c * (a + b)));  // nested any
    ASSERT_TRUE(n.match(c * (any_false + b), mul_c_add_ab)); // permutations w/ any_false
    ASSERT_EQ(n.get_matched_nodes(), (NodeVector{mul_c_add_ab, c, add_ab, a, a, b}));

    auto iconst1_0 = construct_constant_node(1);
    auto iconst1_1 = construct_constant_node(1);
    ASSERT_TRUE(n.match(pattern * iconst1_0, a * iconst1_1)); // different iconst
    ASSERT_EQ(n.get_pattern_map()[pattern], a);
    auto fconst1_0 = op::Constant::create(element::f32, shape, {1});
    auto patternf = std::make_shared<pattern::op::Label>(fconst1_0);
    ASSERT_TRUE(n.match(patternf * fconst1_0, a * iconst1_1)); // different iconst

    // Subgraph labels
    auto add = a + b;
    auto label = std::make_shared<pattern::op::Label>(add, nullptr, NodeVector{add});
    ASSERT_TRUE(n.match(label, add));
    ASSERT_EQ(n.get_pattern_map()[label], add);
    ASSERT_EQ(n.get_matched_nodes(), (NodeVector{add, add, a, b}));

    ASSERT_FALSE(n.match(label, a - b));

    ASSERT_TRUE(n.match(make_shared<op::Abs>(label), make_shared<op::Abs>(add)));
    ASSERT_EQ(n.get_pattern_map()[label], add);

    // Correct argument order
    ASSERT_FALSE(n.match(b - a, a - b));
    auto aab = a * (a - b);
    auto paab = pattern * (pattern - b);
    ASSERT_TRUE(n.match(paab, aab));
    auto aba = a * (b - a);
    ASSERT_FALSE(n.match(paab, aba));
    auto paba = pattern * (b - pattern);
    ASSERT_FALSE(n.match(paba, aab));

    // Correlations
    auto label1 = std::make_shared<pattern::op::Label>(a);
    auto tmp = label1 + b;
    auto label2 = std::make_shared<pattern::op::Label>(tmp, nullptr, NodeVector{tmp});
    auto sub_label1 = label1 - label2;
    auto sub_add = a - add;
    ASSERT_TRUE(n.match(sub_label1, sub_add));
    ASSERT_EQ(n.get_pattern_map()[label1], a);
    ASSERT_EQ(n.get_pattern_map()[label2], add);
    ASSERT_EQ(n.get_matched_nodes(), (NodeVector{sub_add, a, add, add, a, b}));

    ASSERT_FALSE(n.match(sub_label1, add - a));

    auto add_label1 = label1 + label2;
    ASSERT_TRUE(n.match(add_label1, add + a));
    ASSERT_EQ(n.get_pattern_map()[label1], a);
    ASSERT_EQ(n.get_pattern_map()[label2], add);

    // strict mode
    {
<<<<<<< HEAD
        TestMatcher sm(nullptr, "TestMatcher", true);
=======
        TestMatcher sm(nullptr, nullptr, "TestMatcher", pass::PassProperty::REGULAR_FUSIONS, true);
>>>>>>> 870f5000
        // exact shape and type
        auto scalar_param = make_shared<op::Parameter>(element::i32, Shape{});
        auto label_dynamic_shape =
            make_shared<pattern::op::Label>(element::i32, PartialShape::dynamic());
        auto param = make_shared<op::Parameter>(element::f32, Shape{});
        ASSERT_TRUE(sm.match(label_dynamic_shape, scalar_param));
        // wrong type
        auto scalar_param_wrong_type = make_shared<op::Parameter>(element::f32, Shape{});
        ASSERT_FALSE(sm.match(label, scalar_param_wrong_type));
        // dynamic dimension
        auto label_dynamic_dimension =
            make_shared<pattern::op::Label>(element::i32, PartialShape{Dimension::dynamic()});
        auto vector_param = make_shared<op::Parameter>(element::i32, Shape{10});
        ASSERT_TRUE(sm.match(label_dynamic_dimension, vector_param));
        // dynamic type
        auto label_dynamic_type =
            make_shared<pattern::op::Label>(element::dynamic, PartialShape{Dimension::dynamic()});
        ASSERT_TRUE(sm.match(label_dynamic_type, vector_param));
    }
}

TEST(pattern, mean)
{
    // construct mean
    TestMatcher n(nullptr);

    auto input = std::make_shared<op::Parameter>(element::f32, Shape{2, 3});
    auto N = op::Constant::create(element::f32, Shape{3}, {2, 2, 2});
    auto sum_input1 = std::make_shared<op::Sum>(input, AxisSet{0});
    auto mean = std::make_shared<op::Divide>(sum_input1, N);

    auto mean_graph = construct_mean_graph();
    ASSERT_TRUE(n.match(mean_graph, mean));
    ASSERT_EQ(n.get_pattern_map()[mean_graph], mean);
}

TEST(pattern, variance)
{
    // construct variance
    TestMatcher n(nullptr);
    auto N = op::Constant::create(element::f32, Shape{3}, {2, 2, 2});
    auto input = std::make_shared<pattern::op::Label>(element::f32, Shape{2, 3});
    auto input_sq = std::make_shared<op::Multiply>(input, input);
    auto sum_input = std::make_shared<op::Sum>(input, AxisSet{0});
    auto square_sumed_input = std::make_shared<op::Multiply>(sum_input, sum_input);
    auto sum_squared_input = std::make_shared<op::Sum>(input_sq, AxisSet{0});
    auto avg_input_sum_sq = std::make_shared<op::Divide>(square_sumed_input, N);
    auto xmu = std::make_shared<op::Subtract>(sum_squared_input, avg_input_sum_sq);
    auto variance = std::make_shared<op::Divide>(xmu, N);

    auto var_graph = construct_variance_graph();
    ASSERT_TRUE(n.match(var_graph, variance));
    ASSERT_EQ(n.get_pattern_map()[var_graph], variance);
}

TEST(pattern, previous_matches)
{
    using ngraph::pattern::Matcher;
    Shape shape{};
    Matcher::PatternMap previous_matches;
    auto a = make_shared<op::Parameter>(element::i32, shape);
    auto b = make_shared<op::Parameter>(element::i32, shape);
    auto pattern = std::make_shared<pattern::op::Label>(b);
    auto abs = make_shared<op::Abs>(a);
    auto add = abs + b;
    {
        Matcher n(pattern + b);
        ASSERT_TRUE(n.match(add, previous_matches));
        ASSERT_EQ(n.get_pattern_map()[pattern], abs);
    }

    {
        Matcher n(pattern + b);
        previous_matches.insert(std::make_pair(pattern, a));
        ASSERT_FALSE(n.match(add, previous_matches));
    }
}

TEST(pattern, recurrent_pattern)
{
    using ngraph::pattern::RecurrentMatcher;
    Shape shape{};
    ngraph::pattern::Matcher::PatternMap previous_matches;
    auto a = make_shared<op::Parameter>(element::i32, shape);
    auto b = make_shared<op::Parameter>(element::i32, shape);
    auto rpattern = std::make_shared<pattern::op::Label>(b);
    auto iconst0 = construct_constant_node(0);
    auto abs = make_shared<op::Abs>(a);
    auto add1 = iconst0 + b;
    auto add2 = iconst0 + add1;
    auto add3 = iconst0 + add2;
    auto padd = iconst0 + rpattern;
    std::set<std::shared_ptr<pattern::op::Label>> empty_correlated_matches;
    RecurrentMatcher rm(padd, rpattern, empty_correlated_matches, nullptr);
    ASSERT_TRUE(rm.match(add3));
    ASSERT_EQ(rm.get_number_of_bound_labels(), 1);
    auto recurrent_matches = rm.get_bound_nodes_for_pattern(rpattern);
    ASSERT_EQ(recurrent_matches.at(0), add2);
    ASSERT_EQ(recurrent_matches.at(1), add1);
    ASSERT_EQ(recurrent_matches.at(2), b);

    // Multiple labels in a reccuring pattern
    auto iconst1 = construct_constant_node(1);
    auto iconst_label = std::make_shared<pattern::op::Label>(iconst1, nullptr, NodeVector{iconst1});
    auto add2_2 = iconst1 + add1;
    auto add3_2 = iconst0 + add2_2;
    auto padd2 = iconst_label + rpattern;
    RecurrentMatcher rm2(padd2, rpattern, empty_correlated_matches, nullptr);
    ASSERT_TRUE(rm2.match(add3_2));
    ASSERT_EQ(rm2.get_number_of_bound_labels(), 2);
    recurrent_matches = rm2.get_bound_nodes_for_pattern(rpattern);
    ASSERT_EQ(recurrent_matches.at(0), add2_2);
    ASSERT_EQ(recurrent_matches.at(1), add1);
    ASSERT_EQ(recurrent_matches.at(2), b);
    auto iconst_matches = rm2.get_bound_nodes_for_pattern(iconst_label);
    ASSERT_EQ(iconst_matches.at(0), iconst0);
    ASSERT_EQ(iconst_matches.at(1), iconst1);
    ASSERT_EQ(iconst_matches.at(2), iconst0);

    // Non-matching correlated labels
    std::set<std::shared_ptr<pattern::op::Label>> correlated_matches;
    correlated_matches.insert(iconst_label);
    RecurrentMatcher rm3(padd2, rpattern, correlated_matches, nullptr);
    ASSERT_TRUE(rm3.match(add3_2));
    ASSERT_EQ(rm3.get_number_of_bound_labels(), 2);
    iconst_matches = rm3.get_bound_nodes_for_pattern(iconst_label);
    ASSERT_EQ(iconst_matches.size(), 1);
    ASSERT_EQ(iconst_matches.at(0), iconst0);

    // Matching correlated labels and
    // testing if RecurrentMatcher can be reused for different nodes
    ASSERT_TRUE(rm3.match(add3));
    ASSERT_EQ(rm3.get_number_of_bound_labels(), 2);
    recurrent_matches = rm3.get_bound_nodes_for_pattern(rpattern);
    ASSERT_EQ(recurrent_matches.at(0), add2);
    ASSERT_EQ(recurrent_matches.at(1), add1);
    ASSERT_EQ(recurrent_matches.at(2), b);
    iconst_matches = rm3.get_bound_nodes_for_pattern(iconst_label);
    ASSERT_EQ(iconst_matches.at(0), iconst0);
    ASSERT_EQ(iconst_matches.at(1), iconst0);
    ASSERT_EQ(iconst_matches.at(2), iconst0);
}

class TestRecurrentGraphRewrite : public ngraph::pass::RecurrentGraphRewrite
{
public:
    void construct_recurrent_add()
    {
        Shape shape{};
        auto iconst0 = construct_constant_node(0);
        auto iconst_label =
            std::make_shared<pattern::op::Label>(iconst0, nullptr, NodeVector{iconst0});
        auto rpattern = std::make_shared<pattern::op::Label>(element::i32, shape);
        auto padd = iconst_label + rpattern;

        ngraph::pattern::recurrent_graph_rewrite_callback callback = [iconst_label, rpattern](
            pattern::RecurrentMatcher& rm) {
            NGRAPH_DEBUG << "In a callback for construct_recurrent_add against "
                         << rm.get_match_root()->get_name();

            auto iconst_matches = rm.get_bound_nodes_for_pattern(iconst_label);

            auto is_iconst_zero = [](std::shared_ptr<Node> n) {
                bool result = ngraph::is_zero(n);
                NGRAPH_DEBUG << n->get_name() << " is " << (result ? " a zero " : " not a zero");
                return ngraph::is_zero(n);
            };

            bool are_all_iconst_zeros =
                std::all_of(iconst_matches.begin(), iconst_matches.end(), is_iconst_zero);

            if (!are_all_iconst_zeros)
            {
                return false;
            }

            auto number_of_adds = rm.get_number_of_recurrent_matches();
            // replace the topmost add with the seed (i.e. the first parameter to add)
            // matches are added in reverse order (i.e. the first match is the topmost node)
            auto arg = rm.get_bound_nodes_for_pattern(rpattern).at(number_of_adds - 1);
            NGRAPH_DEBUG << "Replacing " << rm.get_match_root()->get_name() << " with "
                         << arg->get_name();
            ngraph::replace_node(rm.get_match_root(), arg);
            return true;
        };

        std::set<std::shared_ptr<pattern::op::Label>> empty_correlated_matches;
        auto rm = make_shared<pattern::RecurrentMatcher>(
            padd, rpattern, empty_correlated_matches, callback);
        this->add_matcher(rm);
    }

    TestRecurrentGraphRewrite()
        : RecurrentGraphRewrite()
    {
        construct_recurrent_add();
    }
};

TEST(pattern, recurrent_graph_rewrite)
{
    Shape shape{};
    pass::Manager pass_manager;
    pass_manager.register_pass<TestRecurrentGraphRewrite>();

    {
        auto a = make_shared<op::Parameter>(element::i32, shape);
        auto iconst0 = construct_constant_node(0);
        auto add_a1 = a + iconst0;
        auto add_a2 = add_a1 + iconst0;
        auto add_a3 = add_a2 + iconst0;
        auto abs_add_a3 = std::make_shared<op::Abs>(add_a3);

        auto b = make_shared<op::Parameter>(element::i32, shape);
        auto add_b1 = b + iconst0;
        auto add_b2 = add_b1 + iconst0;
        auto abs_add_b2 = std::make_shared<op::Abs>(add_b2);

        auto graph = abs_add_a3 * abs_add_b2;

        auto f = std::make_shared<Function>(ngraph::NodeVector{graph}, ParameterVector{a, b});
        pass_manager.run_passes(f);

        auto left_abs = graph->get_argument(0);
        auto add_a = left_abs->get_argument(0);
        ASSERT_EQ(add_a, a);

        auto right_abs = graph->get_argument(1);
        auto add_b = right_abs->get_argument(0);
        ASSERT_EQ(add_b, b);
    }
}

TEST(pattern, label_on_skip)
{
    Shape shape{2, 2};
    auto a = make_shared<op::Parameter>(element::i32, shape);
    auto b = make_shared<op::Parameter>(element::i32, Shape{});
    auto iconst = ngraph::make_zero(element::i32, Shape{});
    auto label = std::make_shared<pattern::op::Label>(iconst);
    auto const_label =
        std::make_shared<pattern::op::Label>(iconst, ngraph::is_zero, NodeVector{iconst});

    auto bcst_pred = [](std::shared_ptr<Node> n) {
        return std::dynamic_pointer_cast<op::Broadcast>(n) != nullptr;
    };

    auto bcst = std::make_shared<pattern::op::Skip>(const_label, bcst_pred);
    auto bcst_label = std::make_shared<pattern::op::Label>(bcst, nullptr, NodeVector{bcst});
    auto matcher = std::make_shared<pattern::Matcher>(
        std::make_shared<op::Multiply>(label, bcst_label), "label_on_skip");

    auto const_broadcast = make_shared<op::Broadcast>(iconst, shape, AxisSet{0, 1});
    auto mul = a * const_broadcast;
    auto mul_scalar = b * iconst;
    ASSERT_TRUE(matcher->match(mul));
    ASSERT_EQ(matcher->get_pattern_map()[bcst_label], const_broadcast);
    ASSERT_EQ(matcher->get_pattern_map()[const_label], iconst);
    ASSERT_EQ(matcher->get_pattern_map()[label], a);
    ASSERT_TRUE(matcher->match(mul_scalar));
    ASSERT_EQ(matcher->get_pattern_map()[bcst_label], iconst);
    ASSERT_EQ(matcher->get_pattern_map()[const_label], iconst);
    ASSERT_EQ(matcher->get_pattern_map()[label], b);
}

TEST(pattern, is_contained_match)
{
    Shape shape{};
    auto a = make_shared<op::Parameter>(element::i32, shape);
    auto absn = make_shared<op::Abs>(a);
    TestMatcher n(nullptr);

    auto label_a = std::make_shared<pattern::op::Label>(a);
    auto label_abs = make_shared<op::Abs>(a);
    ASSERT_TRUE(n.match(label_abs, absn));
    auto result_absn = make_shared<op::Result>(absn);
    ASSERT_TRUE(n.is_contained_match());

    auto absn2 = make_shared<op::Abs>(absn);
    auto result_absn2 = make_shared<op::Result>(absn2);
    auto label_abs2 = make_shared<op::Abs>(label_abs);
    ASSERT_TRUE(n.match(label_abs2, absn2));
    ASSERT_FALSE(n.is_contained_match());
}<|MERGE_RESOLUTION|>--- conflicted
+++ resolved
@@ -139,11 +139,7 @@
         auto callback = [pattern](pattern::Matcher& m) {
             NGRAPH_DEBUG << "In a callback for construct_add_zero against "
                          << m.get_match_root()->get_name();
-<<<<<<< HEAD
-            NGRAPH_ASSERT(m.get_match_root()->get_arguments().size() == 2);
-=======
             NGRAPH_CHECK(m.get_match_root()->get_arguments().size() == 2);
->>>>>>> 870f5000
 
             auto pattern_map = m.get_pattern_map();
 
@@ -451,11 +447,7 @@
 
     // strict mode
     {
-<<<<<<< HEAD
-        TestMatcher sm(nullptr, "TestMatcher", true);
-=======
         TestMatcher sm(nullptr, nullptr, "TestMatcher", pass::PassProperty::REGULAR_FUSIONS, true);
->>>>>>> 870f5000
         // exact shape and type
         auto scalar_param = make_shared<op::Parameter>(element::i32, Shape{});
         auto label_dynamic_shape =
