--- conflicted
+++ resolved
@@ -177,30 +177,6 @@
         this->add_matcher(m, callback);
     }
 
-<<<<<<< HEAD
-    void construct_sum()
-    {
-        auto sum_pattern = construct_sum_pattern();
-
-        auto callback = [](pattern::Matcher& m) {
-            NGRAPH_DEBUG << "In a callback for construct_sum_pattern against "
-                         << m.get_match_root()->get_name();
-            auto reduce = std::dynamic_pointer_cast<op::Reduce>(m.get_match_root());
-            auto reducee = reduce->get_inputs().at(0).get_output().get_node();
-            NGRAPH_DEBUG << "reducee = " << reducee->get_name();
-            auto sum =
-                std::shared_ptr<ngraph::Node>(new op::Sum(reducee, reduce->get_reduction_axes()));
-
-            ngraph::replace_node(m.get_match_root(), sum);
-            return true;
-        };
-
-        auto m = make_shared<TestMatcher>(sum_pattern);
-        this->add_matcher(m, callback);
-    }
-
-=======
->>>>>>> 18d0993e
     TestGraphRewrite()
         : GraphRewrite()
     {
@@ -241,8 +217,6 @@
         auto expected = ngraph::NodeVector{a, b, a, c, b};
         ASSERT_TRUE(count_ops_of_type<op::Add>(f) == 0);
     }
-
-    return;
 
     {
         auto a = make_shared<op::Parameter>(element::i32, shape);
