--- conflicted
+++ resolved
@@ -711,21 +711,12 @@
         auto f = std::make_shared<Function>(ngraph::NodeVector{graph}, op::ParameterVector{a, b});
         pass_manager.run_passes(f);
 
-<<<<<<< HEAD
-        auto left_abs = graph->get_input_op(0);
-        auto add_a = left_abs->get_input_op(0);
-        ASSERT_EQ(add_a, a);
-
-        auto right_abs = graph->get_input_op(1);
-        auto add_b = right_abs->get_input_op(0);
-=======
         auto left_abs = graph->get_argument(0);
         auto add_a = left_abs->get_argument(0);
         ASSERT_EQ(add_a, a);
 
         auto right_abs = graph->get_argument(1);
         auto add_b = right_abs->get_argument(0);
->>>>>>> 547f0524
         ASSERT_EQ(add_b, b);
     }
 }