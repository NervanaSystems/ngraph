--- conflicted
+++ resolved
@@ -448,11 +448,7 @@
         auto star = std::make_shared<pattern::op::Or>(
             OutputVector{branch, std::make_shared<pattern::op::True>()});
         auto pattern = star + star;
-<<<<<<< HEAD
-        branch->set_repeat(pattern);
-=======
         branch->set_destination(pattern);
->>>>>>> b2415191
         ASSERT_TRUE(n.match(pattern, ((a + b) + (b + a) + a)));
         ASSERT_EQ(n.get_matched_nodes().size(), 4);
     }
