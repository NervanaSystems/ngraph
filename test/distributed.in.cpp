//*****************************************************************************
// Copyright 2017-2019 Intel Corporation
//
// Licensed under the Apache License, Version 2.0 (the "License");
// you may not use this file except in compliance with the License.
// You may obtain a copy of the License at
//
//     http://www.apache.org/licenses/LICENSE-2.0
//
// Unless required by applicable law or agreed to in writing, software
// distributed under the License is distributed on an "AS IS" BASIS,
// WITHOUT WARRANTIES OR CONDITIONS OF ANY KIND, either express or implied.
// See the License for the specific language governing permissions and
// limitations under the License.
//*****************************************************************************

#include <fstream>
#include <sstream>

#include "gtest/gtest.h"

#include "ngraph/distributed.hpp"
#include "ngraph/file_util.hpp"
#include "ngraph/ngraph.hpp"
#include "ngraph/serializer.hpp"
#include "util/all_close_f.hpp"
#include "util/random.hpp"
#include "util/test_control.hpp"

using namespace std;
using namespace ngraph;

static string s_manifest = "${MANIFEST}";

static void test_allreduce_common(reduction::Type reduce_type)
{
    auto comm_size = get_distributed_interface()->get_size();
    if (comm_size > 1)
    {
        auto shape = Shape{2, 2};
        auto A = make_shared<op::Parameter>(element::f32, shape);
        auto f =
            make_shared<Function>(make_shared<op::AllReduce>(A, reduce_type), ParameterVector{A});

        auto backend = runtime::Backend::create("${BACKEND_NAME}");

        auto v = vector<float>{1, 2, 3, 4};
        auto a = backend->create_tensor(element::f32, shape);
        auto result = backend->create_tensor(element::f32, shape);

#if !(defined(__GNUC__) && (__GNUC__ == 4 && __GNUC_MINOR__ == 8))
#pragma GCC diagnostic push
#pragma GCC diagnostic error "-Wswitch"
#pragma GCC diagnostic error "-Wswitch-enum"
#endif
        switch (reduce_type)
        {
        case reduction::Type::SUM:
            copy_data(a, v);
            std::transform(
                v.begin(), v.end(), v.begin(), std::bind1st(std::multiplies<float>(), comm_size));
            break;
        case reduction::Type::PROD:
            copy_data(a, v);
            std::transform(v.begin(), v.end(), v.begin(), [&](float elm) -> float {
                return pow(elm, comm_size);
            });
            break;
        case reduction::Type::MIN:
        case reduction::Type::MAX:
            auto shift = get_distributed_interface()->get_rank();
            std::rotate(v.begin(), v.begin() + shift % v.size(), v.end());
            copy_data(a, v);
            if (reduce_type == reduction::Type::MIN)
            {
                std::fill(v.begin(), v.end(), 1);
                for (int i = 1; i < static_cast<int>(v.size()) - comm_size + 1; i++)
                    v[i] = i + 1;
            }
            else
            {
                std::fill(v.begin(), v.end(), v.size());
                for (int i = 0; i < static_cast<int>(v.size()) - comm_size; i++)
                    v[i] = i + 2;
            }
        }
#if !(defined(__GNUC__) && __GNUC__ == 4 && __GNUC_MINOR__ == 8)
#pragma GCC diagnostic pop
#endif

        auto handle = backend->compile(f);
        handle->call_with_validate({result}, {a});
        EXPECT_TRUE(test::all_close_f(v, read_vector<float>(result)));
    }
}

NGRAPH_TEST(${BACKEND_NAME}, allreduce_sum)
{
    test_allreduce_common(reduction::Type::SUM);
}

NGRAPH_TEST(${BACKEND_NAME}, allreduce_min)
{
    test_allreduce_common(reduction::Type::MIN);
}

NGRAPH_TEST(${BACKEND_NAME}, allreduce_max)
{
    test_allreduce_common(reduction::Type::MAX);
}

#if !defined(NGRAPH_DISTRIBUTED_MLSL_ENABLE)
NGRAPH_TEST(${BACKEND_NAME}, allreduce_prod)
{
    test_allreduce_common(reduction::Type::PROD);
}
#endif

NGRAPH_TEST(${BACKEND_NAME}, broadcastdistributed)
{
    auto shape = Shape{2, 2};
    auto A = make_shared<op::Parameter>(element::f32, shape);
    auto comm_size = get_distributed_interface()->get_size();
    for (int root_id = 0; root_id < comm_size; ++root_id)
    {
        auto f = make_shared<Function>(make_shared<op::BroadcastDistributed>(A, root_id),
                                       ParameterVector{A});

        auto backend = runtime::Backend::create("${BACKEND_NAME}");

        auto v = vector<float>{1, 2, 3, 4};
        auto result = backend->create_tensor(element::f32, shape);
        copy_data(result, vector<float>(4, 0));

        auto processIdx = get_distributed_interface()->get_rank();
        if (processIdx == root_id)
        {
            copy_data(result, v);
        }

        auto handle = backend->compile(f);
        handle->call_with_validate({result}, {result});
        EXPECT_EQ(v, read_vector<float>(result));
    }
}

//MLSL does not support send recv
#if !defined(NGRAPH_DISTRIBUTED_MLSL_ENABLE)
NGRAPH_TEST(${BACKEND_NAME}, send_recv)
{
    auto shape = Shape{2, 2};
    auto A = make_shared<op::Parameter>(element::f32, shape);
    auto comm_size = get_distributed_interface()->get_size();
    // this test only works for 2 nodes
    if (comm_size != 2)
    {
        return;
    }
    auto rank = get_distributed_interface()->get_rank();
    std::shared_ptr<Function> f;
    if (rank == 0)
    {
        f = make_shared<Function>(make_shared<op::Send>(A, 1), ParameterVector{A});
    }
    else
    {
        f = make_shared<Function>(make_shared<op::Recv>(A, 0), ParameterVector{A});
    }
    auto backend = runtime::Backend::create("${BACKEND_NAME}");
    auto v = vector<float>{1, 2, 3, 4};
    auto result = backend->create_tensor(element::f32, shape);
    copy_data(result, vector<float>(4, 0));

    if (rank == 0)
    {
        copy_data(result, v);
    }

    auto handle = backend->compile(f);
    handle->call_with_validate({result}, {result});
    EXPECT_EQ(v, read_vector<float>(result));
}
#endif

//MLSL does not support send recv
#if !defined(NGRAPH_DISTRIBUTED_MLSL_ENABLE)
NGRAPH_TEST(${BACKEND_NAME}, send_recv_ring)
{
    auto shape = Shape{2, 2};
    auto A = make_shared<op::Parameter>(element::f32, shape);
    auto comm_size = get_distributed_interface()->get_size();
    // test only works for at least 2 nodes
    if (comm_size < 2)
    {
        return;
    }

    auto rank = get_distributed_interface()->get_rank();
    std::shared_ptr<Function> f_send;
    std::shared_ptr<Function> f_recv;
    auto backend = runtime::Backend::create("${BACKEND_NAME}");
    auto v = vector<float>{1, 2, 3, 4};
    auto result = backend->create_tensor(element::f32, shape);
    copy_data(result, vector<float>(4, 0));

    if (rank != 0)
    {
        f_recv = make_shared<Function>(make_shared<op::Recv>(A, rank - 1), ParameterVector{A});
        auto handle = backend->compile(f_recv);
        handle->call_with_validate({result}, {result});
        EXPECT_EQ(v, read_vector<float>(result));
    }
    else
    {
        copy_data(result, v);
    }

    f_send =
        make_shared<Function>(make_shared<op::Send>(A, (rank + 1) % comm_size), ParameterVector{A});
    backend->compile(f_send)->call_with_validate({result}, {result});

    if (rank == 0)
    {
        f_recv = make_shared<Function>(make_shared<op::Recv>(A, comm_size - 1), ParameterVector{A});
<<<<<<< HEAD
=======
        handle = backend->compile(f_recv);
>>>>>>> 3f6cda4c
        copy_data(result, vector<float>(4, 0));
        backend->compile(f_recv)->call_with_validate({result}, {result});
        EXPECT_EQ(v, read_vector<float>(result));
    }
}
#endif<|MERGE_RESOLUTION|>--- conflicted
+++ resolved
@@ -222,10 +222,7 @@
     if (rank == 0)
     {
         f_recv = make_shared<Function>(make_shared<op::Recv>(A, comm_size - 1), ParameterVector{A});
-<<<<<<< HEAD
-=======
-        handle = backend->compile(f_recv);
->>>>>>> 3f6cda4c
+        auto handle = backend->compile(f_recv);
         copy_data(result, vector<float>(4, 0));
         backend->compile(f_recv)->call_with_validate({result}, {result});
         EXPECT_EQ(v, read_vector<float>(result));
