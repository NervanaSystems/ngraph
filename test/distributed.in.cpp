--- conflicted
+++ resolved
@@ -52,40 +52,23 @@
 #endif
         switch (reduce_type)
         {
-<<<<<<< HEAD
-        case reduction::Type::sum:
-=======
         case reduction::Type::SUM:
->>>>>>> d0a83a35
             copy_data(a, v);
             std::transform(
                 v.begin(), v.end(), v.begin(), std::bind1st(std::multiplies<float>(), comm_size));
             break;
-<<<<<<< HEAD
-        case reduction::Type::prod:
-=======
         case reduction::Type::PROD:
->>>>>>> d0a83a35
             copy_data(a, v);
             std::transform(v.begin(), v.end(), v.begin(), [&](float elm) -> float {
                 return pow(elm, comm_size);
             });
             break;
-<<<<<<< HEAD
-        case reduction::Type::min:
-        case reduction::Type::max:
-            auto shift = get_distributed_interface()->get_rank();
-            std::rotate(v.begin(), v.begin() + shift % v.size(), v.end());
-            copy_data(a, v);
-            if (reduce_type == reduction::Type::min)
-=======
         case reduction::Type::MIN:
         case reduction::Type::MAX:
             auto shift = get_distributed_interface()->get_rank();
             std::rotate(v.begin(), v.begin() + shift % v.size(), v.end());
             copy_data(a, v);
             if (reduce_type == reduction::Type::MIN)
->>>>>>> d0a83a35
             {
                 std::fill(v.begin(), v.end(), 1);
                 for (int i = 1; i < static_cast<int>(v.size()) - comm_size + 1; i++)
@@ -110,39 +93,23 @@
 
 TEST(distributed_${BACKEND_NAME}, allreduce_sum)
 {
-<<<<<<< HEAD
-    test_allreduce_common(reduction::Type::sum);
-=======
     test_allreduce_common(reduction::Type::SUM);
->>>>>>> d0a83a35
 }
 
 TEST(distributed_${BACKEND_NAME}, allreduce_min)
 {
-<<<<<<< HEAD
-    test_allreduce_common(reduction::Type::min);
-=======
     test_allreduce_common(reduction::Type::MIN);
->>>>>>> d0a83a35
 }
 
 TEST(distributed_${BACKEND_NAME}, allreduce_max)
 {
-<<<<<<< HEAD
-    test_allreduce_common(reduction::Type::max);
-=======
     test_allreduce_common(reduction::Type::MAX);
->>>>>>> d0a83a35
 }
 
 #if !defined(NGRAPH_DISTRIBUTED_MLSL_ENABLE)
 TEST(distributed_${BACKEND_NAME}, allreduce_prod)
 {
-<<<<<<< HEAD
-    test_allreduce_common(reduction::Type::prod);
-=======
     test_allreduce_common(reduction::Type::PROD);
->>>>>>> d0a83a35
 }
 #endif
 
