/*******************************************************************************
* Copyright 2017-2018 Intel Corporation
*
* Licensed under the Apache License, Version 2.0 (the "License");
* you may not use this file except in compliance with the License.
* You may obtain a copy of the License at
*
*     http://www.apache.org/licenses/LICENSE-2.0
*
* Unless required by applicable law or agreed to in writing, software
* distributed under the License is distributed on an "AS IS" BASIS,
* WITHOUT WARRANTIES OR CONDITIONS OF ANY KIND, either express or implied.
* See the License for the specific language governing permissions and
* limitations under the License.
*******************************************************************************/

#include <fstream>
#include <sstream>

#include "gtest/gtest.h"
#include "ngraph/frontend/onnx_import/onnx.hpp"
#include "ngraph/ngraph.hpp"
#include "util/all_close_f.hpp"
#include "util/ndarray.hpp"
#include "util/test_tools.hpp"

using namespace ngraph;

using Inputs = std::vector<std::vector<float>>;
using Outputs = std::vector<std::vector<float>>;
using Model = std::vector<std::shared_ptr<Function>>;
using Backend = std::shared_ptr<runtime::Backend>;
using TensorView = std::shared_ptr<runtime::TensorView>;

TEST(onnx, model_add_abc)
{
    Model model{onnx_import::load_onnx_model(
        file_util::path_join(SERIALIZED_ZOO, "onnx/add_abc.onnx"))};
    Backend backend{runtime::Backend::create("INTERPRETER")};

    Shape shape{1};
    TensorView a{backend->create_tensor(element::f32, shape)};
    copy_data(a, std::vector<float>{1});
    TensorView b{backend->create_tensor(element::f32, shape)};
    copy_data(b, std::vector<float>{2});
    TensorView c{backend->create_tensor(element::f32, shape)};
    copy_data(c, std::vector<float>{3});

    TensorView r{backend->create_tensor(element::f32, shape)};

    backend->call(model.front(), {r}, {a, b, c});
    EXPECT_TRUE(test::all_close_f((std::vector<float>{6}), read_vector<float>(r)));
}

TEST(onnx, model_add_abc_initializers)
{
    Model model{onnx_import::load_onnx_model(
        file_util::path_join(SERIALIZED_ZOO, "onnx/add_abc_initializers.onnx"))};
    Backend backend{runtime::Backend::create("INTERPRETER")};

    Shape shape{2, 2};

    TensorView c{backend->create_tensor(element::f32, shape)};
    copy_data(c, std::vector<float>{1, 2, 3, 4});

    TensorView r{backend->create_tensor(element::f32, shape)};

    backend->call(model.front(), {r}, {c});
    EXPECT_TRUE(test::all_close_f((std::vector<float>{3, 6, 9, 12}), read_vector<float>(r)));
}

TEST(onnx, model_split_equal_parts_default)
{
    Model model{onnx_import::load_onnx_model(
        file_util::path_join(SERIALIZED_ZOO, "onnx/split_equal_parts_default.onnx"))};

    Inputs inputs{{1, 2, 3, 4, 5, 6}};
    Outputs expected_outputs{{1, 2}, {3, 4}, {5, 6}};

    for (std::size_t i = 0; i < expected_outputs.size(); ++i)
    {
        Outputs outputs{execute(model[i], inputs, "INTERPRETER")};
        EXPECT_EQ(outputs.size(), 1);
        EXPECT_TRUE(test::all_close_f(expected_outputs[i], outputs.front()));
    }
}

TEST(onnx, model_split_equal_parts_2d)
{
    // Split into 2 equal parts along axis=1
    Model model{onnx_import::load_onnx_model(
        file_util::path_join(SERIALIZED_ZOO, "onnx/split_equal_parts_2d.onnx"))};

    Inputs inputs{{0, 1, 2, 3, 4, 5, 6, 7, 8, 9, 10, 11}};
    Outputs expected_outputs{{0, 1, 2, 6, 7, 8}, {3, 4, 5, 9, 10, 11}};

    for (std::size_t i = 0; i < expected_outputs.size(); ++i)
    {
        Outputs outputs{execute(model[i], inputs, "INTERPRETER")};
        EXPECT_EQ(outputs.size(), 1);
        EXPECT_TRUE(test::all_close_f(expected_outputs[i], outputs.front()));
    }
}

TEST(onnx, model_split_variable_parts_2d)
{
    // Split into variable parts {2, 4} along axis=1
    Model model{onnx_import::load_onnx_model(
        file_util::path_join(SERIALIZED_ZOO, "onnx/split_variable_parts_2d.onnx"))};

    Inputs inputs{{0, 1, 2, 3, 4, 5, 6, 7, 8, 9, 10, 11}};
    Outputs expected_outputs{{0, 1, 6, 7}, {2, 3, 4, 5, 8, 9, 10, 11}};

    for (std::size_t i = 0; i < expected_outputs.size(); ++i)
    {
        Outputs outputs{execute(model[i], inputs, "INTERPRETER")};
        EXPECT_EQ(outputs.size(), 1);
        EXPECT_TRUE(test::all_close_f(expected_outputs[i], outputs.front()));
    }
}

TEST(onnx, model_batchnorm_default)
{
    // Batch Normalization with default parameters
    Model model{onnx_import::import_onnx_function(
        file_util::path_join(SERIALIZED_ZOO, "onnx/batchnorm_default.onnx"))};

    Inputs inputs;

    // input data shape (1, 2, 1, 3)
    inputs.emplace_back(
        test::NDArray<float, 4>({{{{-1.f, 0.f, 1.f}}, {{2.f, 3.f, 4.f}}}}).get_vector());

    // scale (3)
    inputs.emplace_back(std::vector<float>{1.f, 1.5f});
    // bias (3)
    inputs.emplace_back(std::vector<float>{0.f, 1.f});
    // mean (3)
    inputs.emplace_back(std::vector<float>{0.f, 3.f});
    // var (3)
    inputs.emplace_back(std::vector<float>{1.f, 1.5f});

    // shape (1, 2, 1, 3)
    Outputs expected_outputs{test::NDArray<float, 4>{
	{{{{-0.999995f, 0.f, 0.999995f}},
	  {{-0.22474074f, 1.f, 2.2247407f}}}}
      }.get_vector()};

<<<<<<< HEAD
    Outputs outputs{execute(model.front(), inputs, "INTERPRETER")};
    EXPECT_TRUE(test::all_close_f(expected_outputs.front(), outputs.front()));
=======
    auto result_vectors = execute(function, inputs, "INTERPRETER");
    EXPECT_TRUE(test::all_close_f(expected_output, result_vectors.front()));
}

TEST(onnx, model_relu)
{
    // Simple ReLU test
    auto function{ngraph::onnx_import::import_onnx_function(
        ngraph::file_util::path_join(SERIALIZED_ZOO, "onnx/relu.onnx"))};

    auto inputs = std::vector<std::vector<float>>{{-1, -2, 0, 1, 2, 3}};
    auto expected_output = std::vector<std::vector<float>>{{0, 0, 0, 1, 2, 3}};

    auto result_vectors = execute(function, inputs, "INTERPRETER");
    EXPECT_TRUE(test::all_close_f(expected_output.front(), result_vectors.front()));
>>>>>>> 73942928
}<|MERGE_RESOLUTION|>--- conflicted
+++ resolved
@@ -146,12 +146,8 @@
 	  {{-0.22474074f, 1.f, 2.2247407f}}}}
       }.get_vector()};
 
-<<<<<<< HEAD
     Outputs outputs{execute(model.front(), inputs, "INTERPRETER")};
     EXPECT_TRUE(test::all_close_f(expected_outputs.front(), outputs.front()));
-=======
-    auto result_vectors = execute(function, inputs, "INTERPRETER");
-    EXPECT_TRUE(test::all_close_f(expected_output, result_vectors.front()));
 }
 
 TEST(onnx, model_relu)
@@ -165,5 +161,4 @@
 
     auto result_vectors = execute(function, inputs, "INTERPRETER");
     EXPECT_TRUE(test::all_close_f(expected_output.front(), result_vectors.front()));
->>>>>>> 73942928
 }