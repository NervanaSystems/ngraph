//*****************************************************************************
// Copyright 2017-2018 Intel Corporation
//
// Licensed under the Apache License, Version 2.0 (the "License");
// you may not use this file except in compliance with the License.
// You may obtain a copy of the License at
//
//     http://www.apache.org/licenses/LICENSE-2.0
//
// Unless required by applicable law or agreed to in writing, software
// distributed under the License is distributed on an "AS IS" BASIS,
// WITHOUT WARRANTIES OR CONDITIONS OF ANY KIND, either express or implied.
// See the License for the specific language governing permissions and
// limitations under the License.
//*****************************************************************************

#include <algorithm>
#include <cinttypes>
#include <cmath>
#include <cstdlib>
#include <string>

#include "gtest/gtest.h"
#include "ngraph/builder/quantization.hpp"
#include "ngraph/ngraph.hpp"
#include "ngraph/op/constant.hpp"
#include "ngraph/pass/constant_folding.hpp"
#include "ngraph/pass/manager.hpp"
#include "util/all_close.hpp"
#include "util/all_close_f.hpp"
#include "util/ndarray.hpp"
#include "util/random.hpp"
#include "util/test_control.hpp"
#include "util/test_tools.hpp"

using namespace std;
using namespace ngraph;

TEST(builder, scaled_QMP_unsigned)
{
    vector<uint8_t> a_data = {0, 1, 0, 2, 1, 0, 3, 2, 0, 0, 2, 0, 0, 0, 1};
    Shape shape_a{1, 1, 3, 5};
    Shape window_shape{2, 3};
    auto window_movement_strides = Strides{1, 1};
    Shape padding_below{0, 0};
    Shape padding_above{0, 0};
    Shape shape_r{1, 1, 2, 3};
    auto A = make_shared<op::Parameter>(element::u8, shape_a);
    auto B = op::Constant::create(element::f32, Shape{1}, {0.0f});
    auto C = op::Constant::create(element::f32, Shape{1}, {255.0f});
    auto QMP = ngraph::builder::ScaledQuantizedMaxPool(
        A, window_shape, window_movement_strides, padding_below, padding_above, B, C);
    auto f = make_shared<Function>(NodeVector{QMP}, ParameterVector{A});
    auto backend = runtime::Backend::create("CPU");
    // Create some tensors for input/output
    auto a = backend->create_tensor(element::u8, shape_a);
    copy_data(a, a_data);
    auto result = backend->create_tensor(element::u8, shape_r);
    backend->call_with_validate(backend->compile(f), {result}, {a});
    EXPECT_EQ((vector<uint8_t>{3, 3, 2, 3, 3, 2}), read_vector<uint8_t>(result));
}

TEST(builder, scaled_QMP_signed)
{
    vector<int8_t> a_data = {0, 1, 0, -2, 1, 0, -3, 2, 0, 0, 2, 0, 0, 0, 1};
    Shape shape_a{1, 1, 3, 5};
    Shape window_shape{2, 3};
    auto window_movement_strides = Strides{1, 1};
    Shape padding_below{0, 0};
    Shape padding_above{0, 0};
    Shape shape_r{1, 1, 2, 3};
    auto A = make_shared<op::Parameter>(element::i8, shape_a);
    auto B = op::Constant::create(element::f32, Shape{1}, {0.0f});
    auto C = op::Constant::create(element::f32, Shape{1}, {127.0f});
    auto QMP = ngraph::builder::ScaledQuantizedMaxPool(
        A, window_shape, window_movement_strides, padding_below, padding_above, B, C);
    auto f = make_shared<Function>(NodeVector{QMP}, ParameterVector{A});
    auto backend = runtime::Backend::create("CPU");
    // Create some tensors for input/output
    auto a = backend->create_tensor(element::i8, shape_a);
    copy_data(a, a_data);
    auto result = backend->create_tensor(element::i8, shape_r);
    backend->call_with_validate(backend->compile(f), {result}, {a});
    EXPECT_EQ((vector<int8_t>{2, 2, 2, 2, 2, 2}), read_vector<int8_t>(result));
}

TEST(builder, scaled_QAP_unsigned)
{
    vector<uint8_t> a_data = {0, 1, 0, 2, 1, 0, 3, 2, 0, 0, 2, 0, 0, 0, 1};
    Shape shape_a{1, 1, 3, 5};
    Shape window_shape{2, 3};
    auto window_movement_strides = Strides{1, 1};
    Shape padding_below{0, 0};
    Shape padding_above{0, 0};
    Shape shape_r{1, 1, 2, 3};
    auto A = make_shared<op::Parameter>(element::u8, shape_a);
    auto B = op::Constant::create(element::f32, Shape{1}, {0.0f});
    auto C = op::Constant::create(element::f32, Shape{1}, {255.0f});
    auto QAP = ngraph::builder::ScaledQuantizedAvgPool(
        A, window_shape, window_movement_strides, padding_below, padding_above, false, B, C);
    auto f = make_shared<Function>(NodeVector{QAP}, ParameterVector{A});
    auto backend = runtime::Backend::create("CPU");
    // Create some tensors for input/output
    auto a = backend->create_tensor(element::u8, shape_a);
    copy_data(a, a_data);
    auto result = backend->create_tensor(element::u8, shape_r);
    backend->call_with_validate(backend->compile(f), {result}, {a});
    EXPECT_EQ((vector<uint8_t>{1, 1, 1, 1, 1, 0}), read_vector<uint8_t>(result));
}

TEST(builder, scaled_QAP_signed)
{
    vector<int8_t> a_data = {10, 1, 0, -2, 1, 0, -3, 4, 0, 0, 2, 0, 0, 0, 1};
    Shape shape_a{1, 1, 3, 5};
    Shape window_shape{2, 3};
    auto window_movement_strides = Strides{1, 1};
    Shape padding_below{0, 0};
    Shape padding_above{0, 0};
    Shape shape_r{1, 1, 2, 3};
    auto A = make_shared<op::Parameter>(element::i8, shape_a);
    auto B = op::Constant::create(element::f32, Shape{1}, {0.0f});
    auto C = op::Constant::create(element::f32, Shape{1}, {127.0f});
    auto QAP = ngraph::builder::ScaledQuantizedAvgPool(
        A, window_shape, window_movement_strides, padding_below, padding_above, false, B, C);
    auto f = make_shared<Function>(NodeVector{QAP}, ParameterVector{A});
    auto backend = runtime::Backend::create("CPU");
    // Create some tensors for input/output
    auto a = backend->create_tensor(element::i8, shape_a);
    copy_data(a, a_data);
    auto result = backend->create_tensor(element::i8, shape_r);
    backend->call_with_validate(backend->compile(f), {result}, {a});
    EXPECT_EQ((vector<int8_t>{2, 0, 0, 0, 0, 1}), read_vector<int8_t>(result));
}

static void constant_fold(std::shared_ptr<Function> f)
{
    pass::Manager pass_manager;
    pass_manager.register_pass<pass::ConstantFolding>();
    pass_manager.run_passes(f);
}

TEST(builder, scaled_QC)
{
    Shape shape_a{1, 1, 3, 4}; // input shape
    Shape shape_b{1, 1, 3, 3}; // filter shape
    Shape shape_r{1, 1, 3, 4}; // output shape
    vector<uint8_t> a_data = {1, 2, 3, 4, 5, 6, 7, 0, 1, 2, 3, 4};
    vector<int8_t> b_data = {1, 2, 3, 4, 5, 0, 0, 1, 2};
    auto A = make_shared<op::Parameter>(element::u8, shape_a);
    auto B = make_shared<op::Parameter>(element::i8, shape_b);
    auto C = op::Constant::create(element::f32, Shape{1}, {0.0f});
    auto D = op::Constant::create(element::f32, Shape{1}, {255.0f});
    auto E = op::Constant::create(element::f32, Shape{1}, {-127.0f});
    auto F = op::Constant::create(element::f32, Shape{1}, {127.0f});
    auto G = op::Constant::create(element::f32, Shape{1}, {22.0f});
    auto H = op::Constant::create(element::f32, Shape{1}, {90.0f});
    auto CV = ngraph::builder::ScaledQuantizedConvolution(A,
                                                          B,
                                                          Strides{1, 1},        // move_strides
                                                          Strides{1, 1},        // filter_dilation
                                                          CoordinateDiff{1, 1}, // below_pads
                                                          CoordinateDiff{1, 1}, // above_pads
                                                          Strides{1, 1},        // data_dilation
                                                          C,
                                                          D,
                                                          E,
                                                          F,
                                                          G,
                                                          H);
    auto f = make_shared<Function>(NodeVector{CV}, ParameterVector{A, B});
    constant_fold(f);

    auto backend = runtime::Backend::create("CPU");
    // Create some tensors for input/output
    auto a = backend->create_tensor(element::u8, shape_a);
    copy_data(a, a_data);
    auto b = backend->create_tensor(element::i8, shape_b);
    copy_data(b, b_data);
    auto result = backend->create_tensor(element::i8, shape_r);
    backend->call_with_validate(backend->compile(f), {result}, {a, b});
    EXPECT_EQ((vector<int8_t>{31, 48, 42, 45, 54, 102, 127, 61, 47, 74, 61, 55}),
              read_vector<int8_t>(result));
}

TEST(builder, dynamic_scaled_QC)
{
    Shape shape_a{1, 1, 3, 4}; // input shape
    Shape shape_b{1, 1, 3, 3}; // filter shape
    Shape shape_r{1, 1, 3, 4}; // output shape
    vector<uint8_t> a_data = {1, 2, 3, 4, 5, 6, 7, 0, 1, 2, 3, 4};
    vector<int8_t> b_data = {1, 2, 3, 4, 5, 0, 0, 1, 2};
    auto A = make_shared<op::Parameter>(element::u8, shape_a);
    auto B = make_shared<op::Parameter>(element::i8, shape_b);
    auto C = make_shared<op::Parameter>(element::f32, Shape{1});
    auto D = make_shared<op::Parameter>(element::f32, Shape{1});
    auto E = make_shared<op::Parameter>(element::f32, Shape{1});
    auto F = make_shared<op::Parameter>(element::f32, Shape{1});
    auto G = make_shared<op::Parameter>(element::f32, Shape{1});
    auto H = make_shared<op::Parameter>(element::f32, Shape{1});
    auto CV = ngraph::builder::ScaledQuantizedConvolution(A,
                                                          B,
                                                          Strides{1, 1},        // move_strides
                                                          Strides{1, 1},        // filter_dilation
                                                          CoordinateDiff{1, 1}, // below_pads
                                                          CoordinateDiff{1, 1}, // above_pads
                                                          Strides{1, 1},        // data_dilation
                                                          C,
                                                          D,
                                                          E,
                                                          F,
                                                          G,
                                                          H);
    auto f = make_shared<Function>(NodeVector{CV}, ParameterVector{A, B, C, D, E, F, G, H});
    auto backend = runtime::Backend::create("CPU");
    // Create some tensors for input/output
    auto a = backend->create_tensor(element::u8, shape_a);
    copy_data(a, a_data);
    auto b = backend->create_tensor(element::i8, shape_b);
    copy_data(b, b_data);
    auto d = backend->create_tensor(element::f32, Shape{1});
    copy_data(d, vector<float>{0.0f});
    auto e = backend->create_tensor(element::f32, Shape{1});
    copy_data(e, vector<float>{255.0f});
    auto e_a = backend->create_tensor(element::f32, Shape{1});
    copy_data(e_a, vector<float>{-127.0f});
    auto g = backend->create_tensor(element::f32, Shape{1});
    copy_data(g, vector<float>{127.0f});
    auto h = backend->create_tensor(element::f32, Shape{1});
    copy_data(h, vector<float>{22.0f});
    auto i = backend->create_tensor(element::f32, Shape{1});
    copy_data(i, vector<float>{90.0f});
    auto result = backend->create_tensor(element::i8, shape_r);
    backend->call_with_validate(f, {result}, {a, b, d, e, e_a, g, h, i});
    EXPECT_EQ((vector<int8_t>{31, 48, 42, 45, 54, 102, 127, 61, 47, 74, 61, 55}),
              read_vector<int8_t>(result));
}

TEST(builder, scaled_QC_with_relu)
{
    Shape shape_a{1, 1, 3, 3}; // input shape
    Shape shape_b{1, 1, 3, 3}; // filter shape
    Shape shape_r{1, 1, 3, 3}; // output shape
    vector<uint8_t> a_data = {1, 2, 3, 4, 5, 6, 7, 8, 9};
    vector<int8_t> b_data = {1, 2, 1, 0, 0, 0, -1, -2, -1};
    auto A = make_shared<op::Parameter>(element::u8, shape_a);
    auto B = make_shared<op::Parameter>(element::i8, shape_b);
    auto C = op::Constant::create(element::f32, Shape{1}, {0.0f});
    auto D = op::Constant::create(element::f32, Shape{1}, {255.0f});
    auto E = op::Constant::create(element::f32, Shape{1}, {-127.0f});
    auto F = op::Constant::create(element::f32, Shape{1}, {127.0f});
    auto G = op::Constant::create(element::f32, Shape{1}, {20.0f});
    auto H = op::Constant::create(element::f32, Shape{1}, {-24.0f});
    auto CV = ngraph::builder::ScaledQuantizedConvolutionRelu(A,
                                                              B,
                                                              Strides{1, 1}, // move_strides
                                                              Strides{1, 1}, // filter_dilation
                                                              CoordinateDiff{1, 1}, // below_pads
                                                              CoordinateDiff{1, 1}, // above_pads
                                                              Strides{1, 1},        // data_dilation
                                                              C,
                                                              D,
                                                              E,
                                                              F,
                                                              G,
                                                              H);
    auto f = make_shared<Function>(NodeVector{CV}, ParameterVector{A, B});
    constant_fold(f);
    auto backend = runtime::Backend::create("CPU");
    // Create some tensors for input/output
    auto a = backend->create_tensor(element::u8, shape_a);
    copy_data(a, a_data);
    auto b = backend->create_tensor(element::i8, shape_b);
    copy_data(b, b_data);
    auto result = backend->create_tensor(element::u8, shape_r);
    backend->call_with_validate(backend->compile(f), {result}, {a, b});
    EXPECT_EQ((vector<uint8_t>{0, 0, 0, 0, 0, 0, 138, 212, 181}), read_vector<uint8_t>(result));
}

TEST(builder, dynamic_scaled_QC_with_relu)
{
    Shape shape_a{1, 1, 3, 3}; // input shape
    Shape shape_b{1, 1, 3, 3}; // filter shape
    Shape shape_r{1, 1, 3, 3}; // output shape
    vector<uint8_t> a_data = {1, 2, 3, 4, 5, 6, 7, 8, 9};
    vector<int8_t> b_data = {1, 2, 1, 0, 0, 0, -1, -2, -1};
    auto A = make_shared<op::Parameter>(element::u8, shape_a);
    auto B = make_shared<op::Parameter>(element::i8, shape_b);
    auto C = make_shared<op::Parameter>(element::f32, Shape{1});
    auto D = make_shared<op::Parameter>(element::f32, Shape{1});
    auto E = make_shared<op::Parameter>(element::f32, Shape{1});
    auto F = make_shared<op::Parameter>(element::f32, Shape{1});
    auto G = make_shared<op::Parameter>(element::f32, Shape{1});
    auto H = make_shared<op::Parameter>(element::f32, Shape{1});
    auto CV = ngraph::builder::ScaledQuantizedConvolutionRelu(A,
                                                              B,
                                                              Strides{1, 1}, // move_strides
                                                              Strides{1, 1}, // filter_dilation
                                                              CoordinateDiff{1, 1}, // below_pads
                                                              CoordinateDiff{1, 1}, // above_pads
                                                              Strides{1, 1},        // data_dilation
                                                              C,
                                                              D,
                                                              E,
                                                              F,
                                                              G,
                                                              H);
    auto f = make_shared<Function>(NodeVector{CV}, ParameterVector{A, B, C, D, E, F, G, H});
    auto backend = runtime::Backend::create("CPU");
    // Create some tensors for input/output
    auto a = backend->create_tensor(element::u8, shape_a);
    copy_data(a, a_data);
    auto b = backend->create_tensor(element::i8, shape_b);
    copy_data(b, b_data);
    auto d = backend->create_tensor(element::f32, Shape{1});
    copy_data(d, vector<float>{0.0f});
    auto e = backend->create_tensor(element::f32, Shape{1});
    copy_data(e, vector<float>{255.0f});
    auto e_a = backend->create_tensor(element::f32, Shape{1});
    copy_data(e_a, vector<float>{-127.0f});
    auto g = backend->create_tensor(element::f32, Shape{1});
    copy_data(g, vector<float>{127.0f});
    auto h = backend->create_tensor(element::f32, Shape{1});
    copy_data(h, vector<float>{20.0f});
    auto i = backend->create_tensor(element::f32, Shape{1});
    copy_data(i, vector<float>{-24.0f});
    auto result = backend->create_tensor(element::u8, shape_r);
    backend->call_with_validate(f, {result}, {a, b, d, e, e_a, g, h, i});
    EXPECT_EQ((vector<uint8_t>{0, 0, 0, 0, 0, 0, 138, 212, 181}), read_vector<uint8_t>(result));
}

TEST(builder, scaled_QC_with_bias)
{
    Shape shape_a{1, 1, 3, 4}; // input shape
    Shape shape_b{1, 1, 3, 3}; // filter shape
    Shape shape_r{1, 1, 3, 4}; // output shape
    vector<uint8_t> a_data = {1, 2, 3, 4, 5, 6, 7, 0, 1, 2, 3, 4};
    vector<int8_t> b_data = {1, 2, 3, 4, 5, 0, 0, 1, 2};
    vector<int32_t> c_data = {5};
    auto A = make_shared<op::Parameter>(element::u8, shape_a);
    auto B = make_shared<op::Parameter>(element::i8, shape_b);
    auto Bias = make_shared<op::Parameter>(element::i32, Shape{1});
    auto C = op::Constant::create(element::f32, Shape{1}, {0.0f});
    auto D = op::Constant::create(element::f32, Shape{1}, {255.0f});
    auto E = op::Constant::create(element::f32, Shape{1}, {-127.0f});
    auto F = op::Constant::create(element::f32, Shape{1}, {127.0f});
    auto G = op::Constant::create(element::f32, Shape{1}, {22.0f});
    auto H = op::Constant::create(element::f32, Shape{1}, {90.0f});
    auto CV = ngraph::builder::ScaledQuantizedConvolutionBias(A,
                                                              B,
                                                              Bias,
                                                              Strides{1, 1}, // move_strides
                                                              Strides{1, 1}, // filter_dilation
                                                              CoordinateDiff{1, 1}, // below_pads
                                                              CoordinateDiff{1, 1}, // above_pads
                                                              Strides{1, 1},        // data_dilation
                                                              C,
                                                              D,
                                                              E,
                                                              F,
                                                              G,
                                                              H);
    auto f = make_shared<Function>(NodeVector{CV}, ParameterVector{A, B, Bias});
    constant_fold(f);
    auto backend = runtime::Backend::create("CPU");
    // Create some tensors for input/output
    auto a = backend->create_tensor(element::u8, shape_a);
    copy_data(a, a_data);
    auto b = backend->create_tensor(element::i8, shape_b);
    copy_data(b, b_data);
    auto c = backend->create_tensor(element::i32, Shape{1});
    copy_data(c, c_data);
    auto result = backend->create_tensor(element::i8, shape_r);
    backend->call_with_validate(backend->compile(f), {result}, {a, b, c});
    EXPECT_EQ((vector<int8_t>{38, 55, 50, 52, 61, 109, 127, 68, 54, 81, 68, 62}),
              read_vector<int8_t>(result));
}

TEST(builder, dynamic_scaled_QC_with_bias)
{
    Shape shape_a{1, 1, 3, 4}; // input shape
    Shape shape_b{1, 1, 3, 3}; // filter shape
    Shape shape_r{1, 1, 3, 4}; // output shape
    vector<uint8_t> a_data = {1, 2, 3, 4, 5, 6, 7, 0, 1, 2, 3, 4};
    vector<int8_t> b_data = {1, 2, 3, 4, 5, 0, 0, 1, 2};
    vector<int32_t> c_data = {5};
    auto A = make_shared<op::Parameter>(element::u8, shape_a);
    auto B = make_shared<op::Parameter>(element::i8, shape_b);
    auto Bias = make_shared<op::Parameter>(element::i32, Shape{1});
    auto C = make_shared<op::Parameter>(element::f32, Shape{1});
    auto D = make_shared<op::Parameter>(element::f32, Shape{1});
    auto E = make_shared<op::Parameter>(element::f32, Shape{1});
    auto F = make_shared<op::Parameter>(element::f32, Shape{1});
    auto G = make_shared<op::Parameter>(element::f32, Shape{1});
    auto H = make_shared<op::Parameter>(element::f32, Shape{1});
    auto CV = ngraph::builder::ScaledQuantizedConvolutionBias(A,
                                                              B,
                                                              Bias,
                                                              Strides{1, 1}, // move_strides
                                                              Strides{1, 1}, // filter_dilation
                                                              CoordinateDiff{1, 1}, // below_pads
                                                              CoordinateDiff{1, 1}, // above_pads
                                                              Strides{1, 1},        // data_dilation
                                                              C,
                                                              D,
                                                              E,
                                                              F,
                                                              G,
                                                              H);
    auto f = make_shared<Function>(NodeVector{CV}, ParameterVector{A, B, Bias, C, D, E, F, G, H});
    auto backend = runtime::Backend::create("CPU");
    // Create some tensors for input/output
    auto a = backend->create_tensor(element::u8, shape_a);
    copy_data(a, a_data);
    auto b = backend->create_tensor(element::i8, shape_b);
    copy_data(b, b_data);
    auto c = backend->create_tensor(element::i32, Shape{1});
    copy_data(c, c_data);
    auto d = backend->create_tensor(element::f32, Shape{1});
    copy_data(d, vector<float>{0.0f});
    auto e = backend->create_tensor(element::f32, Shape{1});
    copy_data(e, vector<float>{255.0f});
    auto e_a = backend->create_tensor(element::f32, Shape{1});
    copy_data(e_a, vector<float>{-127.0f});
    auto g = backend->create_tensor(element::f32, Shape{1});
    copy_data(g, vector<float>{127.0f});
    auto h = backend->create_tensor(element::f32, Shape{1});
    copy_data(h, vector<float>{22.0f});
    auto i = backend->create_tensor(element::f32, Shape{1});
    copy_data(i, vector<float>{90.0f});
    auto result = backend->create_tensor(element::i8, shape_r);
    backend->call_with_validate(f, {result}, {a, b, c, d, e, e_a, g, h, i});
    EXPECT_EQ((vector<int8_t>{38, 55, 50, 52, 61, 109, 127, 68, 54, 81, 68, 62}),
              read_vector<int8_t>(result));
}

TEST(builder, scaled_QC_with_bias_and_relu)
{
    Shape shape_a{1, 1, 3, 3}; // input shape
    Shape shape_b{1, 1, 3, 3}; // filter shape
    Shape shape_r{1, 1, 3, 3}; // output shape
    vector<uint8_t> a_data = {1, 2, 3, 4, 5, 6, 7, 8, 9};
    vector<int8_t> b_data = {1, 2, 1, 0, 0, 0, -1, -2, -1};
    vector<int32_t> c_data = {5};
    auto A = make_shared<op::Parameter>(element::u8, shape_a);
    auto B = make_shared<op::Parameter>(element::i8, shape_b);
    auto Bias = make_shared<op::Parameter>(element::i32, Shape{1});
    auto C = op::Constant::create(element::f32, Shape{1}, {0.0f});
    auto D = op::Constant::create(element::f32, Shape{1}, {255.0f});
    auto E = op::Constant::create(element::f32, Shape{1}, {-127.0f});
    auto F = op::Constant::create(element::f32, Shape{1}, {127.0f});
    auto G = op::Constant::create(element::f32, Shape{1}, {20.0f});
    auto H = op::Constant::create(element::f32, Shape{1}, {-24.0f});
    auto CV = ngraph::builder::ScaledQuantizedConvolutionBias(A,
                                                              B,
                                                              Bias,
                                                              Strides{1, 1}, // move_strides
                                                              Strides{1, 1}, // filter_dilation
                                                              CoordinateDiff{1, 1}, // below_pads
                                                              CoordinateDiff{1, 1}, // above_pads
                                                              Strides{1, 1},        // data_dilation
                                                              C,
                                                              D,
                                                              E,
                                                              F,
                                                              G,
                                                              H,
                                                              true);
    auto f = make_shared<Function>(NodeVector{CV}, ParameterVector{A, B, Bias});
    constant_fold(f);
    auto backend = runtime::Backend::create("CPU");
    // Create some tensors for input/output
    auto a = backend->create_tensor(element::u8, shape_a);
    copy_data(a, a_data);
    auto b = backend->create_tensor(element::i8, shape_b);
    copy_data(b, b_data);
    auto c = backend->create_tensor(element::i32, Shape{1});
    copy_data(c, c_data);
    auto result = backend->create_tensor(element::u8, shape_r);
    backend->call_with_validate(backend->compile(f), {result}, {a, b, c});
    EXPECT_EQ((vector<uint8_t>{0, 0, 0, 0, 0, 0, 191, 255, 234}), read_vector<uint8_t>(result));
}

TEST(builder, scaled_QC_with_bias_add_and_relu)
{
    Shape shape_a{1, 1, 3, 4}; // input shape
    Shape shape_b{1, 1, 3, 3}; // filter shape
    Shape shape_r{1, 1, 3, 4}; // output shape
    vector<uint8_t> a_data = {1, 2, 3, 4, 5, 6, 7, 0, 1, 2, 3, 4};
    vector<int8_t> b_data = {1, 2, 3, 4, 5, 0, 0, 1, 2};
    vector<int32_t> c_data = {5};
    vector<uint8_t> conv_2_data = {1, 2, 3, 4, 5, 6, 7, 0, 1, 2, 3, 4};
    auto A = make_shared<op::Parameter>(element::u8, shape_a);
    auto B = make_shared<op::Parameter>(element::i8, shape_b);
    auto Add = make_shared<op::Parameter>(element::u8, shape_a);
    auto Bias = make_shared<op::Parameter>(element::i32, Shape{1});
    auto C = op::Constant::create(element::f32, Shape{}, {0.0f});
    auto D = op::Constant::create(element::f32, Shape{}, {255.0f});
    auto E = op::Constant::create(element::f32, Shape{}, {-127.0f});
    auto F = op::Constant::create(element::f32, Shape{}, {127.0f});
    auto G = op::Constant::create(element::f32, Shape{}, {22.0f});
    auto H = op::Constant::create(element::f32, Shape{}, {90.0f});
    auto I = op::Constant::create(element::f32, Shape{}, {22.0f});
    auto J = op::Constant::create(element::f32, Shape{}, {180.0f});
    auto CV = ngraph::builder::ScaledQuantizedConvolutionBiasAdd(A,
                                                                 B,
                                                                 Bias,
                                                                 Add,
                                                                 Strides{1, 1}, // move_strides
                                                                 Strides{1, 1}, // filter_dilation
                                                                 CoordinateDiff{1, 1}, // below_pads
                                                                 CoordinateDiff{1, 1}, // above_pads
                                                                 Strides{1, 1}, // data_dilation
                                                                 C,
                                                                 D,
                                                                 E,
                                                                 F,
                                                                 G,
                                                                 H,
                                                                 I,
                                                                 J,
                                                                 true);
    auto f = make_shared<Function>(NodeVector{CV}, ParameterVector{A, B, Bias, Add});
    constant_fold(f);
    auto backend = runtime::Backend::create("CPU");
    // Create some tensors for input/output
    auto a = backend->create_tensor(element::u8, shape_a);
    copy_data(a, a_data);
    auto b = backend->create_tensor(element::i8, shape_b);
    copy_data(b, b_data);
    auto c = backend->create_tensor(element::i32, Shape{1});
    copy_data(c, c_data);
    auto d = backend->create_tensor(element::u8, shape_a);
    copy_data(d, conv_2_data);
    auto result = backend->create_tensor(element::u8, shape_r);
    auto handle = backend->compile(f);
    backend->call_with_validate(handle, {result}, {a, b, c, d});
    EXPECT_EQ((vector<uint8_t>{78, 114, 105, 113, 132, 230, 255, 136, 110, 165, 142, 133}),
              read_vector<uint8_t>(result));
}

TEST(builder, scaled_QC_with_bias_signed_add_and_relu)
{
    Shape shape_a{1, 1, 3, 4}; // input shape
    Shape shape_b{1, 1, 3, 3}; // filter shape
    Shape shape_r{1, 1, 3, 4}; // output shape
    vector<uint8_t> a_data = {1, 2, 3, 4, 5, 6, 7, 0, 1, 2, 3, 4};
    vector<int8_t> b_data = {1, 2, 3, 4, 5, 0, 0, 1, 2};
    vector<int32_t> c_data = {5};
    vector<int8_t> conv_2_data = {-1, -2, -3, -4, -5, -6, -10, 0, 1, 2, 3, 4};
    auto A = make_shared<op::Parameter>(element::u8, shape_a);
    auto B = make_shared<op::Parameter>(element::i8, shape_b);
    auto Add = make_shared<op::Parameter>(element::i8, shape_a);
    auto Bias = make_shared<op::Parameter>(element::i32, Shape{1});
    auto C = op::Constant::create(element::f32, Shape{}, {0.0f});
    auto D = op::Constant::create(element::f32, Shape{}, {255.0f});
    auto E = op::Constant::create(element::f32, Shape{}, {-127.0f});
    auto F = op::Constant::create(element::f32, Shape{}, {127.0f});
    auto G = op::Constant::create(element::f32, Shape{}, {22.0f});
    auto H = op::Constant::create(element::f32, Shape{}, {90.0f});
    auto I = op::Constant::create(element::f32, Shape{}, {22.0f});
    auto J = op::Constant::create(element::f32, Shape{}, {90.0f});
    auto CV =
        ngraph::builder::ScaledQuantizedConvolutionBiasSignedAdd(A,
                                                                 B,
                                                                 Bias,
                                                                 Add,
                                                                 Strides{1, 1}, // move_strides
                                                                 Strides{1, 1}, // filter_dilation
                                                                 CoordinateDiff{1, 1}, // below_pads
                                                                 CoordinateDiff{1, 1}, // above_pads
                                                                 Strides{1, 1}, // data_dilation
                                                                 C,
                                                                 D,
                                                                 E,
                                                                 F,
                                                                 G,
                                                                 H,
                                                                 I,
                                                                 J,
                                                                 true);
    auto f = make_shared<Function>(NodeVector{CV}, ParameterVector{A, B, Bias, Add});
    constant_fold(f);
    auto backend = runtime::Backend::create("CPU");
    // Create some tensors for input/output
    auto a = backend->create_tensor(element::u8, shape_a);
    copy_data(a, a_data);
    auto b = backend->create_tensor(element::i8, shape_b);
    copy_data(b, b_data);
    auto c = backend->create_tensor(element::i32, Shape{1});
    copy_data(c, c_data);
    auto d = backend->create_tensor(element::i8, shape_a);
    copy_data(d, conv_2_data);
    auto result = backend->create_tensor(element::u8, shape_r);
    auto handle = backend->compile(f);
    backend->call_with_validate(handle, {result}, {a, b, c, d});
    EXPECT_EQ((vector<uint8_t>{76, 110, 99, 105, 122, 218, 255, 136, 110, 165, 142, 133}),
              read_vector<uint8_t>(result));
}

TEST(builder, scaled_QC_with_f32_bias_and_relu)
{
    Shape shape_a{1, 1, 3, 3}; // input shape
    Shape shape_b{1, 1, 3, 3}; // filter shape
    Shape shape_r{1, 1, 3, 3}; // output shape
    vector<uint8_t> a_data = {1, 2, 3, 4, 5, 6, 7, 8, 9};
    vector<int8_t> b_data = {1, 2, 1, 0, 0, 0, -1, -2, -1};
    vector<float> c_data = {5};
    auto A = make_shared<op::Parameter>(element::u8, shape_a);
    auto B = make_shared<op::Parameter>(element::i8, shape_b);
    auto Bias = make_shared<op::Parameter>(element::f32, Shape{1});
    auto C = op::Constant::create(element::f32, Shape{}, {0.0f});
    auto D = op::Constant::create(element::f32, Shape{}, {255.0f});
    auto E = op::Constant::create(element::f32, Shape{}, {-127.0f});
    auto F = op::Constant::create(element::f32, Shape{}, {127.0f});
    auto G = op::Constant::create(element::f32, Shape{}, {20.0f});
    auto H = op::Constant::create(element::f32, Shape{}, {-24.0f});
    auto CV = ngraph::builder::ScaledQuantizedConvolutionBias(A,
                                                              B,
                                                              Bias,
                                                              Strides{1, 1}, // move_strides
                                                              Strides{1, 1}, // filter_dilation
                                                              CoordinateDiff{1, 1}, // below_pads
                                                              CoordinateDiff{1, 1}, // above_pads
                                                              Strides{1, 1},        // data_dilation
                                                              C,
                                                              D,
                                                              E,
                                                              F,
                                                              G,
                                                              H,
                                                              true);
    auto f = make_shared<Function>(NodeVector{CV}, ParameterVector{A, B, Bias});
    constant_fold(f);
    auto backend = runtime::Backend::create("CPU");
    // Create some tensors for input/output
    auto a = backend->create_tensor(element::u8, shape_a);
    copy_data(a, a_data);
    auto b = backend->create_tensor(element::i8, shape_b);
    copy_data(b, b_data);
    auto c = backend->create_tensor(element::f32, Shape{1});
    copy_data(c, c_data);
    auto result = backend->create_tensor(element::u8, shape_r);
    backend->call_with_validate(backend->compile(f), {result}, {a, b, c});
    EXPECT_EQ((vector<uint8_t>{0, 0, 0, 0, 0, 0, 191, 255, 234}), read_vector<uint8_t>(result));
}

TEST(builder, scaled_Q_unsigned)
{
    vector<float> a_data = {-255.0, 0.0, 1.0, 1.25, 1.75, 64.0, 127.0, 500.0};
    Shape shape_a{8};
    AxisSet quantization_axes;
    op::Quantize::RoundMode round_mode = op::Quantize::RoundMode::ROUND_NEAREST_TOWARD_EVEN;
    auto A = make_shared<op::Parameter>(element::f32, shape_a);
    auto B = op::Constant::create(element::f32, Shape{}, {-255.0f});
    auto C = op::Constant::create(element::f32, Shape{}, {127.0f});
    auto QT = ngraph::builder::ScaledQuantize(A, B, C, element::u8, quantization_axes, round_mode);
    auto f = make_shared<Function>(NodeVector{QT}, ParameterVector{A});
    constant_fold(f);
    auto backend = runtime::Backend::create("CPU");
    // Create some tensors for input/output
    auto a = backend->create_tensor(element::f32, shape_a);
    copy_data(a, a_data);
    auto result = backend->create_tensor(element::u8, shape_a);
    backend->call_with_validate(backend->compile(f), {result}, {a});
    EXPECT_EQ((vector<uint8_t>{0, 0, 1, 1, 2, 64, 127, 255}), read_vector<uint8_t>(result));
}

TEST(builder, dynamic_scaled_Q)
{
    auto call_SQ = [](unique_ptr<runtime::Backend>& backend,
                      element::Type type,
                      op::Quantize::RoundMode mode,
                      Shape in_shape,
                      vector<float> in,
                      float min,
                      float max) {
        auto A = make_shared<op::Parameter>(element::f32, in_shape);
        auto B = make_shared<op::Parameter>(element::f32, Shape{});
        auto C = make_shared<op::Parameter>(element::f32, Shape{});
        auto QT = ngraph::builder::ScaledQuantize(A, B, C, type, AxisSet{}, mode);
        auto f = make_shared<Function>(NodeVector{QT}, ParameterVector{A, B, C});
        // Create some tensors for input/output
        auto a = backend->create_tensor(element::f32, in_shape);
        auto b = backend->create_tensor(element::f32, Shape{});
        auto c = backend->create_tensor(element::f32, Shape{});
        copy_data(a, in);
        copy_data(b, vector<float>{min});
        copy_data(c, vector<float>{max});
        auto result = backend->create_tensor(type, in_shape);
        backend->call_with_validate(f, {result}, {a, b, c});
        return result;
    };
    auto backend = runtime::Backend::create("CPU");
<<<<<<< HEAD
    auto result = call_SQ(backend,
                          element::u8,
                          op::Quantize::RoundMode::ROUND_NEAREST_TOWARD_EVEN,
                          Shape{8},
                          vector<float>{-255.0, 0.0, 1.0, 1.25, 1.75, 64.0, 127.0, 500.0},
                          -255.0f,
                          127.0f);
=======
    // Create some tensors for input/output
    auto a = backend->create_tensor(element::f32, shape_a);
    auto b = backend->create_tensor(element::f32, Shape{});
    auto c = backend->create_tensor(element::f32, Shape{});
    copy_data(a, a_data);
    copy_data(b, vector<float>{-255.0f});
    copy_data(c, vector<float>{127.0f});
    auto result = backend->create_tensor(element::u8, shape_a);
    backend->call_with_validate(backend->compile(f), {result}, {a, b, c});
>>>>>>> fcdfc4ce
    EXPECT_EQ((vector<uint8_t>{0, 0, 1, 1, 2, 64, 127, 255}), read_vector<uint8_t>(result));
    auto result2 = call_SQ(backend,
                           element::u8,
                           op::Quantize::RoundMode::ROUND_NEAREST_TOWARD_EVEN,
                           Shape{8},
                           vector<float>{-85.0, 0.0, 2.0, 10.0, 15.0, 127.0, 64.0, 500.0},
                           -85.0f,
                           15.0f);
    EXPECT_EQ((vector<uint8_t>{0, 0, 6, 30, 45, 255, 192, 255}), read_vector<uint8_t>(result2));
    auto result3 = call_SQ(backend,
                           element::u8,
                           op::Quantize::RoundMode::ROUND_NEAREST_TOWARD_EVEN,
                           Shape{2, 2},
                           vector<float>{0.1392, 0.5928, 0.6027, 0.8579},
                           0.0f,
                           1.0f);
    EXPECT_EQ((vector<uint8_t>{35, 151, 154, 219}), read_vector<uint8_t>(result3));
    auto result4 = call_SQ(backend,
                           element::i8,
                           op::Quantize::RoundMode::ROUND_NEAREST_TOWARD_EVEN,
                           Shape{2, 4},
                           vector<float>{-1.3990955,
                                         -1.468798,
                                         -2.0760186,
                                         0.17088544,
                                         -0.0829789,
                                         -0.3173087,
                                         -0.5645172,
                                         -0.3188769},
                           -2.0760186f,
                           0.17088544f);
    EXPECT_EQ((vector<int8_t>{-86, -90, -127, 10, -5, -19, -35, -20}),
              read_vector<int8_t>(result4));
}

TEST(builder, scaled_Q_signed)
{
    vector<float> a_data = {-127.0, 0.0, 1.0, 3.0, 5.0, 64.0, 127.0, 500.0};
    Shape shape_a{8};
    AxisSet quantization_axes;
    op::Quantize::RoundMode round_mode = op::Quantize::RoundMode::ROUND_NEAREST_TOWARD_EVEN;
    auto A = make_shared<op::Parameter>(element::f32, shape_a);
    auto B = op::Constant::create(element::f32, Shape{}, {-127.0f});
    auto C = op::Constant::create(element::f32, Shape{}, {127.0f});
    auto QT = ngraph::builder::ScaledQuantize(A, B, C, element::i8, quantization_axes, round_mode);
    auto f = make_shared<Function>(NodeVector{QT}, ParameterVector{A});
    constant_fold(f);
    auto backend = runtime::Backend::create("CPU");
    // Create some tensors for input/output
    auto a = backend->create_tensor(element::f32, shape_a);
    copy_data(a, a_data);
    auto result = backend->create_tensor(element::i8, shape_a);
    backend->call_with_validate(backend->compile(f), {result}, {a});
    EXPECT_EQ((vector<int8_t>{-127, 0, 1, 3, 5, 64, 127, 127}), read_vector<int8_t>(result));
}

TEST(builder, scaled_DQ_signed)
{
    vector<int8_t> a_data = {42};
    AxisSet quantization_axes;
    auto A = make_shared<op::Parameter>(element::i8, Shape{1});
    auto B = op::Constant::create(element::f32, Shape{}, {-1.0f});
    auto C = op::Constant::create(element::f32, Shape{}, {300.0f});
    auto r = ngraph::builder::ScaledDequantize(A, B, C, element::f32, quantization_axes);
    auto f = make_shared<Function>(r, ParameterVector{A});
    constant_fold(f);
    auto backend = runtime::Backend::create("CPU");
    // Create some tensors for input/output
    auto a = backend->create_tensor(element::i8, Shape{1});
    copy_data(a, a_data);
    auto result = backend->create_tensor(element::f32, Shape{1});
    backend->call_with_validate(backend->compile(f), {result}, {a});
    EXPECT_EQ((vector<float>{99.212601}), read_vector<float>(result));
}

template <typename T>
shared_ptr<runtime::Tensor> call_SDQ(unique_ptr<runtime::Backend>& backend,
                                     element::Type type,
                                     Shape in_shape,
                                     vector<T> in,
                                     float min,
                                     float max)
{
    auto A = make_shared<op::Parameter>(type, in_shape);
    auto B = make_shared<op::Parameter>(element::f32, Shape{});
    auto C = make_shared<op::Parameter>(element::f32, Shape{});
    auto DQT = ngraph::builder::ScaledDequantize(A, B, C, element::f32, AxisSet{});
    auto f = make_shared<Function>(NodeVector{DQT}, ParameterVector{A, B, C});
    // Create some tensors for input/output
    auto a = backend->create_tensor(type, in_shape);
    auto b = backend->create_tensor(element::f32, Shape{});
    auto c = backend->create_tensor(element::f32, Shape{});
    copy_data(a, in);
    copy_data(b, vector<float>{min});
    copy_data(c, vector<float>{max});
    auto result = backend->create_tensor(element::f32, in_shape);
    backend->call_with_validate(f, {result}, {a, b, c});
    return result;
}
TEST(builder, dynamic_scaled_DQ)
{
    auto backend = runtime::Backend::create("CPU");
    auto result =
        call_SDQ<int8_t>(backend, element::i8, Shape{1}, vector<int8_t>{42}, -1.0f, 300.0f);
    EXPECT_EQ((vector<float>{99.212601}), read_vector<float>(result));
    auto result2 = call_SDQ<uint8_t>(
        backend, element::u8, Shape{2, 2}, vector<uint8_t>{35, 151, 154, 219}, 0.0f, 1.0f);
    EXPECT_EQ((vector<float>{0.13725491, 0.59215689, 0.60392159, 0.8588236}),
              read_vector<float>(result2));
}<|MERGE_RESOLUTION|>--- conflicted
+++ resolved
@@ -691,7 +691,6 @@
         return result;
     };
     auto backend = runtime::Backend::create("CPU");
-<<<<<<< HEAD
     auto result = call_SQ(backend,
                           element::u8,
                           op::Quantize::RoundMode::ROUND_NEAREST_TOWARD_EVEN,
@@ -699,17 +698,6 @@
                           vector<float>{-255.0, 0.0, 1.0, 1.25, 1.75, 64.0, 127.0, 500.0},
                           -255.0f,
                           127.0f);
-=======
-    // Create some tensors for input/output
-    auto a = backend->create_tensor(element::f32, shape_a);
-    auto b = backend->create_tensor(element::f32, Shape{});
-    auto c = backend->create_tensor(element::f32, Shape{});
-    copy_data(a, a_data);
-    copy_data(b, vector<float>{-255.0f});
-    copy_data(c, vector<float>{127.0f});
-    auto result = backend->create_tensor(element::u8, shape_a);
-    backend->call_with_validate(backend->compile(f), {result}, {a, b, c});
->>>>>>> fcdfc4ce
     EXPECT_EQ((vector<uint8_t>{0, 0, 1, 1, 2, 64, 127, 255}), read_vector<uint8_t>(result));
     auto result2 = call_SQ(backend,
                            element::u8,
