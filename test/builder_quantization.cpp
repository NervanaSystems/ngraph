//*****************************************************************************
// Copyright 2017-2019 Intel Corporation
//
// Licensed under the Apache License, Version 2.0 (the "License");
// you may not use this file except in compliance with the License.
// You may obtain a copy of the License at
//
//     http://www.apache.org/licenses/LICENSE-2.0
//
// Unless required by applicable law or agreed to in writing, software
// distributed under the License is distributed on an "AS IS" BASIS,
// WITHOUT WARRANTIES OR CONDITIONS OF ANY KIND, either express or implied.
// See the License for the specific language governing permissions and
// limitations under the License.
//*****************************************************************************

#include <algorithm>
#include <cinttypes>
#include <cmath>
#include <cstdlib>
#include <string>

#include "gtest/gtest.h"
#include "ngraph/builder/quantization.hpp"
#include "ngraph/ngraph.hpp"
#include "ngraph/op/constant.hpp"
#include "ngraph/pass/constant_folding.hpp"
#include "ngraph/pass/manager.hpp"
#include "util/all_close.hpp"
#include "util/all_close_f.hpp"
#include "util/ndarray.hpp"
#include "util/random.hpp"
#include "util/test_control.hpp"
#include "util/test_tools.hpp"

using namespace std;
using namespace ngraph;

TEST(builder, scaled_QMP_unsigned)
{
    vector<uint8_t> a_data = {0, 1, 0, 2, 1, 0, 3, 2, 0, 0, 2, 0, 0, 0, 1};
    Shape shape_a{1, 1, 3, 5};
    Shape window_shape{2, 3};
    auto window_movement_strides = Strides{1, 1};
    Shape padding_below{0, 0};
    Shape padding_above{0, 0};
    Shape shape_r{1, 1, 2, 3};
    auto A = make_shared<op::Parameter>(element::u8, shape_a);
    auto B = op::Constant::create(element::f32, Shape{1}, {0.0f});
    auto C = op::Constant::create(element::f32, Shape{1}, {255.0f});
    auto QMP = ngraph::builder::ScaledQuantizedMaxPool(
        A, window_shape, window_movement_strides, padding_below, padding_above, B, C);
    auto f = make_shared<Function>(NodeVector{QMP}, ParameterVector{A});
    auto backend = runtime::Backend::create("CPU");
    // Create some tensors for input/output
    auto a = backend->create_tensor(element::u8, shape_a);
    copy_data(a, a_data);
    auto result = backend->create_tensor(element::u8, shape_r);
    auto handle = backend->compile(f);
    handle->call_with_validate({result}, {a});
    EXPECT_EQ((vector<uint8_t>{3, 3, 2, 3, 3, 2}), read_vector<uint8_t>(result));
}

TEST(builder, scaled_QMP_signed)
{
    vector<int8_t> a_data = {0, 1, 0, -2, 1, 0, -3, 2, 0, 0, 2, 0, 0, 0, 1};
    Shape shape_a{1, 1, 3, 5};
    Shape window_shape{2, 3};
    auto window_movement_strides = Strides{1, 1};
    Shape padding_below{0, 0};
    Shape padding_above{0, 0};
    Shape shape_r{1, 1, 2, 3};
    auto A = make_shared<op::Parameter>(element::i8, shape_a);
    auto B = op::Constant::create(element::f32, Shape{1}, {0.0f});
    auto C = op::Constant::create(element::f32, Shape{1}, {127.0f});
    auto QMP = ngraph::builder::ScaledQuantizedMaxPool(
        A, window_shape, window_movement_strides, padding_below, padding_above, B, C);
    auto f = make_shared<Function>(NodeVector{QMP}, ParameterVector{A});
    auto backend = runtime::Backend::create("CPU");
    // Create some tensors for input/output
    auto a = backend->create_tensor(element::i8, shape_a);
    copy_data(a, a_data);
    auto result = backend->create_tensor(element::i8, shape_r);
    auto handle = backend->compile(f);
    handle->call_with_validate({result}, {a});
    EXPECT_EQ((vector<int8_t>{2, 2, 2, 2, 2, 2}), read_vector<int8_t>(result));
}

TEST(builder, scaled_QAP_unsigned)
{
    vector<uint8_t> a_data = {0, 1, 0, 2, 1, 0, 3, 2, 0, 0, 2, 0, 0, 0, 1};
    Shape shape_a{1, 1, 3, 5};
    Shape window_shape{2, 3};
    auto window_movement_strides = Strides{1, 1};
    Shape padding_below{0, 0};
    Shape padding_above{0, 0};
    Shape shape_r{1, 1, 2, 3};
    auto A = make_shared<op::Parameter>(element::u8, shape_a);
    auto B = op::Constant::create(element::f32, Shape{1}, {0.0f});
    auto C = op::Constant::create(element::f32, Shape{1}, {255.0f});
    auto QAP = ngraph::builder::ScaledQuantizedAvgPool(
        A, window_shape, window_movement_strides, padding_below, padding_above, false, B, C);
    auto f = make_shared<Function>(NodeVector{QAP}, ParameterVector{A});
    auto backend = runtime::Backend::create("CPU");
    // Create some tensors for input/output
    auto a = backend->create_tensor(element::u8, shape_a);
    copy_data(a, a_data);
    auto result = backend->create_tensor(element::u8, shape_r);
    auto handle = backend->compile(f);
    handle->call_with_validate({result}, {a});
    EXPECT_EQ((vector<uint8_t>{1, 1, 1, 1, 1, 0}), read_vector<uint8_t>(result));
}

TEST(builder, scaled_QAP_signed)
{
    vector<int8_t> a_data = {10, 1, 0, -2, 1, 0, -3, 4, 0, 0, 2, 0, 0, 0, 1};
    Shape shape_a{1, 1, 3, 5};
    Shape window_shape{2, 3};
    auto window_movement_strides = Strides{1, 1};
    Shape padding_below{0, 0};
    Shape padding_above{0, 0};
    Shape shape_r{1, 1, 2, 3};
    auto A = make_shared<op::Parameter>(element::i8, shape_a);
    auto B = op::Constant::create(element::f32, Shape{1}, {0.0f});
    auto C = op::Constant::create(element::f32, Shape{1}, {127.0f});
    auto QAP = ngraph::builder::ScaledQuantizedAvgPool(
        A, window_shape, window_movement_strides, padding_below, padding_above, false, B, C);
    auto f = make_shared<Function>(NodeVector{QAP}, ParameterVector{A});
    auto backend = runtime::Backend::create("CPU");
    // Create some tensors for input/output
    auto a = backend->create_tensor(element::i8, shape_a);
    copy_data(a, a_data);
    auto result = backend->create_tensor(element::i8, shape_r);
    auto handle = backend->compile(f);
    handle->call_with_validate({result}, {a});
    EXPECT_EQ((vector<int8_t>{2, 0, 0, 0, 0, 1}), read_vector<int8_t>(result));
}

static void constant_fold(std::shared_ptr<Function> f)
{
    pass::Manager pass_manager;
    pass_manager.register_pass<pass::ConstantFolding>();
    pass_manager.run_passes(f);
}

TEST(builder, scaled_QC)
{
    Shape shape_a{1, 1, 3, 4}; // input shape
    Shape shape_b{1, 1, 3, 3}; // filter shape
    Shape shape_r{1, 1, 3, 4}; // output shape
    vector<uint8_t> a_data = {1, 2, 3, 4, 5, 6, 7, 0, 1, 2, 3, 4};
    vector<int8_t> b_data = {1, 2, 3, 4, 5, 0, 0, 1, 2};
    auto A = make_shared<op::Parameter>(element::u8, shape_a);
    auto B = make_shared<op::Parameter>(element::i8, shape_b);
    auto C = op::Constant::create(element::f32, Shape{1}, {0.0f});
    auto D = op::Constant::create(element::f32, Shape{1}, {255.0f});
    auto E = op::Constant::create(element::f32, Shape{1}, {-127.0f});
    auto F = op::Constant::create(element::f32, Shape{1}, {127.0f});
    auto G = op::Constant::create(element::f32, Shape{1}, {22.0f});
    auto H = op::Constant::create(element::f32, Shape{1}, {90.0f});
    auto CV = ngraph::builder::ScaledQuantizedConvolution(A,
                                                          B,
                                                          Strides{1, 1},        // move_strides
                                                          Strides{1, 1},        // filter_dilation
                                                          CoordinateDiff{1, 1}, // below_pads
                                                          CoordinateDiff{1, 1}, // above_pads
                                                          Strides{1, 1},        // data_dilation
                                                          C,
                                                          D,
                                                          E,
                                                          F,
                                                          G,
                                                          H);
    auto f = make_shared<Function>(NodeVector{CV}, ParameterVector{A, B});
    constant_fold(f);

    auto backend = runtime::Backend::create("CPU");
    // Create some tensors for input/output
    auto a = backend->create_tensor(element::u8, shape_a);
    copy_data(a, a_data);
    auto b = backend->create_tensor(element::i8, shape_b);
    copy_data(b, b_data);
    auto result = backend->create_tensor(element::i8, shape_r);
    auto handle = backend->compile(f);
    handle->call_with_validate({result}, {a, b});
    EXPECT_EQ((vector<int8_t>{31, 48, 42, 45, 54, 102, 127, 61, 47, 74, 61, 55}),
              read_vector<int8_t>(result));
}

TEST(builder, dynamic_scaled_QC)
{
    Shape shape_a{1, 1, 3, 4}; // input shape
    Shape shape_b{1, 1, 3, 3}; // filter shape
    Shape shape_r{1, 1, 3, 4}; // output shape
    vector<uint8_t> a_data = {1, 2, 3, 4, 5, 6, 7, 0, 1, 2, 3, 4};
    vector<int8_t> b_data = {1, 2, 3, 4, 5, 0, 0, 1, 2};
    auto A = make_shared<op::Parameter>(element::u8, shape_a);
    auto B = make_shared<op::Parameter>(element::i8, shape_b);
    auto C = make_shared<op::Parameter>(element::f32, Shape{1});
    auto D = make_shared<op::Parameter>(element::f32, Shape{1});
    auto E = make_shared<op::Parameter>(element::f32, Shape{1});
    auto F = make_shared<op::Parameter>(element::f32, Shape{1});
    auto G = make_shared<op::Parameter>(element::f32, Shape{1});
    auto H = make_shared<op::Parameter>(element::f32, Shape{1});
    auto CV = ngraph::builder::ScaledQuantizedConvolution(A,
                                                          B,
                                                          Strides{1, 1},        // move_strides
                                                          Strides{1, 1},        // filter_dilation
                                                          CoordinateDiff{1, 1}, // below_pads
                                                          CoordinateDiff{1, 1}, // above_pads
                                                          Strides{1, 1},        // data_dilation
                                                          C,
                                                          D,
                                                          E,
                                                          F,
                                                          G,
                                                          H);
    auto f = make_shared<Function>(NodeVector{CV}, ParameterVector{A, B, C, D, E, F, G, H});
    auto backend = runtime::Backend::create("CPU");
    // Create some tensors for input/output
    auto a = backend->create_tensor(element::u8, shape_a);
    copy_data(a, a_data);
    auto b = backend->create_tensor(element::i8, shape_b);
    copy_data(b, b_data);
    auto d = backend->create_tensor(element::f32, Shape{1});
    copy_data(d, vector<float>{0.0f});
    auto e = backend->create_tensor(element::f32, Shape{1});
    copy_data(e, vector<float>{255.0f});
    auto e_a = backend->create_tensor(element::f32, Shape{1});
    copy_data(e_a, vector<float>{-127.0f});
    auto g = backend->create_tensor(element::f32, Shape{1});
    copy_data(g, vector<float>{127.0f});
    auto h = backend->create_tensor(element::f32, Shape{1});
    copy_data(h, vector<float>{22.0f});
    auto i = backend->create_tensor(element::f32, Shape{1});
    copy_data(i, vector<float>{90.0f});
    auto result = backend->create_tensor(element::i8, shape_r);
    auto handle = backend->compile(f);
    handle->call_with_validate({result}, {a, b, d, e, e_a, g, h, i});
    EXPECT_EQ((vector<int8_t>{31, 48, 42, 45, 54, 102, 127, 61, 47, 74, 61, 55}),
              read_vector<int8_t>(result));
}

TEST(builder, scaled_QC_with_relu)
{
    Shape shape_a{1, 1, 3, 3}; // input shape
    Shape shape_b{1, 1, 3, 3}; // filter shape
    Shape shape_r{1, 1, 3, 3}; // output shape
    vector<uint8_t> a_data = {1, 2, 3, 4, 5, 6, 7, 8, 9};
    vector<int8_t> b_data = {1, 2, 1, 0, 0, 0, -1, -2, -1};
    auto A = make_shared<op::Parameter>(element::u8, shape_a);
    auto B = make_shared<op::Parameter>(element::i8, shape_b);
    auto C = op::Constant::create(element::f32, Shape{1}, {0.0f});
    auto D = op::Constant::create(element::f32, Shape{1}, {255.0f});
    auto E = op::Constant::create(element::f32, Shape{1}, {-127.0f});
    auto F = op::Constant::create(element::f32, Shape{1}, {127.0f});
    auto G = op::Constant::create(element::f32, Shape{1}, {20.0f});
    auto H = op::Constant::create(element::f32, Shape{1}, {-24.0f});
    auto CV = ngraph::builder::ScaledQuantizedConvolutionRelu(A,
                                                              B,
                                                              Strides{1, 1}, // move_strides
                                                              Strides{1, 1}, // filter_dilation
                                                              CoordinateDiff{1, 1}, // below_pads
                                                              CoordinateDiff{1, 1}, // above_pads
                                                              Strides{1, 1},        // data_dilation
                                                              C,
                                                              D,
                                                              E,
                                                              F,
                                                              G,
                                                              H);
    auto f = make_shared<Function>(NodeVector{CV}, ParameterVector{A, B});
    constant_fold(f);
    auto backend = runtime::Backend::create("CPU");
    // Create some tensors for input/output
    auto a = backend->create_tensor(element::u8, shape_a);
    copy_data(a, a_data);
    auto b = backend->create_tensor(element::i8, shape_b);
    copy_data(b, b_data);
    auto result = backend->create_tensor(element::u8, shape_r);
    auto handle = backend->compile(f);
    handle->call_with_validate({result}, {a, b});
    EXPECT_EQ((vector<uint8_t>{0, 0, 0, 0, 0, 0, 138, 212, 181}), read_vector<uint8_t>(result));
}

TEST(builder, dynamic_scaled_QC_with_relu)
{
    Shape shape_a{1, 1, 3, 3}; // input shape
    Shape shape_b{1, 1, 3, 3}; // filter shape
    Shape shape_r{1, 1, 3, 3}; // output shape
    vector<uint8_t> a_data = {1, 2, 3, 4, 5, 6, 7, 8, 9};
    vector<int8_t> b_data = {1, 2, 1, 0, 0, 0, -1, -2, -1};
    auto A = make_shared<op::Parameter>(element::u8, shape_a);
    auto B = make_shared<op::Parameter>(element::i8, shape_b);
    auto C = make_shared<op::Parameter>(element::f32, Shape{1});
    auto D = make_shared<op::Parameter>(element::f32, Shape{1});
    auto E = make_shared<op::Parameter>(element::f32, Shape{1});
    auto F = make_shared<op::Parameter>(element::f32, Shape{1});
    auto G = make_shared<op::Parameter>(element::f32, Shape{1});
    auto H = make_shared<op::Parameter>(element::f32, Shape{1});
    auto CV = ngraph::builder::ScaledQuantizedConvolutionRelu(A,
                                                              B,
                                                              Strides{1, 1}, // move_strides
                                                              Strides{1, 1}, // filter_dilation
                                                              CoordinateDiff{1, 1}, // below_pads
                                                              CoordinateDiff{1, 1}, // above_pads
                                                              Strides{1, 1},        // data_dilation
                                                              C,
                                                              D,
                                                              E,
                                                              F,
                                                              G,
                                                              H);
    auto f = make_shared<Function>(NodeVector{CV}, ParameterVector{A, B, C, D, E, F, G, H});
    auto backend = runtime::Backend::create("CPU");
    // Create some tensors for input/output
    auto a = backend->create_tensor(element::u8, shape_a);
    copy_data(a, a_data);
    auto b = backend->create_tensor(element::i8, shape_b);
    copy_data(b, b_data);
    auto d = backend->create_tensor(element::f32, Shape{1});
    copy_data(d, vector<float>{0.0f});
    auto e = backend->create_tensor(element::f32, Shape{1});
    copy_data(e, vector<float>{255.0f});
    auto e_a = backend->create_tensor(element::f32, Shape{1});
    copy_data(e_a, vector<float>{-127.0f});
    auto g = backend->create_tensor(element::f32, Shape{1});
    copy_data(g, vector<float>{127.0f});
    auto h = backend->create_tensor(element::f32, Shape{1});
    copy_data(h, vector<float>{20.0f});
    auto i = backend->create_tensor(element::f32, Shape{1});
    copy_data(i, vector<float>{-24.0f});
    auto result = backend->create_tensor(element::u8, shape_r);
    auto handle = backend->compile(f);
    handle->call_with_validate({result}, {a, b, d, e, e_a, g, h, i});
    EXPECT_EQ((vector<uint8_t>{0, 0, 0, 0, 0, 0, 138, 212, 181}), read_vector<uint8_t>(result));
}

TEST(builder, scaled_QC_with_bias)
{
    Shape shape_a{1, 1, 3, 4}; // input shape
    Shape shape_b{1, 1, 3, 3}; // filter shape
    Shape shape_r{1, 1, 3, 4}; // output shape
    vector<uint8_t> a_data = {1, 2, 3, 4, 5, 6, 7, 0, 1, 2, 3, 4};
    vector<int8_t> b_data = {1, 2, 3, 4, 5, 0, 0, 1, 2};
    vector<int32_t> c_data = {5};
    auto A = make_shared<op::Parameter>(element::u8, shape_a);
    auto B = make_shared<op::Parameter>(element::i8, shape_b);
    auto Bias = make_shared<op::Parameter>(element::i32, Shape{1});
    auto C = op::Constant::create(element::f32, Shape{1}, {0.0f});
    auto D = op::Constant::create(element::f32, Shape{1}, {255.0f});
    auto E = op::Constant::create(element::f32, Shape{1}, {-127.0f});
    auto F = op::Constant::create(element::f32, Shape{1}, {127.0f});
    auto G = op::Constant::create(element::f32, Shape{1}, {22.0f});
    auto H = op::Constant::create(element::f32, Shape{1}, {90.0f});
    auto CV = ngraph::builder::ScaledQuantizedConvolutionBias(A,
                                                              B,
                                                              Bias,
                                                              Strides{1, 1}, // move_strides
                                                              Strides{1, 1}, // filter_dilation
                                                              CoordinateDiff{1, 1}, // below_pads
                                                              CoordinateDiff{1, 1}, // above_pads
                                                              Strides{1, 1},        // data_dilation
                                                              C,
                                                              D,
                                                              E,
                                                              F,
                                                              G,
                                                              H);
    auto f = make_shared<Function>(NodeVector{CV}, ParameterVector{A, B, Bias});
    constant_fold(f);
    auto backend = runtime::Backend::create("CPU");
    // Create some tensors for input/output
    auto a = backend->create_tensor(element::u8, shape_a);
    copy_data(a, a_data);
    auto b = backend->create_tensor(element::i8, shape_b);
    copy_data(b, b_data);
    auto c = backend->create_tensor(element::i32, Shape{1});
    copy_data(c, c_data);
    auto result = backend->create_tensor(element::i8, shape_r);
    auto handle = backend->compile(f);
    handle->call_with_validate({result}, {a, b, c});
    EXPECT_EQ((vector<int8_t>{38, 55, 50, 52, 61, 109, 127, 68, 54, 81, 68, 62}),
              read_vector<int8_t>(result));
}

TEST(builder, dynamic_scaled_QC_with_bias)
{
    Shape shape_a{1, 1, 3, 4}; // input shape
    Shape shape_b{1, 1, 3, 3}; // filter shape
    Shape shape_r{1, 1, 3, 4}; // output shape
    vector<uint8_t> a_data = {1, 2, 3, 4, 5, 6, 7, 0, 1, 2, 3, 4};
    vector<int8_t> b_data = {1, 2, 3, 4, 5, 0, 0, 1, 2};
    vector<int32_t> c_data = {5};
    auto A = make_shared<op::Parameter>(element::u8, shape_a);
    auto B = make_shared<op::Parameter>(element::i8, shape_b);
    auto Bias = make_shared<op::Parameter>(element::i32, Shape{1});
    auto C = make_shared<op::Parameter>(element::f32, Shape{1});
    auto D = make_shared<op::Parameter>(element::f32, Shape{1});
    auto E = make_shared<op::Parameter>(element::f32, Shape{1});
    auto F = make_shared<op::Parameter>(element::f32, Shape{1});
    auto G = make_shared<op::Parameter>(element::f32, Shape{1});
    auto H = make_shared<op::Parameter>(element::f32, Shape{1});
    auto CV = ngraph::builder::ScaledQuantizedConvolutionBias(A,
                                                              B,
                                                              Bias,
                                                              Strides{1, 1}, // move_strides
                                                              Strides{1, 1}, // filter_dilation
                                                              CoordinateDiff{1, 1}, // below_pads
                                                              CoordinateDiff{1, 1}, // above_pads
                                                              Strides{1, 1},        // data_dilation
                                                              C,
                                                              D,
                                                              E,
                                                              F,
                                                              G,
                                                              H);
    auto f = make_shared<Function>(NodeVector{CV}, ParameterVector{A, B, Bias, C, D, E, F, G, H});
    auto backend = runtime::Backend::create("CPU");
    // Create some tensors for input/output
    auto a = backend->create_tensor(element::u8, shape_a);
    copy_data(a, a_data);
    auto b = backend->create_tensor(element::i8, shape_b);
    copy_data(b, b_data);
    auto c = backend->create_tensor(element::i32, Shape{1});
    copy_data(c, c_data);
    auto d = backend->create_tensor(element::f32, Shape{1});
    copy_data(d, vector<float>{0.0f});
    auto e = backend->create_tensor(element::f32, Shape{1});
    copy_data(e, vector<float>{255.0f});
    auto e_a = backend->create_tensor(element::f32, Shape{1});
    copy_data(e_a, vector<float>{-127.0f});
    auto g = backend->create_tensor(element::f32, Shape{1});
    copy_data(g, vector<float>{127.0f});
    auto h = backend->create_tensor(element::f32, Shape{1});
    copy_data(h, vector<float>{22.0f});
    auto i = backend->create_tensor(element::f32, Shape{1});
    copy_data(i, vector<float>{90.0f});
    auto result = backend->create_tensor(element::i8, shape_r);
    auto handle = backend->compile(f);
    handle->call_with_validate({result}, {a, b, c, d, e, e_a, g, h, i});
    EXPECT_EQ((vector<int8_t>{38, 55, 50, 52, 61, 109, 127, 68, 54, 81, 68, 62}),
              read_vector<int8_t>(result));
}

TEST(builder, scaled_QC_with_bias_and_relu)
{
    Shape shape_a{1, 1, 3, 3}; // input shape
    Shape shape_b{1, 1, 3, 3}; // filter shape
    Shape shape_r{1, 1, 3, 3}; // output shape
    vector<uint8_t> a_data = {1, 2, 3, 4, 5, 6, 7, 8, 9};
    vector<int8_t> b_data = {1, 2, 1, 0, 0, 0, -1, -2, -1};
    vector<int32_t> c_data = {5};
    auto A = make_shared<op::Parameter>(element::u8, shape_a);
    auto B = make_shared<op::Parameter>(element::i8, shape_b);
    auto Bias = make_shared<op::Parameter>(element::i32, Shape{1});
    auto C = op::Constant::create(element::f32, Shape{1}, {0.0f});
    auto D = op::Constant::create(element::f32, Shape{1}, {255.0f});
    auto E = op::Constant::create(element::f32, Shape{1}, {-127.0f});
    auto F = op::Constant::create(element::f32, Shape{1}, {127.0f});
    auto G = op::Constant::create(element::f32, Shape{1}, {20.0f});
    auto H = op::Constant::create(element::f32, Shape{1}, {-24.0f});
    auto CV = ngraph::builder::ScaledQuantizedConvolutionBias(A,
                                                              B,
                                                              Bias,
                                                              Strides{1, 1}, // move_strides
                                                              Strides{1, 1}, // filter_dilation
                                                              CoordinateDiff{1, 1}, // below_pads
                                                              CoordinateDiff{1, 1}, // above_pads
                                                              Strides{1, 1},        // data_dilation
                                                              C,
                                                              D,
                                                              E,
                                                              F,
                                                              G,
                                                              H,
                                                              true);
    auto f = make_shared<Function>(NodeVector{CV}, ParameterVector{A, B, Bias});
    constant_fold(f);
    auto backend = runtime::Backend::create("CPU");
    // Create some tensors for input/output
    auto a = backend->create_tensor(element::u8, shape_a);
    copy_data(a, a_data);
    auto b = backend->create_tensor(element::i8, shape_b);
    copy_data(b, b_data);
    auto c = backend->create_tensor(element::i32, Shape{1});
    copy_data(c, c_data);
    auto result = backend->create_tensor(element::u8, shape_r);
    auto handle = backend->compile(f);
    handle->call_with_validate({result}, {a, b, c});
    EXPECT_EQ((vector<uint8_t>{0, 0, 0, 0, 0, 0, 191, 255, 234}), read_vector<uint8_t>(result));
}

TEST(builder, scaled_QC_with_bias_add_and_relu)
{
    Shape shape_a{1, 1, 3, 4}; // input shape
    Shape shape_b{1, 1, 3, 3}; // filter shape
    Shape shape_r{1, 1, 3, 4}; // output shape
    vector<uint8_t> a_data = {1, 2, 3, 4, 5, 6, 7, 0, 1, 2, 3, 4};
    vector<int8_t> b_data = {1, 2, 3, 4, 5, 0, 0, 1, 2};
    vector<int32_t> c_data = {5};
    vector<uint8_t> conv_2_data = {1, 2, 3, 4, 5, 6, 7, 0, 1, 2, 3, 4};
    auto A = make_shared<op::Parameter>(element::u8, shape_a);
    auto B = make_shared<op::Parameter>(element::i8, shape_b);
    auto Add = make_shared<op::Parameter>(element::u8, shape_a);
    auto Bias = make_shared<op::Parameter>(element::i32, Shape{1});
    auto C = op::Constant::create(element::f32, Shape{}, {0.0f});
    auto D = op::Constant::create(element::f32, Shape{}, {255.0f});
    auto E = op::Constant::create(element::f32, Shape{}, {-127.0f});
    auto F = op::Constant::create(element::f32, Shape{}, {127.0f});
    auto G = op::Constant::create(element::f32, Shape{}, {22.0f});
    auto H = op::Constant::create(element::f32, Shape{}, {90.0f});
    auto I = op::Constant::create(element::f32, Shape{}, {22.0f});
    auto J = op::Constant::create(element::f32, Shape{}, {180.0f});
    auto CV = ngraph::builder::ScaledQuantizedConvolutionBiasAdd(A,
                                                                 B,
                                                                 Bias,
                                                                 Add,
                                                                 Strides{1, 1}, // move_strides
                                                                 Strides{1, 1}, // filter_dilation
                                                                 CoordinateDiff{1, 1}, // below_pads
                                                                 CoordinateDiff{1, 1}, // above_pads
                                                                 Strides{1, 1}, // data_dilation
                                                                 C,
                                                                 D,
                                                                 E,
                                                                 F,
                                                                 G,
                                                                 H,
                                                                 I,
                                                                 J,
                                                                 true);
    auto f = make_shared<Function>(NodeVector{CV}, ParameterVector{A, B, Bias, Add});
    constant_fold(f);
    auto backend = runtime::Backend::create("CPU");
    // Create some tensors for input/output
    auto a = backend->create_tensor(element::u8, shape_a);
    copy_data(a, a_data);
    auto b = backend->create_tensor(element::i8, shape_b);
    copy_data(b, b_data);
    auto c = backend->create_tensor(element::i32, Shape{1});
    copy_data(c, c_data);
    auto d = backend->create_tensor(element::u8, shape_a);
    copy_data(d, conv_2_data);
    auto result = backend->create_tensor(element::u8, shape_r);
    auto handle = backend->compile(f);
    handle->call_with_validate({result}, {a, b, c, d});
    EXPECT_EQ((vector<uint8_t>{78, 114, 105, 113, 132, 230, 255, 136, 110, 165, 142, 133}),
              read_vector<uint8_t>(result));
}

TEST(builder, dynamic_scaled_QC_with_bias_add_and_relu)
{
    Shape shape_a{1, 1, 3, 4}; // input shape
    Shape shape_b{1, 1, 3, 3}; // filter shape
    Shape shape_r{1, 1, 3, 4}; // output shape
    vector<uint8_t> a_data = {1, 2, 3, 4, 5, 6, 7, 0, 1, 2, 3, 4};
    vector<int8_t> b_data = {1, 2, 3, 4, 5, 0, 0, 1, 2};
    vector<int32_t> c_data = {5};
    vector<uint8_t> conv_2_data = {1, 2, 3, 4, 5, 6, 7, 0, 1, 2, 3, 4};
    auto A = make_shared<op::Parameter>(element::u8, shape_a);
    auto B = make_shared<op::Parameter>(element::i8, shape_b);
    auto Add = make_shared<op::Parameter>(element::u8, shape_a);
    auto Bias = make_shared<op::Parameter>(element::i32, Shape{1});
    auto C = make_shared<op::Parameter>(element::f32, Shape{1});
    auto D = make_shared<op::Parameter>(element::f32, Shape{1});
    auto E = make_shared<op::Parameter>(element::f32, Shape{1});
    auto F = make_shared<op::Parameter>(element::f32, Shape{1});
    auto G = make_shared<op::Parameter>(element::f32, Shape{1});
    auto H = make_shared<op::Parameter>(element::f32, Shape{1});
    auto I = make_shared<op::Parameter>(element::f32, Shape{1});
    auto J = make_shared<op::Parameter>(element::f32, Shape{1});
    auto CV = ngraph::builder::ScaledQuantizedConvolutionBiasAdd(A,
                                                                 B,
                                                                 Bias,
                                                                 Add,
                                                                 Strides{1, 1}, // move_strides
                                                                 Strides{1, 1}, // filter_dilation
                                                                 CoordinateDiff{1, 1}, // below_pads
                                                                 CoordinateDiff{1, 1}, // above_pads
                                                                 Strides{1, 1}, // data_dilation
                                                                 C,
                                                                 D,
                                                                 E,
                                                                 F,
                                                                 G,
                                                                 H,
                                                                 I,
                                                                 J,
                                                                 true);
    auto f = make_shared<Function>(NodeVector{CV},
                                   ParameterVector{A, B, Bias, Add, C, D, E, F, G, H, I, J});
    auto backend = runtime::Backend::create("CPU");
    // Create some tensors for input/output
    auto a = backend->create_tensor(element::u8, shape_a);
    copy_data(a, a_data);
    auto b = backend->create_tensor(element::i8, shape_b);
    copy_data(b, b_data);
    auto c = backend->create_tensor(element::i32, Shape{1});
    copy_data(c, c_data);
    auto d = backend->create_tensor(element::u8, shape_a);
    copy_data(d, conv_2_data);
    auto e = backend->create_tensor(element::f32, Shape{1});
    copy_data(e, vector<float>{0.0f});
    auto e_a = backend->create_tensor(element::f32, Shape{1});
    copy_data(e_a, vector<float>{255.0f});
    auto g = backend->create_tensor(element::f32, Shape{1});
    copy_data(g, vector<float>{-127.0f});
    auto h = backend->create_tensor(element::f32, Shape{1});
    copy_data(h, vector<float>{127.0f});
    auto i = backend->create_tensor(element::f32, Shape{1});
    copy_data(i, vector<float>{22.0f});
    auto j = backend->create_tensor(element::f32, Shape{1});
    copy_data(j, vector<float>{90.0f});
    auto k = backend->create_tensor(element::f32, Shape{1});
    copy_data(k, vector<float>{22.0f});
    auto l = backend->create_tensor(element::f32, Shape{1});
    copy_data(l, vector<float>{180.0f});
    auto result = backend->create_tensor(element::u8, shape_r);
    auto handle = backend->compile(f);
    handle->call_with_validate({result}, {a, b, c, d, e, e_a, g, h, i, j, k, l});
    EXPECT_EQ((vector<uint8_t>{78, 114, 105, 113, 132, 230, 255, 136, 110, 165, 142, 133}),
              read_vector<uint8_t>(result));
}

TEST(builder, scaled_QC_with_bias_signed_add_and_relu)
{
    Shape shape_a{1, 1, 3, 4}; // input shape
    Shape shape_b{1, 1, 3, 3}; // filter shape
    Shape shape_r{1, 1, 3, 4}; // output shape
    vector<uint8_t> a_data = {1, 2, 3, 4, 5, 6, 7, 0, 1, 2, 3, 4};
    vector<int8_t> b_data = {1, 2, 3, 4, 5, 0, 0, 1, 2};
    vector<int32_t> c_data = {5};
    vector<int8_t> conv_2_data = {-1, -2, -3, -4, -5, -6, -10, 0, 1, 2, 3, 4};
    auto A = make_shared<op::Parameter>(element::u8, shape_a);
    auto B = make_shared<op::Parameter>(element::i8, shape_b);
    auto Add = make_shared<op::Parameter>(element::i8, shape_a);
    auto Bias = make_shared<op::Parameter>(element::i32, Shape{1});
    auto C = op::Constant::create(element::f32, Shape{}, {0.0f});
    auto D = op::Constant::create(element::f32, Shape{}, {255.0f});
    auto E = op::Constant::create(element::f32, Shape{}, {-127.0f});
    auto F = op::Constant::create(element::f32, Shape{}, {127.0f});
    auto G = op::Constant::create(element::f32, Shape{}, {22.0f});
    auto H = op::Constant::create(element::f32, Shape{}, {90.0f});
    auto I = op::Constant::create(element::f32, Shape{}, {22.0f});
    auto J = op::Constant::create(element::f32, Shape{}, {90.0f});
    auto CV =
        ngraph::builder::ScaledQuantizedConvolutionBiasSignedAdd(A,
                                                                 B,
                                                                 Bias,
                                                                 Add,
                                                                 Strides{1, 1}, // move_strides
                                                                 Strides{1, 1}, // filter_dilation
                                                                 CoordinateDiff{1, 1}, // below_pads
                                                                 CoordinateDiff{1, 1}, // above_pads
                                                                 Strides{1, 1}, // data_dilation
                                                                 C,
                                                                 D,
                                                                 E,
                                                                 F,
                                                                 G,
                                                                 H,
                                                                 I,
                                                                 J,
                                                                 true);
    auto f = make_shared<Function>(NodeVector{CV}, ParameterVector{A, B, Bias, Add});
    constant_fold(f);
    auto backend = runtime::Backend::create("CPU");
    // Create some tensors for input/output
    auto a = backend->create_tensor(element::u8, shape_a);
    copy_data(a, a_data);
    auto b = backend->create_tensor(element::i8, shape_b);
    copy_data(b, b_data);
    auto c = backend->create_tensor(element::i32, Shape{1});
    copy_data(c, c_data);
    auto d = backend->create_tensor(element::i8, shape_a);
    copy_data(d, conv_2_data);
    auto result = backend->create_tensor(element::u8, shape_r);
    auto handle = backend->compile(f);
    handle->call_with_validate({result}, {a, b, c, d});
    EXPECT_EQ((vector<uint8_t>{74, 106, 93, 97, 112, 127, 127, 127, 110, 127, 127, 127}),
              read_vector<uint8_t>(result));
}

TEST(builder, scaled_QC_with_bias_signed_add_and_relu_nhwc)
{
    Shape shape_a{1, 3, 4, 1}; // input shape
    Shape shape_b{1, 3, 3, 1}; // filter shape
    Shape shape_r{1, 1, 3, 4}; // output shape
    vector<uint8_t> a_data = {1, 2, 3, 4, 5, 6, 7, 0, 1, 2, 3, 4};
    vector<int8_t> b_data = {1, 2, 3, 4, 5, 0, 0, 1, 2};
    vector<int32_t> c_data = {5};
    vector<int8_t> conv_2_data = {-1, -2, -3, -4, -5, -6, -10, 0, 1, 2, 3, 4};
    auto A = make_shared<op::Parameter>(element::u8, shape_a);
    auto A_reshape = make_shared<op::Reshape>(A, AxisVector{0, 3, 1, 2}, Shape{1, 1, 3, 4});
    auto B = make_shared<op::Parameter>(element::i8, shape_b);
    auto B_reshape = make_shared<op::Reshape>(B, AxisVector{0, 3, 1, 2}, Shape{1, 1, 3, 3});
    auto Add = make_shared<op::Parameter>(element::i8, shape_a);
    auto Add_reshape = make_shared<op::Reshape>(Add, AxisVector{0, 3, 1, 2}, Shape{1, 1, 3, 4});
    auto Bias = make_shared<op::Parameter>(element::i32, Shape{1});
    auto C = op::Constant::create(element::f32, Shape{}, {0.0f});
    auto D = op::Constant::create(element::f32, Shape{}, {255.0f});
    auto E = op::Constant::create(element::f32, Shape{}, {-127.0f});
    auto F = op::Constant::create(element::f32, Shape{}, {127.0f});
    auto G = op::Constant::create(element::f32, Shape{}, {22.0f});
    auto H = op::Constant::create(element::f32, Shape{}, {90.0f});
    auto I = op::Constant::create(element::f32, Shape{}, {22.0f});
    auto J = op::Constant::create(element::f32, Shape{}, {90.0f});
    auto CV =
        ngraph::builder::ScaledQuantizedConvolutionBiasSignedAdd(A_reshape,
                                                                 B_reshape,
                                                                 Bias,
                                                                 Add_reshape,
                                                                 Strides{1, 1}, // move_strides
                                                                 Strides{1, 1}, // filter_dilation
                                                                 CoordinateDiff{1, 1}, // below_pads
                                                                 CoordinateDiff{1, 1}, // above_pads
                                                                 Strides{1, 1}, // data_dilation
                                                                 C,
                                                                 D,
                                                                 E,
                                                                 F,
                                                                 G,
                                                                 H,
                                                                 I,
                                                                 J,
                                                                 true);
    auto f = make_shared<Function>(NodeVector{CV}, ParameterVector{A, B, Bias, Add});
    constant_fold(f);
    auto backend = runtime::Backend::create("CPU");
    // Create some tensors for input/output
    auto a = backend->create_tensor(element::u8, shape_a);
    copy_data(a, a_data);
    auto b = backend->create_tensor(element::i8, shape_b);
    copy_data(b, b_data);
    auto c = backend->create_tensor(element::i32, Shape{1});
    copy_data(c, c_data);
    auto d = backend->create_tensor(element::i8, shape_a);
    copy_data(d, conv_2_data);
    auto result = backend->create_tensor(element::u8, shape_r);
    auto handle = backend->compile(f);
    handle->call_with_validate({result}, {a, b, c, d});
    EXPECT_EQ((vector<uint8_t>{74, 106, 93, 97, 112, 127, 127, 127, 110, 127, 127, 127}),
              read_vector<uint8_t>(result));
}

TEST(builder, dynamic_scaled_QC_with_bias_signed_add_and_relu)
{
    Shape shape_a{1, 1, 3, 4}; // input shape
    Shape shape_b{1, 1, 3, 3}; // filter shape
    Shape shape_r{1, 1, 3, 4}; // output shape
    vector<uint8_t> a_data = {1, 2, 3, 4, 5, 6, 7, 0, 1, 2, 3, 4};
    vector<int8_t> b_data = {1, 2, 3, 4, 5, 0, 0, 1, 2};
    vector<int32_t> c_data = {5};
    vector<int8_t> conv_2_data = {-1, -2, -3, -4, -5, -6, -10, 0, 1, 2, 3, 4};
    auto A = make_shared<op::Parameter>(element::u8, shape_a);
    auto B = make_shared<op::Parameter>(element::i8, shape_b);
    auto Add = make_shared<op::Parameter>(element::i8, shape_a);
    auto Bias = make_shared<op::Parameter>(element::i32, Shape{1});
    auto C = make_shared<op::Parameter>(element::f32, Shape{1});
    auto D = make_shared<op::Parameter>(element::f32, Shape{1});
    auto E = make_shared<op::Parameter>(element::f32, Shape{1});
    auto F = make_shared<op::Parameter>(element::f32, Shape{1});
    auto G = make_shared<op::Parameter>(element::f32, Shape{1});
    auto H = make_shared<op::Parameter>(element::f32, Shape{1});
    auto I = make_shared<op::Parameter>(element::f32, Shape{1});
    auto J = make_shared<op::Parameter>(element::f32, Shape{1});
    auto CV =
        ngraph::builder::ScaledQuantizedConvolutionBiasSignedAdd(A,
                                                                 B,
                                                                 Bias,
                                                                 Add,
                                                                 Strides{1, 1}, // move_strides
                                                                 Strides{1, 1}, // filter_dilation
                                                                 CoordinateDiff{1, 1}, // below_pads
                                                                 CoordinateDiff{1, 1}, // above_pads
                                                                 Strides{1, 1}, // data_dilation
                                                                 C,
                                                                 D,
                                                                 E,
                                                                 F,
                                                                 G,
                                                                 H,
                                                                 I,
                                                                 J,
                                                                 true);
    auto f = make_shared<Function>(NodeVector{CV},
                                   ParameterVector{A, B, Bias, Add, C, D, E, F, G, H, I, J});
    auto backend = runtime::Backend::create("CPU");
    // Create some tensors for input/output
    auto a = backend->create_tensor(element::u8, shape_a);
    copy_data(a, a_data);
    auto b = backend->create_tensor(element::i8, shape_b);
    copy_data(b, b_data);
    auto c = backend->create_tensor(element::i32, Shape{1});
    copy_data(c, c_data);
    auto d = backend->create_tensor(element::i8, shape_a);
    copy_data(d, conv_2_data);
    auto e = backend->create_tensor(element::f32, Shape{1});
    copy_data(e, vector<float>{0.0f});
    auto e_a = backend->create_tensor(element::f32, Shape{1});
    copy_data(e_a, vector<float>{255.0f});
    auto g = backend->create_tensor(element::f32, Shape{1});
    copy_data(g, vector<float>{-127.0f});
    auto h = backend->create_tensor(element::f32, Shape{1});
    copy_data(h, vector<float>{127.0f});
    auto i = backend->create_tensor(element::f32, Shape{1});
    copy_data(i, vector<float>{22.0f});
    auto j = backend->create_tensor(element::f32, Shape{1});
    copy_data(j, vector<float>{90.0f});
    auto k = backend->create_tensor(element::f32, Shape{1});
    copy_data(k, vector<float>{22.0f});
    auto l = backend->create_tensor(element::f32, Shape{1});
    copy_data(l, vector<float>{90.0f});
    auto result = backend->create_tensor(element::u8, shape_r);
    auto handle = backend->compile(f);
    handle->call_with_validate({result}, {a, b, c, d, e, e_a, g, h, i, j, k, l});
    EXPECT_EQ((vector<uint8_t>{74, 106, 93, 97, 112, 127, 127, 127, 110, 127, 127, 127}),
              read_vector<uint8_t>(result));
}

TEST(builder, scaled_QC_with_f32_bias_and_relu)
{
    Shape shape_a{1, 1, 3, 3}; // input shape
    Shape shape_b{1, 1, 3, 3}; // filter shape
    Shape shape_r{1, 1, 3, 3}; // output shape
    vector<uint8_t> a_data = {1, 2, 3, 4, 5, 6, 7, 8, 9};
    vector<int8_t> b_data = {1, 2, 1, 0, 0, 0, -1, -2, -1};
    vector<float> c_data = {5};
    auto A = make_shared<op::Parameter>(element::u8, shape_a);
    auto B = make_shared<op::Parameter>(element::i8, shape_b);
    auto Bias = make_shared<op::Parameter>(element::f32, Shape{1});
    auto C = op::Constant::create(element::f32, Shape{}, {0.0f});
    auto D = op::Constant::create(element::f32, Shape{}, {255.0f});
    auto E = op::Constant::create(element::f32, Shape{}, {-127.0f});
    auto F = op::Constant::create(element::f32, Shape{}, {127.0f});
    auto G = op::Constant::create(element::f32, Shape{}, {20.0f});
    auto H = op::Constant::create(element::f32, Shape{}, {-24.0f});
    auto CV = ngraph::builder::ScaledQuantizedConvolutionBias(A,
                                                              B,
                                                              Bias,
                                                              Strides{1, 1}, // move_strides
                                                              Strides{1, 1}, // filter_dilation
                                                              CoordinateDiff{1, 1}, // below_pads
                                                              CoordinateDiff{1, 1}, // above_pads
                                                              Strides{1, 1},        // data_dilation
                                                              C,
                                                              D,
                                                              E,
                                                              F,
                                                              G,
                                                              H,
                                                              true);
    auto f = make_shared<Function>(NodeVector{CV}, ParameterVector{A, B, Bias});
    constant_fold(f);
    auto backend = runtime::Backend::create("CPU");
    // Create some tensors for input/output
    auto a = backend->create_tensor(element::u8, shape_a);
    copy_data(a, a_data);
    auto b = backend->create_tensor(element::i8, shape_b);
    copy_data(b, b_data);
    auto c = backend->create_tensor(element::f32, Shape{1});
    copy_data(c, c_data);
    auto result = backend->create_tensor(element::u8, shape_r);
    auto handle = backend->compile(f);
    handle->call_with_validate({result}, {a, b, c});
    EXPECT_EQ((vector<uint8_t>{0, 0, 0, 0, 0, 0, 191, 255, 234}), read_vector<uint8_t>(result));
}

TEST(builder, scaled_Q_unsigned)
{
    vector<float> a_data = {-255.0, 0.0, 1.0, 1.25, 1.75, 64.0, 127.0, 500.0};
    Shape shape_a{8};
    AxisSet quantization_axes;
    op::Quantize::RoundMode round_mode = op::Quantize::RoundMode::ROUND_NEAREST_TOWARD_EVEN;
    auto A = make_shared<op::Parameter>(element::f32, shape_a);
    auto B = op::Constant::create(element::f32, Shape{}, {-255.0f});
    auto C = op::Constant::create(element::f32, Shape{}, {127.0f});
    auto QT = ngraph::builder::ScaledQuantize(A, B, C, element::u8, quantization_axes, round_mode);
    auto f = make_shared<Function>(NodeVector{QT}, ParameterVector{A});
    constant_fold(f);
    auto backend = runtime::Backend::create("CPU");
    // Create some tensors for input/output
    auto a = backend->create_tensor(element::f32, shape_a);
    copy_data(a, a_data);
    auto result = backend->create_tensor(element::u8, shape_a);
    auto handle = backend->compile(f);
    handle->call_with_validate({result}, {a});
    EXPECT_EQ((vector<uint8_t>{0, 0, 1, 1, 2, 64, 127, 255}), read_vector<uint8_t>(result));
}

TEST(builder, dynamic_scaled_Q)
{
    auto call_SQ = [](unique_ptr<runtime::Backend>& backend,
                      element::Type type,
                      op::Quantize::RoundMode mode,
                      Shape in_shape,
                      vector<float> in,
                      float min,
                      float max) {
        auto A = make_shared<op::Parameter>(element::f32, in_shape);
        auto B = make_shared<op::Parameter>(element::f32, Shape{});
        auto C = make_shared<op::Parameter>(element::f32, Shape{});
        auto QT = ngraph::builder::ScaledQuantize(A, B, C, type, AxisSet{}, mode);
        auto f = make_shared<Function>(NodeVector{QT}, ParameterVector{A, B, C});
        // Create some tensors for input/output
        auto a = backend->create_tensor(element::f32, in_shape);
        auto b = backend->create_tensor(element::f32, Shape{});
        auto c = backend->create_tensor(element::f32, Shape{});
        copy_data(a, in);
        copy_data(b, vector<float>{min});
        copy_data(c, vector<float>{max});
        auto result = backend->create_tensor(type, in_shape);
        auto handle = backend->compile(f);
        handle->call_with_validate({result}, {a, b, c});
        return result;
    };
    auto backend = runtime::Backend::create("CPU");
    auto result = call_SQ(backend,
                          element::u8,
                          op::Quantize::RoundMode::ROUND_NEAREST_TOWARD_EVEN,
                          Shape{8},
                          vector<float>{-255.0, 0.0, 1.0, 1.25, 1.75, 64.0, 127.0, 500.0},
                          -255.0f,
                          127.0f);
    EXPECT_EQ((vector<uint8_t>{0, 0, 1, 1, 2, 64, 127, 255}), read_vector<uint8_t>(result));
    auto result2 = call_SQ(backend,
                           element::u8,
                           op::Quantize::RoundMode::ROUND_NEAREST_TOWARD_EVEN,
                           Shape{8},
                           vector<float>{-85.0, 0.0, 2.0, 10.0, 15.0, 127.0, 64.0, 500.0},
                           -85.0f,
                           15.0f);
    EXPECT_EQ((vector<uint8_t>{0, 0, 6, 30, 45, 255, 192, 255}), read_vector<uint8_t>(result2));
    auto result3 = call_SQ(backend,
                           element::u8,
                           op::Quantize::RoundMode::ROUND_NEAREST_TOWARD_EVEN,
                           Shape{2, 2},
                           vector<float>{0.1392, 0.5928, 0.6027, 0.8579},
                           0.0f,
                           1.0f);
    EXPECT_EQ((vector<uint8_t>{35, 151, 154, 219}), read_vector<uint8_t>(result3));
    auto result4 = call_SQ(backend,
                           element::i8,
                           op::Quantize::RoundMode::ROUND_NEAREST_TOWARD_EVEN,
                           Shape{2, 4},
                           vector<float>{-1.3990955,
                                         -1.468798,
                                         -2.0760186,
                                         0.17088544,
                                         -0.0829789,
                                         -0.3173087,
                                         -0.5645172,
                                         -0.3188769},
                           -2.0760186f,
                           0.17088544f);
    EXPECT_EQ((vector<int8_t>{-86, -90, -127, 10, -5, -19, -35, -20}),
              read_vector<int8_t>(result4));
}

TEST(builder, scaled_Q_signed)
{
    vector<float> a_data = {-127.0, 0.0, 1.0, 3.0, 5.0, 64.0, 127.0, 500.0};
    Shape shape_a{8};
    AxisSet quantization_axes;
    op::Quantize::RoundMode round_mode = op::Quantize::RoundMode::ROUND_NEAREST_TOWARD_EVEN;
    auto A = make_shared<op::Parameter>(element::f32, shape_a);
    auto B = op::Constant::create(element::f32, Shape{}, {-127.0f});
    auto C = op::Constant::create(element::f32, Shape{}, {127.0f});
    auto QT = ngraph::builder::ScaledQuantize(A, B, C, element::i8, quantization_axes, round_mode);
    auto f = make_shared<Function>(NodeVector{QT}, ParameterVector{A});
    constant_fold(f);
    auto backend = runtime::Backend::create("CPU");
    // Create some tensors for input/output
    auto a = backend->create_tensor(element::f32, shape_a);
    copy_data(a, a_data);
    auto result = backend->create_tensor(element::i8, shape_a);
    auto handle = backend->compile(f);
    handle->call_with_validate({result}, {a});
    EXPECT_EQ((vector<int8_t>{-127, 0, 1, 3, 5, 64, 127, 127}), read_vector<int8_t>(result));
}

TEST(builder, scaled_DQ_signed)
{
    vector<int8_t> a_data = {42};
    AxisSet quantization_axes;
    auto A = make_shared<op::Parameter>(element::i8, Shape{1});
    auto B = op::Constant::create(element::f32, Shape{}, {-1.0f});
    auto C = op::Constant::create(element::f32, Shape{}, {300.0f});
    auto r = ngraph::builder::ScaledDequantize(A, B, C, element::f32, quantization_axes);
    auto f = make_shared<Function>(r, ParameterVector{A});
    constant_fold(f);
    auto backend = runtime::Backend::create("CPU");
    // Create some tensors for input/output
    auto a = backend->create_tensor(element::i8, Shape{1});
    copy_data(a, a_data);
    auto result = backend->create_tensor(element::f32, Shape{1});
    auto handle = backend->compile(f);
    handle->call_with_validate({result}, {a});
    EXPECT_EQ((vector<float>{99.212601}), read_vector<float>(result));
}

template <typename T>
shared_ptr<runtime::Tensor> call_SDQ(unique_ptr<runtime::Backend>& backend,
                                     element::Type type,
                                     Shape in_shape,
                                     vector<T> in,
                                     float min,
                                     float max)
{
    auto A = make_shared<op::Parameter>(type, in_shape);
    auto B = make_shared<op::Parameter>(element::f32, Shape{});
    auto C = make_shared<op::Parameter>(element::f32, Shape{});
    auto DQT = ngraph::builder::ScaledDequantize(A, B, C, element::f32, AxisSet{});
    auto f = make_shared<Function>(NodeVector{DQT}, ParameterVector{A, B, C});
    // Create some tensors for input/output
    auto a = backend->create_tensor(type, in_shape);
    auto b = backend->create_tensor(element::f32, Shape{});
    auto c = backend->create_tensor(element::f32, Shape{});
    copy_data(a, in);
    copy_data(b, vector<float>{min});
    copy_data(c, vector<float>{max});
    auto result = backend->create_tensor(element::f32, in_shape);
    auto handle = backend->compile(f);
    handle->call_with_validate({result}, {a, b, c});
    return result;
}
TEST(builder, dynamic_scaled_DQ)
{
    auto backend = runtime::Backend::create("CPU");
    auto result =
        call_SDQ<int8_t>(backend, element::i8, Shape{1}, vector<int8_t>{42}, -1.0f, 300.0f);
    EXPECT_EQ((vector<float>{99.212601}), read_vector<float>(result));
    auto result2 = call_SDQ<uint8_t>(
        backend, element::u8, Shape{2, 2}, vector<uint8_t>{35, 151, 154, 219}, 0.0f, 1.0f);
    EXPECT_EQ((vector<float>{0.13725491, 0.59215689, 0.60392159, 0.8588236}),
              read_vector<float>(result2));
}

TEST(builder, scaled_quantize_concat_unsigned)
{
    Shape shape_a{2, 2};
    auto A = make_shared<op::Parameter>(element::u8, shape_a);
    auto An = make_shared<op::Parameter>(element::f32, Shape{1});
    auto Ax = make_shared<op::Parameter>(element::f32, Shape{1});
    Shape shape_b{3, 2};
    auto B = make_shared<op::Parameter>(element::u8, shape_b);
    auto Bn = make_shared<op::Parameter>(element::f32, Shape{1});
    auto Bx = make_shared<op::Parameter>(element::f32, Shape{1});
    Shape shape_c{3, 2};
    auto C = make_shared<op::Parameter>(element::u8, shape_c);
    auto Cn = make_shared<op::Parameter>(element::f32, Shape{1});
    auto Cx = make_shared<op::Parameter>(element::f32, Shape{1});
    Shape shape_r{8, 2};
    auto QConcat = ngraph::builder::ScaledQuantizedConcat(
        NodeVector{A, B, C}, 0, NodeVector{An, Bn, Cn}, NodeVector{Ax, Bx, Cx});
    auto f = make_shared<Function>(NodeVector{QConcat},
                                   ParameterVector{A, B, C, An, Bn, Cn, Ax, Bx, Cx});
    auto backend = runtime::Backend::create("CPU");
    // Create some tensors for input/output
    auto a = backend->create_tensor(element::u8, shape_a);
    copy_data(a, vector<uint8_t>{2, 4, 8, 16});
    auto b = backend->create_tensor(element::u8, shape_b);
    copy_data(b, vector<uint8_t>{2, 2, 4, 8, 16, 15});
    auto c = backend->create_tensor(element::u8, shape_c);
    copy_data(c, vector<uint8_t>{2, 3, 5, 7, 11, 16});
    // min/max vectors
    auto an = backend->create_tensor(element::f32, Shape{1});
    copy_data(an, vector<float>{2.0});
    auto ax = backend->create_tensor(element::f32, Shape{1});
    copy_data(ax, vector<float>{16.0});
    auto bn = backend->create_tensor(element::f32, Shape{1});
    copy_data(bn, vector<float>{2.0});
    auto bx = backend->create_tensor(element::f32, Shape{1});
    copy_data(bx, vector<float>{16.0});
    auto cn = backend->create_tensor(element::f32, Shape{1});
    copy_data(cn, vector<float>{2.0});
    auto cx = backend->create_tensor(element::f32, Shape{1});
    copy_data(cx, vector<float>{16.0});
    // result
    auto result = backend->create_tensor(element::u8, shape_r);
    auto handle = backend->compile(f);
    handle->call_with_validate({result}, {a, b, c, an, bn, cn, ax, bx, cx});
    EXPECT_EQ((vector<uint8_t>{2, 4, 8, 16, 2, 2, 4, 8, 16, 15, 2, 3, 5, 7, 11, 16}),
              read_vector<uint8_t>(result));
}

TEST(builder, scaled_quantize_concat_signed)
{
    Shape shape_a{2, 2};
    auto A = make_shared<op::Parameter>(element::i8, shape_a);
    auto An = make_shared<op::Parameter>(element::f32, Shape{1});
    auto Ax = make_shared<op::Parameter>(element::f32, Shape{1});
    Shape shape_b{3, 2};
    auto B = make_shared<op::Parameter>(element::i8, shape_b);
    auto Bn = make_shared<op::Parameter>(element::f32, Shape{1});
    auto Bx = make_shared<op::Parameter>(element::f32, Shape{1});
    Shape shape_c{3, 2};
    auto C = make_shared<op::Parameter>(element::i8, shape_c);
    auto Cn = make_shared<op::Parameter>(element::f32, Shape{1});
    auto Cx = make_shared<op::Parameter>(element::f32, Shape{1});
    Shape shape_r{8, 2};

    auto QConcat = ngraph::builder::ScaledQuantizedConcat(
        NodeVector{A, B, C}, 0, NodeVector{An, Bn, Cn}, NodeVector{Ax, Bx, Cx});
    auto f = make_shared<Function>(NodeVector{QConcat},
                                   ParameterVector{A, B, C, An, Bn, Cn, Ax, Bx, Cx});
    auto backend = runtime::Backend::create("CPU");
    // Create some tensors for input/output
    auto a = backend->create_tensor(element::i8, shape_a);
    copy_data(a, vector<int8_t>{-2, 4, 8, 16});
    auto b = backend->create_tensor(element::i8, shape_b);
    copy_data(b, vector<int8_t>{-2, 2, 4, 8, 16, 15});
    auto c = backend->create_tensor(element::i8, shape_c);
    copy_data(c, vector<int8_t>{-2, 3, 5, 7, 11, 16});
    // min/max vectors
    auto an = backend->create_tensor(element::f32, Shape{1});
    copy_data(an, vector<float>{2.0});
    auto ax = backend->create_tensor(element::f32, Shape{1});
    copy_data(ax, vector<float>{16.0});
    auto bn = backend->create_tensor(element::f32, Shape{1});
    copy_data(bn, vector<float>{2.0});
    auto bx = backend->create_tensor(element::f32, Shape{1});
    copy_data(bx, vector<float>{16.0});
    auto cn = backend->create_tensor(element::f32, Shape{1});
    copy_data(cn, vector<float>{2.0});
    auto cx = backend->create_tensor(element::f32, Shape{1});
    copy_data(cx, vector<float>{16.0});
    // result
    auto result = backend->create_tensor(element::i8, shape_r);
    auto handle = backend->compile(f);
    handle->call_with_validate({result}, {a, b, c, an, bn, cn, ax, bx, cx});
    EXPECT_EQ((vector<int8_t>{-2, 4, 8, 16, -2, 2, 4, 8, 16, 15, -2, 3, 5, 7, 11, 16}),
              read_vector<int8_t>(result));
}

<<<<<<< HEAD
// QuantizedDot
TEST(builder, dynamic_scaled_QD)
{
    Shape shape_a{4, 3}; // input shape
    vector<uint8_t> a_data = {209, 122, 39, 11, 33, 243, 250, 216, 159, 18, 181, 187};
    Shape shape_b{3, 3}; // filter shape
    vector<int8_t> b_data = {11, 15, 80, 50, -6, -3, -6, 78, 113};

    Shape shape_r{4, 3}; // output shape

    auto make_function = [shape_a, shape_b](bool requantize, bool with_relu) {
        auto A = make_shared<op::Parameter>(element::u8, shape_a);
        auto B = make_shared<op::Parameter>(element::i8, shape_b);
        auto C = make_shared<op::Parameter>(element::f32, Shape{1});
        auto D = make_shared<op::Parameter>(element::f32, Shape{1});
        auto E = make_shared<op::Parameter>(element::f32, Shape{1});
        auto F = make_shared<op::Parameter>(element::f32, Shape{1});
        auto G = make_shared<op::Parameter>(element::f32, Shape{1});
        auto H = make_shared<op::Parameter>(element::f32, Shape{1});
        auto CV =
            ngraph::builder::ScaledQuantizedDot(A, B, C, D, E, F, G, H, requantize, with_relu);
        return make_shared<Function>(NodeVector{CV}, ParameterVector{A, B, C, D, E, F, G, H});
    };

    auto backend = runtime::Backend::create("CPU");
    // Create some tensors for input/output
    auto a = backend->create_tensor(element::u8, shape_a);
    copy_data(a, a_data);
    auto b = backend->create_tensor(element::i8, shape_b);
    copy_data(b, b_data);
    auto d = backend->create_tensor(element::f32, Shape{1});
    copy_data(d, vector<float>{-127.0f});
    auto e = backend->create_tensor(element::f32, Shape{1});
    copy_data(e, vector<float>{127.0f});
    auto e_a = backend->create_tensor(element::f32, Shape{1});
    copy_data(e_a, vector<float>{0.1f});
    auto g = backend->create_tensor(element::f32, Shape{1});
    copy_data(g, vector<float>{0.9f});
    auto h = backend->create_tensor(element::f32, Shape{1});
    copy_data(h, vector<float>{37.618633f});
    auto i = backend->create_tensor(element::f32, Shape{1});
    copy_data(i, vector<float>{2.236754f});

    // QuantizedDot (no requantize, no relu)
    auto f_nrequantize = make_function(false, false);
    auto f_nrequantize_r = backend->create_tensor(element::f32, shape_r);
    auto f_nrequantize_handle = backend->compile(f_nrequantize);
    f_nrequantize_handle->call_with_validate({f_nrequantize_r}, {a, b, d, e, e_a, g, h, i});
    EXPECT_EQ((vector<float>{25.584705352783203,
                             33.88588333129883,
                             44.71411895751953,
                             70.78588104248047,
                             -1.3305882215499878,
                             105.76588439941406,
                             66.03529357910156,
                             37.86000061035156,
                             117.58235168457031,
                             63.0811767578125,
                             -2.6364705562591553,
                             124.02706146240234}),
              read_vector<float>(f_nrequantize_r));

    // QuantizedDot with relu
    auto f_nrequantize_relu = make_function(false, true);
    auto f_nrequantize_relu_r = backend->create_tensor(element::f32, shape_r);
    auto f_nrequantize_relu_handle = backend->compile(f_nrequantize_relu);
    f_nrequantize_relu_handle->call_with_validate({f_nrequantize_relu_r},
                                                  {a, b, d, e, e_a, g, h, i});
    EXPECT_EQ((vector<float>{25.584705352783203,
                             33.88588333129883,
                             44.71411895751953,
                             70.78588104248047,
                             -0.0,
                             105.76588439941406,
                             66.03529357910156,
                             37.86000061035156,
                             117.58235168457031,
                             63.0811767578125,
                             -0.0,
                             124.02706146240234}),
              read_vector<float>(f_nrequantize_relu_r));

    // QuantizedDot with requantize and no relu
    auto f_requantize = make_function(true, false);
    auto f_requantize_r = backend->create_tensor(element::i8, shape_r);
    auto handle = backend->compile(f_requantize);
    handle->call_with_validate({f_requantize_r}, {a, b, d, e, e_a, g, h, i});
    EXPECT_EQ((vector<int8_t>{86, 114, 127, 127, -4, 127, 127, 127, 127, 127, -9, 127}),
              read_vector<int8_t>(f_requantize_r));

    // QuantizedDot with requantize and relu
    auto f_requantize_relu = make_function(true, true);
    auto f_requantize_relu_r = backend->create_tensor(element::u8, shape_r);
    auto f_requantize_relu_handle = backend->compile(f_requantize_relu);
    f_requantize_relu_handle->call_with_validate({f_requantize_relu_r}, {a, b, d, e, e_a, g, h, i});
    EXPECT_EQ((vector<uint8_t>{173, 230, 255, 255, 0, 255, 255, 255, 255, 255, 0, 255}),
              read_vector<uint8_t>(f_requantize_relu_r));
}

// QuantizedDotBias
TEST(builder, dynamic_scaled_QD_with_bias)
{
    Shape shape_a{4, 3}; // input shape
    vector<uint8_t> a_data = {209, 122, 39, 11, 33, 243, 250, 216, 159, 18, 181, 187};
    Shape shape_b{3, 3}; // filter shape
    vector<int8_t> b_data = {11, 15, 80, 50, -6, -3, -6, 78, 113};
    Shape shape_c{3}; // bias shape
    vector<int32_t> c_data = {192, 49, 23};

    Shape shape_r{4, 3}; // output shape

    auto make_function = [shape_a, shape_b, shape_c](bool requantize, bool with_relu) {
        auto A = make_shared<op::Parameter>(element::u8, shape_a);
        auto B = make_shared<op::Parameter>(element::i8, shape_b);
        auto Bias = make_shared<op::Parameter>(element::i32, shape_c);
        auto C = make_shared<op::Parameter>(element::f32, Shape{1});
        auto D = make_shared<op::Parameter>(element::f32, Shape{1});
        auto E = make_shared<op::Parameter>(element::f32, Shape{1});
        auto F = make_shared<op::Parameter>(element::f32, Shape{1});
        auto G = make_shared<op::Parameter>(element::f32, Shape{1});
        auto H = make_shared<op::Parameter>(element::f32, Shape{1});
        auto CV = ngraph::builder::ScaledQuantizedDotBias(
            A, B, Bias, C, D, E, F, G, H, requantize, with_relu);
        return make_shared<Function>(NodeVector{CV}, ParameterVector{A, B, Bias, C, D, E, F, G, H});
    };

    auto backend = runtime::Backend::create("CPU");
    // Create some tensors for input/output
    auto a = backend->create_tensor(element::u8, shape_a);
    copy_data(a, a_data);
    auto b = backend->create_tensor(element::i8, shape_b);
    copy_data(b, b_data);
    auto c = backend->create_tensor(element::i32, Shape{3});
    copy_data(c, c_data);
    auto d = backend->create_tensor(element::f32, Shape{1});
    copy_data(d, vector<float>{-127.0f});
    auto e = backend->create_tensor(element::f32, Shape{1});
    copy_data(e, vector<float>{127.0f});
    auto e_a = backend->create_tensor(element::f32, Shape{1});
    copy_data(e_a, vector<float>{0.1f});
    auto g = backend->create_tensor(element::f32, Shape{1});
    copy_data(g, vector<float>{0.9f});
    auto h = backend->create_tensor(element::f32, Shape{1});
    copy_data(h, vector<float>{37.618633f});
    auto i = backend->create_tensor(element::f32, Shape{1});
    copy_data(i, vector<float>{2.236754f});

    // QuantizedDotBias (no requantize, no relu)
    auto f_nrequantize = make_function(false, false);
    auto f_nrequantize_r = backend->create_tensor(element::f32, shape_r);
    auto f_nrequantize_handle = backend->compile(f_nrequantize);
    f_nrequantize_handle->call_with_validate({f_nrequantize_r}, {a, b, c, d, e, e_a, g, h, i});
    EXPECT_EQ((vector<float>{26.262351989746094,
                             34.05882263183594,
                             44.79529571533203,
                             71.46353149414062,
                             -1.1576470136642456,
                             105.84706115722656,
                             66.71294403076172,
                             38.03293991088867,
                             117.66352844238281,
                             63.75882339477539,
                             -2.463529348373413,
                             124.10823822021484}),
              read_vector<float>(f_nrequantize_r));

    // QuantizedDotBias with relu
    auto f_nrequantize_relu = make_function(false, true);
    auto f_nrequantize_relu_r = backend->create_tensor(element::f32, shape_r);
    auto f_nrequantize_relu_handle = backend->compile(f_nrequantize_relu);
    f_nrequantize_relu_handle->call_with_validate({f_nrequantize_relu_r},
                                                  {a, b, c, d, e, e_a, g, h, i});
    EXPECT_EQ((vector<float>{26.262351989746094,
                             34.05882263183594,
                             44.79529571533203,
                             71.46353149414062,
                             -0.0,
                             105.84706115722656,
                             66.71294403076172,
                             38.03293991088867,
                             117.66352844238281,
                             63.75882339477539,
                             -0.0,
                             124.10823822021484}),
              read_vector<float>(f_nrequantize_relu_r));

    // QuantizedDotBias with requantize and no relu
    auto f_requantize = make_function(true, false);
    auto f_requantize_r = backend->create_tensor(element::i8, shape_r);
    auto handle = backend->compile(f_requantize);
    handle->call_with_validate({f_requantize_r}, {a, b, c, d, e, e_a, g, h, i});
    EXPECT_EQ((vector<int8_t>{89, 115, 127, 127, -4, 127, 127, 127, 127, 127, -8, 127}),
              read_vector<int8_t>(f_requantize_r));

    // QuantizedDotBias with requantize and relu
    auto f_requantize_relu = make_function(true, true);
    auto f_requantize_relu_r = backend->create_tensor(element::u8, shape_r);
    auto f_requantize_relu_handle = backend->compile(f_requantize_relu);
    f_requantize_relu_handle->call_with_validate({f_requantize_relu_r},
                                                 {a, b, c, d, e, e_a, g, h, i});
    EXPECT_EQ((vector<uint8_t>{178, 231, 255, 255, 0, 255, 255, 255, 255, 255, 0, 255}),
              read_vector<uint8_t>(f_requantize_relu_r));
=======
TEST(builder, scaled_quantize_concat_unsigned_varying)
{
    Shape shape_a{2, 3};
    auto A = make_shared<op::Parameter>(element::u8, shape_a);
    auto An = make_shared<op::Parameter>(element::f32, Shape{1});
    auto Ax = make_shared<op::Parameter>(element::f32, Shape{1});
    Shape shape_b{2, 3};
    auto B = make_shared<op::Parameter>(element::u8, shape_b);
    auto Bn = make_shared<op::Parameter>(element::f32, Shape{1});
    auto Bx = make_shared<op::Parameter>(element::f32, Shape{1});
    Shape shape_c{2, 3};
    auto C = make_shared<op::Parameter>(element::u8, shape_c);
    auto Cn = make_shared<op::Parameter>(element::f32, Shape{1});
    auto Cx = make_shared<op::Parameter>(element::f32, Shape{1});
    Shape shape_r{2, 9};
    auto QConcat = ngraph::builder::ScaledQuantizedConcat(
        NodeVector{A, B, C}, 1, NodeVector{An, Bn, Cn}, NodeVector{Ax, Bx, Cx});
    auto f = make_shared<Function>(NodeVector{QConcat},
                                   ParameterVector{A, B, C, An, Bn, Cn, Ax, Bx, Cx});
    auto backend = runtime::Backend::create("CPU");
    // Create some tensors for input/output
    auto a = backend->create_tensor(element::u8, shape_a);
    copy_data(a, vector<uint8_t>{5, 1, 0, 1, 5, 100});
    auto b = backend->create_tensor(element::u8, shape_b);
    copy_data(b, vector<uint8_t>{0, 2, 4, 6, 8, 10});
    auto c = backend->create_tensor(element::u8, shape_c);
    copy_data(c, vector<uint8_t>{1, 3, 5, 7, 9, 50});
    // min/max vectors
    auto an = backend->create_tensor(element::f32, Shape{1});
    copy_data(an, vector<float>{-3.0});
    auto ax = backend->create_tensor(element::f32, Shape{1});
    copy_data(ax, vector<float>{1.0});
    auto bn = backend->create_tensor(element::f32, Shape{1});
    copy_data(bn, vector<float>{-3.0});
    auto bx = backend->create_tensor(element::f32, Shape{1});
    copy_data(bx, vector<float>{2.0});
    auto cn = backend->create_tensor(element::f32, Shape{1});
    copy_data(cn, vector<float>{-3.0});
    auto cx = backend->create_tensor(element::f32, Shape{1});
    copy_data(cx, vector<float>{1.0});
    // result
    auto result = backend->create_tensor(element::u8, shape_r);
    auto handle = backend->compile(f);
    handle->call_with_validate({result}, {a, b, c, an, bn, cn, ax, bx, cx});
    EXPECT_EQ((vector<uint8_t>{5, 1, 0, 0, 2, 4, 1, 3, 5, 1, 5, 100, 6, 8, 10, 7, 9, 50}),
              read_vector<uint8_t>(result));
>>>>>>> 9e1809d9
}<|MERGE_RESOLUTION|>--- conflicted
+++ resolved
@@ -1134,210 +1134,6 @@
               read_vector<int8_t>(result));
 }
 
-<<<<<<< HEAD
-// QuantizedDot
-TEST(builder, dynamic_scaled_QD)
-{
-    Shape shape_a{4, 3}; // input shape
-    vector<uint8_t> a_data = {209, 122, 39, 11, 33, 243, 250, 216, 159, 18, 181, 187};
-    Shape shape_b{3, 3}; // filter shape
-    vector<int8_t> b_data = {11, 15, 80, 50, -6, -3, -6, 78, 113};
-
-    Shape shape_r{4, 3}; // output shape
-
-    auto make_function = [shape_a, shape_b](bool requantize, bool with_relu) {
-        auto A = make_shared<op::Parameter>(element::u8, shape_a);
-        auto B = make_shared<op::Parameter>(element::i8, shape_b);
-        auto C = make_shared<op::Parameter>(element::f32, Shape{1});
-        auto D = make_shared<op::Parameter>(element::f32, Shape{1});
-        auto E = make_shared<op::Parameter>(element::f32, Shape{1});
-        auto F = make_shared<op::Parameter>(element::f32, Shape{1});
-        auto G = make_shared<op::Parameter>(element::f32, Shape{1});
-        auto H = make_shared<op::Parameter>(element::f32, Shape{1});
-        auto CV =
-            ngraph::builder::ScaledQuantizedDot(A, B, C, D, E, F, G, H, requantize, with_relu);
-        return make_shared<Function>(NodeVector{CV}, ParameterVector{A, B, C, D, E, F, G, H});
-    };
-
-    auto backend = runtime::Backend::create("CPU");
-    // Create some tensors for input/output
-    auto a = backend->create_tensor(element::u8, shape_a);
-    copy_data(a, a_data);
-    auto b = backend->create_tensor(element::i8, shape_b);
-    copy_data(b, b_data);
-    auto d = backend->create_tensor(element::f32, Shape{1});
-    copy_data(d, vector<float>{-127.0f});
-    auto e = backend->create_tensor(element::f32, Shape{1});
-    copy_data(e, vector<float>{127.0f});
-    auto e_a = backend->create_tensor(element::f32, Shape{1});
-    copy_data(e_a, vector<float>{0.1f});
-    auto g = backend->create_tensor(element::f32, Shape{1});
-    copy_data(g, vector<float>{0.9f});
-    auto h = backend->create_tensor(element::f32, Shape{1});
-    copy_data(h, vector<float>{37.618633f});
-    auto i = backend->create_tensor(element::f32, Shape{1});
-    copy_data(i, vector<float>{2.236754f});
-
-    // QuantizedDot (no requantize, no relu)
-    auto f_nrequantize = make_function(false, false);
-    auto f_nrequantize_r = backend->create_tensor(element::f32, shape_r);
-    auto f_nrequantize_handle = backend->compile(f_nrequantize);
-    f_nrequantize_handle->call_with_validate({f_nrequantize_r}, {a, b, d, e, e_a, g, h, i});
-    EXPECT_EQ((vector<float>{25.584705352783203,
-                             33.88588333129883,
-                             44.71411895751953,
-                             70.78588104248047,
-                             -1.3305882215499878,
-                             105.76588439941406,
-                             66.03529357910156,
-                             37.86000061035156,
-                             117.58235168457031,
-                             63.0811767578125,
-                             -2.6364705562591553,
-                             124.02706146240234}),
-              read_vector<float>(f_nrequantize_r));
-
-    // QuantizedDot with relu
-    auto f_nrequantize_relu = make_function(false, true);
-    auto f_nrequantize_relu_r = backend->create_tensor(element::f32, shape_r);
-    auto f_nrequantize_relu_handle = backend->compile(f_nrequantize_relu);
-    f_nrequantize_relu_handle->call_with_validate({f_nrequantize_relu_r},
-                                                  {a, b, d, e, e_a, g, h, i});
-    EXPECT_EQ((vector<float>{25.584705352783203,
-                             33.88588333129883,
-                             44.71411895751953,
-                             70.78588104248047,
-                             -0.0,
-                             105.76588439941406,
-                             66.03529357910156,
-                             37.86000061035156,
-                             117.58235168457031,
-                             63.0811767578125,
-                             -0.0,
-                             124.02706146240234}),
-              read_vector<float>(f_nrequantize_relu_r));
-
-    // QuantizedDot with requantize and no relu
-    auto f_requantize = make_function(true, false);
-    auto f_requantize_r = backend->create_tensor(element::i8, shape_r);
-    auto handle = backend->compile(f_requantize);
-    handle->call_with_validate({f_requantize_r}, {a, b, d, e, e_a, g, h, i});
-    EXPECT_EQ((vector<int8_t>{86, 114, 127, 127, -4, 127, 127, 127, 127, 127, -9, 127}),
-              read_vector<int8_t>(f_requantize_r));
-
-    // QuantizedDot with requantize and relu
-    auto f_requantize_relu = make_function(true, true);
-    auto f_requantize_relu_r = backend->create_tensor(element::u8, shape_r);
-    auto f_requantize_relu_handle = backend->compile(f_requantize_relu);
-    f_requantize_relu_handle->call_with_validate({f_requantize_relu_r}, {a, b, d, e, e_a, g, h, i});
-    EXPECT_EQ((vector<uint8_t>{173, 230, 255, 255, 0, 255, 255, 255, 255, 255, 0, 255}),
-              read_vector<uint8_t>(f_requantize_relu_r));
-}
-
-// QuantizedDotBias
-TEST(builder, dynamic_scaled_QD_with_bias)
-{
-    Shape shape_a{4, 3}; // input shape
-    vector<uint8_t> a_data = {209, 122, 39, 11, 33, 243, 250, 216, 159, 18, 181, 187};
-    Shape shape_b{3, 3}; // filter shape
-    vector<int8_t> b_data = {11, 15, 80, 50, -6, -3, -6, 78, 113};
-    Shape shape_c{3}; // bias shape
-    vector<int32_t> c_data = {192, 49, 23};
-
-    Shape shape_r{4, 3}; // output shape
-
-    auto make_function = [shape_a, shape_b, shape_c](bool requantize, bool with_relu) {
-        auto A = make_shared<op::Parameter>(element::u8, shape_a);
-        auto B = make_shared<op::Parameter>(element::i8, shape_b);
-        auto Bias = make_shared<op::Parameter>(element::i32, shape_c);
-        auto C = make_shared<op::Parameter>(element::f32, Shape{1});
-        auto D = make_shared<op::Parameter>(element::f32, Shape{1});
-        auto E = make_shared<op::Parameter>(element::f32, Shape{1});
-        auto F = make_shared<op::Parameter>(element::f32, Shape{1});
-        auto G = make_shared<op::Parameter>(element::f32, Shape{1});
-        auto H = make_shared<op::Parameter>(element::f32, Shape{1});
-        auto CV = ngraph::builder::ScaledQuantizedDotBias(
-            A, B, Bias, C, D, E, F, G, H, requantize, with_relu);
-        return make_shared<Function>(NodeVector{CV}, ParameterVector{A, B, Bias, C, D, E, F, G, H});
-    };
-
-    auto backend = runtime::Backend::create("CPU");
-    // Create some tensors for input/output
-    auto a = backend->create_tensor(element::u8, shape_a);
-    copy_data(a, a_data);
-    auto b = backend->create_tensor(element::i8, shape_b);
-    copy_data(b, b_data);
-    auto c = backend->create_tensor(element::i32, Shape{3});
-    copy_data(c, c_data);
-    auto d = backend->create_tensor(element::f32, Shape{1});
-    copy_data(d, vector<float>{-127.0f});
-    auto e = backend->create_tensor(element::f32, Shape{1});
-    copy_data(e, vector<float>{127.0f});
-    auto e_a = backend->create_tensor(element::f32, Shape{1});
-    copy_data(e_a, vector<float>{0.1f});
-    auto g = backend->create_tensor(element::f32, Shape{1});
-    copy_data(g, vector<float>{0.9f});
-    auto h = backend->create_tensor(element::f32, Shape{1});
-    copy_data(h, vector<float>{37.618633f});
-    auto i = backend->create_tensor(element::f32, Shape{1});
-    copy_data(i, vector<float>{2.236754f});
-
-    // QuantizedDotBias (no requantize, no relu)
-    auto f_nrequantize = make_function(false, false);
-    auto f_nrequantize_r = backend->create_tensor(element::f32, shape_r);
-    auto f_nrequantize_handle = backend->compile(f_nrequantize);
-    f_nrequantize_handle->call_with_validate({f_nrequantize_r}, {a, b, c, d, e, e_a, g, h, i});
-    EXPECT_EQ((vector<float>{26.262351989746094,
-                             34.05882263183594,
-                             44.79529571533203,
-                             71.46353149414062,
-                             -1.1576470136642456,
-                             105.84706115722656,
-                             66.71294403076172,
-                             38.03293991088867,
-                             117.66352844238281,
-                             63.75882339477539,
-                             -2.463529348373413,
-                             124.10823822021484}),
-              read_vector<float>(f_nrequantize_r));
-
-    // QuantizedDotBias with relu
-    auto f_nrequantize_relu = make_function(false, true);
-    auto f_nrequantize_relu_r = backend->create_tensor(element::f32, shape_r);
-    auto f_nrequantize_relu_handle = backend->compile(f_nrequantize_relu);
-    f_nrequantize_relu_handle->call_with_validate({f_nrequantize_relu_r},
-                                                  {a, b, c, d, e, e_a, g, h, i});
-    EXPECT_EQ((vector<float>{26.262351989746094,
-                             34.05882263183594,
-                             44.79529571533203,
-                             71.46353149414062,
-                             -0.0,
-                             105.84706115722656,
-                             66.71294403076172,
-                             38.03293991088867,
-                             117.66352844238281,
-                             63.75882339477539,
-                             -0.0,
-                             124.10823822021484}),
-              read_vector<float>(f_nrequantize_relu_r));
-
-    // QuantizedDotBias with requantize and no relu
-    auto f_requantize = make_function(true, false);
-    auto f_requantize_r = backend->create_tensor(element::i8, shape_r);
-    auto handle = backend->compile(f_requantize);
-    handle->call_with_validate({f_requantize_r}, {a, b, c, d, e, e_a, g, h, i});
-    EXPECT_EQ((vector<int8_t>{89, 115, 127, 127, -4, 127, 127, 127, 127, 127, -8, 127}),
-              read_vector<int8_t>(f_requantize_r));
-
-    // QuantizedDotBias with requantize and relu
-    auto f_requantize_relu = make_function(true, true);
-    auto f_requantize_relu_r = backend->create_tensor(element::u8, shape_r);
-    auto f_requantize_relu_handle = backend->compile(f_requantize_relu);
-    f_requantize_relu_handle->call_with_validate({f_requantize_relu_r},
-                                                 {a, b, c, d, e, e_a, g, h, i});
-    EXPECT_EQ((vector<uint8_t>{178, 231, 255, 255, 0, 255, 255, 255, 255, 255, 0, 255}),
-              read_vector<uint8_t>(f_requantize_relu_r));
-=======
 TEST(builder, scaled_quantize_concat_unsigned_varying)
 {
     Shape shape_a{2, 3};
@@ -1384,5 +1180,208 @@
     handle->call_with_validate({result}, {a, b, c, an, bn, cn, ax, bx, cx});
     EXPECT_EQ((vector<uint8_t>{5, 1, 0, 0, 2, 4, 1, 3, 5, 1, 5, 100, 6, 8, 10, 7, 9, 50}),
               read_vector<uint8_t>(result));
->>>>>>> 9e1809d9
+}
+
+// QuantizedDot
+TEST(builder, dynamic_scaled_QD)
+{
+    Shape shape_a{4, 3}; // input shape
+    vector<uint8_t> a_data = {209, 122, 39, 11, 33, 243, 250, 216, 159, 18, 181, 187};
+    Shape shape_b{3, 3}; // filter shape
+    vector<int8_t> b_data = {11, 15, 80, 50, -6, -3, -6, 78, 113};
+
+    Shape shape_r{4, 3}; // output shape
+
+    auto make_function = [shape_a, shape_b](bool requantize, bool with_relu) {
+        auto A = make_shared<op::Parameter>(element::u8, shape_a);
+        auto B = make_shared<op::Parameter>(element::i8, shape_b);
+        auto C = make_shared<op::Parameter>(element::f32, Shape{1});
+        auto D = make_shared<op::Parameter>(element::f32, Shape{1});
+        auto E = make_shared<op::Parameter>(element::f32, Shape{1});
+        auto F = make_shared<op::Parameter>(element::f32, Shape{1});
+        auto G = make_shared<op::Parameter>(element::f32, Shape{1});
+        auto H = make_shared<op::Parameter>(element::f32, Shape{1});
+        auto CV =
+            ngraph::builder::ScaledQuantizedDot(A, B, C, D, E, F, G, H, requantize, with_relu);
+        return make_shared<Function>(NodeVector{CV}, ParameterVector{A, B, C, D, E, F, G, H});
+    };
+
+    auto backend = runtime::Backend::create("CPU");
+    // Create some tensors for input/output
+    auto a = backend->create_tensor(element::u8, shape_a);
+    copy_data(a, a_data);
+    auto b = backend->create_tensor(element::i8, shape_b);
+    copy_data(b, b_data);
+    auto d = backend->create_tensor(element::f32, Shape{1});
+    copy_data(d, vector<float>{-127.0f});
+    auto e = backend->create_tensor(element::f32, Shape{1});
+    copy_data(e, vector<float>{127.0f});
+    auto e_a = backend->create_tensor(element::f32, Shape{1});
+    copy_data(e_a, vector<float>{0.1f});
+    auto g = backend->create_tensor(element::f32, Shape{1});
+    copy_data(g, vector<float>{0.9f});
+    auto h = backend->create_tensor(element::f32, Shape{1});
+    copy_data(h, vector<float>{37.618633f});
+    auto i = backend->create_tensor(element::f32, Shape{1});
+    copy_data(i, vector<float>{2.236754f});
+
+    // QuantizedDot (no requantize, no relu)
+    auto f_nrequantize = make_function(false, false);
+    auto f_nrequantize_r = backend->create_tensor(element::f32, shape_r);
+    auto f_nrequantize_handle = backend->compile(f_nrequantize);
+    f_nrequantize_handle->call_with_validate({f_nrequantize_r}, {a, b, d, e, e_a, g, h, i});
+    EXPECT_EQ((vector<float>{25.584705352783203,
+                             33.88588333129883,
+                             44.71411895751953,
+                             70.78588104248047,
+                             -1.3305882215499878,
+                             105.76588439941406,
+                             66.03529357910156,
+                             37.86000061035156,
+                             117.58235168457031,
+                             63.0811767578125,
+                             -2.6364705562591553,
+                             124.02706146240234}),
+              read_vector<float>(f_nrequantize_r));
+
+    // QuantizedDot with relu
+    auto f_nrequantize_relu = make_function(false, true);
+    auto f_nrequantize_relu_r = backend->create_tensor(element::f32, shape_r);
+    auto f_nrequantize_relu_handle = backend->compile(f_nrequantize_relu);
+    f_nrequantize_relu_handle->call_with_validate({f_nrequantize_relu_r},
+                                                  {a, b, d, e, e_a, g, h, i});
+    EXPECT_EQ((vector<float>{25.584705352783203,
+                             33.88588333129883,
+                             44.71411895751953,
+                             70.78588104248047,
+                             -0.0,
+                             105.76588439941406,
+                             66.03529357910156,
+                             37.86000061035156,
+                             117.58235168457031,
+                             63.0811767578125,
+                             -0.0,
+                             124.02706146240234}),
+              read_vector<float>(f_nrequantize_relu_r));
+
+    // QuantizedDot with requantize and no relu
+    auto f_requantize = make_function(true, false);
+    auto f_requantize_r = backend->create_tensor(element::i8, shape_r);
+    auto handle = backend->compile(f_requantize);
+    handle->call_with_validate({f_requantize_r}, {a, b, d, e, e_a, g, h, i});
+    EXPECT_EQ((vector<int8_t>{86, 114, 127, 127, -4, 127, 127, 127, 127, 127, -9, 127}),
+              read_vector<int8_t>(f_requantize_r));
+
+    // QuantizedDot with requantize and relu
+    auto f_requantize_relu = make_function(true, true);
+    auto f_requantize_relu_r = backend->create_tensor(element::u8, shape_r);
+    auto f_requantize_relu_handle = backend->compile(f_requantize_relu);
+    f_requantize_relu_handle->call_with_validate({f_requantize_relu_r}, {a, b, d, e, e_a, g, h, i});
+    EXPECT_EQ((vector<uint8_t>{173, 230, 255, 255, 0, 255, 255, 255, 255, 255, 0, 255}),
+              read_vector<uint8_t>(f_requantize_relu_r));
+}
+
+// QuantizedDotBias
+TEST(builder, dynamic_scaled_QD_with_bias)
+{
+    Shape shape_a{4, 3}; // input shape
+    vector<uint8_t> a_data = {209, 122, 39, 11, 33, 243, 250, 216, 159, 18, 181, 187};
+    Shape shape_b{3, 3}; // filter shape
+    vector<int8_t> b_data = {11, 15, 80, 50, -6, -3, -6, 78, 113};
+    Shape shape_c{3}; // bias shape
+    vector<int32_t> c_data = {192, 49, 23};
+
+    Shape shape_r{4, 3}; // output shape
+
+    auto make_function = [shape_a, shape_b, shape_c](bool requantize, bool with_relu) {
+        auto A = make_shared<op::Parameter>(element::u8, shape_a);
+        auto B = make_shared<op::Parameter>(element::i8, shape_b);
+        auto Bias = make_shared<op::Parameter>(element::i32, shape_c);
+        auto C = make_shared<op::Parameter>(element::f32, Shape{1});
+        auto D = make_shared<op::Parameter>(element::f32, Shape{1});
+        auto E = make_shared<op::Parameter>(element::f32, Shape{1});
+        auto F = make_shared<op::Parameter>(element::f32, Shape{1});
+        auto G = make_shared<op::Parameter>(element::f32, Shape{1});
+        auto H = make_shared<op::Parameter>(element::f32, Shape{1});
+        auto CV = ngraph::builder::ScaledQuantizedDotBias(
+            A, B, Bias, C, D, E, F, G, H, requantize, with_relu);
+        return make_shared<Function>(NodeVector{CV}, ParameterVector{A, B, Bias, C, D, E, F, G, H});
+    };
+
+    auto backend = runtime::Backend::create("CPU");
+    // Create some tensors for input/output
+    auto a = backend->create_tensor(element::u8, shape_a);
+    copy_data(a, a_data);
+    auto b = backend->create_tensor(element::i8, shape_b);
+    copy_data(b, b_data);
+    auto c = backend->create_tensor(element::i32, Shape{3});
+    copy_data(c, c_data);
+    auto d = backend->create_tensor(element::f32, Shape{1});
+    copy_data(d, vector<float>{-127.0f});
+    auto e = backend->create_tensor(element::f32, Shape{1});
+    copy_data(e, vector<float>{127.0f});
+    auto e_a = backend->create_tensor(element::f32, Shape{1});
+    copy_data(e_a, vector<float>{0.1f});
+    auto g = backend->create_tensor(element::f32, Shape{1});
+    copy_data(g, vector<float>{0.9f});
+    auto h = backend->create_tensor(element::f32, Shape{1});
+    copy_data(h, vector<float>{37.618633f});
+    auto i = backend->create_tensor(element::f32, Shape{1});
+    copy_data(i, vector<float>{2.236754f});
+
+    // QuantizedDotBias (no requantize, no relu)
+    auto f_nrequantize = make_function(false, false);
+    auto f_nrequantize_r = backend->create_tensor(element::f32, shape_r);
+    auto f_nrequantize_handle = backend->compile(f_nrequantize);
+    f_nrequantize_handle->call_with_validate({f_nrequantize_r}, {a, b, c, d, e, e_a, g, h, i});
+    EXPECT_EQ((vector<float>{26.262351989746094,
+                             34.05882263183594,
+                             44.79529571533203,
+                             71.46353149414062,
+                             -1.1576470136642456,
+                             105.84706115722656,
+                             66.71294403076172,
+                             38.03293991088867,
+                             117.66352844238281,
+                             63.75882339477539,
+                             -2.463529348373413,
+                             124.10823822021484}),
+              read_vector<float>(f_nrequantize_r));
+
+    // QuantizedDotBias with relu
+    auto f_nrequantize_relu = make_function(false, true);
+    auto f_nrequantize_relu_r = backend->create_tensor(element::f32, shape_r);
+    auto f_nrequantize_relu_handle = backend->compile(f_nrequantize_relu);
+    f_nrequantize_relu_handle->call_with_validate({f_nrequantize_relu_r},
+                                                  {a, b, c, d, e, e_a, g, h, i});
+    EXPECT_EQ((vector<float>{26.262351989746094,
+                             34.05882263183594,
+                             44.79529571533203,
+                             71.46353149414062,
+                             -0.0,
+                             105.84706115722656,
+                             66.71294403076172,
+                             38.03293991088867,
+                             117.66352844238281,
+                             63.75882339477539,
+                             -0.0,
+                             124.10823822021484}),
+              read_vector<float>(f_nrequantize_relu_r));
+
+    // QuantizedDotBias with requantize and no relu
+    auto f_requantize = make_function(true, false);
+    auto f_requantize_r = backend->create_tensor(element::i8, shape_r);
+    auto handle = backend->compile(f_requantize);
+    handle->call_with_validate({f_requantize_r}, {a, b, c, d, e, e_a, g, h, i});
+    EXPECT_EQ((vector<int8_t>{89, 115, 127, 127, -4, 127, 127, 127, 127, 127, -8, 127}),
+              read_vector<int8_t>(f_requantize_r));
+
+    // QuantizedDotBias with requantize and relu
+    auto f_requantize_relu = make_function(true, true);
+    auto f_requantize_relu_r = backend->create_tensor(element::u8, shape_r);
+    auto f_requantize_relu_handle = backend->compile(f_requantize_relu);
+    f_requantize_relu_handle->call_with_validate({f_requantize_relu_r},
+                                                 {a, b, c, d, e, e_a, g, h, i});
+    EXPECT_EQ((vector<uint8_t>{178, 231, 255, 255, 0, 255, 255, 255, 255, 255, 0, 255}),
+              read_vector<uint8_t>(f_requantize_relu_r));
 }