//*****************************************************************************
// Copyright 2017-2018 Intel Corporation
//
// Licensed under the Apache License, Version 2.0 (the "License");
// you may not use this file except in compliance with the License.
// You may obtain a copy of the License at
//
//     http://www.apache.org/licenses/LICENSE-2.0
//
// Unless required by applicable law or agreed to in writing, software
// distributed under the License is distributed on an "AS IS" BASIS,
// WITHOUT WARRANTIES OR CONDITIONS OF ANY KIND, either express or implied.
// See the License for the specific language governing permissions and
// limitations under the License.
//*****************************************************************************

#include "gtest/gtest.h"

#include "ngraph/ngraph.hpp"

#include <memory>
using namespace std;
using namespace ngraph;

#define EXPECT_HAS_SUBSTRING(haystack, needle)                                                     \
    EXPECT_PRED_FORMAT2(testing::IsSubstring, needle, haystack)

//
// Tests for broadcast.
//
TEST(type_prop, broadcast_deduce)
{
    // Deduce type
    auto param = make_shared<op::Parameter>(element::f32, Shape{2, 4});
    Shape bc_shape{2, 3, 4};
    auto bc = make_shared<op::Broadcast>(param, bc_shape, AxisSet{1});
    ASSERT_EQ(bc->get_element_type(), element::f32);
    ASSERT_EQ(bc->get_shape(), bc_shape);
}

TEST(type_prop, batchnorm_rank_less_than_2)
{
    auto dummy = make_shared<op::Parameter>(element::f32, Shape{1});
    try
    {
        auto bc = make_shared<op::BatchNorm>(0.001, dummy, dummy, dummy);
        FAIL() << "BatchNorm c-tor should throw for tensors whose rank is less than 2";
    }
    catch (const NodeValidationError& error)
    {
        EXPECT_HAS_SUBSTRING(error.what(),
                             std::string("Input argument must have rank of at least 2"));
    }
    catch (...)
    {
        FAIL() << "Deduced type check failed for unexpected reason";
    }
}

TEST(type_prop, batchnorm_zero_channel_check)
{
    auto dummy = make_shared<op::Parameter>(element::f32, Shape{1, 0, 2, 3});
    try
    {
        auto bc = make_shared<op::BatchNorm>(0.001, dummy, dummy, dummy);
        FAIL() << "BatchNorm c-tor should throw for tensors w/ zero-dimension channels";
    }
    catch (const NodeValidationError& error)
    {
        EXPECT_HAS_SUBSTRING(
            error.what(),
            std::string("Input argument's channel dimension must have size of at least 1"));
    }
    catch (...)
    {
        FAIL() << "Deduced type check failed for unexpected reason";
    }
}

TEST(type_prop, batchnorm_et_check)
{
    auto dummy_f32 = make_shared<op::Parameter>(element::f32, Shape{3});
    auto dummy_f64 = make_shared<op::Parameter>(element::f64, Shape{3});
    auto param = make_shared<op::Parameter>(element::f32, Shape{4, 3, 2, 2});

    try
    {
        auto bc = make_shared<op::BatchNorm>(0.001, dummy_f32, dummy_f64, param);
        FAIL() << "BatchNorm c-tor should throw for different element types";
    }
    catch (const NodeValidationError& error)
    {
        EXPECT_HAS_SUBSTRING(error.what(), std::string("Element type of beta"));
        EXPECT_HAS_SUBSTRING(error.what(),
                             std::string("is not equal to the element type of input"));
    }
    catch (...)
    {
        FAIL() << "Deduced type check failed for unexpected reason";
    }
}

TEST(type_prop, batchnorm_shape_check)
{
    auto dummy_3 = make_shared<op::Parameter>(element::f32, Shape{3});
    auto dummy_4 = make_shared<op::Parameter>(element::f32, Shape{4});
    auto param = make_shared<op::Parameter>(element::f32, Shape{4, 3, 2, 2});

    try
    {
        auto bc = make_shared<op::BatchNorm>(0.001, dummy_4, dummy_3, param);
        FAIL() << "BatchNorm c-tor should throw if gamma and beta shapes don't match";
    }
    catch (const NodeValidationError& error)
    {
        EXPECT_HAS_SUBSTRING(
            error.what(),
            std::string("Shape of gamma must match the channel dimension of the input data"));
    }
    catch (...)
    {
        FAIL() << "Deduced type check failed for unexpected reason";
    }
}

TEST(type_prop, batchnorm_backprop_4d_check)
{
    auto dummy = make_shared<op::Parameter>(element::f32, Shape{});
    auto param = make_shared<op::Parameter>(element::f32, Shape{2, 4});

    try
    {
        auto bc =
            make_shared<op::BatchNormBackprop>(0.001, dummy, dummy, param, dummy, dummy, dummy);
        FAIL() << "Deduced type should disagree with c-tor arguments";
    }
    catch (const NodeValidationError& error)
    {
        EXPECT_HAS_SUBSTRING(error.what(), std::string("Input data shape is not a 4D tensor"));
    }
    catch (...)
    {
        FAIL() << "Deduced type check failed for unexpected reason";
    }
}

TEST(type_prop, batchnorm_backprop_et_check)
{
    auto dummy_f32 = make_shared<op::Parameter>(element::f32, Shape{3});
    auto dummy_f64 = make_shared<op::Parameter>(element::f64, Shape{3});
    auto param = make_shared<op::Parameter>(element::f32, Shape{4, 3, 2, 2});

    try
    {
        auto bc = make_shared<op::BatchNormBackprop>(
            0.001, dummy_f32, dummy_f64, param, dummy_f32, dummy_f32, dummy_f32);
        FAIL() << "Deduced type should disagree with c-tor arguments";
    }
    catch (const NodeValidationError& error)
    {
        EXPECT_HAS_SUBSTRING(error.what(), std::string("Element type of beta"));
        EXPECT_HAS_SUBSTRING(error.what(),
                             std::string("is not equal to the element type of input"));
    }
    catch (...)
    {
        FAIL() << "Deduced type check failed for unexpected reason";
    }
}

TEST(type_prop, batchnorm_backprop_shape_check)
{
    auto dummy = make_shared<op::Parameter>(element::f32, Shape{3});
    auto dummy2 = make_shared<op::Parameter>(element::f32, Shape{4});
    auto param = make_shared<op::Parameter>(element::f32, Shape{4, 3, 2, 2});

    try
    {
        auto bc =
            make_shared<op::BatchNormBackprop>(0.001, dummy, dummy2, param, dummy2, dummy2, dummy2);
        FAIL() << "Deduced type should disagree with c-tor arguments";
    }
    catch (const NodeValidationError& error)
    {
        EXPECT_HAS_SUBSTRING(
            error.what(),
            std::string("Shape of beta must match the channel dimension of the input data"));
    }
    catch (...)
    {
        FAIL() << "Deduced type check failed for unexpected reason";
    }
}

TEST(type_prop, batchnorm_backprop_delta_check)
{
    auto dummy = make_shared<op::Parameter>(element::f32, Shape{3});
    auto dummy2 = make_shared<op::Parameter>(element::f32, Shape{4});
    auto param = make_shared<op::Parameter>(element::f32, Shape{4, 3, 2, 2});
    auto delta = make_shared<op::Parameter>(element::f32, Shape{4, 3, 2, 3});

    try
    {
        auto bc =
            make_shared<op::BatchNormBackprop>(0.001, dummy, dummy, param, dummy, dummy, delta);
        FAIL() << "Deduced type should disagree with c-tor arguments";
    }
    catch (const NodeValidationError& error)
    {
        EXPECT_HAS_SUBSTRING(error.what(),
                             std::string("Shape of delta must match the shape of the input data"));
    }
    catch (...)
    {
        FAIL() << "Deduced type check failed for unexpected reason";
    }
}

TEST(type_prop, concat_deduce)
{
    // Deduce type
    auto param0 = make_shared<op::Parameter>(element::f32, Shape{2, 3, 4});
    auto param1 = make_shared<op::Parameter>(element::f32, Shape{2, 7, 4});
    auto param2 = make_shared<op::Parameter>(element::f32, Shape{2, 2, 4});
    auto c = make_shared<op::Concat>(NodeVector{param0, param1, param2}, 1);
    ASSERT_EQ(c->get_element_type(), element::f32);
    ASSERT_EQ(c->get_shape(), (Shape{2, 12, 4}));
}

TEST(type_prop, concat_deduce_wrong_rank)
{
    auto param0 = make_shared<op::Parameter>(element::f32, Shape{2, 3, 4});
    auto param1 = make_shared<op::Parameter>(element::f32, Shape{2, 7, 4});
    auto param2 = make_shared<op::Parameter>(element::f32,
                                             Shape{
                                                 2, 2,
                                             });
    try
    {
        auto c = make_shared<op::Concat>(NodeVector{param0, param1, param2}, 1);
        // Should have thrown, so fail if it didn't
        FAIL() << "Deduced type should disagree with specified type";
    }
    catch (const NodeValidationError& error)
    {
        EXPECT_HAS_SUBSTRING(error.what(), std::string("Not all arguments have the same rank"));
    }
    catch (...)
    {
        FAIL() << "Deduced type check failed for unexpected reason";
    }
}

TEST(type_prop, concat_deduce_wrong_shape)
{
    auto param0 = make_shared<op::Parameter>(element::f32, Shape{2, 3, 4});
    auto param1 = make_shared<op::Parameter>(element::f32, Shape{2, 7, 4});
    auto param2 = make_shared<op::Parameter>(element::f32, Shape{2, 2, 5});
    try
    {
        auto c = make_shared<op::Concat>(NodeVector{param0, param1, param2}, 1);
        // Should have thrown, so fail if it didn't
        FAIL() << "Deduced type should disagree with specified type";
    }
    catch (const NodeValidationError& error)
    {
        EXPECT_HAS_SUBSTRING(error.what(),
                             std::string("Dimensions of argument 2 do not match for axis 2"));
    }
    catch (...)
    {
        FAIL() << "Deduced type check failed for unexpected reason";
    }
}

TEST(type_prop, concat_deduce_axis_oob)
{
    auto param0 = make_shared<op::Parameter>(element::f32, Shape{2, 3, 4});
    auto param1 = make_shared<op::Parameter>(element::f32, Shape{2, 7, 4});
    auto param2 = make_shared<op::Parameter>(element::f32, Shape{2, 2, 5});
    try
    {
        auto c = make_shared<op::Concat>(NodeVector{param0, param1, param2}, 3);
        // Should have thrown, so fail if it didn't
        FAIL() << "Deduced type should disagree with specified type";
    }
    catch (const NodeValidationError& error)
    {
        EXPECT_HAS_SUBSTRING(
            error.what(),
            std::string("Concatenation axis (3) is out of bounds (inputs have rank 3)"));
    }
    catch (...)
    {
        FAIL() << "Deduced type check failed for unexpected reason";
    }
}

TEST(type_prop, concat_deduce_axis_barely_in_bounds)
{
    // Deduce type
    auto param0 = make_shared<op::Parameter>(element::f32, Shape{2, 3, 4});
    auto param1 = make_shared<op::Parameter>(element::f32, Shape{2, 3, 8});
    auto param2 = make_shared<op::Parameter>(element::f32, Shape{2, 3, 12});
    auto c = make_shared<op::Concat>(NodeVector{param0, param1, param2}, 2);
    ASSERT_EQ(c->get_element_type(), element::f32);
    ASSERT_EQ(c->get_shape(), (Shape{2, 3, 24}));
}

TEST(type_prop, concat_deduce_elem_type_mismatch)
{
    auto param0 = make_shared<op::Parameter>(element::f32, Shape{2, 3, 4});
    auto param1 = make_shared<op::Parameter>(element::i32, Shape{2, 7, 4});
    auto param2 = make_shared<op::Parameter>(element::f32, Shape{2, 2, 4});
    try
    {
        auto c = make_shared<op::Concat>(NodeVector{param0, param1, param2}, 1);
        // Should have thrown, so fail if it didn't
        FAIL() << "Deduced type should disagree with specified type";
    }
    catch (const NodeValidationError& error)
    {
        EXPECT_HAS_SUBSTRING(error.what(),
                             std::string("Not all arguments have the same element type"));
    }
    catch (...)
    {
        FAIL() << "Deduced type check failed for unexpected reason";
    }
}

TEST(type_prop, convert_deduce)
{
    // Deduce type
    auto param = make_shared<op::Parameter>(element::f32, Shape{2, 3, 4});
    auto c = make_shared<op::Convert>(param, element::i32);
    ASSERT_EQ(c->get_element_type(), element::i32);
    ASSERT_EQ(c->get_shape(), (Shape{2, 3, 4}));
}

TEST(type_prop, dot_deduce_scalar_2d)
{
    // Deduce type for scalar/matrix arguments
    auto param1 = make_shared<op::Parameter>(element::f32, Shape{});
    auto param2 = make_shared<op::Parameter>(element::f32, Shape{4, 5});
    auto bc = make_shared<op::Dot>(param1, param2);
    ASSERT_EQ(bc->get_element_type(), element::f32);
    ASSERT_EQ(bc->get_shape(), (Shape{4, 5}));
}

TEST(type_prop, dot_deduce_2d_scalar)
{
    // Deduce type for matrix/scalar arguments
    auto param1 = make_shared<op::Parameter>(element::f32, Shape{4, 5});
    auto param2 = make_shared<op::Parameter>(element::f32, Shape{});
    auto bc = make_shared<op::Dot>(param1, param2);
    ASSERT_EQ(bc->get_element_type(), element::f32);
    ASSERT_EQ(bc->get_shape(), (Shape{4, 5}));
}

TEST(type_prop, dot_deduce_scalar_scalar)
{
    // Deduce type for scalar/scalar arguments
    auto param1 = make_shared<op::Parameter>(element::f32, Shape{});
    auto param2 = make_shared<op::Parameter>(element::f32, Shape{});
    auto bc = make_shared<op::Dot>(param1, param2);
    ASSERT_EQ(bc->get_element_type(), element::f32);
    ASSERT_EQ(bc->get_shape(), (Shape{}));
}

TEST(type_prop, dot_deduce_scalar_1d)
{
    // Deduce type for scalar/vector arguments
    auto param1 = make_shared<op::Parameter>(element::f32, Shape{});
    auto param2 = make_shared<op::Parameter>(element::f32, Shape{6});
    auto bc = make_shared<op::Dot>(param1, param2);
    ASSERT_EQ(bc->get_element_type(), element::f32);
    ASSERT_EQ(bc->get_shape(), (Shape{6}));
}

TEST(type_prop, dot_deduce_1d)
{
    // Deduce type for vector/vector arguments
    auto param1 = make_shared<op::Parameter>(element::f32, Shape{4});
    auto param2 = make_shared<op::Parameter>(element::f32, Shape{4});
    auto bc = make_shared<op::Dot>(param1, param2);
    ASSERT_EQ(bc->get_element_type(), element::f32);
    ASSERT_EQ(bc->get_shape(), (Shape{}));
}

TEST(type_prop, dot_deduce_2d)
{
    // Deduce type for matrix/matrix arguments
    auto param1 = make_shared<op::Parameter>(element::f32, Shape{4, 2});
    auto param2 = make_shared<op::Parameter>(element::f32, Shape{2, 3});
    auto bc = make_shared<op::Dot>(param1, param2);
    ASSERT_EQ(bc->get_element_type(), element::f32);
    ASSERT_EQ(bc->get_shape(), (Shape{4, 3}));
}

TEST(type_prop, dot_deduce_different_rank)
{
    // Deduce type for different-rank tensor arguments
    auto param1 = make_shared<op::Parameter>(element::f32, Shape{2, 8, 4, 2});
    auto param2 = make_shared<op::Parameter>(element::f32, Shape{2, 1, 3});
    auto bc = make_shared<op::Dot>(param1, param2);
    ASSERT_EQ(bc->get_element_type(), element::f32);
    ASSERT_EQ(bc->get_shape(), (Shape{2, 8, 4, 1, 3}));
}

TEST(type_prop, dot_deduce_element_type_mismatch)
{
    // Type deduction fails due to element type mismatch
    auto param1 = make_shared<op::Parameter>(element::f32, Shape{4, 2});
    auto param2 = make_shared<op::Parameter>(element::i32, Shape{2, 5});
    try
    {
        auto bc = make_shared<op::Dot>(param1, param2);
        // Should have thrown, so fail if it didn't
        FAIL() << "Element type mismatch not detected";
    }
    catch (const NodeValidationError& error)
    {
        EXPECT_HAS_SUBSTRING(error.what(),
                             std::string("Arguments do not have the same element type"));
    }
    catch (...)
    {
        FAIL() << "Deduced type check failed for unexpected reason";
    }
}

TEST(type_prop, dot_deduce_reduction_axes_size_mismatch)
{
    // Type deduction fails due to reduction axes size mismatch
    auto param1 = make_shared<op::Parameter>(element::f32, Shape{4, 2});
    auto param2 = make_shared<op::Parameter>(element::f32, Shape{3, 5});
    try
    {
        auto bc = make_shared<op::Dot>(param1, param2);
        // Should have thrown, so fail if it didn't
        FAIL() << "Dot reduction axes size mismatch not detected";
    }
    catch (const NodeValidationError& error)
    {
        EXPECT_HAS_SUBSTRING(
            error.what(),
            std::string(
                "Paired axes (axis 1 from arg0, axis 0 from arg1) do not have same length"));
    }
    catch (...)
    {
        FAIL() << "Deduced type check failed for unexpected reason";
    }
}

//
// Tests for binary elementwise ops.
//
void test_binary(std::string node_type,
                 shared_ptr<Node>(f)(const shared_ptr<Node>& x, const shared_ptr<Node>& y))
{
    // Check for bad arguments
    auto tv0_2_4_param_0 = make_shared<op::Parameter>(element::f32, Shape{2, 4});
    auto tv0_2_4_param_1 = make_shared<op::Parameter>(element::f32, Shape{2, 4});
    auto tv0_2_4_param_2 = make_shared<op::Parameter>(element::i32, Shape{2, 4});
    auto tv0_4_2_param = make_shared<op::Parameter>(element::f32, Shape{4, 2});

    auto test_binary_bad_arguments_view_shapes = [&](const shared_ptr<Node>& x,
                                                     const shared_ptr<Node>& y) {
        try
        {
            auto node = f(x, y);
            // Should have thrown, so fail if it didn't
            FAIL() << "Incompatible view arguments not detected.";
        }
        catch (const NodeValidationError& error)
        {
            EXPECT_HAS_SUBSTRING(error.what(), std::string("Argument shapes are inconsistent"));
        }
        catch (...)
        {
            FAIL() << "Deduced type check failed for unexpected reason";
        }
    };
    test_binary_bad_arguments_view_shapes(tv0_2_4_param_0, tv0_4_2_param);

    auto test_binary_bad_arguments_view_element_types = [&](const shared_ptr<Node>& x,
                                                            const shared_ptr<Node>& y) {
        try
        {
            auto node = f(x, y);
            // Should have thrown, so fail if it didn't
            FAIL() << "Incompatible view arguments not detected.";
        }
        catch (const NodeValidationError& error)
        {
            EXPECT_HAS_SUBSTRING(error.what(),
                                 std::string("Argument element types are inconsistent"));
        }
        catch (...)
        {
            FAIL() << "Deduced type check failed for unexpected reason";
        }
    };

    test_binary_bad_arguments_view_element_types(tv0_2_4_param_0, tv0_2_4_param_2);

    auto test_binary_good_arguments = [&](const shared_ptr<Node>& x, const shared_ptr<Node>& y) {
        auto node = f(x, y);
        EXPECT_TRUE(node->has_same_type(node->get_arguments()[0]));
    };
    test_binary_good_arguments(tv0_2_4_param_0, tv0_2_4_param_1);
}

TEST(type_prop, add_bad_arguments)
{
    test_binary("Add",
                [](const shared_ptr<Node>& x, const shared_ptr<Node>& y) -> shared_ptr<Node> {
                    return make_shared<op::Add>(x, y);
                });
}

TEST(type_prop, divide_bad_arguments)
{
    test_binary("Divide",
                [](const shared_ptr<Node>& x, const shared_ptr<Node>& y) -> shared_ptr<Node> {
                    return make_shared<op::Divide>(x, y);
                });
}

TEST(type_prop, multiply_bad_arguments)
{
    test_binary("Multiply",
                [](const shared_ptr<Node>& x, const shared_ptr<Node>& y) -> shared_ptr<Node> {
                    return make_shared<op::Multiply>(x, y);
                });
}

TEST(type_prop, subtract_bad_arguments)
{
    test_binary("Subtract",
                [](const shared_ptr<Node>& x, const shared_ptr<Node>& y) -> shared_ptr<Node> {
                    return make_shared<op::Subtract>(x, y);
                });
}

//
// Tests for binary elementwise logical ops.
//
void test_binary_logical(std::string node_type,
                         shared_ptr<Node>(f)(const shared_ptr<Node>& x, const shared_ptr<Node>& y))
{
    // Check for bad arguments
    auto tv0_2_4_param_0 = make_shared<op::Parameter>(element::boolean, Shape{2, 4});
    auto tv0_2_4_param_1 = make_shared<op::Parameter>(element::boolean, Shape{2, 4});
    auto tv0_2_4_param_2 = make_shared<op::Parameter>(element::i32, Shape{2, 4});
    auto tv0_2_4_param_3 = make_shared<op::Parameter>(element::i32, Shape{2, 4});
    auto tv0_4_2_param = make_shared<op::Parameter>(element::boolean, Shape{4, 2});

    auto test_binary_bad_arguments_view_shapes = [&](const shared_ptr<Node>& x,
                                                     const shared_ptr<Node>& y) {
        try
        {
            auto node = f(x, y);
            // Should have thrown, so fail if it didn't
            FAIL() << "Incompatible view arguments not detected.";
        }
        catch (const NodeValidationError& error)
        {
            EXPECT_HAS_SUBSTRING(error.what(), std::string("Argument shapes are inconsistent"));
        }
        catch (...)
        {
            FAIL() << "Deduced type check failed for unexpected reason";
        }
    };
    test_binary_bad_arguments_view_shapes(tv0_2_4_param_0, tv0_4_2_param);

    auto test_binary_differ_arguments_view_element_types = [&](const shared_ptr<Node>& x,
                                                               const shared_ptr<Node>& y) {
        try
        {
            auto node = f(x, y);
            // Should have thrown, so fail if it didn't
            FAIL() << "Incompatible view arguments not detected.";
        }
        catch (const NodeValidationError& error)
        {
            EXPECT_HAS_SUBSTRING(error.what(),
                                 std::string("Argument element types are inconsistent"));
        }
        catch (...)
        {
            FAIL() << "Deduced type check failed for unexpected reason";
        }
    };

    auto test_binary_non_bool_arguments_view_element_types = [&](const shared_ptr<Node>& x,
                                                                 const shared_ptr<Node>& y) {
        try
        {
            auto node = f(x, y);
            // Should have thrown, so fail if it didn't
            FAIL() << "Incompatible view arguments not detected.";
        }
        catch (const ngraph_error& error)
        {
            EXPECT_HAS_SUBSTRING(error.what(), "must have boolean element type");
        }
        catch (...)
        {
            FAIL() << "Deduced type check failed for unexpected reason";
        }

    };

    test_binary_differ_arguments_view_element_types(tv0_2_4_param_0, tv0_2_4_param_2);
    test_binary_differ_arguments_view_element_types(tv0_2_4_param_2, tv0_2_4_param_0);
    test_binary_non_bool_arguments_view_element_types(tv0_2_4_param_2, tv0_2_4_param_3);

    auto test_binary_good_arguments = [&](const shared_ptr<Node>& x, const shared_ptr<Node>& y) {
        auto node = f(x, y);
        EXPECT_TRUE(node->has_same_type(node->get_arguments()[0]));
    };
    test_binary_good_arguments(tv0_2_4_param_0, tv0_2_4_param_1);
}

TEST(type_prop, and_bad_arguments)
{
    test_binary_logical(
        "And", [](const shared_ptr<Node>& x, const shared_ptr<Node>& y) -> shared_ptr<Node> {
            return make_shared<op::And>(x, y);
        });
}

TEST(type_prop, or_bad_arguments)
{
    test_binary_logical(
        "Or", [](const shared_ptr<Node>& x, const shared_ptr<Node>& y) -> shared_ptr<Node> {
            return make_shared<op::Or>(x, y);
        });
}

TEST(type_prop, comparison_good)
{
    auto tv0_2_4_param_0 = make_shared<op::Parameter>(element::f32, Shape{2, 4});
    auto tv0_2_4_param_1 = make_shared<op::Parameter>(element::f32, Shape{2, 4});
    auto eq = make_shared<op::Equal>(tv0_2_4_param_0, tv0_2_4_param_1);
    EXPECT_EQ(eq->get_element_type(), element::boolean);
    EXPECT_EQ(eq->get_shape(), (Shape{2, 4}));
}

TEST(type_prop, binary_arithmetic_bad_argument_element_types)
{
    auto tv0_2_4_param_0 = make_shared<op::Parameter>(element::boolean, Shape{2, 4});
    auto tv0_2_4_param_1 = make_shared<op::Parameter>(element::boolean, Shape{2, 4});
    try
    {
        auto bc = make_shared<op::Add>(tv0_2_4_param_0, tv0_2_4_param_1);
        // Should have thrown, so fail if it didn't
        FAIL() << "Did not detect incorrect element types for arithmetic operator";
    }
    catch (const NodeValidationError& error)
    {
        EXPECT_HAS_SUBSTRING(error.what(),
                             std::string("Arguments cannot have boolean element type"));
    }
    catch (...)
    {
        FAIL() << "Deduced type check failed for unexpected reason";
    }
}

TEST(type_prop, unary_arithmetic_bad_argument_element_types)
{
    auto tv0_2_4_param = make_shared<op::Parameter>(element::boolean, Shape{2, 4});
    try
    {
        auto bc = make_shared<op::Negative>(tv0_2_4_param);
        // Should have thrown, so fail if it didn't
        FAIL() << "Did not detect incorrect element types for arithmetic operator";
    }
    catch (const NodeValidationError& error)
    {
        EXPECT_HAS_SUBSTRING(error.what(),
                             std::string("Arguments cannot have boolean element type"));
    }
    catch (...)
    {
        FAIL() << "Deduced type check failed for unexpected reason";
    }
}

TEST(type_prop, select_deduce)
{
    auto tv0_2_4_param_0 = make_shared<op::Parameter>(element::boolean, Shape{2, 4});
    auto tv0_2_4_param_1 = make_shared<op::Parameter>(element::f32, Shape{2, 4});
    auto tv0_2_4_param_2 = make_shared<op::Parameter>(element::f32, Shape{2, 4});
    auto bc = make_shared<op::Select>(tv0_2_4_param_0, tv0_2_4_param_1, tv0_2_4_param_2);
    ASSERT_EQ(bc->get_element_type(), element::f32);
    ASSERT_EQ(bc->get_shape(), (Shape{2, 4}));
}

TEST(type_prop, select_shape_mismatch_a)
{
    auto tv0_2_4_param_0 = make_shared<op::Parameter>(element::boolean, Shape{3, 5});
    auto tv0_2_4_param_1 = make_shared<op::Parameter>(element::f32, Shape{2, 4});
    auto tv0_2_4_param_2 = make_shared<op::Parameter>(element::f32, Shape{2, 4});
    try
    {
        auto bc = make_shared<op::Select>(tv0_2_4_param_0, tv0_2_4_param_1, tv0_2_4_param_2);
        // Should have thrown, so fail if it didn't
        FAIL() << "Did not detect incorrect element types for arithmetic operator";
    }
    catch (const NodeValidationError& error)
    {
        EXPECT_HAS_SUBSTRING(error.what(), std::string("Arguments do not all have the same shape"));
    }
    catch (...)
    {
        FAIL() << "Deduced type check failed for unexpected reason";
    }
}

TEST(type_prop, select_shape_mismatch_b)
{
    auto tv0_2_4_param_0 = make_shared<op::Parameter>(element::boolean, Shape{2, 4});
    auto tv0_2_4_param_1 = make_shared<op::Parameter>(element::f32, Shape{3, 5});
    auto tv0_2_4_param_2 = make_shared<op::Parameter>(element::f32, Shape{2, 4});
    try
    {
        auto bc = make_shared<op::Select>(tv0_2_4_param_0, tv0_2_4_param_1, tv0_2_4_param_2);
        // Should have thrown, so fail if it didn't
        FAIL() << "Did not detect incorrect element types for arithmetic operator";
    }
    catch (const NodeValidationError& error)
    {
        EXPECT_HAS_SUBSTRING(error.what(), std::string("Arguments do not all have the same shape"));
    }
    catch (...)
    {
        FAIL() << "Deduced type check failed for unexpected reason";
    }
}

TEST(type_prop, select_shape_mismatch_c)
{
    auto tv0_2_4_param_0 = make_shared<op::Parameter>(element::boolean, Shape{2, 4});
    auto tv0_2_4_param_1 = make_shared<op::Parameter>(element::f32, Shape{2, 4});
    auto tv0_2_4_param_2 = make_shared<op::Parameter>(element::f32, Shape{3, 5});
    try
    {
        auto bc = make_shared<op::Select>(tv0_2_4_param_0, tv0_2_4_param_1, tv0_2_4_param_2);
        // Should have thrown, so fail if it didn't
        FAIL() << "Did not detect incorrect element types for arithmetic operator";
    }
    catch (const NodeValidationError& error)
    {
        EXPECT_HAS_SUBSTRING(error.what(), std::string("Arguments do not all have the same shape"));
    }
    catch (...)
    {
        FAIL() << "Deduced type check failed for unexpected reason";
    }
}

TEST(type_prop, select_elem_mismatch_a)
{
    auto tv0_2_4_param_0 = make_shared<op::Parameter>(element::f32, Shape{2, 4});
    auto tv0_2_4_param_1 = make_shared<op::Parameter>(element::f32, Shape{2, 4});
    auto tv0_2_4_param_2 = make_shared<op::Parameter>(element::f32, Shape{2, 4});
    try
    {
        auto bc = make_shared<op::Select>(tv0_2_4_param_0, tv0_2_4_param_1, tv0_2_4_param_2);
        // Should have thrown, so fail if it didn't
        FAIL() << "Did not detect incorrect element types for arithmetic operator";
    }
    catch (const NodeValidationError& error)
    {
        EXPECT_HAS_SUBSTRING(error.what(),
                             std::string("Argument 0 does not have boolean element type"));
    }
    catch (...)
    {
        FAIL() << "Deduced type check failed for unexpected reason";
    }
}

TEST(type_prop, select_elem_mismatch_bc)
{
    auto tv0_2_4_param_0 = make_shared<op::Parameter>(element::boolean, Shape{2, 4});
    auto tv0_2_4_param_1 = make_shared<op::Parameter>(element::f32, Shape{2, 4});
    auto tv0_2_4_param_2 = make_shared<op::Parameter>(element::i32, Shape{2, 4});
    try
    {
        auto bc = make_shared<op::Select>(tv0_2_4_param_0, tv0_2_4_param_1, tv0_2_4_param_2);
        // Should have thrown, so fail if it didn't
        FAIL() << "Did not detect incorrect element types for arithmetic operator";
    }
    catch (const NodeValidationError& error)
    {
        EXPECT_HAS_SUBSTRING(error.what(),
                             std::string("Arguments 1 and 2 do not have the same element type"));
    }
    catch (...)
    {
        FAIL() << "Deduced type check failed for unexpected reason";
    }
}

TEST(type_prop, reduce_deduce)
{
    auto param_0 = make_shared<op::Parameter>(element::f32, Shape{2, 4});
    auto param_1 = make_shared<op::Parameter>(element::f32, Shape{});

    auto f_param_0 = make_shared<op::Parameter>(element::f32, Shape{});
    auto f_param_1 = make_shared<op::Parameter>(element::f32, Shape{});
    auto f =
        make_shared<Function>(f_param_0 + f_param_1, op::ParameterVector{f_param_0, f_param_1});

    auto r0 = make_shared<op::Reduce>(param_0, param_1, f, AxisSet{0});
    ASSERT_EQ(r0->get_element_type(), element::f32);
    ASSERT_EQ(r0->get_shape(), (Shape{4}));

    auto r1 = make_shared<op::Reduce>(param_0, param_1, f, AxisSet{1});
    ASSERT_EQ(r1->get_element_type(), element::f32);
    ASSERT_EQ(r1->get_shape(), (Shape{2}));

    auto r01 = make_shared<op::Reduce>(param_0, param_1, f, AxisSet{0, 1});
    ASSERT_EQ(r01->get_element_type(), element::f32);
    ASSERT_EQ(r01->get_shape(), (Shape{}));

    auto r_none = make_shared<op::Reduce>(param_0, param_1, f, AxisSet{});
    ASSERT_EQ(r_none->get_element_type(), element::f32);
    ASSERT_EQ(r_none->get_shape(), (Shape{2, 4}));
}

TEST(type_prop, reduce_nonscalar)
{
    auto param_0 = make_shared<op::Parameter>(element::f32, Shape{2, 4});
    auto param_1 = make_shared<op::Parameter>(element::f32, Shape{2});

    auto f_param_0 = make_shared<op::Parameter>(element::f32, Shape{});
    auto f_param_1 = make_shared<op::Parameter>(element::f32, Shape{});
    auto f =
        make_shared<Function>(f_param_0 + f_param_1, op::ParameterVector{f_param_0, f_param_1});

    try
    {
        auto r0 = make_shared<op::Reduce>(param_0, param_1, f, AxisSet{0});
        // Should have thrown, so fail if it didn't
        FAIL() << "Did not detect non-scalar initial value for reduce";
    }
    catch (const ngraph_error& error)
    {
        EXPECT_EQ(error.what(), std::string("Argument for initial value is not a scalar"));
    }
    catch (...)
    {
        FAIL() << "Deduced type check failed for unexpected reason";
    }
}

TEST(type_prop, reduce_elem_type_mismatch)
{
    auto param_0 = make_shared<op::Parameter>(element::f32, Shape{2, 4});
    auto param_1 = make_shared<op::Parameter>(element::boolean, Shape{});

    auto f_param_0 = make_shared<op::Parameter>(element::f32, Shape{});
    auto f_param_1 = make_shared<op::Parameter>(element::f32, Shape{});
    auto f =
        make_shared<Function>(f_param_0 + f_param_1, op::ParameterVector{f_param_0, f_param_1});

    try
    {
        auto r0 = make_shared<op::Reduce>(param_0, param_1, f, AxisSet{0});
        // Should have thrown, so fail if it didn't
        FAIL() << "Did not detect element type mismatch for reduce";
    }
    catch (const ngraph_error& error)
    {
        EXPECT_EQ(error.what(),
                  std::string("Element types for reductee and initial values do not match"));
    }
    catch (...)
    {
        FAIL() << "Deduced type check failed for unexpected reason";
    }
}

TEST(type_prop, reduce_function_return_element_type_mismatch)
{
    auto param_0 = make_shared<op::Parameter>(element::f32, Shape{2, 4});
    auto param_1 = make_shared<op::Parameter>(element::f32, Shape{});

    auto f_param_0 = make_shared<op::Parameter>(element::f32, Shape{});
    auto f_param_1 = make_shared<op::Parameter>(element::f32, Shape{});
    auto f = make_shared<Function>(make_shared<op::Equal>(f_param_0, f_param_1),
                                   op::ParameterVector{f_param_0, f_param_1});

    try
    {
        auto r0 = make_shared<op::Reduce>(param_0, param_1, f, AxisSet{0});
        // Should have thrown, so fail if it didn't
        FAIL() << "Did not detect incorrect element return type for reduction function";
    }
    catch (const ngraph_error& error)
    {
        EXPECT_EQ(
            error.what(),
            std::string("Return element type from reduction function does not match expected"));
    }
    catch (...)
    {
        FAIL() << "Deduced type check failed for unexpected reason";
    }
}

TEST(type_prop, reduce_function_return_shape_mismatch)
{
    auto param_0 = make_shared<op::Parameter>(element::f32, Shape{2, 4});
    auto param_1 = make_shared<op::Parameter>(element::f32, Shape{});

    auto f_param_0 = make_shared<op::Parameter>(element::f32, Shape{});
    auto f_param_1 = make_shared<op::Parameter>(element::f32, Shape{});
    auto f = make_shared<Function>(
        make_shared<op::Broadcast>(f_param_0 + f_param_1, Shape{1}, AxisSet{0}),
        op::ParameterVector{f_param_0, f_param_1});

    try
    {
        auto r0 = make_shared<op::Reduce>(param_0, param_1, f, AxisSet{0});
        // Should have thrown, so fail if it didn't
        FAIL() << "Did not detect incorrect return shape for reduction function";
    }
    catch (const ngraph_error& error)
    {
        EXPECT_EQ(error.what(),
                  std::string("Return shape from reduction function is not a scalar"));
    }
    catch (...)
    {
        FAIL() << "Deduced type check failed for unexpected reason";
    }
}

TEST(type_prop, reduce_function_arg0_type_mismatch)
{
    auto param_0 = make_shared<op::Parameter>(element::f32, Shape{2, 4});
    auto param_1 = make_shared<op::Parameter>(element::f32, Shape{});

    auto f_param_0 = make_shared<op::Parameter>(element::boolean, Shape{});
    auto f_param_1 = make_shared<op::Parameter>(element::f32, Shape{});
    auto f = make_shared<Function>(f_param_1, op::ParameterVector{f_param_0, f_param_1});

    try
    {
        auto r0 = make_shared<op::Reduce>(param_0, param_1, f, AxisSet{0});
        // Should have thrown, so fail if it didn't
        FAIL() << "Did not detect incorrect element types for arithmetic operator";
    }
    catch (const ngraph_error& error)
    {
        EXPECT_EQ(error.what(), std::string("Argument 0 of reduction function has wrong type"));
    }
    catch (...)
    {
        FAIL() << "Deduced type check failed for unexpected reason";
    }
}

TEST(type_prop, reduce_function_arg1_type_mismatch)
{
    auto param_0 = make_shared<op::Parameter>(element::f32, Shape{2, 4});
    auto param_1 = make_shared<op::Parameter>(element::f32, Shape{});

    auto f_param_0 = make_shared<op::Parameter>(element::f32, Shape{});
    auto f_param_1 = make_shared<op::Parameter>(element::boolean, Shape{});
    auto f = make_shared<Function>(f_param_0, op::ParameterVector{f_param_0, f_param_1});

    try
    {
        auto r0 = make_shared<op::Reduce>(param_0, param_1, f, AxisSet{0});
        // Should have thrown, so fail if it didn't
        FAIL() << "Did not detect incorrect element types for arithmetic operator";
    }
    catch (const ngraph_error& error)
    {
        EXPECT_EQ(error.what(), std::string("Argument 1 of reduction function has wrong type"));
    }
    catch (...)
    {
        FAIL() << "Deduced type check failed for unexpected reason";
    }
}

TEST(type_prop, reduce_function_arg_count_mismatch)
{
    auto param_0 = make_shared<op::Parameter>(element::f32, Shape{2, 4});
    auto param_1 = make_shared<op::Parameter>(element::f32, Shape{});

    auto f_param_0 = make_shared<op::Parameter>(element::f32, Shape{});
    auto f_param_1 = make_shared<op::Parameter>(element::f32, Shape{});
    auto f_param_2 = make_shared<op::Parameter>(element::f32, Shape{});
    auto f = make_shared<Function>(f_param_0 + f_param_1 + f_param_2,
                                   op::ParameterVector{f_param_0, f_param_1, f_param_2});

    try
    {
        auto r0 = make_shared<op::Reduce>(param_0, param_1, f, AxisSet{0});
        // Should have thrown, so fail if it didn't
        FAIL() << "Did not detect incorrect element types for arithmetic operator";
    }
    catch (const ngraph_error& error)
    {
        EXPECT_EQ(error.what(),
                  std::string("Reduction function has wrong number of parameters (should be two)"));
    }
    catch (...)
    {
        FAIL() << "Deduced type check failed for unexpected reason";
    }
}

TEST(type_prop, reduce_axis_oob)
{
    auto param_0 = make_shared<op::Parameter>(element::f32, Shape{2, 4});
    auto param_1 = make_shared<op::Parameter>(element::f32, Shape{});

    auto f_param_0 = make_shared<op::Parameter>(element::f32, Shape{});
    auto f_param_1 = make_shared<op::Parameter>(element::f32, Shape{});
    auto f =
        make_shared<Function>(f_param_0 + f_param_1, op::ParameterVector{f_param_0, f_param_1});

    try
    {
        auto r = make_shared<op::Reduce>(param_0, param_1, f, AxisSet{0, 2, 1});
        // Should have thrown, so fail if it didn't
        FAIL() << "Did not detect out-of-bound axis for reduce";
    }
    catch (const ngraph_error& error)
    {
        EXPECT_EQ(error.what(), std::string("Reduction axis is out of bounds"));
    }
    catch (...)
    {
        FAIL() << "Deduced type check failed for unexpected reason";
    }
}

TEST(type_prop, function_call_deduce)
{
    // First create "f(A,B,C) = (A+B)*C".
    Shape shape{2, 2};
    auto A = make_shared<op::Parameter>(element::f32, shape);
    auto B = make_shared<op::Parameter>(element::f32, shape);
    auto C = make_shared<op::Parameter>(element::f32, shape);
    auto f = make_shared<Function>((A + B * C), op::ParameterVector{A, B, C});

    // Now make "f(X,Y,Z) + f(X,Y,Z)"
    auto X = make_shared<op::Parameter>(element::f32, shape);
    auto Y = make_shared<op::Parameter>(element::f32, shape);
    auto Z = make_shared<op::Parameter>(element::f32, shape);
    auto r = make_shared<op::FunctionCall>(f, NodeVector{X, Y, Z});
    auto r_p_r = r + r;

    ASSERT_EQ(r_p_r->get_element_type(), element::f32);
    ASSERT_EQ(r_p_r->get_shape(), shape);
}

TEST(type_prop, reshape_deduce_s2v)
{
    auto param = make_shared<op::Parameter>(element::f32, Shape{});
    auto r = make_shared<op::Reshape>(param, AxisVector{}, Shape{1});
    ASSERT_EQ(r->get_element_type(), element::f32);
    ASSERT_EQ(r->get_shape(), (Shape{1}));
}

TEST(type_prop, reshape_deduce_s2m)
{
    auto param = make_shared<op::Parameter>(element::f32, Shape{});
    auto r = make_shared<op::Reshape>(param, AxisVector{}, Shape{1, 1});
    ASSERT_EQ(r->get_element_type(), element::f32);
    ASSERT_EQ(r->get_shape(), (Shape{1, 1}));
}

TEST(type_prop, reshape_deduce_s2t)
{
    auto param = make_shared<op::Parameter>(element::f32, Shape{});
    auto r = make_shared<op::Reshape>(param, AxisVector{}, Shape{1, 1, 1});
    ASSERT_EQ(r->get_element_type(), element::f32);
    ASSERT_EQ(r->get_shape(), (Shape{1, 1, 1}));
}

TEST(type_prop, reshape_deduce_v2s)
{
    auto param = make_shared<op::Parameter>(element::f32, Shape{1});
    auto r = make_shared<op::Reshape>(param, AxisVector{0}, Shape{});
    ASSERT_EQ(r->get_element_type(), element::f32);
    ASSERT_EQ(r->get_shape(), (Shape{}));
}

TEST(type_prop, reshape_deduce_m2s)
{
    auto param = make_shared<op::Parameter>(element::f32, Shape{1, 1});
    auto r = make_shared<op::Reshape>(param, AxisVector{0, 1}, Shape{});
    ASSERT_EQ(r->get_element_type(), element::f32);
    ASSERT_EQ(r->get_shape(), (Shape{}));
}

TEST(type_prop, reshape_deduce_t2s)
{
    auto param = make_shared<op::Parameter>(element::f32, Shape{1, 1, 1});
    auto r = make_shared<op::Reshape>(param, AxisVector{0, 1, 2}, Shape{});
    ASSERT_EQ(r->get_element_type(), element::f32);
    ASSERT_EQ(r->get_shape(), (Shape{}));
}

TEST(type_prop, reshape_deduce_m2v_01)
{
    auto param = make_shared<op::Parameter>(element::f32, Shape{3, 4});
    auto r = make_shared<op::Reshape>(param, AxisVector{0, 1}, Shape{12});
    ASSERT_EQ(r->get_element_type(), element::f32);
    ASSERT_EQ(r->get_shape(), (Shape{12}));
}

TEST(type_prop, reshape_deduce_m2v_10)
{
    auto param = make_shared<op::Parameter>(element::f32, Shape{3, 4});
    auto r = make_shared<op::Reshape>(param, AxisVector{1, 0}, Shape{12});
    ASSERT_EQ(r->get_element_type(), element::f32);
    ASSERT_EQ(r->get_shape(), (Shape{12}));
}

TEST(type_prop, reshape_deduce_t2v_012)
{
    auto param = make_shared<op::Parameter>(element::f32, Shape{3, 4, 5});
    auto r = make_shared<op::Reshape>(param, AxisVector{0, 1, 2}, Shape{60});
    ASSERT_EQ(r->get_element_type(), element::f32);
    ASSERT_EQ(r->get_shape(), (Shape{60}));
}

TEST(type_prop, reshape_deduce_t2v_120)
{
    auto param = make_shared<op::Parameter>(element::f32, Shape{3, 4, 5});
    auto r = make_shared<op::Reshape>(param, AxisVector{1, 2, 0}, Shape{60});
    ASSERT_EQ(r->get_element_type(), element::f32);
    ASSERT_EQ(r->get_shape(), (Shape{60}));
}

TEST(type_prop, reshape_deduce_not_enough_axes)
{
    auto param = make_shared<op::Parameter>(element::f32, Shape{3, 4, 5});
    try
    {
        auto r = make_shared<op::Reshape>(param, AxisVector{1, 0}, Shape{60});
        // Should have thrown, so fail if it didn't
        FAIL() << "Not enough axes not detected";
    }
    catch (const NodeValidationError& error)
    {
        EXPECT_HAS_SUBSTRING(
            error.what(),
            std::string("Input axis order is not a permutation of argument's axis indices"));
    }
    catch (...)
    {
        FAIL() << "Deduced type check failed for unexpected reason";
    }
}

TEST(type_prop, reshape_deduce_too_many_axes)
{
    auto param = make_shared<op::Parameter>(element::f32, Shape{3, 4, 5});
    try
    {
        auto r = make_shared<op::Reshape>(param, AxisVector{1, 2, 0, 3}, Shape{60});
        // Should have thrown, so fail if it didn't
        FAIL() << "Too many axes not detected";
    }
    catch (const NodeValidationError& error)
    {
        EXPECT_HAS_SUBSTRING(
            error.what(),
            std::string("Input axis order is not a permutation of argument's axis indices"));
    }
    catch (...)
    {
        FAIL() << "Deduced type check failed for unexpected reason";
    }
}

TEST(type_prop, reshape_deduce_duplicate_axes)
{
    auto param = make_shared<op::Parameter>(element::f32, Shape{3, 4, 5});
    try
    {
        auto r = make_shared<op::Reshape>(param, AxisVector{1, 1, 0}, Shape{60});
        // Should have thrown, so fail if it didn't
        FAIL() << "Too many axes not detected";
    }
    catch (const NodeValidationError& error)
    {
        EXPECT_HAS_SUBSTRING(
            error.what(),
            std::string("Input axis order is not a permutation of argument's axis indices"));
    }
    catch (...)
    {
        FAIL() << "Deduced type check failed for unexpected reason";
    }
}

TEST(type_prop, reshape_deduce_wrong_output_shape)
{
    auto param = make_shared<op::Parameter>(element::f32, Shape{3, 4, 5});
    try
    {
        auto r = make_shared<op::Reshape>(param, AxisVector{1, 2, 0}, Shape{3, 3, 3});
        // Should have thrown, so fail if it didn't
        FAIL() << "Too many axes not detected";
    }
    catch (const NodeValidationError& error)
    {
        EXPECT_HAS_SUBSTRING(error.what(),
                             std::string("Product of output shape dimensions does not match "
                                         "product of argument shape dimensions"));
    }
    catch (...)
    {
        FAIL() << "Deduced type check failed for unexpected reason";
    }
}

//
// Input shape rank dynamic, so we should set the desired output shape if the axis vector is not
// known invalid (invalid means it's not a permutation of {0,...,n-1} for any n).
//
TEST(type_prop, reshape_partial_rank_dynamic_axisvector_ok)
{
    auto param = make_shared<op::Parameter>(element::f32, PartialShape::dynamic());
    auto r = make_shared<op::Reshape>(param, AxisVector{2, 1, 0, 3}, Shape{3, 1, 8, 2});
    ASSERT_EQ(r->get_element_type(), element::f32);
    ASSERT_TRUE(r->get_output_partial_shape(0).is_static());
    ASSERT_EQ(r->get_shape(), (Shape{3, 1, 8, 2}));
}

TEST(type_prop, reshape_partial_rank_dynamic_axisvector_not_ok)
{
    auto param = make_shared<op::Parameter>(element::f32, PartialShape::dynamic());
    try
    {
        auto r = make_shared<op::Reshape>(param, AxisVector{2, 1, 0, 4}, Shape{3, 1, 8, 2});
        // Should have thrown, so fail if it didn't
        FAIL() << "Did not detect malformed AxisVector (input shape rank dynamic)";
    }
    catch (const NodeValidationError& error)
    {
        EXPECT_HAS_SUBSTRING(
            error.what(),
            std::string("Input axis order is not a permutation of argument's axis indices"));
    }
    catch (...)
    {
        FAIL() << "Deduced type check failed for unexpected reason";
    }
}

//
// Input shape rank static but input shape is dynamic, so should set desired output shape if the
// axis vector is consistent with the static rank.
//
TEST(type_prop, reshape_partial_rank_static_dynamic_axisvector_ok)
{
    auto param_shape =
        PartialShape{Dimension::dynamic(), 6, Dimension::dynamic(), Dimension::dynamic()};
    auto param = make_shared<op::Parameter>(element::f32, param_shape);
    auto r = make_shared<op::Reshape>(param, AxisVector{2, 1, 0, 3}, Shape{3, 1, 8, 2});
    ASSERT_EQ(r->get_element_type(), element::f32);
    ASSERT_TRUE(r->get_output_partial_shape(0).is_static());
    ASSERT_EQ(r->get_shape(), (Shape{3, 1, 8, 2}));
}

TEST(type_prop, reshape_partial_rank_static_dynamic_axisvector_not_ok)
{
    auto param_shape =
        PartialShape{Dimension::dynamic(), 6, Dimension::dynamic(), Dimension::dynamic()};
    auto param = make_shared<op::Parameter>(element::f32, param_shape);
    try
    {
        auto r = make_shared<op::Reshape>(param, AxisVector{2, 1, 0}, Shape{3, 1, 8, 2});
        // Should have thrown, so fail if it didn't
        FAIL() << "Did not detect AxisVector inconsistent with rank (rank-static dynamic shape)";
    }
    catch (const NodeValidationError& error)
    {
        EXPECT_HAS_SUBSTRING(
            error.what(),
            std::string("Input axis order is not a permutation of argument's axis indices"));
    }
    catch (...)
    {
        FAIL() << "Deduced type check failed for unexpected reason";
    }
}

//
// Input shape rank static but input shape is dynamic, _but_ one of its static dimensions is zero,
// so should set desired output shape only if it also has zero elements.
//
TEST(type_prop, reshape_partial_rank_static_dynamic_but_zero_ok)
{
    auto param_shape =
        PartialShape{Dimension::dynamic(), 0, Dimension::dynamic(), Dimension::dynamic()};
    auto param = make_shared<op::Parameter>(element::f32, PartialShape::dynamic());
    auto r = make_shared<op::Reshape>(param, AxisVector{2, 1, 0, 3}, Shape{3, 1, 0, 2});
    ASSERT_EQ(r->get_element_type(), element::f32);
    ASSERT_TRUE(r->get_output_partial_shape(0).is_static());
    ASSERT_EQ(r->get_shape(), (Shape{3, 1, 0, 2}));
}

TEST(type_prop, reshape_partial_rank_static_dynamic_but_zero_not_ok)
{
    auto param_shape =
        PartialShape{Dimension::dynamic(), 0, Dimension::dynamic(), Dimension::dynamic()};
    auto param = make_shared<op::Parameter>(element::f32, param_shape);
    try
    {
        auto r = make_shared<op::Reshape>(param, AxisVector{2, 1, 0}, Shape{3, 1, 8, 2});
        // Should have thrown, so fail if it didn't
        FAIL() << "Did not detect inconsistent output shape with static-zero-element rank-dynamic"
                  " static input shape";
    }
    catch (const NodeValidationError& error)
    {
        EXPECT_HAS_SUBSTRING(
            error.what(),
            std::string("Input axis order is not a permutation of argument's axis indices"));
    }
    catch (...)
    {
        FAIL() << "Deduced type check failed for unexpected reason";
    }
}

TEST(type_prop, slice_deduce_vector)
{
    auto param = make_shared<op::Parameter>(element::f32, Shape{6});
    auto sl = make_shared<op::Slice>(param, Coordinate{2}, Coordinate{5});
    ASSERT_EQ(sl->get_element_type(), element::f32);
    ASSERT_EQ(sl->get_shape(), (Shape{3}));
}

TEST(type_prop, slice_deduce_matrix)
{
    auto param = make_shared<op::Parameter>(element::f32, Shape{6, 8});
    auto sl = make_shared<op::Slice>(param, Coordinate{2, 1}, Coordinate{5, 7});
    ASSERT_EQ(sl->get_element_type(), element::f32);
    ASSERT_EQ(sl->get_shape(), (Shape{3, 6}));
}

TEST(type_prop, slice_deduce_matrix_strided)
{
    auto param = make_shared<op::Parameter>(element::f32, Shape{6, 8});
    auto sl = make_shared<op::Slice>(param, Coordinate{2, 1}, Coordinate{5, 7}, Strides{3, 2});
    ASSERT_EQ(sl->get_element_type(), element::f32);
    ASSERT_EQ(sl->get_shape(), (Shape{1, 3}));
}

TEST(type_prop, slice_deduce_matrix_strided_uneven)
{
    auto param = make_shared<op::Parameter>(element::f32, Shape{6, 8});
    auto sl = make_shared<op::Slice>(param, Coordinate{2, 1}, Coordinate{5, 7}, Strides{3, 4});
    ASSERT_EQ(sl->get_element_type(), element::f32);
    ASSERT_EQ(sl->get_shape(), (Shape{1, 2}));
}

TEST(type_prop, slice_deduce_vector_edge)
{
    auto param = make_shared<op::Parameter>(element::f32, Shape{6});
    auto sl = make_shared<op::Slice>(param, Coordinate{0}, Coordinate{6});
    ASSERT_EQ(sl->get_element_type(), element::f32);
    ASSERT_EQ(sl->get_shape(), (Shape{6}));
}

TEST(type_prop, slice_deduce_matrix_edge)
{
    auto param = make_shared<op::Parameter>(element::f32, Shape{6, 8});
    auto sl = make_shared<op::Slice>(param, Coordinate{0, 0}, Coordinate{6, 8});
    ASSERT_EQ(sl->get_element_type(), element::f32);
    ASSERT_EQ(sl->get_shape(), (Shape{6, 8}));
}

TEST(type_prop, slice_deduce_matrix_zero_cols)
{
    auto param = make_shared<op::Parameter>(element::f32, Shape{6, 8});
    auto sl = make_shared<op::Slice>(param, Coordinate{0, 0}, Coordinate{6, 0});
    ASSERT_EQ(sl->get_element_type(), element::f32);
    ASSERT_EQ(sl->get_shape(), (Shape{6, 0}));
}

TEST(type_prop, slice_deduce_matrix_zero_zero)
{
    auto param = make_shared<op::Parameter>(element::f32, Shape{6, 8});
    auto sl = make_shared<op::Slice>(param, Coordinate{0, 0}, Coordinate{0, 0});
    ASSERT_EQ(sl->get_element_type(), element::f32);
    ASSERT_EQ(sl->get_shape(), (Shape{0, 0}));
}

TEST(type_prop, slice_deduce_vector_invalid_strides)
{
    auto param = make_shared<op::Parameter>(element::f32, Shape{6});
    try
    {
        auto sl = make_shared<op::Slice>(param, Coordinate{0}, Coordinate{7}, Strides{1, 2});
        // Should have thrown, so fail if it didn't
        FAIL() << "Invalid slice strides not detected";
    }
    catch (const NodeValidationError& error)
    {
        EXPECT_HAS_SUBSTRING(
            error.what(), std::string("Rank of strides (2) does not match rank of argument (1)"));
    }
    catch (...)
    {
        FAIL() << "Deduced type check failed for unexpected reason";
    }
}

TEST(type_prop, slice_deduce_vector_edge_upper_oob)
{
    auto param = make_shared<op::Parameter>(element::f32, Shape{6});
    try
    {
        auto sl = make_shared<op::Slice>(param, Coordinate{0}, Coordinate{7});
        // Should have thrown, so fail if it didn't
        FAIL() << "Upper bound out of range not detected";
    }
    catch (const NodeValidationError& error)
    {
        EXPECT_HAS_SUBSTRING(error.what(),
                             std::string("Upper bound for slice at axis 0 is out of range"));
    }
    catch (...)
    {
        FAIL() << "Deduced type check failed for unexpected reason";
    }
}

TEST(type_prop, slice_deduce_matrix_edge_upper_oob)
{
    auto param = make_shared<op::Parameter>(element::f32, Shape{6, 8});
    try
    {
        auto sl = make_shared<op::Slice>(param, Coordinate{0, 0}, Coordinate{6, 9});
        // Should have thrown, so fail if it didn't
        FAIL() << "Upper bound out of range not detected";
    }
    catch (const NodeValidationError& error)
    {
        EXPECT_HAS_SUBSTRING(error.what(),
                             std::string("Upper bound for slice at axis 1 is out of range"));
    }
    catch (...)
    {
        FAIL() << "Deduced type check failed for unexpected reason";
    }
}

TEST(type_prop, slice_deduce_vector_lower_above_upper)
{
    auto param = make_shared<op::Parameter>(element::f32, Shape{6});
    try
    {
        auto sl = make_shared<op::Slice>(param, Coordinate{3}, Coordinate{2});
        // Should have thrown, so fail if it didn't
        FAIL() << "Lower bound above upper not detected";
    }
    catch (const NodeValidationError& error)
    {
        EXPECT_HAS_SUBSTRING(
            error.what(),
            std::string("Lower bound for slice is greater than upper bound at axis 0"));
    }
    catch (...)
    {
        FAIL() << "Deduced type check failed for unexpected reason";
    }
}

TEST(type_prop, slice_deduce_matrix_lower_above_upper)
{
    auto param = make_shared<op::Parameter>(element::f32, Shape{6, 8});
    try
    {
        auto sl = make_shared<op::Slice>(param, Coordinate{0, 5}, Coordinate{6, 4});
        // Should have thrown, so fail if it didn't
        FAIL() << "Lower bound above upper not detected";
    }
    catch (const NodeValidationError& error)
    {
        EXPECT_HAS_SUBSTRING(
            error.what(),
            std::string("Lower bound for slice is greater than upper bound at axis 1"));
    }
    catch (...)
    {
        FAIL() << "Deduced type check failed for unexpected reason";
    }
}

TEST(type_prop, slice_deduce_matrix_lower_missing)
{
    auto param = make_shared<op::Parameter>(element::f32, Shape{6, 8});
    try
    {
        auto sl = make_shared<op::Slice>(param, Coordinate{0}, Coordinate{5, 5});
        // Should have thrown, so fail if it didn't
        FAIL() << "Missing lower bound coordinate not detected";
    }
    catch (const NodeValidationError& error)
    {
        EXPECT_HAS_SUBSTRING(
            error.what(),
            std::string("Rank of lower bounds (1) does not match rank of argument (2)"));
    }
    catch (...)
    {
        FAIL() << "Deduced type check failed for unexpected reason";
    }
}

TEST(type_prop, slice_deduce_matrix_upper_missing)
{
    auto param = make_shared<op::Parameter>(element::f32, Shape{6, 8});
    try
    {
        auto sl = make_shared<op::Slice>(param, Coordinate{0, 0}, Coordinate{5});
        // Should have thrown, so fail if it didn't
        FAIL() << "Missing upper bound coordinate not detected";
    }
    catch (const NodeValidationError& error)
    {
        EXPECT_HAS_SUBSTRING(
            error.what(),
            std::string("Rank of upper bounds (1) does not match rank of argument (2)"));
    }
    catch (...)
    {
        FAIL() << "Deduced type check failed for unexpected reason";
    }
}

TEST(type_prop, slice_deduce_matrix_lower_extra)
{
    auto param = make_shared<op::Parameter>(element::f32, Shape{6, 8});
    try
    {
        auto sl = make_shared<op::Slice>(param, Coordinate{0, 0, 0}, Coordinate{5, 5});
        // Should have thrown, so fail if it didn't
        FAIL() << "Extra lower bound coordinate not detected";
    }
    catch (const NodeValidationError& error)
    {
        EXPECT_HAS_SUBSTRING(
            error.what(),
            std::string("Rank of lower bounds (3) does not match rank of argument (2)"));
    }
    catch (...)
    {
        FAIL() << "Deduced type check failed for unexpected reason";
    }
}

TEST(type_prop, slice_deduce_matrix_upper_extra)
{
    auto param = make_shared<op::Parameter>(element::f32, Shape{6, 8});
    try
    {
        auto sl = make_shared<op::Slice>(param, Coordinate{0, 0}, Coordinate{5, 5, 5});
        // Should have thrown, so fail if it didn't
        FAIL() << "Extra upper bound coordinate not detected";
    }
    catch (const NodeValidationError& error)
    {
        EXPECT_HAS_SUBSTRING(
            error.what(),
            std::string("Rank of upper bounds (3) does not match rank of argument (2)"));
    }
    catch (...)
    {
        FAIL() << "Deduced type check failed for unexpected reason";
    }
}

TEST(type_prop, scalar_constant_deduce_float32)
{
    auto c = op::Constant::create(element::f32, Shape{}, {208});
    ASSERT_EQ(c->get_element_type(), element::f32);
    ASSERT_EQ(c->get_shape(), (Shape{}));
}

TEST(type_prop, scalar_constant_deduce_bool)
{
    auto c = op::Constant::create(element::boolean, Shape{}, {1});
    ASSERT_EQ(c->get_element_type(), element::boolean);
    ASSERT_EQ(c->get_shape(), (Shape{}));
}

TEST(type_prop, tensor_constant_deduce_float32)
{
    auto c = op::Constant::create(element::f32, Shape{2, 2}, {208, 208, 208, 208});
    ASSERT_EQ(c->get_element_type(), element::f32);
    ASSERT_EQ(c->get_shape(), (Shape{2, 2}));
}

TEST(type_prop, tensor_constant_deduce_bool)
{
    auto c = op::Constant::create(element::boolean, Shape{2, 2}, {1, 1, 1, 1});
    ASSERT_EQ(c->get_element_type(), element::boolean);
    ASSERT_EQ(c->get_shape(), (Shape{2, 2}));
}

TEST(type_prop, tensor_constant_bad_count)
{
    try
    {
        auto c = op::Constant::create(element::boolean, Shape{2, 2}, {1, 1, 1});
        // Should have thrown, so fail if it didn't
        FAIL() << "Incorrect number of literals not detected";
    }
    catch (const NodeValidationError& error)
    {
        EXPECT_HAS_SUBSTRING(error.what(),
                             std::string("Did not get the expected number of literals for a "
                                         "constant of shape Shape{2, 2} (got 3, expected 1 or 4)"));
    }
    catch (...)
    {
        FAIL() << "Deduced type check failed for unexpected reason";
    }
}

TEST(type_prop, replace_slice_deduce_vector)
{
    auto param0 = make_shared<op::Parameter>(element::f32, Shape{6});
    auto param1 = make_shared<op::Parameter>(element::f32, Shape{3});
    auto rsl = make_shared<op::ReplaceSlice>(param0, param1, Coordinate{2}, Coordinate{5});
    ASSERT_EQ(rsl->get_element_type(), element::f32);
    ASSERT_EQ(rsl->get_shape(), (Shape{6}));
}

TEST(type_prop, replace_slice_deduce_matrix)
{
    auto param0 = make_shared<op::Parameter>(element::f32, Shape{6, 8});
    auto param1 = make_shared<op::Parameter>(element::f32, Shape{3, 6});
    auto rsl = make_shared<op::ReplaceSlice>(param0, param1, Coordinate{2, 1}, Coordinate{5, 7});
    ASSERT_EQ(rsl->get_element_type(), element::f32);
    ASSERT_EQ(rsl->get_shape(), (Shape{6, 8}));
}

TEST(type_prop, replace_slice_deduce_matrix_strided)
{
    auto param0 = make_shared<op::Parameter>(element::f32, Shape{6, 8});
    auto param1 = make_shared<op::Parameter>(element::f32, Shape{1, 3});
    auto rsl = make_shared<op::ReplaceSlice>(
        param0, param1, Coordinate{2, 1}, Coordinate{5, 7}, Strides{3, 2});
    ASSERT_EQ(rsl->get_element_type(), element::f32);
    ASSERT_EQ(rsl->get_shape(), (Shape{6, 8}));
}

TEST(type_prop, replace_slice_deduce_matrix_strided_uneven)
{
    auto param0 = make_shared<op::Parameter>(element::f32, Shape{6, 8});
    auto param1 = make_shared<op::Parameter>(element::f32, Shape{1, 2});
    auto rsl = make_shared<op::ReplaceSlice>(
        param0, param1, Coordinate{2, 1}, Coordinate{5, 7}, Strides{3, 4});
    ASSERT_EQ(rsl->get_element_type(), element::f32);
    ASSERT_EQ(rsl->get_shape(), (Shape{6, 8}));
}

TEST(type_prop, replace_slice_deduce_vector_edge)
{
    auto param0 = make_shared<op::Parameter>(element::f32, Shape{6});
    auto param1 = make_shared<op::Parameter>(element::f32, Shape{6});
    auto rsl = make_shared<op::ReplaceSlice>(param0, param1, Coordinate{0}, Coordinate{6});
    ASSERT_EQ(rsl->get_element_type(), element::f32);
    ASSERT_EQ(rsl->get_shape(), (Shape{6}));
}

TEST(type_prop, replace_slice_deduce_matrix_edge)
{
    auto param0 = make_shared<op::Parameter>(element::f32, Shape{6, 8});
    auto param1 = make_shared<op::Parameter>(element::f32, Shape{6, 8});
    auto rsl = make_shared<op::ReplaceSlice>(param0, param1, Coordinate{0, 0}, Coordinate{6, 8});
    ASSERT_EQ(rsl->get_element_type(), element::f32);
    ASSERT_EQ(rsl->get_shape(), (Shape{6, 8}));
}

TEST(type_prop, replace_slice_deduce_matrix_zero_cols)
{
    auto param0 = make_shared<op::Parameter>(element::f32, Shape{6, 8});
    auto param1 = make_shared<op::Parameter>(element::f32, Shape{6, 0});
    auto rsl = make_shared<op::ReplaceSlice>(param0, param1, Coordinate{0, 0}, Coordinate{6, 0});
    ASSERT_EQ(rsl->get_element_type(), element::f32);
    ASSERT_EQ(rsl->get_shape(), (Shape{6, 8}));
}

TEST(type_prop, replace_slice_deduce_matrix_zero_zero)
{
    auto param0 = make_shared<op::Parameter>(element::f32, Shape{6, 8});
    auto param1 = make_shared<op::Parameter>(element::f32, Shape{0, 0});
    auto rsl = make_shared<op::ReplaceSlice>(param0, param1, Coordinate{0, 0}, Coordinate{0, 0});
    ASSERT_EQ(rsl->get_element_type(), element::f32);
    ASSERT_EQ(rsl->get_shape(), (Shape{6, 8}));
}

TEST(type_prop, replace_slice_deduce_vector_invalid_strides)
{
    auto param0 = make_shared<op::Parameter>(element::f32, Shape{6});
    auto param1 = make_shared<op::Parameter>(element::f32, Shape{4});
    try
    {
        auto sl = make_shared<op::ReplaceSlice>(
            param0, param1, Coordinate{0}, Coordinate{7}, Strides{1, 2});
        // Should have thrown, so fail if it didn't
        FAIL() << "Invalid slice strides not detected";
    }
    catch (const NodeValidationError& error)
    {
        EXPECT_HAS_SUBSTRING(
            error.what(), std::string("Rank of strides (2) does not match rank of argument (1)"));
    }
    catch (...)
    {
        FAIL() << "Deduced type check failed for unexpected reason";
    }
}

TEST(type_prop, replace_slice_deduce_matrix_arg_rank_mismatch)
{
    auto param0 = make_shared<op::Parameter>(element::f32, Shape{6, 8});
    auto param1 = make_shared<op::Parameter>(element::f32, Shape{3, 6, 5});
    try
    {
        auto rsl =
            make_shared<op::ReplaceSlice>(param0, param1, Coordinate{2, 1}, Coordinate{5, 7});
        // Should have thrown, so fail if it didn't
        FAIL() << "Argument rank mismatch not detected";
    }
    catch (const NodeValidationError& error)
    {
        EXPECT_HAS_SUBSTRING(error.what(), std::string("Argument ranks do not match"));
    }
    catch (...)
    {
        FAIL() << "Deduced type check failed for unexpected reason";
    }
}

TEST(type_prop, replace_slice_deduce_matrix_arg_element_type_mismatch)
{
    auto param0 = make_shared<op::Parameter>(element::f32, Shape{6, 8});
    auto param1 = make_shared<op::Parameter>(element::i32, Shape{3, 6});
    try
    {
        auto rsl =
            make_shared<op::ReplaceSlice>(param0, param1, Coordinate{2, 1}, Coordinate{5, 7});
        // Should have thrown, so fail if it didn't
        FAIL() << "Argument element type mismatch not detected";
    }
    catch (const NodeValidationError& error)
    {
        EXPECT_HAS_SUBSTRING(error.what(), std::string("Argument element types do not match"));
    }
    catch (...)
    {
        FAIL() << "Deduced type check failed for unexpected reason";
    }
}

TEST(type_prop, replace_slice_deduce_matrix_slice_shape_mismatch)
{
    auto param0 = make_shared<op::Parameter>(element::f32, Shape{6, 8});
    auto param1 = make_shared<op::Parameter>(element::f32, Shape{3, 6});
    try
    {
        auto rsl =
            make_shared<op::ReplaceSlice>(param0, param1, Coordinate{1, 1}, Coordinate{5, 7});
        // Should have thrown, so fail if it didn't
        FAIL() << "Slice shape mismatch not detected";
    }
    catch (const NodeValidationError& error)
    {
        EXPECT_HAS_SUBSTRING(error.what(),
                             std::string("Shape of replacement tensor (Shape{3, 6}) does not match "
                                         "the slice shape (Shape{4, 6})"));
    }
    catch (...)
    {
        FAIL() << "Deduced type check failed for unexpected reason";
    }
}

TEST(type_prop, replace_slice_deduce_matrix_slice_shape_mismatch_strided)
{
    auto param0 = make_shared<op::Parameter>(element::f32, Shape{6, 8});
    auto param1 = make_shared<op::Parameter>(element::f32, Shape{4, 6});
    try
    {
        auto rsl = make_shared<op::ReplaceSlice>(
            param0, param1, Coordinate{1, 1}, Coordinate{5, 7}, Strides{1, 2});
        // Should have thrown, so fail if it didn't
        FAIL() << "Slice shape mismatch not detected";
    }
    catch (const NodeValidationError& error)
    {
        EXPECT_HAS_SUBSTRING(
            error.what(),
            std::string(
                "Shape of replacement tensor (Shape{4, 6}) does not match the slice shape"));
    }
    catch (...)
    {
        FAIL() << "Deduced type check failed for unexpected reason";
    }
}

TEST(type_prop, replace_slice_deduce_vector_edge_upper_oob)
{
    auto param0 = make_shared<op::Parameter>(element::f32, Shape{6});
    auto param1 = make_shared<op::Parameter>(element::f32, Shape{7});
    try
    {
        auto rsl = make_shared<op::ReplaceSlice>(param0, param1, Coordinate{0}, Coordinate{7});
        // Should have thrown, so fail if it didn't
        FAIL() << "Upper bound out of range not detected";
    }
    catch (const NodeValidationError& error)
    {
        EXPECT_HAS_SUBSTRING(error.what(),
                             std::string("Upper bound for slice at axis 0 is out of range"));
    }
    catch (...)
    {
        FAIL() << "Deduced type check failed for unexpected reason";
    }
}

TEST(type_prop, replace_slice_deduce_matrix_edge_upper_oob)
{
    auto param0 = make_shared<op::Parameter>(element::f32, Shape{6, 8});
    auto param1 = make_shared<op::Parameter>(element::f32, Shape{6, 9});
    try
    {
        auto rsl =
            make_shared<op::ReplaceSlice>(param0, param1, Coordinate{0, 0}, Coordinate{6, 9});
        // Should have thrown, so fail if it didn't
        FAIL() << "Upper bound out of range not detected";
    }
    catch (const NodeValidationError& error)
    {
        EXPECT_HAS_SUBSTRING(error.what(),
                             std::string("Upper bound for slice at axis 1 is out of range"));
    }
    catch (...)
    {
        FAIL() << "Deduced type check failed for unexpected reason";
    }
}

TEST(type_prop, replace_slice_deduce_vector_lower_above_upper)
{
    auto param0 = make_shared<op::Parameter>(element::f32, Shape{6});
    auto param1 = make_shared<op::Parameter>(element::f32, Shape{0});
    try
    {
        auto rsl = make_shared<op::ReplaceSlice>(param0, param1, Coordinate{3}, Coordinate{2});
        // Should have thrown, so fail if it didn't
        FAIL() << "Lower bound above upper not detected";
    }
    catch (const NodeValidationError& error)
    {
        EXPECT_HAS_SUBSTRING(
            error.what(),
            std::string("Lower bound for slice is greater than upper bound at axis 0"));
    }
    catch (...)
    {
        FAIL() << "Deduced type check failed for unexpected reason";
    }
}

TEST(type_prop, replace_slice_deduce_matrix_lower_above_upper)
{
    auto param0 = make_shared<op::Parameter>(element::f32, Shape{6, 8});
    auto param1 = make_shared<op::Parameter>(element::f32, Shape{6, 0});
    try
    {
        auto rsl =
            make_shared<op::ReplaceSlice>(param0, param1, Coordinate{0, 5}, Coordinate{6, 4});
        // Should have thrown, so fail if it didn't
        FAIL() << "Lower bound above upper not detected";
    }
    catch (const NodeValidationError& error)
    {
        EXPECT_HAS_SUBSTRING(
            error.what(),
            std::string("Lower bound for slice is greater than upper bound at axis 1"));
    }
    catch (...)
    {
        FAIL() << "Deduced type check failed for unexpected reason";
    }
}

TEST(type_prop, replace_slice_deduce_matrix_lower_missing)
{
    auto param0 = make_shared<op::Parameter>(element::f32, Shape{6, 8});
    auto param1 = make_shared<op::Parameter>(element::f32, Shape{6, 6});
    try
    {
        auto rsl = make_shared<op::ReplaceSlice>(param0, param1, Coordinate{0}, Coordinate{5, 5});
        // Should have thrown, so fail if it didn't
        FAIL() << "Missing lower bound coordinate not detected";
    }
    catch (const NodeValidationError& error)
    {
        EXPECT_HAS_SUBSTRING(
            error.what(),
            std::string("Rank of lower bounds (1) does not match rank of argument (2)"));
    }
    catch (...)
    {
        FAIL() << "Deduced type check failed for unexpected reason";
    }
}

TEST(type_prop, replace_slice_deduce_matrix_upper_missing)
{
    auto param0 = make_shared<op::Parameter>(element::f32, Shape{6, 8});
    auto param1 = make_shared<op::Parameter>(element::f32, Shape{6, 6});
    try
    {
        auto rsl = make_shared<op::ReplaceSlice>(param0, param1, Coordinate{0, 0}, Coordinate{5});
        // Should have thrown, so fail if it didn't
        FAIL() << "Missing upper bound coordinate not detected";
    }
    catch (const NodeValidationError& error)
    {
        EXPECT_HAS_SUBSTRING(
            error.what(),
            std::string("Rank of upper bounds (1) does not match rank of argument (2)"));
    }
    catch (...)
    {
        FAIL() << "Deduced type check failed for unexpected reason";
    }
}

TEST(type_prop, replace_slice_deduce_matrix_lower_extra)
{
    auto param0 = make_shared<op::Parameter>(element::f32, Shape{6, 8});
    auto param1 = make_shared<op::Parameter>(element::f32, Shape{6, 6});
    try
    {
        auto rsl =
            make_shared<op::ReplaceSlice>(param0, param1, Coordinate{0, 0, 0}, Coordinate{5, 5});
        // Should have thrown, so fail if it didn't
        FAIL() << "Extra lower bound coordinate not detected";
    }
    catch (const NodeValidationError& error)
    {
        EXPECT_HAS_SUBSTRING(
            error.what(),
            std::string("Rank of lower bounds (3) does not match rank of argument (2)"));
    }
    catch (...)
    {
        FAIL() << "Deduced type check failed for unexpected reason";
    }
}

TEST(type_prop, replace_slice_deduce_matrix_upper_extra)
{
    auto param0 = make_shared<op::Parameter>(element::f32, Shape{6, 8});
    auto param1 = make_shared<op::Parameter>(element::f32, Shape{6, 6});
    try
    {
        auto rsl =
            make_shared<op::ReplaceSlice>(param0, param1, Coordinate{0, 0}, Coordinate{5, 5, 5});
        // Should have thrown, so fail if it didn't
        FAIL() << "Extra upper bound coordinate not detected";
    }
    catch (const NodeValidationError& error)
    {
        EXPECT_HAS_SUBSTRING(
            error.what(),
            std::string("Rank of upper bounds (3) does not match rank of argument (2)"));
    }
    catch (...)
    {
        FAIL() << "Deduced type check failed for unexpected reason";
    }
}

TEST(type_prop, one_hot_deduce_scalar)
{
    auto param = make_shared<op::Parameter>(element::i32, Shape{});
    auto oh = make_shared<op::OneHot>(param, Shape{9}, 0);
    ASSERT_EQ(oh->get_element_type(), element::i32);
    ASSERT_EQ(oh->get_shape(), (Shape{9}));
}

TEST(type_prop, one_hot_deduce_vector_0)
{
    auto param = make_shared<op::Parameter>(element::i32, Shape{8});
    auto oh = make_shared<op::OneHot>(param, Shape{9, 8}, 0);
    ASSERT_EQ(oh->get_element_type(), element::i32);
    ASSERT_EQ(oh->get_shape(), (Shape{9, 8}));
}

TEST(type_prop, one_hot_deduce_vector_1)
{
    auto param = make_shared<op::Parameter>(element::i32, Shape{8});
    auto oh = make_shared<op::OneHot>(param, Shape{8, 9}, 1);
    ASSERT_EQ(oh->get_element_type(), element::i32);
    ASSERT_EQ(oh->get_shape(), (Shape{8, 9}));
}

TEST(type_prop, one_hot_deduce_matrix_0)
{
    auto param = make_shared<op::Parameter>(element::i32, Shape{12, 24});
    auto oh = make_shared<op::OneHot>(param, Shape{2, 12, 24}, 0);
    ASSERT_EQ(oh->get_element_type(), element::i32);
    ASSERT_EQ(oh->get_shape(), (Shape{2, 12, 24}));
}

TEST(type_prop, one_hot_deduce_matrix_1)
{
    auto param = make_shared<op::Parameter>(element::i32, Shape{12, 24});
    auto oh = make_shared<op::OneHot>(param, Shape{12, 2, 24}, 1);
    ASSERT_EQ(oh->get_element_type(), element::i32);
    ASSERT_EQ(oh->get_shape(), (Shape{12, 2, 24}));
}

TEST(type_prop, one_hot_deduce_matrix_2)
{
    auto param = make_shared<op::Parameter>(element::i32, Shape{12, 24});
    auto oh = make_shared<op::OneHot>(param, Shape{12, 24, 2}, 2);
    ASSERT_EQ(oh->get_element_type(), element::i32);
    ASSERT_EQ(oh->get_shape(), (Shape{12, 24, 2}));
}

TEST(type_prop, one_hot_deduce_floating_point)
{
    auto param = make_shared<op::Parameter>(element::f32, Shape{12, 24});
    auto oh = make_shared<op::OneHot>(param, Shape{12, 24, 8}, 2);
    ASSERT_EQ(oh->get_element_type(), element::f32);
    ASSERT_EQ(oh->get_shape(), (Shape{12, 24, 8}));
}

TEST(type_prop, one_hot_deduce_axis_oob)
{
    auto param = make_shared<op::Parameter>(element::i32, Shape{12, 24});
    try
    {
        auto oh = make_shared<op::OneHot>(param, Shape{12, 24, 8}, 3);
        // Should have thrown, so fail if it didn't
        FAIL() << "One-hot axis out of bounds not detected.";
    }
    catch (const NodeValidationError& error)
    {
        EXPECT_HAS_SUBSTRING(error.what(), std::string("One-hot axis (3) is out of bounds"));
    }
    catch (...)
    {
        FAIL() << "Deduced type check failed for unexpected reason";
    }
}

TEST(type_prop, one_hot_deduce_shape_incompatible)
{
    auto param = make_shared<op::Parameter>(element::i32, Shape{12, 24});
    try
    {
        auto oh = make_shared<op::OneHot>(param, Shape{12, 22, 8}, 2);
        // Should have thrown, so fail if it didn't
        FAIL() << "Incompatible one-hot output shape not detected.";
    }
    catch (const ngraph_error& error)
    {
        EXPECT_HAS_SUBSTRING(
            error.what(),
            std::string("Argument shape Shape{12, 24} does not match the expected shape"));
    }
    catch (...)
    {
        FAIL() << "Deduced type check failed for unexpected reason";
    }
}

TEST(type_prop, conv_1d_deduce)
{
    // Deduce type
    auto param0 = make_shared<op::Parameter>(element::f32, Shape{64, 3, 100});
    auto param1 = make_shared<op::Parameter>(element::f32, Shape{128, 3, 10});
    auto conv = make_shared<op::Convolution>(param0, param1);
    EXPECT_EQ(conv->get_element_type(), element::f32);
    EXPECT_EQ(conv->get_shape(), (Shape{64, 128, 91}));

    EXPECT_EQ(conv->get_window_movement_strides(), Strides{1});
    EXPECT_EQ(conv->get_window_dilation_strides(), Strides{1});
    EXPECT_EQ(conv->get_data_dilation_strides(), Strides{1});

    EXPECT_EQ(conv->get_padding_below(), CoordinateDiff{0});
    EXPECT_EQ(conv->get_padding_above(), CoordinateDiff{0});
}

TEST(type_prop, conv_1d_back_data_batch_deduce)
{
    // Deduce type
    Shape data_batch_shape{64, 3, 100};
    auto param0 = make_shared<op::Parameter>(element::f32, Shape{128, 3, 10});  // filters
    auto param1 = make_shared<op::Parameter>(element::f32, Shape{64, 128, 91}); // output delta
    auto conv = make_shared<op::ConvolutionBackpropData>(data_batch_shape,
                                                         param0,
                                                         param1,
                                                         Strides{1},
                                                         Strides{1},
                                                         CoordinateDiff{0},
                                                         CoordinateDiff{0},
                                                         Strides{1});
    EXPECT_EQ(conv->get_element_type(), element::f32);
    EXPECT_EQ(conv->get_shape(), data_batch_shape);

    EXPECT_EQ(conv->get_window_movement_strides_forward(), Strides{1});
    EXPECT_EQ(conv->get_window_dilation_strides_forward(), Strides{1});
    EXPECT_EQ(conv->get_data_dilation_strides_forward(), Strides{1});

    EXPECT_EQ(conv->get_padding_below_forward(), CoordinateDiff{0});
    EXPECT_EQ(conv->get_padding_above_forward(), CoordinateDiff{0});
}

TEST(type_prop, conv_1d_back_filters_deduce)
{
    // Deduce type
    // Shape data_batch_shape{64, 3, 100};
    Shape filters_shape{128, 3, 10};
    auto param0 = make_shared<op::Parameter>(element::f32, Shape{64, 3, 100});  // data batch
    auto param1 = make_shared<op::Parameter>(element::f32, Shape{64, 128, 91}); // output delta
    auto conv = make_shared<op::ConvolutionBackpropFilters>(param0,
                                                            filters_shape,
                                                            param1,
                                                            Strides{1},
                                                            Strides{1},
                                                            CoordinateDiff{0},
                                                            CoordinateDiff{0},
                                                            Strides{1});
    EXPECT_EQ(conv->get_element_type(), element::f32);
    EXPECT_EQ(conv->get_shape(), filters_shape);

    EXPECT_EQ(conv->get_window_movement_strides_forward(), Strides{1});
    EXPECT_EQ(conv->get_window_dilation_strides_forward(), Strides{1});
    EXPECT_EQ(conv->get_data_dilation_strides_forward(), Strides{1});

    EXPECT_EQ(conv->get_padding_below_forward(), CoordinateDiff{0});
    EXPECT_EQ(conv->get_padding_above_forward(), CoordinateDiff{0});
}

TEST(type_prop, conv_1d_deduce_padded)
{
    // Deduce type
    auto param0 = make_shared<op::Parameter>(element::f32, Shape{64, 3, 100});
    auto param1 = make_shared<op::Parameter>(element::f32, Shape{128, 3, 10});
    auto move_strides = Strides{1};
    auto dilation_strides = Strides{1};
    auto padding_below = CoordinateDiff{2};
    auto padding_above = CoordinateDiff{3};
    auto conv = make_shared<op::Convolution>(
        param0, param1, move_strides, dilation_strides, padding_below, padding_above);
    EXPECT_EQ(conv->get_element_type(), element::f32);
    EXPECT_EQ(conv->get_shape(), (Shape{64, 128, 96}));

    EXPECT_EQ(conv->get_window_movement_strides(), Strides{1});
    EXPECT_EQ(conv->get_window_dilation_strides(), Strides{1});
    EXPECT_EQ(conv->get_data_dilation_strides(), Strides{1});

    EXPECT_EQ(conv->get_padding_below(), CoordinateDiff{2});
    EXPECT_EQ(conv->get_padding_above(), CoordinateDiff{3});
}

TEST(type_prop, conv_1d_back_data_batch_deduce_padded)
{
    // Deduce type
    Shape data_batch_shape{64, 3, 100};
    auto param0 = make_shared<op::Parameter>(element::f32, Shape{128, 3, 10});  // filters
    auto param1 = make_shared<op::Parameter>(element::f32, Shape{64, 128, 96}); // output delta
    auto move_strides = Strides{1};
    auto dilation_strides = Strides{1};
    auto padding_below = CoordinateDiff{2};
    auto padding_above = CoordinateDiff{3};
    auto conv = make_shared<op::ConvolutionBackpropData>(data_batch_shape,
                                                         param0,
                                                         param1,
                                                         move_strides,
                                                         dilation_strides,
                                                         padding_below,
                                                         padding_above,
                                                         Strides{1});
    EXPECT_EQ(conv->get_element_type(), element::f32);
    EXPECT_EQ(conv->get_shape(), data_batch_shape);

    EXPECT_EQ(conv->get_window_movement_strides_forward(), Strides{1});
    EXPECT_EQ(conv->get_window_dilation_strides_forward(), Strides{1});
    EXPECT_EQ(conv->get_data_dilation_strides_forward(), Strides{1});

    EXPECT_EQ(conv->get_padding_below_forward(), CoordinateDiff{2});
    EXPECT_EQ(conv->get_padding_above_forward(), CoordinateDiff{3});
}

TEST(type_prop, conv_1d_back_filters_deduce_padded)
{
    // Deduce type
    // Shape data_batch_shape{64, 3, 100};
    Shape filters_shape{128, 3, 10};
    auto param0 = make_shared<op::Parameter>(element::f32, Shape{64, 3, 100});  // data batch
    auto param1 = make_shared<op::Parameter>(element::f32, Shape{64, 128, 96}); // output delta
    auto move_strides = Strides{1};
    auto dilation_strides = Strides{1};
    auto padding_below = CoordinateDiff{2};
    auto padding_above = CoordinateDiff{3};
    auto conv = make_shared<op::ConvolutionBackpropFilters>(param0,
                                                            filters_shape,
                                                            param1,
                                                            move_strides,
                                                            dilation_strides,
                                                            padding_below,
                                                            padding_above,
                                                            Strides{1});
    EXPECT_EQ(conv->get_element_type(), element::f32);
    EXPECT_EQ(conv->get_shape(), filters_shape);

    EXPECT_EQ(conv->get_window_movement_strides_forward(), Strides{1});
    EXPECT_EQ(conv->get_window_dilation_strides_forward(), Strides{1});
    EXPECT_EQ(conv->get_data_dilation_strides_forward(), Strides{1});

    EXPECT_EQ(conv->get_padding_below_forward(), CoordinateDiff{2});
    EXPECT_EQ(conv->get_padding_above_forward(), CoordinateDiff{3});
}

TEST(type_prop, conv_1d_deduce_strided)
{
    // Deduce type
    auto param0 = make_shared<op::Parameter>(element::f32, Shape{64, 3, 100});
    auto param1 = make_shared<op::Parameter>(element::f32, Shape{128, 3, 10});
    auto move_strides = Strides{2};
    auto conv = make_shared<op::Convolution>(param0, param1, move_strides);
    EXPECT_EQ(conv->get_element_type(), element::f32);
    EXPECT_EQ(conv->get_shape(), (Shape{64, 128, 46}));

    EXPECT_EQ(conv->get_window_movement_strides(), Strides{2});
    EXPECT_EQ(conv->get_window_dilation_strides(), Strides{1});
    EXPECT_EQ(conv->get_data_dilation_strides(), Strides{1});

    EXPECT_EQ(conv->get_padding_below(), CoordinateDiff{0});
    EXPECT_EQ(conv->get_padding_above(), CoordinateDiff{0});
}

TEST(type_prop, conv_1d_back_data_batch_deduce_strided)
{
    // Deduce type
    Shape data_batch_shape{64, 3, 100};
    auto param0 = make_shared<op::Parameter>(element::f32, Shape{128, 3, 10});  // filters
    auto param1 = make_shared<op::Parameter>(element::f32, Shape{64, 128, 46}); // output delta
    auto move_strides = Strides{2};
    auto conv = make_shared<op::ConvolutionBackpropData>(data_batch_shape,
                                                         param0,
                                                         param1,
                                                         move_strides,
                                                         Strides{1},
                                                         CoordinateDiff{0},
                                                         CoordinateDiff{0},
                                                         Strides{1});
    EXPECT_EQ(conv->get_element_type(), element::f32);
    EXPECT_EQ(conv->get_shape(), data_batch_shape);

    EXPECT_EQ(conv->get_window_movement_strides_forward(), Strides{2});
    EXPECT_EQ(conv->get_window_dilation_strides_forward(), Strides{1});
    EXPECT_EQ(conv->get_data_dilation_strides_forward(), Strides{1});

    EXPECT_EQ(conv->get_padding_below_forward(), CoordinateDiff{0});
    EXPECT_EQ(conv->get_padding_above_forward(), CoordinateDiff{0});
}

TEST(type_prop, conv_1d_back_filters_deduce_strided)
{
    // Deduce type
    // Shape data_batch_shape{64, 3, 100};
    Shape filters_shape{128, 3, 10};
    auto param0 = make_shared<op::Parameter>(element::f32, Shape{64, 3, 100});  // data batch
    auto param1 = make_shared<op::Parameter>(element::f32, Shape{64, 128, 46}); // output delta
    auto move_strides = Strides{2};
    auto conv = make_shared<op::ConvolutionBackpropFilters>(param0,
                                                            filters_shape,
                                                            param1,
                                                            move_strides,
                                                            Strides{1},
                                                            CoordinateDiff{0},
                                                            CoordinateDiff{0},
                                                            Strides{1});
    EXPECT_EQ(conv->get_element_type(), element::f32);
    EXPECT_EQ(conv->get_shape(), filters_shape);

    EXPECT_EQ(conv->get_window_movement_strides_forward(), Strides{2});
    EXPECT_EQ(conv->get_window_dilation_strides_forward(), Strides{1});
    EXPECT_EQ(conv->get_data_dilation_strides_forward(), Strides{1});

    EXPECT_EQ(conv->get_padding_below_forward(), CoordinateDiff{0});
    EXPECT_EQ(conv->get_padding_above_forward(), CoordinateDiff{0});
}

TEST(type_prop, conv_1d_deduce_strided_padded)
{
    // Deduce type
    auto param0 = make_shared<op::Parameter>(element::f32, Shape{64, 3, 100});
    auto param1 = make_shared<op::Parameter>(element::f32, Shape{128, 3, 10});
    auto move_strides = Strides{2};
    auto dilation_strides = Strides{1};
    auto padding_below = CoordinateDiff{2};
    auto padding_above = CoordinateDiff{3};
    auto conv = make_shared<op::Convolution>(
        param0, param1, move_strides, dilation_strides, padding_below, padding_above);
    EXPECT_EQ(conv->get_element_type(), element::f32);
    EXPECT_EQ(conv->get_shape(), (Shape{64, 128, 48}));

    EXPECT_EQ(conv->get_window_movement_strides(), Strides{2});
    EXPECT_EQ(conv->get_window_dilation_strides(), Strides{1});
    EXPECT_EQ(conv->get_data_dilation_strides(), Strides{1});

    EXPECT_EQ(conv->get_padding_below(), CoordinateDiff{2});
    EXPECT_EQ(conv->get_padding_above(), CoordinateDiff{3});
}

TEST(type_prop, conv_1d_back_data_batch_deduce_strided_padded)
{
    // Deduce type
    Shape data_batch_shape{64, 3, 100};
    auto param0 = make_shared<op::Parameter>(element::f32, Shape{128, 3, 10});  // filters
    auto param1 = make_shared<op::Parameter>(element::f32, Shape{64, 128, 48}); // output delta
    auto move_strides = Strides{2};
    auto dilation_strides = Strides{1};
    auto padding_below = CoordinateDiff{2};
    auto padding_above = CoordinateDiff{3};
    auto conv = make_shared<op::ConvolutionBackpropData>(data_batch_shape,
                                                         param0,
                                                         param1,
                                                         move_strides,
                                                         dilation_strides,
                                                         padding_below,
                                                         padding_above,
                                                         Strides{1});
    EXPECT_EQ(conv->get_element_type(), element::f32);
    EXPECT_EQ(conv->get_shape(), data_batch_shape);

    EXPECT_EQ(conv->get_window_movement_strides_forward(), Strides{2});
    EXPECT_EQ(conv->get_window_dilation_strides_forward(), Strides{1});
    EXPECT_EQ(conv->get_data_dilation_strides_forward(), Strides{1});

    EXPECT_EQ(conv->get_padding_below_forward(), CoordinateDiff{2});
    EXPECT_EQ(conv->get_padding_above_forward(), CoordinateDiff{3});
}

TEST(type_prop, conv_1d_back_filters_deduce_strided_padded)
{
    // Deduce type
    // Shape data_batch_shape{64, 3, 100};
    Shape filters_shape{128, 3, 10};
    auto param0 = make_shared<op::Parameter>(element::f32, Shape{64, 3, 100});  // data batch
    auto param1 = make_shared<op::Parameter>(element::f32, Shape{64, 128, 48}); // output delta
    auto move_strides = Strides{2};
    auto dilation_strides = Strides{1};
    auto padding_below = CoordinateDiff{2};
    auto padding_above = CoordinateDiff{3};
    auto conv = make_shared<op::ConvolutionBackpropFilters>(param0,
                                                            filters_shape,
                                                            param1,
                                                            move_strides,
                                                            dilation_strides,
                                                            padding_below,
                                                            padding_above,
                                                            Strides{1});
    EXPECT_EQ(conv->get_element_type(), element::f32);
    EXPECT_EQ(conv->get_shape(), filters_shape);

    EXPECT_EQ(conv->get_window_movement_strides_forward(), Strides{2});
    EXPECT_EQ(conv->get_window_dilation_strides_forward(), Strides{1});
    EXPECT_EQ(conv->get_data_dilation_strides_forward(), Strides{1});

    EXPECT_EQ(conv->get_padding_below_forward(), CoordinateDiff{2});
    EXPECT_EQ(conv->get_padding_above_forward(), CoordinateDiff{3});
}

TEST(type_prop, conv_1d_deduce_strided_small_uneven)
{
    // Deduce type
    auto param0 = make_shared<op::Parameter>(element::f32, Shape{64, 3, 5});
    auto param1 = make_shared<op::Parameter>(element::f32, Shape{128, 3, 2});
    auto move_strides = Strides{2};
    auto conv = make_shared<op::Convolution>(param0, param1, move_strides);
    EXPECT_EQ(conv->get_element_type(), element::f32);
    EXPECT_EQ(conv->get_shape(), (Shape{64, 128, 2}));

    EXPECT_EQ(conv->get_window_movement_strides(), Strides{2});
    EXPECT_EQ(conv->get_window_dilation_strides(), Strides{1});
    EXPECT_EQ(conv->get_data_dilation_strides(), Strides{1});

    EXPECT_EQ(conv->get_padding_below(), CoordinateDiff{0});
    EXPECT_EQ(conv->get_padding_above(), CoordinateDiff{0});
}

TEST(type_prop, conv_1d_back_data_batch_deduce_strided_small_uneven)
{
    // Deduce type
    Shape data_batch_shape{64, 3, 5};
    auto param0 = make_shared<op::Parameter>(element::f32, Shape{128, 3, 2});  // filters
    auto param1 = make_shared<op::Parameter>(element::f32, Shape{64, 128, 2}); // output delta
    auto move_strides = Strides{2};
    auto conv = make_shared<op::ConvolutionBackpropData>(data_batch_shape,
                                                         param0,
                                                         param1,
                                                         move_strides,
                                                         Strides{1},
                                                         CoordinateDiff{0},
                                                         CoordinateDiff{0},
                                                         Strides{1});
    EXPECT_EQ(conv->get_element_type(), element::f32);
    EXPECT_EQ(conv->get_shape(), data_batch_shape);

    EXPECT_EQ(conv->get_window_movement_strides_forward(), Strides{2});
    EXPECT_EQ(conv->get_window_dilation_strides_forward(), Strides{1});
    EXPECT_EQ(conv->get_data_dilation_strides_forward(), Strides{1});

    EXPECT_EQ(conv->get_padding_below_forward(), CoordinateDiff{0});
    EXPECT_EQ(conv->get_padding_above_forward(), CoordinateDiff{0});
}

TEST(type_prop, conv_1d_back_filters_deduce_strided_small_uneven)
{
    // Deduce type
    // Shape data_batch_shape{64, 3, 5};
    Shape filters_shape{128, 3, 2};
    auto param0 = make_shared<op::Parameter>(element::f32, Shape{64, 3, 5});   // data batch
    auto param1 = make_shared<op::Parameter>(element::f32, Shape{64, 128, 2}); // output delta
    auto move_strides = Strides{2};
    auto conv = make_shared<op::ConvolutionBackpropFilters>(param0,
                                                            filters_shape,
                                                            param1,
                                                            move_strides,
                                                            Strides{1},
                                                            CoordinateDiff{0},
                                                            CoordinateDiff{0},
                                                            Strides{1});
    EXPECT_EQ(conv->get_element_type(), element::f32);
    EXPECT_EQ(conv->get_shape(), filters_shape);

    EXPECT_EQ(conv->get_window_movement_strides_forward(), Strides{2});
    EXPECT_EQ(conv->get_window_dilation_strides_forward(), Strides{1});
    EXPECT_EQ(conv->get_data_dilation_strides_forward(), Strides{1});

    EXPECT_EQ(conv->get_padding_below_forward(), CoordinateDiff{0});
    EXPECT_EQ(conv->get_padding_above_forward(), CoordinateDiff{0});
}

TEST(type_prop, conv_1d_deduce_strided_small_even)
{
    // Deduce type
    auto param0 = make_shared<op::Parameter>(element::f32, Shape{64, 3, 6});
    auto param1 = make_shared<op::Parameter>(element::f32, Shape{128, 3, 2});
    auto move_strides = Strides{2};
    auto conv = make_shared<op::Convolution>(param0, param1, move_strides);
    EXPECT_EQ(conv->get_element_type(), element::f32);
    EXPECT_EQ(conv->get_shape(), (Shape{64, 128, 3}));

    EXPECT_EQ(conv->get_window_movement_strides(), Strides{2});
    EXPECT_EQ(conv->get_window_dilation_strides(), Strides{1});
    EXPECT_EQ(conv->get_data_dilation_strides(), Strides{1});

    EXPECT_EQ(conv->get_padding_below(), CoordinateDiff{0});
    EXPECT_EQ(conv->get_padding_above(), CoordinateDiff{0});
}

TEST(type_prop, conv_1d_back_data_batch_deduce_strided_small_even)
{
    // Deduce type
    Shape data_batch_shape{64, 3, 6};
    auto param0 = make_shared<op::Parameter>(element::f32, Shape{128, 3, 2});  // filters
    auto param1 = make_shared<op::Parameter>(element::f32, Shape{64, 128, 3}); // output delta
    auto move_strides = Strides{2};
    auto conv = make_shared<op::ConvolutionBackpropData>(data_batch_shape,
                                                         param0,
                                                         param1,
                                                         move_strides,
                                                         Strides{1},
                                                         CoordinateDiff{0},
                                                         CoordinateDiff{0},
                                                         Strides{1});
    EXPECT_EQ(conv->get_element_type(), element::f32);
    EXPECT_EQ(conv->get_shape(), data_batch_shape);

    EXPECT_EQ(conv->get_window_movement_strides_forward(), Strides{2});
    EXPECT_EQ(conv->get_window_dilation_strides_forward(), Strides{1});
    EXPECT_EQ(conv->get_data_dilation_strides_forward(), Strides{1});

    EXPECT_EQ(conv->get_padding_below_forward(), CoordinateDiff{0});
    EXPECT_EQ(conv->get_padding_above_forward(), CoordinateDiff{0});
}

TEST(type_prop, conv_1d_back_filters_deduce_strided_small_even)
{
    // Deduce type
    // Shape data_batch_shape{64, 3, 6};
    Shape filters_shape{128, 3, 2};
    auto param0 = make_shared<op::Parameter>(element::f32, Shape{64, 3, 6});   // data batch
    auto param1 = make_shared<op::Parameter>(element::f32, Shape{64, 128, 3}); // output delta
    auto move_strides = Strides{2};
    auto conv = make_shared<op::ConvolutionBackpropFilters>(param0,
                                                            filters_shape,
                                                            param1,
                                                            move_strides,
                                                            Strides{1},
                                                            CoordinateDiff{0},
                                                            CoordinateDiff{0},
                                                            Strides{1});
    EXPECT_EQ(conv->get_element_type(), element::f32);
    EXPECT_EQ(conv->get_shape(), filters_shape);

    EXPECT_EQ(conv->get_window_movement_strides_forward(), Strides{2});
    EXPECT_EQ(conv->get_window_dilation_strides_forward(), Strides{1});
    EXPECT_EQ(conv->get_data_dilation_strides_forward(), Strides{1});

    EXPECT_EQ(conv->get_padding_below_forward(), CoordinateDiff{0});
    EXPECT_EQ(conv->get_padding_above_forward(), CoordinateDiff{0});
}

TEST(type_prop, conv_1d_deduce_window_dilated)
{
    // Deduce type
    auto param0 = make_shared<op::Parameter>(element::f32, Shape{64, 3, 100});
    auto param1 = make_shared<op::Parameter>(element::f32, Shape{128, 3, 10});
    auto move_strides = Strides{1};
    auto dilate_strides = Strides{2};
    auto conv = make_shared<op::Convolution>(param0, param1, move_strides, dilate_strides);
    EXPECT_EQ(conv->get_element_type(), element::f32);
    EXPECT_EQ(conv->get_shape(), (Shape{64, 128, 82}));

    EXPECT_EQ(conv->get_window_movement_strides(), Strides{1});
    EXPECT_EQ(conv->get_window_dilation_strides(), Strides{2});
    EXPECT_EQ(conv->get_data_dilation_strides(), Strides{1});

    EXPECT_EQ(conv->get_padding_below(), CoordinateDiff{0});
    EXPECT_EQ(conv->get_padding_above(), CoordinateDiff{0});
}

TEST(type_prop, conv_1d_back_data_batch_deduce_window_dilated)
{
    // Deduce type
    Shape data_batch_shape{64, 3, 100};
    auto param0 = make_shared<op::Parameter>(element::f32, Shape{128, 3, 10});  // filters
    auto param1 = make_shared<op::Parameter>(element::f32, Shape{64, 128, 82}); // output delta
    auto move_strides = Strides{1};
    auto dilate_strides = Strides{2};
    auto conv = make_shared<op::ConvolutionBackpropData>(data_batch_shape,
                                                         param0,
                                                         param1,
                                                         move_strides,
                                                         dilate_strides,
                                                         CoordinateDiff{0},
                                                         CoordinateDiff{0},
                                                         Strides{1});
    EXPECT_EQ(conv->get_element_type(), element::f32);
    EXPECT_EQ(conv->get_shape(), data_batch_shape);

    EXPECT_EQ(conv->get_window_movement_strides_forward(), Strides{1});
    EXPECT_EQ(conv->get_window_dilation_strides_forward(), Strides{2});
    EXPECT_EQ(conv->get_data_dilation_strides_forward(), Strides{1});

    EXPECT_EQ(conv->get_padding_below_forward(), CoordinateDiff{0});
    EXPECT_EQ(conv->get_padding_above_forward(), CoordinateDiff{0});
}

TEST(type_prop, conv_1d_back_filters_deduce_window_dilated)
{
    // Deduce type
    // Shape data_batch_shape{64, 3, 100};
    Shape filters_shape{128, 3, 10};
    auto param0 = make_shared<op::Parameter>(element::f32, Shape{64, 3, 100});  // data batch
    auto param1 = make_shared<op::Parameter>(element::f32, Shape{64, 128, 82}); // output delta
    auto move_strides = Strides{1};
    auto dilate_strides = Strides{2};
    auto conv = make_shared<op::ConvolutionBackpropFilters>(param0,
                                                            filters_shape,
                                                            param1,
                                                            move_strides,
                                                            dilate_strides,
                                                            CoordinateDiff{0},
                                                            CoordinateDiff{0},
                                                            Strides{1});
    EXPECT_EQ(conv->get_element_type(), element::f32);
    EXPECT_EQ(conv->get_shape(), filters_shape);

    EXPECT_EQ(conv->get_window_movement_strides_forward(), Strides{1});
    EXPECT_EQ(conv->get_window_dilation_strides_forward(), Strides{2});
    EXPECT_EQ(conv->get_data_dilation_strides_forward(), Strides{1});

    EXPECT_EQ(conv->get_padding_below_forward(), CoordinateDiff{0});
    EXPECT_EQ(conv->get_padding_above_forward(), CoordinateDiff{0});
}

TEST(type_prop, conv_1d_deduce_window_dilated_padded)
{
    // Deduce type
    auto param0 = make_shared<op::Parameter>(element::f32, Shape{64, 3, 100});
    auto param1 = make_shared<op::Parameter>(element::f32, Shape{128, 3, 10});
    auto move_strides = Strides{1};
    auto dilate_strides = Strides{2};
    auto padding_below = CoordinateDiff{2};
    auto padding_above = CoordinateDiff{3};
    auto conv = make_shared<op::Convolution>(
        param0, param1, move_strides, dilate_strides, padding_below, padding_above);
    EXPECT_EQ(conv->get_element_type(), element::f32);
    EXPECT_EQ(conv->get_shape(), (Shape{64, 128, 87}));

    EXPECT_EQ(conv->get_window_movement_strides(), Strides{1});
    EXPECT_EQ(conv->get_window_dilation_strides(), Strides{2});
    EXPECT_EQ(conv->get_data_dilation_strides(), Strides{1});

    EXPECT_EQ(conv->get_padding_below(), CoordinateDiff{2});
    EXPECT_EQ(conv->get_padding_above(), CoordinateDiff{3});
}

TEST(type_prop, conv_1d_back_data_batch_deduce_window_dilated_padded)
{
    // Deduce type
    Shape data_batch_shape{64, 3, 100};
    auto param0 = make_shared<op::Parameter>(element::f32, Shape{128, 3, 10});  // filters
    auto param1 = make_shared<op::Parameter>(element::f32, Shape{64, 128, 87}); // output delta
    auto move_strides = Strides{1};
    auto dilate_strides = Strides{2};
    auto padding_below = CoordinateDiff{2};
    auto padding_above = CoordinateDiff{3};
    auto conv = make_shared<op::ConvolutionBackpropData>(data_batch_shape,
                                                         param0,
                                                         param1,
                                                         move_strides,
                                                         dilate_strides,
                                                         padding_below,
                                                         padding_above,
                                                         Strides{1});
    EXPECT_EQ(conv->get_element_type(), element::f32);
    EXPECT_EQ(conv->get_shape(), data_batch_shape);

    EXPECT_EQ(conv->get_window_movement_strides_forward(), Strides{1});
    EXPECT_EQ(conv->get_window_dilation_strides_forward(), Strides{2});
    EXPECT_EQ(conv->get_data_dilation_strides_forward(), Strides{1});

    EXPECT_EQ(conv->get_padding_below_forward(), CoordinateDiff{2});
    EXPECT_EQ(conv->get_padding_above_forward(), CoordinateDiff{3});
}

TEST(type_prop, conv_1d_back_filters_deduce_window_dilated_padded)
{
    // Deduce type
    // Shape data_batch_shape{64, 3, 100};
    Shape filters_shape{128, 3, 10};
    auto param0 = make_shared<op::Parameter>(element::f32, Shape{64, 3, 100});  // data batch
    auto param1 = make_shared<op::Parameter>(element::f32, Shape{64, 128, 87}); // output delta
    auto move_strides = Strides{1};
    auto dilate_strides = Strides{2};
    auto padding_below = CoordinateDiff{2};
    auto padding_above = CoordinateDiff{3};
    auto conv = make_shared<op::ConvolutionBackpropFilters>(param0,
                                                            filters_shape,
                                                            param1,
                                                            move_strides,
                                                            dilate_strides,
                                                            padding_below,
                                                            padding_above,
                                                            Strides{1});
    EXPECT_EQ(conv->get_element_type(), element::f32);
    EXPECT_EQ(conv->get_shape(), filters_shape);

    EXPECT_EQ(conv->get_window_movement_strides_forward(), Strides{1});
    EXPECT_EQ(conv->get_window_dilation_strides_forward(), Strides{2});
    EXPECT_EQ(conv->get_data_dilation_strides_forward(), Strides{1});

    EXPECT_EQ(conv->get_padding_below_forward(), CoordinateDiff{2});
    EXPECT_EQ(conv->get_padding_above_forward(), CoordinateDiff{3});
}

TEST(type_prop, conv_1d_deduce_window_dilated_data_dilated_padded)
{
    // Deduce type
    auto param0 = make_shared<op::Parameter>(element::f32, Shape{64, 3, 100});
    auto param1 = make_shared<op::Parameter>(element::f32, Shape{128, 3, 10});
    auto move_strides = Strides{1};
    auto dilate_strides = Strides{2};
    auto padding_below = CoordinateDiff{2};
    auto padding_above = CoordinateDiff{3};
    auto data_dilate_strides = Strides{3};
    auto conv = make_shared<op::Convolution>(param0,
                                             param1,
                                             move_strides,
                                             dilate_strides,
                                             padding_below,
                                             padding_above,
                                             data_dilate_strides);
    EXPECT_EQ(conv->get_element_type(), element::f32);
    EXPECT_EQ(conv->get_shape(), (Shape{64, 128, 285}));

    EXPECT_EQ(conv->get_window_movement_strides(), Strides{1});
    EXPECT_EQ(conv->get_window_dilation_strides(), Strides{2});
    EXPECT_EQ(conv->get_data_dilation_strides(), Strides{3});

    EXPECT_EQ(conv->get_padding_below(), CoordinateDiff{2});
    EXPECT_EQ(conv->get_padding_above(), CoordinateDiff{3});
}

TEST(type_prop, conv_1d_back_data_batch_deduce_window_dilated_data_dilated_padded)
{
    // Deduce type
    Shape data_batch_shape{64, 3, 100};
    auto param0 = make_shared<op::Parameter>(element::f32, Shape{128, 3, 10});   // filters
    auto param1 = make_shared<op::Parameter>(element::f32, Shape{64, 128, 285}); // output delta
    auto move_strides = Strides{1};
    auto dilate_strides = Strides{2};
    auto padding_below = CoordinateDiff{2};
    auto padding_above = CoordinateDiff{3};
    auto data_dilate_strides = Strides{3};
    auto conv = make_shared<op::ConvolutionBackpropData>(data_batch_shape,
                                                         param0,
                                                         param1,
                                                         move_strides,
                                                         dilate_strides,
                                                         padding_below,
                                                         padding_above,
                                                         data_dilate_strides);
    EXPECT_EQ(conv->get_element_type(), element::f32);
    EXPECT_EQ(conv->get_shape(), data_batch_shape);

    EXPECT_EQ(conv->get_window_movement_strides_forward(), Strides{1});
    EXPECT_EQ(conv->get_window_dilation_strides_forward(), Strides{2});
    EXPECT_EQ(conv->get_data_dilation_strides_forward(), Strides{3});

    EXPECT_EQ(conv->get_padding_below_forward(), CoordinateDiff{2});
    EXPECT_EQ(conv->get_padding_above_forward(), CoordinateDiff{3});
}

TEST(type_prop, conv_1d_back_filters_deduce_window_dilated_data_dilated_padded)
{
    // Deduce type
    // Shape data_batch_shape{64, 3, 100};
    Shape filters_shape{128, 3, 10};
    auto param0 = make_shared<op::Parameter>(element::f32, Shape{64, 3, 100});   // data batch
    auto param1 = make_shared<op::Parameter>(element::f32, Shape{64, 128, 285}); // output delta
    auto move_strides = Strides{1};
    auto dilate_strides = Strides{2};
    auto padding_below = CoordinateDiff{2};
    auto padding_above = CoordinateDiff{3};
    auto data_dilate_strides = Strides{3};
    auto conv = make_shared<op::ConvolutionBackpropFilters>(param0,
                                                            filters_shape,
                                                            param1,
                                                            move_strides,
                                                            dilate_strides,
                                                            padding_below,
                                                            padding_above,
                                                            data_dilate_strides);
    EXPECT_EQ(conv->get_element_type(), element::f32);
    EXPECT_EQ(conv->get_shape(), filters_shape);

    EXPECT_EQ(conv->get_window_movement_strides_forward(), Strides{1});
    EXPECT_EQ(conv->get_window_dilation_strides_forward(), Strides{2});
    EXPECT_EQ(conv->get_data_dilation_strides_forward(), Strides{3});

    EXPECT_EQ(conv->get_padding_below_forward(), CoordinateDiff{2});
    EXPECT_EQ(conv->get_padding_above_forward(), CoordinateDiff{3});
}

TEST(type_prop, conv_2d_deduce)
{
    // Deduce type
    auto param0 = make_shared<op::Parameter>(element::f32, Shape{64, 3, 100, 150});
    auto param1 = make_shared<op::Parameter>(element::f32, Shape{128, 3, 10, 20});
    auto conv = make_shared<op::Convolution>(param0, param1);
    EXPECT_EQ(conv->get_element_type(), element::f32);
    EXPECT_EQ(conv->get_shape(), (Shape{64, 128, 91, 131}));

    EXPECT_EQ(conv->get_window_movement_strides(), (Strides{1, 1}));
    EXPECT_EQ(conv->get_window_dilation_strides(), (Strides{1, 1}));
    EXPECT_EQ(conv->get_data_dilation_strides(), (Strides{1, 1}));

    EXPECT_EQ(conv->get_padding_below(), (CoordinateDiff{0, 0}));
    EXPECT_EQ(conv->get_padding_above(), (CoordinateDiff{0, 0}));
}

TEST(type_prop, conv_2d_deduce_padded)
{
    // Deduce type
    auto param0 = make_shared<op::Parameter>(element::f32, Shape{64, 3, 100, 150});
    auto param1 = make_shared<op::Parameter>(element::f32, Shape{128, 3, 10, 20});
    auto move_strides = Strides{1, 1};
    auto dilate_strides = Strides{1, 1};
    auto padding_below = CoordinateDiff{2, 3};
    auto padding_above = CoordinateDiff{3, 4};
    auto conv = make_shared<op::Convolution>(
        param0, param1, move_strides, dilate_strides, padding_below, padding_above);
    EXPECT_EQ(conv->get_element_type(), element::f32);
    EXPECT_EQ(conv->get_shape(), (Shape{64, 128, 96, 138}));

    EXPECT_EQ(conv->get_window_movement_strides(), (Strides{1, 1}));
    EXPECT_EQ(conv->get_window_dilation_strides(), (Strides{1, 1}));
    EXPECT_EQ(conv->get_data_dilation_strides(), (Strides{1, 1}));

    EXPECT_EQ(conv->get_padding_below(), (CoordinateDiff{2, 3}));
    EXPECT_EQ(conv->get_padding_above(), (CoordinateDiff{3, 4}));
}

TEST(type_prop, conv_2d_deduce_padded_neg)
{
    // Deduce type
    auto param0 = make_shared<op::Parameter>(element::f32, Shape{64, 3, 100, 150});
    auto param1 = make_shared<op::Parameter>(element::f32, Shape{128, 3, 10, 20});
    auto move_strides = Strides{1, 1};
    auto dilate_strides = Strides{1, 1};
    auto padding_below = CoordinateDiff{2, -3};
    auto padding_above = CoordinateDiff{3, -4};
    auto conv = make_shared<op::Convolution>(
        param0, param1, move_strides, dilate_strides, padding_below, padding_above);
    EXPECT_EQ(conv->get_element_type(), element::f32);
    EXPECT_EQ(conv->get_shape(), (Shape{64, 128, 96, 124}));

    EXPECT_EQ(conv->get_window_movement_strides(), (Strides{1, 1}));
    EXPECT_EQ(conv->get_window_dilation_strides(), (Strides{1, 1}));
    EXPECT_EQ(conv->get_data_dilation_strides(), (Strides{1, 1}));

    EXPECT_EQ(conv->get_padding_below(), (CoordinateDiff{2, -3}));
    EXPECT_EQ(conv->get_padding_above(), (CoordinateDiff{3, -4}));
}

TEST(type_prop, conv_2d_deduce_strided)
{
    // Deduce type
    auto param0 = make_shared<op::Parameter>(element::f32, Shape{64, 3, 100, 150});
    auto param1 = make_shared<op::Parameter>(element::f32, Shape{128, 3, 10, 20});
    auto move_strides = Strides{2, 3};
    auto conv = make_shared<op::Convolution>(param0, param1, move_strides);
    EXPECT_EQ(conv->get_element_type(), element::f32);
    EXPECT_EQ(conv->get_shape(), (Shape{64, 128, 46, 44}));

    EXPECT_EQ(conv->get_window_movement_strides(), (Strides{2, 3}));
    EXPECT_EQ(conv->get_window_dilation_strides(), (Strides{1, 1}));
    EXPECT_EQ(conv->get_data_dilation_strides(), (Strides{1, 1}));

    EXPECT_EQ(conv->get_padding_below(), (CoordinateDiff{0, 0}));
    EXPECT_EQ(conv->get_padding_above(), (CoordinateDiff{0, 0}));
}

TEST(type_prop, conv_2d_deduce_strided_window_dilated)
{
    // Deduce type
    auto param0 = make_shared<op::Parameter>(element::f32, Shape{64, 3, 100, 150});
    auto param1 = make_shared<op::Parameter>(element::f32, Shape{128, 3, 10, 20});
    auto move_strides = Strides{2, 3};
    auto dilate_strides = Strides{3, 2};
    auto conv = make_shared<op::Convolution>(param0, param1, move_strides, dilate_strides);
    EXPECT_EQ(conv->get_element_type(), element::f32);
    EXPECT_EQ(conv->get_shape(), (Shape{64, 128, 37, 38}));

    EXPECT_EQ(conv->get_window_movement_strides(), (Strides{2, 3}));
    EXPECT_EQ(conv->get_window_dilation_strides(), (Strides{3, 2}));
    EXPECT_EQ(conv->get_data_dilation_strides(), (Strides{1, 1}));

    EXPECT_EQ(conv->get_padding_below(), (CoordinateDiff{0, 0}));
    EXPECT_EQ(conv->get_padding_above(), (CoordinateDiff{0, 0}));
}

TEST(type_prop, conv_2d_deduce_strided_window_dilated_data_dilated)
{
    // Deduce type
    auto param0 = make_shared<op::Parameter>(element::f32, Shape{64, 3, 100, 150});
    auto param1 = make_shared<op::Parameter>(element::f32, Shape{128, 3, 10, 20});
    auto move_strides = Strides{2, 3};
    auto dilate_strides = Strides{3, 2};
    auto padding_below = CoordinateDiff{0, 0};
    auto padding_above = CoordinateDiff{0, 0};
    auto data_dilate_strides = Strides{2, 3};
    auto conv = make_shared<op::Convolution>(param0,
                                             param1,
                                             move_strides,
                                             dilate_strides,
                                             padding_below,
                                             padding_above,
                                             data_dilate_strides);
    EXPECT_EQ(conv->get_element_type(), element::f32);
    EXPECT_EQ(conv->get_shape(), (Shape{64, 128, 86, 137}));

    EXPECT_EQ(conv->get_window_movement_strides(), (Strides{2, 3}));
    EXPECT_EQ(conv->get_window_dilation_strides(), (Strides{3, 2}));
    EXPECT_EQ(conv->get_data_dilation_strides(), (Strides{2, 3}));

    EXPECT_EQ(conv->get_padding_below(), (CoordinateDiff{0, 0}));
    EXPECT_EQ(conv->get_padding_above(), (CoordinateDiff{0, 0}));
}

TEST(type_prop, conv_2d_deduce_strided_window_dilated_small)
{
    // Deduce type
    auto param0 = make_shared<op::Parameter>(element::f32, Shape{64, 3, 7, 8});
    auto param1 = make_shared<op::Parameter>(element::f32, Shape{128, 3, 2, 3});
    auto move_strides = Strides{2, 3};
    auto dilate_strides = Strides{3, 2};
    auto conv = make_shared<op::Convolution>(param0, param1, move_strides, dilate_strides);
    EXPECT_EQ(conv->get_element_type(), element::f32);
    EXPECT_EQ(conv->get_shape(), (Shape{64, 128, 2, 2}));

    EXPECT_EQ(conv->get_window_movement_strides(), (Strides{2, 3}));
    EXPECT_EQ(conv->get_window_dilation_strides(), (Strides{3, 2}));
    EXPECT_EQ(conv->get_data_dilation_strides(), (Strides{1, 1}));

    EXPECT_EQ(conv->get_padding_below(), (CoordinateDiff{0, 0}));
    EXPECT_EQ(conv->get_padding_above(), (CoordinateDiff{0, 0}));
}

TEST(type_prop, conv_3d_deduce_strided_window_dilated_small)
{
    // Deduce type
    auto param0 = make_shared<op::Parameter>(element::f32, Shape{64, 3, 7, 8, 10});
    auto param1 = make_shared<op::Parameter>(element::f32, Shape{128, 3, 2, 3, 2});
    auto move_strides = Strides{2, 3, 4};
    auto dilate_strides = Strides{3, 2, 2};
    auto conv = make_shared<op::Convolution>(param0, param1, move_strides, dilate_strides);
    EXPECT_EQ(conv->get_element_type(), element::f32);
    EXPECT_EQ(conv->get_shape(), (Shape{64, 128, 2, 2, 2}));

    EXPECT_EQ(conv->get_window_movement_strides(), (Strides{2, 3, 4}));
    EXPECT_EQ(conv->get_window_dilation_strides(), (Strides{3, 2, 2}));
    EXPECT_EQ(conv->get_data_dilation_strides(), (Strides{1, 1, 1}));

    EXPECT_EQ(conv->get_padding_below(), (CoordinateDiff{0, 0, 0}));
    EXPECT_EQ(conv->get_padding_above(), (CoordinateDiff{0, 0, 0}));
}

TEST(type_prop, conv_3d_deduce_strided_window_dilated_data_dilated_small)
{
    // Deduce type
    auto param0 = make_shared<op::Parameter>(element::f32, Shape{64, 3, 7, 8, 10});
    auto param1 = make_shared<op::Parameter>(element::f32, Shape{128, 3, 2, 3, 2});
    auto move_strides = Strides{2, 3, 4};
    auto dilate_strides = Strides{3, 2, 2};
    auto padding_below = CoordinateDiff{0, 0, 0};
    auto padding_above = CoordinateDiff{0, 0, 0};
    auto data_dilate_strides = Strides{2, 3, 2};
    auto conv = make_shared<op::Convolution>(param0,
                                             param1,
                                             move_strides,
                                             dilate_strides,
                                             padding_below,
                                             padding_above,
                                             data_dilate_strides);
    EXPECT_EQ(conv->get_element_type(), element::f32);
    EXPECT_EQ(conv->get_shape(), (Shape{64, 128, 5, 6, 5}));

    EXPECT_EQ(conv->get_window_movement_strides(), (Strides{2, 3, 4}));
    EXPECT_EQ(conv->get_window_dilation_strides(), (Strides{3, 2, 2}));
    EXPECT_EQ(conv->get_data_dilation_strides(), (Strides{2, 3, 2}));

    EXPECT_EQ(conv->get_padding_below(), (CoordinateDiff{0, 0, 0}));
    EXPECT_EQ(conv->get_padding_above(), (CoordinateDiff{0, 0, 0}));
}

TEST(type_prop, conv_invalid_element_type_mismatch)
{
    // Deduce type
    auto param0 = make_shared<op::Parameter>(element::f32, Shape{3, 3, 3, 3});
    auto param1 = make_shared<op::Parameter>(element::i32, Shape{3, 3, 2, 2});
    try
    {
        auto conv = make_shared<op::Convolution>(param0, param1);

        // Should have thrown, so fail if it didn't
        FAIL() << "Invalid input with element type mismatch not detected";
    }
    catch (const NodeValidationError& error)
    {
        EXPECT_HAS_SUBSTRING(error.what(),
                             std::string("Element types for data batch and filters do not match"));
    }
    catch (...)
    {
        FAIL() << "Deduced type check failed for unexpected reason";
    }
}

TEST(type_prop, conv_invalid_0d_input)
{
    // Deduce type
    auto param0 = make_shared<op::Parameter>(element::f32, Shape{});
    auto param1 = make_shared<op::Parameter>(element::f32, Shape{});
    try
    {
        auto conv = make_shared<op::Convolution>(param0, param1);

        // Should have thrown, so fail if it didn't
        FAIL() << "Invalid 0D input not detected";
    }
    catch (const NodeValidationError& error)
    {
        EXPECT_HAS_SUBSTRING(error.what(),
                             std::string("Data batch input must have rank of at least 3"));
    }
    catch (...)
    {
        FAIL() << "Deduced type check failed for unexpected reason";
    }
}

TEST(type_prop, conv_invalid_1d_input)
{
    // Deduce type
    auto param0 = make_shared<op::Parameter>(element::f32, Shape{2});
    auto param1 = make_shared<op::Parameter>(element::f32, Shape{2});
    try
    {
        auto conv = make_shared<op::Convolution>(param0, param1);

        // Should have thrown, so fail if it didn't
        FAIL() << "Invalid 1D input not detected";
    }
    catch (const NodeValidationError& error)
    {
        EXPECT_HAS_SUBSTRING(error.what(),
                             std::string("Data batch input must have rank of at least 3"));
    }
    catch (...)
    {
        FAIL() << "Deduced type check failed for unexpected reason";
    }
}

TEST(type_prop, conv_invalid_2d_input)
{
    // Deduce type
    auto param0 = make_shared<op::Parameter>(element::f32, Shape{2, 6});
    auto param1 = make_shared<op::Parameter>(element::f32, Shape{2, 6});
    try
    {
        auto conv = make_shared<op::Convolution>(param0, param1);

        // Should have thrown, so fail if it didn't
        FAIL() << "Invalid 2D input not detected";
    }
    catch (const NodeValidationError& error)
    {
        EXPECT_HAS_SUBSTRING(error.what(),
                             std::string("Data batch input must have rank of at least 3"));
    }
    catch (...)
    {
        FAIL() << "Deduced type check failed for unexpected reason";
    }
}

TEST(type_prop, conv_invalid_0_batch_size)
{
    // Deduce type
    auto param0 = make_shared<op::Parameter>(element::f32, Shape{0, 6, 1});
    auto param1 = make_shared<op::Parameter>(element::f32, Shape{0, 6, 1});
    try
    {
        auto conv = make_shared<op::Convolution>(param0, param1);

        // Should have thrown, so fail if it didn't
        FAIL() << "Invalid input with 0 batch size not detected";
    }
    catch (const NodeValidationError& error)
    {
        EXPECT_HAS_SUBSTRING(error.what(), std::string("Data batch size is zero"));
    }
    catch (...)
    {
        FAIL() << "Deduced type check failed for unexpected reason";
    }
}

TEST(type_prop, conv_invalid_0_input_channels)
{
    // Deduce type
    auto param0 = make_shared<op::Parameter>(element::f32, Shape{6, 0, 1});
    auto param1 = make_shared<op::Parameter>(element::f32, Shape{5, 0, 1});
    try
    {
        auto conv = make_shared<op::Convolution>(param0, param1);

        // Should have thrown, so fail if it didn't
        FAIL() << "Invalid input with 0 input channels not detected";
    }
    catch (const NodeValidationError& error)
    {
        EXPECT_HAS_SUBSTRING(error.what(), std::string("Input channel count is zero"));
    }
    catch (...)
    {
        FAIL() << "Deduced type check failed for unexpected reason";
    }
}

TEST(type_prop, conv_invalid_wrong_number_of_filter_dimensions_too_many)
{
    // Deduce type
    auto param0 = make_shared<op::Parameter>(element::f32, Shape{6, 2, 10, 10});
    auto param1 = make_shared<op::Parameter>(element::f32, Shape{5, 2, 3, 3, 3});
    try
    {
        auto conv = make_shared<op::Convolution>(param0, param1);

        // Should have thrown, so fail if it didn't
        FAIL() << "Invalid input with too many filter dimensions not detected";
    }
    catch (const NodeValidationError& error)
    {
        EXPECT_HAS_SUBSTRING(error.what(),
                             std::string("Filter input must have rank equal to the data batch"));
    }
    catch (...)
    {
        FAIL() << "Deduced type check failed for unexpected reason";
    }
}

TEST(type_prop, conv_invalid_wrong_number_of_filter_dimensions_too_few)
{
    // Deduce type
    auto param0 = make_shared<op::Parameter>(element::f32, Shape{6, 2, 10, 10});
    auto param1 = make_shared<op::Parameter>(element::f32, Shape{5, 2, 3});
    try
    {
        auto conv = make_shared<op::Convolution>(param0, param1);

        // Should have thrown, so fail if it didn't
        FAIL() << "Invalid input with too few filter dimensions not detected";
    }
    catch (const NodeValidationError& error)
    {
        EXPECT_HAS_SUBSTRING(error.what(),
                             std::string("Filter input must have rank equal to the data batch"));
    }
    catch (...)
    {
        FAIL() << "Deduced type check failed for unexpected reason";
    }
}

TEST(type_prop, conv_invalid_0_output_channels)
{
    // Deduce type
    auto param0 = make_shared<op::Parameter>(element::f32, Shape{6, 2, 10, 10});
    auto param1 = make_shared<op::Parameter>(element::f32, Shape{0, 2, 3, 3});
    try
    {
        auto conv = make_shared<op::Convolution>(param0, param1);

        // Should have thrown, so fail if it didn't
        FAIL() << "Invalid input with 0 output channels not detected";
    }
    catch (const NodeValidationError& error)
    {
        EXPECT_HAS_SUBSTRING(error.what(), std::string("Output channel count for filters is zero"));
    }
    catch (...)
    {
        FAIL() << "Deduced type check failed for unexpected reason";
    }
}

TEST(type_prop, conv_invalid_input_channel_mismatch)
{
    // Deduce type
    auto param0 = make_shared<op::Parameter>(element::f32, Shape{6, 2, 10, 10});
    auto param1 = make_shared<op::Parameter>(element::f32, Shape{6, 3, 3, 3});
    try
    {
        auto conv = make_shared<op::Convolution>(param0, param1);

        // Should have thrown, so fail if it didn't
        FAIL() << "Invalid input with channel count mismatch not detected";
    }
    catch (const NodeValidationError& error)
    {
        EXPECT_HAS_SUBSTRING(error.what(),
                             std::string("Input channel count for filters (3) does not match the "
                                         "number of channels in the data batch (2)"));
    }
    catch (...)
    {
        FAIL() << "Deduced type check failed for unexpected reason";
    }
}

TEST(type_prop, conv_invalid_movement_stride_rank)
{
    // Deduce type
    auto param0 = make_shared<op::Parameter>(element::f32, Shape{6, 2, 10, 10});
    auto param1 = make_shared<op::Parameter>(element::f32, Shape{6, 2, 3, 3});
    try
    {
        auto conv = make_shared<op::Convolution>(param0, param1, Strides{2, 3, 8});

        // Should have thrown, so fail if it didn't
        FAIL() << "Invalid input with wrong movement stride rank not detected";
    }
    catch (const NodeValidationError& error)
    {
        EXPECT_HAS_SUBSTRING(
            error.what(),
            std::string(
                "Rank of window movement strides does not match the number of spatial dimensions"));
    }
    catch (...)
    {
        FAIL() << "Deduced type check failed for unexpected reason";
    }
}

TEST(type_prop, conv_invalid_window_dilation_stride_rank)
{
    // Deduce type
    auto param0 = make_shared<op::Parameter>(element::f32, Shape{6, 2, 10, 10});
    auto param1 = make_shared<op::Parameter>(element::f32, Shape{6, 2, 3, 3});
    try
    {
        auto conv = make_shared<op::Convolution>(param0, param1, Strides{2, 3}, Strides{2, 3, 8});

        // Should have thrown, so fail if it didn't
        FAIL() << "Invalid input with wrong window dilation stride rank not detected";
    }
    catch (const NodeValidationError& error)
    {
        EXPECT_HAS_SUBSTRING(
            error.what(),
            std::string(
                "Rank of window dilation strides does not match the number of spatial dimensions"));
    }
    catch (...)
    {
        FAIL() << "Deduced type check failed for unexpected reason";
    }
}

TEST(type_prop, conv_invalid_data_dilation_stride_rank)
{
    // Deduce type
    auto param0 = make_shared<op::Parameter>(element::f32, Shape{6, 2, 10, 10});
    auto param1 = make_shared<op::Parameter>(element::f32, Shape{6, 2, 3, 3});
    try
    {
        auto conv = make_shared<op::Convolution>(param0,
                                                 param1,
                                                 Strides{2, 3},
                                                 Strides{2, 3},
                                                 CoordinateDiff{0, 0},
                                                 CoordinateDiff{0, 0},
                                                 Strides{2, 3, 8});

        // Should have thrown, so fail if it didn't
        FAIL() << "Invalid input with wrong data dilation stride rank not detected";
    }
    catch (const NodeValidationError& error)
    {
        EXPECT_HAS_SUBSTRING(
            error.what(),
            std::string(
                "Rank of data dilation strides does not match the number of spatial dimensions"));
    }
    catch (...)
    {
        FAIL() << "Deduced type check failed for unexpected reason";
    }
}

TEST(type_prop, conv_invalid_padding_below_rank)
{
    // Deduce type
    auto param0 = make_shared<op::Parameter>(element::f32, Shape{6, 2, 10, 10});
    auto param1 = make_shared<op::Parameter>(element::f32, Shape{6, 2, 3, 3});
    try
    {
        auto conv = make_shared<op::Convolution>(param0,
                                                 param1,
                                                 Strides{2, 3},
                                                 Strides{1, 1},
                                                 CoordinateDiff{0, 0, 0},
                                                 CoordinateDiff{0, 0});

        // Should have thrown, so fail if it didn't
        FAIL() << "Invalid input with wrong padding-below rank not detected";
    }
    catch (const NodeValidationError& error)
    {
        EXPECT_HAS_SUBSTRING(
            error.what(),
            std::string(
                "Rank of the padding below does not match the number of spatial dimensions"));
    }
    catch (...)
    {
        FAIL() << "Deduced type check failed for unexpected reason";
    }
}

TEST(type_prop, conv_invalid_padding_above_rank)
{
    // Deduce type
    auto param0 = make_shared<op::Parameter>(element::f32, Shape{6, 2, 10, 10});
    auto param1 = make_shared<op::Parameter>(element::f32, Shape{6, 2, 3, 3});
    try
    {
        auto conv = make_shared<op::Convolution>(param0,
                                                 param1,
                                                 Strides{2, 3},
                                                 Strides{2, 3},
                                                 CoordinateDiff{0, 0},
                                                 CoordinateDiff{0, 0, 0});

        // Should have thrown, so fail if it didn't
        FAIL() << "Invalid input with wrong padding-above rank not detected";
    }
    catch (const NodeValidationError& error)
    {
        EXPECT_HAS_SUBSTRING(
            error.what(),
            std::string(
                "Rank of the padding above does not match the number of spatial dimensions"));
    }
    catch (...)
    {
        FAIL() << "Deduced type check failed for unexpected reason";
    }
}

TEST(type_prop, conv_invalid_input_spatial_size_negative_after_padding)
{
    // Deduce type
    auto param0 = make_shared<op::Parameter>(element::f32, Shape{6, 2, 10, 10});
    auto param1 = make_shared<op::Parameter>(element::f32, Shape{6, 2, 3, 3});
    try
    {
        auto conv = make_shared<op::Convolution>(param0,
                                                 param1,
                                                 Strides{0, 0},
                                                 Strides{0, 0},
                                                 CoordinateDiff{-4, 0},
                                                 CoordinateDiff{-7, 0});

        // Should have thrown, so fail if it didn't
        FAIL() << "Invalid input with negative-length post-padding spatial axis not detected";
    }
    catch (const NodeValidationError& error)
    {
        EXPECT_HAS_SUBSTRING(
            error.what(),
            std::string("Input dimension after padding and dilation is non-positive"));
    }
    catch (...)
    {
        FAIL() << "Deduced type check failed for unexpected reason";
    }
}

TEST(type_prop, conv_invalid_input_spatial_size_zero_after_padding)
{
    // Deduce type
    auto param0 = make_shared<op::Parameter>(element::f32, Shape{6, 2, 10, 10});
    auto param1 = make_shared<op::Parameter>(element::f32, Shape{6, 2, 3, 3});
    try
    {
        auto conv = make_shared<op::Convolution>(param0,
                                                 param1,
                                                 Strides{0, 0},
                                                 Strides{0, 0},
                                                 CoordinateDiff{-4, 0},
                                                 CoordinateDiff{-6, 0});

        // Should have thrown, so fail if it didn't
        FAIL() << "Invalid input with zero-length post-padding spatial axis not detected";
    }
    catch (const NodeValidationError& error)
    {
        EXPECT_HAS_SUBSTRING(
            error.what(),
            std::string("Input dimension after padding and dilation is non-positive"));
    }
    catch (...)
    {
        FAIL() << "Deduced type check failed for unexpected reason";
    }
}

TEST(type_prop, conv_invalid_input_spatial_size_0)
{
    // Deduce type
    auto param0 = make_shared<op::Parameter>(element::f32, Shape{6, 2, 0, 10});
    auto param1 = make_shared<op::Parameter>(element::f32, Shape{6, 2, 3, 3});
    try
    {
        auto conv = make_shared<op::Convolution>(param0, param1);

        // Should have thrown, so fail if it didn't
        FAIL() << "Invalid input with zero-length spatial axis not detected";
    }
    catch (const NodeValidationError& error)
    {
        EXPECT_HAS_SUBSTRING(
            error.what(),
            std::string("Input dimension after padding and dilation is non-positive"));
    }
    catch (...)
    {
        FAIL() << "Deduced type check failed for unexpected reason";
    }
}

TEST(type_prop, conv_invalid_window_size_0)
{
    // Deduce type
    auto param0 = make_shared<op::Parameter>(element::f32, Shape{6, 2, 10, 10});
    auto param1 = make_shared<op::Parameter>(element::f32, Shape{6, 2, 3, 0});
    try
    {
        auto conv = make_shared<op::Convolution>(param0, param1);

        // Should have thrown, so fail if it didn't
        FAIL() << "Invalid input with zero-length window axis not detected";
    }
    catch (const NodeValidationError& error)
    {
        EXPECT_HAS_SUBSTRING(error.what(),
                             std::string("Filters shape at spatial dimension 1 is zero"));
    }
    catch (...)
    {
        FAIL() << "Deduced type check failed for unexpected reason";
    }
}

TEST(type_prop, conv_invalid_window_dilation_stride_0)
{
    // Deduce type
    auto param0 = make_shared<op::Parameter>(element::f32, Shape{6, 2, 10, 10});
    auto param1 = make_shared<op::Parameter>(element::f32, Shape{6, 2, 3, 3});
    try
    {
        auto conv = make_shared<op::Convolution>(param0, param1, Strides{2, 3}, Strides{2, 0});

        // Should have thrown, so fail if it didn't
        FAIL() << "Invalid input with wrong 0-length window dilation stride axis not detected";
    }
    catch (const NodeValidationError& error)
    {
        EXPECT_HAS_SUBSTRING(error.what(),
                             std::string("Window dilation stride at spatial dimension 1 is zero"));
    }
    catch (...)
    {
        FAIL() << "Deduced type check failed for unexpected reason";
    }
}

TEST(type_prop, conv_invalid_data_dilation_stride_0)
{
    // Deduce type
    auto param0 = make_shared<op::Parameter>(element::f32, Shape{6, 2, 10, 10});
    auto param1 = make_shared<op::Parameter>(element::f32, Shape{6, 2, 3, 3});
    try
    {
        auto conv = make_shared<op::Convolution>(param0,
                                                 param1,
                                                 Strides{2, 3},
                                                 Strides{2, 3},
                                                 CoordinateDiff{0, 0},
                                                 CoordinateDiff{0, 0},
                                                 Strides{2, 0});

        // Should have thrown, so fail if it didn't
        FAIL() << "Invalid input with wrong 0-length data dilation stride axis not detected";
    }
    catch (const NodeValidationError& error)
    {
        EXPECT_HAS_SUBSTRING(error.what(),
                             std::string("Data dilation stride at spatial dimension 1 is zero"));
    }
    catch (...)
    {
        FAIL() << "Deduced type check failed for unexpected reason";
    }
}

TEST(type_prop, conv_invalid_dilated_window_too_large)
{
    // Deduce type
    auto param0 = make_shared<op::Parameter>(element::f32, Shape{6, 2, 8, 8});
    auto param1 = make_shared<op::Parameter>(element::f32, Shape{6, 2, 3, 3});
    try
    {
        auto conv = make_shared<op::Convolution>(param0, param1, Strides{1, 1}, Strides{4, 4});

        // Should have thrown, so fail if it didn't
        FAIL() << "Invalid input with oversized dilated window not detected";
    }
    catch (const NodeValidationError& error)
    {
        EXPECT_HAS_SUBSTRING(error.what(),
                             std::string("Post-dilation window shape is smaller than the "
                                         "post-padding/dilation input item shape"));
    }
    catch (...)
    {
        FAIL() << "Deduced type check failed for unexpected reason";
    }
}

TEST(type_prop, conv_invalid_movement_stride_0)
{
    // Deduce type
    auto param0 = make_shared<op::Parameter>(element::f32, Shape{6, 2, 10, 10});
    auto param1 = make_shared<op::Parameter>(element::f32, Shape{6, 2, 3, 3});
    try
    {
        auto conv = make_shared<op::Convolution>(param0, param1, Strides{0, 1});

        // Should have thrown, so fail if it didn't
        FAIL() << "Invalid input with wrong 0-length movement stride axis not detected";
    }
    catch (const NodeValidationError& error)
    {
        EXPECT_HAS_SUBSTRING(error.what(),
                             std::string("Window movement stride at spatial dimension 0 is zero"));
    }
    catch (...)
    {
        FAIL() << "Deduced type check failed for unexpected reason";
    }
}

TEST(type_prop, max_pool_1d_deduce)
{
    // Deduce type
    auto param = make_shared<op::Parameter>(element::f32, Shape{64, 3, 100});
    Shape window_shape{10};
    auto max_pool = make_shared<op::MaxPool>(param, window_shape);

    EXPECT_EQ(max_pool->get_element_type(), element::f32);
    EXPECT_EQ(max_pool->get_shape(), (Shape{64, 3, 91}));

    EXPECT_EQ(max_pool->get_window_movement_strides(), Strides{1});
    EXPECT_EQ(max_pool->get_window_shape(), Shape{10});
}

TEST(type_prop, max_pool_1d_deduce_strided)
{
    // Deduce type
    auto param = make_shared<op::Parameter>(element::f32, Shape{64, 3, 100});
    Shape window_shape{10};
    auto move_strides = Strides{2};
    auto max_pool = make_shared<op::MaxPool>(param, window_shape, move_strides);

    EXPECT_EQ(max_pool->get_element_type(), element::f32);
    EXPECT_EQ(max_pool->get_shape(), (Shape{64, 3, 46}));

    EXPECT_EQ(max_pool->get_window_movement_strides(), Strides{2});
    EXPECT_EQ(max_pool->get_window_shape(), Shape{10});
}

TEST(type_prop, max_pool_1d_deduce_strided_small_uneven)
{
    // Deduce type
    auto param = make_shared<op::Parameter>(element::f32, Shape{64, 3, 5});
    Shape window_shape{2};
    auto move_strides = Strides{2};
    auto max_pool = make_shared<op::MaxPool>(param, window_shape, move_strides);

    EXPECT_EQ(max_pool->get_element_type(), element::f32);
    EXPECT_EQ(max_pool->get_shape(), (Shape{64, 3, 2}));

    EXPECT_EQ(max_pool->get_window_movement_strides(), Strides{2});
    EXPECT_EQ(max_pool->get_window_shape(), Shape{2});
}

TEST(type_prop, max_pool_1d_deduce_strided_small_even)
{
    // Deduce type
    auto param = make_shared<op::Parameter>(element::f32, Shape{64, 3, 6});
    Shape window_shape{2};
    auto move_strides = Strides{2};
    auto max_pool = make_shared<op::MaxPool>(param, window_shape, move_strides);

    EXPECT_EQ(max_pool->get_element_type(), element::f32);
    EXPECT_EQ(max_pool->get_shape(), (Shape{64, 3, 3}));

    EXPECT_EQ(max_pool->get_window_movement_strides(), Strides{2});
    EXPECT_EQ(max_pool->get_window_shape(), Shape{2});
}

TEST(type_prop, max_pool_2d_deduce)
{
    // Deduce type
    auto param = make_shared<op::Parameter>(element::f32, Shape{64, 3, 100, 150});
    Shape window_shape{10, 20};
    auto max_pool = make_shared<op::MaxPool>(param, window_shape);

    EXPECT_EQ(max_pool->get_element_type(), element::f32);
    EXPECT_EQ(max_pool->get_shape(), (Shape{64, 3, 91, 131}));

    EXPECT_EQ(max_pool->get_window_movement_strides(), (Strides{1, 1}));
    EXPECT_EQ(max_pool->get_window_shape(), (Shape{10, 20}));
}

TEST(type_prop, max_pool_2d_deduce_strided)
{
    // Deduce type
    auto param = make_shared<op::Parameter>(element::f32, Shape{64, 3, 100, 150});
    Shape window_shape{10, 20};
    auto move_strides = Strides{2, 3};
    auto max_pool = make_shared<op::MaxPool>(param, window_shape, move_strides);

    EXPECT_EQ(max_pool->get_element_type(), element::f32);
    EXPECT_EQ(max_pool->get_shape(), (Shape{64, 3, 46, 44}));

    EXPECT_EQ(max_pool->get_window_movement_strides(), (Strides{2, 3}));
    EXPECT_EQ(max_pool->get_window_shape(), (Shape{10, 20}));
}

TEST(type_prop, max_pool_3d_deduce_strided_small)
{
    // Deduce type
    auto param = make_shared<op::Parameter>(element::f32, Shape{64, 3, 7, 8, 10});
    Shape window_shape{2, 3, 2};
    auto move_strides = Strides{2, 3, 4};
    auto max_pool = make_shared<op::MaxPool>(param, window_shape, move_strides);

    EXPECT_EQ(max_pool->get_element_type(), element::f32);
    EXPECT_EQ(max_pool->get_shape(), (Shape{64, 3, 3, 2, 3}));

    EXPECT_EQ(max_pool->get_window_movement_strides(), (Strides{2, 3, 4}));
    EXPECT_EQ(max_pool->get_window_shape(), (Shape{2, 3, 2}));
}

TEST(type_prop, max_pool_invalid_0d_input)
{
    // Deduce type
    auto param = make_shared<op::Parameter>(element::f32, Shape{});
    Shape window_shape{};
    try
    {
        auto max_pool = make_shared<op::MaxPool>(param, window_shape);

        // Should have thrown, so fail if it didn't
        FAIL() << "Invalid 0D input not detected";
    }
    catch (const NodeValidationError& error)
    {
        EXPECT_HAS_SUBSTRING(error.what(),
                             std::string("Data input shape does not have rank of at least 3"));
    }
    catch (...)
    {
        FAIL() << "Deduced type check failed for unexpected reason";
    }
}

TEST(type_prop, max_pool_invalid_1d_input)
{
    // Deduce type
    auto param = make_shared<op::Parameter>(element::f32, Shape{2});
    Shape window_shape{};
    try
    {
        auto max_pool = make_shared<op::MaxPool>(param, window_shape);

        // Should have thrown, so fail if it didn't
        FAIL() << "Invalid 1D input not detected";
    }
    catch (const NodeValidationError& error)
    {
        EXPECT_HAS_SUBSTRING(error.what(),
                             std::string("Data input shape does not have rank of at least 3"));
    }
    catch (...)
    {
        FAIL() << "Deduced type check failed for unexpected reason";
    }
}

TEST(type_prop, max_pool_invalid_2d_input)
{
    // Deduce type
    auto param = make_shared<op::Parameter>(element::f32, Shape{2, 6});
    Shape window_shape{};
    try
    {
        auto max_pool = make_shared<op::MaxPool>(param, window_shape);

        // Should have thrown, so fail if it didn't
        FAIL() << "Invalid 2D input not detected";
    }
    catch (const NodeValidationError& error)
    {
        EXPECT_HAS_SUBSTRING(error.what(),
                             std::string("Data input shape does not have rank of at least 3"));
    }
    catch (...)
    {
        FAIL() << "Deduced type check failed for unexpected reason";
    }
}

TEST(type_prop, max_pool_invalid_0_batch_size)
{
    // Deduce type
    auto param = make_shared<op::Parameter>(element::f32, Shape{0, 6, 1});
    Shape window_shape{1};
    try
    {
        auto max_pool = make_shared<op::MaxPool>(param, window_shape);

        // Should have thrown, so fail if it didn't
        FAIL() << "Invalid input with 0 batch size not detected";
    }
    catch (const NodeValidationError& error)
    {
        EXPECT_HAS_SUBSTRING(error.what(), std::string("Data batch size is zero"));
    }
    catch (...)
    {
        FAIL() << "Deduced type check failed for unexpected reason";
    }
}

TEST(type_prop, max_pool_invalid_0_channels)
{
    // Deduce type
    auto param = make_shared<op::Parameter>(element::f32, Shape{6, 0, 1});
    Shape window_shape{1};
    try
    {
        auto max_pool = make_shared<op::MaxPool>(param, window_shape);

        // Should have thrown, so fail if it didn't
        FAIL() << "Invalid input with 0 channels not detected";
    }
    catch (const NodeValidationError& error)
    {
        EXPECT_HAS_SUBSTRING(error.what(), std::string("Channel count is zero"));
    }
    catch (...)
    {
        FAIL() << "Deduced type check failed for unexpected reason";
    }
}

TEST(type_prop, max_pool_invalid_wrong_number_of_window_dimensions_too_many)
{
    // Deduce type
    auto param = make_shared<op::Parameter>(element::f32, Shape{6, 2, 10, 10});
    Shape window_shape{3, 3, 3};
    try
    {
        auto max_pool = make_shared<op::MaxPool>(param, window_shape);

        // Should have thrown, so fail if it didn't
        FAIL() << "Invalid input with too many window dimensions not detected";
    }
    catch (const NodeValidationError& error)
    {
        EXPECT_HAS_SUBSTRING(
            error.what(),
            std::string("Window shape rank does not match number of spatial dimensions"));
    }
    catch (...)
    {
        FAIL() << "Deduced type check failed for unexpected reason";
    }
}

TEST(type_prop, max_pool_invalid_wrong_number_of_window_dimensions_too_few)
{
    // Deduce type
    auto param = make_shared<op::Parameter>(element::f32, Shape{6, 2, 10, 10});
    Shape window_shape{3};
    try
    {
        auto max_pool = make_shared<op::MaxPool>(param, window_shape);

        // Should have thrown, so fail if it didn't
        FAIL() << "Invalid input with too few window dimensions not detected";
    }
    catch (const NodeValidationError& error)
    {
        EXPECT_HAS_SUBSTRING(
            error.what(),
            std::string("Window shape rank does not match number of spatial dimensions"));
    }
    catch (...)
    {
        FAIL() << "Deduced type check failed for unexpected reason";
    }
}

TEST(type_prop, max_pool_invalid_movement_stride_rank)
{
    // Deduce type
    auto param = make_shared<op::Parameter>(element::f32, Shape{6, 2, 10, 10});
    Shape window_shape{3, 3};
    auto move_strides = Strides{2, 3, 8};
    try
    {
        auto max_pool = make_shared<op::MaxPool>(param, window_shape, move_strides);

        // Should have thrown, so fail if it didn't
        FAIL() << "Invalid input with wrong movement stride rank not detected";
    }
    catch (const NodeValidationError& error)
    {
        EXPECT_HAS_SUBSTRING(
            error.what(),
            std::string("Window movement stride rank does not match number of spatial dimensions"));
    }
    catch (...)
    {
        FAIL() << "Deduced type check failed for unexpected reason";
    }
}

TEST(type_prop, max_pool_invalid_input_data_size_0)
{
    // Deduce type
    auto param = make_shared<op::Parameter>(element::f32, Shape{6, 2, 0, 10});
    Shape window_shape{3, 3};
    try
    {
        auto max_pool = make_shared<op::MaxPool>(param, window_shape);

        // Should have thrown, so fail if it didn't
        FAIL() << "Invalid input with zero-length spatial axis not detected";
    }
    catch (const NodeValidationError& error)
    {
        EXPECT_HAS_SUBSTRING(
            error.what(),
            std::string("Data input spatial dimension 0 has zero length even after padding"));
    }
    catch (...)
    {
        FAIL() << "Deduced type check failed for unexpected reason";
    }
}

TEST(type_prop, max_pool_invalid_window_size_0)
{
    // Deduce type
    auto param = make_shared<op::Parameter>(element::f32, Shape{6, 2, 10, 10});
    Shape window_shape{3, 0};
    try
    {
        auto max_pool = make_shared<op::MaxPool>(param, window_shape);

        // Should have thrown, so fail if it didn't
        FAIL() << "Invalid input with zero-length window axis not detected";
    }
    catch (const NodeValidationError& error)
    {
        EXPECT_HAS_SUBSTRING(error.what(), std::string("Window shape dimension 1 has zero length"));
    }
    catch (...)
    {
        FAIL() << "Deduced type check failed for unexpected reason";
    }
}

TEST(type_prop, max_pool_invalid_dilated_too_large)
{
    // Deduce type
    auto param = make_shared<op::Parameter>(element::f32, Shape{6, 2, 8, 8});
    Shape window_shape{9, 9};
    try
    {
        auto max_pool = make_shared<op::MaxPool>(param, window_shape);

        // Should have thrown, so fail if it didn't
        FAIL() << "Invalid input with oversized window not detected";
    }
    catch (const NodeValidationError& error)
    {
        EXPECT_HAS_SUBSTRING(
            error.what(),
            std::string("Window shape after padding is larger than the spatial dimensions"));
    }
    catch (...)
    {
        FAIL() << "Deduced type check failed for unexpected reason";
    }
}

TEST(type_prop, max_pool_invalid_movement_stride_0)
{
    // Deduce type
    auto param = make_shared<op::Parameter>(element::f32, Shape{6, 2, 10, 10});
    Shape window_shape{3, 3};
    auto move_strides = Strides{0, 1};
    try
    {
        auto max_pool = make_shared<op::MaxPool>(param, window_shape, move_strides);

        // Should have thrown, so fail if it didn't
        FAIL() << "Invalid input with 0-length movement stride axis not detected";
    }
    catch (const NodeValidationError& error)
    {
        EXPECT_HAS_SUBSTRING(error.what(),
                             std::string("Window movement strides dimension 0 has zero length"));
    }
    catch (...)
    {
        FAIL() << "Deduced type check failed for unexpected reason";
    }
}

TEST(type_prop, reverse_0d_deduce)
{
    // Deduce type
    auto param = make_shared<op::Parameter>(element::f32, Shape{});
    auto rev = make_shared<op::Reverse>(param, AxisSet{});

    EXPECT_EQ(rev->get_element_type(), element::f32);
    EXPECT_EQ(rev->get_shape(), (Shape{}));
}

TEST(type_prop, reverse_1d_deduce_nochange)
{
    // Deduce type
    auto param = make_shared<op::Parameter>(element::f32, Shape{5});
    auto rev = make_shared<op::Reverse>(param, AxisSet{});

    EXPECT_EQ(rev->get_element_type(), element::f32);
    EXPECT_EQ(rev->get_shape(), (Shape{5}));
}

TEST(type_prop, reverse_1d_deduce_0)
{
    // Deduce type
    auto param = make_shared<op::Parameter>(element::f32, Shape{5});
    auto rev = make_shared<op::Reverse>(param, AxisSet{0});

    EXPECT_EQ(rev->get_element_type(), element::f32);
    EXPECT_EQ(rev->get_shape(), (Shape{5}));
}

TEST(type_prop, reverse_2d_deduce_nochange)
{
    // Deduce type
    auto param = make_shared<op::Parameter>(element::f32, Shape{5, 6});
    auto rev = make_shared<op::Reverse>(param, AxisSet{});

    EXPECT_EQ(rev->get_element_type(), element::f32);
    EXPECT_EQ(rev->get_shape(), (Shape{5, 6}));
}

TEST(type_prop, reverse_2d_deduce_0)
{
    // Deduce type
    auto param = make_shared<op::Parameter>(element::f32, Shape{5, 6});
    auto rev = make_shared<op::Reverse>(param, AxisSet{0});

    EXPECT_EQ(rev->get_element_type(), element::f32);
    EXPECT_EQ(rev->get_shape(), (Shape{5, 6}));
}

TEST(type_prop, reverse_2d_deduce_1)
{
    // Deduce type
    auto param = make_shared<op::Parameter>(element::f32, Shape{5, 6});
    auto rev = make_shared<op::Reverse>(param, AxisSet{1});

    EXPECT_EQ(rev->get_element_type(), element::f32);
    EXPECT_EQ(rev->get_shape(), (Shape{5, 6}));
}

TEST(type_prop, reverse_2d_deduce_01)
{
    // Deduce type
    auto param = make_shared<op::Parameter>(element::f32, Shape{5, 6});
    auto rev = make_shared<op::Reverse>(param, AxisSet{0, 1});

    EXPECT_EQ(rev->get_element_type(), element::f32);
    EXPECT_EQ(rev->get_shape(), (Shape{5, 6}));
}

TEST(type_prop, reverse_3d_deduce_nochange)
{
    // Deduce type
    auto param = make_shared<op::Parameter>(element::f32, Shape{5, 6, 7});
    auto rev = make_shared<op::Reverse>(param, AxisSet{});

    EXPECT_EQ(rev->get_element_type(), element::f32);
    EXPECT_EQ(rev->get_shape(), (Shape{5, 6, 7}));
}

TEST(type_prop, reverse_3d_deduce_0)
{
    // Deduce type
    auto param = make_shared<op::Parameter>(element::f32, Shape{5, 6, 7});
    auto rev = make_shared<op::Reverse>(param, AxisSet{0});

    EXPECT_EQ(rev->get_element_type(), element::f32);
    EXPECT_EQ(rev->get_shape(), (Shape{5, 6, 7}));
}

TEST(type_prop, reverse_3d_deduce_1)
{
    // Deduce type
    auto param = make_shared<op::Parameter>(element::f32, Shape{5, 6, 7});
    auto rev = make_shared<op::Reverse>(param, AxisSet{1});

    EXPECT_EQ(rev->get_element_type(), element::f32);
    EXPECT_EQ(rev->get_shape(), (Shape{5, 6, 7}));
}

TEST(type_prop, reverse_3d_deduce_2)
{
    // Deduce type
    auto param = make_shared<op::Parameter>(element::f32, Shape{5, 6, 7});
    auto rev = make_shared<op::Reverse>(param, AxisSet{2});

    EXPECT_EQ(rev->get_element_type(), element::f32);
    EXPECT_EQ(rev->get_shape(), (Shape{5, 6, 7}));
}

TEST(type_prop, reverse_3d_deduce_01)
{
    // Deduce type
    auto param = make_shared<op::Parameter>(element::f32, Shape{5, 6, 7});
    auto rev = make_shared<op::Reverse>(param, AxisSet{0, 1});

    EXPECT_EQ(rev->get_element_type(), element::f32);
    EXPECT_EQ(rev->get_shape(), (Shape{5, 6, 7}));
}

TEST(type_prop, reverse_3d_deduce_02)
{
    // Deduce type
    auto param = make_shared<op::Parameter>(element::f32, Shape{5, 6, 7});
    auto rev = make_shared<op::Reverse>(param, AxisSet{0, 2});

    EXPECT_EQ(rev->get_element_type(), element::f32);
    EXPECT_EQ(rev->get_shape(), (Shape{5, 6, 7}));
}

TEST(type_prop, reverse_3d_deduce_12)
{
    // Deduce type
    auto param = make_shared<op::Parameter>(element::f32, Shape{5, 6, 7});
    auto rev = make_shared<op::Reverse>(param, AxisSet{1, 2});

    EXPECT_EQ(rev->get_element_type(), element::f32);
    EXPECT_EQ(rev->get_shape(), (Shape{5, 6, 7}));
}

TEST(type_prop, reverse_3d_deduce_012)
{
    // Deduce type
    auto param = make_shared<op::Parameter>(element::f32, Shape{5, 6, 7});
    auto rev = make_shared<op::Reverse>(param, AxisSet{0, 1, 2});

    EXPECT_EQ(rev->get_element_type(), element::f32);
    EXPECT_EQ(rev->get_shape(), (Shape{5, 6, 7}));
}

TEST(type_prop, reverse_3d_deduce_oob)
{
    // Deduce type
    auto param = make_shared<op::Parameter>(element::f32, Shape{5, 6, 7});
    try
    {
        auto rev = make_shared<op::Reverse>(param, AxisSet{0, 3, 2});

        // Should have thrown, so fail if it didn't
        FAIL() << "Axis out of bounds not detected";
    }
    catch (const NodeValidationError& error)
    {
        EXPECT_HAS_SUBSTRING(error.what(), std::string("Reverse axis (3) is out of bounds"));
    }
    catch (...)
    {
        FAIL() << "Deduced type check failed for unexpected reason";
    }
}

//
// If the input rank is dynamic, we should pass unconditionally.
//
TEST(type_prop, reverse_partial_rank_dynamic)
{
    auto param = make_shared<op::Parameter>(element::f32, PartialShape::dynamic());
    auto rev = make_shared<op::Reverse>(param, AxisSet{0, 2, 1776, 90909});

    EXPECT_EQ(rev->get_element_type(), element::f32);
    EXPECT_TRUE(rev->get_output_partial_shape(0).rank().is_dynamic());
}

//
// If the input rank is static but the shape is dynamic, we should pass if the axis indices are
// in bounds.
//
TEST(type_prop, reverse_partial_rank_static_dynamic_axes_ok)
{
    PartialShape param_shape{Dimension::dynamic(), Dimension::dynamic(), 2, 3};
    auto param = make_shared<op::Parameter>(element::f32, param_shape);
    auto rev = make_shared<op::Reverse>(param, AxisSet{0, 2});

    EXPECT_EQ(rev->get_element_type(), element::f32);
    EXPECT_TRUE(rev->get_output_partial_shape(0).same_scheme(param_shape));
}

TEST(type_prop, reverse_partial_rank_static_dynamic_axes_oob)
{
    PartialShape param_shape{Dimension::dynamic(), Dimension::dynamic(), 2, 3};
    auto param = make_shared<op::Parameter>(element::f32, param_shape);
    try
    {
        auto rev = make_shared<op::Reverse>(param, AxisSet{0, 4, 2});

        // Should have thrown, so fail if it didn't
        FAIL() << "Axis out of bounds not detected";
    }
    catch (const NodeValidationError& error)
    {
        EXPECT_HAS_SUBSTRING(error.what(), std::string("Reverse axis (4) is out of bounds"));
    }
    catch (...)
    {
        FAIL() << "Deduced type check failed for unexpected reason";
    }
}

TEST(type_prop, reverse_sequence_1_dim)
{
    auto data = make_shared<op::Parameter>(element::f32, Shape{4, 3, 2});
    auto seq_lenghts = make_shared<op::Parameter>(element::f32, Shape{4, 4});
    try
    {
        size_t batch_axis = 0;
        size_t seq_axis = 1;
        auto bc = make_shared<op::ReverseSequence>(data, seq_lenghts, batch_axis, seq_axis);
        FAIL() << "ReverseSequence c-tor should throw for seq_lenghts whose rank isn't equal to 1";
    }
    catch (const NodeValidationError& error)
    {
        EXPECT_HAS_SUBSTRING(error.what(),
                             std::string("Sequence indices must be a 1-dimensional tensor"));
    }
    catch (...)
    {
        FAIL() << "Deduced type check failed for unexpected reason";
    }
}

TEST(type_prop, reverse_sequence_batch_index_oob)
{
    auto data = make_shared<op::Parameter>(element::f32, Shape{4, 3, 2});
    auto seq_lenghts = make_shared<op::Parameter>(element::f32, Shape{3});
    try
    {
        size_t batch_axis = 3;
        size_t seq_axis = 1;
        auto bc = make_shared<op::ReverseSequence>(data, seq_lenghts, batch_axis, seq_axis);
        FAIL() << "ReverseSequence c-tor should throw for out-of-bounds batch axis index";
    }
    catch (const NodeValidationError& error)
    {
        EXPECT_HAS_SUBSTRING(error.what(), std::string("Batch axis index (3) is out of bounds"));
    }
    catch (...)
    {
        FAIL() << "Deduced type check failed for unexpected reason";
    }
}

TEST(type_prop, reverse_sequence_sequence_index_oob)
{
    auto data = make_shared<op::Parameter>(element::f32, Shape{4, 3, 2});
    auto seq_lengths = make_shared<op::Parameter>(element::f32, Shape{3});
    try
    {
        size_t batch_axis = 1;
        size_t seq_axis = 3;
        auto bc = make_shared<op::ReverseSequence>(data, seq_lengths, batch_axis, seq_axis);
        FAIL() << "ReverseSequence c-tor should throw for out-of-bounds sequence axis index";
    }
    catch (const NodeValidationError& error)
    {
        EXPECT_HAS_SUBSTRING(error.what(), std::string("Sequence axis index (3) is out of bounds"));
    }
    catch (...)
    {
        FAIL() << "Deduced type check failed for unexpected reason";
    }
}

TEST(type_prop, reverse_sequence_seq_len_size_equal_to_batch_dim)
{
    auto data = make_shared<op::Parameter>(element::f32, Shape{4, 3, 2});
    auto seq_lenghts = make_shared<op::Parameter>(element::f32, Shape{3});
    try
    {
        size_t batch_axis = 0;
        size_t seq_axis = 1;
        auto bc = make_shared<op::ReverseSequence>(data, seq_lenghts, batch_axis, seq_axis);
        FAIL() << "ReverseSequence c-tor should throw when sequence length size isn't equal to "
                  "batch dimension";
    }
    catch (const NodeValidationError& error)
    {
        EXPECT_HAS_SUBSTRING(
            error.what(),
            std::string("Sequence length (3) is not equal to batch axis dimension (4)"));
    }
    catch (...)
    {
        FAIL() << "Deduced type check failed for unexpected reason";
    }
}

TEST(type_prop, reverse_sequence_partial)
{
    FAIL() << "Adam needs to write some unit tests for partial-shape/type propagation for "
              "ReverseSequence";
}

TEST(type_prop, reduce_window_deduce_1d)
{
    auto param_0 = make_shared<op::Parameter>(element::f32, Shape{16});
    auto param_1 = make_shared<op::Parameter>(element::f32, Shape{});

    auto f_param_0 = make_shared<op::Parameter>(element::f32, Shape{});
    auto f_param_1 = make_shared<op::Parameter>(element::f32, Shape{});
    auto f =
        make_shared<Function>(f_param_0 + f_param_1, op::ParameterVector{f_param_0, f_param_1});

    Shape window_shape{4};
    Strides move_strides{1};

    auto rw = make_shared<op::ReduceWindow>(param_0, param_1, f, window_shape, move_strides);
    ASSERT_EQ(rw->get_element_type(), element::f32);
    ASSERT_EQ(rw->get_shape(), (Shape{13}));
}

TEST(type_prop, reduce_window_deduce_1d_strided_even)
{
    auto param_0 = make_shared<op::Parameter>(element::f32, Shape{16});
    auto param_1 = make_shared<op::Parameter>(element::f32, Shape{});

    auto f_param_0 = make_shared<op::Parameter>(element::f32, Shape{});
    auto f_param_1 = make_shared<op::Parameter>(element::f32, Shape{});
    auto f =
        make_shared<Function>(f_param_0 + f_param_1, op::ParameterVector{f_param_0, f_param_1});

    Shape window_shape{4};
    Strides move_strides{4};

    auto rw = make_shared<op::ReduceWindow>(param_0, param_1, f, window_shape, move_strides);
    ASSERT_EQ(rw->get_element_type(), element::f32);
    ASSERT_EQ(rw->get_shape(), (Shape{4}));
}

TEST(type_prop, reduce_window_deduce_1d_strided_uneven)
{
    auto param_0 = make_shared<op::Parameter>(element::f32, Shape{18});
    auto param_1 = make_shared<op::Parameter>(element::f32, Shape{});

    auto f_param_0 = make_shared<op::Parameter>(element::f32, Shape{});
    auto f_param_1 = make_shared<op::Parameter>(element::f32, Shape{});
    auto f =
        make_shared<Function>(f_param_0 + f_param_1, op::ParameterVector{f_param_0, f_param_1});

    Shape window_shape{4};
    Strides move_strides{4};

    auto rw = make_shared<op::ReduceWindow>(param_0, param_1, f, window_shape, move_strides);
    ASSERT_EQ(rw->get_element_type(), element::f32);
    ASSERT_EQ(rw->get_shape(), (Shape{4}));
}

TEST(type_prop, reduce_window_deduce_2d_strided_uneven)
{
    auto param_0 = make_shared<op::Parameter>(element::f32, Shape{18, 10});
    auto param_1 = make_shared<op::Parameter>(element::f32, Shape{});

    auto f_param_0 = make_shared<op::Parameter>(element::f32, Shape{});
    auto f_param_1 = make_shared<op::Parameter>(element::f32, Shape{});
    auto f =
        make_shared<Function>(f_param_0 + f_param_1, op::ParameterVector{f_param_0, f_param_1});

    Shape window_shape{4, 2};
    Strides move_strides{4, 3};

    auto rw = make_shared<op::ReduceWindow>(param_0, param_1, f, window_shape, move_strides);
    ASSERT_EQ(rw->get_element_type(), element::f32);
    ASSERT_EQ(rw->get_shape(), (Shape{4, 3}));
}

TEST(type_prop, reduce_window_deduce_3d_strided_uneven)
{
    auto param_0 = make_shared<op::Parameter>(element::f32, Shape{18, 10, 15});
    auto param_1 = make_shared<op::Parameter>(element::f32, Shape{});

    auto f_param_0 = make_shared<op::Parameter>(element::f32, Shape{});
    auto f_param_1 = make_shared<op::Parameter>(element::f32, Shape{});
    auto f =
        make_shared<Function>(f_param_0 + f_param_1, op::ParameterVector{f_param_0, f_param_1});

    Shape window_shape{4, 2, 4};
    Strides move_strides{4, 3, 2};

    auto rw = make_shared<op::ReduceWindow>(param_0, param_1, f, window_shape, move_strides);
    ASSERT_EQ(rw->get_element_type(), element::f32);
    ASSERT_EQ(rw->get_shape(), (Shape{4, 3, 6}));
}

TEST(type_prop, reduce_window_deduce_non_scalar_init)
{
    auto param_0 = make_shared<op::Parameter>(element::f32, Shape{18, 10, 15});
    auto param_1 = make_shared<op::Parameter>(element::f32, Shape{3});

    auto f_param_0 = make_shared<op::Parameter>(element::f32, Shape{});
    auto f_param_1 = make_shared<op::Parameter>(element::f32, Shape{});
    auto f =
        make_shared<Function>(f_param_0 + f_param_1, op::ParameterVector{f_param_0, f_param_1});

    Shape window_shape{4, 2, 4};
    Strides move_strides{4, 3, 2};

    try
    {
        auto rw = make_shared<op::ReduceWindow>(param_0, param_1, f, window_shape, move_strides);

        // Should have thrown, so fail if it didn't
        FAIL() << "Non-scalar initial value not detected";
    }
    catch (const ngraph_error& error)
    {
        EXPECT_EQ(error.what(), std::string("Argument for initial value is not a scalar"));
    }
    catch (...)
    {
        FAIL() << "Deduced type check failed for unexpected reason";
    }
}

TEST(type_prop, reduce_window_deduce_different_element_types)
{
    auto param_0 = make_shared<op::Parameter>(element::f32, Shape{18, 10, 15});
    auto param_1 = make_shared<op::Parameter>(element::i32, Shape{});

    auto f_param_0 = make_shared<op::Parameter>(element::f32, Shape{});
    auto f_param_1 = make_shared<op::Parameter>(element::f32, Shape{});
    auto f =
        make_shared<Function>(f_param_0 + f_param_1, op::ParameterVector{f_param_0, f_param_1});

    Shape window_shape{4, 2, 4};
    Strides move_strides{4, 3, 2};

    try
    {
        auto rw = make_shared<op::ReduceWindow>(param_0, param_1, f, window_shape, move_strides);

        // Should have thrown, so fail if it didn't
        FAIL() << "Different element types not detected";
    }
    catch (const ngraph_error& error)
    {
        EXPECT_EQ(error.what(),
                  std::string("Element types for reductee and initial values do not match"));
    }
    catch (...)
    {
        FAIL() << "Deduced type check failed for unexpected reason";
    }
}

TEST(type_prop, reduce_window_deduce_bad_window_shape)
{
    auto param_0 = make_shared<op::Parameter>(element::f32, Shape{18, 10, 15});
    auto param_1 = make_shared<op::Parameter>(element::f32, Shape{});

    auto f_param_0 = make_shared<op::Parameter>(element::f32, Shape{});
    auto f_param_1 = make_shared<op::Parameter>(element::f32, Shape{});
    auto f =
        make_shared<Function>(f_param_0 + f_param_1, op::ParameterVector{f_param_0, f_param_1});

    Shape window_shape{4, 2};
    Strides move_strides{4, 3, 2};

    try
    {
        auto rw = make_shared<op::ReduceWindow>(param_0, param_1, f, window_shape, move_strides);

        // Should have thrown, so fail if it didn't
        FAIL() << "Bad window shape not detected";
    }
    catch (const ngraph_error& error)
    {
        EXPECT_EQ(error.what(), std::string("Window shape has different rank from input tensor"));
    }
    catch (...)
    {
        FAIL() << "Deduced type check failed for unexpected reason";
    }
}

TEST(type_prop, reduce_window_deduce_bad_move_strides)
{
    auto param_0 = make_shared<op::Parameter>(element::f32, Shape{18, 10, 15});
    auto param_1 = make_shared<op::Parameter>(element::f32, Shape{});

    auto f_param_0 = make_shared<op::Parameter>(element::f32, Shape{});
    auto f_param_1 = make_shared<op::Parameter>(element::f32, Shape{});
    auto f =
        make_shared<Function>(f_param_0 + f_param_1, op::ParameterVector{f_param_0, f_param_1});

    Shape window_shape{4, 2, 4};
    Strides move_strides{4, 3};

    try
    {
        auto rw = make_shared<op::ReduceWindow>(param_0, param_1, f, window_shape, move_strides);

        // Should have thrown, so fail if it didn't
        FAIL() << "Bad window movement strides not detected";
    }
    catch (const ngraph_error& error)
    {
        EXPECT_EQ(error.what(),
                  std::string("Window movement strides have different rank from input tensor"));
    }
    catch (...)
    {
        FAIL() << "Deduced type check failed for unexpected reason";
    }
}

TEST(type_prop, reduce_window_deduce_zero_length_axis)
{
    auto param_0 = make_shared<op::Parameter>(element::f32, Shape{18, 10, 15});
    auto param_1 = make_shared<op::Parameter>(element::f32, Shape{});

    auto f_param_0 = make_shared<op::Parameter>(element::f32, Shape{});
    auto f_param_1 = make_shared<op::Parameter>(element::f32, Shape{});
    auto f =
        make_shared<Function>(f_param_0 + f_param_1, op::ParameterVector{f_param_0, f_param_1});

    Shape window_shape{4, 0, 4};
    Strides move_strides{4, 3, 2};

    try
    {
        auto rw = make_shared<op::ReduceWindow>(param_0, param_1, f, window_shape, move_strides);

        // Should have thrown, so fail if it didn't
        FAIL() << "Zero-length window axis not detected";
    }
    catch (const ngraph_error& error)
    {
        EXPECT_EQ(error.what(), std::string("Window shape has a zero-length axis"));
    }
    catch (...)
    {
        FAIL() << "Deduced type check failed for unexpected reason";
    }
}

TEST(type_prop, reduce_window_deduce_zero_length_stride)
{
    auto param_0 = make_shared<op::Parameter>(element::f32, Shape{18, 10, 15});
    auto param_1 = make_shared<op::Parameter>(element::f32, Shape{});

    auto f_param_0 = make_shared<op::Parameter>(element::f32, Shape{});
    auto f_param_1 = make_shared<op::Parameter>(element::f32, Shape{});
    auto f =
        make_shared<Function>(f_param_0 + f_param_1, op::ParameterVector{f_param_0, f_param_1});

    Shape window_shape{4, 2, 4};
    Strides move_strides{4, 0, 2};

    try
    {
        auto rw = make_shared<op::ReduceWindow>(param_0, param_1, f, window_shape, move_strides);

        // Should have thrown, so fail if it didn't
        FAIL() << "Zero-length window movement stride not detected";
    }
    catch (const ngraph_error& error)
    {
        EXPECT_EQ(error.what(), std::string("Window movement stride for some axis is zero"));
    }
    catch (...)
    {
        FAIL() << "Deduced type check failed for unexpected reason";
    }
}

TEST(type_prop, reduce_window_deduce_window_too_big)
{
    auto param_0 = make_shared<op::Parameter>(element::f32, Shape{18, 10, 15});
    auto param_1 = make_shared<op::Parameter>(element::f32, Shape{});

    auto f_param_0 = make_shared<op::Parameter>(element::f32, Shape{});
    auto f_param_1 = make_shared<op::Parameter>(element::f32, Shape{});
    auto f =
        make_shared<Function>(f_param_0 + f_param_1, op::ParameterVector{f_param_0, f_param_1});

    Shape window_shape{4, 11, 4};
    Strides move_strides{4, 3, 2};

    try
    {
        auto rw = make_shared<op::ReduceWindow>(param_0, param_1, f, window_shape, move_strides);

        // Should have thrown, so fail if it didn't
        FAIL() << "Window too big not detected";
    }
    catch (const ngraph_error& error)
    {
        EXPECT_EQ(error.what(), std::string("Reduction window is bigger than input"));
    }
    catch (...)
    {
        FAIL() << "Deduced type check failed for unexpected reason";
    }
}

TEST(type_prop, reduce_window_deduce_param_count)
{
    auto param_0 = make_shared<op::Parameter>(element::f32, Shape{18, 10, 15});
    auto param_1 = make_shared<op::Parameter>(element::f32, Shape{});

    auto f_param_0 = make_shared<op::Parameter>(element::f32, Shape{});
    auto f_param_1 = make_shared<op::Parameter>(element::f32, Shape{});
    auto f_param_2 = make_shared<op::Parameter>(element::f32, Shape{});
    auto f = make_shared<Function>(f_param_0 + f_param_1,
                                   op::ParameterVector{f_param_0, f_param_1, f_param_2});

    Shape window_shape{4, 2, 4};
    Strides move_strides{4, 3, 2};

    try
    {
        auto rw = make_shared<op::ReduceWindow>(param_0, param_1, f, window_shape, move_strides);

        // Should have thrown, so fail if it didn't
        FAIL() << "Too many reduction function parameters not detected";
    }
    catch (const ngraph_error& error)
    {
        EXPECT_EQ(error.what(),
                  std::string("Reduction function has wrong number of parameters (should be two)"));
    }
    catch (...)
    {
        FAIL() << "Deduced type check failed for unexpected reason";
    }
}

TEST(type_prop, reduce_window_deduce_param_0_wrong_element_type)
{
    auto param_0 = make_shared<op::Parameter>(element::f32, Shape{18, 10, 15});
    auto param_1 = make_shared<op::Parameter>(element::f32, Shape{});

    auto f_param_0 = make_shared<op::Parameter>(element::i32, Shape{});
    auto f_param_1 = make_shared<op::Parameter>(element::f32, Shape{});
    auto f = make_shared<Function>(f_param_1, op::ParameterVector{f_param_0, f_param_1});

    Shape window_shape{4, 2, 4};
    Strides move_strides{4, 3, 2};

    try
    {
        auto rw = make_shared<op::ReduceWindow>(param_0, param_1, f, window_shape, move_strides);

        // Should have thrown, so fail if it didn't
        FAIL() << "Parameter 0 wrong type not detected";
    }
    catch (const ngraph_error& error)
    {
        EXPECT_EQ(error.what(),
                  std::string("Parameter 0 of reduction function has wrong element type"));
    }
    catch (...)
    {
        FAIL() << "Deduced type check failed for unexpected reason";
    }
}

TEST(type_prop, reduce_window_deduce_param_0_wrong_shape)
{
    auto param_0 = make_shared<op::Parameter>(element::f32, Shape{18, 10, 15});
    auto param_1 = make_shared<op::Parameter>(element::f32, Shape{});

    auto f_param_0 = make_shared<op::Parameter>(element::f32, Shape{1});
    auto f_param_1 = make_shared<op::Parameter>(element::f32, Shape{});
    auto f = make_shared<Function>(f_param_1, op::ParameterVector{f_param_0, f_param_1});

    Shape window_shape{4, 2, 4};
    Strides move_strides{4, 3, 2};

    try
    {
        auto rw = make_shared<op::ReduceWindow>(param_0, param_1, f, window_shape, move_strides);

        // Should have thrown, so fail if it didn't
        FAIL() << "Parameter 0 wrong type not detected";
    }
    catch (const ngraph_error& error)
    {
        EXPECT_EQ(error.what(), std::string("Parameter 0 of reduction function is not a scalar"));
    }
    catch (...)
    {
        FAIL() << "Deduced type check failed for unexpected reason";
    }
}

TEST(type_prop, reduce_window_deduce_param_1_wrong_element_type)
{
    auto param_0 = make_shared<op::Parameter>(element::f32, Shape{18, 10, 15});
    auto param_1 = make_shared<op::Parameter>(element::f32, Shape{});

    auto f_param_0 = make_shared<op::Parameter>(element::f32, Shape{});
    auto f_param_1 = make_shared<op::Parameter>(element::i32, Shape{});
    auto f = make_shared<Function>(f_param_0, op::ParameterVector{f_param_0, f_param_1});

    Shape window_shape{4, 2, 4};
    Strides move_strides{4, 3, 2};

    try
    {
        auto rw = make_shared<op::ReduceWindow>(param_0, param_1, f, window_shape, move_strides);

        // Should have thrown, so fail if it didn't
        FAIL() << "Parameter 1 wrong type not detected";
    }
    catch (const ngraph_error& error)
    {
        EXPECT_EQ(error.what(),
                  std::string("Parameter 1 of reduction function has wrong element type"));
    }
    catch (...)
    {
        FAIL() << "Deduced type check failed for unexpected reason";
    }
}

TEST(type_prop, reduce_window_deduce_param_1_wrong_shape)
{
    auto param_0 = make_shared<op::Parameter>(element::f32, Shape{18, 10, 15});
    auto param_1 = make_shared<op::Parameter>(element::f32, Shape{});

    auto f_param_0 = make_shared<op::Parameter>(element::f32, Shape{});
    auto f_param_1 = make_shared<op::Parameter>(element::f32, Shape{1});
    auto f = make_shared<Function>(f_param_0, op::ParameterVector{f_param_0, f_param_1});

    Shape window_shape{4, 2, 4};
    Strides move_strides{4, 3, 2};

    try
    {
        auto rw = make_shared<op::ReduceWindow>(param_0, param_1, f, window_shape, move_strides);

        // Should have thrown, so fail if it didn't
        FAIL() << "Parameter 1 wrong type not detected";
    }
    catch (const ngraph_error& error)
    {
        EXPECT_EQ(error.what(), std::string("Parameter 1 of reduction function is not a scalar"));
    }
    catch (...)
    {
        FAIL() << "Deduced type check failed for unexpected reason";
    }
}

TEST(type_prop, reduce_window_deduce_multi_output)
{
    auto param_0 = make_shared<op::Parameter>(element::f32, Shape{18, 10, 15});
    auto param_1 = make_shared<op::Parameter>(element::f32, Shape{});

    auto f_param_0 = make_shared<op::Parameter>(element::f32, Shape{});
    auto f_param_1 = make_shared<op::Parameter>(element::f32, Shape{});
    auto f = make_shared<Function>(NodeVector{f_param_0 + f_param_1, f_param_0 * f_param_1},
                                   op::ParameterVector{f_param_0, f_param_1});

    Shape window_shape{4, 2, 4};
    Strides move_strides{4, 3, 2};

    try
    {
        auto rw = make_shared<op::ReduceWindow>(param_0, param_1, f, window_shape, move_strides);

        // Should have thrown, so fail if it didn't
        FAIL() << "Multiple-output reduction function not detected";
    }
    catch (const ngraph_error& error)
    {
        EXPECT_EQ(error.what(), std::string("Single-output reduction function was expected"));
    }
    catch (...)
    {
        FAIL() << "Deduced type check failed for unexpected reason";
    }
}

TEST(type_prop, reduce_window_reduction_function_return_element_type_mismatch)
{
    auto param_0 = make_shared<op::Parameter>(element::f32, Shape{18, 10, 15});
    auto param_1 = make_shared<op::Parameter>(element::f32, Shape{});

    auto f_param_0 = make_shared<op::Parameter>(element::f32, Shape{});
    auto f_param_1 = make_shared<op::Parameter>(element::f32, Shape{});
    auto f = make_shared<Function>(make_shared<op::Convert>(f_param_0 + f_param_1, element::i32),
                                   op::ParameterVector{f_param_0, f_param_1});

    Shape window_shape{4, 2, 4};
    Strides move_strides{4, 3, 2};

    try
    {
        auto rw = make_shared<op::ReduceWindow>(param_0, param_1, f, window_shape, move_strides);

        // Should have thrown, so fail if it didn't
        FAIL() << "Reduction function return element type mismatch not detected";
    }
    catch (const ngraph_error& error)
    {
        EXPECT_EQ(
            error.what(),
            std::string("Return element type from reduction function does not match expected"));
    }
    catch (...)
    {
        FAIL() << "Deduced type check failed for unexpected reason";
    }
}

TEST(type_prop, reduce_window_reduction_function_return_shape_mismatch)
{
    auto param_0 = make_shared<op::Parameter>(element::f32, Shape{18, 10, 15});
    auto param_1 = make_shared<op::Parameter>(element::f32, Shape{});

    auto f_param_0 = make_shared<op::Parameter>(element::f32, Shape{});
    auto f_param_1 = make_shared<op::Parameter>(element::f32, Shape{});
    auto f = make_shared<Function>(
        make_shared<op::Broadcast>(f_param_0 + f_param_1, Shape{1}, AxisSet{0}),
        op::ParameterVector{f_param_0, f_param_1});

    Shape window_shape{4, 2, 4};
    Strides move_strides{4, 3, 2};

    try
    {
        auto rw = make_shared<op::ReduceWindow>(param_0, param_1, f, window_shape, move_strides);

        // Should have thrown, so fail if it didn't
        FAIL() << "Reduction function return shape mismatch not detected";
    }
    catch (const ngraph_error& error)
    {
        EXPECT_EQ(error.what(),
                  std::string("Return shape from reduction function is not a scalar"));
    }
    catch (...)
    {
        FAIL() << "Deduced type check failed for unexpected reason";
    }
}

TEST(type_prop, select_and_scatter_deduce_1d)
{
    auto param_0 = make_shared<op::Parameter>(element::f32, Shape{16});
    auto param_1 = make_shared<op::Parameter>(element::f32, Shape{13});
    auto param_2 = make_shared<op::Parameter>(element::f32, Shape{});

    auto f_param_0 = make_shared<op::Parameter>(element::f32, Shape{});
    auto f_param_1 = make_shared<op::Parameter>(element::f32, Shape{});
    auto f = make_shared<Function>(make_shared<op::Greater>(f_param_0, f_param_1),
                                   op::ParameterVector{f_param_0, f_param_1});

    auto g_param_0 = make_shared<op::Parameter>(element::f32, Shape{});
    auto g_param_1 = make_shared<op::Parameter>(element::f32, Shape{});
    auto g =
        make_shared<Function>(g_param_0 + g_param_1, op::ParameterVector{g_param_0, g_param_1});

    Shape window_shape{4};
    Strides move_strides{1};

    auto sas = make_shared<op::SelectAndScatter>(
        param_0, param_1, param_2, f, g, window_shape, move_strides);
    ASSERT_EQ(sas->get_element_type(), element::f32);
    ASSERT_EQ(sas->get_shape(), (Shape{16}));
}

TEST(type_prop, select_and_scatter_deduce_2d)
{
    auto param_0 = make_shared<op::Parameter>(element::f32, Shape{16, 18});
    auto param_1 = make_shared<op::Parameter>(element::f32, Shape{13, 14});
    auto param_2 = make_shared<op::Parameter>(element::f32, Shape{});

    auto f_param_0 = make_shared<op::Parameter>(element::f32, Shape{});
    auto f_param_1 = make_shared<op::Parameter>(element::f32, Shape{});
    auto f = make_shared<Function>(make_shared<op::Greater>(f_param_0, f_param_1),
                                   op::ParameterVector{f_param_0, f_param_1});

    auto g_param_0 = make_shared<op::Parameter>(element::f32, Shape{});
    auto g_param_1 = make_shared<op::Parameter>(element::f32, Shape{});
    auto g =
        make_shared<Function>(g_param_0 + g_param_1, op::ParameterVector{g_param_0, g_param_1});

    Shape window_shape{4, 5};
    Strides move_strides{1, 1};

    auto sas = make_shared<op::SelectAndScatter>(
        param_0, param_1, param_2, f, g, window_shape, move_strides);
    ASSERT_EQ(sas->get_element_type(), element::f32);
    ASSERT_EQ(sas->get_shape(), (Shape{16, 18}));
}

TEST(type_prop, select_and_scatter_deduce_3d)
{
    auto param_0 = make_shared<op::Parameter>(element::f32, Shape{16, 18, 10});
    auto param_1 = make_shared<op::Parameter>(element::f32, Shape{13, 14, 9});
    auto param_2 = make_shared<op::Parameter>(element::f32, Shape{});

    auto f_param_0 = make_shared<op::Parameter>(element::f32, Shape{});
    auto f_param_1 = make_shared<op::Parameter>(element::f32, Shape{});
    auto f = make_shared<Function>(make_shared<op::Greater>(f_param_0, f_param_1),
                                   op::ParameterVector{f_param_0, f_param_1});

    auto g_param_0 = make_shared<op::Parameter>(element::f32, Shape{});
    auto g_param_1 = make_shared<op::Parameter>(element::f32, Shape{});
    auto g =
        make_shared<Function>(g_param_0 + g_param_1, op::ParameterVector{g_param_0, g_param_1});

    Shape window_shape{4, 5, 2};
    Strides move_strides{1, 1, 1};

    auto sas = make_shared<op::SelectAndScatter>(
        param_0, param_1, param_2, f, g, window_shape, move_strides);
    ASSERT_EQ(sas->get_element_type(), element::f32);
    ASSERT_EQ(sas->get_shape(), (Shape{16, 18, 10}));
}

TEST(type_prop, select_and_scatter_deduce_3d_strided)
{
    auto param_0 = make_shared<op::Parameter>(element::f32, Shape{16, 18, 10});
    auto param_1 = make_shared<op::Parameter>(element::f32, Shape{4, 3, 2});
    auto param_2 = make_shared<op::Parameter>(element::f32, Shape{});

    auto f_param_0 = make_shared<op::Parameter>(element::f32, Shape{});
    auto f_param_1 = make_shared<op::Parameter>(element::f32, Shape{});
    auto f = make_shared<Function>(make_shared<op::Greater>(f_param_0, f_param_1),
                                   op::ParameterVector{f_param_0, f_param_1});

    auto g_param_0 = make_shared<op::Parameter>(element::f32, Shape{});
    auto g_param_1 = make_shared<op::Parameter>(element::f32, Shape{});
    auto g =
        make_shared<Function>(g_param_0 + g_param_1, op::ParameterVector{g_param_0, g_param_1});

    Shape window_shape{4, 3, 2};
    Strides move_strides{4, 6, 5};

    auto sas = make_shared<op::SelectAndScatter>(
        param_0, param_1, param_2, f, g, window_shape, move_strides);
    ASSERT_EQ(sas->get_element_type(), element::f32);
    ASSERT_EQ(sas->get_shape(), (Shape{16, 18, 10}));
}

TEST(type_prop, select_and_scatter_deduce_3d_strided_uneven)
{
    auto param_0 = make_shared<op::Parameter>(element::f32, Shape{16, 18, 10});
    auto param_1 = make_shared<op::Parameter>(element::f32, Shape{2, 3, 3});
    auto param_2 = make_shared<op::Parameter>(element::f32, Shape{});

    auto f_param_0 = make_shared<op::Parameter>(element::f32, Shape{});
    auto f_param_1 = make_shared<op::Parameter>(element::f32, Shape{});
    auto f = make_shared<Function>(make_shared<op::Greater>(f_param_0, f_param_1),
                                   op::ParameterVector{f_param_0, f_param_1});

    auto g_param_0 = make_shared<op::Parameter>(element::f32, Shape{});
    auto g_param_1 = make_shared<op::Parameter>(element::f32, Shape{});
    auto g =
        make_shared<Function>(g_param_0 + g_param_1, op::ParameterVector{g_param_0, g_param_1});

    Shape window_shape{5, 5, 3};
    Strides move_strides{6, 6, 3};

    auto sas = make_shared<op::SelectAndScatter>(
        param_0, param_1, param_2, f, g, window_shape, move_strides);
    ASSERT_EQ(sas->get_element_type(), element::f32);
    ASSERT_EQ(sas->get_shape(), (Shape{16, 18, 10}));
}

TEST(type_prop, select_and_scatter_deduce_init_not_scalar)
{
    auto param_0 = make_shared<op::Parameter>(element::f32, Shape{16, 18, 10});
    auto param_1 = make_shared<op::Parameter>(element::f32, Shape{2, 3, 3});
    auto param_2 = make_shared<op::Parameter>(element::f32, Shape{4});

    auto f_param_0 = make_shared<op::Parameter>(element::f32, Shape{});
    auto f_param_1 = make_shared<op::Parameter>(element::f32, Shape{});
    auto f = make_shared<Function>(make_shared<op::Greater>(f_param_0, f_param_1),
                                   op::ParameterVector{f_param_0, f_param_1});

    auto g_param_0 = make_shared<op::Parameter>(element::f32, Shape{});
    auto g_param_1 = make_shared<op::Parameter>(element::f32, Shape{});
    auto g =
        make_shared<Function>(g_param_0 + g_param_1, op::ParameterVector{g_param_0, g_param_1});

    Shape window_shape{5, 5, 3};
    Strides move_strides{6, 6, 3};

    try
    {
        auto sas = make_shared<op::SelectAndScatter>(
            param_0, param_1, param_2, f, g, window_shape, move_strides);

        // Should have thrown, so fail if it didn't
        FAIL() << "Non-scalar init value not detected";
    }
    catch (const ngraph_error& error)
    {
        EXPECT_EQ(error.what(), std::string("Argument for initial value is not a scalar"));
    }
    catch (...)
    {
        FAIL() << "Deduced type check failed for unexpected reason";
    }
}

TEST(type_prop, select_and_scatter_deduce_init_elem_type_wrong)
{
    auto param_0 = make_shared<op::Parameter>(element::f32, Shape{16, 18, 10});
    auto param_1 = make_shared<op::Parameter>(element::f32, Shape{2, 3, 3});
    auto param_2 = make_shared<op::Parameter>(element::i32, Shape{});

    auto f_param_0 = make_shared<op::Parameter>(element::f32, Shape{});
    auto f_param_1 = make_shared<op::Parameter>(element::f32, Shape{});
    auto f = make_shared<Function>(make_shared<op::Greater>(f_param_0, f_param_1),
                                   op::ParameterVector{f_param_0, f_param_1});

    auto g_param_0 = make_shared<op::Parameter>(element::f32, Shape{});
    auto g_param_1 = make_shared<op::Parameter>(element::f32, Shape{});
    auto g =
        make_shared<Function>(g_param_0 + g_param_1, op::ParameterVector{g_param_0, g_param_1});

    Shape window_shape{5, 5, 3};
    Strides move_strides{6, 6, 3};

    try
    {
        auto sas = make_shared<op::SelectAndScatter>(
            param_0, param_1, param_2, f, g, window_shape, move_strides);

        // Should have thrown, so fail if it didn't
        FAIL() << "Incorrect init element type not detected";
    }
    catch (const ngraph_error& error)
    {
        EXPECT_EQ(error.what(),
                  std::string("Element types for selectee and initial values do not match"));
    }
    catch (...)
    {
        FAIL() << "Deduced type check failed for unexpected reason";
    }
}

TEST(type_prop, select_and_scatter_deduce_source_elem_type_wrong)
{
    auto param_0 = make_shared<op::Parameter>(element::f32, Shape{16, 18, 10});
    auto param_1 = make_shared<op::Parameter>(element::i32, Shape{2, 3, 3});
    auto param_2 = make_shared<op::Parameter>(element::f32, Shape{});

    auto f_param_0 = make_shared<op::Parameter>(element::f32, Shape{});
    auto f_param_1 = make_shared<op::Parameter>(element::f32, Shape{});
    auto f = make_shared<Function>(make_shared<op::Greater>(f_param_0, f_param_1),
                                   op::ParameterVector{f_param_0, f_param_1});

    auto g_param_0 = make_shared<op::Parameter>(element::f32, Shape{});
    auto g_param_1 = make_shared<op::Parameter>(element::f32, Shape{});
    auto g =
        make_shared<Function>(g_param_0 + g_param_1, op::ParameterVector{g_param_0, g_param_1});

    Shape window_shape{5, 5, 3};
    Strides move_strides{6, 6, 3};

    try
    {
        auto sas = make_shared<op::SelectAndScatter>(
            param_0, param_1, param_2, f, g, window_shape, move_strides);

        // Should have thrown, so fail if it didn't
        FAIL() << "Incorrect source tensor element type not detected";
    }
    catch (const ngraph_error& error)
    {
        EXPECT_EQ(error.what(),
                  std::string("Element types for selectee and source tensors do not match"));
    }
    catch (...)
    {
        FAIL() << "Deduced type check failed for unexpected reason";
    }
}

TEST(type_prop, select_and_scatter_deduce_source_window_shape_wrong_rank)
{
    auto param_0 = make_shared<op::Parameter>(element::f32, Shape{16, 18, 10});
    auto param_1 = make_shared<op::Parameter>(element::f32, Shape{2, 3, 3});
    auto param_2 = make_shared<op::Parameter>(element::f32, Shape{});

    auto f_param_0 = make_shared<op::Parameter>(element::f32, Shape{});
    auto f_param_1 = make_shared<op::Parameter>(element::f32, Shape{});
    auto f = make_shared<Function>(make_shared<op::Greater>(f_param_0, f_param_1),
                                   op::ParameterVector{f_param_0, f_param_1});

    auto g_param_0 = make_shared<op::Parameter>(element::f32, Shape{});
    auto g_param_1 = make_shared<op::Parameter>(element::f32, Shape{});
    auto g =
        make_shared<Function>(g_param_0 + g_param_1, op::ParameterVector{g_param_0, g_param_1});

    Shape window_shape{5, 5};
    Strides move_strides{6, 6, 3};

    try
    {
        auto sas = make_shared<op::SelectAndScatter>(
            param_0, param_1, param_2, f, g, window_shape, move_strides);

        // Should have thrown, so fail if it didn't
        FAIL() << "Wrong window shape rank not detected";
    }
    catch (const ngraph_error& error)
    {
        EXPECT_EQ(error.what(),
                  std::string("Window shape has different rank from selectee tensor"));
    }
    catch (...)
    {
        FAIL() << "Deduced type check failed for unexpected reason";
    }
}

TEST(type_prop, select_and_scatter_deduce_source_window_strides_wrong_rank)
{
    auto param_0 = make_shared<op::Parameter>(element::f32, Shape{16, 18, 10});
    auto param_1 = make_shared<op::Parameter>(element::f32, Shape{2, 3, 3});
    auto param_2 = make_shared<op::Parameter>(element::f32, Shape{});

    auto f_param_0 = make_shared<op::Parameter>(element::f32, Shape{});
    auto f_param_1 = make_shared<op::Parameter>(element::f32, Shape{});
    auto f = make_shared<Function>(make_shared<op::Greater>(f_param_0, f_param_1),
                                   op::ParameterVector{f_param_0, f_param_1});

    auto g_param_0 = make_shared<op::Parameter>(element::f32, Shape{});
    auto g_param_1 = make_shared<op::Parameter>(element::f32, Shape{});
    auto g =
        make_shared<Function>(g_param_0 + g_param_1, op::ParameterVector{g_param_0, g_param_1});

    Shape window_shape{5, 5, 3};
    Strides move_strides{6, 6};

    try
    {
        auto sas = make_shared<op::SelectAndScatter>(
            param_0, param_1, param_2, f, g, window_shape, move_strides);

        // Should have thrown, so fail if it didn't
        FAIL() << "Wrong window strides rank not detected";
    }
    catch (const ngraph_error& error)
    {
        EXPECT_EQ(error.what(),
                  std::string("Window movement strides have different rank from selectee tensor"));
    }
    catch (...)
    {
        FAIL() << "Deduced type check failed for unexpected reason";
    }
}

TEST(type_prop, select_and_scatter_deduce_source_window_shape_zero_length_axis)
{
    auto param_0 = make_shared<op::Parameter>(element::f32, Shape{16, 18, 10});
    auto param_1 = make_shared<op::Parameter>(element::f32, Shape{2, 3, 3});
    auto param_2 = make_shared<op::Parameter>(element::f32, Shape{});

    auto f_param_0 = make_shared<op::Parameter>(element::f32, Shape{});
    auto f_param_1 = make_shared<op::Parameter>(element::f32, Shape{});
    auto f = make_shared<Function>(make_shared<op::Greater>(f_param_0, f_param_1),
                                   op::ParameterVector{f_param_0, f_param_1});

    auto g_param_0 = make_shared<op::Parameter>(element::f32, Shape{});
    auto g_param_1 = make_shared<op::Parameter>(element::f32, Shape{});
    auto g =
        make_shared<Function>(g_param_0 + g_param_1, op::ParameterVector{g_param_0, g_param_1});

    Shape window_shape{5, 0, 3};
    Strides move_strides{6, 6, 3};

    try
    {
        auto sas = make_shared<op::SelectAndScatter>(
            param_0, param_1, param_2, f, g, window_shape, move_strides);

        // Should have thrown, so fail if it didn't
        FAIL() << "Zero-length window shape axis not detected";
    }
    catch (const ngraph_error& error)
    {
        EXPECT_EQ(error.what(), std::string("Window shape has a zero-length axis"));
    }
    catch (...)
    {
        FAIL() << "Deduced type check failed for unexpected reason";
    }
}

TEST(type_prop, select_and_scatter_deduce_source_window_strides_zero_length_axis)
{
    auto param_0 = make_shared<op::Parameter>(element::f32, Shape{16, 18, 10});
    auto param_1 = make_shared<op::Parameter>(element::f32, Shape{2, 3, 3});
    auto param_2 = make_shared<op::Parameter>(element::f32, Shape{});

    auto f_param_0 = make_shared<op::Parameter>(element::f32, Shape{});
    auto f_param_1 = make_shared<op::Parameter>(element::f32, Shape{});
    auto f = make_shared<Function>(make_shared<op::Greater>(f_param_0, f_param_1),
                                   op::ParameterVector{f_param_0, f_param_1});

    auto g_param_0 = make_shared<op::Parameter>(element::f32, Shape{});
    auto g_param_1 = make_shared<op::Parameter>(element::f32, Shape{});
    auto g =
        make_shared<Function>(g_param_0 + g_param_1, op::ParameterVector{g_param_0, g_param_1});

    Shape window_shape{5, 5, 3};
    Strides move_strides{6, 0, 3};

    try
    {
        auto sas = make_shared<op::SelectAndScatter>(
            param_0, param_1, param_2, f, g, window_shape, move_strides);

        // Should have thrown, so fail if it didn't
        FAIL() << "Zero-length window strides axis not detected";
    }
    catch (const ngraph_error& error)
    {
        EXPECT_EQ(error.what(), std::string("Window movement stride for some axis is zero"));
    }
    catch (...)
    {
        FAIL() << "Deduced type check failed for unexpected reason";
    }
}

TEST(type_prop, select_and_scatter_deduce_source_window_too_big)
{
    auto param_0 = make_shared<op::Parameter>(element::f32, Shape{16, 18, 10});
    auto param_1 = make_shared<op::Parameter>(element::f32, Shape{2, 3, 3});
    auto param_2 = make_shared<op::Parameter>(element::f32, Shape{});

    auto f_param_0 = make_shared<op::Parameter>(element::f32, Shape{});
    auto f_param_1 = make_shared<op::Parameter>(element::f32, Shape{});
    auto f = make_shared<Function>(make_shared<op::Greater>(f_param_0, f_param_1),
                                   op::ParameterVector{f_param_0, f_param_1});

    auto g_param_0 = make_shared<op::Parameter>(element::f32, Shape{});
    auto g_param_1 = make_shared<op::Parameter>(element::f32, Shape{});
    auto g =
        make_shared<Function>(g_param_0 + g_param_1, op::ParameterVector{g_param_0, g_param_1});

    Shape window_shape{5, 19, 3};
    Strides move_strides{6, 6, 3};

    try
    {
        auto sas = make_shared<op::SelectAndScatter>(
            param_0, param_1, param_2, f, g, window_shape, move_strides);

        // Should have thrown, so fail if it didn't
        FAIL() << "Window too big not detected";
    }
    catch (const ngraph_error& error)
    {
        EXPECT_EQ(error.what(), std::string("Reduction window is bigger than selectee tensor"));
    }
    catch (...)
    {
        FAIL() << "Deduced type check failed for unexpected reason";
    }
}

TEST(type_prop, select_and_scatter_deduce_source_tensor_wrong_shape)
{
    auto param_0 = make_shared<op::Parameter>(element::f32, Shape{16, 18, 10});
    auto param_1 = make_shared<op::Parameter>(element::f32, Shape{2, 4, 3});
    auto param_2 = make_shared<op::Parameter>(element::f32, Shape{});

    auto f_param_0 = make_shared<op::Parameter>(element::f32, Shape{});
    auto f_param_1 = make_shared<op::Parameter>(element::f32, Shape{});
    auto f = make_shared<Function>(make_shared<op::Greater>(f_param_0, f_param_1),
                                   op::ParameterVector{f_param_0, f_param_1});

    auto g_param_0 = make_shared<op::Parameter>(element::f32, Shape{});
    auto g_param_1 = make_shared<op::Parameter>(element::f32, Shape{});
    auto g =
        make_shared<Function>(g_param_0 + g_param_1, op::ParameterVector{g_param_0, g_param_1});

    Shape window_shape{5, 5, 3};
    Strides move_strides{6, 6, 3};

    try
    {
        auto sas = make_shared<op::SelectAndScatter>(
            param_0, param_1, param_2, f, g, window_shape, move_strides);

        // Should have thrown, so fail if it didn't
        FAIL() << "Wrong source tensor shape not detected";
    }
    catch (const ngraph_error& error)
    {
        EXPECT_EQ(error.what(), std::string("Source tensor does not have expected shape"));
    }
    catch (...)
    {
        FAIL() << "Deduced type check failed for unexpected reason";
    }
}

TEST(type_prop, select_and_scatter_deduce_selection_function_wrong_param_count)
{
    auto param_0 = make_shared<op::Parameter>(element::f32, Shape{16, 18, 10});
    auto param_1 = make_shared<op::Parameter>(element::f32, Shape{2, 3, 3});
    auto param_2 = make_shared<op::Parameter>(element::f32, Shape{});

    auto f_param_0 = make_shared<op::Parameter>(element::f32, Shape{});
    auto f_param_1 = make_shared<op::Parameter>(element::f32, Shape{});
    auto f_param_2 = make_shared<op::Parameter>(element::f32, Shape{});
    auto f = make_shared<Function>(make_shared<op::Greater>(f_param_0, f_param_1),
                                   op::ParameterVector{f_param_0, f_param_1, f_param_2});

    auto g_param_0 = make_shared<op::Parameter>(element::f32, Shape{});
    auto g_param_1 = make_shared<op::Parameter>(element::f32, Shape{});
    auto g =
        make_shared<Function>(g_param_0 + g_param_1, op::ParameterVector{g_param_0, g_param_1});

    Shape window_shape{5, 5, 3};
    Strides move_strides{6, 6, 3};

    try
    {
        auto sas = make_shared<op::SelectAndScatter>(
            param_0, param_1, param_2, f, g, window_shape, move_strides);

        // Should have thrown, so fail if it didn't
        FAIL() << "Wrong selection function parameter count not detected";
    }
    catch (const ngraph_error& error)
    {
        EXPECT_EQ(error.what(),
                  std::string("Selection function has wrong number of parameters (should be two)"));
    }
    catch (...)
    {
        FAIL() << "Deduced type check failed for unexpected reason";
    }
}

TEST(type_prop, select_and_scatter_deduce_selection_function_wrong_param_0_element_type)
{
    auto param_0 = make_shared<op::Parameter>(element::f32, Shape{16, 18, 10});
    auto param_1 = make_shared<op::Parameter>(element::f32, Shape{2, 3, 3});
    auto param_2 = make_shared<op::Parameter>(element::f32, Shape{});

    auto f_param_0 = make_shared<op::Parameter>(element::i32, Shape{});
    auto f_param_1 = make_shared<op::Parameter>(element::f32, Shape{});
    auto f = make_shared<Function>(make_shared<op::Greater>(f_param_1, f_param_1),
                                   op::ParameterVector{f_param_0, f_param_1});

    auto g_param_0 = make_shared<op::Parameter>(element::f32, Shape{});
    auto g_param_1 = make_shared<op::Parameter>(element::f32, Shape{});
    auto g =
        make_shared<Function>(g_param_0 + g_param_1, op::ParameterVector{g_param_0, g_param_1});

    Shape window_shape{5, 5, 3};
    Strides move_strides{6, 6, 3};

    try
    {
        auto sas = make_shared<op::SelectAndScatter>(
            param_0, param_1, param_2, f, g, window_shape, move_strides);

        // Should have thrown, so fail if it didn't
        FAIL() << "Wrong element type for selection function parameter 0 not detected";
    }
    catch (const ngraph_error& error)
    {
        EXPECT_EQ(error.what(),
                  std::string("Parameter 0 of selection function has wrong element type"));
    }
    catch (...)
    {
        FAIL() << "Deduced type check failed for unexpected reason";
    }
}

TEST(type_prop, select_and_scatter_deduce_selection_function_wrong_param_0_shape)
{
    auto param_0 = make_shared<op::Parameter>(element::f32, Shape{16, 18, 10});
    auto param_1 = make_shared<op::Parameter>(element::f32, Shape{2, 3, 3});
    auto param_2 = make_shared<op::Parameter>(element::f32, Shape{});

    auto f_param_0 = make_shared<op::Parameter>(element::f32, Shape{1});
    auto f_param_1 = make_shared<op::Parameter>(element::f32, Shape{});
    auto f = make_shared<Function>(make_shared<op::Greater>(f_param_1, f_param_1),
                                   op::ParameterVector{f_param_0, f_param_1});

    auto g_param_0 = make_shared<op::Parameter>(element::f32, Shape{});
    auto g_param_1 = make_shared<op::Parameter>(element::f32, Shape{});
    auto g =
        make_shared<Function>(g_param_0 + g_param_1, op::ParameterVector{g_param_0, g_param_1});

    Shape window_shape{5, 5, 3};
    Strides move_strides{6, 6, 3};

    try
    {
        auto sas = make_shared<op::SelectAndScatter>(
            param_0, param_1, param_2, f, g, window_shape, move_strides);

        // Should have thrown, so fail if it didn't
        FAIL() << "Wrong shape for selection function parameter 0 not detected";
    }
    catch (const ngraph_error& error)
    {
        EXPECT_EQ(error.what(), std::string("Parameter 0 of selection function is not a scalar"));
    }
    catch (...)
    {
        FAIL() << "Deduced type check failed for unexpected reason";
    }
}

TEST(type_prop, select_and_scatter_deduce_selection_function_wrong_param_1_element_type)
{
    auto param_0 = make_shared<op::Parameter>(element::f32, Shape{16, 18, 10});
    auto param_1 = make_shared<op::Parameter>(element::f32, Shape{2, 3, 3});
    auto param_2 = make_shared<op::Parameter>(element::f32, Shape{});

    auto f_param_0 = make_shared<op::Parameter>(element::f32, Shape{});
    auto f_param_1 = make_shared<op::Parameter>(element::i32, Shape{});
    auto f = make_shared<Function>(make_shared<op::Greater>(f_param_0, f_param_0),
                                   op::ParameterVector{f_param_0, f_param_1});

    auto g_param_0 = make_shared<op::Parameter>(element::f32, Shape{});
    auto g_param_1 = make_shared<op::Parameter>(element::f32, Shape{});
    auto g =
        make_shared<Function>(g_param_0 + g_param_1, op::ParameterVector{g_param_0, g_param_1});

    Shape window_shape{5, 5, 3};
    Strides move_strides{6, 6, 3};

    try
    {
        auto sas = make_shared<op::SelectAndScatter>(
            param_0, param_1, param_2, f, g, window_shape, move_strides);

        // Should have thrown, so fail if it didn't
        FAIL() << "Wrong element type for selection function parameter 1 not detected";
    }
    catch (const ngraph_error& error)
    {
        EXPECT_EQ(error.what(),
                  std::string("Parameter 1 of selection function has wrong element type"));
    }
    catch (...)
    {
        FAIL() << "Deduced type check failed for unexpected reason";
    }
}

TEST(type_prop, select_and_scatter_deduce_selection_function_wrong_param_1_shape)
{
    auto param_0 = make_shared<op::Parameter>(element::f32, Shape{16, 18, 10});
    auto param_1 = make_shared<op::Parameter>(element::f32, Shape{2, 3, 3});
    auto param_2 = make_shared<op::Parameter>(element::f32, Shape{});

    auto f_param_0 = make_shared<op::Parameter>(element::f32, Shape{});
    auto f_param_1 = make_shared<op::Parameter>(element::f32, Shape{1});
    auto f = make_shared<Function>(make_shared<op::Greater>(f_param_0, f_param_0),
                                   op::ParameterVector{f_param_0, f_param_1});

    auto g_param_0 = make_shared<op::Parameter>(element::f32, Shape{});
    auto g_param_1 = make_shared<op::Parameter>(element::f32, Shape{});
    auto g =
        make_shared<Function>(g_param_0 + g_param_1, op::ParameterVector{g_param_0, g_param_1});

    Shape window_shape{5, 5, 3};
    Strides move_strides{6, 6, 3};

    try
    {
        auto sas = make_shared<op::SelectAndScatter>(
            param_0, param_1, param_2, f, g, window_shape, move_strides);

        // Should have thrown, so fail if it didn't
        FAIL() << "Wrong shape for selection function parameter 1 not detected";
    }
    catch (const ngraph_error& error)
    {
        EXPECT_EQ(error.what(), std::string("Parameter 1 of selection function is not a scalar"));
    }
    catch (...)
    {
        FAIL() << "Deduced type check failed for unexpected reason";
    }
}

TEST(type_prop, select_and_scatter_deduce_selection_function_multi_output)
{
    auto param_0 = make_shared<op::Parameter>(element::f32, Shape{16, 18, 10});
    auto param_1 = make_shared<op::Parameter>(element::f32, Shape{2, 3, 3});
    auto param_2 = make_shared<op::Parameter>(element::f32, Shape{});

    auto f_param_0 = make_shared<op::Parameter>(element::f32, Shape{});
    auto f_param_1 = make_shared<op::Parameter>(element::f32, Shape{});
    auto f = make_shared<Function>(
        std::vector<std::shared_ptr<Node>>{make_shared<op::Greater>(f_param_0, f_param_1),
                                           make_shared<op::Greater>(f_param_0, f_param_1)},
        op::ParameterVector{f_param_0, f_param_1});

    auto g_param_0 = make_shared<op::Parameter>(element::f32, Shape{});
    auto g_param_1 = make_shared<op::Parameter>(element::f32, Shape{});
    auto g =
        make_shared<Function>(g_param_0 + g_param_1, op::ParameterVector{g_param_0, g_param_1});

    Shape window_shape{5, 5, 3};
    Strides move_strides{6, 6, 3};

    try
    {
        auto sas = make_shared<op::SelectAndScatter>(
            param_0, param_1, param_2, f, g, window_shape, move_strides);

        // Should have thrown, so fail if it didn't
        FAIL() << "Multi-output selection function not detected";
    }
    catch (const ngraph_error& error)
    {
        EXPECT_EQ(error.what(), std::string("Single-output selection function was expected"));
    }
    catch (...)
    {
        FAIL() << "Deduced type check failed for unexpected reason";
    }
}

TEST(type_prop, select_and_scatter_deduce_selection_function_wrong_result_element_type)
{
    auto param_0 = make_shared<op::Parameter>(element::f32, Shape{16, 18, 10});
    auto param_1 = make_shared<op::Parameter>(element::f32, Shape{2, 3, 3});
    auto param_2 = make_shared<op::Parameter>(element::f32, Shape{});

    auto f_param_0 = make_shared<op::Parameter>(element::f32, Shape{});
    auto f_param_1 = make_shared<op::Parameter>(element::f32, Shape{});
    auto f = make_shared<Function>(make_shared<op::Add>(f_param_0, f_param_1),
                                   op::ParameterVector{f_param_0, f_param_1});

    auto g_param_0 = make_shared<op::Parameter>(element::f32, Shape{});
    auto g_param_1 = make_shared<op::Parameter>(element::f32, Shape{});
    auto g =
        make_shared<Function>(g_param_0 + g_param_1, op::ParameterVector{g_param_0, g_param_1});

    Shape window_shape{5, 5, 3};
    Strides move_strides{6, 6, 3};

    try
    {
        auto sas = make_shared<op::SelectAndScatter>(
            param_0, param_1, param_2, f, g, window_shape, move_strides);

        // Should have thrown, so fail if it didn't
        FAIL() << "Wrong selection function result element type not detected";
    }
    catch (const ngraph_error& error)
    {
        EXPECT_EQ(error.what(),
                  std::string("Return element type from selection function is not boolean"));
    }
    catch (...)
    {
        FAIL() << "Deduced type check failed for unexpected reason";
    }
}

TEST(type_prop, select_and_scatter_deduce_selection_function_wrong_result_shape)
{
    auto param_0 = make_shared<op::Parameter>(element::f32, Shape{16, 18, 10});
    auto param_1 = make_shared<op::Parameter>(element::f32, Shape{2, 3, 3});
    auto param_2 = make_shared<op::Parameter>(element::f32, Shape{});

    auto f_param_0 = make_shared<op::Parameter>(element::f32, Shape{});
    auto f_param_1 = make_shared<op::Parameter>(element::f32, Shape{});
    auto f = make_shared<Function>(
        make_shared<op::Broadcast>(
            make_shared<op::Greater>(f_param_0, f_param_1), Shape{1}, AxisSet{0}),
        op::ParameterVector{f_param_0, f_param_1});

    auto g_param_0 = make_shared<op::Parameter>(element::f32, Shape{});
    auto g_param_1 = make_shared<op::Parameter>(element::f32, Shape{});
    auto g =
        make_shared<Function>(g_param_0 + g_param_1, op::ParameterVector{g_param_0, g_param_1});

    Shape window_shape{5, 5, 3};
    Strides move_strides{6, 6, 3};

    try
    {
        auto sas = make_shared<op::SelectAndScatter>(
            param_0, param_1, param_2, f, g, window_shape, move_strides);

        // Should have thrown, so fail if it didn't
        FAIL() << "Wrong selection function result type not detected";
    }
    catch (const ngraph_error& error)
    {
        EXPECT_EQ(error.what(),
                  std::string("Return shape from selection function is not a scalar"));
    }
    catch (...)
    {
        FAIL() << "Deduced type check failed for unexpected reason";
    }
}

TEST(type_prop, select_and_scatter_deduce_scatter_function_wrong_param_count)
{
    auto param_0 = make_shared<op::Parameter>(element::f32, Shape{16, 18, 10});
    auto param_1 = make_shared<op::Parameter>(element::f32, Shape{2, 3, 3});
    auto param_2 = make_shared<op::Parameter>(element::f32, Shape{});

    auto f_param_0 = make_shared<op::Parameter>(element::f32, Shape{});
    auto f_param_1 = make_shared<op::Parameter>(element::f32, Shape{});
    auto f = make_shared<Function>(make_shared<op::Greater>(f_param_0, f_param_1),
                                   op::ParameterVector{f_param_0, f_param_1});

    auto g_param_0 = make_shared<op::Parameter>(element::f32, Shape{});
    auto g_param_1 = make_shared<op::Parameter>(element::f32, Shape{});
    auto g_param_2 = make_shared<op::Parameter>(element::f32, Shape{});
    auto g = make_shared<Function>(g_param_0 + g_param_1,
                                   op::ParameterVector{g_param_0, g_param_1, g_param_2});

    Shape window_shape{5, 5, 3};
    Strides move_strides{6, 6, 3};

    try
    {
        auto sas = make_shared<op::SelectAndScatter>(
            param_0, param_1, param_2, f, g, window_shape, move_strides);

        // Should have thrown, so fail if it didn't
        FAIL() << "Wrong scatter function parameter count not detected";
    }
    catch (const ngraph_error& error)
    {
        EXPECT_EQ(error.what(),
                  std::string("Scatter function has wrong number of parameters (should be two)"));
    }
    catch (...)
    {
        FAIL() << "Deduced type check failed for unexpected reason";
    }
}

TEST(type_prop, select_and_scatter_deduce_scatter_function_wrong_param_0_element_type)
{
    auto param_0 = make_shared<op::Parameter>(element::f32, Shape{16, 18, 10});
    auto param_1 = make_shared<op::Parameter>(element::f32, Shape{2, 3, 3});
    auto param_2 = make_shared<op::Parameter>(element::f32, Shape{});

    auto f_param_0 = make_shared<op::Parameter>(element::f32, Shape{});
    auto f_param_1 = make_shared<op::Parameter>(element::f32, Shape{});
    auto f = make_shared<Function>(make_shared<op::Greater>(f_param_0, f_param_1),
                                   op::ParameterVector{f_param_0, f_param_1});

    auto g_param_0 = make_shared<op::Parameter>(element::i32, Shape{});
    auto g_param_1 = make_shared<op::Parameter>(element::f32, Shape{});
    auto g =
        make_shared<Function>(g_param_1 + g_param_1, op::ParameterVector{g_param_0, g_param_1});

    Shape window_shape{5, 5, 3};
    Strides move_strides{6, 6, 3};

    try
    {
        auto sas = make_shared<op::SelectAndScatter>(
            param_0, param_1, param_2, f, g, window_shape, move_strides);

        // Should have thrown, so fail if it didn't
        FAIL() << "Wrong element type for scatter function parameter 0 not detected";
    }
    catch (const ngraph_error& error)
    {
        EXPECT_EQ(error.what(),
                  std::string("Parameter 0 of scatter function has wrong element type"));
    }
    catch (...)
    {
        FAIL() << "Deduced type check failed for unexpected reason";
    }
}

TEST(type_prop, select_and_scatter_deduce_scatter_function_wrong_param_0_shape)
{
    auto param_0 = make_shared<op::Parameter>(element::f32, Shape{16, 18, 10});
    auto param_1 = make_shared<op::Parameter>(element::f32, Shape{2, 3, 3});
    auto param_2 = make_shared<op::Parameter>(element::f32, Shape{});

    auto f_param_0 = make_shared<op::Parameter>(element::f32, Shape{});
    auto f_param_1 = make_shared<op::Parameter>(element::f32, Shape{});
    auto f = make_shared<Function>(make_shared<op::Greater>(f_param_0, f_param_1),
                                   op::ParameterVector{f_param_0, f_param_1});

    auto g_param_0 = make_shared<op::Parameter>(element::f32, Shape{1});
    auto g_param_1 = make_shared<op::Parameter>(element::f32, Shape{});
    auto g =
        make_shared<Function>(g_param_1 + g_param_1, op::ParameterVector{g_param_0, g_param_1});

    Shape window_shape{5, 5, 3};
    Strides move_strides{6, 6, 3};

    try
    {
        auto sas = make_shared<op::SelectAndScatter>(
            param_0, param_1, param_2, f, g, window_shape, move_strides);

        // Should have thrown, so fail if it didn't
        FAIL() << "Wrong shape for scatter function parameter 0 not detected";
    }
    catch (const ngraph_error& error)
    {
        EXPECT_EQ(error.what(), std::string("Parameter 0 of scatter function is not a scalar"));
    }
    catch (...)
    {
        FAIL() << "Deduced type check failed for unexpected reason";
    }
}

TEST(type_prop, select_and_scatter_deduce_scatter_function_wrong_param_1_element_type)
{
    auto param_0 = make_shared<op::Parameter>(element::f32, Shape{16, 18, 10});
    auto param_1 = make_shared<op::Parameter>(element::f32, Shape{2, 3, 3});
    auto param_2 = make_shared<op::Parameter>(element::f32, Shape{});

    auto f_param_0 = make_shared<op::Parameter>(element::f32, Shape{});
    auto f_param_1 = make_shared<op::Parameter>(element::f32, Shape{});
    auto f = make_shared<Function>(make_shared<op::Greater>(f_param_0, f_param_1),
                                   op::ParameterVector{f_param_0, f_param_1});

    auto g_param_0 = make_shared<op::Parameter>(element::f32, Shape{});
    auto g_param_1 = make_shared<op::Parameter>(element::i32, Shape{});
    auto g =
        make_shared<Function>(g_param_0 + g_param_0, op::ParameterVector{g_param_0, g_param_1});

    Shape window_shape{5, 5, 3};
    Strides move_strides{6, 6, 3};

    try
    {
        auto sas = make_shared<op::SelectAndScatter>(
            param_0, param_1, param_2, f, g, window_shape, move_strides);

        // Should have thrown, so fail if it didn't
        FAIL() << "Wrong element type for scatter function parameter 1 not detected";
    }
    catch (const ngraph_error& error)
    {
        EXPECT_EQ(error.what(),
                  std::string("Parameter 1 of scatter function has wrong element type"));
    }
    catch (...)
    {
        FAIL() << "Deduced type check failed for unexpected reason";
    }
}

TEST(type_prop, select_and_scatter_deduce_scatter_function_wrong_param_1_shape)
{
    auto param_0 = make_shared<op::Parameter>(element::f32, Shape{16, 18, 10});
    auto param_1 = make_shared<op::Parameter>(element::f32, Shape{2, 3, 3});
    auto param_2 = make_shared<op::Parameter>(element::f32, Shape{});

    auto f_param_0 = make_shared<op::Parameter>(element::f32, Shape{});
    auto f_param_1 = make_shared<op::Parameter>(element::f32, Shape{});
    auto f = make_shared<Function>(make_shared<op::Greater>(f_param_0, f_param_1),
                                   op::ParameterVector{f_param_0, f_param_1});

    auto g_param_0 = make_shared<op::Parameter>(element::f32, Shape{});
    auto g_param_1 = make_shared<op::Parameter>(element::f32, Shape{1});
    auto g =
        make_shared<Function>(g_param_0 + g_param_0, op::ParameterVector{g_param_0, g_param_1});

    Shape window_shape{5, 5, 3};
    Strides move_strides{6, 6, 3};

    try
    {
        auto sas = make_shared<op::SelectAndScatter>(
            param_0, param_1, param_2, f, g, window_shape, move_strides);

        // Should have thrown, so fail if it didn't
        FAIL() << "Wrong shape for scatter function parameter 1 not detected";
    }
    catch (const ngraph_error& error)
    {
        EXPECT_EQ(error.what(), std::string("Parameter 1 of scatter function is not a scalar"));
    }
    catch (...)
    {
        FAIL() << "Deduced type check failed for unexpected reason";
    }
}

TEST(type_prop, select_and_scatter_deduce_scatter_function_multi_output)
{
    auto param_0 = make_shared<op::Parameter>(element::f32, Shape{16, 18, 10});
    auto param_1 = make_shared<op::Parameter>(element::f32, Shape{2, 3, 3});
    auto param_2 = make_shared<op::Parameter>(element::f32, Shape{});

    auto f_param_0 = make_shared<op::Parameter>(element::f32, Shape{});
    auto f_param_1 = make_shared<op::Parameter>(element::f32, Shape{});
    auto f = make_shared<Function>(make_shared<op::Greater>(f_param_0, f_param_1),
                                   op::ParameterVector{f_param_0, f_param_1});

    auto g_param_0 = make_shared<op::Parameter>(element::f32, Shape{});
    auto g_param_1 = make_shared<op::Parameter>(element::f32, Shape{});
    auto g = make_shared<Function>(
        std::vector<std::shared_ptr<Node>>{g_param_0 + g_param_1, g_param_0 + g_param_1},
        op::ParameterVector{g_param_0, g_param_1});

    Shape window_shape{5, 5, 3};
    Strides move_strides{6, 6, 3};

    try
    {
        auto sas = make_shared<op::SelectAndScatter>(
            param_0, param_1, param_2, f, g, window_shape, move_strides);

        // Should have thrown, so fail if it didn't
        FAIL() << "Multi-output scatter function not detected";
    }
    catch (const ngraph_error& error)
    {
        EXPECT_EQ(error.what(), std::string("Single-output scatter function was expected"));
    }
    catch (...)
    {
        FAIL() << "Deduced type check failed for unexpected reason";
    }
}

TEST(type_prop, select_and_scatter_deduce_scatter_function_wrong_result_element_type)
{
    auto param_0 = make_shared<op::Parameter>(element::f32, Shape{16, 18, 10});
    auto param_1 = make_shared<op::Parameter>(element::f32, Shape{2, 3, 3});
    auto param_2 = make_shared<op::Parameter>(element::f32, Shape{});

    auto f_param_0 = make_shared<op::Parameter>(element::f32, Shape{});
    auto f_param_1 = make_shared<op::Parameter>(element::f32, Shape{});
    auto f = make_shared<Function>(make_shared<op::Greater>(f_param_0, f_param_1),
                                   op::ParameterVector{f_param_0, f_param_1});

    auto g_param_0 = make_shared<op::Parameter>(element::f32, Shape{});
    auto g_param_1 = make_shared<op::Parameter>(element::f32, Shape{});
    auto g = make_shared<Function>(make_shared<op::Greater>(g_param_0, g_param_1),
                                   op::ParameterVector{g_param_0, g_param_1});

    Shape window_shape{5, 5, 3};
    Strides move_strides{6, 6, 3};

    try
    {
        auto sas = make_shared<op::SelectAndScatter>(
            param_0, param_1, param_2, f, g, window_shape, move_strides);

        // Should have thrown, so fail if it didn't
        FAIL() << "Wrong scatter function result element type not detected";
    }
    catch (const ngraph_error& error)
    {
        EXPECT_EQ(error.what(),
                  std::string("Return element type from scatter function does "
                              "not match the init value type"));
    }
    catch (...)
    {
        FAIL() << "Deduced type check failed for unexpected reason";
    }
}

TEST(type_prop, select_and_scatter_deduce_scatter_function_wrong_result_shape)
{
    auto param_0 = make_shared<op::Parameter>(element::f32, Shape{16, 18, 10});
    auto param_1 = make_shared<op::Parameter>(element::f32, Shape{2, 3, 3});
    auto param_2 = make_shared<op::Parameter>(element::f32, Shape{});

    auto f_param_0 = make_shared<op::Parameter>(element::f32, Shape{});
    auto f_param_1 = make_shared<op::Parameter>(element::f32, Shape{});
    auto f = make_shared<Function>(make_shared<op::Greater>(f_param_0, f_param_1),
                                   op::ParameterVector{f_param_0, f_param_1});

    auto g_param_0 = make_shared<op::Parameter>(element::f32, Shape{});
    auto g_param_1 = make_shared<op::Parameter>(element::f32, Shape{});
    auto g = make_shared<Function>(
        make_shared<op::Broadcast>(g_param_0 + g_param_1, Shape{1}, AxisSet{0}),
        op::ParameterVector{g_param_0, g_param_1});

    Shape window_shape{5, 5, 3};
    Strides move_strides{6, 6, 3};

    try
    {
        auto sas = make_shared<op::SelectAndScatter>(
            param_0, param_1, param_2, f, g, window_shape, move_strides);

        // Should have thrown, so fail if it didn't
        FAIL() << "Wrong scatter function result shape not detected";
    }
    catch (const ngraph_error& error)
    {
        EXPECT_EQ(error.what(), std::string("Return shape from scatter function is not a scalar"));
    }
    catch (...)
    {
        FAIL() << "Deduced type check failed for unexpected reason";
    }
}

TEST(type_prop, avg_pool_1d_deduce)
{
    // Deduce type
    auto param = make_shared<op::Parameter>(element::f32, Shape{64, 3, 100});
    Shape window_shape{10};
    auto avg_pool = make_shared<op::AvgPool>(param, window_shape);

    EXPECT_EQ(avg_pool->get_element_type(), element::f32);
    EXPECT_EQ(avg_pool->get_shape(), (Shape{64, 3, 91}));

    EXPECT_EQ(avg_pool->get_window_movement_strides(), Strides{1});
    EXPECT_EQ(avg_pool->get_window_shape(), Shape{10});
    EXPECT_EQ(avg_pool->get_padding_below(), Shape{0});
    EXPECT_EQ(avg_pool->get_padding_above(), Shape{0});
}

TEST(type_prop, avg_pool_1d_deduce_strided)
{
    // Deduce type
    auto param = make_shared<op::Parameter>(element::f32, Shape{64, 3, 100});
    Shape window_shape{10};
    auto move_strides = Strides{2};
    auto avg_pool = make_shared<op::AvgPool>(param, window_shape, move_strides);

    EXPECT_EQ(avg_pool->get_element_type(), element::f32);
    EXPECT_EQ(avg_pool->get_shape(), (Shape{64, 3, 46}));

    EXPECT_EQ(avg_pool->get_window_movement_strides(), Strides{2});
    EXPECT_EQ(avg_pool->get_window_shape(), Shape{10});
    EXPECT_EQ(avg_pool->get_padding_below(), Shape{0});
    EXPECT_EQ(avg_pool->get_padding_above(), Shape{0});
}

TEST(type_prop, avg_pool_1d_deduce_strided_small_uneven)
{
    // Deduce type
    auto param = make_shared<op::Parameter>(element::f32, Shape{64, 3, 5});
    Shape window_shape{2};
    auto move_strides = Strides{2};
    auto avg_pool = make_shared<op::AvgPool>(param, window_shape, move_strides);

    EXPECT_EQ(avg_pool->get_element_type(), element::f32);
    EXPECT_EQ(avg_pool->get_shape(), (Shape{64, 3, 2}));

    EXPECT_EQ(avg_pool->get_window_movement_strides(), Strides{2});
    EXPECT_EQ(avg_pool->get_window_shape(), Shape{2});
    EXPECT_EQ(avg_pool->get_padding_below(), Shape{0});
    EXPECT_EQ(avg_pool->get_padding_above(), Shape{0});
}

TEST(type_prop, avg_pool_1d_deduce_strided_small_even)
{
    // Deduce type
    auto param = make_shared<op::Parameter>(element::f32, Shape{64, 3, 6});
    Shape window_shape{2};
    auto move_strides = Strides{2};
    auto avg_pool = make_shared<op::AvgPool>(param, window_shape, move_strides);

    EXPECT_EQ(avg_pool->get_element_type(), element::f32);
    EXPECT_EQ(avg_pool->get_shape(), (Shape{64, 3, 3}));

    EXPECT_EQ(avg_pool->get_window_movement_strides(), Strides{2});
    EXPECT_EQ(avg_pool->get_window_shape(), Shape{2});
    EXPECT_EQ(avg_pool->get_padding_below(), Shape{0});
    EXPECT_EQ(avg_pool->get_padding_above(), Shape{0});
}

TEST(type_prop, avg_pool_2d_deduce)
{
    // Deduce type
    auto param = make_shared<op::Parameter>(element::f32, Shape{64, 3, 100, 150});
    Shape window_shape{10, 20};
    auto avg_pool = make_shared<op::AvgPool>(param, window_shape);

    EXPECT_EQ(avg_pool->get_element_type(), element::f32);
    EXPECT_EQ(avg_pool->get_shape(), (Shape{64, 3, 91, 131}));

    EXPECT_EQ(avg_pool->get_window_movement_strides(), (Strides{1, 1}));
    EXPECT_EQ(avg_pool->get_window_shape(), (Shape{10, 20}));
    EXPECT_EQ(avg_pool->get_padding_below(), (Shape{0, 0}));
    EXPECT_EQ(avg_pool->get_padding_above(), (Shape{0, 0}));
}

TEST(type_prop, avg_pool_2d_deduce_strided)
{
    // Deduce type
    auto param = make_shared<op::Parameter>(element::f32, Shape{64, 3, 100, 150});
    Shape window_shape{10, 20};
    auto move_strides = Strides{2, 3};
    auto avg_pool = make_shared<op::AvgPool>(param, window_shape, move_strides);

    EXPECT_EQ(avg_pool->get_element_type(), element::f32);
    EXPECT_EQ(avg_pool->get_shape(), (Shape{64, 3, 46, 44}));

    EXPECT_EQ(avg_pool->get_window_movement_strides(), (Strides{2, 3}));
    EXPECT_EQ(avg_pool->get_window_shape(), (Shape{10, 20}));
    EXPECT_EQ(avg_pool->get_padding_below(), (Shape{0, 0}));
    EXPECT_EQ(avg_pool->get_padding_above(), (Shape{0, 0}));
}

TEST(type_prop, avg_pool_3d_deduce_strided_small)
{
    // Deduce type
    auto param = make_shared<op::Parameter>(element::f32, Shape{64, 3, 7, 8, 10});
    Shape window_shape{2, 3, 2};
    auto move_strides = Strides{2, 3, 4};
    auto avg_pool = make_shared<op::AvgPool>(param, window_shape, move_strides);

    EXPECT_EQ(avg_pool->get_element_type(), element::f32);
    EXPECT_EQ(avg_pool->get_shape(), (Shape{64, 3, 3, 2, 3}));

    EXPECT_EQ(avg_pool->get_window_movement_strides(), (Strides{2, 3, 4}));
    EXPECT_EQ(avg_pool->get_window_shape(), (Shape{2, 3, 2}));
    EXPECT_EQ(avg_pool->get_padding_below(), (Shape{0, 0, 0}));
    EXPECT_EQ(avg_pool->get_padding_above(), (Shape{0, 0, 0}));
}

TEST(type_prop, avg_pool_3d_deduce_strided_padded_small)
{
    // Deduce type
    auto param = make_shared<op::Parameter>(element::f32, Shape{64, 3, 7, 8, 10});
    Shape window_shape{2, 3, 2};
    auto move_strides = Strides{2, 3, 4};
    Shape padding_below{5, 6, 4};
    Shape padding_above{6, 4, 5};
    auto avg_pool = make_shared<op::AvgPool>(
        param, window_shape, move_strides, padding_below, padding_above, true);

    EXPECT_EQ(avg_pool->get_element_type(), element::f32);
    EXPECT_EQ(avg_pool->get_shape(), (Shape{64, 3, 9, 6, 5}));

    EXPECT_EQ(avg_pool->get_window_movement_strides(), (Strides{2, 3, 4}));
    EXPECT_EQ(avg_pool->get_window_shape(), (Shape{2, 3, 2}));
    EXPECT_EQ(avg_pool->get_padding_below(), (Shape{5, 6, 4}));
    EXPECT_EQ(avg_pool->get_padding_above(), (Shape{6, 4, 5}));
}

TEST(type_prop, avg_pool_invalid_0d_input)
{
    // Deduce type
    auto param = make_shared<op::Parameter>(element::f32, Shape{});
    Shape window_shape{};
    try
    {
        auto avg_pool = make_shared<op::AvgPool>(param, window_shape);

        // Should have thrown, so fail if it didn't
        FAIL() << "Invalid 0D input not detected";
    }
    catch (const NodeValidationError& error)
    {
        EXPECT_HAS_SUBSTRING(error.what(), "Data input shape does not have rank of at least 3");
    }
    catch (...)
    {
        FAIL() << "Deduced type check failed for unexpected reason";
    }
}

TEST(type_prop, avg_pool_invalid_1d_input)
{
    // Deduce type
    auto param = make_shared<op::Parameter>(element::f32, Shape{2});
    Shape window_shape{};
    try
    {
        auto avg_pool = make_shared<op::AvgPool>(param, window_shape);

        // Should have thrown, so fail if it didn't
        FAIL() << "Invalid 1D input not detected";
    }
    catch (const NodeValidationError& error)
    {
        EXPECT_HAS_SUBSTRING(error.what(), "Data input shape does not have rank of at least 3");
    }
    catch (...)
    {
        FAIL() << "Deduced type check failed for unexpected reason";
    }
}

TEST(type_prop, avg_pool_invalid_2d_input)
{
    // Deduce type
    auto param = make_shared<op::Parameter>(element::f32, Shape{2, 6});
    Shape window_shape{};
    try
    {
        auto avg_pool = make_shared<op::AvgPool>(param, window_shape);

        // Should have thrown, so fail if it didn't
        FAIL() << "Invalid 2D input not detected";
    }
    catch (const NodeValidationError& error)
    {
        EXPECT_HAS_SUBSTRING(error.what(), "Data input shape does not have rank of at least 3");
    }
    catch (...)
    {
        FAIL() << "Deduced type check failed for unexpected reason";
    }
}

TEST(type_prop, avg_pool_invalid_0_batch_size)
{
    // Deduce type
    auto param = make_shared<op::Parameter>(element::f32, Shape{0, 6, 1});
    Shape window_shape{1};
    try
    {
        auto avg_pool = make_shared<op::AvgPool>(param, window_shape);

        // Should have thrown, so fail if it didn't
        FAIL() << "Invalid input with 0 batch size not detected";
    }
    catch (const NodeValidationError& error)
    {
        EXPECT_HAS_SUBSTRING(error.what(), "Data batch size is zero");
    }
    catch (...)
    {
        FAIL() << "Deduced type check failed for unexpected reason";
    }
}

TEST(type_prop, avg_pool_invalid_0_channels)
{
    // Deduce type
    auto param = make_shared<op::Parameter>(element::f32, Shape{6, 0, 1});
    Shape window_shape{1};
    try
    {
        auto avg_pool = make_shared<op::AvgPool>(param, window_shape);

        // Should have thrown, so fail if it didn't
        FAIL() << "Invalid input with 0 channels not detected";
    }
    catch (const NodeValidationError& error)
    {
        EXPECT_HAS_SUBSTRING(error.what(), "Channel count is zero");
    }
    catch (...)
    {
        FAIL() << "Deduced type check failed for unexpected reason";
    }
}

TEST(type_prop, avg_pool_invalid_wrong_number_of_window_dimensions_too_many)
{
    // Deduce type
    auto param = make_shared<op::Parameter>(element::f32, Shape{6, 2, 10, 10});
    Shape window_shape{3, 3, 3};
    try
    {
        auto avg_pool = make_shared<op::AvgPool>(param, window_shape);

        // Should have thrown, so fail if it didn't
        FAIL() << "Invalid input with too many window dimensions not detected";
    }
    catch (const NodeValidationError& error)
    {
        EXPECT_HAS_SUBSTRING(error.what(),
                             "Window shape rank does not match number of spatial dimensions");
    }
    catch (...)
    {
        FAIL() << "Deduced type check failed for unexpected reason";
    }
}

TEST(type_prop, avg_pool_invalid_wrong_number_of_window_dimensions_too_few)
{
    // Deduce type
    auto param = make_shared<op::Parameter>(element::f32, Shape{6, 2, 10, 10});
    Shape window_shape{3};
    try
    {
        auto avg_pool = make_shared<op::AvgPool>(param, window_shape);

        // Should have thrown, so fail if it didn't
        FAIL() << "Invalid input with too few window dimensions not detected";
    }
    catch (const NodeValidationError& error)
    {
        EXPECT_HAS_SUBSTRING(error.what(),
                             "Window shape rank does not match number of spatial dimensions");
    }
    catch (...)
    {
        FAIL() << "Deduced type check failed for unexpected reason";
    }
}

TEST(type_prop, avg_pool_invalid_movement_stride_rank)
{
    // Deduce type
    auto param = make_shared<op::Parameter>(element::f32, Shape{6, 2, 10, 10});
    Shape window_shape{3, 3};
    auto move_strides = Strides{2, 3, 8};
    try
    {
        auto avg_pool = make_shared<op::AvgPool>(param, window_shape, move_strides);

        // Should have thrown, so fail if it didn't
        FAIL() << "Invalid input with wrong movement stride rank not detected";
    }
    catch (const NodeValidationError& error)
    {
        EXPECT_HAS_SUBSTRING(
            error.what(),
            "Window movement stride rank does not match number of spatial dimensions");
    }
    catch (...)
    {
        FAIL() << "Deduced type check failed for unexpected reason";
    }
}

TEST(type_prop, avg_pool_invalid_padding_below_rank)
{
    // Deduce type
    auto param = make_shared<op::Parameter>(element::f32, Shape{6, 2, 10, 10});
    Shape window_shape{3, 3};
    auto move_strides = Strides{2, 3};
    Shape padding_below{1, 2, 3};
    Shape padding_above{1, 2};
    try
    {
        auto avg_pool = make_shared<op::AvgPool>(
            param, window_shape, move_strides, padding_below, padding_above, false);

        // Should have thrown, so fail if it didn't
        FAIL() << "Invalid input with wrong below-padding rank not detected";
    }
    catch (const NodeValidationError& error)
    {
        EXPECT_HAS_SUBSTRING(error.what(),
                             "Below-padding rank does not match number of spatial dimensions");
    }
    catch (...)
    {
        FAIL() << "Deduced type check failed for unexpected reason";
    }
}

TEST(type_prop, avg_pool_invalid_padding_above_rank)
{
    // Deduce type
    auto param = make_shared<op::Parameter>(element::f32, Shape{6, 2, 10, 10});
    Shape window_shape{3, 3};
    auto move_strides = Strides{2, 3};
    Shape padding_below{1, 2};
    Shape padding_above{1, 2, 3};
    try
    {
        auto avg_pool = make_shared<op::AvgPool>(
            param, window_shape, move_strides, padding_below, padding_above, false);

        // Should have thrown, so fail if it didn't
        FAIL() << "Invalid input with wrong above-padding rank not detected";
    }
    catch (const NodeValidationError& error)
    {
        EXPECT_HAS_SUBSTRING(error.what(),
                             "Above-padding rank does not match number of spatial dimensions");
    }
    catch (...)
    {
        FAIL() << "Deduced type check failed for unexpected reason";
    }
}

TEST(type_prop, avg_pool_invalid_input_item_size_0)
{
    // Deduce type
    auto param = make_shared<op::Parameter>(element::f32, Shape{6, 2, 0, 10});
    Shape window_shape{3, 3};
    try
    {
        auto avg_pool = make_shared<op::AvgPool>(param, window_shape);

        // Should have thrown, so fail if it didn't
        FAIL() << "Invalid input with zero-length spatial axis not detected";
    }
    catch (const NodeValidationError& error)
    {
        EXPECT_HAS_SUBSTRING(error.what(),
                             "Data input spatial dimension 0 has zero length even after padding");
    }
    catch (...)
    {
        FAIL() << "Deduced type check failed for unexpected reason";
    }
}

TEST(type_prop, avg_pool_invalid_window_size_0)
{
    // Deduce type
    auto param = make_shared<op::Parameter>(element::f32, Shape{6, 2, 10, 10});
    Shape window_shape{3, 0};
    try
    {
        auto avg_pool = make_shared<op::AvgPool>(param, window_shape);

        // Should have thrown, so fail if it didn't
        FAIL() << "Invalid input with zero-length window axis not detected";
    }
    catch (const NodeValidationError& error)
    {
        EXPECT_HAS_SUBSTRING(error.what(), "Window shape dimension 1 has zero length");
    }
    catch (...)
    {
        FAIL() << "Deduced type check failed for unexpected reason";
    }
}

TEST(type_prop, avg_pool_invalid_dilated_too_large)
{
    // Deduce type
    auto param = make_shared<op::Parameter>(element::f32, Shape{6, 2, 8, 8});
    Shape window_shape{9, 9};
    try
    {
        auto avg_pool = make_shared<op::AvgPool>(param, window_shape);

        // Should have thrown, so fail if it didn't
        FAIL() << "Invalid input with oversized window not detected";
    }
    catch (const NodeValidationError& error)
    {
        EXPECT_HAS_SUBSTRING(error.what(),
                             "Window shape after padding is larger than the spatial dimensions");
    }
    catch (...)
    {
        FAIL() << "Deduced type check failed for unexpected reason";
    }
}

TEST(type_prop, avg_pool_invalid_movement_stride_0)
{
    // Deduce type
    auto param = make_shared<op::Parameter>(element::f32, Shape{6, 2, 10, 10});
    Shape window_shape{3, 3};
    auto move_strides = Strides{0, 1};
    try
    {
        auto avg_pool = make_shared<op::AvgPool>(param, window_shape, move_strides);

        // Should have thrown, so fail if it didn't
        FAIL() << "Invalid input with 0-length movement stride axis not detected";
    }
    catch (const NodeValidationError& error)
    {
        EXPECT_HAS_SUBSTRING(error.what(), "Window movement strides dimension 0 has zero length");
    }
    catch (...)
    {
        FAIL() << "Deduced type check failed for unexpected reason";
    }
}

TEST(type_prop, pad_deduce_1d_exterior)
{
    // Deduce type
    auto param0 = make_shared<op::Parameter>(element::f32, Shape{50});
    auto param1 = make_shared<op::Parameter>(element::f32, Shape{});
    Shape padding_below{2};
    Shape padding_above{3};
    Shape padding_interior{0};
    auto pad = make_shared<op::Pad>(param0, param1, padding_below, padding_above, padding_interior);
    EXPECT_EQ(pad->get_element_type(), element::f32);
    EXPECT_EQ(pad->get_shape(), (Shape{55}));

    EXPECT_EQ(pad->get_padding_below(), (Shape{2}));
    EXPECT_EQ(pad->get_padding_above(), (Shape{3}));
    EXPECT_EQ(pad->get_padding_interior(), (Shape{0}));
}

TEST(type_prop, pad_deduce_1d_interior)
{
    // Deduce type
    auto param0 = make_shared<op::Parameter>(element::f32, Shape{50});
    auto param1 = make_shared<op::Parameter>(element::f32, Shape{});
    Shape padding_below{0};
    Shape padding_above{0};
    Shape padding_interior{2};
    auto pad = make_shared<op::Pad>(param0, param1, padding_below, padding_above, padding_interior);
    EXPECT_EQ(pad->get_element_type(), element::f32);
    EXPECT_EQ(pad->get_shape(), (Shape{148}));

    EXPECT_EQ(pad->get_padding_below(), (Shape{0}));
    EXPECT_EQ(pad->get_padding_above(), (Shape{0}));
    EXPECT_EQ(pad->get_padding_interior(), (Shape{2}));
}

TEST(type_prop, pad_deduce_1d_interior_exterior)
{
    // Deduce type
    auto param0 = make_shared<op::Parameter>(element::f32, Shape{50});
    auto param1 = make_shared<op::Parameter>(element::f32, Shape{});
    Shape padding_below{5};
    Shape padding_above{6};
    Shape padding_interior{2};
    auto pad = make_shared<op::Pad>(param0, param1, padding_below, padding_above, padding_interior);
    EXPECT_EQ(pad->get_element_type(), element::f32);
    EXPECT_EQ(pad->get_shape(), (Shape{159}));

    EXPECT_EQ(pad->get_padding_below(), (Shape{5}));
    EXPECT_EQ(pad->get_padding_above(), (Shape{6}));
    EXPECT_EQ(pad->get_padding_interior(), (Shape{2}));
}

TEST(type_prop, pad_deduce_2d_interior_exterior)
{
    // Deduce type
    auto param0 = make_shared<op::Parameter>(element::f32, Shape{50, 40});
    auto param1 = make_shared<op::Parameter>(element::f32, Shape{});
    Shape padding_below{5, 3};
    Shape padding_above{6, 9};
    Shape padding_interior{2, 3};
    auto pad = make_shared<op::Pad>(param0, param1, padding_below, padding_above, padding_interior);
    EXPECT_EQ(pad->get_element_type(), element::f32);
    EXPECT_EQ(pad->get_shape(), (Shape{159, 169}));

    EXPECT_EQ(pad->get_padding_below(), (Shape{5, 3}));
    EXPECT_EQ(pad->get_padding_above(), (Shape{6, 9}));
    EXPECT_EQ(pad->get_padding_interior(), (Shape{2, 3}));
}

TEST(type_prop, pad_deduce_3d_interior_exterior)
{
    // Deduce type
    auto param0 = make_shared<op::Parameter>(element::f32, Shape{50, 40, 20});
    auto param1 = make_shared<op::Parameter>(element::f32, Shape{});
    Shape padding_below{5, 3, 0};
    Shape padding_above{6, 9, 4};
    Shape padding_interior{2, 3, 0};
    auto pad = make_shared<op::Pad>(param0, param1, padding_below, padding_above, padding_interior);
    EXPECT_EQ(pad->get_element_type(), element::f32);
    EXPECT_EQ(pad->get_shape(), (Shape{159, 169, 24}));

    EXPECT_EQ(pad->get_padding_below(), (Shape{5, 3, 0}));
    EXPECT_EQ(pad->get_padding_above(), (Shape{6, 9, 4}));
    EXPECT_EQ(pad->get_padding_interior(), (Shape{2, 3, 0}));
}

TEST(type_prop, pad_deduce_element_type_mismatch)
{
    // Deduce type
    auto param0 = make_shared<op::Parameter>(element::f32, Shape{50, 40, 20});
    auto param1 = make_shared<op::Parameter>(element::i32, Shape{});
    Shape padding_below{5, 3, 0};
    Shape padding_above{6, 9, 4};
    Shape padding_interior{2, 3, 0};
    try
    {
        auto pad =
            make_shared<op::Pad>(param0, param1, padding_below, padding_above, padding_interior);

        // Should have thrown, so fail if it didn't
        FAIL() << "Element tpye mismatch not detected";
    }
    catch (const NodeValidationError& error)
    {
        EXPECT_HAS_SUBSTRING(error.what(), std::string("Argument element types do not match"));
    }
    catch (...)
    {
        FAIL() << "Deduced type check failed for unexpected reason";
    }
}

TEST(type_prop, pad_deduce_nonscalar_pad_value)
{
    // Deduce type
    auto param0 = make_shared<op::Parameter>(element::f32, Shape{50, 40, 20});
    auto param1 = make_shared<op::Parameter>(element::f32, Shape{6});
    Shape padding_below{5, 3, 0};
    Shape padding_above{6, 9, 4};
    Shape padding_interior{2, 3, 0};
    try
    {
        auto pad =
            make_shared<op::Pad>(param0, param1, padding_below, padding_above, padding_interior);

        // Should have thrown, so fail if it didn't
        FAIL() << "Non-scalar pad value not detected";
    }
    catch (const NodeValidationError& error)
    {
        EXPECT_HAS_SUBSTRING(error.what(),
                             std::string("Argument for padding value is not a scalar"));
    }
    catch (...)
    {
        FAIL() << "Deduced type check failed for unexpected reason";
    }
}

TEST(type_prop, pad_deduce_below_padding_wrong_rank)
{
    // Deduce type
    auto param0 = make_shared<op::Parameter>(element::f32, Shape{50, 40, 20});
    auto param1 = make_shared<op::Parameter>(element::f32, Shape{});
    Shape padding_below{5, 3, 0, 6};
    Shape padding_above{6, 9, 4};
    Shape padding_interior{2, 3, 0};
    try
    {
        auto pad =
            make_shared<op::Pad>(param0, param1, padding_below, padding_above, padding_interior);

        // Should have thrown, so fail if it didn't
        FAIL() << "Wrong below-padding rank not detected";
    }
    catch (const NodeValidationError& error)
    {
        EXPECT_HAS_SUBSTRING(
            error.what(),
            std::string("Rank for padding below does not match the rank of the data argument"));
    }
    catch (...)
    {
        FAIL() << "Deduced type check failed for unexpected reason";
    }
}

TEST(type_prop, pad_deduce_above_padding_wrong_rank)
{
    // Deduce type
    auto param0 = make_shared<op::Parameter>(element::f32, Shape{50, 40, 20});
    auto param1 = make_shared<op::Parameter>(element::f32, Shape{});
    Shape padding_below{5, 3, 0};
    Shape padding_above{6, 9};
    Shape padding_interior{2, 3, 0};
    try
    {
        auto pad =
            make_shared<op::Pad>(param0, param1, padding_below, padding_above, padding_interior);

        // Should have thrown, so fail if it didn't
        FAIL() << "Wrong above-padding rank not detected";
    }
    catch (const NodeValidationError& error)
    {
        EXPECT_HAS_SUBSTRING(
            error.what(),
            std::string("Rank for padding above does not match the rank of the data argument"));
    }
    catch (...)
    {
        FAIL() << "Deduced type check failed for unexpected reason";
    }
}

TEST(type_prop, pad_deduce_interior_padding_wrong_rank)
{
    // Deduce type
    auto param0 = make_shared<op::Parameter>(element::f32, Shape{50, 40, 20});
    auto param1 = make_shared<op::Parameter>(element::f32, Shape{});
    Shape padding_below{5, 3, 0};
    Shape padding_above{6, 9, 4};
    Shape padding_interior{2, 3, 0, 9, 3};
    try
    {
        auto pad =
            make_shared<op::Pad>(param0, param1, padding_below, padding_above, padding_interior);

        // Should have thrown, so fail if it didn't
        FAIL() << "Wrong interior padding rank not detected";
    }
    catch (const NodeValidationError& error)
    {
        EXPECT_HAS_SUBSTRING(
            error.what(),
            std::string("Rank for interior padding does not match the rank of the data argument"));
    }
    catch (...)
    {
        FAIL() << "Deduced type check failed for unexpected reason";
    }
}

TEST(type_prop, sum_deduce)
{
    auto param_0 = make_shared<op::Parameter>(element::f32, Shape{2, 4});

    auto r0 = make_shared<op::Sum>(param_0, AxisSet{0});
    ASSERT_EQ(r0->get_element_type(), element::f32);
    ASSERT_EQ(r0->get_shape(), (Shape{4}));

    auto r1 = make_shared<op::Sum>(param_0, AxisSet{1});
    ASSERT_EQ(r1->get_element_type(), element::f32);
    ASSERT_EQ(r1->get_shape(), (Shape{2}));

    auto r01 = make_shared<op::Sum>(param_0, AxisSet{0, 1});
    ASSERT_EQ(r01->get_element_type(), element::f32);
    ASSERT_EQ(r01->get_shape(), (Shape{}));

    auto r_none = make_shared<op::Sum>(param_0, AxisSet{});
    ASSERT_EQ(r_none->get_element_type(), element::f32);
    ASSERT_EQ(r_none->get_shape(), (Shape{2, 4}));
}

TEST(type_prop, sum_axis_oob)
{
    auto param_0 = make_shared<op::Parameter>(element::f32, Shape{2, 4});

    try
    {
        auto r = make_shared<op::Sum>(param_0, AxisSet{0, 2, 1});
        // Should have thrown, so fail if it didn't
        FAIL() << "Did not detect out-of-bound axis for sum";
    }
    catch (const NodeValidationError& error)
    {
        EXPECT_HAS_SUBSTRING(error.what(), std::string("Reduction axis (2) is out of bounds"));
    }
    catch (...)
    {
        FAIL() << "Deduced type check failed for unexpected reason";
    }
}

TEST(type_prop, index_reduction_scalar)
{
    auto a = make_shared<op::Parameter>(element::f32, Shape{});

    try
    {
        auto argmin = make_shared<op::ArgMin>(a, 0, element::i32);
        FAIL() << "ArgMin c-tor should throw for scalar shapes";
    }
    catch (const NodeValidationError& error)
    {
        EXPECT_HAS_SUBSTRING(error.what(), "Argument rank must be at least 1");
    }
    catch (...)
    {
        FAIL() << "Deduced type check failed for unexpected reason";
    }
}

TEST(type_prop, index_reduction_invalid_rank)
{
    auto a = make_shared<op::Parameter>(element::f32, Shape{2, 2});

    try
    {
        auto argmin = make_shared<op::ArgMin>(a, 2, element::i32);
        FAIL() << "ArgMin c-tor should throw for axis out of bounds";
    }
    catch (const NodeValidationError& error)
    {
        EXPECT_HAS_SUBSTRING(error.what(), "is greater than rank of");
    }
    catch (...)
    {
        FAIL() << "Deduced type check failed for unexpected reason";
    }
}

TEST(type_prop, index_reduction_invalid_index_type)
{
    auto a = make_shared<op::Parameter>(element::f32, Shape{2, 2});

    try
    {
        auto argmin = make_shared<op::ArgMin>(a, 1, element::f32);
        FAIL() << "ArgMin c-tor should throw for invalid index type";
    }
    catch (const NodeValidationError& error)
    {
        EXPECT_HAS_SUBSTRING(error.what(), "Index element type must be");
    }
    catch (...)
    {
        FAIL() << "Deduced type check failed for unexpected reason";
    }
}

TEST(type_prop, topk_invalid_rank)
{
    auto a = make_shared<op::Parameter>(element::f32, Shape{});

    try
    {
        auto topk = make_shared<op::TopK>(a, 0, element::i32, 1, true);
        FAIL() << "TopK c-tor should throw for scalar shapes";
    }
    catch (const NodeValidationError& error)
    {
        EXPECT_HAS_SUBSTRING(error.what(), "Input Tensor's rank must be greater than 0");
    }
    catch (...)
    {
        FAIL() << "Deduced type check failed for unexpected reason";
    }
}

TEST(type_prop, topk_invalid_top_k)
{
    auto a = make_shared<op::Parameter>(element::f32, Shape{2, 2});

    try
    {
        auto topk = make_shared<op::TopK>(a, 2, element::i32, 1, true);
        FAIL() << "TopK c-tor should throw for invalid top k axis";
    }
    catch (const NodeValidationError& error)
    {
        EXPECT_HAS_SUBSTRING(error.what(), "TopK axis must be less than rank");
    }
    catch (...)
    {
        FAIL() << "Deduced type check failed for unexpected reason";
    }
}

TEST(type_prop, topk_invalid_index_type)
{
    auto a = make_shared<op::Parameter>(element::f32, Shape{2, 2});

    try
    {
        auto topk = make_shared<op::TopK>(a, 0, element::f32, 1, true);
        FAIL() << "TopK c-tor should throw for invalid index element type";
    }
    catch (const NodeValidationError& error)
    {
        EXPECT_HAS_SUBSTRING(error.what(), "Index element type must be i64 or i32");
    }
    catch (...)
    {
        FAIL() << "Deduced type check failed for unexpected reason";
    }
}

TEST(type_prop, topk_invalid_k)
{
    auto a = make_shared<op::Parameter>(element::f32, Shape{2, 2});

    try
    {
        auto topk = make_shared<op::TopK>(a, 0, element::i32, 3, true);
        FAIL() << "TopK c-tor should throw for invalid K";
    }
    catch (const NodeValidationError& error)
    {
        EXPECT_HAS_SUBSTRING(error.what(), "K should not exceed TopK axis length");
    }
    catch (...)
    {
        FAIL() << "Deduced type check failed for unexpected reason";
    }
}

TEST(type_prop, param_partial_rank_dynamic)
{
    auto a = make_shared<op::Parameter>(element::f32, PartialShape::dynamic());

    auto& pshape = a->get_output_partial_shape(0);

    ASSERT_TRUE(pshape.is_dynamic());
    ASSERT_TRUE(pshape.rank().is_dynamic());
}

TEST(type_prop, param_partial_rank_static)
{
    auto a = make_shared<op::Parameter>(element::f32, PartialShape{2, Dimension::dynamic(), 3, 4});

    auto& pshape = a->get_output_partial_shape(0);

    ASSERT_TRUE(pshape.is_dynamic());
    ASSERT_EQ(size_t(pshape.rank()), 4);
    ASSERT_TRUE(pshape[0].is_static() && size_t(pshape[0]) == 2);
    ASSERT_TRUE(pshape[1].is_dynamic());
    ASSERT_TRUE(pshape[2].is_static() && size_t(pshape[2]) == 3);
    ASSERT_TRUE(pshape[3].is_static() && size_t(pshape[3]) == 4);
}

TEST(type_prop, binary_elementwise_arithmetic_both_dynamic)
{
    auto a = make_shared<op::Parameter>(element::f32, PartialShape::dynamic());
    auto b = make_shared<op::Parameter>(element::f32, PartialShape::dynamic());
    auto add = make_shared<op::Add>(a, b);

    ASSERT_TRUE(add->get_output_partial_shape(0).rank().is_dynamic());
}

TEST(type_prop, binary_elementwise_arithmetic_left_rank_dynamic_right_static)
{
    auto a = make_shared<op::Parameter>(element::f32, PartialShape::dynamic());
    auto b = make_shared<op::Parameter>(element::f32, Shape{1, 2, 3});
    auto add = make_shared<op::Add>(a, b);

    ASSERT_TRUE(add->get_output_partial_shape(0).is_static());
    ASSERT_EQ(add->get_shape(), (Shape{1, 2, 3}));
}

TEST(type_prop, binary_elementwise_arithmetic_left_static_right_rank_dynamic)
{
    auto a = make_shared<op::Parameter>(element::f32, Shape{1, 2, 3});
    auto b = make_shared<op::Parameter>(element::f32, PartialShape::dynamic());
    auto add = make_shared<op::Add>(a, b);

    ASSERT_TRUE(add->get_output_partial_shape(0).is_static());
    ASSERT_EQ(add->get_shape(), (Shape{1, 2, 3}));
}

TEST(type_prop, binary_elementwise_arithmetic_left_rank_static_dynamic_right_rank_dynamic)
{
    auto a = make_shared<op::Parameter>(element::f32, PartialShape{1, Dimension::dynamic(), 3});
    auto b = make_shared<op::Parameter>(element::f32, PartialShape::dynamic());
    auto add = make_shared<op::Add>(a, b);

    ASSERT_TRUE(add->get_output_partial_shape(0).rank().is_static());
    ASSERT_TRUE(add->get_output_partial_shape(0).is_dynamic());
    ASSERT_TRUE(
        add->get_output_partial_shape(0).same_scheme(PartialShape{1, Dimension::dynamic(), 3}));
}

TEST(type_prop, binary_elementwise_arithmetic_left_rank_dynamic_right_rank_static_dynamic)
{
    auto a = make_shared<op::Parameter>(element::f32, PartialShape::dynamic());
    auto b = make_shared<op::Parameter>(element::f32, PartialShape{1, Dimension::dynamic(), 3});
    auto add = make_shared<op::Add>(a, b);

    ASSERT_TRUE(add->get_output_partial_shape(0).rank().is_static());
    ASSERT_TRUE(add->get_output_partial_shape(0).is_dynamic());
    ASSERT_TRUE(
        add->get_output_partial_shape(0).same_scheme(PartialShape{1, Dimension::dynamic(), 3}));
}

TEST(type_prop,
     binary_elementwise_arithmetic_left_rank_static_dynamic_right_rank_static_dynamic_result_static)
{
    auto a = make_shared<op::Parameter>(element::f32, PartialShape{1, Dimension::dynamic(), 3});
    auto b = make_shared<op::Parameter>(element::f32, PartialShape{1, 2, Dimension::dynamic()});
    auto add = make_shared<op::Add>(a, b);

    ASSERT_TRUE(add->get_output_partial_shape(0).is_static());
    ASSERT_EQ(add->get_shape(), (Shape{1, 2, 3}));
}

TEST(
    type_prop,
    binary_elementwise_arithmetic_left_rank_static_dynamic_right_rank_static_dynamic_result_rank_static_dynamic)
{
    auto a = make_shared<op::Parameter>(
        element::f32, PartialShape{1, Dimension::dynamic(), Dimension::dynamic()});
    auto b = make_shared<op::Parameter>(element::f32, PartialShape{1, 2, Dimension::dynamic()});
    auto add = make_shared<op::Add>(a, b);

    ASSERT_TRUE(add->get_output_partial_shape(0).rank().is_static());
    ASSERT_TRUE(add->get_output_partial_shape(0).is_dynamic());
    ASSERT_TRUE(
        add->get_output_partial_shape(0).same_scheme(PartialShape{1, 2, Dimension::dynamic()}));
}

TEST(type_prop, binary_elementwise_arithmetic_left_static_right_rank_static_dynamic)
{
    auto a = make_shared<op::Parameter>(element::f32, PartialShape{1, 2, 3});
    auto b = make_shared<op::Parameter>(element::f32, PartialShape{1, 2, Dimension::dynamic()});
    auto add = make_shared<op::Add>(a, b);

    ASSERT_TRUE(add->get_output_partial_shape(0).is_static());
    ASSERT_EQ(add->get_shape(), (Shape{1, 2, 3}));
}

TEST(type_prop, binary_elementwise_arithmetic_left_rank_static_dynamic_right_static)
{
    auto a = make_shared<op::Parameter>(element::f32, PartialShape{1, 2, Dimension::dynamic()});
    auto b = make_shared<op::Parameter>(element::f32, PartialShape{1, 2, 3});
    auto add = make_shared<op::Add>(a, b);

    ASSERT_TRUE(add->get_output_partial_shape(0).is_static());
    ASSERT_EQ(add->get_shape(), (Shape{1, 2, 3}));
}

TEST(type_prop, binary_elementwise_arithmetic_left_rank_static_dynamic_inconsistent)
{
    auto a = make_shared<op::Parameter>(element::f32, PartialShape{1, 2, Dimension::dynamic()});
    auto b = make_shared<op::Parameter>(element::f32, PartialShape{1, 3, 3});

    try
    {
        auto add = make_shared<op::Add>(a, b);
        FAIL() << "Inconsistent partial shapes not detected";
    }
    catch (const NodeValidationError& error)
    {
        EXPECT_HAS_SUBSTRING(error.what(), "Argument shapes are inconsistent");
    }
    catch (...)
    {
        FAIL() << "Deduced type check failed for unexpected reason";
    }
}

TEST(type_prop, binary_elementwise_arithmetic_right_rank_static_dynamic_inconsistent)
{
    auto a = make_shared<op::Parameter>(element::f32, PartialShape{1, 3, 3});
    auto b = make_shared<op::Parameter>(element::f32, PartialShape{1, 2, Dimension::dynamic()});

    try
    {
        auto add = make_shared<op::Add>(a, b);
        FAIL() << "Inconsistent partial shapes not detected";
    }
    catch (const NodeValidationError& error)
    {
        EXPECT_HAS_SUBSTRING(error.what(), "Argument shapes are inconsistent");
    }
    catch (...)
    {
        FAIL() << "Deduced type check failed for unexpected reason";
    }
}

TEST(type_prop, binary_elementwise_arithmetic_both_rank_static_dynamic_inconsistent)
{
    auto a = make_shared<op::Parameter>(element::f32, PartialShape{Dimension::dynamic(), 3, 3});
    auto b = make_shared<op::Parameter>(element::f32, PartialShape{1, 2, Dimension::dynamic()});

    try
    {
        auto add = make_shared<op::Add>(a, b);
        FAIL() << "Inconsistent partial shapes not detected";
    }
    catch (const NodeValidationError& error)
    {
        EXPECT_HAS_SUBSTRING(error.what(), "Argument shapes are inconsistent");
    }
    catch (...)
    {
        FAIL() << "Deduced type check failed for unexpected reason";
    }
}

TEST(type_prop, binary_elementwise_arithmetic_left_rank_static_dynamic_different_rank)
{
    auto a = make_shared<op::Parameter>(element::f32, PartialShape{1, 2, Dimension::dynamic()});
    auto b = make_shared<op::Parameter>(element::f32, PartialShape{1, 2, 3, 4});

    try
    {
        auto add = make_shared<op::Add>(a, b);
        FAIL() << "Inconsistent partial shapes not detected";
    }
    catch (const NodeValidationError& error)
    {
        EXPECT_HAS_SUBSTRING(error.what(), "Argument shapes are inconsistent");
    }
    catch (...)
    {
        FAIL() << "Deduced type check failed for unexpected reason";
    }
}

TEST(type_prop, binary_elementwise_arithmetic_right_rank_static_dynamic_different_rank)
{
    auto a = make_shared<op::Parameter>(element::f32, PartialShape{1, 2, 3, 4});
    auto b = make_shared<op::Parameter>(element::f32, PartialShape{1, 2, Dimension::dynamic()});

    try
    {
        auto add = make_shared<op::Add>(a, b);
        FAIL() << "Inconsistent partial shapes not detected";
    }
    catch (const NodeValidationError& error)
    {
        EXPECT_HAS_SUBSTRING(error.what(), "Argument shapes are inconsistent");
    }
    catch (...)
    {
        FAIL() << "Deduced type check failed for unexpected reason";
    }
}

TEST(type_prop, binary_elementwise_arithmetic_both_rank_static_dynamic_different_rank)
{
    auto a = make_shared<op::Parameter>(element::f32, PartialShape{1, Dimension::dynamic(), 3, 4});
    auto b = make_shared<op::Parameter>(element::f32, PartialShape{1, 2, Dimension::dynamic()});

    try
    {
        auto add = make_shared<op::Add>(a, b);
        FAIL() << "Inconsistent partial shapes not detected";
    }
    catch (const NodeValidationError& error)
    {
        EXPECT_HAS_SUBSTRING(error.what(), "Argument shapes are inconsistent");
    }
    catch (...)
    {
        FAIL() << "Deduced type check failed for unexpected reason";
    }
}

TEST(type_prop, binary_elementwise_arithmetic_both_et_dynamic)
{
    auto a = make_shared<op::Parameter>(element::dynamic, Shape{1, 2, 3, 4});
    auto b = make_shared<op::Parameter>(element::dynamic, Shape{1, 2, 3, 4});
    auto add = make_shared<op::Add>(a, b);

    ASSERT_TRUE(add->get_output_element_type(0).is_dynamic());
}

TEST(type_prop, binary_elementwise_arithmetic_left_et_dynamic)
{
    auto a = make_shared<op::Parameter>(element::dynamic, Shape{1, 2, 3, 4});
    auto b = make_shared<op::Parameter>(element::u32, Shape{1, 2, 3, 4});
    auto add = make_shared<op::Add>(a, b);

    ASSERT_EQ(add->get_output_element_type(0), element::u32);
}

TEST(type_prop, binary_elementwise_arithmetic_right_et_dynamic)
{
    auto a = make_shared<op::Parameter>(element::i64, Shape{1, 2, 3, 4});
    auto b = make_shared<op::Parameter>(element::dynamic, Shape{1, 2, 3, 4});
    auto add = make_shared<op::Add>(a, b);

    ASSERT_EQ(add->get_output_element_type(0), element::i64);
}

//
// This is testing a temporary hack for ops that do not yet support partial-shape validation.
// The graph we construct here is bogus, but because there is some partiality in the input shapes,
// it should still pass validation but set the output shape and element types to be dynamic.
//
TEST(type_prop, validate_punt_if_dynamic)
{
    auto a = make_shared<op::Parameter>(element::i64, Shape{1, 2, 3, 4});
    auto b = make_shared<op::Parameter>(element::u32, PartialShape{1, Dimension::dynamic(), 3});
    auto c = make_shared<op::Parameter>(element::i32, Shape{1, 8, 3});
    auto concat = make_shared<op::Concat>(NodeVector{a, b, c}, /*concatenation axis=*/1234);

    ASSERT_EQ(concat->get_output_size(), 1);
    ASSERT_TRUE(concat->get_output_partial_shape(0).rank().is_dynamic());
    ASSERT_TRUE(concat->get_output_element_type(0).is_dynamic());
}

<<<<<<< HEAD
TEST(type_prop, arithmetic_reduction_partial)
{
    FAIL() << "Adam needs to write some unit tests for partial-shape/type propagation for "
              "ArithmeticReduction";
=======
TEST(type_prop, logic_arith_compare_partial_et)
{
    auto test_logic = [](element::Type et0, element::Type et1) -> std::shared_ptr<Node> {
        auto param0 = std::make_shared<op::Parameter>(et0, Shape{1, 2, 3});
        auto param1 = std::make_shared<op::Parameter>(et1, Shape{1, 2, 3});
        return std::make_shared<op::And>(param0, param1);
    };

    auto test_arith = [](element::Type et0, element::Type et1) -> std::shared_ptr<Node> {
        auto param0 = std::make_shared<op::Parameter>(et0, Shape{1, 2, 3});
        auto param1 = std::make_shared<op::Parameter>(et1, Shape{1, 2, 3});
        return std::make_shared<op::Add>(param0, param1);
    };

    auto test_compare = [](element::Type et0, element::Type et1) -> std::shared_ptr<Node> {
        auto param0 = std::make_shared<op::Parameter>(et0, Shape{1, 2, 3});
        auto param1 = std::make_shared<op::Parameter>(et1, Shape{1, 2, 3});
        return std::make_shared<op::Greater>(param0, param1);
    };

    auto test_not = [](element::Type et) -> std::shared_ptr<Node> {
        auto param = std::make_shared<op::Parameter>(et, Shape{1, 2, 3});
        return std::make_shared<op::Not>(param);
    };

    // Logical ops:
    //
    // int int -> !
    // int boo -> !
    // int dyn -> !
    // boo int -> !
    // boo boo -> boo
    // boo dyn -> boo
    // dyn int -> !
    // dyn boo -> boo
    // dyn dyn -> boo
    ASSERT_ANY_THROW({ test_logic(element::i32, element::i32); });
    ASSERT_ANY_THROW({ test_logic(element::i32, element::boolean); });
    ASSERT_ANY_THROW({ test_logic(element::i32, element::dynamic); });
    ASSERT_ANY_THROW({ test_logic(element::boolean, element::i32); });
    ASSERT_EQ(test_logic(element::boolean, element::boolean)->get_element_type(), element::boolean);
    ASSERT_EQ(test_logic(element::boolean, element::dynamic)->get_element_type(), element::boolean);
    ASSERT_ANY_THROW({ test_logic(element::dynamic, element::i32); });
    ASSERT_EQ(test_logic(element::dynamic, element::boolean)->get_element_type(), element::boolean);
    ASSERT_EQ(test_logic(element::dynamic, element::dynamic)->get_element_type(), element::boolean);

    // Arith ops:
    //
    // int int -> int
    // int boo -> !
    // int dyn -> int
    // boo int -> !
    // boo boo -> !
    // boo dyn -> !
    // dyn int -> int
    // dyn boo -> !
    // dyn dyn -> dyn
    ASSERT_EQ(test_arith(element::i32, element::i32)->get_element_type(), element::i32);
    ASSERT_ANY_THROW({ test_arith(element::i32, element::boolean); });
    ASSERT_EQ(test_arith(element::i32, element::dynamic)->get_element_type(), element::i32);
    ASSERT_ANY_THROW({ test_arith(element::boolean, element::i32); });
    ASSERT_ANY_THROW({ test_arith(element::boolean, element::boolean); });
    ASSERT_ANY_THROW({ test_arith(element::boolean, element::dynamic); });
    ASSERT_EQ(test_arith(element::dynamic, element::i32)->get_element_type(), element::i32);
    ASSERT_ANY_THROW({ test_arith(element::dynamic, element::boolean); });
    ASSERT_EQ(test_arith(element::dynamic, element::dynamic)->get_element_type(), element::dynamic);

    // Comparison ops:
    //
    // int int -> boo
    // int boo -> !
    // int dyn -> boo
    // boo int -> !
    // boo boo -> boo
    // boo dyn -> boo
    // dyn int -> boo
    // dyn boo -> boo
    // dyn dyn -> boo
    ASSERT_EQ(test_compare(element::i32, element::i32)->get_element_type(), element::boolean);
    ASSERT_ANY_THROW({ test_compare(element::i32, element::boolean); });
    ASSERT_EQ(test_compare(element::i32, element::dynamic)->get_element_type(), element::boolean);
    ASSERT_ANY_THROW({ test_compare(element::boolean, element::i32); });
    ASSERT_EQ(test_compare(element::boolean, element::boolean)->get_element_type(),
              element::boolean);
    ASSERT_EQ(test_compare(element::boolean, element::dynamic)->get_element_type(),
              element::boolean);
    ASSERT_EQ(test_compare(element::dynamic, element::i32)->get_element_type(), element::boolean);
    ASSERT_EQ(test_compare(element::dynamic, element::boolean)->get_element_type(),
              element::boolean);
    ASSERT_EQ(test_compare(element::dynamic, element::dynamic)->get_element_type(),
              element::boolean);

    // Logical negation op:
    //
    // int -> !
    // boo -> boo
    // dyn -> boo
    ASSERT_ANY_THROW({ test_not(element::i32); });
    ASSERT_EQ(test_not(element::boolean)->get_element_type(), element::boolean);
    ASSERT_EQ(test_not(element::dynamic)->get_element_type(), element::boolean);
>>>>>>> e7f1d9bf
}<|MERGE_RESOLUTION|>--- conflicted
+++ resolved
@@ -7012,12 +7012,12 @@
     ASSERT_TRUE(concat->get_output_element_type(0).is_dynamic());
 }
 
-<<<<<<< HEAD
 TEST(type_prop, arithmetic_reduction_partial)
 {
     FAIL() << "Adam needs to write some unit tests for partial-shape/type propagation for "
               "ArithmeticReduction";
-=======
+}
+
 TEST(type_prop, logic_arith_compare_partial_et)
 {
     auto test_logic = [](element::Type et0, element::Type et1) -> std::shared_ptr<Node> {
@@ -7118,5 +7118,4 @@
     ASSERT_ANY_THROW({ test_not(element::i32); });
     ASSERT_EQ(test_not(element::boolean)->get_element_type(), element::boolean);
     ASSERT_EQ(test_not(element::dynamic)->get_element_type(), element::boolean);
->>>>>>> e7f1d9bf
 }