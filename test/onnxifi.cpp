--- conflicted
+++ resolved
@@ -749,7 +749,6 @@
     }
 }
 
-<<<<<<< HEAD
 namespace
 {
     using std::pair<std::vector<::onnxTensorDescriptorV1>, std::string> = ModelWithTensors;
@@ -973,301 +972,5 @@
                                             &graph)};
         EXPECT_TRUE(status == ONNXIFI_STATUS_MISMATCHING_SHAPE);
         EXPECT_TRUE(graph == nullptr);
-=======
-// ================================================[ onnxReleaseBackend ]=======
-
-TEST(onnxifi, release_backend)
-{
-    auto backends = get_initialized_backends();
-    for (auto& backend : backends)
-    {
-        EXPECT_TRUE(::onnxReleaseBackend(backend) == ONNXIFI_STATUS_SUCCESS);
-    }
-}
-
-// ONNXIFI_STATUS_INVALID_BACKEND
-// The function call failed because backend is not an ONNXIFI backend handle.
-
-TEST(onnxifi, release_backend_invalid_backend)
-{
-    EXPECT_TRUE(::onnxReleaseBackend(nullptr) == ONNXIFI_STATUS_INVALID_BACKEND);
-}
-
-// ==============================================[ onnxReleaseBackendID ]=======
-
-TEST(onnxifi, release_backend_id)
-{
-    auto backend_ids = get_backend_ids();
-    for (auto& backend_id : backend_ids)
-    {
-        EXPECT_TRUE(::onnxReleaseBackendID(backend_id) == ONNXIFI_STATUS_SUCCESS);
-    }
-}
-
-// ONNXIFI_STATUS_INVALID_ID
-// The function call failed because backendID is not an ONNXIFI backend ID.
-
-TEST(onnxifi, release_backend_id_invalid_backend)
-{
-    EXPECT_TRUE(::onnxReleaseBackendID(nullptr) == ONNXIFI_STATUS_INVALID_ID);
-
-// ====================================================[ onnxRunGraph ]========
-
-namespace
-{
-    onnxMemoryFenceV1 get_default_memory_fence(::onnxBackend backend)
-    {
-        ::onnxEvent event;
-        EXPECT_TRUE(::onnxInitEvent(backend, &event) == ONNXIFI_STATUS_SUCCESS);
-        return {ONNXIFI_TAG_MEMORY_FENCE_V1, ONNXIFI_SYNCHRONIZATION_EVENT, event};
-    }
-
-} // namespace  anonymous
-
-TEST(onnxifi, run_graph)
-{
-    auto model = load_model();
-    auto backends = get_initialized_backends();
-
-    for (const auto& backend : backends)
-    {
-        ::onnxGraph graph;
-        EXPECT_TRUE(
-            ::onnxInitGraph(backend, nullptr, model.size(), model.data(), 0, nullptr, &graph) ==
-
-                ONNXIFI_STATUS_SUCCESS);
-        EXPECT_TRUE(::onnxReleaseGraph(graph) == ONNXIFI_STATUS_SUCCESS);
-            ONNXIFI_STATUS_SUCCESS);
-
-        ::onnxMemoryFenceV1 input_fence{get_default_memory_fence(backend)};
-        ::onnxMemoryFenceV1 output_fence;
-
-        EXPECT_TRUE(::onnxRunGraph(backend, &input_fence, &output_fence) == ONNXIFI_STATUS_SUCCESS);
-        EXPECT_TRUE(::onnxWaitEvent(output_fence.event) == ONNXIFI_STATUS_SUCCESS);
-    }
-}
-
-TEST(onnxifi, run_graph)
-{
-    auto model = load_model();
-    auto backends = get_initialized_backends();
-
-    for (const auto& backend : backends)
-    {
-        ::onnxGraph graph;
-        EXPECT_TRUE(
-            ::onnxInitGraph(backend, nullptr, model.size(), model.data(), 0, nullptr, &graph) ==
-            ONNXIFI_STATUS_SUCCESS);
-
-        ::onnxMemoryFenceV1 input_fence{get_default_memory_fence(backend)};
-        ::onnxMemoryFenceV1 output_fence;
-      
-        EXPECT_TRUE(::onnxRunGraph(backend, &input_fence, &output_fence) == ONNXIFI_STATUS_SUCCESS);
-        EXPECT_TRUE(::onnxWaitEvent(output_fence.event) == ONNXIFI_STATUS_SUCCESS);      
-    }
-}
-
-// ONNXIFI_STATUS_INVALID_POINTER
-// The function call failed because inputFence or outputFence pointer is NULL.
-
-TEST(onnxifi, run_graph_invalid_pointer)
-{
-    auto model = load_model();
-    auto backends = get_initialized_backends();
-
-    for (const auto& backend : backends)
-    {
-        ::onnxGraph graph;
-        EXPECT_TRUE(
-            ::onnxInitGraph(backend, nullptr, model.size(), model.data(), 0, nullptr, &graph) ==
-            ONNXIFI_STATUS_SUCCESS);
-
-        ::onnxMemoryFenceV1 input_fence{get_default_memory_fence(backend)};
-        ::onnxMemoryFenceV1 output_fence;
-        EXPECT_TRUE(::onnxRunGraph(graph, &input_fence, nullptr) == ONNXIFI_STATUS_INVALID_POINTER);
-        EXPECT_TRUE(::onnxRunGraph(graph, nullptr, &output_fence) ==
-                    ONNXIFI_STATUS_INVALID_POINTER);
-
-    }
-}
-
-// ONNXIFI_STATUS_INVALID_GRAPH
-// The function call failed because graph is not an ONNXIFI graph handle.
-
-TEST(onnxifi, release_graph_invalid_graph)
-{
-    EXPECT_TRUE(::onnxReleaseGraph(nullptr) == ONNXIFI_STATUS_INVALID_GRAPH);
-}
-  
-TEST(onnxifi, run_graph_invalid_graph)
-{
-    auto model = load_model();
-    auto backends = get_initialized_backends();
-
-    for (const auto& backend : backends)
-    {
-        ::onnxMemoryFenceV1 input_fence{get_default_memory_fence(backend)};
-        ::onnxMemoryFenceV1 output_fence;
-        EXPECT_TRUE(::onnxRunGraph(nullptr, &input_fence, &output_fence) ==
-                    ONNXIFI_STATUS_INVALID_GRAPH);
-    }
-}
-
-// ONNXIFI_STATUS_INVALID_FENCE_TYPE
-// The function call failed because the type of synchronization primitive specified in inputFence
-// or outputFence is unknown to the backend.
-
-TEST(onnxifi, run_graph_invalid_fence)
-{
-    auto model = load_model();
-    auto backends = get_initialized_backends();
-
-    for (const auto& backend : backends)
-    {
-        ::onnxGraph graph;
-        EXPECT_TRUE(
-            ::onnxInitGraph(backend, nullptr, model.size(), model.data(), 0, nullptr, &graph) ==
-            ONNXIFI_STATUS_SUCCESS);
-
-        auto invalid_mem_fence = get_default_memory_fence(backend);
-        // According to specification type of memory synchronization primitive
-        // can accept two values:
-        //  ONNXIFI_SYNCHRONIZATION_EVENT 0
-        //  ONNXIFI_SYNCHRONIZATION_IMPLICIT 2
-        invalid_mem_fence.type = 0xFFFFFFFFFFFFFFFF;
-        ::onnxMemoryFenceV1 input_fence{get_default_memory_fence(backend)};
-        ::onnxMemoryFenceV1 output_fence;
-        EXPECT_TRUE(::onnxRunGraph(graph, &invalid_mem_fence, &output_fence) ==
-                    ONNXIFI_STATUS_INVALID_FENCE_TYPE);
-        EXPECT_TRUE(::onnxRunGraph(graph, &input_fence, &invalid_mem_fence) ==
-                    ONNXIFI_STATUS_INVALID_FENCE_TYPE);
-    }
-}
-
-// ONNXIFI_STATUS_INVALID_EVENT
-// The function call failed because the memory synchronization primitive specified in inputFence or
-// outputFence is not valid (e.g. NULL onnxEvent).
-
-TEST(onnxifi, run_graph_invalid_event)
-{
-    auto model = load_model();
-    auto backends = get_initialized_backends();
-
-    for (const auto& backend : backends)
-    {
-        ::onnxGraph graph;
-        EXPECT_TRUE(
-            ::onnxInitGraph(backend, nullptr, model.size(), model.data(), 0, nullptr, &graph) ==
-            ONNXIFI_STATUS_SUCCESS);
-
-        auto invalid_event = get_default_memory_fence(backend);
-        invalid_event.event = nullptr;
-        ::onnxMemoryFenceV1 input_fence{get_default_memory_fence(backend)};
-        ::onnxMemoryFenceV1 output_fence;
-        EXPECT_TRUE(::onnxRunGraph(graph, &invalid_event, &output_fence) ==
-                    ONNXIFI_STATUS_INVALID_EVENT);
-        EXPECT_TRUE(::onnxRunGraph(graph, &input_fence, &invalid_event) ==
-                    ONNXIFI_STATUS_INVALID_EVENT);
-    }
-}
-
-// ONNXIFI_STATUS_UNSUPPORTED_TAG
-// The function call failed because a tag in inputFence or outputFence is unknown to the backend
-// (tag does not match ONNXIFI_TAG_MEMORY_FENCE_V1).
-
-TEST(onnxifi, run_graph_invalid_mem_fence_tag)
-{
-    auto model = load_model();
-    auto backends = get_initialized_backends();
-
-    for (const auto& backend : backends)
-    {
-        ::onnxGraph graph;
-        EXPECT_TRUE(
-            ::onnxInitGraph(backend, nullptr, model.size(), model.data(), 0, nullptr, &graph) ==
-            ONNXIFI_STATUS_SUCCESS);
-
-        auto invalid_event = get_default_memory_fence(backend);
-        invalid_event.tag = 0;
-        ::onnxMemoryFenceV1 input_fence{get_default_memory_fence(backend)};
-        ::onnxMemoryFenceV1 output_fence;
-        EXPECT_TRUE(::onnxRunGraph(graph, &invalid_event, &output_fence) ==
-                    ONNXIFI_STATUS_UNSUPPORTED_TAG);
-        EXPECT_TRUE(::onnxRunGraph(graph, &input_fence, &invalid_event) ==
-                    ONNXIFI_STATUS_UNSUPPORTED_TAG);
-    }
-}
-
-// ONNXIFI_STATUS_UNSUPPORTED_FENCE_TYPE
-// The function call failed because the backend does not support the type of synchronization
-// primitive specified in inputFence or outputFence.
-
-TEST(onnxifi, run_graph_unsupported_fence_type)
-{
-    auto model = load_model();
-    auto backends = get_initialized_backends();
-
-    for (const auto& backend : backends)
-    {
-        ::onnxGraph graph;
-        EXPECT_TRUE(
-            ::onnxInitGraph(backend, nullptr, model.size(), model.data(), 0, nullptr, &graph) ==
-            ONNXIFI_STATUS_SUCCESS);
-
-        auto unsupported_fence_type = get_default_memory_fence(backend);
-        unsupported_fence_type.type = ONNXIFI_SYNCHRONIZATION_IMPLICIT;
-        ::onnxMemoryFenceV1 input_fence{get_default_memory_fence(backend)};
-        ::onnxMemoryFenceV1 output_fence;
-        EXPECT_TRUE(::onnxRunGraph(graph, &unsupported_fence_type, &output_fence) ==
-                    ONNXIFI_STATUS_UNSUPPORTED_FENCE_TYPE);
-        EXPECT_TRUE(::onnxRunGraph(graph, &input_fence, &unsupported_fence_type) ==
-                    ONNXIFI_STATUS_UNSUPPORTED_FENCE_TYPE);
-    }
-}
-
-// ====================================================[ onnxWaitEvent ]========
-
-// ONNXIFI_STATUS_INVALID_EVENT
-// The function call failed because event is not an ONNXIFI event handle.
-
-TEST(onnxifi, wait_event_invalid_event)
-{
-    EXPECT_TRUE(::onnxWaitEvent(nullptr) == ONNXIFI_STATUS_INVALID_EVENT);
-}
-
-// ===================================================[ onnxSignalEvent ]=======
-
-TEST(onnxifi, signal_event)
-{
-    auto backends = get_initialized_backends();
-    for (const auto& backend : backends)
-    {
-        ::onnxEvent event;
-        EXPECT_TRUE(::onnxInitEvent(backend, &event) == ONNXIFI_STATUS_SUCCESS);
-        EXPECT_TRUE(::onnxSignalEvent(event) == ONNXIFI_STATUS_SUCCESS);
-    }
-}
-
-// ONNXIFI_STATUS_INVALID_EVENT
-// The function call failed because event is not an ONNXIFI event handle.
-
-TEST(onnxifi, signal_event_invalid_event)
-{
-    EXPECT_TRUE(::onnxSignalEvent(nullptr) == ONNXIFI_STATUS_INVALID_EVENT);
-}
-
-// ONNXIFI_STATUS_INVALID_STATE
-// The function call failed because event is already in the signalled state.
-
-TEST(onnxifi, signal_event_invalid_state)
-{
-    auto backends = get_initialized_backends();
-    for (const auto& backend : backends)
-    {
-        ::onnxEvent event;
-        EXPECT_TRUE(::onnxInitEvent(backend, &event) == ONNXIFI_STATUS_SUCCESS);
-        EXPECT_TRUE(::onnxSignalEvent(event) == ONNXIFI_STATUS_SUCCESS);
-        EXPECT_TRUE(::onnxSignalEvent(event) == ONNXIFI_STATUS_INVALID_STATE);
->>>>>>> 8c48c808
     }
 }