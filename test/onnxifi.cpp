//*****************************************************************************
// Copyright 2017-2018 Intel Corporation
//
// Licensed under the Apache License, Version 2.0 (the "License");
// you may not use this file except in compliance with the License.
// You may obtain a copy of the License at
//
//     http://www.apache.org/licenses/LICENSE-2.0
//
// Unless required by applicable law or agreed to in writing, software
// distributed under the License is distributed on an "AS IS" BASIS,
// WITHOUT WARRANTIES OR CONDITIONS OF ANY KIND, either express or implied.
// See the License for the specific language governing permissions and
// limitations under the License.
//*****************************************************************************

#include <cstring>
#include <fstream>

#include <gtest/gtest.h>
#include <onnxifi.h>

#include "ngraph/runtime/backend_manager.hpp"

// ===============================================[ onnxGetBackendIDs ] =======

constexpr std::size_t g_default_backend_ids_count{10};

TEST(onnxifi, get_backend_ids)
{
    ::onnxBackendID backendIDs[g_default_backend_ids_count];
    std::size_t count{g_default_backend_ids_count};
    ::onnxStatus status{::onnxGetBackendIDs(backendIDs, &count)};
    EXPECT_TRUE(status == ONNXIFI_STATUS_SUCCESS);
    EXPECT_TRUE(count == ngraph::runtime::BackendManager::get_registered_backends().size());
}

TEST(onnxifi, get_backend_ids_buffer_null)
{
    std::size_t count{0};
    ::onnxStatus status{::onnxGetBackendIDs(nullptr, &count)};
    EXPECT_TRUE(status == ONNXIFI_STATUS_FALLBACK);
    EXPECT_TRUE(count == ngraph::runtime::BackendManager::get_registered_backends().size());
}

TEST(onnxifi, get_backend_ids_count_null)
{
    ::onnxBackendID backendIDs[g_default_backend_ids_count];
    ::onnxStatus status{::onnxGetBackendIDs(backendIDs, nullptr)};
    EXPECT_TRUE(status == ONNXIFI_STATUS_INVALID_POINTER);
}

TEST(onnxifi, get_backend_ids_null)
{
    ::onnxStatus status{::onnxGetBackendIDs(nullptr, nullptr)};
    EXPECT_TRUE(status == ONNXIFI_STATUS_INVALID_POINTER);
}

TEST(onnxifi, get_backend_ids_consistency_check)
{
    ::onnxBackendID first_ids[g_default_backend_ids_count];
    std::size_t first_count{g_default_backend_ids_count};
    EXPECT_TRUE(::onnxGetBackendIDs(first_ids, &first_count) == ONNXIFI_STATUS_SUCCESS);
    EXPECT_TRUE(first_count == ngraph::runtime::BackendManager::get_registered_backends().size());
    ::onnxBackendID second_ids[g_default_backend_ids_count];
    std::size_t second_count{g_default_backend_ids_count};
    EXPECT_TRUE(::onnxGetBackendIDs(second_ids, &second_count) == ONNXIFI_STATUS_SUCCESS);
    EXPECT_TRUE(second_count == ngraph::runtime::BackendManager::get_registered_backends().size());
    EXPECT_TRUE(first_count == second_count);
    EXPECT_TRUE(std::memcmp(first_ids, second_ids, first_count) == 0);
}

// ==============================================[ onnxGetBackendInfo ] =======

namespace
{
    constexpr std::size_t g_default_info_value_size{50};

    namespace status
    {
        std::string to_string(::onnxStatus status)
        {
#define ONNXIFI_STATUS_(value__)                                                                   \
    case ONNXIFI_STATUS_##value__: return "ONNXIFI_STATUS_" #value__;

            switch (status)
            {
                ONNXIFI_STATUS_(SUCCESS);
                ONNXIFI_STATUS_(FALLBACK);
                ONNXIFI_STATUS_(INVALID_ID);
                ONNXIFI_STATUS_(INVALID_SIZE);
                ONNXIFI_STATUS_(INVALID_POINTER);
                ONNXIFI_STATUS_(INVALID_PROTOBUF);
                ONNXIFI_STATUS_(INVALID_MODEL);
                ONNXIFI_STATUS_(INVALID_BACKEND);
                ONNXIFI_STATUS_(INVALID_GRAPH);
                ONNXIFI_STATUS_(INVALID_EVENT);
                ONNXIFI_STATUS_(INVALID_STATE);
                ONNXIFI_STATUS_(INVALID_NAME);
                ONNXIFI_STATUS_(INVALID_SHAPE);
                ONNXIFI_STATUS_(INVALID_DATATYPE);
                ONNXIFI_STATUS_(INVALID_MEMORY_TYPE);
                ONNXIFI_STATUS_(INVALID_MEMORY_LOCATION);
                ONNXIFI_STATUS_(INVALID_FENCE_TYPE);
                ONNXIFI_STATUS_(INVALID_PROPERTY);
                ONNXIFI_STATUS_(UNSUPPORTED_TAG);
                ONNXIFI_STATUS_(UNSUPPORTED_VERSION);
                ONNXIFI_STATUS_(UNSUPPORTED_OPERATOR);
                ONNXIFI_STATUS_(UNSUPPORTED_ATTRIBUTE);
                ONNXIFI_STATUS_(UNSUPPORTED_SHAPE);
                ONNXIFI_STATUS_(UNSUPPORTED_DATATYPE);
                ONNXIFI_STATUS_(NO_SYSTEM_MEMORY);
                ONNXIFI_STATUS_(NO_DEVICE_MEMORY);
                ONNXIFI_STATUS_(NO_SYSTEM_RESOURCES);
                ONNXIFI_STATUS_(NO_DEVICE_RESOURCES);
                ONNXIFI_STATUS_(BACKEND_UNAVAILABLE);
                ONNXIFI_STATUS_(INTERNAL_ERROR);
            default: return "UNKNOWN (" + std::to_string(status) + ")";
            }
        }
    }

    namespace device_type
    {
        std::string to_string(::onnxEnum device_type)
        {
#define ONNXIFI_DEVICE_TYPE_(value__)                                                              \
    case ONNXIFI_DEVICE_TYPE_##value__: return "ONNXIFI_DEVICE_TYPE_" #value__;

            switch (device_type)
            {
                ONNXIFI_DEVICE_TYPE_(NPU);
                ONNXIFI_DEVICE_TYPE_(DSP);
                ONNXIFI_DEVICE_TYPE_(GPU);
                ONNXIFI_DEVICE_TYPE_(CPU);
                ONNXIFI_DEVICE_TYPE_(FPGA);
                ONNXIFI_DEVICE_TYPE_(HETEROGENEOUS);
            default: return "UNKNOWN (" + std::to_string(device_type) + ")";
            }
        }
    }

    namespace error
    {
        struct status : std::runtime_error
        {
            explicit status(::onnxStatus status, ::onnxStatus expected = ONNXIFI_STATUS_SUCCESS)
                : std::runtime_error{::status::to_string(status) +
                                     ": unexpected status; expected " +
                                     ::status::to_string(expected)}
            {
            }
        };

    } // namespace error

    std::vector<::onnxBackendID> get_backend_ids()
    {
        std::size_t count{g_default_backend_ids_count};
        ::onnxStatus status{::onnxGetBackendIDs(nullptr, &count)};
        if (status != ONNXIFI_STATUS_FALLBACK)
        {
            throw error::status{status, ONNXIFI_STATUS_FALLBACK};
        }
        std::vector<::onnxBackendID> backend_ids(count);
        status = ::onnxGetBackendIDs(backend_ids.data(), &count);
        if (status == ONNXIFI_STATUS_FALLBACK)
        {
            backend_ids.resize(count);
            status = ::onnxGetBackendIDs(backend_ids.data(), &count);
        }
        if (status != ONNXIFI_STATUS_SUCCESS)
        {
            throw error::status{status};
        }
        if (backend_ids.empty())
        {
            throw std::runtime_error{"no backends registered"};
        }
        return backend_ids;
    }

    template <typename T>
    void backend_info_test_success(const std::vector<::onnxBackendID>& backend_ids,
                                   ::onnxBackendInfo infoType)
    {
        for (const auto& id : backend_ids)
        {
            std::size_t info_value_size{sizeof(T)};
            T info_value{0};
            ::onnxStatus status{::onnxGetBackendInfo(id, infoType, &info_value, &info_value_size)};
            if (status != ONNXIFI_STATUS_SUCCESS)
            {
                throw error::status{status};
            }
        }
    }

    template <>
    void backend_info_test_success<char[]>(const std::vector<::onnxBackendID>& backend_ids,
                                           ::onnxBackendInfo infoType)
    {
        for (const auto& id : backend_ids)
        {
            std::size_t info_value_size{g_default_info_value_size};
            std::vector<char> info_value(g_default_info_value_size);
            ::onnxStatus status{
                ::onnxGetBackendInfo(id, infoType, info_value.data(), &info_value_size)};
            if (status == ONNXIFI_STATUS_FALLBACK)
            {
                info_value.resize(info_value_size);
                status = ::onnxGetBackendInfo(id, infoType, info_value.data(), &info_value_size);
            }
            if (status != ONNXIFI_STATUS_SUCCESS)
            {
                throw error::status{status};
            }
        }
    }

    template <typename T>
    void backend_info_test_fallback(const std::vector<::onnxBackendID>& backend_ids,
                                    ::onnxBackendInfo infoType)
    {
        for (const auto& id : backend_ids)
        {
            std::size_t info_value_size{0};
            T info_value{0};
            ::onnxStatus status{::onnxGetBackendInfo(id, infoType, &info_value, &info_value_size)};
            if (status != ONNXIFI_STATUS_FALLBACK)
            {
                throw error::status{status, ONNXIFI_STATUS_FALLBACK};
            }
            if (info_value_size == 0)
            {
                throw std::runtime_error{"zero number of elements returned"};
            }
        }
    }

    template <>
    void backend_info_test_fallback<char[]>(const std::vector<::onnxBackendID>& backend_ids,
                                            ::onnxBackendInfo infoType)
    {
        for (const auto& backend_id : backend_ids)
        {
            std::size_t info_value_size{0};
            std::vector<char> info_value{};
            ::onnxStatus status{
                ::onnxGetBackendInfo(backend_id, infoType, info_value.data(), &info_value_size)};
            if (status != ONNXIFI_STATUS_FALLBACK)
            {
                throw error::status{status};
            }
            if (info_value_size == 0)
            {
                throw std::runtime_error{"zero number of elements returned"};
            }
        }
    }

    void backend_info_test_fallback_nullptr(const std::vector<::onnxBackendID>& backend_ids,
                                            ::onnxBackendInfo infoType)
    {
        for (const auto& backend_id : backend_ids)
        {
            std::size_t info_value_size{0};
            ::onnxStatus status{
                ::onnxGetBackendInfo(backend_id, infoType, nullptr, &info_value_size)};
            if (status != ONNXIFI_STATUS_FALLBACK)
            {
                throw error::status{status};
            }
            if (info_value_size == 0)
            {
                throw std::runtime_error{"zero number of elements returned"};
            }
        }
    }

    void backend_info_test_invalid_pointer(const std::vector<::onnxBackendID>& backend_ids,
                                           ::onnxBackendInfo infoType)
    {
        for (const auto& backend_id : backend_ids)
        {
            ::onnxStatus status{::onnxGetBackendInfo(backend_id, infoType, nullptr, nullptr)};
            if (status != ONNXIFI_STATUS_INVALID_POINTER)
            {
                throw error::status{status, ONNXIFI_STATUS_INVALID_POINTER};
            }
        }
    }

    template <typename T>
    void backend_info_test_result(const std::vector<::onnxBackendID>& backend_ids,
                                  ::onnxBackendInfo infoType,
                                  const std::function<bool(T, std::size_t)>& fn)
    {
        for (const auto& id : backend_ids)
        {
            std::size_t info_value_size{sizeof(T)};
            T info_value{};
            ::onnxStatus status{::onnxGetBackendInfo(id, infoType, &info_value, &info_value_size)};
            if (status != ONNXIFI_STATUS_SUCCESS)
            {
                throw error::status{status};
            }
            if (!fn(info_value, info_value_size))
            {
                throw std::runtime_error{"received information does not match"};
            }
        }
    }

    template <>
    void backend_info_test_result<char[]>(const std::vector<::onnxBackendID>& backend_ids,
                                          ::onnxBackendInfo infoType,
                                          const std::function<bool(char[], std::size_t)>& fn)
    {
        for (const auto& id : backend_ids)
        {
            std::size_t info_value_size{0};
            ::onnxStatus status{::onnxGetBackendInfo(id, infoType, nullptr, &info_value_size)};
            if (status != ONNXIFI_STATUS_FALLBACK)
            {
                throw error::status{status, ONNXIFI_STATUS_FALLBACK};
            }
            std::vector<char> info_value(info_value_size);
            status = ::onnxGetBackendInfo(id, infoType, info_value.data(), &info_value_size);
            if (status != ONNXIFI_STATUS_SUCCESS)
            {
                throw error::status{status};
            }
            if (!fn(info_value.data(), info_value_size))
            {
                throw std::runtime_error{"received information does not match"};
            }
        }
    }

} // namespace {anonymous}

TEST(onnxifi, get_backend_info_invalid_id)
{
    std::size_t info_value_size{g_default_info_value_size};
    char info_value[g_default_info_value_size];
    ::onnxStatus status{
        ::onnxGetBackendInfo(nullptr, ONNXIFI_BACKEND_VERSION, info_value, &info_value_size)};
    EXPECT_TRUE(status == ONNXIFI_STATUS_INVALID_ID);
}

TEST(onnxifi, get_backend_info_unsupported_attribute)
{
    auto backend_ids = get_backend_ids();
    std::size_t info_value_size{g_default_info_value_size};
    char info_value[g_default_info_value_size];
    for (const auto& backend_id : backend_ids)
    {
        ::onnxStatus status{
            ::onnxGetBackendInfo(backend_id, 9999999, info_value, &info_value_size)};
        EXPECT_TRUE(status == ONNXIFI_STATUS_UNSUPPORTED_ATTRIBUTE);
    }
}

#define BACKEND_INFO_TEST_SUCCESS(type__, ids__, attribute__)                                      \
    backend_info_test_success<type__>(ids__, ONNXIFI_BACKEND_##attribute__)

#define BACKEND_INFO_TEST_FALLBACK(type__, ids__, attribute__)                                     \
    backend_info_test_fallback<type__>(ids__, ONNXIFI_BACKEND_##attribute__)

#define BACKEND_INFO_TEST_FALLBACK_NULL(ids__, attribute__)                                        \
    backend_info_test_fallback_nullptr(ids__, ONNXIFI_BACKEND_##attribute__)

#define BACKEND_INFO_TEST_INVALID_POINTER(ids__, attribute_)                                       \
    backend_info_test_invalid_pointer(ids__, ONNXIFI_BACKEND_##attribute_)

#define BACKEND_INFO_TEST_RESULT(type__, ids__, attribute__, function__)                           \
    backend_info_test_result<type__>(ids__, ONNXIFI_BACKEND_##attribute__, function__)

TEST(onnxifi, get_backend_info_onnxifi_version)
{
    auto ids = get_backend_ids();
    BACKEND_INFO_TEST_SUCCESS(uint64_t, ids, ONNXIFI_VERSION);
    BACKEND_INFO_TEST_FALLBACK(uint64_t, ids, ONNXIFI_VERSION);
    BACKEND_INFO_TEST_FALLBACK_NULL(ids, ONNXIFI_VERSION);
    BACKEND_INFO_TEST_INVALID_POINTER(ids, ONNXIFI_VERSION);
    BACKEND_INFO_TEST_RESULT(
        uint64_t, ids, ONNXIFI_VERSION, [](uint64_t info_value, std::size_t info_value_size) {
            return (info_value == 1) && (info_value_size == sizeof(uint64_t));
        });
}

TEST(onnxifi, get_backend_info_name)
{
    auto ids = get_backend_ids();
    BACKEND_INFO_TEST_SUCCESS(char[], ids, NAME);
    BACKEND_INFO_TEST_FALLBACK(char[], ids, NAME);
    BACKEND_INFO_TEST_FALLBACK_NULL(ids, NAME);
    BACKEND_INFO_TEST_INVALID_POINTER(ids, NAME);
    BACKEND_INFO_TEST_RESULT(
        char[], ids, NAME, [](const char* info_value, std::size_t info_value_size) {
            return /* TODO */ true;
        });
}

TEST(onnxifi, get_backend_info_vendor)
{
    auto ids = get_backend_ids();
    BACKEND_INFO_TEST_SUCCESS(char[], ids, VENDOR);
    BACKEND_INFO_TEST_FALLBACK(char[], ids, VENDOR);
    BACKEND_INFO_TEST_FALLBACK_NULL(ids, VENDOR);
    BACKEND_INFO_TEST_INVALID_POINTER(ids, VENDOR);
    BACKEND_INFO_TEST_RESULT(
        char[], ids, VENDOR, [](const char* info_value, std::size_t info_value_size) {
            return /* TODO */ true;
        });
}

TEST(onnxifi, get_backend_info_version)
{
    auto ids = get_backend_ids();
    BACKEND_INFO_TEST_SUCCESS(char[], ids, VERSION);
    BACKEND_INFO_TEST_FALLBACK(char[], ids, VERSION);
    BACKEND_INFO_TEST_FALLBACK_NULL(ids, VERSION);
    BACKEND_INFO_TEST_INVALID_POINTER(ids, VERSION);
    BACKEND_INFO_TEST_RESULT(
        char[], ids, VERSION, [](const char* info_value, std::size_t info_value_size) {
            return std::memcmp(info_value, NGRAPH_VERSION, info_value_size) == 0;
        });
}

TEST(onnxifi, get_backend_info_extensions)
{
    auto ids = get_backend_ids();
    BACKEND_INFO_TEST_SUCCESS(char[], ids, EXTENSIONS);
    BACKEND_INFO_TEST_FALLBACK(char[], ids, EXTENSIONS);
    BACKEND_INFO_TEST_FALLBACK_NULL(ids, EXTENSIONS);
    BACKEND_INFO_TEST_INVALID_POINTER(ids, EXTENSIONS);
    BACKEND_INFO_TEST_RESULT(
        char[], ids, EXTENSIONS, [](const char* info_value, std::size_t info_value_size) {
            return /* TODO */ true;
        });
}

TEST(onnxifi, get_backend_info_device)
{
    auto ids = get_backend_ids();
    BACKEND_INFO_TEST_SUCCESS(char[], ids, DEVICE);
    BACKEND_INFO_TEST_FALLBACK(char[], ids, DEVICE);
    BACKEND_INFO_TEST_FALLBACK_NULL(ids, DEVICE);
    BACKEND_INFO_TEST_INVALID_POINTER(ids, DEVICE);
    BACKEND_INFO_TEST_RESULT(
        char[], ids, DEVICE, [](const char* info_value, std::size_t info_value_size) {
            std::cout << "device: '" << std::string(info_value, info_value + info_value_size)
                      << "'\n";
            return true;
        });
}

TEST(onnxifi, get_backend_info_device_type)
{
    auto ids = get_backend_ids();
    BACKEND_INFO_TEST_SUCCESS(::onnxEnum, ids, DEVICE_TYPE);
    BACKEND_INFO_TEST_FALLBACK(::onnxEnum, ids, DEVICE_TYPE);
    BACKEND_INFO_TEST_FALLBACK_NULL(ids, DEVICE_TYPE);
    BACKEND_INFO_TEST_INVALID_POINTER(ids, DEVICE_TYPE);
    BACKEND_INFO_TEST_RESULT(::onnxEnum,
                             ids,
                             DEVICE_TYPE,
                             [](::onnxEnum info_value, std::size_t info_value_size) -> bool {
                                 std::cout << "type: '" << device_type::to_string(info_value)
                                           << "'\n";
                                 return true;
                             });
}

TEST(onnxifi, get_backend_info_onnx_ir_version)
{
    auto ids = get_backend_ids();
    BACKEND_INFO_TEST_SUCCESS(char[], ids, ONNX_IR_VERSION);
    BACKEND_INFO_TEST_FALLBACK(char[], ids, ONNX_IR_VERSION);
    BACKEND_INFO_TEST_FALLBACK_NULL(ids, ONNX_IR_VERSION);
    BACKEND_INFO_TEST_INVALID_POINTER(ids, ONNX_IR_VERSION);
    BACKEND_INFO_TEST_RESULT(
        char[], ids, ONNX_IR_VERSION, [](const char* info_value, std::size_t info_value_size) {
            return std::memcmp(info_value, ONNX_VERSION, info_value_size) == 0;
        });
}

TEST(onnxifi, get_backend_info_opset_version)
{
    auto ids = get_backend_ids();
    BACKEND_INFO_TEST_SUCCESS(char[], ids, OPSET_VERSION);
    BACKEND_INFO_TEST_FALLBACK(char[], ids, OPSET_VERSION);
    BACKEND_INFO_TEST_FALLBACK_NULL(ids, OPSET_VERSION);
    BACKEND_INFO_TEST_INVALID_POINTER(ids, OPSET_VERSION);
    BACKEND_INFO_TEST_RESULT(
        char[], ids, OPSET_VERSION, [](const char* info_value, std::size_t info_value_size) {
            return std::memcmp(info_value, ONNX_OPSET_VERSION, info_value_size) == 0;
        });
}

TEST(onnxifi, get_backend_info_capabilities)
{
    auto ids = get_backend_ids();
    BACKEND_INFO_TEST_SUCCESS(::onnxBitfield, ids, CAPABILITIES);
    BACKEND_INFO_TEST_FALLBACK(::onnxBitfield, ids, CAPABILITIES);
    BACKEND_INFO_TEST_FALLBACK_NULL(ids, CAPABILITIES);
    BACKEND_INFO_TEST_INVALID_POINTER(ids, CAPABILITIES);
    BACKEND_INFO_TEST_RESULT(::onnxBitfield,
                             ids,
                             CAPABILITIES,
                             [](::onnxBitfield info_value, std::size_t info_value_size) {
                                 return (info_value == ONNXIFI_CAPABILITY_THREAD_SAFE) &&
                                        (info_value_size == sizeof(::onnxBitfield));
                             });
}

TEST(onnxifi, get_backend_info_graph_init_properties)
{
    auto ids = get_backend_ids();
    BACKEND_INFO_TEST_SUCCESS(::onnxBitfield, ids, GRAPH_INIT_PROPERTIES);
    BACKEND_INFO_TEST_FALLBACK(::onnxBitfield, ids, GRAPH_INIT_PROPERTIES);
    BACKEND_INFO_TEST_FALLBACK_NULL(ids, GRAPH_INIT_PROPERTIES);
    BACKEND_INFO_TEST_INVALID_POINTER(ids, GRAPH_INIT_PROPERTIES);
}

TEST(onnxifi, get_backend_info_synchronization_types)
{
    auto ids = get_backend_ids();
    BACKEND_INFO_TEST_SUCCESS(::onnxBitfield, ids, SYNCHRONIZATION_TYPES);
    BACKEND_INFO_TEST_FALLBACK(::onnxBitfield, ids, SYNCHRONIZATION_TYPES);
    BACKEND_INFO_TEST_FALLBACK_NULL(ids, SYNCHRONIZATION_TYPES);
    BACKEND_INFO_TEST_INVALID_POINTER(ids, SYNCHRONIZATION_TYPES);
}

TEST(onnxifi, get_backend_info_memory_size)
{
    auto ids = get_backend_ids();
    BACKEND_INFO_TEST_SUCCESS(uint64_t, ids, MEMORY_SIZE);
    BACKEND_INFO_TEST_FALLBACK(uint64_t, ids, MEMORY_SIZE);
    BACKEND_INFO_TEST_FALLBACK_NULL(ids, MEMORY_SIZE);
    BACKEND_INFO_TEST_INVALID_POINTER(ids, MEMORY_SIZE);
}

TEST(onnxifi, get_backend_info_max_graph_size)
{
    auto ids = get_backend_ids();
    BACKEND_INFO_TEST_SUCCESS(uint64_t, ids, MAX_GRAPH_SIZE);
    BACKEND_INFO_TEST_FALLBACK(uint64_t, ids, MAX_GRAPH_SIZE);
    BACKEND_INFO_TEST_FALLBACK_NULL(ids, MAX_GRAPH_SIZE);
    BACKEND_INFO_TEST_INVALID_POINTER(ids, MAX_GRAPH_SIZE);
}

TEST(onnxifi, get_backend_info_max_graph_count)
{
    auto ids = get_backend_ids();
    BACKEND_INFO_TEST_SUCCESS(uint64_t, ids, MAX_GRAPH_COUNT);
    BACKEND_INFO_TEST_FALLBACK(uint64_t, ids, MAX_GRAPH_COUNT);
    BACKEND_INFO_TEST_FALLBACK_NULL(ids, MAX_GRAPH_COUNT);
    BACKEND_INFO_TEST_INVALID_POINTER(ids, MAX_GRAPH_COUNT);
}

// ==================================================[ onnxInitBackend ]=======

TEST(onnxifi, init_backend)
{
    auto backend_ids = get_backend_ids();
    ::onnxBackend backend;
    for (const auto& backend_id : backend_ids)
    {
        ::onnxStatus status{::onnxInitBackend(backend_id, nullptr, &backend)};
        EXPECT_TRUE(status == ONNXIFI_STATUS_SUCCESS);
    }
}

TEST(onnxifi, init_backend_double_init)
{
    auto backend_ids = get_backend_ids();
    ::onnxStatus status;
    for (const auto& backend_id : backend_ids)
    {
        ::onnxBackend backend_a;
        status = ::onnxInitBackend(backend_id, nullptr, &backend_a);
        EXPECT_TRUE(status == ONNXIFI_STATUS_SUCCESS);
        ::onnxBackend backend_b;
        status = ::onnxInitBackend(backend_id, nullptr, &backend_b);
        EXPECT_TRUE(status == ONNXIFI_STATUS_SUCCESS);
        EXPECT_TRUE(backend_a == backend_b);
    }
}

// ONNXIFI_STATUS_INVALID_ID
// The function call failed because backendID is not an ONNXIFI backend ID.

TEST(onnxifi, init_backend_invalid_id)
{
    ::onnxBackend backend;
    ::onnxStatus status{::onnxInitBackend(nullptr, nullptr, &backend)};
    EXPECT_TRUE(status == ONNXIFI_STATUS_INVALID_ID);
    EXPECT_TRUE(backend == nullptr);
}

// ONNXIFI_STATUS_INVALID_POINTER
// The function call failed because backend pointer is NULL.

TEST(onnxifi, init_backend_invalid_pointer)
{
    auto backend_ids = get_backend_ids();
    for (const auto& id : backend_ids)
    {
        ::onnxStatus status{::onnxInitBackend(id, nullptr, nullptr)};
        EXPECT_TRUE(status == ONNXIFI_STATUS_INVALID_POINTER);
    }
}

// ====================================================[ onnxInitGraph ]=======

namespace
{
    std::vector<::onnxBackend> get_initialized_backends()
    {
        auto backend_ids = get_backend_ids();
        std::vector<::onnxBackend> result{};
        for (const auto& backend_id : backend_ids)
        {
            ::onnxBackend backend;
            ::onnxStatus status{::onnxInitBackend(backend_id, nullptr, &backend)};
            if (status != ONNXIFI_STATUS_SUCCESS)
            {
                throw error::status{status};
            }
            result.push_back(backend);
        }
        return result;
    }

    std::vector<char> load_model()
    {
        std::ifstream sin{SERIALIZED_ZOO "/onnx/add_abc.onnx", std::ios::ate | std::ios::binary};
        if (!sin.is_open())
        {
            throw std::runtime_error{"unable to load the model"};
        }
        std::ifstream::pos_type size{sin.tellg()};
        std::vector<char> model(size);
        sin.seekg(0, std::ios::beg);
        sin.read(model.data(), size);
        return model;
    }

} // namespace <anonymous>

TEST(onnxifi, init_graph)
{
    auto model = load_model();
    auto backends = get_initialized_backends();
    for (const auto& backend : backends)
    {
        ::onnxGraph graph;
        EXPECT_TRUE(
            ::onnxInitGraph(backend, nullptr, model.size(), model.data(), 0, nullptr, &graph) ==
            ONNXIFI_STATUS_SUCCESS);
    }
}

// ONNXIFI_STATUS_INVALID_BACKEND
// The function call failed because backend is not an ONNXIFI backend handle.

TEST(onnxifi, init_graph_invalid_backend)
{
    auto model = load_model();
    ::onnxGraph graph;
    ::onnxStatus status{
        ::onnxInitGraph(nullptr, nullptr, model.size(), model.data(), 0, nullptr, &graph)};
    EXPECT_TRUE(status == ONNXIFI_STATUS_INVALID_BACKEND);
    EXPECT_TRUE(graph == nullptr);
}

// ONNXIFI_STATUS_INVALID_POINTER
// The function call failed because onnxModel or graph pointer is NULL,
// or weightDescriptors pointer is NULL while weightsCount is non-zero.

TEST(onnxifi, init_graph_invalid_pointer)
{
    auto model = load_model();
    auto backends = get_initialized_backends();

    ::onnxGraph graph;
    for (const auto& backend : backends)
    {
        // onnxModel = nullptr
        ::onnxStatus status{
            ::onnxInitGraph(backend, nullptr, model.size(), nullptr, 0, nullptr, &graph)};
        EXPECT_TRUE(status == ONNXIFI_STATUS_INVALID_POINTER);
        EXPECT_TRUE(graph == nullptr);

        // graph = nullptr
        status = ::onnxInitGraph(backend, nullptr, model.size(), model.data(), 0, nullptr, nullptr);
        EXPECT_TRUE(status == ONNXIFI_STATUS_INVALID_POINTER);

        // weightDescriptors == nullptr && weightsCount != 0
        status = ::onnxInitGraph(backend, nullptr, model.size(), nullptr, 100, nullptr, &graph);
        EXPECT_TRUE(status == ONNXIFI_STATUS_INVALID_POINTER);
        EXPECT_TRUE(graph == nullptr);
    }
}

// ONNXIFI_STATUS_INVALID_SIZE
// The function call failed because onnxModelSize is 0.

TEST(onnxifi, init_graph_invalid_size)
{
    auto model = load_model();
    auto backends = get_initialized_backends();

    ::onnxGraph graph;
    for (const auto& backend : backends)
    {
        ::onnxStatus status{::onnxInitGraph(backend, nullptr, 0, model.data(), 0, nullptr, &graph)};
        EXPECT_TRUE(status == ONNXIFI_STATUS_INVALID_SIZE);
        EXPECT_TRUE(graph == nullptr);
    }
}

// ONNXIFI_STATUS_INVALID_PROTOBUF
// The function call failed because it couldn't parse the serialized protobuf
// as an ONNX ModelProto message.

TEST(onnxifi, init_graph_invalid_protobuf)
{
    auto backends = get_initialized_backends();
    std::string model{"invalid protobuf data"};

    ::onnxGraph graph;
    for (const auto& backend : backends)
    {
        ::onnxStatus status{
            ::onnxInitGraph(backend, nullptr, model.size(), model.data(), 0, nullptr, &graph)};
        EXPECT_TRUE(status == ONNXIFI_STATUS_INVALID_PROTOBUF);
        EXPECT_TRUE(graph == nullptr);
    }
}

<<<<<<< HEAD
// ==================================================[ onnxReleaseGraph ]=======


TEST(onnxifi, release_graph)
{
    auto model = load_model();
    auto backends = get_initialized_backends();
=======
// ================================================[ onnxReleaseBackend ]=======

TEST(onnxifi, release_backend)
{
    auto backends = get_initialized_backends();
    for (auto& backend : backends)
    {
        EXPECT_TRUE(::onnxReleaseBackend(backend) == ONNXIFI_STATUS_SUCCESS);
    }
}

// ONNXIFI_STATUS_INVALID_BACKEND
// The function call failed because backend is not an ONNXIFI backend handle.

TEST(onnxifi, release_backend_invalid_backend)
{
    EXPECT_TRUE(::onnxReleaseBackend(nullptr) == ONNXIFI_STATUS_INVALID_BACKEND);
}

// ==============================================[ onnxReleaseBackendID ]=======

TEST(onnxifi, release_backend_id)
{
    auto backend_ids = get_backend_ids();
    for (auto& backend_id : backend_ids)
    {
        EXPECT_TRUE(::onnxReleaseBackendID(backend_id) == ONNXIFI_STATUS_SUCCESS);
    }
}

// ONNXIFI_STATUS_INVALID_ID
// The function call failed because backendID is not an ONNXIFI backend ID.

TEST(onnxifi, release_backend_id_invalid_backend)
{
    EXPECT_TRUE(::onnxReleaseBackendID(nullptr) == ONNXIFI_STATUS_INVALID_ID);

// ====================================================[ onnxRunGraph ]========

namespace
{
    onnxMemoryFenceV1 get_default_memory_fence(::onnxBackend backend)
    {
        ::onnxEvent event;
        EXPECT_TRUE(::onnxInitEvent(backend, &event) == ONNXIFI_STATUS_SUCCESS);
        return {ONNXIFI_TAG_MEMORY_FENCE_V1, ONNXIFI_SYNCHRONIZATION_EVENT, event};
    }

} // namespace  anonymous

TEST(onnxifi, run_graph)
{
    auto model = load_model();
    auto backends = get_initialized_backends();

>>>>>>> 06f1ceb1
    for (const auto& backend : backends)
    {
        ::onnxGraph graph;
        EXPECT_TRUE(
            ::onnxInitGraph(backend, nullptr, model.size(), model.data(), 0, nullptr, &graph) ==
<<<<<<< HEAD
                ONNXIFI_STATUS_SUCCESS);
        EXPECT_TRUE(::onnxReleaseGraph(graph) == ONNXIFI_STATUS_SUCCESS);
=======
            ONNXIFI_STATUS_SUCCESS);

        ::onnxMemoryFenceV1 input_fence{get_default_memory_fence(backend)};
        ::onnxMemoryFenceV1 output_fence;

        EXPECT_TRUE(::onnxRunGraph(backend, &input_fence, &output_fence) == ONNXIFI_STATUS_SUCCESS);
        EXPECT_TRUE(::onnxWaitEvent(output_fence.event) == ONNXIFI_STATUS_SUCCESS);
    }
}

TEST(onnxifi, run_graph)
{
    auto model = load_model();
    auto backends = get_initialized_backends();

    for (const auto& backend : backends)
    {
        ::onnxGraph graph;
        EXPECT_TRUE(
            ::onnxInitGraph(backend, nullptr, model.size(), model.data(), 0, nullptr, &graph) ==
            ONNXIFI_STATUS_SUCCESS);

        ::onnxMemoryFenceV1 input_fence{get_default_memory_fence(backend)};
        ::onnxMemoryFenceV1 output_fence;
      
        EXPECT_TRUE(::onnxRunGraph(backend, &input_fence, &output_fence) == ONNXIFI_STATUS_SUCCESS);
        EXPECT_TRUE(::onnxWaitEvent(output_fence.event) == ONNXIFI_STATUS_SUCCESS);      
    }
}

// ONNXIFI_STATUS_INVALID_POINTER
// The function call failed because inputFence or outputFence pointer is NULL.

TEST(onnxifi, run_graph_invalid_pointer)
{
    auto model = load_model();
    auto backends = get_initialized_backends();

    for (const auto& backend : backends)
    {
        ::onnxGraph graph;
        EXPECT_TRUE(
            ::onnxInitGraph(backend, nullptr, model.size(), model.data(), 0, nullptr, &graph) ==
            ONNXIFI_STATUS_SUCCESS);

        ::onnxMemoryFenceV1 input_fence{get_default_memory_fence(backend)};
        ::onnxMemoryFenceV1 output_fence;
        EXPECT_TRUE(::onnxRunGraph(graph, &input_fence, nullptr) == ONNXIFI_STATUS_INVALID_POINTER);
        EXPECT_TRUE(::onnxRunGraph(graph, nullptr, &output_fence) ==
                    ONNXIFI_STATUS_INVALID_POINTER);
>>>>>>> 06f1ceb1
    }
}

// ONNXIFI_STATUS_INVALID_GRAPH
// The function call failed because graph is not an ONNXIFI graph handle.

<<<<<<< HEAD
TEST(onnxifi, release_graph_invalid_graph)
{
    EXPECT_TRUE(::onnxReleaseGraph(nullptr) == ONNXIFI_STATUS_INVALID_GRAPH);
=======
TEST(onnxifi, run_graph_invalid_graph)
{
    auto model = load_model();
    auto backends = get_initialized_backends();

    for (const auto& backend : backends)
    {
        ::onnxMemoryFenceV1 input_fence{get_default_memory_fence(backend)};
        ::onnxMemoryFenceV1 output_fence;
        EXPECT_TRUE(::onnxRunGraph(nullptr, &input_fence, &output_fence) ==
                    ONNXIFI_STATUS_INVALID_GRAPH);
    }
}

// ONNXIFI_STATUS_INVALID_FENCE_TYPE
// The function call failed because the type of synchronization primitive specified in inputFence
// or outputFence is unknown to the backend.

TEST(onnxifi, run_graph_invalid_fence)
{
    auto model = load_model();
    auto backends = get_initialized_backends();

    for (const auto& backend : backends)
    {
        ::onnxGraph graph;
        EXPECT_TRUE(
            ::onnxInitGraph(backend, nullptr, model.size(), model.data(), 0, nullptr, &graph) ==
            ONNXIFI_STATUS_SUCCESS);

        auto invalid_mem_fence = get_default_memory_fence(backend);
        // According to specification type of memory synchronization primitive
        // can accept two values:
        //  ONNXIFI_SYNCHRONIZATION_EVENT 0
        //  ONNXIFI_SYNCHRONIZATION_IMPLICIT 2
        invalid_mem_fence.type = 0xFFFFFFFFFFFFFFFF;
        ::onnxMemoryFenceV1 input_fence{get_default_memory_fence(backend)};
        ::onnxMemoryFenceV1 output_fence;
        EXPECT_TRUE(::onnxRunGraph(graph, &invalid_mem_fence, &output_fence) ==
                    ONNXIFI_STATUS_INVALID_FENCE_TYPE);
        EXPECT_TRUE(::onnxRunGraph(graph, &input_fence, &invalid_mem_fence) ==
                    ONNXIFI_STATUS_INVALID_FENCE_TYPE);
    }
}

// ONNXIFI_STATUS_INVALID_EVENT
// The function call failed because the memory synchronization primitive specified in inputFence or
// outputFence is not valid (e.g. NULL onnxEvent).

TEST(onnxifi, run_graph_invalid_event)
{
    auto model = load_model();
    auto backends = get_initialized_backends();

    for (const auto& backend : backends)
    {
        ::onnxGraph graph;
        EXPECT_TRUE(
            ::onnxInitGraph(backend, nullptr, model.size(), model.data(), 0, nullptr, &graph) ==
            ONNXIFI_STATUS_SUCCESS);

        auto invalid_event = get_default_memory_fence(backend);
        invalid_event.event = nullptr;
        ::onnxMemoryFenceV1 input_fence{get_default_memory_fence(backend)};
        ::onnxMemoryFenceV1 output_fence;
        EXPECT_TRUE(::onnxRunGraph(graph, &invalid_event, &output_fence) ==
                    ONNXIFI_STATUS_INVALID_EVENT);
        EXPECT_TRUE(::onnxRunGraph(graph, &input_fence, &invalid_event) ==
                    ONNXIFI_STATUS_INVALID_EVENT);
    }
}

// ONNXIFI_STATUS_UNSUPPORTED_TAG
// The function call failed because a tag in inputFence or outputFence is unknown to the backend
// (tag does not match ONNXIFI_TAG_MEMORY_FENCE_V1).

TEST(onnxifi, run_graph_invalid_mem_fence_tag)
{
    auto model = load_model();
    auto backends = get_initialized_backends();

    for (const auto& backend : backends)
    {
        ::onnxGraph graph;
        EXPECT_TRUE(
            ::onnxInitGraph(backend, nullptr, model.size(), model.data(), 0, nullptr, &graph) ==
            ONNXIFI_STATUS_SUCCESS);

        auto invalid_event = get_default_memory_fence(backend);
        invalid_event.tag = 0;
        ::onnxMemoryFenceV1 input_fence{get_default_memory_fence(backend)};
        ::onnxMemoryFenceV1 output_fence;
        EXPECT_TRUE(::onnxRunGraph(graph, &invalid_event, &output_fence) ==
                    ONNXIFI_STATUS_UNSUPPORTED_TAG);
        EXPECT_TRUE(::onnxRunGraph(graph, &input_fence, &invalid_event) ==
                    ONNXIFI_STATUS_UNSUPPORTED_TAG);
    }
}

// ONNXIFI_STATUS_UNSUPPORTED_FENCE_TYPE
// The function call failed because the backend does not support the type of synchronization
// primitive specified in inputFence or outputFence.

TEST(onnxifi, run_graph_unsupported_fence_type)
{
    auto model = load_model();
    auto backends = get_initialized_backends();

    for (const auto& backend : backends)
    {
        ::onnxGraph graph;
        EXPECT_TRUE(
            ::onnxInitGraph(backend, nullptr, model.size(), model.data(), 0, nullptr, &graph) ==
            ONNXIFI_STATUS_SUCCESS);

        auto unsupported_fence_type = get_default_memory_fence(backend);
        unsupported_fence_type.type = ONNXIFI_SYNCHRONIZATION_IMPLICIT;
        ::onnxMemoryFenceV1 input_fence{get_default_memory_fence(backend)};
        ::onnxMemoryFenceV1 output_fence;
        EXPECT_TRUE(::onnxRunGraph(graph, &unsupported_fence_type, &output_fence) ==
                    ONNXIFI_STATUS_UNSUPPORTED_FENCE_TYPE);
        EXPECT_TRUE(::onnxRunGraph(graph, &input_fence, &unsupported_fence_type) ==
                    ONNXIFI_STATUS_UNSUPPORTED_FENCE_TYPE);
    }
}

// ====================================================[ onnxWaitEvent ]========

// ONNXIFI_STATUS_INVALID_EVENT
// The function call failed because event is not an ONNXIFI event handle.

TEST(onnxifi, wait_event_invalid_event)
{
    EXPECT_TRUE(::onnxWaitEvent(nullptr) == ONNXIFI_STATUS_INVALID_EVENT);
}

// ===================================================[ onnxSignalEvent ]=======

TEST(onnxifi, signal_event)
{
    auto backends = get_initialized_backends();
    for (const auto& backend : backends)
    {
        ::onnxEvent event;
        EXPECT_TRUE(::onnxInitEvent(backend, &event) == ONNXIFI_STATUS_SUCCESS);
        EXPECT_TRUE(::onnxSignalEvent(event) == ONNXIFI_STATUS_SUCCESS);
    }
}

// ONNXIFI_STATUS_INVALID_EVENT
// The function call failed because event is not an ONNXIFI event handle.

TEST(onnxifi, signal_event_invalid_event)
{
    EXPECT_TRUE(::onnxSignalEvent(nullptr) == ONNXIFI_STATUS_INVALID_EVENT);
}

// ONNXIFI_STATUS_INVALID_STATE
// The function call failed because event is already in the signalled state.

TEST(onnxifi, signal_event_invalid_state)
{
    auto backends = get_initialized_backends();
    for (const auto& backend : backends)
    {
        ::onnxEvent event;
        EXPECT_TRUE(::onnxInitEvent(backend, &event) == ONNXIFI_STATUS_SUCCESS);
        EXPECT_TRUE(::onnxSignalEvent(event) == ONNXIFI_STATUS_SUCCESS);
        EXPECT_TRUE(::onnxSignalEvent(event) == ONNXIFI_STATUS_INVALID_STATE);
    }
>>>>>>> 06f1ceb1
}<|MERGE_RESOLUTION|>--- conflicted
+++ resolved
@@ -742,15 +742,6 @@
     }
 }
 
-<<<<<<< HEAD
-// ==================================================[ onnxReleaseGraph ]=======
-
-
-TEST(onnxifi, release_graph)
-{
-    auto model = load_model();
-    auto backends = get_initialized_backends();
-=======
 // ================================================[ onnxReleaseBackend ]=======
 
 TEST(onnxifi, release_backend)
@@ -806,16 +797,14 @@
     auto model = load_model();
     auto backends = get_initialized_backends();
 
->>>>>>> 06f1ceb1
     for (const auto& backend : backends)
     {
         ::onnxGraph graph;
         EXPECT_TRUE(
             ::onnxInitGraph(backend, nullptr, model.size(), model.data(), 0, nullptr, &graph) ==
-<<<<<<< HEAD
+
                 ONNXIFI_STATUS_SUCCESS);
         EXPECT_TRUE(::onnxReleaseGraph(graph) == ONNXIFI_STATUS_SUCCESS);
-=======
             ONNXIFI_STATUS_SUCCESS);
 
         ::onnxMemoryFenceV1 input_fence{get_default_memory_fence(backend)};
@@ -866,18 +855,18 @@
         EXPECT_TRUE(::onnxRunGraph(graph, &input_fence, nullptr) == ONNXIFI_STATUS_INVALID_POINTER);
         EXPECT_TRUE(::onnxRunGraph(graph, nullptr, &output_fence) ==
                     ONNXIFI_STATUS_INVALID_POINTER);
->>>>>>> 06f1ceb1
+
     }
 }
 
 // ONNXIFI_STATUS_INVALID_GRAPH
 // The function call failed because graph is not an ONNXIFI graph handle.
 
-<<<<<<< HEAD
 TEST(onnxifi, release_graph_invalid_graph)
 {
     EXPECT_TRUE(::onnxReleaseGraph(nullptr) == ONNXIFI_STATUS_INVALID_GRAPH);
-=======
+}
+  
 TEST(onnxifi, run_graph_invalid_graph)
 {
     auto model = load_model();
@@ -1048,5 +1037,4 @@
         EXPECT_TRUE(::onnxSignalEvent(event) == ONNXIFI_STATUS_SUCCESS);
         EXPECT_TRUE(::onnxSignalEvent(event) == ONNXIFI_STATUS_INVALID_STATE);
     }
->>>>>>> 06f1ceb1
 }