--- conflicted
+++ resolved
@@ -60,69 +60,6 @@
     return rc;
 }
 
-<<<<<<< HEAD
-// Starting point CPU: 1.2ms/iteration
-
-shared_ptr<runtime::TensorView> make_tensor(runtime::Backend& backend, shared_ptr<Node> value)
-{
-    shared_ptr<runtime::TensorView> arg =
-        backend.make_primary_tensor_view(value->get_element_type(), value->get_shape());
-    return arg;
-}
-
-TEST(benchmark, mxnet_mnist_mlp_forward)
-{
-    test::Uniform<float> rng{-1, 1, 0};
-    const string json_path = file_util::path_join(SERIALIZED_ZOO, "mxnet/mnist_mlp_forward.json");
-    const string json_string = file_util::read_file_to_string(json_path);
-    stringstream ss(json_string);
-    shared_ptr<Function> f = ngraph::deserialize(ss);
-
-    auto manager = runtime::Manager::get("CPU");
-    auto external = manager->compile(f);
-    auto backend = manager->allocate_backend();
-    auto cf = backend->make_call_frame(external);
-
-    vector<shared_ptr<runtime::Value>> args;
-    for (shared_ptr<op::Parameter> param : f->get_parameters())
-    {
-        auto arg = make_tensor(*backend, param);
-        rng.initialize(arg);
-        args.push_back(arg);
-    }
-    auto result = make_tensor(*backend, f->get_output_op(0));
-
-    stopwatch t1;
-    t1.start();
-    float count = 1000;
-    for (size_t i = 0; i < static_cast<size_t>(count); i++)
-=======
-shared_ptr<runtime::Value> make_value(runtime::Backend& backend, const ValueType& value)
-{
-    shared_ptr<runtime::Value> rc;
-    const TupleType* tuple = dynamic_cast<const TupleType*>(&value);
-    const TensorViewType* tensor = dynamic_cast<const TensorViewType*>(&value);
-    if (tuple)
-    {
-        vector<shared_ptr<runtime::Value>> elements;
-        for (auto value_type : tuple->get_element_types())
-        {
-            elements.push_back(make_value(backend, *value_type));
-        }
-        rc = backend.make_tuple(elements);
-    }
-    else if (tensor)
->>>>>>> 2d2fc8c2
-    {
-        rc = backend.make_primary_tensor_view(value.get_element_type(), value.get_shape());
-    }
-    else
-    {
-        NGRAPH_INFO;
-    }
-    return rc;
-}
-
 void run_benchmark(const std::string& json_path, size_t iterations)
 {
     bool emit_timing = (std::getenv("NGRAPH_CPU_EMIT_TIMING") != nullptr);
@@ -146,42 +83,22 @@
     build_time.stop();
     cout << "build_time " << build_time.get_milliseconds() << "ms" << endl;
 
-    vector<shared_ptr<runtime::Value>> args;
+    vector<shared_ptr<runtime::TensorView>> args;
     for (shared_ptr<op::Parameter> param : f->get_parameters())
     {
-<<<<<<< HEAD
-        auto arg = make_tensor(*backend, param);
-        rng.initialize(arg);
-        args.push_back(arg);
-    }
-    auto result = make_tensor(*backend, f->get_output_op(0));
-=======
-        auto arg = make_value(*backend, *(param->get_value_type()));
-        auto tuple = dynamic_pointer_cast<runtime::Tuple>(arg);
-        auto tensor = dynamic_pointer_cast<runtime::TensorView>(arg);
-        if (tuple)
-        {
-            NGRAPH_INFO;
-            // Need to initialize this...maybe later
-        }
-        else if (tensor)
-        {
-            rng.initialize(tensor);
-        }
-        else
-        {
-        }
-        args.push_back(arg);
+        auto tensor =
+            backend->make_primary_tensor_view(param->get_element_type(), param->get_shape());
+        rng.initialize(tensor);
+        args.push_back(tensor);
     }
     shared_ptr<const ValueType> result_type = f->get_result_type();
-    auto result = make_value(*backend, *result_type);
->>>>>>> 2d2fc8c2
+    auto result = backend->make_primary_tensor_view(f->get_element_type(), f->get_shape());
 
     stopwatch t1;
     t1.start();
     for (size_t i = 0; i < static_cast<size_t>(iterations); i++)
     {
-        cf->call(args, {result});
+        cf->tensor_call(args, {result});
     }
     t1.stop();
     float time = t1.get_milliseconds();
@@ -272,7 +189,8 @@
         vector<std::shared_ptr<Node>> params_as_nodes(n_arrays);
         for (size_t i = 0; i < n_arrays; i++)
         {
-            auto param = make_shared<op::Parameter>(element::f32, shape_of_each_array);
+            auto param = make_shared<op::Parameter>(
+                make_shared<TensorViewType>(element::f32, shape_of_each_array));
             params[i] = param;
             params_as_nodes[i] = param;
         }
