--- conflicted
+++ resolved
@@ -75,16 +75,9 @@
 endif()
 
 if(NGRAPH_GPU_ENABLE AND LLVM_INCLUDE_DIR)
-<<<<<<< HEAD
     set(BACKEND_NAMES ${BACKEND_NAMES} "GPU_INTERPRETER")
     include_directories(SYSTEM ${LLVM_INCLUDE_DIR} ${CUDA_INCLUDE_DIRS})
-    link_directories(${LLVM_LIB_DIR} ${CUDA_LIBRARIES})
-=======
-    include_directories(SYSTEM ${LLVM_INCLUDE_DIR})
-    link_directories(${LLVM_LIB_DIR})
-    link_directories(${CUDA_LIBRARIES})
-    link_directories(${CUDA_CUBLAS_LIBRARIES})
->>>>>>> 9a7ddbc0
+    link_directories(${LLVM_LIB_DIR} ${CUDA_LIBRARIES} ${CUDA_CUBLAS_LIBRARIES})
     set(SRC
         ${SRC}
         cudnn.cpp)
@@ -132,11 +125,8 @@
 endif()
 
 if(CUDA_INCLUDE_DIRS)
-<<<<<<< HEAD
   target_link_libraries(unit-test cuda /usr/local/cuda/lib64/libcudart.so ${CUDA_LIBRARIES} ${CUDNN_LIBRARIES})
-=======
-  target_link_libraries(unit-test ${CUDA_LIBRARIES} ${CUDNN_LIBRARIES} ${CUDA_CUBLAS_LIBRARIES})
->>>>>>> 9a7ddbc0
+  #target_link_libraries(unit-test ${CUDA_LIBRARIES} ${CUDNN_LIBRARIES} ${CUDA_CUBLAS_LIBRARIES})
 endif()
 
 target_link_libraries(unit-test ngraph libgtest pthread)
