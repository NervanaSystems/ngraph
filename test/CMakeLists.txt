# ******************************************************************************
# Copyright 2017-2019 Intel Corporation
#
# Licensed under the Apache License, Version 2.0 (the "License");
# you may not use this file except in compliance with the License.
# You may obtain a copy of the License at
#
#     http://www.apache.org/licenses/LICENSE-2.0
#
# Unless required by applicable law or agreed to in writing, software
# distributed under the License is distributed on an "AS IS" BASIS,
# WITHOUT WARRANTIES OR CONDITIONS OF ANY KIND, either express or implied.
# See the License for the specific language governing permissions and
# limitations under the License.
# ******************************************************************************

add_definitions("-DSERIALIZED_ZOO=\"${CMAKE_CURRENT_SOURCE_DIR}/models\"")

if(NOT NGRAPH_UNIT_TEST_ENABLE)
    message(STATUS "unit tests disabled")
    add_subdirectory(util)
    return()
endif()

message(STATUS "unit tests enabled")

if (NGRAPH_MLIR_ENABLE)
    add_subdirectory(mlir)
    message(STATUS "MLIR LIT tests enabled")
endif()

if(LINUX)
    set(CMAKE_BUILD_WITH_INSTALL_RPATH FALSE)
endif()

if(CMAKE_CXX_COMPILER_ID STREQUAL "Clang")
    if(CMAKE_CXX_COMPILER_VERSION VERSION_GREATER "4.0.0")
        # gtest has issues with this with v1.8.x
        # gtest issue is supposed to be addressed after v1.8.x
        add_compile_options(-Wno-zero-as-null-pointer-constant)
    endif()
endif()

set(SRC
    algebraic_simplification.cpp
    aligned_buffer.cpp
    all_close_f.cpp
    assertion.cpp
    bfloat16.cpp
    build_graph.cpp
    builder_autobroadcast.cpp
    check.cpp
    constant_folding.cpp
    concat_fusion.cpp
    control_dependencies.cpp
    coordinate.cpp
    copy.cpp
    cpio.cpp
    cse.cpp
    dyn_elimination.cpp
    element_type.cpp
    file_util.cpp
    float16.cpp
    includes.cpp
    input_output_assign.cpp
    main.cpp
    misc.cpp
    ngraph_api.cpp
    node_input_output.cpp
    nop_elimination.cpp
    op.cpp
<<<<<<< HEAD
    opset_pass/dyn_slice_opset_pass.cpp
=======
    opset_pass/broadcast_opset_pass.cpp
>>>>>>> 7cc2a41f
    opset_pass/convolution_opset_pass.cpp
    opset_pass/gather_opset_pass.cpp
    opset_pass/pad_opset_pass.cpp
    opset_pass/poolings_opset_pass.cpp
    opset_pass/product_opset_pass.cpp
    opset_pass/reverse_opset_pass.cpp
    opset_pass/softmax_opset_pass.cpp
    opset_pass/sum_opset_pass.cpp
    opset_pass/topk_opset_pass.cpp
    partial_shape.cpp
    pass.cpp
    pass_liveness.cpp
    pass_manager.cpp
    pass_memory_layout.cpp
    pass_shape_relevance.cpp
    pattern.cpp
    provenance.cpp
    replace_node.cpp
    reshape_elimination.cpp
    reshape_sinking.cpp
    shape.cpp
    specialize_function.cpp
    tensor.cpp
    type_prop/all.cpp
    type_prop/any.cpp
    type_prop/avg_pool.cpp
    type_prop/batch_mat_mul.cpp
    type_prop/batch_norm.cpp
    type_prop/binary_elementwise.cpp
    type_prop/broadcast.cpp
    type_prop/clamp.cpp
    type_prop/concat.cpp
    type_prop/constant.cpp
    type_prop/convert.cpp
    type_prop/convolution.cpp
    type_prop/convolution_bias.cpp
    type_prop/depth_to_space.cpp
    type_prop/dequantize.cpp
    type_prop/dot.cpp
    type_prop/dyn_broadcast.cpp
    type_prop/dyn_pad.cpp
    type_prop/dyn_replace_slice.cpp
    type_prop/dyn_reshape.cpp
    type_prop/dyn_slice.cpp
    type_prop/strided_slice.cpp
    type_prop/elu.cpp
    type_prop/embedding_lookup.cpp
    type_prop/fake_quantize.cpp
    type_prop/gather.cpp
    type_prop/gather_nd.cpp
    type_prop/gemm.cpp
    type_prop/get_output_element.cpp
    type_prop/grn.cpp
    type_prop/group_convolution.cpp
    type_prop/group_convolution_transpose.cpp
    type_prop/gru_cell.cpp
    type_prop/hard_sigmoid.cpp
    type_prop/index_reduction.cpp
    type_prop/layer_norm.cpp
    type_prop/lrn.cpp
    type_prop/lstm_cell.cpp
    type_prop/matmul.cpp
    type_prop/max_pool.cpp
    type_prop/mvn.cpp
    type_prop/normalize.cpp
    type_prop/one_hot.cpp
    type_prop/pad.cpp
    type_prop/parameter.cpp
    type_prop/prelu.cpp
    type_prop/proposal.cpp
    type_prop/quantize.cpp
    type_prop/quantized_convolution.cpp
    type_prop/quantized_dot.cpp
    type_prop/random_uniform.cpp
    type_prop/range.cpp
    type_prop/replace_slice.cpp
    type_prop/reshape.cpp
    type_prop/reverse.cpp
    type_prop/reverse_sequence.cpp
    type_prop/rnn_cell.cpp
    type_prop/scale_shift.cpp
    type_prop/scatter_add.cpp
    type_prop/scatter_nd.cpp
    type_prop/select.cpp
    type_prop/shape_of.cpp
    type_prop/shuffle_channels.cpp
    type_prop/slice.cpp
    type_prop/space_to_depth.cpp
    type_prop/split.cpp
    type_prop/squared_difference.cpp
    type_prop/squeeze.cpp
    type_prop/sum.cpp
    type_prop/reduce_prod.cpp
    type_prop/reduce_sum.cpp
    type_prop/tile.cpp
    type_prop/top_k.cpp
    type_prop/transpose.cpp
    type_prop/unary_elementwise.cpp
    type_prop/unsqueeze.cpp
    type_prop_benchmark.cpp
    type_prop_layers.cpp
    util.cpp
    zero_dim_tensor_elimination.cpp
)

if(NGRAPH_JSON_ENABLE)
    list(APPEND SRC core.cpp event_tracing.cpp serialize.cpp)
endif()

if(NOT WIN32 AND NGRAPH_TOOLS_ENABLE)
    list(APPEND SRC tools.cpp)
endif()

set_source_files_properties(includes.cpp PROPERTIES COMPILE_DEFINITIONS
    NGRAPH_INCLUDES="${PROJECT_SOURCE_DIR}/src/ngraph")

if (NGRAPH_INTERPRETER_ENABLE)
    list(APPEND SRC
        backend_debug_api.cpp
        builder.cpp
        backend_api.cpp)
    set(ACTIVE_BACKEND_LIST ${ACTIVE_BACKEND_LIST} INTERPRETER)
endif()

if (NGRAPH_CPU_ENABLE)
    list(APPEND SRC core_fusion.cpp builder_quantization.cpp)
    list(APPEND SRC backend_performance.cpp cpu_fusion.cpp cpu_test.cpp cpu_debugger.cpp cpu_debug_tracer.cpp)
    if (NOT NGRAPH_DEX_ONLY)
        list(APPEND SRC cpu_codegen.cpp)
    endif()
    if (NGRAPH_HALIDE)
        list(APPEND SRC halide.cpp)
    endif()
    set(ACTIVE_BACKEND_LIST ${ACTIVE_BACKEND_LIST} CPU)
endif()

if (NGRAPH_GPUH_ENABLE)
    set(ACTIVE_BACKEND_LIST ${ACTIVE_BACKEND_LIST} GPUH)
endif()

if (NGRAPH_PLAIDML_ENABLE)
    set(ACTIVE_BACKEND_LIST ${ACTIVE_BACKEND_LIST} PlaidML)
endif()

if (NGRAPH_GENERIC_CPU_ENABLE)
    set(ACTIVE_BACKEND_LIST ${ACTIVE_BACKEND_LIST} GCPU)
endif()

add_definitions("-DTEST_FILES=\"${CMAKE_CURRENT_SOURCE_DIR}/files\"")
add_subdirectory(util)

# backend specific test files must meet the following requirements:
# 1) The must be named <name>.in.cpp
# 2) They must be in the `test/backend` directory
# 3) Include "util/test_control.hpp" in your cpp file
# 4) add the line `static string s_manifest = "${MANIFEST}";` to your cpp file
# 5) Use the `NGRAPH_TEST` macro in place of `TEST`.
# All such files are configured via cmake which replaces all instances of cmake variables
# such as ${BACKEND_NAME} with their values, such as CPU, GPU, or INTERPRETER.
set(MULTI_TEST_SRC
    backend/abc.in.cpp
    backend/abs.in.cpp
    backend/acos.in.cpp
    backend/add.in.cpp
    backend/aliased_output.in.cpp
    backend/all.in.cpp
    backend/any.in.cpp
    backend/api.in.cpp
    backend/arg_reduce.in.cpp
    backend/asin.in.cpp
    backend/atan.in.cpp
    backend/auto_broadcast.in.cpp
    backend/autodiff.in.cpp
    backend/batch_mat_mul.in.cpp
    backend/batch_norm.in.cpp
    backend/broadcast.in.cpp
    backend/builder_flatten.in.cpp
    backend/ceiling.in.cpp
    backend/comparison.in.cpp
    backend/computation_reuse.in.cpp
    backend/concat.in.cpp
    backend/constant.in.cpp
    backend/convert.in.cpp
    backend/convolution_reference.in.cpp
    backend/convolution.in.cpp
    backend/cos.in.cpp
    backend/cosh.in.cpp
    backend/divide.in.cpp
    backend/dot.in.cpp
    backend/dyn_broadcast.in.cpp
    backend/dyn_replace_slice_reference.in.cpp
    backend/dyn_reshape.in.cpp
    backend/dyn_slice_reference.in.cpp
    backend/strided_slice.in.cpp
    backend/dynamic.in.cpp
    backend/embedding_lookup.in.cpp
    backend/erf.in.cpp
    backend/exp.in.cpp
    backend/floor.in.cpp
    backend/function_name.in.cpp
    backend/fused_op.in.cpp
    backend/gather.in.cpp
    backend/gelu.in.cpp
    backend/generate_mask.in.cpp
    backend/layer_norm.in.cpp
    backend/log.in.cpp
    backend/logical_and.in.cpp
    backend/logical_or.in.cpp
    backend/logical_xor.in.cpp
    backend/lrn.in.cpp
    backend/max.in.cpp
    backend/maximum.in.cpp
    backend/min.in.cpp
    backend/minimum.in.cpp
    backend/multiple_backends.in.cpp
    backend/multiple_result.in.cpp
    backend/multiply.in.cpp
    backend/negative.in.cpp
    backend/node_name.in.cpp
    backend/not.in.cpp
    backend/numeric.in.cpp
    backend/one_hot.in.cpp
    backend/pad.in.cpp
    backend/parameter_as_output.in.cpp
    backend/pool.in.cpp
    backend/power.in.cpp
    backend/product.in.cpp
    backend/quantize_dequantize.in.cpp
    backend/quantized_convolution.in.cpp
    backend/quantized_dot.in.cpp
    backend/random_uniform.in.cpp
    backend/range.in.cpp
    backend/relu.in.cpp
    backend/replace_slice.in.cpp
    backend/reshape.in.cpp
    backend/reverse_sequence.in.cpp
    backend/reverse.in.cpp
    backend/scatter.in.cpp
    backend/select.in.cpp
    backend/shape_of.in.cpp
    backend/sigmoid.in.cpp
    backend/sign.in.cpp
    backend/sin.in.cpp
    backend/sinh.in.cpp
    backend/slice.in.cpp
    backend/softmax.in.cpp
    backend/sqrt.in.cpp
    backend/subtract.in.cpp
    backend/sum.in.cpp
    backend/tan.in.cpp
    backend/tanh.in.cpp
    backend/tensorview_custom_mem.in.cpp
    backend/topk.in.cpp
    backend/transpose.in.cpp
    backend/unhandled_op.in.cpp
    backend/validate_call.in.cpp
    backend/zero_sized.in.cpp
)

if (NGRAPH_MLIR_ENABLE)
    list(APPEND MULTI_TEST_SRC backend/mlir.in.cpp)
endif()

if(NGRAPH_DISTRIBUTED_ENABLE)
    list(APPEND MULTI_TEST_SRC backend/distributed.in.cpp)
endif()

if (NGRAPH_CPU_ENABLE)
    list(APPEND MULTI_TEST_SRC backend/graph_comparison.in.cpp)
endif()

if (NGRAPH_ONNX_IMPORT_ENABLE)
    list(APPEND MULTI_TEST_SRC
            onnx/onnx_import.in.cpp
            onnx/onnx_import_convpool.in.cpp
            onnx/onnx_import_reshape.in.cpp
            onnx/onnx_import_rnn.in.cpp
            onnx/onnx_import_quant.in.cpp)
    if (NGRAPH_ONNXIFI_ENABLE)
        list(APPEND SRC onnx/onnxifi.cpp onnx/onnxifi_span.cpp)
    endif()
endif()

foreach(BACKEND_NAME ${ACTIVE_BACKEND_LIST})
    # Some---but not all---autodiff tests go through multiple iterations with
    # different random seeds. On the CPU backend this is currently very slow
    # because the autodiff tests recompile with each iteration. That behavior
    # can be changed, but it's a bit involved, so for the time being we just
    # reduce the number of test iterations on non-INTERPRETER backends.
    if(${BACKEND_NAME} MATCHES ^INTERPRETER$)
        set(TEST_LOOPS 100)
    else()
        set(TEST_LOOPS 2)
    endif()

    string(TOLOWER ${BACKEND_NAME} BACKEND_DIR)
    set(MANIFEST ${PROJECT_SOURCE_DIR}/src/ngraph/runtime/${BACKEND_DIR}/unit_test.manifest)

    foreach(TEST_SRC ${MULTI_TEST_SRC})
        string(REPLACE ".in." "_${BACKEND_NAME}." TARGET_NAME ${TEST_SRC})
        configure_file(${TEST_SRC} ${TARGET_NAME})
        set(SRC ${CMAKE_CURRENT_BINARY_DIR}/${TARGET_NAME} ${SRC})
    endforeach()

    message(STATUS "Adding unit test for backend ${BACKEND_NAME}")
endforeach()

add_executable(unit-test ${SRC})

target_include_directories(unit-test PRIVATE ".")

add_definitions("-DCURDIR=\"${CMAKE_CURRENT_SOURCE_DIR}\"")
add_definitions("-DJSON_INCLUDES=\"${JSON_INCLUDE_DIR}\"")

if(NGRAPH_ADDRESS_SANITIZER)
    add_compile_options(-g -fsanitize=address -fno-omit-frame-pointer)
endif()

target_link_libraries(unit-test PRIVATE ngraph_test_util)
target_link_libraries(unit-test PRIVATE ngraph libgtest)
target_compile_definitions(unit-test PRIVATE NGRAPH_VERSION_LABEL="${NGRAPH_VERSION_LABEL}")
if (NGRAPH_JSON_ENABLE)
    target_link_libraries(unit-test PRIVATE libjson)
endif()
if(NOT WIN32)
    target_link_libraries(unit-test PRIVATE pthread)
endif()
target_link_libraries(unit-test PRIVATE ${CMAKE_DL_LIBS})

if ("${CMAKE_CXX_COMPILER_ID}" MATCHES "^(Apple)?Clang$")
    target_compile_options(unit-test PRIVATE -Wno-undef -Wno-reserved-id-macro)
endif()

# So many type_prop tests these days that we need to set /bigobj flag for MSVS.
# We should probably split up type_prop.cpp.
if (MSVS)
    target_compile_options(unit-test PRIVATE "/bigobj")
endif()

if (NGRAPH_CPU_ENABLE)
    # The INTERPRETER backend is required for convolution, and backwards unit tests
    target_link_libraries(unit-test PRIVATE cpu_backend interpreter_backend)
    target_link_libraries(unit-test PRIVATE libmkldnn)
    target_compile_definitions(unit-test PRIVATE NGRAPH_CPU_ENABLE)
endif()

if (NGRAPH_TOOLS_ENABLE)
    get_property(NBENCH_PATH TARGET nbench PROPERTY BINARY_DIR)
    set(NBENCH "${NBENCH_PATH}/nbench")
    target_compile_definitions(unit-test PRIVATE NBENCH_PATH="${NBENCH}")
    add_dependencies(unit-test nbench)
endif()

if (NGRAPH_PLAIDML_ENABLE)
    target_link_libraries(unit-test PRIVATE plaidml_backend)
    # Some PlaidML devices aren't so precise, so we increase the allowable tolerance.
    target_compile_definitions(unit-test PRIVATE "PlaidML_FLOAT_TOLERANCE_BITS=12")
endif()

if (NGRAPH_TBB_ENABLE)
    target_compile_definitions(unit-test PRIVATE "NGRAPH_TBB_ENABLE")
endif()

if (NGRAPH_HALIDE)
    target_compile_definitions(unit-test PRIVATE "NGRAPH_HALIDE")
endif()

if (NGRAPH_INTERPRETER_ENABLE)
    target_compile_definitions(unit-test PRIVATE NGRAPH_INTERPRETER_ENABLE)
    target_link_libraries(unit-test PRIVATE interpreter_backend)
endif()

if (NGRAPH_NOP_ENABLE)
    target_link_libraries(unit-test PRIVATE nop_backend)
endif()

if (NGRAPH_GPUH_ENABLE)
    target_link_libraries(unit-test PRIVATE gpuh_backend)
endif()

if (NGRAPH_ONNXIFI_ENABLE)
    target_include_directories(unit-test SYSTEM PUBLIC ${ONNX_INCLUDE_DIR})
    target_link_libraries(unit-test PRIVATE onnxifi-ngraph)
endif()

# If all the runtime libraries are installed into one location, that will make life easier.
if (MSVS)
    add_custom_target(unit-test-check
        COMMAND set "PATH=${EXTERNAL_PROJECTS_ROOT}/src/ngraph/Release;${EXTERNAL_PROJECTS_ROOT}/mkldnn/lib/;${EXTERNAL_PROJECTS_ROOT}/mkl/src/ext_mkl/lib/;${EXTERNAL_PROJECTS_ROOT}/ext_tbb-prefix/src/ext_tbb/tbb2019_20181203oss/bin/intel64/vc14;%PATH%"
        COMMAND ${PROJECT_BINARY_DIR}/test/unit-test \${ARGS}
        DEPENDS unit-test
    )
else()
    add_custom_target(unit-test-check
        COMMAND ${PROJECT_BINARY_DIR}/test/unit-test --cpath ${EXTERNAL_PROJECTS_ROOT}/src/ngraph/ \${ARGS}
        DEPENDS unit-test
    )
endif()

add_custom_target(check
    DEPENDS
    style-check
    unit-test-check
)<|MERGE_RESOLUTION|>--- conflicted
+++ resolved
@@ -69,11 +69,8 @@
     node_input_output.cpp
     nop_elimination.cpp
     op.cpp
-<<<<<<< HEAD
+    opset_pass/broadcast_opset_pass.cpp
     opset_pass/dyn_slice_opset_pass.cpp
-=======
-    opset_pass/broadcast_opset_pass.cpp
->>>>>>> 7cc2a41f
     opset_pass/convolution_opset_pass.cpp
     opset_pass/gather_opset_pass.cpp
     opset_pass/pad_opset_pass.cpp
