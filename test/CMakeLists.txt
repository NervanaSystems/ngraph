# ******************************************************************************
# Copyright 2017-2019 Intel Corporation
#
# Licensed under the Apache License, Version 2.0 (the "License");
# you may not use this file except in compliance with the License.
# You may obtain a copy of the License at
#
#     http://www.apache.org/licenses/LICENSE-2.0
#
# Unless required by applicable law or agreed to in writing, software
# distributed under the License is distributed on an "AS IS" BASIS,
# WITHOUT WARRANTIES OR CONDITIONS OF ANY KIND, either express or implied.
# See the License for the specific language governing permissions and
# limitations under the License.
# ******************************************************************************

add_definitions("-DSERIALIZED_ZOO=\"${CMAKE_CURRENT_SOURCE_DIR}/models\"")

if(NOT NGRAPH_UNIT_TEST_ENABLE)
    message(STATUS "unit tests disabled")
    add_subdirectory(util)
    return()
endif()

message(STATUS "unit tests enabled")

if (NGRAPH_MLIR_ENABLE)
    add_subdirectory(mlir)
    message(STATUS "MLIR LIT tests enabled")
endif()

if(LINUX)
    set(CMAKE_BUILD_WITH_INSTALL_RPATH FALSE)
endif()

if(CMAKE_CXX_COMPILER_ID STREQUAL "Clang")
    if(CMAKE_CXX_COMPILER_VERSION VERSION_GREATER "4.0.0")
        # gtest has issues with this with v1.8.x
        # gtest issue is supposed to be addressed after v1.8.x
        add_compile_options(-Wno-zero-as-null-pointer-constant)
    endif()
endif()

set(SRC
    algebraic_simplification.cpp
    aligned_buffer.cpp
    all_close_f.cpp
    assertion.cpp
    bfloat16.cpp
    build_graph.cpp
    builder_autobroadcast.cpp
    check.cpp
    constant_folding.cpp
    concat_fusion.cpp
    control_dependencies.cpp
    coordinate.cpp
    copy.cpp
    cpio.cpp
    cse.cpp
    dyn_elimination.cpp
    element_type.cpp
    file_util.cpp
    float16.cpp
    includes.cpp
    input_output_assign.cpp
    main.cpp
    misc.cpp
    ngraph_api.cpp
    node_input_output.cpp
    nop_elimination.cpp
    op.cpp
<<<<<<< HEAD
    opset_pass/dyn_reshape_opset_pass.cpp
=======
>>>>>>> ac4676ff
    opset_pass/gather_opset_pass.cpp
    opset_pass/pad_opset_pass.cpp
    opset_pass/product_opset_pass.cpp
    opset_pass/reverse_opset_pass.cpp
    opset_pass/softmax_opset_pass.cpp
    opset_pass/sum_opset_pass.cpp
    opset_pass/poolings_opset_pass.cpp
    opset_pass/product_opset_pass.cpp
    opset_pass/softmax_opset_pass.cpp
    opset_pass/sum_opset_pass.cpp
    partial_shape.cpp
    pass.cpp
    pass_liveness.cpp
    pass_manager.cpp
    pass_memory_layout.cpp
    pass_shape_relevance.cpp
    pattern.cpp
    provenance.cpp
    replace_node.cpp
    reshape_elimination.cpp
    reshape_sinking.cpp
    shape.cpp
    specialize_function.cpp
    tensor.cpp
    type_prop/all.cpp
    type_prop/any.cpp
    type_prop/avg_pool.cpp
    type_prop/batch_mat_mul.cpp
    type_prop/batch_norm.cpp
    type_prop/binary_elementwise.cpp
    type_prop/broadcast.cpp
    type_prop/clamp.cpp
    type_prop/concat.cpp
    type_prop/constant.cpp
    type_prop/convert.cpp
    type_prop/convolution.cpp
    type_prop/convolution_bias.cpp
    type_prop/depth_to_space.cpp
    type_prop/dequantize.cpp
    type_prop/dot.cpp
    type_prop/dyn_broadcast.cpp
    type_prop/dyn_pad.cpp
    type_prop/dyn_replace_slice.cpp
    type_prop/dyn_reshape.cpp
    type_prop/dyn_slice.cpp
    type_prop/elu.cpp
    type_prop/embedding_lookup.cpp
    type_prop/fake_quantize.cpp
    type_prop/gather.cpp
    type_prop/gather_nd.cpp
    type_prop/gemm.cpp
    type_prop/get_output_element.cpp
    type_prop/grn.cpp
    type_prop/group_convolution.cpp
    type_prop/group_convolution_transpose.cpp
    type_prop/gru_cell.cpp
    type_prop/hard_sigmoid.cpp
    type_prop/index_reduction.cpp
    type_prop/layer_norm.cpp
    type_prop/lrn.cpp
    type_prop/lstm_cell.cpp
    type_prop/matmul.cpp
    type_prop/max_pool.cpp
    type_prop/mvn.cpp
    type_prop/normalize.cpp
    type_prop/one_hot.cpp
    type_prop/pad.cpp
    type_prop/parameter.cpp
    type_prop/prelu.cpp
    type_prop/proposal.cpp
    type_prop/quantize.cpp
    type_prop/quantized_convolution.cpp
    type_prop/quantized_dot.cpp
    type_prop/random_uniform.cpp
    type_prop/range.cpp
    type_prop/replace_slice.cpp
    type_prop/reshape.cpp
    type_prop/reverse.cpp
    type_prop/reverse_sequence.cpp
    type_prop/rnn_cell.cpp
    type_prop/scale_shift.cpp
    type_prop/scatter_add.cpp
    type_prop/scatter_nd.cpp
    type_prop/select.cpp
    type_prop/shape_of.cpp
    type_prop/shuffle_channels.cpp
    type_prop/slice.cpp
    type_prop/space_to_depth.cpp
    type_prop/split.cpp
    type_prop/squared_difference.cpp
    type_prop/squeeze.cpp
    type_prop/sum.cpp
    type_prop/reduce_prod.cpp
    type_prop/reduce_sum.cpp
    type_prop/tile.cpp
    type_prop/top_k.cpp
    type_prop/transpose.cpp
    type_prop/unary_elementwise.cpp
    type_prop/unsqueeze.cpp
    type_prop_benchmark.cpp
    type_prop_layers.cpp
    util.cpp
    zero_dim_tensor_elimination.cpp
)

if(NGRAPH_JSON_ENABLE)
    list(APPEND SRC core.cpp event_tracing.cpp serialize.cpp)
endif()

if(NOT WIN32 AND NGRAPH_TOOLS_ENABLE)
    list(APPEND SRC tools.cpp)
endif()

set_source_files_properties(includes.cpp PROPERTIES COMPILE_DEFINITIONS
    NGRAPH_INCLUDES="${PROJECT_SOURCE_DIR}/src/ngraph")

if (NGRAPH_INTERPRETER_ENABLE)
    list(APPEND SRC
        backend_debug_api.cpp
        builder.cpp
        backend_api.cpp)
    set(ACTIVE_BACKEND_LIST ${ACTIVE_BACKEND_LIST} INTERPRETER)
endif()

if (NGRAPH_CPU_ENABLE)
    list(APPEND SRC core_fusion.cpp builder_quantization.cpp)
    list(APPEND SRC backend_performance.cpp cpu_fusion.cpp cpu_test.cpp cpu_debugger.cpp cpu_debug_tracer.cpp)
    if (NOT NGRAPH_DEX_ONLY)
        list(APPEND SRC cpu_codegen.cpp)
    endif()
    if (NGRAPH_HALIDE)
        list(APPEND SRC halide.cpp)
    endif()
    set(ACTIVE_BACKEND_LIST ${ACTIVE_BACKEND_LIST} CPU)
endif()

if (NGRAPH_INTELGPU_ENABLE)
    set(ACTIVE_BACKEND_LIST ${ACTIVE_BACKEND_LIST} INTELGPU)
endif()

if (NGRAPH_GPUH_ENABLE)
    set(ACTIVE_BACKEND_LIST ${ACTIVE_BACKEND_LIST} GPUH)
endif()

if (NGRAPH_PLAIDML_ENABLE)
    set(ACTIVE_BACKEND_LIST ${ACTIVE_BACKEND_LIST} PlaidML)
endif()

if (NGRAPH_GENERIC_CPU_ENABLE)
    set(ACTIVE_BACKEND_LIST ${ACTIVE_BACKEND_LIST} GCPU)
endif()

add_definitions("-DTEST_FILES=\"${CMAKE_CURRENT_SOURCE_DIR}/files\"")
add_subdirectory(util)

# backend specific test files must meet the following requirements:
# 1) The must be named <name>.in.cpp
# 2) They must be in the `test/backend` directory
# 3) Include "util/test_control.hpp" in your cpp file
# 4) add the line `static string s_manifest = "${MANIFEST}";` to your cpp file
# 5) Use the `NGRAPH_TEST` macro in place of `TEST`.
# All such files are configured via cmake which replaces all instances of cmake variables
# such as ${BACKEND_NAME} with their values, such as CPU, GPU, or INTERPRETER.
set(MULTI_TEST_SRC
    backend/abc.in.cpp
    backend/abs.in.cpp
    backend/acos.in.cpp
    backend/add.in.cpp
    backend/aliased_output.in.cpp
    backend/all.in.cpp
    backend/any.in.cpp
    backend/api.in.cpp
    backend/arg_reduce.in.cpp
    backend/asin.in.cpp
    backend/atan.in.cpp
    backend/auto_broadcast.in.cpp
    backend/autodiff.in.cpp
    backend/batch_mat_mul.in.cpp
    backend/batch_norm.in.cpp
    backend/broadcast.in.cpp
    backend/builder_flatten.in.cpp
    backend/ceiling.in.cpp
    backend/comparison.in.cpp
    backend/computation_reuse.in.cpp
    backend/concat.in.cpp
    backend/constant.in.cpp
    backend/convert.in.cpp
    backend/convolution_reference.in.cpp
    backend/convolution.in.cpp
    backend/cos.in.cpp
    backend/cosh.in.cpp
    backend/divide.in.cpp
    backend/dot.in.cpp
    backend/dyn_broadcast.in.cpp
    backend/dyn_replace_slice_reference.in.cpp
    backend/dyn_reshape.in.cpp
    backend/dyn_slice_reference.in.cpp
    backend/dynamic.in.cpp
    backend/embedding_lookup.in.cpp
    backend/erf.in.cpp
    backend/exp.in.cpp
    backend/floor.in.cpp
    backend/function_name.in.cpp
    backend/fused_op.in.cpp
    backend/gather.in.cpp
    backend/gelu.in.cpp
    backend/generate_mask.in.cpp
    backend/layer_norm.in.cpp
    backend/log.in.cpp
    backend/logical_and.in.cpp
    backend/logical_or.in.cpp
    backend/logical_xor.in.cpp
    backend/lrn.in.cpp
    backend/max.in.cpp
    backend/maximum.in.cpp
    backend/min.in.cpp
    backend/minimum.in.cpp
    backend/multiple_backends.in.cpp
    backend/multiple_result.in.cpp
    backend/multiply.in.cpp
    backend/negative.in.cpp
    backend/node_name.in.cpp
    backend/not.in.cpp
    backend/numeric.in.cpp
    backend/one_hot.in.cpp
    backend/pad.in.cpp
    backend/parameter_as_output.in.cpp
    backend/pool.in.cpp
    backend/power.in.cpp
    backend/product.in.cpp
    backend/quantize_dequantize.in.cpp
    backend/quantized_convolution.in.cpp
    backend/quantized_dot.in.cpp
    backend/random_uniform.in.cpp
    backend/range.in.cpp
    backend/relu.in.cpp
    backend/replace_slice.in.cpp
    backend/reshape.in.cpp
    backend/reverse_sequence.in.cpp
    backend/reverse.in.cpp
    backend/scatter.in.cpp
    backend/select.in.cpp
    backend/shape_of.in.cpp
    backend/sigmoid.in.cpp
    backend/sign.in.cpp
    backend/sin.in.cpp
    backend/sinh.in.cpp
    backend/slice.in.cpp
    backend/softmax.in.cpp
    backend/sqrt.in.cpp
    backend/subtract.in.cpp
    backend/sum.in.cpp
    backend/tan.in.cpp
    backend/tanh.in.cpp
    backend/tensorview_custom_mem.in.cpp
    backend/topk.in.cpp
    backend/transpose.in.cpp
    backend/unhandled_op.in.cpp
    backend/validate_call.in.cpp
    backend/zero_sized.in.cpp
)

if (NGRAPH_MLIR_ENABLE)
    list(APPEND MULTI_TEST_SRC backend/mlir.in.cpp)
endif()

if(NGRAPH_DISTRIBUTED_ENABLE)
    list(APPEND MULTI_TEST_SRC backend/distributed.in.cpp)
endif()

if (NGRAPH_CPU_ENABLE)
    list(APPEND MULTI_TEST_SRC backend/graph_comparison.in.cpp)
endif()

if (NGRAPH_ONNX_IMPORT_ENABLE)
    list(APPEND MULTI_TEST_SRC
            onnx/onnx_import.in.cpp
            onnx/onnx_import_convpool.in.cpp
            onnx/onnx_import_reshape.in.cpp
            onnx/onnx_import_rnn.in.cpp
            onnx/onnx_import_quant.in.cpp)
    if (NGRAPH_ONNXIFI_ENABLE)
        list(APPEND SRC onnx/onnxifi.cpp onnx/onnxifi_span.cpp)
    endif()
endif()

foreach(BACKEND_NAME ${ACTIVE_BACKEND_LIST})
    # Some---but not all---autodiff tests go through multiple iterations with
    # different random seeds. On the CPU backend this is currently very slow
    # because the autodiff tests recompile with each iteration. That behavior
    # can be changed, but it's a bit involved, so for the time being we just
    # reduce the number of test iterations on non-INTERPRETER backends.
    if(${BACKEND_NAME} MATCHES ^INTERPRETER$)
        set(TEST_LOOPS 100)
    else()
        set(TEST_LOOPS 2)
    endif()

    string(TOLOWER ${BACKEND_NAME} BACKEND_DIR)
    set(MANIFEST ${PROJECT_SOURCE_DIR}/src/ngraph/runtime/${BACKEND_DIR}/unit_test.manifest)

    foreach(TEST_SRC ${MULTI_TEST_SRC})
        string(REPLACE ".in." "_${BACKEND_NAME}." TARGET_NAME ${TEST_SRC})
        configure_file(${TEST_SRC} ${TARGET_NAME})
        set(SRC ${CMAKE_CURRENT_BINARY_DIR}/${TARGET_NAME} ${SRC})
    endforeach()

    message(STATUS "Adding unit test for backend ${BACKEND_NAME}")
endforeach()

add_executable(unit-test ${SRC})

target_include_directories(unit-test PRIVATE ".")

add_definitions("-DCURDIR=\"${CMAKE_CURRENT_SOURCE_DIR}\"")
add_definitions("-DJSON_INCLUDES=\"${JSON_INCLUDE_DIR}\"")

if(NGRAPH_ADDRESS_SANITIZER)
    add_compile_options(-g -fsanitize=address -fno-omit-frame-pointer)
endif()

target_link_libraries(unit-test PRIVATE ngraph_test_util)
target_link_libraries(unit-test PRIVATE ngraph libgtest)
target_compile_definitions(unit-test PRIVATE NGRAPH_VERSION_LABEL="${NGRAPH_VERSION_LABEL}")
if (NGRAPH_JSON_ENABLE)
    target_link_libraries(unit-test PRIVATE libjson)
endif()
if(NOT WIN32)
    target_link_libraries(unit-test PRIVATE pthread)
endif()
target_link_libraries(unit-test PRIVATE ${CMAKE_DL_LIBS})

if ("${CMAKE_CXX_COMPILER_ID}" MATCHES "^(Apple)?Clang$")
    target_compile_options(unit-test PRIVATE -Wno-undef -Wno-reserved-id-macro)
endif()

# So many type_prop tests these days that we need to set /bigobj flag for MSVS.
# We should probably split up type_prop.cpp.
if (MSVS)
    target_compile_options(unit-test PRIVATE "/bigobj")
endif()

if (NGRAPH_CPU_ENABLE)
    # The INTERPRETER backend is required for convolution, and backwards unit tests
    target_link_libraries(unit-test PRIVATE cpu_backend interpreter_backend)
    target_link_libraries(unit-test PRIVATE libmkldnn)
    target_compile_definitions(unit-test PRIVATE NGRAPH_CPU_ENABLE)
endif()

if (NGRAPH_TOOLS_ENABLE)
    get_property(NBENCH_PATH TARGET nbench PROPERTY BINARY_DIR)
    set(NBENCH "${NBENCH_PATH}/nbench")
    target_compile_definitions(unit-test PRIVATE NBENCH_PATH="${NBENCH}")
    add_dependencies(unit-test nbench)
endif()

if (NGRAPH_PLAIDML_ENABLE)
    target_link_libraries(unit-test PRIVATE plaidml_backend)
    # Some PlaidML devices aren't so precise, so we increase the allowable tolerance.
    target_compile_definitions(unit-test PRIVATE "PlaidML_FLOAT_TOLERANCE_BITS=12")
endif()

if (NGRAPH_TBB_ENABLE)
    target_compile_definitions(unit-test PRIVATE "NGRAPH_TBB_ENABLE")
endif()

if (NGRAPH_HALIDE)
    target_compile_definitions(unit-test PRIVATE "NGRAPH_HALIDE")
endif()

if (NGRAPH_INTERPRETER_ENABLE)
    target_compile_definitions(unit-test PRIVATE NGRAPH_INTERPRETER_ENABLE)
    target_link_libraries(unit-test PRIVATE interpreter_backend)
endif()

if (NGRAPH_NOP_ENABLE)
    target_link_libraries(unit-test PRIVATE nop_backend)
endif()

if (NGRAPH_GPUH_ENABLE)
    target_link_libraries(unit-test PRIVATE gpuh_backend)
endif()

if (NGRAPH_ONNXIFI_ENABLE)
    target_include_directories(unit-test SYSTEM PUBLIC ${ONNX_INCLUDE_DIR})
    target_link_libraries(unit-test PRIVATE onnxifi-ngraph)
endif()

# If all the runtime libraries are installed into one location, that will make life easier.
if (MSVS)
    add_custom_target(unit-test-check
        COMMAND set "PATH=${EXTERNAL_PROJECTS_ROOT}/src/ngraph/Release;${EXTERNAL_PROJECTS_ROOT}/mkldnn/lib/;${EXTERNAL_PROJECTS_ROOT}/mkl/src/ext_mkl/lib/;${EXTERNAL_PROJECTS_ROOT}/ext_tbb-prefix/src/ext_tbb/tbb2019_20181203oss/bin/intel64/vc14;%PATH%"
        COMMAND ${PROJECT_BINARY_DIR}/test/unit-test \${ARGS}
        DEPENDS unit-test
    )
else()
    add_custom_target(unit-test-check
        COMMAND ${PROJECT_BINARY_DIR}/test/unit-test --cpath ${EXTERNAL_PROJECTS_ROOT}/src/ngraph/ \${ARGS}
        DEPENDS unit-test
    )
endif()

add_custom_target(check
    DEPENDS
    style-check
    unit-test-check
)<|MERGE_RESOLUTION|>--- conflicted
+++ resolved
@@ -69,18 +69,12 @@
     node_input_output.cpp
     nop_elimination.cpp
     op.cpp
-<<<<<<< HEAD
-    opset_pass/dyn_reshape_opset_pass.cpp
-=======
->>>>>>> ac4676ff
     opset_pass/gather_opset_pass.cpp
     opset_pass/pad_opset_pass.cpp
+    opset_pass/poolings_opset_pass.cpp
+    opset_pass/product_opset_pass.cpp
     opset_pass/product_opset_pass.cpp
     opset_pass/reverse_opset_pass.cpp
-    opset_pass/softmax_opset_pass.cpp
-    opset_pass/sum_opset_pass.cpp
-    opset_pass/poolings_opset_pass.cpp
-    opset_pass/product_opset_pass.cpp
     opset_pass/softmax_opset_pass.cpp
     opset_pass/sum_opset_pass.cpp
     partial_shape.cpp
