--- conflicted
+++ resolved
@@ -77,10 +77,7 @@
     opset_pass/reverse_opset_pass.cpp
     opset_pass/softmax_opset_pass.cpp
     opset_pass/sum_opset_pass.cpp
-<<<<<<< HEAD
     opset_pass/topk_opset_pass.cpp
-=======
->>>>>>> 8e8c18ac
     partial_shape.cpp
     pass.cpp
     pass_liveness.cpp
