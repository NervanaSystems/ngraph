# ******************************************************************************
# Copyright 2017-2018 Intel Corporation
#
# Licensed under the Apache License, Version 2.0 (the "License");
# you may not use this file except in compliance with the License.
# You may obtain a copy of the License at
#
#     http://www.apache.org/licenses/LICENSE-2.0
#
# Unless required by applicable law or agreed to in writing, software
# distributed under the License is distributed on an "AS IS" BASIS,
# WITHOUT WARRANTIES OR CONDITIONS OF ANY KIND, either express or implied.
# See the License for the specific language governing permissions and
# limitations under the License.
# ******************************************************************************

set(SRC
    algebraic_simplification.cpp
    all_close_f.cpp
    assertion.cpp
    build_graph.cpp
    builder_autobroadcast.cpp
    constant_folding.cpp
    control_dependencies.cpp
    coordinate.cpp
    copy.cpp
    cpio.cpp
    cse.cpp
    element_type.cpp
    file_util.cpp
    graph_partition.cpp
    inliner.cpp
    input_output_assign.cpp
    main.cpp
    nop_elimination.cpp
    op.cpp
    partial_shape.cpp
    pass_liveness.cpp
    pass_manager.cpp
    pass_memory_layout.cpp
    pattern.cpp
    reshape_elimination.cpp
    serialize.cpp
    shape.cpp
    tensor.cpp
    type_prop.cpp
    util.cpp
    uuid.cpp
    zero_dim_tensor_elimination.cpp
)

if (NGRAPH_ONNX_IMPORT_ENABLE)
    list(APPEND SRC onnx_import.cpp)
    if (NGRAPH_ONNXIFI_ENABLE)
        list(APPEND SRC onnxifi.cpp)
    endif()
endif()

if (NGRAPH_INTERPRETER_ENABLE)
    set(SRC ${SRC} backend_debug_api.cpp builder.cpp backend_api.cpp)
    set(ACTIVE_BACKEND_LIST ${ACTIVE_BACKEND_LIST} INTERPRETER)
endif()

if (NGRAPH_CPU_ENABLE)
    set(SRC ${SRC} core_fusion.cpp quantize_cpu.cpp)
<<<<<<< HEAD
    set(SRC ${SRC} backend_performance.cpp cpu_fusion.cpp cpu_test.cpp)
    set(CMAKE_CXX_FLAGS "${CMAKE_CXX_FLAGS} -DNGRAPH_CPU_ENABLE")
    set(ACTIVE_BACKEND_LIST ${ACTIVE_BACKEND_LIST} CPU)
=======
endif()

add_subdirectory(models)
add_subdirectory(files)
add_subdirectory(util)

if(NGRAPH_CPU_ENABLE)
    set(SRC ${SRC} backend_performance.cpp cpu_fusion.cpp cpu_test.cpp cpu_reshape_sinking.cpp)
>>>>>>> a41c1baa
endif()

if(NGRAPH_GPU_ENABLE)
    set(SRC ${SRC} cudnn.cpp gpu_test.cpp gpu_fusion.cpp)
    set(ACTIVE_BACKEND_LIST ${ACTIVE_BACKEND_LIST} GPU)
endif()

# if (NGRAPH_INTELGPU_ENABLE)
#     set(ACTIVE_BACKEND_LIST ${ACTIVE_BACKEND_LIST} INTELGPU)
# endif()

add_subdirectory(models)
add_subdirectory(files)
add_subdirectory(util)

# backend specific test files must meet the following requirements:
# 1) The must be named <name>.in.cpp
# 2) They must be in the test/backend directory
# All such files are configured via cmake which replaces all instances of cmake variables
# such as ${BACKEND_NAME} with their values, such as CPU, GPU, or INTERPRETER.
set(MULTI_TEST_SRC
    autodiff.in.cpp
    backend_test.in.cpp
    convolution_test.in.cpp
)
if(NGRAPH_DISTRIBUTED_ENABLE)
    set(MULTI_TEST_SRC ${MULTI_TEST_SRC} distributed.in.cpp)
endif()

foreach(BACKEND_NAME ${ACTIVE_BACKEND_LIST})
    # Some---but not all---autodiff tests go through multiple iterations with
    # different random seeds. On the CPU backend this is currently very slow
    # because the autodiff tests recompile with each iteration. That behavior
    # can be changed, but it's a bit involved, so for the time being we just
    # reduce the number of test iterations on non-INTERPRETER backends.
    if(${BACKEND_NAME} MATCHES ^INTERPRETER$)
        set(TEST_LOOPS 100)
    else()
        set(TEST_LOOPS 2)
    endif()

    foreach(TEST_SRC ${MULTI_TEST_SRC})
        string(REPLACE ".in." "_${BACKEND_NAME}." TARGET_NAME ${TEST_SRC})
        configure_file(${TEST_SRC} ${TARGET_NAME})
        set(SRC ${CMAKE_CURRENT_BINARY_DIR}/${TARGET_NAME} ${SRC})
    endforeach()

    message(STATUS "Adding unit test for backend ${BACKEND_NAME}")
endforeach()

include_directories(".")

set(CMAKE_CXX_FLAGS "${CMAKE_CXX_FLAGS} -std=c++11")
set(CMAKE_CXX_FLAGS "${CMAKE_CXX_FLAGS} -DCURDIR=\\\"${CMAKE_CURRENT_SOURCE_DIR}\\\"")
set(CMAKE_CXX_FLAGS "${CMAKE_CXX_FLAGS} -DJSON_INCLUDES=\\\"${JSON_INCLUDE_DIR}\\\"")

if(NGRAPH_ADDRESS_SANITIZER)
    set(CMAKE_CXX_FLAGS "${CMAKE_CXX_FLAGS} -g -fsanitize=address -fno-omit-frame-pointer")
endif()

if(NGRAPH_DISTRIBUTED_ENABLE)
    find_package(MPI REQUIRED)
    add_definitions(-DNGRAPH_DISTRIBUTED)
    include_directories(SYSTEM ${MPI_C_INCLUDE_PATH} ${MPI_CXX_INCLUDE_PATH})
    link_directories(${MPI_C_LIBRARIES} ${MPI_CXX_LIBRARIES})
    link_libraries(${MPI_CXX_LIBRARIES})
endif()

add_executable(unit-test ${SRC})
target_link_libraries(unit-test ngraph_test_util)
target_link_libraries(unit-test ngraph libgtest libjson pthread)
target_link_libraries(unit-test ${CMAKE_DL_LIBS})

if ("${CMAKE_CXX_COMPILER_ID}" MATCHES "^(Apple)?Clang$")
    target_compile_options(unit-test PRIVATE -Wno-undef -Wno-reserved-id-macro)
endif()

if (NGRAPH_CPU_ENABLE)
    # The INTERPRETER backend is required for graph_partition, convolution, and backwards unit tests
    target_link_libraries(unit-test cpu_backend interpreter_backend)
    target_link_libraries(unit-test libmkldnn)
endif()

if (NGRAPH_TBB_ENABLE)
    add_definitions(-DNGRAPH_TBB_ENABLE)
endif()

if (NGRAPH_INTERPRETER_ENABLE)
    add_definitions(-DNGRAPH_INTERPRETER_ENABLE)
    target_link_libraries(unit-test interpreter_backend)
endif()

if (NGRAPH_GPU_ENABLE)
    target_link_libraries(unit-test gpu_backend)
endif()

if (NGRAPH_ONNXIFI_ENABLE)
    target_include_directories(unit-test SYSTEM PUBLIC ${ONNX_INCLUDE_DIR})
    target_link_libraries(unit-test onnxifi-ngraph)
endif()

add_custom_target(unit-test-check
    COMMAND ${PROJECT_BINARY_DIR}/test/unit-test \${ARGS}
    DEPENDS unit-test
)

add_custom_target(check
    DEPENDS
    style-check
    unit-test-check
)<|MERGE_RESOLUTION|>--- conflicted
+++ resolved
@@ -63,20 +63,9 @@
 
 if (NGRAPH_CPU_ENABLE)
     set(SRC ${SRC} core_fusion.cpp quantize_cpu.cpp)
-<<<<<<< HEAD
-    set(SRC ${SRC} backend_performance.cpp cpu_fusion.cpp cpu_test.cpp)
+    set(SRC ${SRC} backend_performance.cpp cpu_fusion.cpp cpu_test.cpp cpu_reshape_sinking.cpp)
     set(CMAKE_CXX_FLAGS "${CMAKE_CXX_FLAGS} -DNGRAPH_CPU_ENABLE")
     set(ACTIVE_BACKEND_LIST ${ACTIVE_BACKEND_LIST} CPU)
-=======
-endif()
-
-add_subdirectory(models)
-add_subdirectory(files)
-add_subdirectory(util)
-
-if(NGRAPH_CPU_ENABLE)
-    set(SRC ${SRC} backend_performance.cpp cpu_fusion.cpp cpu_test.cpp cpu_reshape_sinking.cpp)
->>>>>>> a41c1baa
 endif()
 
 if(NGRAPH_GPU_ENABLE)
