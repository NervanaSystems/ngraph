--- conflicted
+++ resolved
@@ -71,12 +71,8 @@
     op.cpp
     opset_pass/broadcast_opset_pass.cpp
     opset_pass/convolution_opset_pass.cpp
-<<<<<<< HEAD
-    opset_pass/generate_mask_opset_pass.cpp
+    opset_pass/dyn_reshape_opset_pass.cpp
     opset_pass/logical_xor_opset_pass.cpp
-=======
-    opset_pass/dyn_reshape_opset_pass.cpp
->>>>>>> 5bfb3cfb
     opset_pass/gather_opset_pass.cpp
     opset_pass/generate_mask_opset_pass.cpp
     opset_pass/pad_opset_pass.cpp
