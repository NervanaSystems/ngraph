--- conflicted
+++ resolved
@@ -69,12 +69,8 @@
     node_input_output.cpp
     nop_elimination.cpp
     op.cpp
-<<<<<<< HEAD
     opset_pass/convolution_opset_pass.cpp
-=======
-    opset_pass/softmax_opset_pass.cpp
     opset_pass/gather_opset_pass.cpp
->>>>>>> dfb1476a
     opset_pass/pad_opset_pass.cpp
     opset_pass/softmax_opset_pass.cpp
     partial_shape.cpp
