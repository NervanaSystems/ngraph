--- conflicted
+++ resolved
@@ -20,17 +20,10 @@
     ${EIGEN_INCLUDE_DIR}
     )
 
-<<<<<<< HEAD
-include_directories(
-    ${NGRAPH_INCLUDE_DIR}
-    )
-
 include_directories(
     ${NGRAPH_ONNX_INCLUDE_DIR}
     )
 
-=======
->>>>>>> 4cc3fcd7
 set (SRC
     backend_api.cpp
     algebraic_simplification.cpp
