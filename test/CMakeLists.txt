--- conflicted
+++ resolved
@@ -69,24 +69,14 @@
     node_input_output.cpp
     nop_elimination.cpp
     op.cpp
-<<<<<<< HEAD
     opset_pass/convolution_opset_pass.cpp
-    opset_pass/sum_opset_pass.cpp
-    opset_pass/product_opset_pass.cpp
-    opset_pass/softmax_opset_pass.cpp
-    opset_pass/softmax_opset_pass.cpp
     opset_pass/gather_opset_pass.cpp
     opset_pass/pad_opset_pass.cpp
-    opset_pass/softmax_opset_pass.cpp
-=======
-    opset_pass/gather_opset_pass.cpp
-    opset_pass/pad_opset_pass.cpp
+    opset_pass/poolings_opset_pass.cpp
     opset_pass/product_opset_pass.cpp
     opset_pass/reverse_opset_pass.cpp
     opset_pass/softmax_opset_pass.cpp
     opset_pass/sum_opset_pass.cpp
-    opset_pass/poolings_opset_pass.cpp
->>>>>>> ac4676ff
     partial_shape.cpp
     pass.cpp
     pass_liveness.cpp
