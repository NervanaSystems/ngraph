--- conflicted
+++ resolved
@@ -71,12 +71,9 @@
     op.cpp
     opset_pass/broadcast_opset_pass.cpp
     opset_pass/convolution_opset_pass.cpp
-<<<<<<< HEAD
     opset_pass/dyn_reshape_opset_pass.cpp
-=======
+    opset_pass/gather_opset_pass.cpp
     opset_pass/generate_mask_opset_pass.cpp
->>>>>>> 55d33755
-    opset_pass/gather_opset_pass.cpp
     opset_pass/pad_opset_pass.cpp
     opset_pass/poolings_opset_pass.cpp
     opset_pass/product_opset_pass.cpp
