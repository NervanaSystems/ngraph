--- conflicted
+++ resolved
@@ -69,16 +69,12 @@
     node_input_output.cpp
     nop_elimination.cpp
     op.cpp
-<<<<<<< HEAD
-    opset_pass/reverse_opset_pass.cpp
-=======
-    opset_pass/sum_opset_pass.cpp
-    opset_pass/product_opset_pass.cpp
-    opset_pass/softmax_opset_pass.cpp
->>>>>>> e2f55f83
-    opset_pass/softmax_opset_pass.cpp
     opset_pass/gather_opset_pass.cpp
     opset_pass/pad_opset_pass.cpp
+    opset_pass/product_opset_pass.cpp
+    opset_pass/reverse_opset_pass.cpp
+    opset_pass/softmax_opset_pass.cpp
+    opset_pass/sum_opset_pass.cpp
     partial_shape.cpp
     pass.cpp
     pass_liveness.cpp
