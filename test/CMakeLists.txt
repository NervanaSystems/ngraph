# ******************************************************************************
# Copyright 2017-2019 Intel Corporation
#
# Licensed under the Apache License, Version 2.0 (the "License");
# you may not use this file except in compliance with the License.
# You may obtain a copy of the License at
#
#     http://www.apache.org/licenses/LICENSE-2.0
#
# Unless required by applicable law or agreed to in writing, software
# distributed under the License is distributed on an "AS IS" BASIS,
# WITHOUT WARRANTIES OR CONDITIONS OF ANY KIND, either express or implied.
# See the License for the specific language governing permissions and
# limitations under the License.
# ******************************************************************************

add_definitions("-DSERIALIZED_ZOO=\"${CMAKE_CURRENT_SOURCE_DIR}/models\"")

if(NOT NGRAPH_UNIT_TEST_ENABLE)
    message(STATUS "unit tests disabled")
    add_subdirectory(util)
    return()
endif()

message(STATUS "unit tests enabled")

if (NGRAPH_MLIR_ENABLE)
    add_subdirectory(mlir)
    message(STATUS "MLIR LIT tests enabled")
endif()

if(LINUX)
    set(CMAKE_BUILD_WITH_INSTALL_RPATH FALSE)
endif()

if(CMAKE_CXX_COMPILER_ID STREQUAL "Clang")
    if(CMAKE_CXX_COMPILER_VERSION VERSION_GREATER "4.0.0")
        # gtest has issues with this with v1.8.x
        # gtest issue is supposed to be addressed after v1.8.x
        add_compile_options(-Wno-zero-as-null-pointer-constant)
    endif()
endif()

set(SRC
    algebraic_simplification.cpp
    aligned_buffer.cpp
    all_close_f.cpp
    assertion.cpp
    bfloat16.cpp
    build_graph.cpp
    builder_autobroadcast.cpp
    check.cpp
    constant_folding.cpp
    concat_fusion.cpp
    control_dependencies.cpp
    coordinate.cpp
    copy.cpp
    cpio.cpp
    cse.cpp
    dyn_elimination.cpp
    element_type.cpp
    file_util.cpp
    float16.cpp
    includes.cpp
    input_output_assign.cpp
    main.cpp
    misc.cpp
    ngraph_api.cpp
    node_input_output.cpp
    nop_elimination.cpp
    op.cpp
    opset_pass/gather_opset_pass.cpp
    opset_pass/pad_opset_pass.cpp
<<<<<<< HEAD
    opset_pass/product_opset_pass.cpp
    opset_pass/softmax_opset_pass.cpp
    opset_pass/sum_opset_pass.cpp
    opset_pass/topk_opset_pass.cpp
=======
    opset_pass/poolings_opset_pass.cpp
>>>>>>> 385770d8
    partial_shape.cpp
    pass.cpp
    pass_liveness.cpp
    pass_manager.cpp
    pass_memory_layout.cpp
    pass_shape_relevance.cpp
    pattern.cpp
    provenance.cpp
    replace_node.cpp
    reshape_elimination.cpp
    reshape_sinking.cpp
    shape.cpp
    specialize_function.cpp
    tensor.cpp
    type_prop/all.cpp
    type_prop/any.cpp
    type_prop/avg_pool.cpp
    type_prop/batch_mat_mul.cpp
    type_prop/batch_norm.cpp
    type_prop/binary_elementwise.cpp
    type_prop/broadcast.cpp
    type_prop/clamp.cpp
    type_prop/concat.cpp
    type_prop/constant.cpp
    type_prop/convert.cpp
    type_prop/convolution.cpp
    type_prop/convolution_bias.cpp
    type_prop/depth_to_space.cpp
    type_prop/dequantize.cpp
    type_prop/dot.cpp
    type_prop/dyn_broadcast.cpp
    type_prop/dyn_pad.cpp
    type_prop/dyn_replace_slice.cpp
    type_prop/dyn_reshape.cpp
    type_prop/dyn_slice.cpp
    type_prop/elu.cpp
    type_prop/embedding_lookup.cpp
    type_prop/fake_quantize.cpp
    type_prop/gather.cpp
    type_prop/gather_nd.cpp
    type_prop/gemm.cpp
    type_prop/get_output_element.cpp
    type_prop/grn.cpp
    type_prop/group_convolution.cpp
    type_prop/group_convolution_transpose.cpp
    type_prop/gru_cell.cpp
    type_prop/hard_sigmoid.cpp
    type_prop/index_reduction.cpp
    type_prop/layer_norm.cpp
    type_prop/lrn.cpp
    type_prop/lstm_cell.cpp
    type_prop/matmul.cpp
    type_prop/max_pool.cpp
    type_prop/mvn.cpp
    type_prop/normalize.cpp
    type_prop/one_hot.cpp
    type_prop/pad.cpp
    type_prop/parameter.cpp
    type_prop/prelu.cpp
    type_prop/proposal.cpp
    type_prop/quantize.cpp
    type_prop/quantized_convolution.cpp
    type_prop/quantized_dot.cpp
    type_prop/random_uniform.cpp
    type_prop/range.cpp
    type_prop/replace_slice.cpp
    type_prop/reshape.cpp
    type_prop/reverse.cpp
    type_prop/reverse_sequence.cpp
    type_prop/rnn_cell.cpp
    type_prop/scale_shift.cpp
    type_prop/scatter_add.cpp
    type_prop/scatter_nd.cpp
    type_prop/select.cpp
    type_prop/shape_of.cpp
    type_prop/shuffle_channels.cpp
    type_prop/slice.cpp
    type_prop/space_to_depth.cpp
    type_prop/split.cpp
    type_prop/squared_difference.cpp
    type_prop/squeeze.cpp
    type_prop/sum.cpp
    type_prop/reduce_prod.cpp
    type_prop/reduce_sum.cpp
    type_prop/tile.cpp
    type_prop/top_k.cpp
    type_prop/transpose.cpp
    type_prop/unary_elementwise.cpp
    type_prop/unsqueeze.cpp
    type_prop_benchmark.cpp
    type_prop_layers.cpp
    util.cpp
    zero_dim_tensor_elimination.cpp
)

if(NGRAPH_JSON_ENABLE)
    list(APPEND SRC core.cpp event_tracing.cpp serialize.cpp)
endif()

if(NOT WIN32 AND NGRAPH_TOOLS_ENABLE)
    list(APPEND SRC tools.cpp)
endif()

set_source_files_properties(includes.cpp PROPERTIES COMPILE_DEFINITIONS
    NGRAPH_INCLUDES="${PROJECT_SOURCE_DIR}/src/ngraph")

if (NGRAPH_INTERPRETER_ENABLE)
    list(APPEND SRC
        backend_debug_api.cpp
        builder.cpp
        backend_api.cpp)
    set(ACTIVE_BACKEND_LIST ${ACTIVE_BACKEND_LIST} INTERPRETER)
endif()

if (NGRAPH_CPU_ENABLE)
    list(APPEND SRC core_fusion.cpp builder_quantization.cpp)
    list(APPEND SRC backend_performance.cpp cpu_fusion.cpp cpu_test.cpp cpu_debugger.cpp cpu_debug_tracer.cpp)
    if (NOT NGRAPH_DEX_ONLY)
        list(APPEND SRC cpu_codegen.cpp)
    endif()
    if (NGRAPH_HALIDE)
        list(APPEND SRC halide.cpp)
    endif()
    set(ACTIVE_BACKEND_LIST ${ACTIVE_BACKEND_LIST} CPU)
endif()

if (NGRAPH_INTELGPU_ENABLE)
    set(ACTIVE_BACKEND_LIST ${ACTIVE_BACKEND_LIST} INTELGPU)
endif()

if (NGRAPH_GPUH_ENABLE)
    set(ACTIVE_BACKEND_LIST ${ACTIVE_BACKEND_LIST} GPUH)
endif()

if (NGRAPH_PLAIDML_ENABLE)
    set(ACTIVE_BACKEND_LIST ${ACTIVE_BACKEND_LIST} PlaidML)
endif()

if (NGRAPH_GENERIC_CPU_ENABLE)
    set(ACTIVE_BACKEND_LIST ${ACTIVE_BACKEND_LIST} GCPU)
endif()

add_definitions("-DTEST_FILES=\"${CMAKE_CURRENT_SOURCE_DIR}/files\"")
add_subdirectory(util)

# backend specific test files must meet the following requirements:
# 1) The must be named <name>.in.cpp
# 2) They must be in the `test/backend` directory
# 3) Include "util/test_control.hpp" in your cpp file
# 4) add the line `static string s_manifest = "${MANIFEST}";` to your cpp file
# 5) Use the `NGRAPH_TEST` macro in place of `TEST`.
# All such files are configured via cmake which replaces all instances of cmake variables
# such as ${BACKEND_NAME} with their values, such as CPU, GPU, or INTERPRETER.
set(MULTI_TEST_SRC
    backend/abc.in.cpp
    backend/abs.in.cpp
    backend/acos.in.cpp
    backend/add.in.cpp
    backend/aliased_output.in.cpp
    backend/all.in.cpp
    backend/any.in.cpp
    backend/api.in.cpp
    backend/arg_reduce.in.cpp
    backend/asin.in.cpp
    backend/atan.in.cpp
    backend/auto_broadcast.in.cpp
    backend/autodiff.in.cpp
    backend/batch_mat_mul.in.cpp
    backend/batch_norm.in.cpp
    backend/broadcast.in.cpp
    backend/builder_flatten.in.cpp
    backend/ceiling.in.cpp
    backend/comparison.in.cpp
    backend/computation_reuse.in.cpp
    backend/concat.in.cpp
    backend/constant.in.cpp
    backend/convert.in.cpp
    backend/convolution_reference.in.cpp
    backend/convolution.in.cpp
    backend/cos.in.cpp
    backend/cosh.in.cpp
    backend/divide.in.cpp
    backend/dot.in.cpp
    backend/dyn_broadcast.in.cpp
    backend/dyn_replace_slice_reference.in.cpp
    backend/dyn_reshape.in.cpp
    backend/dyn_slice_reference.in.cpp
    backend/dynamic.in.cpp
    backend/embedding_lookup.in.cpp
    backend/erf.in.cpp
    backend/exp.in.cpp
    backend/floor.in.cpp
    backend/function_name.in.cpp
    backend/fused_op.in.cpp
    backend/gather.in.cpp
    backend/gelu.in.cpp
    backend/generate_mask.in.cpp
    backend/layer_norm.in.cpp
    backend/log.in.cpp
    backend/logical_and.in.cpp
    backend/logical_or.in.cpp
    backend/logical_xor.in.cpp
    backend/lrn.in.cpp
    backend/max.in.cpp
    backend/maximum.in.cpp
    backend/min.in.cpp
    backend/minimum.in.cpp
    backend/multiple_backends.in.cpp
    backend/multiple_result.in.cpp
    backend/multiply.in.cpp
    backend/negative.in.cpp
    backend/node_name.in.cpp
    backend/not.in.cpp
    backend/numeric.in.cpp
    backend/one_hot.in.cpp
    backend/pad.in.cpp
    backend/parameter_as_output.in.cpp
    backend/pool.in.cpp
    backend/power.in.cpp
    backend/product.in.cpp
    backend/quantize_dequantize.in.cpp
    backend/quantized_convolution.in.cpp
    backend/quantized_dot.in.cpp
    backend/random_uniform.in.cpp
    backend/range.in.cpp
    backend/relu.in.cpp
    backend/replace_slice.in.cpp
    backend/reshape.in.cpp
    backend/reverse_sequence.in.cpp
    backend/reverse.in.cpp
    backend/scatter.in.cpp
    backend/select.in.cpp
    backend/shape_of.in.cpp
    backend/sigmoid.in.cpp
    backend/sign.in.cpp
    backend/sin.in.cpp
    backend/sinh.in.cpp
    backend/slice.in.cpp
    backend/softmax.in.cpp
    backend/sqrt.in.cpp
    backend/subtract.in.cpp
    backend/sum.in.cpp
    backend/tan.in.cpp
    backend/tanh.in.cpp
    backend/tensorview_custom_mem.in.cpp
    backend/topk.in.cpp
    backend/transpose.in.cpp
    backend/unhandled_op.in.cpp
    backend/validate_call.in.cpp
    backend/zero_sized.in.cpp
)

if (NGRAPH_MLIR_ENABLE)
    list(APPEND MULTI_TEST_SRC backend/mlir.in.cpp)
endif()

if(NGRAPH_DISTRIBUTED_ENABLE)
    list(APPEND MULTI_TEST_SRC backend/distributed.in.cpp)
endif()

if (NGRAPH_CPU_ENABLE)
    list(APPEND MULTI_TEST_SRC backend/graph_comparison.in.cpp)
endif()

if (NGRAPH_ONNX_IMPORT_ENABLE)
    list(APPEND MULTI_TEST_SRC
            onnx/onnx_import.in.cpp
            onnx/onnx_import_convpool.in.cpp
            onnx/onnx_import_reshape.in.cpp
            onnx/onnx_import_rnn.in.cpp
            onnx/onnx_import_quant.in.cpp)
    if (NGRAPH_ONNXIFI_ENABLE)
        list(APPEND SRC onnx/onnxifi.cpp onnx/onnxifi_span.cpp)
    endif()
endif()

foreach(BACKEND_NAME ${ACTIVE_BACKEND_LIST})
    # Some---but not all---autodiff tests go through multiple iterations with
    # different random seeds. On the CPU backend this is currently very slow
    # because the autodiff tests recompile with each iteration. That behavior
    # can be changed, but it's a bit involved, so for the time being we just
    # reduce the number of test iterations on non-INTERPRETER backends.
    if(${BACKEND_NAME} MATCHES ^INTERPRETER$)
        set(TEST_LOOPS 100)
    else()
        set(TEST_LOOPS 2)
    endif()

    string(TOLOWER ${BACKEND_NAME} BACKEND_DIR)
    set(MANIFEST ${PROJECT_SOURCE_DIR}/src/ngraph/runtime/${BACKEND_DIR}/unit_test.manifest)

    foreach(TEST_SRC ${MULTI_TEST_SRC})
        string(REPLACE ".in." "_${BACKEND_NAME}." TARGET_NAME ${TEST_SRC})
        configure_file(${TEST_SRC} ${TARGET_NAME})
        set(SRC ${CMAKE_CURRENT_BINARY_DIR}/${TARGET_NAME} ${SRC})
    endforeach()

    message(STATUS "Adding unit test for backend ${BACKEND_NAME}")
endforeach()

add_executable(unit-test ${SRC})

target_include_directories(unit-test PRIVATE ".")

add_definitions("-DCURDIR=\"${CMAKE_CURRENT_SOURCE_DIR}\"")
add_definitions("-DJSON_INCLUDES=\"${JSON_INCLUDE_DIR}\"")

if(NGRAPH_ADDRESS_SANITIZER)
    add_compile_options(-g -fsanitize=address -fno-omit-frame-pointer)
endif()

target_link_libraries(unit-test PRIVATE ngraph_test_util)
target_link_libraries(unit-test PRIVATE ngraph libgtest)
target_compile_definitions(unit-test PRIVATE NGRAPH_VERSION_LABEL="${NGRAPH_VERSION_LABEL}")
if (NGRAPH_JSON_ENABLE)
    target_link_libraries(unit-test PRIVATE libjson)
endif()
if(NOT WIN32)
    target_link_libraries(unit-test PRIVATE pthread)
endif()
target_link_libraries(unit-test PRIVATE ${CMAKE_DL_LIBS})

if ("${CMAKE_CXX_COMPILER_ID}" MATCHES "^(Apple)?Clang$")
    target_compile_options(unit-test PRIVATE -Wno-undef -Wno-reserved-id-macro)
endif()

# So many type_prop tests these days that we need to set /bigobj flag for MSVS.
# We should probably split up type_prop.cpp.
if (MSVS)
    target_compile_options(unit-test PRIVATE "/bigobj")
endif()

if (NGRAPH_CPU_ENABLE)
    # The INTERPRETER backend is required for convolution, and backwards unit tests
    target_link_libraries(unit-test PRIVATE cpu_backend interpreter_backend)
    target_link_libraries(unit-test PRIVATE libmkldnn)
    target_compile_definitions(unit-test PRIVATE NGRAPH_CPU_ENABLE)
endif()

if (NGRAPH_TOOLS_ENABLE)
    get_property(NBENCH_PATH TARGET nbench PROPERTY BINARY_DIR)
    set(NBENCH "${NBENCH_PATH}/nbench")
    target_compile_definitions(unit-test PRIVATE NBENCH_PATH="${NBENCH}")
    add_dependencies(unit-test nbench)
endif()

if (NGRAPH_PLAIDML_ENABLE)
    target_link_libraries(unit-test PRIVATE plaidml_backend)
    # Some PlaidML devices aren't so precise, so we increase the allowable tolerance.
    target_compile_definitions(unit-test PRIVATE "PlaidML_FLOAT_TOLERANCE_BITS=12")
endif()

if (NGRAPH_TBB_ENABLE)
    target_compile_definitions(unit-test PRIVATE "NGRAPH_TBB_ENABLE")
endif()

if (NGRAPH_HALIDE)
    target_compile_definitions(unit-test PRIVATE "NGRAPH_HALIDE")
endif()

if (NGRAPH_INTERPRETER_ENABLE)
    target_compile_definitions(unit-test PRIVATE NGRAPH_INTERPRETER_ENABLE)
    target_link_libraries(unit-test PRIVATE interpreter_backend)
endif()

if (NGRAPH_NOP_ENABLE)
    target_link_libraries(unit-test PRIVATE nop_backend)
endif()

if (NGRAPH_GPUH_ENABLE)
    target_link_libraries(unit-test PRIVATE gpuh_backend)
endif()

if (NGRAPH_ONNXIFI_ENABLE)
    target_include_directories(unit-test SYSTEM PUBLIC ${ONNX_INCLUDE_DIR})
    target_link_libraries(unit-test PRIVATE onnxifi-ngraph)
endif()

# If all the runtime libraries are installed into one location, that will make life easier.
if (MSVS)
    add_custom_target(unit-test-check
        COMMAND set "PATH=${EXTERNAL_PROJECTS_ROOT}/src/ngraph/Release;${EXTERNAL_PROJECTS_ROOT}/mkldnn/lib/;${EXTERNAL_PROJECTS_ROOT}/mkl/src/ext_mkl/lib/;${EXTERNAL_PROJECTS_ROOT}/ext_tbb-prefix/src/ext_tbb/tbb2019_20181203oss/bin/intel64/vc14;%PATH%"
        COMMAND ${PROJECT_BINARY_DIR}/test/unit-test \${ARGS}
        DEPENDS unit-test
    )
else()
    add_custom_target(unit-test-check
        COMMAND ${PROJECT_BINARY_DIR}/test/unit-test --cpath ${EXTERNAL_PROJECTS_ROOT}/src/ngraph/ \${ARGS}
        DEPENDS unit-test
    )
endif()

add_custom_target(check
    DEPENDS
    style-check
    unit-test-check
)<|MERGE_RESOLUTION|>--- conflicted
+++ resolved
@@ -71,14 +71,11 @@
     op.cpp
     opset_pass/gather_opset_pass.cpp
     opset_pass/pad_opset_pass.cpp
-<<<<<<< HEAD
     opset_pass/product_opset_pass.cpp
     opset_pass/softmax_opset_pass.cpp
+    opset_pass/poolings_opset_pass.cpp
     opset_pass/sum_opset_pass.cpp
     opset_pass/topk_opset_pass.cpp
-=======
-    opset_pass/poolings_opset_pass.cpp
->>>>>>> 385770d8
     partial_shape.cpp
     pass.cpp
     pass_liveness.cpp
