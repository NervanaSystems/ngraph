# ******************************************************************************
# Copyright 2017-2019 Intel Corporation
#
# Licensed under the Apache License, Version 2.0 (the "License");
# you may not use this file except in compliance with the License.
# You may obtain a copy of the License at
#
#     http://www.apache.org/licenses/LICENSE-2.0
#
# Unless required by applicable law or agreed to in writing, software
# distributed under the License is distributed on an "AS IS" BASIS,
# WITHOUT WARRANTIES OR CONDITIONS OF ANY KIND, either express or implied.
# See the License for the specific language governing permissions and
# limitations under the License.
# ******************************************************************************

add_definitions("-DSERIALIZED_ZOO=\"${CMAKE_CURRENT_SOURCE_DIR}/models\"")

if(NOT NGRAPH_UNIT_TEST_ENABLE)
    message(STATUS "unit tests disabled")
    add_subdirectory(util)
    return()
endif()

message(STATUS "unit tests enabled")

if(LINUX)
    set(CMAKE_BUILD_WITH_INSTALL_RPATH FALSE)
endif()

if(CMAKE_CXX_COMPILER_ID STREQUAL "Clang")
    if(CMAKE_CXX_COMPILER_VERSION VERSION_GREATER "4.0.0")
        # gtest has issues with this with v1.8.x
        # gtest issue is supposed to be addressed after v1.8.x
        add_compile_options(-Wno-zero-as-null-pointer-constant)
    endif()
endif()

set(SRC
    algebraic_simplification.cpp
    aligned_buffer.cpp
    all_close_f.cpp
    assertion.cpp
    bfloat16.cpp
    build_graph.cpp
    builder_autobroadcast.cpp
    check.cpp
    constant_folding.cpp
    concat_fusion.cpp
    control_dependencies.cpp
    coordinate.cpp
    copy.cpp
    cpio.cpp
    cse.cpp
    dyn_elimination.cpp
    element_type.cpp
    file_util.cpp
    float16.cpp
    includes.cpp
    input_output_assign.cpp
    main.cpp
    misc.cpp
    ngraph_api.cpp
    node_input_output.cpp
    nop_elimination.cpp
    op.cpp
<<<<<<< HEAD
    opset_pass/sum_opset1upgrade_pass.cpp
    opset_pass/product_opset1upgrade_pass.cpp
=======
>>>>>>> 22af2395
    opset_pass/softmax_opset_pass.cpp
    partial_shape.cpp
    pass.cpp
    pass_liveness.cpp
    pass_manager.cpp
    pass_memory_layout.cpp
    pass_shape_relevance.cpp
    pattern.cpp
    provenance.cpp
    reshape_elimination.cpp
    reshape_sinking.cpp
    shape.cpp
    specialize_function.cpp
    tensor.cpp
    type_prop/all.cpp
    type_prop/any.cpp
    type_prop/avg_pool.cpp
    type_prop/batch_mat_mul.cpp
    type_prop/batch_norm.cpp
    type_prop/binary_elementwise.cpp
    type_prop/broadcast.cpp
    type_prop/clamp.cpp
    type_prop/concat.cpp
    type_prop/constant.cpp
    type_prop/convert.cpp
    type_prop/convolution.cpp
    type_prop/convolution_bias.cpp
    type_prop/depth_to_space.cpp
    type_prop/dequantize.cpp
    type_prop/dot.cpp
    type_prop/dyn_broadcast.cpp
    type_prop/dyn_pad.cpp
    type_prop/dyn_replace_slice.cpp
    type_prop/dyn_reshape.cpp
    type_prop/dyn_slice.cpp
    type_prop/elu.cpp
    type_prop/embedding_lookup.cpp
    type_prop/fake_quantize.cpp
    type_prop/gather.cpp
    type_prop/gather_nd.cpp
    type_prop/gemm.cpp
    type_prop/get_output_element.cpp
    type_prop/grn.cpp
    type_prop/group_convolution.cpp
    type_prop/group_convolution_transpose.cpp
    type_prop/gru_cell.cpp
    type_prop/hard_sigmoid.cpp
    type_prop/index_reduction.cpp
    type_prop/lrn.cpp
    type_prop/lstm_cell.cpp
    type_prop/max_pool.cpp
    type_prop/mvn.cpp
    type_prop/normalize.cpp
    type_prop/one_hot.cpp
    type_prop/pad.cpp
    type_prop/parameter.cpp
    type_prop/prelu.cpp
    type_prop/proposal.cpp
    type_prop/quantize.cpp
    type_prop/quantized_convolution.cpp
    type_prop/quantized_dot.cpp
    type_prop/range.cpp
    type_prop/replace_slice.cpp
    type_prop/reshape.cpp
    type_prop/reverse.cpp
    type_prop/reverse_sequence.cpp
    type_prop/rnn_cell.cpp
    type_prop/scale_shift.cpp
    type_prop/scatter_add.cpp
    type_prop/scatter_nd.cpp
    type_prop/select.cpp
    type_prop/shape_of.cpp
    type_prop/shuffle_channels.cpp
    type_prop/slice.cpp
    type_prop/space_to_depth.cpp
    type_prop/split.cpp
    type_prop/squared_difference.cpp
    type_prop/squeeze.cpp
    type_prop/sum.cpp
    type_prop/tile.cpp
    type_prop/top_k.cpp
    type_prop/transpose.cpp
    type_prop/unary_elementwise.cpp
    type_prop/unsqueeze.cpp
    type_prop_benchmark.cpp
    type_prop_layers.cpp
    util.cpp
    zero_dim_tensor_elimination.cpp
)

if(NGRAPH_JSON_ENABLE)
    list(APPEND SRC core.cpp event_tracing.cpp serialize.cpp)
endif()

if(NOT WIN32 AND NGRAPH_TOOLS_ENABLE)
    list(APPEND SRC tools.cpp)
endif()

set_source_files_properties(includes.cpp PROPERTIES COMPILE_DEFINITIONS
    NGRAPH_INCLUDES="${PROJECT_SOURCE_DIR}/src/ngraph")

if (NGRAPH_INTERPRETER_ENABLE)
    list(APPEND SRC
        backend_debug_api.cpp
        builder.cpp
        backend_api.cpp)
    set(ACTIVE_BACKEND_LIST ${ACTIVE_BACKEND_LIST} INTERPRETER)
endif()

if (NGRAPH_CPU_ENABLE)
    list(APPEND SRC core_fusion.cpp builder_quantization.cpp)
    list(APPEND SRC backend_performance.cpp cpu_fusion.cpp cpu_test.cpp cpu_debugger.cpp cpu_debug_tracer.cpp)
    if (NOT NGRAPH_DEX_ONLY)
        list(APPEND SRC cpu_codegen.cpp)
    endif()
    if (NGRAPH_HALIDE)
        list(APPEND SRC halide.cpp)
    endif()
    set(ACTIVE_BACKEND_LIST ${ACTIVE_BACKEND_LIST} CPU)
endif()

if (NGRAPH_INTELGPU_ENABLE)
    set(ACTIVE_BACKEND_LIST ${ACTIVE_BACKEND_LIST} INTELGPU)
endif()

if (NGRAPH_GPUH_ENABLE)
    set(ACTIVE_BACKEND_LIST ${ACTIVE_BACKEND_LIST} GPUH)
endif()

if (NGRAPH_PLAIDML_ENABLE)
    set(ACTIVE_BACKEND_LIST ${ACTIVE_BACKEND_LIST} PlaidML)
endif()

if (NGRAPH_GENERIC_CPU_ENABLE)
    set(ACTIVE_BACKEND_LIST ${ACTIVE_BACKEND_LIST} GCPU)
endif()

add_definitions("-DTEST_FILES=\"${CMAKE_CURRENT_SOURCE_DIR}/files\"")
add_subdirectory(util)

# backend specific test files must meet the following requirements:
# 1) The must be named <name>.in.cpp
# 2) They must be in the `test/backend` directory
# 3) Include "util/test_control.hpp" in your cpp file
# 4) add the line `static string s_manifest = "${MANIFEST}";` to your cpp file
# 5) Use the `NGRAPH_TEST` macro in place of `TEST`.
# All such files are configured via cmake which replaces all instances of cmake variables
# such as ${BACKEND_NAME} with their values, such as CPU, GPU, or INTERPRETER.
set(MULTI_TEST_SRC
    backend/abc.in.cpp
    backend/abs.in.cpp
    backend/acos.in.cpp
    backend/add.in.cpp
    backend/aliased_output.in.cpp
    backend/all.in.cpp
    backend/any.in.cpp
    backend/api.in.cpp
    backend/arg_reduce.in.cpp
    backend/asin.in.cpp
    backend/atan.in.cpp
    backend/auto_broadcast.in.cpp
    backend/autodiff.in.cpp
    backend/batch_mat_mul.in.cpp
    backend/batch_norm.in.cpp
    backend/broadcast.in.cpp
    backend/builder_flatten.in.cpp
    backend/ceiling.in.cpp
    backend/comparison.in.cpp
    backend/computation_reuse.in.cpp
    backend/concat.in.cpp
    backend/constant.in.cpp
    backend/convert.in.cpp
    backend/convolution_reference.in.cpp
    backend/convolution.in.cpp
    backend/cos.in.cpp
    backend/cosh.in.cpp
    backend/divide.in.cpp
    backend/dot.in.cpp
    backend/dyn_broadcast.in.cpp
    backend/dyn_replace_slice_reference.in.cpp
    backend/dyn_reshape.in.cpp
    backend/dyn_slice_reference.in.cpp
    backend/dynamic.in.cpp
    backend/embedding_lookup.in.cpp
    backend/erf.in.cpp
    backend/exp.in.cpp
    backend/floor.in.cpp
    backend/function_name.in.cpp
    backend/fused_op.in.cpp
    backend/gather.in.cpp
    backend/gelu.in.cpp
    backend/generate_mask.in.cpp
    backend/log.in.cpp
    backend/logical_and.in.cpp
    backend/logical_or.in.cpp
    backend/logical_xor.in.cpp
    backend/lrn.in.cpp
    backend/max.in.cpp
    backend/maximum.in.cpp
    backend/min.in.cpp
    backend/minimum.in.cpp
    backend/multiple_backends.in.cpp
    backend/multiple_result.in.cpp
    backend/multiply.in.cpp
    backend/negative.in.cpp
    backend/node_name.in.cpp
    backend/not.in.cpp
    backend/numeric.in.cpp
    backend/one_hot.in.cpp
    backend/pad.in.cpp
    backend/parameter_as_output.in.cpp
    backend/pool.in.cpp
    backend/power.in.cpp
    backend/product.in.cpp
    backend/quantize_dequantize.in.cpp
    backend/quantized_convolution.in.cpp
    backend/quantized_dot.in.cpp
    backend/range.in.cpp
    backend/relu.in.cpp
    backend/replace_slice.in.cpp
    backend/reshape.in.cpp
    backend/reverse_sequence.in.cpp
    backend/reverse.in.cpp
    backend/scatter.in.cpp
    backend/select.in.cpp
    backend/shape_of.in.cpp
    backend/sigmoid.in.cpp
    backend/sign.in.cpp
    backend/sin.in.cpp
    backend/sinh.in.cpp
    backend/slice.in.cpp
    backend/softmax.in.cpp
    backend/sqrt.in.cpp
    backend/subtract.in.cpp
    backend/sum.in.cpp
    backend/tan.in.cpp
    backend/tanh.in.cpp
    backend/tensorview_custom_mem.in.cpp
    backend/topk.in.cpp
    backend/transpose.in.cpp
    backend/unhandled_op.in.cpp
    backend/validate_call.in.cpp
    backend/zero_sized.in.cpp
)

if (NGRAPH_MLIR_ENABLE)
    list(APPEND MULTI_TEST_SRC backend/mlir.in.cpp)
endif()

if(NGRAPH_DISTRIBUTED_ENABLE)
    list(APPEND MULTI_TEST_SRC backend/distributed.in.cpp)
endif()

if (NGRAPH_CPU_ENABLE)
    list(APPEND MULTI_TEST_SRC backend/graph_comparison.in.cpp)
endif()

if (NGRAPH_ONNX_IMPORT_ENABLE)
    list(APPEND MULTI_TEST_SRC
            onnx/onnx_import.in.cpp
            onnx/onnx_import_convpool.in.cpp
            onnx/onnx_import_reshape.in.cpp
            onnx/onnx_import_rnn.in.cpp
            onnx/onnx_import_quant.in.cpp)
    if (NGRAPH_ONNXIFI_ENABLE)
        list(APPEND SRC onnx/onnxifi.cpp onnx/onnxifi_span.cpp)
    endif()
endif()

foreach(BACKEND_NAME ${ACTIVE_BACKEND_LIST})
    # Some---but not all---autodiff tests go through multiple iterations with
    # different random seeds. On the CPU backend this is currently very slow
    # because the autodiff tests recompile with each iteration. That behavior
    # can be changed, but it's a bit involved, so for the time being we just
    # reduce the number of test iterations on non-INTERPRETER backends.
    if(${BACKEND_NAME} MATCHES ^INTERPRETER$)
        set(TEST_LOOPS 100)
    else()
        set(TEST_LOOPS 2)
    endif()

    string(TOLOWER ${BACKEND_NAME} BACKEND_DIR)
    set(MANIFEST ${PROJECT_SOURCE_DIR}/src/ngraph/runtime/${BACKEND_DIR}/unit_test.manifest)

    foreach(TEST_SRC ${MULTI_TEST_SRC})
        string(REPLACE ".in." "_${BACKEND_NAME}." TARGET_NAME ${TEST_SRC})
        configure_file(${TEST_SRC} ${TARGET_NAME})
        set(SRC ${CMAKE_CURRENT_BINARY_DIR}/${TARGET_NAME} ${SRC})
    endforeach()

    message(STATUS "Adding unit test for backend ${BACKEND_NAME}")
endforeach()

add_executable(unit-test ${SRC})

target_include_directories(unit-test PRIVATE ".")

add_definitions("-DCURDIR=\"${CMAKE_CURRENT_SOURCE_DIR}\"")
add_definitions("-DJSON_INCLUDES=\"${JSON_INCLUDE_DIR}\"")

if(NGRAPH_ADDRESS_SANITIZER)
    add_compile_options(-g -fsanitize=address -fno-omit-frame-pointer)
endif()

target_link_libraries(unit-test PRIVATE ngraph_test_util)
target_link_libraries(unit-test PRIVATE ngraph libgtest)
target_compile_definitions(unit-test PRIVATE NGRAPH_VERSION_LABEL="${NGRAPH_VERSION_LABEL}")
if (NGRAPH_JSON_ENABLE)
    target_link_libraries(unit-test PRIVATE libjson)
endif()
if(NOT WIN32)
    target_link_libraries(unit-test PRIVATE pthread)
endif()
target_link_libraries(unit-test PRIVATE ${CMAKE_DL_LIBS})

if ("${CMAKE_CXX_COMPILER_ID}" MATCHES "^(Apple)?Clang$")
    target_compile_options(unit-test PRIVATE -Wno-undef -Wno-reserved-id-macro)
endif()

# So many type_prop tests these days that we need to set /bigobj flag for MSVS.
# We should probably split up type_prop.cpp.
if (MSVS)
    target_compile_options(unit-test PRIVATE "/bigobj")
endif()

if (NGRAPH_CPU_ENABLE)
    # The INTERPRETER backend is required for convolution, and backwards unit tests
    target_link_libraries(unit-test PRIVATE cpu_backend interpreter_backend)
    target_link_libraries(unit-test PRIVATE libmkldnn)
    target_compile_definitions(unit-test PRIVATE NGRAPH_CPU_ENABLE)
endif()

if (NGRAPH_TOOLS_ENABLE)
    get_property(NBENCH_PATH TARGET nbench PROPERTY BINARY_DIR)
    set(NBENCH "${NBENCH_PATH}/nbench")
    target_compile_definitions(unit-test PRIVATE NBENCH_PATH="${NBENCH}")
    add_dependencies(unit-test nbench)
endif()

if (NGRAPH_PLAIDML_ENABLE)
    target_link_libraries(unit-test PRIVATE plaidml_backend)
    # Some PlaidML devices aren't so precise, so we increase the allowable tolerance.
    target_compile_definitions(unit-test PRIVATE "PlaidML_FLOAT_TOLERANCE_BITS=12")
endif()

if (NGRAPH_TBB_ENABLE)
    target_compile_definitions(unit-test PRIVATE NGRAPH_TBB_ENABLE)
endif()

if (NGRAPH_HALIDE)
    target_compile_definitions(unit-test PRIVATE "NGRAPH_HALIDE")
endif()

if (NGRAPH_INTERPRETER_ENABLE)
    target_compile_definitions(unit-test PRIVATE NGRAPH_INTERPRETER_ENABLE)
    target_link_libraries(unit-test PRIVATE interpreter_backend)
endif()

if (NGRAPH_NOP_ENABLE)
    target_link_libraries(unit-test PRIVATE nop_backend)
endif()

if (NGRAPH_GPUH_ENABLE)
    target_link_libraries(unit-test PRIVATE gpuh_backend)
endif()

if (NGRAPH_ONNXIFI_ENABLE)
    target_include_directories(unit-test SYSTEM PUBLIC ${ONNX_INCLUDE_DIR})
    target_link_libraries(unit-test PRIVATE onnxifi-ngraph)
endif()

# If all the runtime libraries are installed into one location, that will make life easier.
if (MSVS)
    add_custom_target(unit-test-check
        COMMAND set "PATH=${EXTERNAL_PROJECTS_ROOT}/src/ngraph/Release;${EXTERNAL_PROJECTS_ROOT}/mkldnn/lib/;${EXTERNAL_PROJECTS_ROOT}/mkl/src/ext_mkl/lib/;${EXTERNAL_PROJECTS_ROOT}/ext_tbb-prefix/src/ext_tbb/tbb2019_20181203oss/bin/intel64/vc14;%PATH%"
        COMMAND ${PROJECT_BINARY_DIR}/test/unit-test \${ARGS}
        DEPENDS unit-test
    )
else()
    add_custom_target(unit-test-check
        COMMAND ${PROJECT_BINARY_DIR}/test/unit-test \${ARGS}
        DEPENDS unit-test
    )
endif()

add_custom_target(check
    DEPENDS
    style-check
    unit-test-check
)<|MERGE_RESOLUTION|>--- conflicted
+++ resolved
@@ -64,11 +64,9 @@
     node_input_output.cpp
     nop_elimination.cpp
     op.cpp
-<<<<<<< HEAD
     opset_pass/sum_opset1upgrade_pass.cpp
     opset_pass/product_opset1upgrade_pass.cpp
-=======
->>>>>>> 22af2395
+    opset_pass/softmax_opset_pass.cpp
     opset_pass/softmax_opset_pass.cpp
     partial_shape.cpp
     pass.cpp
