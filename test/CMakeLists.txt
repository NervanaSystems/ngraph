# ******************************************************************************
# Copyright 2017-2019 Intel Corporation
#
# Licensed under the Apache License, Version 2.0 (the "License");
# you may not use this file except in compliance with the License.
# You may obtain a copy of the License at
#
#     http://www.apache.org/licenses/LICENSE-2.0
#
# Unless required by applicable law or agreed to in writing, software
# distributed under the License is distributed on an "AS IS" BASIS,
# WITHOUT WARRANTIES OR CONDITIONS OF ANY KIND, either express or implied.
# See the License for the specific language governing permissions and
# limitations under the License.
# ******************************************************************************

add_definitions("-DSERIALIZED_ZOO=\"${CMAKE_CURRENT_SOURCE_DIR}/models\"")

if(NOT NGRAPH_UNIT_TEST_ENABLE)
    message(STATUS "unit tests disabled")
    add_subdirectory(util)
    return()
endif()

message(STATUS "unit tests enabled")

if (NGRAPH_MLIR_ENABLE)
    add_subdirectory(mlir)
    message(STATUS "MLIR LIT tests enabled")
endif()

if(LINUX)
    set(CMAKE_BUILD_WITH_INSTALL_RPATH FALSE)
endif()

if(CMAKE_CXX_COMPILER_ID STREQUAL "Clang")
    if(CMAKE_CXX_COMPILER_VERSION VERSION_GREATER "4.0.0")
        # gtest has issues with this with v1.8.x
        # gtest issue is supposed to be addressed after v1.8.x
        add_compile_options(-Wno-zero-as-null-pointer-constant)
    endif()
endif()

set(SRC
    algebraic_simplification.cpp
    aligned_buffer.cpp
    all_close_f.cpp
    assertion.cpp
    bfloat16.cpp
    build_graph.cpp
    builder_autobroadcast.cpp
    check.cpp
    constant_folding.cpp
    concat_fusion.cpp
    control_dependencies.cpp
    coordinate.cpp
    copy.cpp
    cpio.cpp
    cse.cpp
    dyn_elimination.cpp
    element_type.cpp
    file_util.cpp
    float16.cpp
    includes.cpp
    input_output_assign.cpp
    main.cpp
    misc.cpp
    ngraph_api.cpp
    node_input_output.cpp
    nop_elimination.cpp
    op.cpp
    opset_pass/gather_opset_pass.cpp
    opset_pass/pad_opset_pass.cpp
    opset_pass/product_opset_pass.cpp
<<<<<<< HEAD
    opset_pass/softmax_opset_pass.cpp
=======
    opset_pass/reverse_opset_pass.cpp
    opset_pass/softmax_opset_pass.cpp
    opset_pass/sum_opset_pass.cpp
>>>>>>> ac4676ff
    opset_pass/poolings_opset_pass.cpp
    opset_pass/sum_opset_pass.cpp
    opset_pass/topk_opset_pass.cpp
    partial_shape.cpp
    pass.cpp
    pass_liveness.cpp
    pass_manager.cpp
    pass_memory_layout.cpp
    pass_shape_relevance.cpp
    pattern.cpp
    provenance.cpp
    replace_node.cpp
    reshape_elimination.cpp
    reshape_sinking.cpp
    shape.cpp
    specialize_function.cpp
    tensor.cpp
    type_prop/all.cpp
    type_prop/any.cpp
    type_prop/avg_pool.cpp
    type_prop/batch_mat_mul.cpp
    type_prop/batch_norm.cpp
    type_prop/binary_elementwise.cpp
    type_prop/broadcast.cpp
    type_prop/clamp.cpp
    type_prop/concat.cpp
    type_prop/constant.cpp
    type_prop/convert.cpp
    type_prop/convolution.cpp
    type_prop/convolution_bias.cpp
    type_prop/depth_to_space.cpp
    type_prop/dequantize.cpp
    type_prop/dot.cpp
    type_prop/dyn_broadcast.cpp
    type_prop/dyn_pad.cpp
    type_prop/dyn_replace_slice.cpp
    type_prop/dyn_reshape.cpp
    type_prop/dyn_slice.cpp
    type_prop/elu.cpp
    type_prop/embedding_lookup.cpp
    type_prop/fake_quantize.cpp
    type_prop/gather.cpp
    type_prop/gather_nd.cpp
    type_prop/gemm.cpp
    type_prop/get_output_element.cpp
    type_prop/grn.cpp
    type_prop/group_convolution.cpp
    type_prop/group_convolution_transpose.cpp
    type_prop/gru_cell.cpp
    type_prop/hard_sigmoid.cpp
    type_prop/index_reduction.cpp
    type_prop/layer_norm.cpp
    type_prop/lrn.cpp
    type_prop/lstm_cell.cpp
    type_prop/matmul.cpp
    type_prop/max_pool.cpp
    type_prop/mvn.cpp
    type_prop/normalize.cpp
    type_prop/one_hot.cpp
    type_prop/pad.cpp
    type_prop/parameter.cpp
    type_prop/prelu.cpp
    type_prop/proposal.cpp
    type_prop/quantize.cpp
    type_prop/quantized_convolution.cpp
    type_prop/quantized_dot.cpp
    type_prop/random_uniform.cpp
    type_prop/range.cpp
    type_prop/replace_slice.cpp
    type_prop/reshape.cpp
    type_prop/reverse.cpp
    type_prop/reverse_sequence.cpp
    type_prop/rnn_cell.cpp
    type_prop/scale_shift.cpp
    type_prop/scatter_add.cpp
    type_prop/scatter_nd.cpp
    type_prop/select.cpp
    type_prop/shape_of.cpp
    type_prop/shuffle_channels.cpp
    type_prop/slice.cpp
    type_prop/space_to_depth.cpp
    type_prop/split.cpp
    type_prop/squared_difference.cpp
    type_prop/squeeze.cpp
    type_prop/sum.cpp
    type_prop/reduce_prod.cpp
    type_prop/reduce_sum.cpp
    type_prop/tile.cpp
    type_prop/top_k.cpp
    type_prop/transpose.cpp
    type_prop/unary_elementwise.cpp
    type_prop/unsqueeze.cpp
    type_prop_benchmark.cpp
    type_prop_layers.cpp
    util.cpp
    zero_dim_tensor_elimination.cpp
)

if(NGRAPH_JSON_ENABLE)
    list(APPEND SRC core.cpp event_tracing.cpp serialize.cpp)
endif()

if(NOT WIN32 AND NGRAPH_TOOLS_ENABLE)
    list(APPEND SRC tools.cpp)
endif()

set_source_files_properties(includes.cpp PROPERTIES COMPILE_DEFINITIONS
    NGRAPH_INCLUDES="${PROJECT_SOURCE_DIR}/src/ngraph")

if (NGRAPH_INTERPRETER_ENABLE)
    list(APPEND SRC
        backend_debug_api.cpp
        builder.cpp
        backend_api.cpp)
    set(ACTIVE_BACKEND_LIST ${ACTIVE_BACKEND_LIST} INTERPRETER)
endif()

if (NGRAPH_CPU_ENABLE)
    list(APPEND SRC core_fusion.cpp builder_quantization.cpp)
    list(APPEND SRC backend_performance.cpp cpu_fusion.cpp cpu_test.cpp cpu_debugger.cpp cpu_debug_tracer.cpp)
    if (NOT NGRAPH_DEX_ONLY)
        list(APPEND SRC cpu_codegen.cpp)
    endif()
    if (NGRAPH_HALIDE)
        list(APPEND SRC halide.cpp)
    endif()
    set(ACTIVE_BACKEND_LIST ${ACTIVE_BACKEND_LIST} CPU)
endif()

if (NGRAPH_INTELGPU_ENABLE)
    set(ACTIVE_BACKEND_LIST ${ACTIVE_BACKEND_LIST} INTELGPU)
endif()

if (NGRAPH_GPUH_ENABLE)
    set(ACTIVE_BACKEND_LIST ${ACTIVE_BACKEND_LIST} GPUH)
endif()

if (NGRAPH_PLAIDML_ENABLE)
    set(ACTIVE_BACKEND_LIST ${ACTIVE_BACKEND_LIST} PlaidML)
endif()

if (NGRAPH_GENERIC_CPU_ENABLE)
    set(ACTIVE_BACKEND_LIST ${ACTIVE_BACKEND_LIST} GCPU)
endif()

add_definitions("-DTEST_FILES=\"${CMAKE_CURRENT_SOURCE_DIR}/files\"")
add_subdirectory(util)

# backend specific test files must meet the following requirements:
# 1) The must be named <name>.in.cpp
# 2) They must be in the `test/backend` directory
# 3) Include "util/test_control.hpp" in your cpp file
# 4) add the line `static string s_manifest = "${MANIFEST}";` to your cpp file
# 5) Use the `NGRAPH_TEST` macro in place of `TEST`.
# All such files are configured via cmake which replaces all instances of cmake variables
# such as ${BACKEND_NAME} with their values, such as CPU, GPU, or INTERPRETER.
set(MULTI_TEST_SRC
    backend/abc.in.cpp
    backend/abs.in.cpp
    backend/acos.in.cpp
    backend/add.in.cpp
    backend/aliased_output.in.cpp
    backend/all.in.cpp
    backend/any.in.cpp
    backend/api.in.cpp
    backend/arg_reduce.in.cpp
    backend/asin.in.cpp
    backend/atan.in.cpp
    backend/auto_broadcast.in.cpp
    backend/autodiff.in.cpp
    backend/batch_mat_mul.in.cpp
    backend/batch_norm.in.cpp
    backend/broadcast.in.cpp
    backend/builder_flatten.in.cpp
    backend/ceiling.in.cpp
    backend/comparison.in.cpp
    backend/computation_reuse.in.cpp
    backend/concat.in.cpp
    backend/constant.in.cpp
    backend/convert.in.cpp
    backend/convolution_reference.in.cpp
    backend/convolution.in.cpp
    backend/cos.in.cpp
    backend/cosh.in.cpp
    backend/divide.in.cpp
    backend/dot.in.cpp
    backend/dyn_broadcast.in.cpp
    backend/dyn_replace_slice_reference.in.cpp
    backend/dyn_reshape.in.cpp
    backend/dyn_slice_reference.in.cpp
    backend/dynamic.in.cpp
    backend/embedding_lookup.in.cpp
    backend/erf.in.cpp
    backend/exp.in.cpp
    backend/floor.in.cpp
    backend/function_name.in.cpp
    backend/fused_op.in.cpp
    backend/gather.in.cpp
    backend/gelu.in.cpp
    backend/generate_mask.in.cpp
    backend/layer_norm.in.cpp
    backend/log.in.cpp
    backend/logical_and.in.cpp
    backend/logical_or.in.cpp
    backend/logical_xor.in.cpp
    backend/lrn.in.cpp
    backend/max.in.cpp
    backend/maximum.in.cpp
    backend/min.in.cpp
    backend/minimum.in.cpp
    backend/multiple_backends.in.cpp
    backend/multiple_result.in.cpp
    backend/multiply.in.cpp
    backend/negative.in.cpp
    backend/node_name.in.cpp
    backend/not.in.cpp
    backend/numeric.in.cpp
    backend/one_hot.in.cpp
    backend/pad.in.cpp
    backend/parameter_as_output.in.cpp
    backend/pool.in.cpp
    backend/power.in.cpp
    backend/product.in.cpp
    backend/quantize_dequantize.in.cpp
    backend/quantized_convolution.in.cpp
    backend/quantized_dot.in.cpp
    backend/random_uniform.in.cpp
    backend/range.in.cpp
    backend/relu.in.cpp
    backend/replace_slice.in.cpp
    backend/reshape.in.cpp
    backend/reverse_sequence.in.cpp
    backend/reverse.in.cpp
    backend/scatter.in.cpp
    backend/select.in.cpp
    backend/shape_of.in.cpp
    backend/sigmoid.in.cpp
    backend/sign.in.cpp
    backend/sin.in.cpp
    backend/sinh.in.cpp
    backend/slice.in.cpp
    backend/softmax.in.cpp
    backend/sqrt.in.cpp
    backend/subtract.in.cpp
    backend/sum.in.cpp
    backend/tan.in.cpp
    backend/tanh.in.cpp
    backend/tensorview_custom_mem.in.cpp
    backend/topk.in.cpp
    backend/transpose.in.cpp
    backend/unhandled_op.in.cpp
    backend/validate_call.in.cpp
    backend/zero_sized.in.cpp
)

if (NGRAPH_MLIR_ENABLE)
    list(APPEND MULTI_TEST_SRC backend/mlir.in.cpp)
endif()

if(NGRAPH_DISTRIBUTED_ENABLE)
    list(APPEND MULTI_TEST_SRC backend/distributed.in.cpp)
endif()

if (NGRAPH_CPU_ENABLE)
    list(APPEND MULTI_TEST_SRC backend/graph_comparison.in.cpp)
endif()

if (NGRAPH_ONNX_IMPORT_ENABLE)
    list(APPEND MULTI_TEST_SRC
            onnx/onnx_import.in.cpp
            onnx/onnx_import_convpool.in.cpp
            onnx/onnx_import_reshape.in.cpp
            onnx/onnx_import_rnn.in.cpp
            onnx/onnx_import_quant.in.cpp)
    if (NGRAPH_ONNXIFI_ENABLE)
        list(APPEND SRC onnx/onnxifi.cpp onnx/onnxifi_span.cpp)
    endif()
endif()

foreach(BACKEND_NAME ${ACTIVE_BACKEND_LIST})
    # Some---but not all---autodiff tests go through multiple iterations with
    # different random seeds. On the CPU backend this is currently very slow
    # because the autodiff tests recompile with each iteration. That behavior
    # can be changed, but it's a bit involved, so for the time being we just
    # reduce the number of test iterations on non-INTERPRETER backends.
    if(${BACKEND_NAME} MATCHES ^INTERPRETER$)
        set(TEST_LOOPS 100)
    else()
        set(TEST_LOOPS 2)
    endif()

    string(TOLOWER ${BACKEND_NAME} BACKEND_DIR)
    set(MANIFEST ${PROJECT_SOURCE_DIR}/src/ngraph/runtime/${BACKEND_DIR}/unit_test.manifest)

    foreach(TEST_SRC ${MULTI_TEST_SRC})
        string(REPLACE ".in." "_${BACKEND_NAME}." TARGET_NAME ${TEST_SRC})
        configure_file(${TEST_SRC} ${TARGET_NAME})
        set(SRC ${CMAKE_CURRENT_BINARY_DIR}/${TARGET_NAME} ${SRC})
    endforeach()

    message(STATUS "Adding unit test for backend ${BACKEND_NAME}")
endforeach()

add_executable(unit-test ${SRC})

target_include_directories(unit-test PRIVATE ".")

add_definitions("-DCURDIR=\"${CMAKE_CURRENT_SOURCE_DIR}\"")
add_definitions("-DJSON_INCLUDES=\"${JSON_INCLUDE_DIR}\"")

if(NGRAPH_ADDRESS_SANITIZER)
    add_compile_options(-g -fsanitize=address -fno-omit-frame-pointer)
endif()

target_link_libraries(unit-test PRIVATE ngraph_test_util)
target_link_libraries(unit-test PRIVATE ngraph libgtest)
target_compile_definitions(unit-test PRIVATE NGRAPH_VERSION_LABEL="${NGRAPH_VERSION_LABEL}")
if (NGRAPH_JSON_ENABLE)
    target_link_libraries(unit-test PRIVATE libjson)
endif()
if(NOT WIN32)
    target_link_libraries(unit-test PRIVATE pthread)
endif()
target_link_libraries(unit-test PRIVATE ${CMAKE_DL_LIBS})

if ("${CMAKE_CXX_COMPILER_ID}" MATCHES "^(Apple)?Clang$")
    target_compile_options(unit-test PRIVATE -Wno-undef -Wno-reserved-id-macro)
endif()

# So many type_prop tests these days that we need to set /bigobj flag for MSVS.
# We should probably split up type_prop.cpp.
if (MSVS)
    target_compile_options(unit-test PRIVATE "/bigobj")
endif()

if (NGRAPH_CPU_ENABLE)
    # The INTERPRETER backend is required for convolution, and backwards unit tests
    target_link_libraries(unit-test PRIVATE cpu_backend interpreter_backend)
    target_link_libraries(unit-test PRIVATE libmkldnn)
    target_compile_definitions(unit-test PRIVATE NGRAPH_CPU_ENABLE)
endif()

if (NGRAPH_TOOLS_ENABLE)
    get_property(NBENCH_PATH TARGET nbench PROPERTY BINARY_DIR)
    set(NBENCH "${NBENCH_PATH}/nbench")
    target_compile_definitions(unit-test PRIVATE NBENCH_PATH="${NBENCH}")
    add_dependencies(unit-test nbench)
endif()

if (NGRAPH_PLAIDML_ENABLE)
    target_link_libraries(unit-test PRIVATE plaidml_backend)
    # Some PlaidML devices aren't so precise, so we increase the allowable tolerance.
    target_compile_definitions(unit-test PRIVATE "PlaidML_FLOAT_TOLERANCE_BITS=12")
endif()

if (NGRAPH_TBB_ENABLE)
    target_compile_definitions(unit-test PRIVATE "NGRAPH_TBB_ENABLE")
endif()

if (NGRAPH_HALIDE)
    target_compile_definitions(unit-test PRIVATE "NGRAPH_HALIDE")
endif()

if (NGRAPH_INTERPRETER_ENABLE)
    target_compile_definitions(unit-test PRIVATE NGRAPH_INTERPRETER_ENABLE)
    target_link_libraries(unit-test PRIVATE interpreter_backend)
endif()

if (NGRAPH_NOP_ENABLE)
    target_link_libraries(unit-test PRIVATE nop_backend)
endif()

if (NGRAPH_GPUH_ENABLE)
    target_link_libraries(unit-test PRIVATE gpuh_backend)
endif()

if (NGRAPH_ONNXIFI_ENABLE)
    target_include_directories(unit-test SYSTEM PUBLIC ${ONNX_INCLUDE_DIR})
    target_link_libraries(unit-test PRIVATE onnxifi-ngraph)
endif()

# If all the runtime libraries are installed into one location, that will make life easier.
if (MSVS)
    add_custom_target(unit-test-check
        COMMAND set "PATH=${EXTERNAL_PROJECTS_ROOT}/src/ngraph/Release;${EXTERNAL_PROJECTS_ROOT}/mkldnn/lib/;${EXTERNAL_PROJECTS_ROOT}/mkl/src/ext_mkl/lib/;${EXTERNAL_PROJECTS_ROOT}/ext_tbb-prefix/src/ext_tbb/tbb2019_20181203oss/bin/intel64/vc14;%PATH%"
        COMMAND ${PROJECT_BINARY_DIR}/test/unit-test \${ARGS}
        DEPENDS unit-test
    )
else()
    add_custom_target(unit-test-check
        COMMAND ${PROJECT_BINARY_DIR}/test/unit-test --cpath ${EXTERNAL_PROJECTS_ROOT}/src/ngraph/ \${ARGS}
        DEPENDS unit-test
    )
endif()

add_custom_target(check
    DEPENDS
    style-check
    unit-test-check
)<|MERGE_RESOLUTION|>--- conflicted
+++ resolved
@@ -71,15 +71,10 @@
     op.cpp
     opset_pass/gather_opset_pass.cpp
     opset_pass/pad_opset_pass.cpp
+    opset_pass/poolings_opset_pass.cpp
     opset_pass/product_opset_pass.cpp
-<<<<<<< HEAD
-    opset_pass/softmax_opset_pass.cpp
-=======
     opset_pass/reverse_opset_pass.cpp
     opset_pass/softmax_opset_pass.cpp
-    opset_pass/sum_opset_pass.cpp
->>>>>>> ac4676ff
-    opset_pass/poolings_opset_pass.cpp
     opset_pass/sum_opset_pass.cpp
     opset_pass/topk_opset_pass.cpp
     partial_shape.cpp
