--- conflicted
+++ resolved
@@ -45,13 +45,12 @@
     zero_dim_tensor_elimination.cpp
 )
 
-<<<<<<< HEAD
 if (NGRAPH_ONNX_IMPORT_ENABLE)
     list(APPEND SRC onnx_import.cpp)
-=======
+endif()
+
 if (NGRAPH_INTERPRETER_ENABLE)
     set(SRC ${SRC} backend_debug_api.cpp builder.cpp backend_api.cpp)
->>>>>>> 0b95efa6
 endif()
 
 add_subdirectory(models)
@@ -121,18 +120,13 @@
 target_link_libraries(unit-test ngraph libgtest libjson pthread)
 target_link_libraries(unit-test ${CMAKE_DL_LIBS})
 
-<<<<<<< HEAD
 if ("${CMAKE_CXX_COMPILER_ID}" MATCHES "^(Apple)?Clang$")
     target_compile_options(unit-test PRIVATE -Wno-undef -Wno-reserved-id-macro -Wno-zero-as-null-pointer-constant)
 endif()
 
-if(MPI_C_INCLUDE_PATH)
-    target_link_libraries(unit-test ${MPI_CXX_LIBRARIES})
-=======
 if (NGRAPH_CPU_ENABLE)
     # The INTERPRETER backend is required for graph_partition, convolution, and backwards unit tests
     target_link_libraries(unit-test cpu_backend interpreter_backend)
->>>>>>> 0b95efa6
 endif()
 
 if (NGRAPH_TBB_ENABLE)
@@ -148,21 +142,12 @@
     target_link_libraries(unit-test gpu_backend)
 endif()
 
-<<<<<<< HEAD
-target_link_libraries(unit-test ngraph libgtest pthread)
-target_link_libraries(unit-test ${CMAKE_DL_LIBS})
-
 if(NGRAPH_ONNX_IMPORT_ENABLE)
     target_sources(unit-test PRIVATE $<TARGET_OBJECTS:onnx_import_interface>)
     add_dependencies(unit-test onnx_import)
     target_link_libraries(unit-test onnx_import)
 endif()
 
-add_dependencies(unit-test ngraph libgtest ext_json)
-include_directories(SYSTEM ${JSON_INCLUDE_DIR})
-
-=======
->>>>>>> 0b95efa6
 add_custom_target(style-check
     COMMAND ${PROJECT_SOURCE_DIR}/maint/check-code-format.sh
 )
