# Copyright 2017 Nervana Systems Inc.
# Licensed under the Apache License, Version 2.0 (the "License");
# you may not use this file except in compliance with the License.
# You may obtain a copy of the License at

#     http://www.apache.org/licenses/LICENSE-2.0

# Unless required by applicable law or agreed to in writing, software
# distributed under the License is distributed on an "AS IS" BASIS,
# WITHOUT WARRANTIES OR CONDITIONS OF ANY KIND, either express or implied.
# See the License for the specific language governing permissions and
# limitations under the License.

include_directories(
    SYSTEM
    ${GTEST_INCLUDE_DIR}
    ${EIGEN_INCLUDE_DIR}
    )

include_directories(
    ${NGRAPH_INCLUDE_DIR}
    )

set (SRC
    build_graph.cpp
    eigen.cpp
<<<<<<< HEAD
    execute.cpp
=======
    element_type.cpp
>>>>>>> 44094488
    input_output_assign.cpp
    main.cpp
    op.cpp
    pass_liveness.cpp
    pass_manager.cpp
    pass_memory_layout.cpp
    shape.cpp
    tensor.cpp
    topological_sort.cpp
    type_prop.cpp
    util/all_close.cpp
    util/autodiff.cpp
    util/test_tools.cpp
    util.cpp
    uuid.cpp
)

#================================================================================================
# To auto generate a suite of unit tests for a backend add a line like this
# set(BACKEND_NAMES ${BACKEND_NAMES} "BACKEND_NAME_GOES_HERE")
# and replace BACKEND_NAME_GOES_HERE with your backend name.
# The code for the unit test suite is in test/backend_test.in.cpp
#================================================================================================
set(BACKEND_NAMES ${BACKEND_NAMES} "NGVM")

if(MKLDNN_INCLUDE_DIR)
    include_directories(SYSTEM ${MKLDNN_INCLUDE_DIR})
    link_directories(${MKLDNN_LIB_DIR})
    set(SRC ${SRC} mkldnn.cpp)
endif()

if(LLVM_INCLUDE_DIR)
    include_directories(SYSTEM ${LLVM_INCLUDE_DIR})
    set(SRC ${SRC} codegen.cpp)
    set(BACKEND_NAMES ${BACKEND_NAMES} "CPU")
endif()

foreach(BACKEND_NAME ${BACKEND_NAMES})
    configure_file(backend_test.in.cpp backend_test_${BACKEND_NAME}.cpp)
    set(SRC ${SRC} ${CMAKE_CURRENT_BINARY_DIR}/backend_test_${BACKEND_NAME}.cpp)
    message(STATUS "Adding unit test for backend ${BACKEND_NAME}")
endforeach()

set(CMAKE_CXX_FLAGS "${CMAKE_CXX_FLAGS} -std=c++11")
set(CMAKE_CXX_FLAGS "${CMAKE_CXX_FLAGS} -DCURDIR=\\\"${CMAKE_CURRENT_SOURCE_DIR}\\\"")

add_executable(unit-test ${SRC})

if(MKLDNN_INCLUDE_DIR)
    target_link_libraries(unit-test mkldnn)
    add_dependencies(unit-test ext_mkldnn)
endif()

target_link_libraries(unit-test ngraph libgtest pthread)
target_link_libraries(unit-test ${CMAKE_DL_LIBS})

add_dependencies(unit-test ngraph libgtest eigen)

add_custom_target(style-check
        COMMAND ${PROJECT_SOURCE_DIR}/maint/check-code-format.sh
        )

add_custom_target(unit-test-check
	COMMAND ${PROJECT_BINARY_DIR}/test/unit-test \${ARGS}
	DEPENDS unit-test
        )

add_custom_target(check
        DEPENDS
        style-check
        unit-test-check
        )
<|MERGE_RESOLUTION|>--- conflicted
+++ resolved
@@ -24,11 +24,6 @@
 set (SRC
     build_graph.cpp
     eigen.cpp
-<<<<<<< HEAD
-    execute.cpp
-=======
-    element_type.cpp
->>>>>>> 44094488
     input_output_assign.cpp
     main.cpp
     op.cpp
