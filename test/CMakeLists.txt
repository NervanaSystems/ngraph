# ******************************************************************************
# Copyright 2017-2019 Intel Corporation
#
# Licensed under the Apache License, Version 2.0 (the "License");
# you may not use this file except in compliance with the License.
# You may obtain a copy of the License at
#
#     http://www.apache.org/licenses/LICENSE-2.0
#
# Unless required by applicable law or agreed to in writing, software
# distributed under the License is distributed on an "AS IS" BASIS,
# WITHOUT WARRANTIES OR CONDITIONS OF ANY KIND, either express or implied.
# See the License for the specific language governing permissions and
# limitations under the License.
# ******************************************************************************

add_definitions("-DSERIALIZED_ZOO=\"${CMAKE_CURRENT_SOURCE_DIR}/models\"")

if(NOT NGRAPH_UNIT_TEST_ENABLE)
    message(STATUS "unit tests disabled")
    add_subdirectory(util)
    return()
endif()

message(STATUS "unit tests enabled")

if(LINUX)
    set(CMAKE_BUILD_WITH_INSTALL_RPATH FALSE)
endif()

if(CMAKE_CXX_COMPILER_ID STREQUAL "Clang")
    if(CMAKE_CXX_COMPILER_VERSION VERSION_GREATER "4.0.0")
        # gtest has issues with this with v1.8.x
        # gtest issue is supposed to be addressed after v1.8.x
        add_compile_options(-Wno-zero-as-null-pointer-constant)
    endif()
endif()

set(SRC
    algebraic_simplification.cpp
    aligned_buffer.cpp
    all_close_f.cpp
    assertion.cpp
    bfloat16.cpp
    build_graph.cpp
    builder_autobroadcast.cpp
    check.cpp
    constant_folding.cpp
    concat_fusion.cpp
    control_dependencies.cpp
    coordinate.cpp
    copy.cpp
    cpio.cpp
    cse.cpp
    dyn_elimination.cpp
    element_type.cpp
    file_util.cpp
    float16.cpp
    includes.cpp
    input_output_assign.cpp
    main.cpp
    misc.cpp
    node_input_output.cpp
    nop_elimination.cpp
    op.cpp
    partial_shape.cpp
    pass.cpp
    pass_liveness.cpp
    pass_manager.cpp
    pass_memory_layout.cpp
    pass_shape_relevance.cpp
    pattern.cpp
    provenance.cpp
    reshape_elimination.cpp
    reshape_sinking.cpp
    shape.cpp
    specialize_function.cpp
    tensor.cpp
    type_prop/all.cpp
    type_prop/any.cpp
    type_prop/avg_pool.cpp
    type_prop/batch_mat_mul.cpp
    type_prop/batch_norm.cpp
    type_prop/binary_elementwise.cpp
    type_prop/broadcast.cpp
    type_prop/clamp.cpp
    type_prop/concat.cpp
    type_prop/constant.cpp
    type_prop/convert.cpp
    type_prop/convolution.cpp
    type_prop/convolution_bias.cpp
    type_prop/depth_to_space.cpp
    type_prop/dequantize.cpp
    type_prop/dot.cpp
    type_prop/dyn_broadcast.cpp
    type_prop/dyn_pad.cpp
    type_prop/dyn_replace_slice.cpp
    type_prop/dyn_reshape.cpp
    type_prop/dyn_slice.cpp
    type_prop/elu.cpp
    type_prop/embedding_lookup.cpp
    type_prop/fake_quantize.cpp
    type_prop/gather.cpp
    type_prop/gather_nd.cpp
    type_prop/gemm.cpp
    type_prop/get_output_element.cpp
    type_prop/grn.cpp
    type_prop/group_convolution.cpp
    type_prop/group_convolution_transpose.cpp
    type_prop/gru_cell.cpp
    type_prop/hard_sigmoid.cpp
    type_prop/index_reduction.cpp
<<<<<<< HEAD
    type_prop/leaky_relu.cpp
    type_prop/lrn.cpp
=======
>>>>>>> 32b54cc4
    type_prop/lstm_cell.cpp
    type_prop/max_pool.cpp
    type_prop/mvn.cpp
    type_prop/normalize.cpp
    type_prop/one_hot.cpp
    type_prop/pad.cpp
    type_prop/parameter.cpp
    type_prop/prelu.cpp
    type_prop/quantize.cpp
    type_prop/quantized_convolution.cpp
    type_prop/range.cpp
    type_prop/replace_slice.cpp
    type_prop/reshape.cpp
    type_prop/reverse.cpp
    type_prop/reverse_sequence.cpp
    type_prop/rnn_cell.cpp
    type_prop/scale_shift.cpp
    type_prop/scatter_add.cpp
    type_prop/scatter_nd.cpp
    type_prop/select.cpp
    type_prop/shape_of.cpp
    type_prop/shuffle_channels.cpp
    type_prop/slice.cpp
    type_prop/space_to_depth.cpp
    type_prop/split.cpp
    type_prop/squared_difference.cpp
    type_prop/squeeze.cpp
    type_prop/sum.cpp
    type_prop/tile.cpp
    type_prop/top_k.cpp
    type_prop/transpose.cpp
    type_prop/unary_elementwise.cpp
    type_prop/unsqueeze.cpp
    type_prop_benchmark.cpp
    type_prop_layers.cpp
    util.cpp
    zero_dim_tensor_elimination.cpp
)

if(NGRAPH_JSON_ENABLE)
    list(APPEND SRC core.cpp event_tracing.cpp serialize.cpp)
endif()

if(NOT WIN32 AND NGRAPH_TOOLS_ENABLE)
    list(APPEND SRC tools.cpp)
endif()

set_source_files_properties(includes.cpp PROPERTIES COMPILE_DEFINITIONS
    NGRAPH_INCLUDES="${PROJECT_SOURCE_DIR}/src/ngraph")

if (NGRAPH_INTERPRETER_ENABLE)
    list(APPEND SRC
        backend_debug_api.cpp
        builder.cpp
        backend_api.cpp)
    set(ACTIVE_BACKEND_LIST ${ACTIVE_BACKEND_LIST} INTERPRETER)
endif()

if (NGRAPH_CPU_ENABLE)
    list(APPEND SRC core_fusion.cpp builder_quantization.cpp)
    list(APPEND SRC backend_performance.cpp cpu_fusion.cpp cpu_test.cpp cpu_debugger.cpp cpu_debug_tracer.cpp)
    if (NOT NGRAPH_DEX_ONLY)
        list(APPEND SRC cpu_codegen.cpp)
    endif()
    if (NGRAPH_HALIDE)
        list(APPEND SRC halide.cpp)
    endif()
    set(ACTIVE_BACKEND_LIST ${ACTIVE_BACKEND_LIST} CPU)
endif()

if(NGRAPH_GPU_ENABLE)
    list(APPEND SRC gpu_test.cpp gpu_fusion.cpp)
    set(ACTIVE_BACKEND_LIST ${ACTIVE_BACKEND_LIST} GPU)
endif()

if (NGRAPH_INTELGPU_ENABLE)
    set(ACTIVE_BACKEND_LIST ${ACTIVE_BACKEND_LIST} INTELGPU)
endif()

if (NGRAPH_GPUH_ENABLE)
    set(ACTIVE_BACKEND_LIST ${ACTIVE_BACKEND_LIST} GPUH)
endif()

if (NGRAPH_PLAIDML_ENABLE)
    set(ACTIVE_BACKEND_LIST ${ACTIVE_BACKEND_LIST} PlaidML)
endif()

if (NGRAPH_GENERIC_CPU_ENABLE)
    set(ACTIVE_BACKEND_LIST ${ACTIVE_BACKEND_LIST} GCPU)
endif()

add_definitions("-DTEST_FILES=\"${CMAKE_CURRENT_SOURCE_DIR}/files\"")
add_subdirectory(util)

# backend specific test files must meet the following requirements:
# 1) The must be named <name>.in.cpp
# 2) They must be in the `test/backend` directory
# 3) Include "util/test_control.hpp" in your cpp file
# 4) add the line `static string s_manifest = "${MANIFEST}";` to your cpp file
# 5) Use the `NGRAPH_TEST` macro in place of `TEST`.
# All such files are configured via cmake which replaces all instances of cmake variables
# such as ${BACKEND_NAME} with their values, such as CPU, GPU, or INTERPRETER.
set(MULTI_TEST_SRC
    backend/abc.in.cpp
    backend/abs.in.cpp
    backend/acos.in.cpp
    backend/add.in.cpp
    backend/aliased_output.in.cpp
    backend/all.in.cpp
    backend/any.in.cpp
    backend/api.in.cpp
    backend/arg_reduce.in.cpp
    backend/asin.in.cpp
    backend/atan.in.cpp
    backend/auto_broadcast.in.cpp
    backend/autodiff.in.cpp
    backend/batch_mat_mul.in.cpp
    backend/batch_norm.in.cpp
    backend/broadcast.in.cpp
    backend/ceiling.in.cpp
    backend/comparison.in.cpp
    backend/computation_reuse.in.cpp
    backend/concat.in.cpp
    backend/constant.in.cpp
    backend/convert.in.cpp
    backend/convolution_reference.in.cpp
    backend/convolution.in.cpp
    backend/cos.in.cpp
    backend/cosh.in.cpp
    backend/divide.in.cpp
    backend/dot.in.cpp
    backend/dyn_broadcast.in.cpp
    backend/dyn_replace_slice_reference.in.cpp
    backend/dyn_reshape.in.cpp
    backend/dyn_slice_reference.in.cpp
    backend/dynamic.in.cpp
    backend/embedding_lookup.in.cpp
    backend/erf.in.cpp
    backend/exp.in.cpp
    backend/floor.in.cpp
    backend/function_name.in.cpp
    backend/fused_op.in.cpp
    backend/gather.in.cpp
    backend/gelu.in.cpp
    backend/generate_mask.in.cpp
    backend/log.in.cpp
    backend/logical_and.in.cpp
    backend/logical_or.in.cpp
    backend/logical_xor.in.cpp
    backend/lrn.in.cpp
    backend/max.in.cpp
    backend/maximum.in.cpp
    backend/min.in.cpp
    backend/minimum.in.cpp
    backend/multiple_backends.in.cpp
    backend/multiple_result.in.cpp
    backend/multiply.in.cpp
    backend/negative.in.cpp
    backend/node_name.in.cpp
    backend/not.in.cpp
    backend/numeric.in.cpp
    backend/one_hot.in.cpp
    backend/pad.in.cpp
    backend/parameter_as_output.in.cpp
    backend/pool.in.cpp
    backend/power.in.cpp
    backend/product.in.cpp
    backend/quantize_dequantize.in.cpp
    backend/quantized_convolution.in.cpp
    backend/range.in.cpp
    backend/relu.in.cpp
    backend/replace_slice.in.cpp
    backend/reshape.in.cpp
    backend/reverse_sequence.in.cpp
    backend/reverse.in.cpp
    backend/scatter.in.cpp
    backend/select.in.cpp
    backend/shape_of.in.cpp
    backend/sigmoid.in.cpp
    backend/sign.in.cpp
    backend/sin.in.cpp
    backend/sinh.in.cpp
    backend/slice.in.cpp
    backend/softmax.in.cpp
    backend/sqrt.in.cpp
    backend/subtract.in.cpp
    backend/sum.in.cpp
    backend/tan.in.cpp
    backend/tanh.in.cpp
    backend/tensorview_custom_mem.in.cpp
    backend/topk.in.cpp
    backend/transpose.in.cpp
    backend/unhandled_op.in.cpp
    backend/validate_call.in.cpp
    backend/zero_sized.in.cpp
)

if (NGRAPH_MLIR_ENABLE)
    list(APPEND MULTI_TEST_SRC backend/mlir.in.cpp)
endif()

if(NGRAPH_DISTRIBUTED_ENABLE)
    list(APPEND MULTI_TEST_SRC backend/distributed.in.cpp)
endif()

if (NGRAPH_CPU_ENABLE)
    list(APPEND MULTI_TEST_SRC backend/graph_comparison.in.cpp)
endif()

if (NGRAPH_ONNX_IMPORT_ENABLE)
    list(APPEND MULTI_TEST_SRC
            onnx/onnx_import.in.cpp
            onnx/onnx_import_convpool.in.cpp
            onnx/onnx_import_reshape.in.cpp
            onnx/onnx_import_rnn.in.cpp
            onnx/onnx_import_quant.in.cpp)
    if (NGRAPH_ONNXIFI_ENABLE)
        list(APPEND SRC onnx/onnxifi.cpp onnx/onnxifi_span.cpp)
    endif()
endif()

foreach(BACKEND_NAME ${ACTIVE_BACKEND_LIST})
    # Some---but not all---autodiff tests go through multiple iterations with
    # different random seeds. On the CPU backend this is currently very slow
    # because the autodiff tests recompile with each iteration. That behavior
    # can be changed, but it's a bit involved, so for the time being we just
    # reduce the number of test iterations on non-INTERPRETER backends.
    if(${BACKEND_NAME} MATCHES ^INTERPRETER$)
        set(TEST_LOOPS 100)
    else()
        set(TEST_LOOPS 2)
    endif()

    string(TOLOWER ${BACKEND_NAME} BACKEND_DIR)
    set(MANIFEST ${PROJECT_SOURCE_DIR}/src/ngraph/runtime/${BACKEND_DIR}/unit_test.manifest)

    foreach(TEST_SRC ${MULTI_TEST_SRC})
        string(REPLACE ".in." "_${BACKEND_NAME}." TARGET_NAME ${TEST_SRC})
        configure_file(${TEST_SRC} ${TARGET_NAME})
        set(SRC ${CMAKE_CURRENT_BINARY_DIR}/${TARGET_NAME} ${SRC})
    endforeach()

    message(STATUS "Adding unit test for backend ${BACKEND_NAME}")
endforeach()

add_executable(unit-test ${SRC})

target_include_directories(unit-test PRIVATE ".")

add_definitions("-DCURDIR=\"${CMAKE_CURRENT_SOURCE_DIR}\"")
add_definitions("-DJSON_INCLUDES=\"${JSON_INCLUDE_DIR}\"")

if(NGRAPH_ADDRESS_SANITIZER)
    add_compile_options(-g -fsanitize=address -fno-omit-frame-pointer)
endif()

target_link_libraries(unit-test PRIVATE ngraph_test_util)
target_link_libraries(unit-test PRIVATE ngraph libgtest)
if (NGRAPH_JSON_ENABLE)
    target_link_libraries(unit-test PRIVATE libjson)
endif()
if(NOT WIN32)
    target_link_libraries(unit-test PRIVATE pthread)
endif()
target_link_libraries(unit-test PRIVATE ${CMAKE_DL_LIBS})

if ("${CMAKE_CXX_COMPILER_ID}" MATCHES "^(Apple)?Clang$")
    target_compile_options(unit-test PRIVATE -Wno-undef -Wno-reserved-id-macro)
endif()

# So many type_prop tests these days that we need to set /bigobj flag for MSVS.
# We should probably split up type_prop.cpp.
if (MSVS)
    target_compile_options(unit-test PRIVATE "/bigobj")
endif()

if (NGRAPH_CPU_ENABLE)
    # The INTERPRETER backend is required for convolution, and backwards unit tests
    target_link_libraries(unit-test PRIVATE cpu_backend interpreter_backend)
    target_link_libraries(unit-test PRIVATE libmkldnn)
endif()

if (NGRAPH_TOOLS_ENABLE)
    get_property(NBENCH_PATH TARGET nbench PROPERTY BINARY_DIR)
    set(NBENCH "${NBENCH_PATH}/nbench")
    target_compile_definitions(unit-test PRIVATE NBENCH_PATH="${NBENCH}")
    add_dependencies(unit-test nbench)
endif()

if (NGRAPH_PLAIDML_ENABLE)
    target_link_libraries(unit-test PRIVATE plaidml_backend)
    # Some PlaidML devices aren't so precise, so we increase the allowable tolerance.
    target_compile_definitions(unit-test PRIVATE "PlaidML_FLOAT_TOLERANCE_BITS=12")
endif()

if (NGRAPH_TBB_ENABLE)
    target_compile_definitions(unit-test PRIVATE NGRAPH_TBB_ENABLE)
endif()

if (NGRAPH_HALIDE)
    target_compile_definitions(unit-test PRIVATE "NGRAPH_HALIDE")
endif()

if (NGRAPH_INTERPRETER_ENABLE)
    target_compile_definitions(unit-test PRIVATE NGRAPH_INTERPRETER_ENABLE)
    target_link_libraries(unit-test PRIVATE interpreter_backend)
endif()

if (NGRAPH_GPU_ENABLE)
    target_link_libraries(unit-test PRIVATE gpu_backend)
endif()

if (NGRAPH_NOP_ENABLE)
    target_link_libraries(unit-test PRIVATE nop_backend)
endif()

if (NGRAPH_GPUH_ENABLE)
    target_link_libraries(unit-test PRIVATE gpuh_backend)
endif()

if (NGRAPH_ONNXIFI_ENABLE)
    target_include_directories(unit-test SYSTEM PUBLIC ${ONNX_INCLUDE_DIR})
    target_link_libraries(unit-test PRIVATE onnxifi-ngraph)
endif()

# If all the runtime libraries are installed into one location, that will make life easier.
if (MSVS)
    add_custom_target(unit-test-check
        COMMAND set "PATH=${EXTERNAL_PROJECTS_ROOT}/src/ngraph/Release;${EXTERNAL_PROJECTS_ROOT}/mkldnn/lib/;${EXTERNAL_PROJECTS_ROOT}/mkl/src/ext_mkl/lib/;${EXTERNAL_PROJECTS_ROOT}/ext_tbb-prefix/src/ext_tbb/tbb2019_20181203oss/bin/intel64/vc14;%PATH%"
        COMMAND ${PROJECT_BINARY_DIR}/test/unit-test \${ARGS}
        DEPENDS unit-test
    )
else()
    add_custom_target(unit-test-check
        COMMAND ${PROJECT_BINARY_DIR}/test/unit-test \${ARGS}
        DEPENDS unit-test
    )
endif()

add_custom_target(check
    DEPENDS
    style-check
    unit-test-check
)<|MERGE_RESOLUTION|>--- conflicted
+++ resolved
@@ -110,11 +110,8 @@
     type_prop/gru_cell.cpp
     type_prop/hard_sigmoid.cpp
     type_prop/index_reduction.cpp
-<<<<<<< HEAD
     type_prop/leaky_relu.cpp
     type_prop/lrn.cpp
-=======
->>>>>>> 32b54cc4
     type_prop/lstm_cell.cpp
     type_prop/max_pool.cpp
     type_prop/mvn.cpp
