# ******************************************************************************
# Copyright 2017-2020 Intel Corporation
#
# Licensed under the Apache License, Version 2.0 (the "License");
# you may not use this file except in compliance with the License.
# You may obtain a copy of the License at
#
#     http://www.apache.org/licenses/LICENSE-2.0
#
# Unless required by applicable law or agreed to in writing, software
# distributed under the License is distributed on an "AS IS" BASIS,
# WITHOUT WARRANTIES OR CONDITIONS OF ANY KIND, either express or implied.
# See the License for the specific language governing permissions and
# limitations under the License.
# ******************************************************************************

add_definitions("-DSERIALIZED_ZOO=\"${CMAKE_CURRENT_SOURCE_DIR}/models\"")
set(NGRAPH_ONNX_NAMESPACE ngraph_onnx)

set(ONNX_LIBRARIES onnx onnx_proto)


if(NOT NGRAPH_UNIT_TEST_ENABLE)
    message(STATUS "unit tests disabled")
    add_subdirectory(util)
    return()
endif()

message(STATUS "unit tests enabled")

if (NGRAPH_MLIR_ENABLE)
    add_subdirectory(mlir)
    message(STATUS "MLIR LIT tests enabled")
endif()

if(LINUX)
    set(CMAKE_BUILD_WITH_INSTALL_RPATH FALSE)
endif()

if(CMAKE_CXX_COMPILER_ID STREQUAL "Clang")
    if(CMAKE_CXX_COMPILER_VERSION VERSION_GREATER "4.0.0")
        # gtest has issues with this with v1.8.x
        # gtest issue is supposed to be addressed after v1.8.x
        add_compile_options(-Wno-zero-as-null-pointer-constant)
    endif()
endif()

set(SRC
    algebraic_simplification.cpp
    aligned_buffer.cpp
    all_close_f.cpp
    assertion.cpp
    attributes.cpp
    bfloat16.cpp
    build_graph.cpp
    builder_autobroadcast.cpp
    check.cpp
    constant.cpp
    constant_folding.cpp
    control_dependencies.cpp
    convert_u1_to_string.cpp
    coordinate.cpp
    copy.cpp
    cpio.cpp
    cse.cpp
    dyn_elimination.cpp
    element_type.cpp
    eval.cpp
    file_util.cpp
    float16.cpp
    includes.cpp
    input_output_assign.cpp
    intervals.cpp
    main.cpp
    misc.cpp
    ngraph_api.cpp
    node_input_output.cpp
    nop_elimination.cpp
    op.cpp
    op_eval/non_zero.cpp
    op_is.cpp
    opset1.cpp
    opset_pass/binary_elementwise_opset_pass.cpp
    opset_pass/broadcast_opset_pass.cpp
    opset_pass/convolution_opset_pass.cpp
    opset_pass/logical_and_opset_pass.cpp
    opset_pass/logical_not_opset_pass.cpp
    opset_pass/logical_or_opset_pass.cpp
    opset_pass/logical_xor_opset_pass.cpp
    opset_pass/one_hot_opset_pass.cpp
    opset_pass/gather_opset_pass.cpp
    opset_pass/generate_mask_opset_pass.cpp
    opset_pass/pad_opset_pass.cpp
    opset_pass/poolings_opset_pass.cpp
    opset_pass/reduction_opset_pass.cpp
    opset_pass/reverse_opset_pass.cpp
    opset_pass/select_opset_pass.cpp
    opset_pass/slice_opset_pass.cpp
    opset_pass/softmax_opset_pass.cpp
    opset_pass/topk_opset_pass.cpp
    opset_pass/transpose_opset_pass.cpp
    partial_shape.cpp
    pass.cpp
    pass_liveness.cpp
    pass_manager.cpp
    pass_memory_layout.cpp
    pass_shape_relevance.cpp
    pattern.cpp
    provenance.cpp
    replace_node.cpp
    reshape_elimination.cpp
    reshape_sinking.cpp
    shape.cpp
    specialize_function.cpp
    tensor.cpp
    type_prop/all.cpp
    type_prop/any.cpp
    type_prop/avg_pool.cpp
    type_prop/batch_mat_mul.cpp
    type_prop/batch_mat_mul_transpose.cpp
    type_prop/batch_norm.cpp
    type_prop/batch_to_space.cpp
    type_prop/binary_elementwise.cpp
    type_prop/broadcast.cpp
    type_prop/bucketize.cpp
    type_prop/clamp.cpp
    type_prop/compat.cpp
    type_prop/concat.cpp
    type_prop/constant.cpp
    type_prop/convert.cpp
    type_prop/convolution.cpp
    type_prop/convolution_bias.cpp
    type_prop/crop_and_resize.cpp
    type_prop/deformable_psroi_pooling.cpp
    type_prop/depth_to_space.cpp
    type_prop/dequantize.cpp
    type_prop/dot.cpp
    type_prop/dyn_broadcast.cpp
    type_prop/dyn_pad.cpp
    type_prop/dyn_replace_slice.cpp
    type_prop/dyn_reshape.cpp
    type_prop/dyn_slice.cpp
    type_prop/strided_slice.cpp
    type_prop/elu.cpp
    type_prop/embeddingbag_offsetssum.cpp
    type_prop/embedding_lookup.cpp
<<<<<<< HEAD
    type_prop/extractimagepatches.cpp
=======
    type_prop/embeddingbag_packedsum.cpp
>>>>>>> 688397f3
    type_prop/embedding_segments_sum.cpp
    type_prop/fake_quantize.cpp
    type_prop/gather.cpp
    type_prop/gather_nd.cpp
    type_prop/gather_tree.cpp
    type_prop/gemm.cpp
    type_prop/get_output_element.cpp
    type_prop/grn.cpp
    type_prop/group_convolution.cpp
    type_prop/group_convolution_backprop_data.cpp
    type_prop/gru_cell.cpp
    type_prop/hard_sigmoid.cpp
    type_prop/index_reduction.cpp
    type_prop/layer_norm.cpp
    type_prop/lrn.cpp
    type_prop/lstm_cell.cpp
    type_prop/lstm_sequence.cpp
    type_prop/matmul.cpp
    type_prop/max_pool.cpp
    type_prop/mvn.cpp
    type_prop/non_max_suppression.cpp
    type_prop/non_zero.cpp
    type_prop/normalize.cpp
    type_prop/one_hot.cpp
    type_prop/pad.cpp
    type_prop/parameter.cpp
    type_prop/prelu.cpp
    type_prop/proposal.cpp
    type_prop/quantize.cpp
    type_prop/quantized_convolution.cpp
    type_prop/quantized_dot.cpp
    type_prop/random_uniform.cpp
    type_prop/range.cpp
    type_prop/replace_slice.cpp
    type_prop/reshape.cpp
    type_prop/reverse.cpp
    type_prop/reverse_sequence.cpp
    type_prop/roi_align.cpp
    type_prop/rnn_cell.cpp
    type_prop/scale_shift.cpp
    type_prop/scatter_add.cpp
    type_prop/scatter_elements_update.cpp
    type_prop/scatter_nd.cpp
    type_prop/scatter_nd_update.cpp
    type_prop/scatter_update.cpp
    type_prop/select.cpp
    type_prop/shape_of.cpp
    type_prop/shuffle_channels.cpp
    type_prop/slice.cpp
    type_prop/space_to_batch.cpp
    type_prop/space_to_depth.cpp
    type_prop/split.cpp
    type_prop/squared_difference.cpp
    type_prop/squeeze.cpp
    type_prop/sum.cpp
    type_prop/reduce_prod.cpp
    type_prop/reduce_sum.cpp
    type_prop/tile.cpp
    type_prop/top_k.cpp
    type_prop/transpose.cpp
    type_prop/unary_elementwise.cpp
    type_prop/unsqueeze.cpp
    type_prop/variadic_split.cpp
    type_prop_benchmark.cpp
    type_prop_layers.cpp
    util.cpp
    zero_dim_tensor_elimination.cpp
)

if(NGRAPH_INTERPRETER_ENABLE)
    list(APPEND SRC
        concat_fusion.cpp
    )
endif()

# This code generates one source file per header file under ngraph/src where the source file
# has just a single #include statement. This checks that each header in the source tree is
# complete and self-contained so it can be included without requiring any other includes.
set(DIRECTORIES_IGNORED runtime frontend)
set(NGRAPH_MAIN_SRC_DIR "${CMAKE_SOURCE_DIR}/src/ngraph")
file(GLOB_RECURSE LIST_RECURSE
    "${NGRAPH_MAIN_SRC_DIR}/autodiff/*.hpp"
    "${NGRAPH_MAIN_SRC_DIR}/builder/*.hpp"
    "${NGRAPH_MAIN_SRC_DIR}/codegen/*.hpp"
    "${NGRAPH_MAIN_SRC_DIR}/descriptor/*.hpp"
    "${NGRAPH_MAIN_SRC_DIR}/distributed/*.hpp"
    "${NGRAPH_MAIN_SRC_DIR}/op/*.hpp"
    "${NGRAPH_MAIN_SRC_DIR}/pass/*.hpp"
    "${NGRAPH_MAIN_SRC_DIR}/state*.hpp")
file(GLOB LIST
    "${NGRAPH_MAIN_SRC_DIR}/*.hpp"
    "${NGRAPH_MAIN_SRC_DIR}/runtime/*.hpp")
set(NGRAPH_HEADER_LIST ${LIST_RECURSE} ${LIST})
list(APPEND NGRAPH_HEADER_LIST ${LIST})
foreach(HEADER ${NGRAPH_HEADER_LIST})
    file(RELATIVE_PATH OUT_PATH ${NGRAPH_MAIN_SRC_DIR} ${HEADER})
    string(REGEX REPLACE "hpp$" "cpp" OUT_PATH ${OUT_PATH})
    set(OUT_FILE "${CMAKE_CURRENT_BINARY_DIR}/include_test/${OUT_PATH}")
    configure_file("header_standalone.in.cpp" ${OUT_FILE})
    list(APPEND SRC ${OUT_FILE})
endforeach()

if(NGRAPH_JSON_ENABLE)
    list(APPEND SRC core.cpp serialize.cpp)
endif()

if(NOT WIN32 AND NGRAPH_TOOLS_ENABLE)
    list(APPEND SRC tools.cpp)
endif()

set_source_files_properties(includes.cpp PROPERTIES COMPILE_DEFINITIONS
    NGRAPH_INCLUDES="${PROJECT_SOURCE_DIR}/src/ngraph")

if (NGRAPH_IE_ENABLE)
    if (ENABLE_MKL_DNN)
        message(STATUS "NGRAPH_TESTS: IE:CPU enabled")
        set(ACTIVE_BACKEND_LIST ${ACTIVE_BACKEND_LIST} "IE:CPU")
    endif()

    if (ENABLE_CLDNN)
        message(STATUS "NGRAPH_TESTS: IE:GPU enabled")
        set(ACTIVE_BACKEND_LIST ${ACTIVE_BACKEND_LIST} "IE:GPU")
    endif()
endif()

if (NGRAPH_INTERPRETER_ENABLE)
    list(APPEND SRC
        backend_debug_api.cpp
        builder.cpp
        backend_api.cpp)
    set(ACTIVE_BACKEND_LIST ${ACTIVE_BACKEND_LIST} INTERPRETER)
endif()

if (NGRAPH_CPU_ENABLE)
    list(APPEND SRC core_fusion.cpp builder_quantization.cpp)
    list(APPEND SRC backend_performance.cpp cpu_fusion.cpp cpu_test.cpp cpu_debugger.cpp cpu_debug_tracer.cpp)
    if (NOT NGRAPH_DEX_ONLY)
        list(APPEND SRC cpu_codegen.cpp)
    endif()
    set(ACTIVE_BACKEND_LIST ${ACTIVE_BACKEND_LIST} CPU)
endif()

if(NGRAPH_GPU_ENABLE)
    list(APPEND SRC gpu_test.cpp gpu_fusion.cpp)
    set(ACTIVE_BACKEND_LIST ${ACTIVE_BACKEND_LIST} GPU)
endif()

if (NGRAPH_GENERIC_CPU_ENABLE)
    set(ACTIVE_BACKEND_LIST ${ACTIVE_BACKEND_LIST} GCPU)
endif()

add_definitions("-DTEST_FILES=\"${CMAKE_CURRENT_SOURCE_DIR}/files\"")
add_subdirectory(util)

# backend specific test files must meet the following requirements:
# 1) The must be named <name>.in.cpp
# 2) They must be in the `test/backend` directory
# 3) Include "util/test_control.hpp" in your cpp file
# 4) add the line `static string s_manifest = "${MANIFEST}";` to your cpp file
# 5) Use the `NGRAPH_TEST` macro in place of `TEST`.
# All such files are configured via cmake which replaces all instances of cmake variables
# such as ${BACKEND_NAME} with their values, such as CPU, GPU, or INTERPRETER.

set(MULTI_TEST_SRC
    backend/abc.in.cpp
    backend/abs.in.cpp
    backend/acos.in.cpp
    backend/add.in.cpp
    backend/aliased_output.in.cpp
    backend/all.in.cpp
    backend/any.in.cpp
    backend/api.in.cpp
    backend/arg_reduce.in.cpp
    backend/asin.in.cpp
    backend/atan.in.cpp
    backend/atan2.in.cpp
    backend/auto_broadcast.in.cpp
    backend/autodiff.in.cpp
    backend/batch_mat_mul.in.cpp
    backend/batch_norm.in.cpp
    backend/broadcast.in.cpp
    backend/builder_flatten.in.cpp
    backend/builder_reduce_ops_opset1.in.cpp
    backend/ceiling.in.cpp
    backend/comparison.in.cpp
    backend/computation_reuse.in.cpp
    backend/concat.in.cpp
    backend/constant.in.cpp
    backend/convert.in.cpp
    backend/convolution_reference.in.cpp
    backend/convolution.in.cpp
    backend/cos.in.cpp
    backend/cosh.in.cpp
    backend/cum_sum.in.cpp
    backend/divide.in.cpp
    backend/dot.in.cpp
    backend/dyn_broadcast.in.cpp
    backend/dyn_replace_slice_reference.in.cpp
    backend/dyn_reshape.in.cpp
    backend/dyn_slice_reference.in.cpp
    backend/strided_slice.in.cpp
    backend/dynamic.in.cpp
    backend/embedding_lookup.in.cpp
    backend/erf.in.cpp
    backend/exp.in.cpp
    backend/floor.in.cpp
    backend/function_name.in.cpp
    backend/fused_op.in.cpp
    backend/gather.in.cpp
    backend/gelu.in.cpp
    backend/generate_mask.in.cpp
    backend/group_convolution.in.cpp
    backend/layer_norm.in.cpp
    backend/log.in.cpp
    backend/logical_and.in.cpp
    backend/logical_or.in.cpp
    backend/logical_xor.in.cpp
    backend/lrn.in.cpp
    backend/matmul.in.cpp
    backend/max.in.cpp
    backend/maximum.in.cpp
    backend/min.in.cpp
    backend/minimum.in.cpp
    backend/multiple_backends.in.cpp
    backend/multiple_result.in.cpp
    backend/multiply.in.cpp
    backend/negative.in.cpp
    backend/node_name.in.cpp
    backend/not.in.cpp
    backend/non_zero.in.cpp
    backend/numeric.in.cpp
    backend/one_hot.in.cpp
    backend/pad.in.cpp
    backend/parameter_as_output.in.cpp
    backend/partial_slice.in.cpp
    backend/pool.in.cpp
    backend/power.in.cpp
    backend/product.in.cpp
    backend/quantize_dequantize.in.cpp
    backend/quantized_convolution.in.cpp
    backend/quantized_dot.in.cpp
    backend/random_uniform.in.cpp
    backend/range.in.cpp
    backend/relu.in.cpp
    backend/replace_slice.in.cpp
    backend/reshape.in.cpp
    backend/reverse_sequence.in.cpp
    backend/reverse.in.cpp
    backend/round.in.cpp
    backend/scatter.in.cpp
    backend/select.in.cpp
    backend/shape_of.in.cpp
    backend/sigmoid.in.cpp
    backend/sign.in.cpp
    backend/sin.in.cpp
    backend/sinh.in.cpp
    backend/slice.in.cpp
    backend/softmax.in.cpp
    backend/sqrt.in.cpp
    backend/subtract.in.cpp
    backend/sum.in.cpp
    backend/tan.in.cpp
    backend/tanh.in.cpp
    backend/tile.in.cpp
    backend/topk.in.cpp
    backend/transpose.in.cpp
    backend/unhandled_op.in.cpp
    backend/validate_call.in.cpp
    backend/zero_sized.in.cpp
)

if (NGRAPH_MLIR_ENABLE)
    list(APPEND MULTI_TEST_SRC backend/mlir.in.cpp)
    list(APPEND SRC mlir/ops_test.cpp)
endif()

if (NGRAPH_CPU_ENABLE)
    list(APPEND MULTI_TEST_SRC backend/graph_comparison.in.cpp)
endif()

if (NGRAPH_ONNX_IMPORT_ENABLE)
    list(APPEND MULTI_TEST_SRC
            onnx/onnx_import.in.cpp
            onnx/onnx_import_const_folding.in.cpp
            onnx/onnx_import_convpool.in.cpp
            onnx/onnx_import_dyn_shapes.in.cpp
            onnx/onnx_import_library.in.cpp
            onnx/onnx_import_provenance.in.cpp
            onnx/onnx_import_reshape.in.cpp
            onnx/onnx_import_rnn.in.cpp
            onnx/onnx_import_quant.in.cpp)
endif()

foreach(BACKEND_NAME ${ACTIVE_BACKEND_LIST})
    # Some---but not all---autodiff tests go through multiple iterations with
    # different random seeds. On the CPU backend this is currently very slow
    # because the autodiff tests recompile with each iteration. That behavior
    # can be changed, but it's a bit involved, so for the time being we just
    # reduce the number of test iterations on non-INTERPRETER backends.
    if(${BACKEND_NAME} MATCHES ^INTERPRETER$)
        set(TEST_LOOPS 100)
    else()
        set(TEST_LOOPS 2)
    endif()

    string(TOLOWER ${BACKEND_NAME} BACKEND_DIR)
    string(REGEX REPLACE "([a-z0-9]+):(.*)" "\\1" BACKEND_DIR ${BACKEND_DIR})
    if (EXISTS ${PROJECT_SOURCE_DIR}/src/ngraph/runtime/${BACKEND_DIR}/unit_test.manifest)
        set(MANIFEST ${PROJECT_SOURCE_DIR}/src/ngraph/runtime/${BACKEND_DIR}/unit_test.manifest)
    elseif(EXISTS ${PROJECT_SOURCE_DIR}/src/runtime/${BACKEND_DIR}/unit_test.manifest)
        set(MANIFEST ${PROJECT_SOURCE_DIR}/src/runtime/${BACKEND_DIR}/unit_test.manifest)
    endif()

    foreach(TEST_SRC ${MULTI_TEST_SRC})
        string(REPLACE ":" "_" BACKEND_NAME ${BACKEND_NAME})
        string(REPLACE ".in." "_${BACKEND_NAME}." TARGET_NAME ${TEST_SRC})
        configure_file(${TEST_SRC} ${TARGET_NAME})
        set(SRC ${CMAKE_CURRENT_BINARY_DIR}/${TARGET_NAME} ${SRC})
    endforeach()

    message(STATUS "Adding unit test for backend ${BACKEND_NAME}")
endforeach()

add_executable(unit-test ${SRC})

target_include_directories(unit-test PRIVATE ".")

add_definitions("-DCURDIR=\"${CMAKE_CURRENT_SOURCE_DIR}\"")
add_definitions("-DJSON_INCLUDES=\"${JSON_INCLUDE_DIR}\"")

if(NGRAPH_ADDRESS_SANITIZER)
    add_compile_options(-g -fsanitize=address -fno-omit-frame-pointer)
endif()

target_link_libraries(unit-test PRIVATE ngraph_test_util)
target_link_libraries(unit-test PRIVATE ngraph libgtest)

if (NGRAPH_ONNX_IMPORT_ENABLE)
    target_include_directories(unit-test
        SYSTEM PRIVATE ${ONNX_INCLUDE_DIR} ${ONNX_PROTO_INCLUDE_DIR} ${Protobuf_INCLUDE_DIR})
    target_link_libraries(unit-test PRIVATE ${Protobuf_LIBRARIES} ${ONNX_LIBRARIES})
endif()

target_compile_definitions(unit-test PRIVATE NGRAPH_VERSION_LABEL="${NGRAPH_VERSION_LABEL}")
if (NGRAPH_JSON_ENABLE)
    target_link_libraries(unit-test PRIVATE libjson)
endif()
if(NOT WIN32)
    target_link_libraries(unit-test PRIVATE pthread)
endif()
target_link_libraries(unit-test PRIVATE ${CMAKE_DL_LIBS})

if ("${CMAKE_CXX_COMPILER_ID}" MATCHES "^(Apple)?Clang$")
    target_compile_options(unit-test PRIVATE -Wno-undef -Wno-reserved-id-macro)
endif()

# So many type_prop tests these days that we need to set /bigobj flag for MSVC.
# We should probably split up type_prop.cpp.
if (MSVC)
    target_compile_options(unit-test PRIVATE "/bigobj")
endif()

if (NGRAPH_CPU_ENABLE)
    # The INTERPRETER backend is required for convolution, and backwards unit tests
    target_link_libraries(unit-test PRIVATE cpu_backend interpreter_backend)
    target_link_libraries(unit-test PRIVATE libmkldnn)
    target_compile_definitions(unit-test PRIVATE NGRAPH_CPU_ENABLE)
endif()

if (NGRAPH_TOOLS_ENABLE)
    get_property(NBENCH_PATH TARGET nbench PROPERTY BINARY_DIR)
    set(NBENCH "${NBENCH_PATH}/nbench")
    target_compile_definitions(unit-test PRIVATE NBENCH_PATH="${NBENCH}")
    add_dependencies(unit-test nbench)
endif()

if (NGRAPH_IE_ENABLE)
    target_link_libraries(unit-test PRIVATE ie_backend)
endif()

if (NGRAPH_TBB_ENABLE)
    target_compile_definitions(unit-test PRIVATE "NGRAPH_TBB_ENABLE")
endif()

if (NGRAPH_INTERPRETER_ENABLE)
    target_compile_definitions(unit-test PRIVATE NGRAPH_INTERPRETER_ENABLE)
    target_link_libraries(unit-test PRIVATE interpreter_backend)
endif()

if (NGRAPH_GENERIC_CPU_ENABLE)
    target_link_libraries(unit-test PRIVATE gcpu_backend)
endif()

if (NGRAPH_GPU_ENABLE)
    target_link_libraries(unit-test PRIVATE gpu_backend)
endif()

if (NGRAPH_NOP_ENABLE)
    target_link_libraries(unit-test PRIVATE nop_backend)
endif()

if (NGRAPH_MLIR_ENABLE)
    target_include_directories(unit-test PRIVATE ${CMAKE_BINARY_DIR}/src/contrib/mlir)
endif()

if (NOT NGRAPH_IE_ENABLE)
    # If all the runtime libraries are installed into one location, that will make life easier.
    if (MSVC)
        add_custom_target(unit-test-check
            COMMAND set "PATH=${EXTERNAL_PROJECTS_ROOT}/src/ngraph/Release;${EXTERNAL_PROJECTS_ROOT}/mkldnn/lib/;${EXTERNAL_PROJECTS_ROOT}/mkl/src/ext_mkl/lib/;${EXTERNAL_PROJECTS_ROOT}/ext_tbb-prefix/src/ext_tbb/tbb2019_20181203oss/bin/intel64/vc14;%PATH%"
            COMMAND ${PROJECT_BINARY_DIR}/test/unit-test \${ARGS}
            DEPENDS unit-test
        )
    else()
        add_custom_target(unit-test-check
            COMMAND ${PROJECT_BINARY_DIR}/test/unit-test --cpath ${EXTERNAL_PROJECTS_ROOT}/src/ngraph/ \${ARGS}
            DEPENDS unit-test
        )
    endif()

    add_custom_target(check
        DEPENDS
        style-check
        unit-test-check
    )
endif()<|MERGE_RESOLUTION|>--- conflicted
+++ resolved
@@ -144,11 +144,8 @@
     type_prop/elu.cpp
     type_prop/embeddingbag_offsetssum.cpp
     type_prop/embedding_lookup.cpp
-<<<<<<< HEAD
     type_prop/extractimagepatches.cpp
-=======
     type_prop/embeddingbag_packedsum.cpp
->>>>>>> 688397f3
     type_prop/embedding_segments_sum.cpp
     type_prop/fake_quantize.cpp
     type_prop/gather.cpp
