# ******************************************************************************
# Copyright 2017-2019 Intel Corporation
#
# Licensed under the Apache License, Version 2.0 (the "License");
# you may not use this file except in compliance with the License.
# You may obtain a copy of the License at
#
#     http://www.apache.org/licenses/LICENSE-2.0
#
# Unless required by applicable law or agreed to in writing, software
# distributed under the License is distributed on an "AS IS" BASIS,
# WITHOUT WARRANTIES OR CONDITIONS OF ANY KIND, either express or implied.
# See the License for the specific language governing permissions and
# limitations under the License.
# ******************************************************************************

add_definitions("-DSERIALIZED_ZOO=\"${CMAKE_CURRENT_SOURCE_DIR}/models\"")

if(NOT NGRAPH_UNIT_TEST_ENABLE)
    message(STATUS "unit tests disabled")
    add_subdirectory(util)
    return()
endif()

message(STATUS "unit tests enabled")

if (NGRAPH_MLIR_ENABLE)
    add_subdirectory(mlir)
    message(STATUS "MLIR LIT tests enabled")
endif()

if(LINUX)
    set(CMAKE_BUILD_WITH_INSTALL_RPATH FALSE)
endif()

if(CMAKE_CXX_COMPILER_ID STREQUAL "Clang")
    if(CMAKE_CXX_COMPILER_VERSION VERSION_GREATER "4.0.0")
        # gtest has issues with this with v1.8.x
        # gtest issue is supposed to be addressed after v1.8.x
        add_compile_options(-Wno-zero-as-null-pointer-constant)
    endif()
endif()

set(SRC
    algebraic_simplification.cpp
    aligned_buffer.cpp
    all_close_f.cpp
    assertion.cpp
    bfloat16.cpp
    build_graph.cpp
    builder_autobroadcast.cpp
    check.cpp
    constant_folding.cpp
    concat_fusion.cpp
    control_dependencies.cpp
    coordinate.cpp
    copy.cpp
    cpio.cpp
    cse.cpp
    dyn_elimination.cpp
    element_type.cpp
    file_util.cpp
    float16.cpp
    includes.cpp
    input_output_assign.cpp
    main.cpp
    misc.cpp
    ngraph_api.cpp
    node_input_output.cpp
    nop_elimination.cpp
    op.cpp
    opset_pass/softmax_opset_pass.cpp
<<<<<<< HEAD
    opset_pass/dyn_reshape_opset_pass.cpp
=======
    opset_pass/pad_opset_pass.cpp
>>>>>>> 4e175405
    partial_shape.cpp
    pass.cpp
    pass_liveness.cpp
    pass_manager.cpp
    pass_memory_layout.cpp
    pass_shape_relevance.cpp
    pattern.cpp
    provenance.cpp
    replace_node.cpp
    reshape_elimination.cpp
    reshape_sinking.cpp
    shape.cpp
    specialize_function.cpp
    tensor.cpp
    type_prop/all.cpp
    type_prop/any.cpp
    type_prop/avg_pool.cpp
    type_prop/batch_mat_mul.cpp
    type_prop/batch_norm.cpp
    type_prop/binary_elementwise.cpp
    type_prop/broadcast.cpp
    type_prop/clamp.cpp
    type_prop/concat.cpp
    type_prop/constant.cpp
    type_prop/convert.cpp
    type_prop/convolution.cpp
    type_prop/convolution_bias.cpp
    type_prop/depth_to_space.cpp
    type_prop/dequantize.cpp
    type_prop/dot.cpp
    type_prop/dyn_broadcast.cpp
    type_prop/dyn_pad.cpp
    type_prop/dyn_replace_slice.cpp
    type_prop/dyn_reshape.cpp
    type_prop/dyn_slice.cpp
    type_prop/elu.cpp
    type_prop/embedding_lookup.cpp
    type_prop/fake_quantize.cpp
    type_prop/gather.cpp
    type_prop/gather_nd.cpp
    type_prop/gemm.cpp
    type_prop/get_output_element.cpp
    type_prop/grn.cpp
    type_prop/group_convolution.cpp
    type_prop/group_convolution_transpose.cpp
    type_prop/gru_cell.cpp
    type_prop/hard_sigmoid.cpp
    type_prop/index_reduction.cpp
    type_prop/lrn.cpp
    type_prop/lstm_cell.cpp
    type_prop/matmul.cpp
    type_prop/max_pool.cpp
    type_prop/mvn.cpp
    type_prop/normalize.cpp
    type_prop/one_hot.cpp
    type_prop/pad.cpp
    type_prop/parameter.cpp
    type_prop/prelu.cpp
    type_prop/proposal.cpp
    type_prop/quantize.cpp
    type_prop/quantized_convolution.cpp
    type_prop/quantized_dot.cpp
    type_prop/range.cpp
    type_prop/replace_slice.cpp
    type_prop/reshape.cpp
    type_prop/reverse.cpp
    type_prop/reverse_sequence.cpp
    type_prop/rnn_cell.cpp
    type_prop/scale_shift.cpp
    type_prop/scatter_add.cpp
    type_prop/scatter_nd.cpp
    type_prop/select.cpp
    type_prop/shape_of.cpp
    type_prop/shuffle_channels.cpp
    type_prop/slice.cpp
    type_prop/space_to_depth.cpp
    type_prop/split.cpp
    type_prop/squared_difference.cpp
    type_prop/squeeze.cpp
    type_prop/sum.cpp
    type_prop/tile.cpp
    type_prop/top_k.cpp
    type_prop/transpose.cpp
    type_prop/unary_elementwise.cpp
    type_prop/unsqueeze.cpp
    type_prop_benchmark.cpp
    type_prop_layers.cpp
    util.cpp
    zero_dim_tensor_elimination.cpp
)

if(NGRAPH_JSON_ENABLE)
    list(APPEND SRC core.cpp event_tracing.cpp serialize.cpp)
endif()

if(NOT WIN32 AND NGRAPH_TOOLS_ENABLE)
    list(APPEND SRC tools.cpp)
endif()

set_source_files_properties(includes.cpp PROPERTIES COMPILE_DEFINITIONS
    NGRAPH_INCLUDES="${PROJECT_SOURCE_DIR}/src/ngraph")

if (NGRAPH_INTERPRETER_ENABLE)
    list(APPEND SRC
        backend_debug_api.cpp
        builder.cpp
        backend_api.cpp)
    set(ACTIVE_BACKEND_LIST ${ACTIVE_BACKEND_LIST} INTERPRETER)
endif()

if (NGRAPH_CPU_ENABLE)
    list(APPEND SRC core_fusion.cpp builder_quantization.cpp)
    list(APPEND SRC backend_performance.cpp cpu_fusion.cpp cpu_test.cpp cpu_debugger.cpp cpu_debug_tracer.cpp)
    if (NOT NGRAPH_DEX_ONLY)
        list(APPEND SRC cpu_codegen.cpp)
    endif()
    if (NGRAPH_HALIDE)
        list(APPEND SRC halide.cpp)
    endif()
    set(ACTIVE_BACKEND_LIST ${ACTIVE_BACKEND_LIST} CPU)
endif()

if (NGRAPH_INTELGPU_ENABLE)
    set(ACTIVE_BACKEND_LIST ${ACTIVE_BACKEND_LIST} INTELGPU)
endif()

if (NGRAPH_GPUH_ENABLE)
    set(ACTIVE_BACKEND_LIST ${ACTIVE_BACKEND_LIST} GPUH)
endif()

if (NGRAPH_PLAIDML_ENABLE)
    set(ACTIVE_BACKEND_LIST ${ACTIVE_BACKEND_LIST} PlaidML)
endif()

if (NGRAPH_GENERIC_CPU_ENABLE)
    set(ACTIVE_BACKEND_LIST ${ACTIVE_BACKEND_LIST} GCPU)
endif()

add_definitions("-DTEST_FILES=\"${CMAKE_CURRENT_SOURCE_DIR}/files\"")
add_subdirectory(util)

# backend specific test files must meet the following requirements:
# 1) The must be named <name>.in.cpp
# 2) They must be in the `test/backend` directory
# 3) Include "util/test_control.hpp" in your cpp file
# 4) add the line `static string s_manifest = "${MANIFEST}";` to your cpp file
# 5) Use the `NGRAPH_TEST` macro in place of `TEST`.
# All such files are configured via cmake which replaces all instances of cmake variables
# such as ${BACKEND_NAME} with their values, such as CPU, GPU, or INTERPRETER.
set(MULTI_TEST_SRC
    backend/abc.in.cpp
    backend/abs.in.cpp
    backend/acos.in.cpp
    backend/add.in.cpp
    backend/aliased_output.in.cpp
    backend/all.in.cpp
    backend/any.in.cpp
    backend/api.in.cpp
    backend/arg_reduce.in.cpp
    backend/asin.in.cpp
    backend/atan.in.cpp
    backend/auto_broadcast.in.cpp
    backend/autodiff.in.cpp
    backend/batch_mat_mul.in.cpp
    backend/batch_norm.in.cpp
    backend/broadcast.in.cpp
    backend/builder_flatten.in.cpp
    backend/ceiling.in.cpp
    backend/comparison.in.cpp
    backend/computation_reuse.in.cpp
    backend/concat.in.cpp
    backend/constant.in.cpp
    backend/convert.in.cpp
    backend/convolution_reference.in.cpp
    backend/convolution.in.cpp
    backend/cos.in.cpp
    backend/cosh.in.cpp
    backend/divide.in.cpp
    backend/dot.in.cpp
    backend/dyn_broadcast.in.cpp
    backend/dyn_replace_slice_reference.in.cpp
    backend/dyn_reshape.in.cpp
    backend/dyn_slice_reference.in.cpp
    backend/dynamic.in.cpp
    backend/embedding_lookup.in.cpp
    backend/erf.in.cpp
    backend/exp.in.cpp
    backend/floor.in.cpp
    backend/function_name.in.cpp
    backend/fused_op.in.cpp
    backend/gather.in.cpp
    backend/gelu.in.cpp
    backend/generate_mask.in.cpp
    backend/log.in.cpp
    backend/logical_and.in.cpp
    backend/logical_or.in.cpp
    backend/logical_xor.in.cpp
    backend/lrn.in.cpp
    backend/max.in.cpp
    backend/maximum.in.cpp
    backend/min.in.cpp
    backend/minimum.in.cpp
    backend/multiple_backends.in.cpp
    backend/multiple_result.in.cpp
    backend/multiply.in.cpp
    backend/negative.in.cpp
    backend/node_name.in.cpp
    backend/not.in.cpp
    backend/numeric.in.cpp
    backend/one_hot.in.cpp
    backend/pad.in.cpp
    backend/parameter_as_output.in.cpp
    backend/pool.in.cpp
    backend/power.in.cpp
    backend/product.in.cpp
    backend/quantize_dequantize.in.cpp
    backend/quantized_convolution.in.cpp
    backend/quantized_dot.in.cpp
    backend/range.in.cpp
    backend/relu.in.cpp
    backend/replace_slice.in.cpp
    backend/reshape.in.cpp
    backend/reverse_sequence.in.cpp
    backend/reverse.in.cpp
    backend/scatter.in.cpp
    backend/select.in.cpp
    backend/shape_of.in.cpp
    backend/sigmoid.in.cpp
    backend/sign.in.cpp
    backend/sin.in.cpp
    backend/sinh.in.cpp
    backend/slice.in.cpp
    backend/softmax.in.cpp
    backend/sqrt.in.cpp
    backend/subtract.in.cpp
    backend/sum.in.cpp
    backend/tan.in.cpp
    backend/tanh.in.cpp
    backend/tensorview_custom_mem.in.cpp
    backend/topk.in.cpp
    backend/transpose.in.cpp
    backend/unhandled_op.in.cpp
    backend/validate_call.in.cpp
    backend/zero_sized.in.cpp
)

if (NGRAPH_MLIR_ENABLE)
    list(APPEND MULTI_TEST_SRC backend/mlir.in.cpp)
endif()

if(NGRAPH_DISTRIBUTED_ENABLE)
    list(APPEND MULTI_TEST_SRC backend/distributed.in.cpp)
endif()

if (NGRAPH_CPU_ENABLE)
    list(APPEND MULTI_TEST_SRC backend/graph_comparison.in.cpp)
endif()

if (NGRAPH_ONNX_IMPORT_ENABLE)
    list(APPEND MULTI_TEST_SRC
            onnx/onnx_import.in.cpp
            onnx/onnx_import_convpool.in.cpp
            onnx/onnx_import_reshape.in.cpp
            onnx/onnx_import_rnn.in.cpp
            onnx/onnx_import_quant.in.cpp)
    if (NGRAPH_ONNXIFI_ENABLE)
        list(APPEND SRC onnx/onnxifi.cpp onnx/onnxifi_span.cpp)
    endif()
endif()

foreach(BACKEND_NAME ${ACTIVE_BACKEND_LIST})
    # Some---but not all---autodiff tests go through multiple iterations with
    # different random seeds. On the CPU backend this is currently very slow
    # because the autodiff tests recompile with each iteration. That behavior
    # can be changed, but it's a bit involved, so for the time being we just
    # reduce the number of test iterations on non-INTERPRETER backends.
    if(${BACKEND_NAME} MATCHES ^INTERPRETER$)
        set(TEST_LOOPS 100)
    else()
        set(TEST_LOOPS 2)
    endif()

    string(TOLOWER ${BACKEND_NAME} BACKEND_DIR)
    set(MANIFEST ${PROJECT_SOURCE_DIR}/src/ngraph/runtime/${BACKEND_DIR}/unit_test.manifest)

    foreach(TEST_SRC ${MULTI_TEST_SRC})
        string(REPLACE ".in." "_${BACKEND_NAME}." TARGET_NAME ${TEST_SRC})
        configure_file(${TEST_SRC} ${TARGET_NAME})
        set(SRC ${CMAKE_CURRENT_BINARY_DIR}/${TARGET_NAME} ${SRC})
    endforeach()

    message(STATUS "Adding unit test for backend ${BACKEND_NAME}")
endforeach()

add_executable(unit-test ${SRC})

target_include_directories(unit-test PRIVATE ".")

add_definitions("-DCURDIR=\"${CMAKE_CURRENT_SOURCE_DIR}\"")
add_definitions("-DJSON_INCLUDES=\"${JSON_INCLUDE_DIR}\"")

if(NGRAPH_ADDRESS_SANITIZER)
    add_compile_options(-g -fsanitize=address -fno-omit-frame-pointer)
endif()

target_link_libraries(unit-test PRIVATE ngraph_test_util)
target_link_libraries(unit-test PRIVATE ngraph libgtest)
target_compile_definitions(unit-test PRIVATE NGRAPH_VERSION_LABEL="${NGRAPH_VERSION_LABEL}")
if (NGRAPH_JSON_ENABLE)
    target_link_libraries(unit-test PRIVATE libjson)
endif()
if(NOT WIN32)
    target_link_libraries(unit-test PRIVATE pthread)
endif()
target_link_libraries(unit-test PRIVATE ${CMAKE_DL_LIBS})

if ("${CMAKE_CXX_COMPILER_ID}" MATCHES "^(Apple)?Clang$")
    target_compile_options(unit-test PRIVATE -Wno-undef -Wno-reserved-id-macro)
endif()

# So many type_prop tests these days that we need to set /bigobj flag for MSVS.
# We should probably split up type_prop.cpp.
if (MSVS)
    target_compile_options(unit-test PRIVATE "/bigobj")
endif()

if (NGRAPH_CPU_ENABLE)
    # The INTERPRETER backend is required for convolution, and backwards unit tests
    target_link_libraries(unit-test PRIVATE cpu_backend interpreter_backend)
    target_link_libraries(unit-test PRIVATE libmkldnn)
    target_compile_definitions(unit-test PRIVATE NGRAPH_CPU_ENABLE)
endif()

if (NGRAPH_TOOLS_ENABLE)
    get_property(NBENCH_PATH TARGET nbench PROPERTY BINARY_DIR)
    set(NBENCH "${NBENCH_PATH}/nbench")
    target_compile_definitions(unit-test PRIVATE NBENCH_PATH="${NBENCH}")
    add_dependencies(unit-test nbench)
endif()

if (NGRAPH_PLAIDML_ENABLE)
    target_link_libraries(unit-test PRIVATE plaidml_backend)
    # Some PlaidML devices aren't so precise, so we increase the allowable tolerance.
    target_compile_definitions(unit-test PRIVATE "PlaidML_FLOAT_TOLERANCE_BITS=12")
endif()

if (NGRAPH_TBB_ENABLE)
    target_compile_definitions(unit-test PRIVATE NGRAPH_TBB_ENABLE)
endif()

if (NGRAPH_HALIDE)
    target_compile_definitions(unit-test PRIVATE "NGRAPH_HALIDE")
endif()

if (NGRAPH_INTERPRETER_ENABLE)
    target_compile_definitions(unit-test PRIVATE NGRAPH_INTERPRETER_ENABLE)
    target_link_libraries(unit-test PRIVATE interpreter_backend)
endif()

if (NGRAPH_NOP_ENABLE)
    target_link_libraries(unit-test PRIVATE nop_backend)
endif()

if (NGRAPH_GPUH_ENABLE)
    target_link_libraries(unit-test PRIVATE gpuh_backend)
endif()

if (NGRAPH_ONNXIFI_ENABLE)
    target_include_directories(unit-test SYSTEM PUBLIC ${ONNX_INCLUDE_DIR})
    target_link_libraries(unit-test PRIVATE onnxifi-ngraph)
endif()

# If all the runtime libraries are installed into one location, that will make life easier.
if (MSVS)
    add_custom_target(unit-test-check
        COMMAND set "PATH=${EXTERNAL_PROJECTS_ROOT}/src/ngraph/Release;${EXTERNAL_PROJECTS_ROOT}/mkldnn/lib/;${EXTERNAL_PROJECTS_ROOT}/mkl/src/ext_mkl/lib/;${EXTERNAL_PROJECTS_ROOT}/ext_tbb-prefix/src/ext_tbb/tbb2019_20181203oss/bin/intel64/vc14;%PATH%"
        COMMAND ${PROJECT_BINARY_DIR}/test/unit-test \${ARGS}
        DEPENDS unit-test
    )
else()
    add_custom_target(unit-test-check
        COMMAND ${PROJECT_BINARY_DIR}/test/unit-test --cpath ${EXTERNAL_PROJECTS_ROOT}/src/ngraph/ \${ARGS}
        DEPENDS unit-test
    )
endif()

add_custom_target(check
    DEPENDS
    style-check
    unit-test-check
)<|MERGE_RESOLUTION|>--- conflicted
+++ resolved
@@ -70,11 +70,8 @@
     nop_elimination.cpp
     op.cpp
     opset_pass/softmax_opset_pass.cpp
-<<<<<<< HEAD
+    opset_pass/pad_opset_pass.cpp
     opset_pass/dyn_reshape_opset_pass.cpp
-=======
-    opset_pass/pad_opset_pass.cpp
->>>>>>> 4e175405
     partial_shape.cpp
     pass.cpp
     pass_liveness.cpp
