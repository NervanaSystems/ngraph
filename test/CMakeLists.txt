--- conflicted
+++ resolved
@@ -214,26 +214,15 @@
 # All such files are configured via cmake which replaces all instances of cmake variables
 # such as ${BACKEND_NAME} with their values, such as CPU, GPU, or INTERPRETER.
 set(MULTI_TEST_SRC
-<<<<<<< HEAD
-    autodiff.in.cpp
-    backend/abc.in.cpp
-=======
     backend/abc.in.cpp
     backend/abs.in.cpp
     backend/acos.in.cpp
     backend/add.in.cpp
->>>>>>> 6e6c23ff
     backend/aliased_output.in.cpp
     backend/all.in.cpp
     backend/any.in.cpp
     backend/api.in.cpp
     backend/arg_reduce.in.cpp
-<<<<<<< HEAD
-    backend/batch_mat_mul.in.cpp
-    backend/batch_norm.in.cpp
-    backend/binary_elementwise.in.cpp
-    backend/broadcast.in.cpp
-=======
     backend/asin.in.cpp
     backend/atan.in.cpp
     backend/auto_broadcast.in.cpp
@@ -242,29 +231,11 @@
     backend/batch_norm.in.cpp
     backend/broadcast.in.cpp
     backend/ceiling.in.cpp
->>>>>>> 6e6c23ff
     backend/comparison.in.cpp
     backend/computation_reuse.in.cpp
     backend/concat.in.cpp
     backend/constant.in.cpp
     backend/convert.in.cpp
-<<<<<<< HEAD
-    backend/convolution.in.cpp
-    backend/dot.in.cpp
-    backend/embedding_lookup.in.cpp
-    backend/function_name.in.cpp
-    backend/fused_op.in.cpp
-    backend/gather.in.cpp
-    backend/generate_mask.in.cpp
-    backend/logical_and.in.cpp
-    backend/logical_or.in.cpp
-    backend/lrn.in.cpp
-    backend/max.in.cpp
-    backend/min.in.cpp
-    backend/multiple_backends.in.cpp
-    backend/multiple_result.in.cpp
-    backend/node_name.in.cpp
-=======
     backend/convolution_reference.in.cpp
     backend/convolution.in.cpp
     backend/cos.in.cpp
@@ -300,22 +271,11 @@
     backend/negative.in.cpp
     backend/node_name.in.cpp
     backend/not.in.cpp
->>>>>>> 6e6c23ff
     backend/numeric.in.cpp
     backend/one_hot.in.cpp
     backend/pad.in.cpp
     backend/parameter_as_output.in.cpp
     backend/pool.in.cpp
-<<<<<<< HEAD
-    backend/product.in.cpp
-    backend/quantize_dequantize.in.cpp
-    backend/quantized_convolution.in.cpp
-    backend/relu.in.cpp
-    backend/replace_slice.in.cpp
-    backend/reshape.in.cpp
-    backend/reverse.in.cpp
-    backend/reverse_sequence.in.cpp
-=======
     backend/power.in.cpp
     backend/product.in.cpp
     backend/quantize_dequantize.in.cpp
@@ -326,26 +286,10 @@
     backend/reshape.in.cpp
     backend/reverse_sequence.in.cpp
     backend/reverse.in.cpp
->>>>>>> 6e6c23ff
     backend/scatter.in.cpp
     backend/select.in.cpp
     backend/shape_of.in.cpp
     backend/sigmoid.in.cpp
-<<<<<<< HEAD
-    backend/slice.in.cpp
-    backend/softmax.in.cpp
-    backend/sum.in.cpp
-    backend/tensorview_custom_mem.in.cpp
-    backend/topk.in.cpp
-    backend/unhandled_op.in.cpp
-    backend/unary_elementwise.in.cpp
-    backend/validate_call.in.cpp
-    backend/zero_sized.in.cpp
-    convolution_test.in.cpp
-    dyn_replace_slice_test.in.cpp
-    dyn_slice_test.in.cpp
-    dynamic.in.cpp
-=======
     backend/sign.in.cpp
     backend/sin.in.cpp
     backend/sinh.in.cpp
@@ -362,7 +306,6 @@
     backend/unhandled_op.in.cpp
     backend/validate_call.in.cpp
     backend/zero_sized.in.cpp
->>>>>>> 6e6c23ff
 )
 
 if (NGRAPH_MLIR_ENABLE)
