# ******************************************************************************
# Copyright 2017-2019 Intel Corporation
#
# Licensed under the Apache License, Version 2.0 (the "License");
# you may not use this file except in compliance with the License.
# You may obtain a copy of the License at
#
#     http://www.apache.org/licenses/LICENSE-2.0
#
# Unless required by applicable law or agreed to in writing, software
# distributed under the License is distributed on an "AS IS" BASIS,
# WITHOUT WARRANTIES OR CONDITIONS OF ANY KIND, either express or implied.
# See the License for the specific language governing permissions and
# limitations under the License.
# ******************************************************************************

add_definitions("-DSERIALIZED_ZOO=\"${CMAKE_CURRENT_SOURCE_DIR}/models\"")

if(NOT NGRAPH_UNIT_TEST_ENABLE)
    message(STATUS "unit tests disabled")
    add_subdirectory(util)
    return()
endif()

message(STATUS "unit tests enabled")

if (NGRAPH_MLIR_ENABLE)
    add_subdirectory(mlir)
    message(STATUS "MLIR LIT tests enabled")
endif()

if(LINUX)
    set(CMAKE_BUILD_WITH_INSTALL_RPATH FALSE)
endif()

if(CMAKE_CXX_COMPILER_ID STREQUAL "Clang")
    if(CMAKE_CXX_COMPILER_VERSION VERSION_GREATER "4.0.0")
        # gtest has issues with this with v1.8.x
        # gtest issue is supposed to be addressed after v1.8.x
        add_compile_options(-Wno-zero-as-null-pointer-constant)
    endif()
endif()

set(SRC
    algebraic_simplification.cpp
    aligned_buffer.cpp
    all_close_f.cpp
    assertion.cpp
    bfloat16.cpp
    build_graph.cpp
    builder_autobroadcast.cpp
    check.cpp
    constant_folding.cpp
    concat_fusion.cpp
    control_dependencies.cpp
    coordinate.cpp
    copy.cpp
    cpio.cpp
    cse.cpp
    dyn_elimination.cpp
    element_type.cpp
    file_util.cpp
    float16.cpp
    includes.cpp
    input_output_assign.cpp
    main.cpp
    misc.cpp
    ngraph_api.cpp
    node_input_output.cpp
    nop_elimination.cpp
    op.cpp
    opset_pass/binary_elementwise_opset_pass.cpp
    opset_pass/broadcast_opset_pass.cpp
    opset_pass/convolution_opset_pass.cpp
    opset_pass/dyn_reshape_opset_pass.cpp
    opset_pass/logical_and_opset_pass.cpp
    opset_pass/logical_not_opset_pass.cpp
    opset_pass/logical_or_opset_pass.cpp
    opset_pass/logical_xor_opset_pass.cpp
    opset_pass/gather_opset_pass.cpp
    opset_pass/generate_mask_opset_pass.cpp
    opset_pass/pad_opset_pass.cpp
    opset_pass/poolings_opset_pass.cpp
    opset_pass/product_opset_pass.cpp
    opset_pass/reverse_opset_pass.cpp
    opset_pass/slice_opset_pass.cpp
    opset_pass/softmax_opset_pass.cpp
    opset_pass/sum_opset_pass.cpp
    opset_pass/topk_opset_pass.cpp
    partial_shape.cpp
    pass.cpp
    pass_liveness.cpp
    pass_manager.cpp
    pass_memory_layout.cpp
    pass_shape_relevance.cpp
    pattern.cpp
    provenance.cpp
    replace_node.cpp
    reshape_elimination.cpp
    reshape_sinking.cpp
    shape.cpp
    specialize_function.cpp
    tensor.cpp
    type_prop/all.cpp
    type_prop/any.cpp
    type_prop/avg_pool.cpp
    type_prop/batch_mat_mul.cpp
    type_prop/batch_norm.cpp
    type_prop/binary_elementwise.cpp
    type_prop/broadcast.cpp
    type_prop/clamp.cpp
    type_prop/concat.cpp
    type_prop/constant.cpp
    type_prop/convert.cpp
    type_prop/convolution.cpp
    type_prop/convolution_bias.cpp
    type_prop/depth_to_space.cpp
    type_prop/dequantize.cpp
    type_prop/dot.cpp
    type_prop/dyn_broadcast.cpp
    type_prop/dyn_pad.cpp
    type_prop/dyn_replace_slice.cpp
    type_prop/dyn_reshape.cpp
    type_prop/dyn_slice.cpp
    type_prop/strided_slice.cpp
    type_prop/elu.cpp
    type_prop/embedding_lookup.cpp
    type_prop/fake_quantize.cpp
    type_prop/gather.cpp
    type_prop/gather_nd.cpp
    type_prop/gemm.cpp
    type_prop/get_output_element.cpp
    type_prop/grn.cpp
    type_prop/group_convolution.cpp
    type_prop/group_convolution_transpose.cpp
    type_prop/gru_cell.cpp
    type_prop/hard_sigmoid.cpp
    type_prop/index_reduction.cpp
    type_prop/layer_norm.cpp
    type_prop/lrn.cpp
    type_prop/lstm_cell.cpp
    type_prop/lstm_sequence.cpp
    type_prop/matmul.cpp
    type_prop/max_pool.cpp
    type_prop/mvn.cpp
    type_prop/normalize.cpp
    type_prop/one_hot.cpp
    type_prop/pad.cpp
    type_prop/parameter.cpp
    type_prop/prelu.cpp
    type_prop/proposal.cpp
    type_prop/quantize.cpp
    type_prop/quantized_convolution.cpp
    type_prop/quantized_dot.cpp
    type_prop/random_uniform.cpp
    type_prop/range.cpp
    type_prop/replace_slice.cpp
    type_prop/reshape.cpp
    type_prop/reverse.cpp
    type_prop/reverse_sequence.cpp
    type_prop/rnn_cell.cpp
    type_prop/scale_shift.cpp
    type_prop/scatter_add.cpp
    type_prop/scatter_nd.cpp
    type_prop/select.cpp
    type_prop/shape_of.cpp
    type_prop/shuffle_channels.cpp
    type_prop/slice.cpp
    type_prop/space_to_depth.cpp
    type_prop/split.cpp
    type_prop/squared_difference.cpp
    type_prop/squeeze.cpp
    type_prop/sum.cpp
    type_prop/reduce_prod.cpp
    type_prop/reduce_sum.cpp
    type_prop/tile.cpp
    type_prop/top_k.cpp
    type_prop/transpose.cpp
    type_prop/unary_elementwise.cpp
    type_prop/unsqueeze.cpp
    type_prop_benchmark.cpp
    type_prop_layers.cpp
    util.cpp
    zero_dim_tensor_elimination.cpp
)

if(NGRAPH_JSON_ENABLE)
    list(APPEND SRC core.cpp event_tracing.cpp serialize.cpp)
endif()

if(NOT WIN32 AND NGRAPH_TOOLS_ENABLE)
    list(APPEND SRC tools.cpp)
endif()

set_source_files_properties(includes.cpp PROPERTIES COMPILE_DEFINITIONS
    NGRAPH_INCLUDES="${PROJECT_SOURCE_DIR}/src/ngraph")

if (NGRAPH_UNIT_TEST_OPENVINO_ENABLE)
    message(STATUS "NGRAPH_UNIT_TEST_OPENVINO_ENABLE = TRUE")
    add_definitions(-DNGRAPH_UNIT_TEST_OPENVINO_ENABLE)

    if (ENABLE_MKL_DNN)
        message(STATUS "NGRAPH_TESTS: CPU enabled")
        set(ACTIVE_BACKEND_LIST ${ACTIVE_BACKEND_LIST} CPU)
    endif()

    if (ENABLE_CLDNN)
        message(STATUS "NGRAPH_TESTS: GPU enabled")
        set(ACTIVE_BACKEND_LIST ${ACTIVE_BACKEND_LIST} GPU)
    endif()
else()
    if (NGRAPH_INTERPRETER_ENABLE)
        list(APPEND SRC
            backend_debug_api.cpp
            builder.cpp
            backend_api.cpp)
        set(ACTIVE_BACKEND_LIST ${ACTIVE_BACKEND_LIST} INTERPRETER)
    endif()

    if (NGRAPH_CPU_ENABLE)
        list(APPEND SRC core_fusion.cpp builder_quantization.cpp)
        list(APPEND SRC backend_performance.cpp cpu_fusion.cpp cpu_test.cpp cpu_debugger.cpp cpu_debug_tracer.cpp)
        if (NOT NGRAPH_DEX_ONLY)
            list(APPEND SRC cpu_codegen.cpp)
        endif()
        if (NGRAPH_HALIDE)
            list(APPEND SRC halide.cpp)
        endif()
        set(ACTIVE_BACKEND_LIST ${ACTIVE_BACKEND_LIST} CPU)
    endif()

    if (NGRAPH_GPUH_ENABLE)
        set(ACTIVE_BACKEND_LIST ${ACTIVE_BACKEND_LIST} GPUH)
    endif()

    if (NGRAPH_PLAIDML_ENABLE)
        set(ACTIVE_BACKEND_LIST ${ACTIVE_BACKEND_LIST} PlaidML)
    endif()

    if (NGRAPH_GENERIC_CPU_ENABLE)
        set(ACTIVE_BACKEND_LIST ${ACTIVE_BACKEND_LIST} GCPU)
    endif()
endif()

add_definitions("-DTEST_FILES=\"${CMAKE_CURRENT_SOURCE_DIR}/files\"")
add_subdirectory(util)

# backend specific test files must meet the following requirements:
# 1) The must be named <name>.in.cpp
# 2) They must be in the `test/backend` directory
# 3) Include "util/test_control.hpp" in your cpp file
# 4) add the line `static string s_manifest = "${MANIFEST}";` to your cpp file
# 5) Use the `NGRAPH_TEST` macro in place of `TEST`.
# All such files are configured via cmake which replaces all instances of cmake variables
# such as ${BACKEND_NAME} with their values, such as CPU, GPU, or INTERPRETER.

set(MULTI_TEST_SRC
    backend/abc.in.cpp
    backend/abs.in.cpp
    backend/acos.in.cpp
    backend/add.in.cpp
    backend/aliased_output.in.cpp
    backend/all.in.cpp
    backend/any.in.cpp
    backend/api.in.cpp
    backend/arg_reduce.in.cpp
    backend/asin.in.cpp
    backend/atan.in.cpp
    backend/auto_broadcast.in.cpp
    backend/autodiff.in.cpp
    backend/batch_mat_mul.in.cpp
    backend/batch_norm.in.cpp
    backend/broadcast.in.cpp
    backend/builder_flatten.in.cpp
    backend/ceiling.in.cpp
    backend/comparison.in.cpp
    backend/computation_reuse.in.cpp
    backend/concat.in.cpp
    backend/constant.in.cpp
    backend/convert.in.cpp
    backend/convolution_reference.in.cpp
    backend/convolution.in.cpp
    backend/cos.in.cpp
    backend/cosh.in.cpp
    backend/divide.in.cpp
    backend/dot.in.cpp
    backend/dyn_broadcast.in.cpp
    backend/dyn_replace_slice_reference.in.cpp
    backend/dyn_reshape.in.cpp
    backend/dyn_slice_reference.in.cpp
    backend/strided_slice.in.cpp
    backend/dynamic.in.cpp
    backend/embedding_lookup.in.cpp
    backend/erf.in.cpp
    backend/exp.in.cpp
    backend/floor.in.cpp
    backend/function_name.in.cpp
    backend/fused_op.in.cpp
    backend/gather.in.cpp
    backend/gelu.in.cpp
    backend/generate_mask.in.cpp
    backend/layer_norm.in.cpp
    backend/log.in.cpp
    backend/logical_and.in.cpp
    backend/logical_or.in.cpp
    backend/logical_xor.in.cpp
    backend/lrn.in.cpp
    backend/max.in.cpp
    backend/maximum.in.cpp
    backend/min.in.cpp
    backend/minimum.in.cpp
    backend/multiple_backends.in.cpp
    backend/multiple_result.in.cpp
    backend/multiply.in.cpp
    backend/negative.in.cpp
    backend/node_name.in.cpp
    backend/not.in.cpp
    backend/numeric.in.cpp
    backend/one_hot.in.cpp
    backend/pad.in.cpp
    backend/parameter_as_output.in.cpp
    backend/partial_slice.in.cpp
    backend/pool.in.cpp
    backend/power.in.cpp
    backend/product.in.cpp
    backend/quantize_dequantize.in.cpp
    backend/quantized_convolution.in.cpp
    backend/quantized_dot.in.cpp
    backend/random_uniform.in.cpp
    backend/range.in.cpp
    backend/relu.in.cpp
    backend/replace_slice.in.cpp
    backend/reshape.in.cpp
    backend/reverse_sequence.in.cpp
    backend/reverse.in.cpp
    backend/scatter.in.cpp
    backend/select.in.cpp
    backend/shape_of.in.cpp
    backend/sigmoid.in.cpp
    backend/sign.in.cpp
    backend/sin.in.cpp
    backend/sinh.in.cpp
    backend/slice.in.cpp
    backend/softmax.in.cpp
    backend/sqrt.in.cpp
    backend/subtract.in.cpp
    backend/sum.in.cpp
    backend/tan.in.cpp
    backend/tanh.in.cpp
    backend/tensorview_custom_mem.in.cpp
    backend/tile.in.cpp
    backend/topk.in.cpp
    backend/transpose.in.cpp
    backend/unhandled_op.in.cpp
    backend/validate_call.in.cpp
    backend/zero_sized.in.cpp
)

if (NGRAPH_UNIT_TEST_OPENVINO_ENABLE)
    set(MULTI_TEST_SRC
            backend/abc.in.cpp
            backend/abs.in.cpp
            backend/acos.in.cpp
            backend/add.in.cpp
            backend/arg_reduce.in.cpp
            backend/asin.in.cpp
            backend/atan.in.cpp
            backend/auto_broadcast.in.cpp
            backend/batch_mat_mul.in.cpp
            backend/builder_flatten.in.cpp
            backend/comparison.in.cpp
            backend/computation_reuse.in.cpp
            backend/concat.in.cpp
            backend/convert.in.cpp
            backend/convolution.in.cpp
            backend/cos.in.cpp
            backend/cosh.in.cpp
            backend/divide.in.cpp
            backend/dyn_broadcast.in.cpp
            backend/dyn_replace_slice_reference.in.cpp
            backend/dyn_reshape.in.cpp
            backend/dyn_slice_reference.in.cpp
            backend/dynamic.in.cpp
            backend/embedding_lookup.in.cpp
            backend/erf.in.cpp
            backend/exp.in.cpp
            backend/floor.in.cpp
            backend/function_name.in.cpp
            backend/fused_op.in.cpp
            backend/gather.in.cpp
            backend/layer_norm.in.cpp
            backend/log.in.cpp
            backend/logical_and.in.cpp
            backend/logical_or.in.cpp
            backend/logical_xor.in.cpp
            backend/lrn.in.cpp
            backend/maximum.in.cpp
            backend/minimum.in.cpp
            backend/multiple_backends.in.cpp
            backend/multiple_result.in.cpp
            backend/multiply.in.cpp
            backend/negative.in.cpp
            backend/node_name.in.cpp
            backend/not.in.cpp
            backend/numeric.in.cpp
            backend/one_hot.in.cpp
            backend/pad.in.cpp
            backend/pool.in.cpp
            backend/power.in.cpp
            backend/quantize_dequantize.in.cpp
            backend/quantized_convolution.in.cpp
            backend/quantized_dot.in.cpp
            backend/random_uniform.in.cpp
            backend/range.in.cpp
            backend/relu.in.cpp
            backend/reshape.in.cpp
            backend/reverse_sequence.in.cpp
            backend/reverse.in.cpp
            backend/scatter.in.cpp
            backend/select.in.cpp
            backend/shape_of.in.cpp
            backend/sigmoid.in.cpp
            backend/sign.in.cpp
            backend/sin.in.cpp
            backend/sinh.in.cpp
            backend/slice.in.cpp
            backend/softmax.in.cpp
            backend/sqrt.in.cpp
            backend/subtract.in.cpp
            backend/tan.in.cpp
            backend/tanh.in.cpp
            backend/tensorview_custom_mem.in.cpp
            backend/transpose.in.cpp
            backend/validate_call.in.cpp
            backend/zero_sized.in.cpp

#            This files should be commented,because they are not working for a while.
#            Not v1 op:
#            backend/all.in.cpp
#            backend/any.in.cpp
#            backend/broadcast.in.cpp
#            backend/ceiling.in.cpp
#            backend/dot.in.cpp
#            backend/generate_mask.in.cpp
#            backend/max.in.cpp
#            backend/min.in.cpp
#            backend/product.in.cpp
#            backend/replace_slice.in.cpp
#            backend/sum.in.cpp
#            backend/unhandled_op.in.cpp

#            Need to fix for IE plugin:
#            backend/api.in.cpp
#            backend/batch_norm.in.cpp
#            backend/gelu.in.cpp
#            backend/topk.in.cpp

#            Other issues:
#            backend/autodiff.in.cpp
#            backend/constant.in.cpp
#            backend/convolution_reference.in.cpp

#            Segmentation fault. Need to fix on IE side:
#            backend/parameter_as_output.in.cpp
#            backend/aliased_output.in.cpp
            )
endif()

if (NGRAPH_MLIR_ENABLE)
    list(APPEND MULTI_TEST_SRC backend/mlir.in.cpp)
    list(APPEND SRC mlir/ops_test.cpp)
endif()

if(NGRAPH_DISTRIBUTED_ENABLE)
    list(APPEND MULTI_TEST_SRC backend/distributed.in.cpp)
endif()

if (NGRAPH_CPU_ENABLE)
    list(APPEND MULTI_TEST_SRC backend/graph_comparison.in.cpp)
endif()

if (NGRAPH_ONNX_IMPORT_ENABLE)
    list(APPEND MULTI_TEST_SRC
            onnx/onnx_import.in.cpp
            onnx/onnx_import_convpool.in.cpp
            onnx/onnx_import_reshape.in.cpp
            onnx/onnx_import_rnn.in.cpp
            onnx/onnx_import_quant.in.cpp)
    if (NGRAPH_ONNXIFI_ENABLE)
        list(APPEND SRC onnx/onnxifi.cpp onnx/onnxifi_span.cpp)
    endif()
endif()

foreach(BACKEND_NAME ${ACTIVE_BACKEND_LIST})
    # Some---but not all---autodiff tests go through multiple iterations with
    # different random seeds. On the CPU backend this is currently very slow
    # because the autodiff tests recompile with each iteration. That behavior
    # can be changed, but it's a bit involved, so for the time being we just
    # reduce the number of test iterations on non-INTERPRETER backends.
    if(${BACKEND_NAME} MATCHES ^INTERPRETER$)
        set(TEST_LOOPS 100)
    else()
        set(TEST_LOOPS 2)
    endif()

    string(TOLOWER ${BACKEND_NAME} BACKEND_DIR)
    set(MANIFEST ${PROJECT_SOURCE_DIR}/src/ngraph/runtime/${BACKEND_DIR}/unit_test.manifest)

    foreach(TEST_SRC ${MULTI_TEST_SRC})
        string(REPLACE ".in." "_${BACKEND_NAME}." TARGET_NAME ${TEST_SRC})
        configure_file(${TEST_SRC} ${TARGET_NAME})
        set(SRC ${CMAKE_CURRENT_BINARY_DIR}/${TARGET_NAME} ${SRC})
    endforeach()

    message(STATUS "Adding unit test for backend ${BACKEND_NAME}")
endforeach()

add_executable(unit-test ${SRC})

target_include_directories(unit-test PRIVATE ".")

add_definitions("-DCURDIR=\"${CMAKE_CURRENT_SOURCE_DIR}\"")
add_definitions("-DJSON_INCLUDES=\"${JSON_INCLUDE_DIR}\"")

if(NGRAPH_ADDRESS_SANITIZER)
    add_compile_options(-g -fsanitize=address -fno-omit-frame-pointer)
endif()

target_link_libraries(unit-test PRIVATE ngraph_test_util)
target_link_libraries(unit-test PRIVATE ngraph libgtest)

target_compile_definitions(unit-test PRIVATE NGRAPH_VERSION_LABEL="${NGRAPH_VERSION_LABEL}")
if (NGRAPH_JSON_ENABLE)
    target_link_libraries(unit-test PRIVATE libjson)
endif()
if(NOT WIN32)
    target_link_libraries(unit-test PRIVATE pthread)
endif()
target_link_libraries(unit-test PRIVATE ${CMAKE_DL_LIBS})

if ("${CMAKE_CXX_COMPILER_ID}" MATCHES "^(Apple)?Clang$")
    target_compile_options(unit-test PRIVATE -Wno-undef -Wno-reserved-id-macro)
endif()

# So many type_prop tests these days that we need to set /bigobj flag for MSVS.
# We should probably split up type_prop.cpp.
if (MSVS)
    target_compile_options(unit-test PRIVATE "/bigobj")
endif()

if (NGRAPH_CPU_ENABLE)
    # The INTERPRETER backend is required for convolution, and backwards unit tests
    target_link_libraries(unit-test PRIVATE cpu_backend interpreter_backend)
    target_link_libraries(unit-test PRIVATE libmkldnn)
    target_compile_definitions(unit-test PRIVATE NGRAPH_CPU_ENABLE)
endif()

if (NGRAPH_TOOLS_ENABLE)
    get_property(NBENCH_PATH TARGET nbench PROPERTY BINARY_DIR)
    set(NBENCH "${NBENCH_PATH}/nbench")
    target_compile_definitions(unit-test PRIVATE NBENCH_PATH="${NBENCH}")
    add_dependencies(unit-test nbench)
endif()

if (NGRAPH_PLAIDML_ENABLE)
    target_link_libraries(unit-test PRIVATE plaidml_backend)
    # Some PlaidML devices aren't so precise, so we increase the allowable tolerance.
    target_compile_definitions(unit-test PRIVATE "PlaidML_FLOAT_TOLERANCE_BITS=12")
endif()

if (NGRAPH_TBB_ENABLE)
    target_compile_definitions(unit-test PRIVATE "NGRAPH_TBB_ENABLE")
endif()

if (NGRAPH_HALIDE)
    target_compile_definitions(unit-test PRIVATE "NGRAPH_HALIDE")
endif()

if (NGRAPH_INTERPRETER_ENABLE)
    target_compile_definitions(unit-test PRIVATE NGRAPH_INTERPRETER_ENABLE)
    target_link_libraries(unit-test PRIVATE interpreter_backend)
endif()

if (NGRAPH_NOP_ENABLE)
    target_link_libraries(unit-test PRIVATE nop_backend)
endif()

if (NGRAPH_GPUH_ENABLE)
    target_link_libraries(unit-test PRIVATE gpuh_backend)
endif()

if (NGRAPH_ONNXIFI_ENABLE)
    target_include_directories(unit-test SYSTEM PUBLIC ${ONNX_INCLUDE_DIR})
    target_link_libraries(unit-test PRIVATE onnxifi-ngraph)
endif()

<<<<<<< HEAD
if (NOT NGRAPH_UNIT_TEST_OPENVINO_ENABLE)
    # If all the runtime libraries are installed into one location, that will make life easier.
    if (MSVS)
        add_custom_target(unit-test-check
            COMMAND set "PATH=${EXTERNAL_PROJECTS_ROOT}/src/ngraph/Release;${EXTERNAL_PROJECTS_ROOT}/mkldnn/lib/;${EXTERNAL_PROJECTS_ROOT}/mkl/src/ext_mkl/lib/;${EXTERNAL_PROJECTS_ROOT}/ext_tbb-prefix/src/ext_tbb/tbb2019_20181203oss/bin/intel64/vc14;%PATH%"
            COMMAND ${PROJECT_BINARY_DIR}/test/unit-test \${ARGS}
            DEPENDS unit-test
        )
    else()
        add_custom_target(unit-test-check
            COMMAND ${PROJECT_BINARY_DIR}/test/unit-test --cpath ${EXTERNAL_PROJECTS_ROOT}/src/ngraph/ \${ARGS}
            DEPENDS unit-test
        )
    endif()
=======
if (NGRAPH_MLIR_ENABLE)
    target_include_directories(unit-test PRIVATE ${CMAKE_BINARY_DIR}/src/contrib/mlir)
endif()

# If all the runtime libraries are installed into one location, that will make life easier.
if (MSVS)
    add_custom_target(unit-test-check
        COMMAND set "PATH=${EXTERNAL_PROJECTS_ROOT}/src/ngraph/Release;${EXTERNAL_PROJECTS_ROOT}/mkldnn/lib/;${EXTERNAL_PROJECTS_ROOT}/mkl/src/ext_mkl/lib/;${EXTERNAL_PROJECTS_ROOT}/ext_tbb-prefix/src/ext_tbb/tbb2019_20181203oss/bin/intel64/vc14;%PATH%"
        COMMAND ${PROJECT_BINARY_DIR}/test/unit-test \${ARGS}
        DEPENDS unit-test
    )
else()
    add_custom_target(unit-test-check
        COMMAND ${PROJECT_BINARY_DIR}/test/unit-test --cpath ${EXTERNAL_PROJECTS_ROOT}/src/ngraph/ \${ARGS}
        DEPENDS unit-test
    )
endif()
>>>>>>> f5b322cf

    add_custom_target(check
        DEPENDS
        style-check
        unit-test-check
    )
endif()<|MERGE_RESOLUTION|>--- conflicted
+++ resolved
@@ -594,7 +594,10 @@
     target_link_libraries(unit-test PRIVATE onnxifi-ngraph)
 endif()
 
-<<<<<<< HEAD
+if (NGRAPH_MLIR_ENABLE)
+    target_include_directories(unit-test PRIVATE ${CMAKE_BINARY_DIR}/src/contrib/mlir)
+endif()
+
 if (NOT NGRAPH_UNIT_TEST_OPENVINO_ENABLE)
     # If all the runtime libraries are installed into one location, that will make life easier.
     if (MSVS)
@@ -609,25 +612,6 @@
             DEPENDS unit-test
         )
     endif()
-=======
-if (NGRAPH_MLIR_ENABLE)
-    target_include_directories(unit-test PRIVATE ${CMAKE_BINARY_DIR}/src/contrib/mlir)
-endif()
-
-# If all the runtime libraries are installed into one location, that will make life easier.
-if (MSVS)
-    add_custom_target(unit-test-check
-        COMMAND set "PATH=${EXTERNAL_PROJECTS_ROOT}/src/ngraph/Release;${EXTERNAL_PROJECTS_ROOT}/mkldnn/lib/;${EXTERNAL_PROJECTS_ROOT}/mkl/src/ext_mkl/lib/;${EXTERNAL_PROJECTS_ROOT}/ext_tbb-prefix/src/ext_tbb/tbb2019_20181203oss/bin/intel64/vc14;%PATH%"
-        COMMAND ${PROJECT_BINARY_DIR}/test/unit-test \${ARGS}
-        DEPENDS unit-test
-    )
-else()
-    add_custom_target(unit-test-check
-        COMMAND ${PROJECT_BINARY_DIR}/test/unit-test --cpath ${EXTERNAL_PROJECTS_ROOT}/src/ngraph/ \${ARGS}
-        DEPENDS unit-test
-    )
-endif()
->>>>>>> f5b322cf
 
     add_custom_target(check
         DEPENDS
