--- conflicted
+++ resolved
@@ -498,8 +498,6 @@
     ASSERT_EQ(f->get_results().at(0)->get_argument(0), concat);
 }
 
-<<<<<<< HEAD
-=======
 TEST(algebraic_simplification, concat_different_inputs)
 {
     auto a = make_shared<op::Parameter>(element::f32, Shape{96, 100});
@@ -523,7 +521,6 @@
     ASSERT_EQ(f->get_results().at(0)->get_argument(0), concat);
 }
 
->>>>>>> f36fb6c7
 TEST(algebraic_simplification, log_neg_neg)
 {
     auto a = make_shared<op::Parameter>(element::f32, Shape{96, 100});
