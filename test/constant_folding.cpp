--- conflicted
+++ resolved
@@ -164,7 +164,6 @@
     ASSERT_EQ(padded_values, values_out);
 }
 
-<<<<<<< HEAD
 template <typename T>
 static std::vector<T> get_result_constant(std::shared_ptr<Function> f, size_t pos)
 {
@@ -194,31 +193,11 @@
 
     auto f = make_shared<Function>(NodeVector{add, sub, mul, divn, min, max, absn, neg},
                                    op::ParameterVector{});
-=======
-TEST(constant_folding, const_dequantize)
-{
-    Shape input_shape{12};
-    Shape scale_offset_shape;
-    AxisSet quantization_axes;
-
-    auto quant_type = element::u8;
-    auto output_type = element::f32;
-    typedef float output_c_type;
-
-    vector<uint8_t> values_in{1, 2, 2, 3, 3, 4, 4, 5, 5, 6, 6, 7};
-    auto constant = op::Constant::create(quant_type, input_shape, values_in);
-    auto scale = op::Constant::create(output_type, scale_offset_shape, {2});
-    auto offset = op::Constant::create(quant_type, scale_offset_shape, {1});
-    auto dequantize =
-        make_shared<op::Dequantize>(constant, scale, offset, output_type, quantization_axes);
-    auto f = make_shared<Function>(dequantize, op::ParameterVector{});
->>>>>>> c5f0bd9d
-
-    pass::Manager pass_manager;
-    pass_manager.register_pass<pass::ConstantFolding>();
-    pass_manager.run_passes(f);
-
-<<<<<<< HEAD
+
+    pass::Manager pass_manager;
+    pass_manager.register_pass<pass::ConstantFolding>();
+    pass_manager.run_passes(f);
+
     //expected values
     vector<int> add_expected{2, 4, 6, 8};
     vector<int> sub_expected{0, 0, 0, 0};
@@ -236,7 +215,30 @@
     ASSERT_EQ(get_result_constant<int>(f, 5), max_expected);
     ASSERT_EQ(get_result_constant<int>(f, 6), abs_neg_expected);
     ASSERT_EQ(get_result_constant<int>(f, 7), abs_neg_expected);
-=======
+}
+
+TEST(constant_folding, const_dequantize)
+{
+    Shape input_shape{12};
+    Shape scale_offset_shape;
+    AxisSet quantization_axes;
+
+    auto quant_type = element::u8;
+    auto output_type = element::f32;
+    typedef float output_c_type;
+
+    vector<uint8_t> values_in{1, 2, 2, 3, 3, 4, 4, 5, 5, 6, 6, 7};
+    auto constant = op::Constant::create(quant_type, input_shape, values_in);
+    auto scale = op::Constant::create(output_type, scale_offset_shape, {2});
+    auto offset = op::Constant::create(quant_type, scale_offset_shape, {1});
+    auto dequantize =
+        make_shared<op::Dequantize>(constant, scale, offset, output_type, quantization_axes);
+    auto f = make_shared<Function>(dequantize, op::ParameterVector{});
+
+    pass::Manager pass_manager;
+    pass_manager.register_pass<pass::ConstantFolding>();
+    pass_manager.run_passes(f);
+
     ASSERT_EQ(count_ops_of_type<op::Dequantize>(f), 0);
     ASSERT_EQ(count_ops_of_type<op::Constant>(f), 1);
 
@@ -247,5 +249,4 @@
 
     vector<output_c_type> values_dequantize{0, 2, 2, 4, 4, 6, 6, 8, 8, 10, 10, 12};
     ASSERT_EQ(values_dequantize, values_out);
->>>>>>> c5f0bd9d
 }