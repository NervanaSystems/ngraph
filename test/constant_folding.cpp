--- conflicted
+++ resolved
@@ -24,30 +24,6 @@
 using namespace ngraph;
 using namespace std;
 
-template <typename T>
-static std::vector<T> get_result_constant(std::shared_ptr<Function> f, size_t pos)
-{
-    auto new_const = as_type_ptr<op::Constant>(f->get_results().at(pos)->get_argument(0));
-    return new_const->cast_vector<T>();
-}
-
-void range_test_check(const vector<double>& values_out, const vector<double>& values_expected)
-{
-    ASSERT_TRUE(test::all_close_f(values_out, values_expected, MIN_FLOAT_TOLERANCE_BITS));
-}
-
-void range_test_check(const vector<float>& values_out, const vector<float>& values_expected)
-{
-    ASSERT_TRUE(test::all_close_f(values_out, values_expected, MIN_FLOAT_TOLERANCE_BITS));
-}
-
-template <typename T>
-typename std::enable_if<std::is_integral<T>::value>::type
-    range_test_check(const vector<T>& values_out, const vector<T>& values_expected)
-{
-    ASSERT_EQ(values_out, values_expected);
-}
-
 TEST(constant_folding, constant_squeeze)
 {
     Shape shape_in{2, 4, 1};
@@ -305,6 +281,13 @@
 
     vector<int> padded_values{111, 777, 888, 111, 111};
     ASSERT_EQ(padded_values, values_out);
+}
+
+template <typename T>
+static std::vector<T> get_result_constant(std::shared_ptr<Function> f, size_t pos)
+{
+    auto new_const = as_type_ptr<op::Constant>(f->get_results().at(pos)->get_argument(0));
+    return new_const->get_vector<T>();
 }
 
 TEST(constant_folding, constant_unary_binary)
@@ -561,6 +544,9 @@
     ASSERT_EQ((vector<int64_t>{3, 4, 0, 22, 608, 909, 3}), values_out);
 }
 
+// A bit of an unusual case here: constant folding will not succeed on ShapeOf
+// if the argument doesn't have dynamic shape. We want to make sure it fails
+// gracefully, leaving the ShapeOf op in place.
 TEST(constant_folding, shape_of_dynamic)
 {
     PartialShape input_shape{3, 4, Dimension::dynamic(), 22, 608, 909, 3};
@@ -574,41 +560,14 @@
     pass_manager.run_passes(f);
 
     ASSERT_EQ(count_ops_of_type<op::ShapeOf>(f), 1);
-    ASSERT_EQ(count_ops_of_type<op::v1::Gather>(f), 1);
-    ASSERT_EQ(count_ops_of_type<op::Concat>(f), 1);
-    ASSERT_EQ(count_ops_of_type<op::Constant>(f), 8);
-
-    auto result_as_concat = as_type_ptr<op::Concat>(f->get_results().at(0)->get_argument(0));
-    ASSERT_TRUE(result_as_concat);
-    ASSERT_EQ(result_as_concat->get_output_shape(0), Shape{7});
-}
-
-// We need to be sure that constant folding won't be calculated endlessly.
-TEST(constant_folding, shape_of_dynamic_double_folding)
-{
-    PartialShape input_shape{3, 4, Dimension::dynamic(), 22, 608, 909, 3};
-
-    auto param = make_shared<op::Parameter>(element::boolean, input_shape);
-    auto shape_of = make_shared<op::ShapeOf>(param);
-    auto f = make_shared<Function>(shape_of, ParameterVector{param});
-
-    pass::Manager pass_manager;
-    pass_manager.register_pass<pass::ConstantFolding>();
-    pass_manager.run_passes(f);
-    pass_manager.run_passes(f);
-
-    ASSERT_EQ(count_ops_of_type<op::ShapeOf>(f), 1);
-    ASSERT_EQ(count_ops_of_type<op::v1::Gather>(f), 1);
-    ASSERT_EQ(count_ops_of_type<op::Concat>(f), 1);
-    ASSERT_EQ(count_ops_of_type<op::Constant>(f), 8);
-
-    auto result_as_concat = as_type_ptr<op::Concat>(f->get_results().at(0)->get_argument(0));
-    ASSERT_TRUE(result_as_concat);
-    ASSERT_EQ(result_as_concat->get_output_shape(0), Shape{7});
-}
-
-// Constant folding will not succeed on ShapeOf if the argument rank is dynamic.
-// We want to make sure it fails gracefully, leaving the ShapeOf op in place.
+    ASSERT_EQ(count_ops_of_type<op::Constant>(f), 0);
+
+    auto result_as_shape_of = as_type_ptr<op::ShapeOf>(f->get_results().at(0)->get_argument(0));
+    ASSERT_TRUE(result_as_shape_of);
+    ASSERT_EQ(result_as_shape_of->get_output_shape(0), Shape{7});
+}
+
+// Similar to shape_of_dynamic above but here even the rank is dynamic.
 TEST(constant_folding, shape_of_rank_dynamic)
 {
     PartialShape input_shape{PartialShape::dynamic()};
@@ -1635,70 +1594,6 @@
     vector<float> values_expected{1.0f, 4.0f, 3.0f, 3.0f, 6.0f, 9.0f, 8.0f, 8.0f};
 
     ASSERT_TRUE(test::all_close_f(values_out, values_expected, MIN_FLOAT_TOLERANCE_BITS));
-}
-
-#include "ngraph/pass/visualize_tree.hpp"
-
-TEST(constant_folding, const_gather_v1_subgraph)
-{
-    const auto A = make_shared<op::Parameter>(element::f32, Shape{1});
-    const float b_value = 3.21f;
-    const auto B_const = op::Constant::create(element::f32, {1}, {b_value});
-    const auto C = make_shared<op::Parameter>(element::f32, Shape{1});
-    const int64_t axis = 0;
-    const auto axis_const = op::Constant::create(element::i64, {}, {axis});
-
-    const auto concat = make_shared<op::Concat>(NodeVector{A, B_const, C}, axis);
-
-    const vector<int64_t> indices{1};
-    const auto indices_const = op::Constant::create(element::i64, {indices.size()}, indices);
-    const auto gather = make_shared<op::v1::Gather>(concat, indices_const, axis_const);
-    auto f = make_shared<Function>(gather, ParameterVector{A, C});
-
-    pass::Manager pass_manager;
-    pass_manager.register_pass<pass::ConstantFolding>();
-    pass_manager.run_passes(f);
-
-    ASSERT_EQ(count_ops_of_type<op::Concat>(f), 0);
-    ASSERT_EQ(count_ops_of_type<op::v1::Gather>(f), 0);
-    ASSERT_EQ(count_ops_of_type<op::Constant>(f), 1);
-
-    const auto new_const = as_type_ptr<op::Constant>(f->get_results().at(0)->get_argument(0));
-    ASSERT_TRUE(new_const);
-
-    const auto values_out = new_const->get_vector<float>();
-    ASSERT_TRUE(test::all_close_f(values_out, {b_value}, MIN_FLOAT_TOLERANCE_BITS));
-}
-
-TEST(constant_folding, const_gather_v1_subgraph_neg_axis)
-{
-    const auto A = make_shared<op::Parameter>(element::f32, Shape{1});
-    const float b_value = 1.23f;
-    const auto B = make_shared<op::Parameter>(element::f32, Shape{1});
-    const auto C_const = op::Constant::create(element::f32, {1}, {b_value});
-    const int64_t axis = 0;
-    const auto axis_const = op::Constant::create(element::i64, {}, {axis});
-
-    const auto concat = make_shared<op::Concat>(NodeVector{A, B, C_const}, axis);
-
-    const vector<int64_t> indices{-1};
-    const auto indices_const = op::Constant::create(element::i64, {indices.size()}, indices);
-    const auto gather = make_shared<op::v1::Gather>(concat, indices_const, axis_const);
-    auto f = make_shared<Function>(gather, ParameterVector{A, B});
-
-    pass::Manager pass_manager;
-    pass_manager.register_pass<pass::ConstantFolding>();
-    pass_manager.run_passes(f);
-
-    ASSERT_EQ(count_ops_of_type<op::Concat>(f), 0);
-    ASSERT_EQ(count_ops_of_type<op::v1::Gather>(f), 0);
-    ASSERT_EQ(count_ops_of_type<op::Constant>(f), 1);
-
-    const auto new_const = as_type_ptr<op::Constant>(f->get_results().at(0)->get_argument(0));
-    ASSERT_TRUE(new_const);
-
-    const auto values_out = new_const->get_vector<float>();
-    ASSERT_TRUE(test::all_close_f(values_out, {b_value}, MIN_FLOAT_TOLERANCE_BITS));
 }
 
 TEST(constant_folding, const_slice)
@@ -1856,6 +1751,23 @@
     ASSERT_TRUE(test::all_close_f(values_permute, values_out, MIN_FLOAT_TOLERANCE_BITS));
 }
 
+void range_test_check(const vector<double>& values_out, const vector<double>& values_expected)
+{
+    ASSERT_TRUE(test::all_close_f(values_out, values_expected, MIN_FLOAT_TOLERANCE_BITS));
+}
+
+void range_test_check(const vector<float>& values_out, const vector<float>& values_expected)
+{
+    ASSERT_TRUE(test::all_close_f(values_out, values_expected, MIN_FLOAT_TOLERANCE_BITS));
+}
+
+template <typename T>
+typename std::enable_if<std::is_integral<T>::value>::type
+    range_test_check(const vector<T>& values_out, const vector<T>& values_expected)
+{
+    ASSERT_EQ(values_out, values_expected);
+}
+
 template <typename T>
 void range_test(T start, T stop, T step, const vector<T>& values_expected)
 {
@@ -2579,8 +2491,6 @@
     ASSERT_EQ((Shape{2, values_in.size()}), new_const->get_shape());
 }
 
-<<<<<<< HEAD
-=======
 TEST(constant_folding, constant_non_zero_2D_all_zeros)
 {
     const vector<uint8_t> values_in{0, 0, 0, 0, 0, 0};
@@ -2597,7 +2507,6 @@
     ASSERT_EQ(count_ops_of_type<op::Constant>(f), 1);
 }
 
->>>>>>> 2a8487e4
 TEST(constant_folding, constant_non_zero_3D)
 {
     vector<int> values_in{1, 0, 1, 0, 1, 0, 1, 1, 1, 1, 1, 1, 1, 0, 1, 0, 1, 0};
