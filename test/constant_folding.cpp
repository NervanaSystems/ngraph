//*****************************************************************************
// Copyright 2017-2019 Intel Corporation
//
// Licensed under the Apache License, Version 2.0 (the "License");
// you may not use this file except in compliance with the License.
// You may obtain a copy of the License at
//
//     http://www.apache.org/licenses/LICENSE-2.0
//
// Unless required by applicable law or agreed to in writing, software
// distributed under the License is distributed on an "AS IS" BASIS,
// WITHOUT WARRANTIES OR CONDITIONS OF ANY KIND, either express or implied.
// See the License for the specific language governing permissions and
// limitations under the License.
//*****************************************************************************

#include "ngraph/pass/constant_folding.hpp"
#include "gtest/gtest.h"
#include "ngraph/ngraph.hpp"
#include "ngraph/pass/manager.hpp"
#include "util/all_close_f.hpp"
#include "util/test_tools.hpp"

using namespace ngraph;
using namespace std;

TEST(constant_folding, constant_reshape)
{
    Shape shape_in{2, 4};
    Shape shape_out{2, 4, 1};

    vector<float> values_in{0, 1, 2, 3, 4, 5, 6, 7};
    auto constant = make_shared<op::Constant>(element::f32, shape_in, values_in);
    auto reshape = make_shared<op::Reshape>(constant, AxisVector{0, 1}, shape_out);
    auto f = make_shared<Function>(reshape, ParameterVector{});

    pass::Manager pass_manager;
    pass_manager.register_pass<pass::ConstantFolding>();
    pass_manager.run_passes(f);

    ASSERT_EQ(count_ops_of_type<op::Reshape>(f), 0);
    ASSERT_EQ(count_ops_of_type<op::Constant>(f), 1);

    auto new_const =
        std::dynamic_pointer_cast<op::Constant>(f->get_results().at(0)->get_argument(0));
    ASSERT_TRUE(new_const);
    auto values_out = new_const->get_vector<float>();

    ASSERT_TRUE(test::all_close_f(values_in, values_out, MIN_FLOAT_TOLERANCE_BITS));
}

TEST(constant_folding, constant_reshape_permute)
{
    Shape shape_in{2, 4};
    Shape shape_out{4, 2};

    vector<double> values_in{0, 1, 2, 3, 4, 5, 6, 7};
    auto constant = make_shared<op::Constant>(element::f64, shape_in, values_in);
    auto reshape = make_shared<op::Reshape>(constant, AxisVector{1, 0}, shape_out);
    auto f = make_shared<Function>(reshape, ParameterVector{});

    pass::Manager pass_manager;
    pass_manager.register_pass<pass::ConstantFolding>();
    pass_manager.run_passes(f);

    ASSERT_EQ(count_ops_of_type<op::Reshape>(f), 0);
    ASSERT_EQ(count_ops_of_type<op::Constant>(f), 1);

    auto new_const =
        std::dynamic_pointer_cast<op::Constant>(f->get_results().at(0)->get_argument(0));
    ASSERT_TRUE(new_const);
    auto values_out = new_const->get_vector<double>();

    vector<double> values_permute{0, 4, 1, 5, 2, 6, 3, 7};
    ASSERT_TRUE(test::all_close_f(values_permute, values_out, MIN_FLOAT_TOLERANCE_BITS));
}

TEST(constant_folding, constant_broadcast)
{
    Shape shape_in{2};
    Shape shape_out{2, 4};

    vector<int> values_in{0, 1};
    auto constant = make_shared<op::Constant>(element::i32, shape_in, values_in);
    auto broadcast = make_shared<op::Broadcast>(constant, shape_out, AxisSet{1});
    auto f = make_shared<Function>(broadcast, ParameterVector{});

    pass::Manager pass_manager;
    pass_manager.register_pass<pass::ConstantFolding>();
    pass_manager.run_passes(f);

    ASSERT_EQ(count_ops_of_type<op::Broadcast>(f), 0);
    ASSERT_EQ(count_ops_of_type<op::Constant>(f), 1);

    auto new_const =
        std::dynamic_pointer_cast<op::Constant>(f->get_results().at(0)->get_argument(0));
    ASSERT_TRUE(new_const);
    auto values_out = new_const->get_vector<int>();

    vector<int> values_permute{0, 0, 0, 0, 1, 1, 1, 1};
    ASSERT_EQ(values_permute, values_out);
}

TEST(constant_folding, constant_pad_exterior)
{
    Shape shape_in{2};

    vector<int> values_in{777, 888};
    auto constant = make_shared<op::Constant>(element::i32, shape_in, values_in);
    auto pad_value = make_shared<op::Constant>(element::i32, Shape{}, vector<int>{111});

    CoordinateDiff padding_below{1};
    CoordinateDiff padding_above{2};

    auto broadcast = make_shared<op::Pad>(constant, pad_value, padding_below, padding_above);
    auto f = make_shared<Function>(broadcast, ParameterVector{});

    pass::Manager pass_manager;
    pass_manager.register_pass<pass::ConstantFolding>();
    pass_manager.run_passes(f);

    ASSERT_EQ(count_ops_of_type<op::Pad>(f), 0);
    ASSERT_EQ(count_ops_of_type<op::Constant>(f), 1);

    auto new_const =
        std::dynamic_pointer_cast<op::Constant>(f->get_results().at(0)->get_argument(0));
    ASSERT_TRUE(new_const);
    auto values_out = new_const->get_vector<int>();

    vector<int> padded_values{111, 777, 888, 111, 111};
    ASSERT_EQ(padded_values, values_out);
}

template <typename T>
static std::vector<T> get_result_constant(std::shared_ptr<Function> f, size_t pos)
{
    auto new_const =
        std::dynamic_pointer_cast<op::Constant>(f->get_results().at(pos)->get_argument(0));
    return new_const->get_vector<T>();
}

TEST(constant_folding, constant_unary_binary)
{
    Shape shape_in{4};
    vector<int> values_a{1, 2, 3, 4};
    vector<int> values_b{1, 2, 3, 4};
    vector<int> values_c{-1, -1, -1, -1};
    vector<int> values_d{1, 4, 9, 16};
    auto a = make_shared<op::Constant>(element::i32, shape_in, values_a);
    auto b = make_shared<op::Constant>(element::i32, shape_in, values_b);
    auto c = make_shared<op::Constant>(element::i32, shape_in, values_c);
    auto d = make_shared<op::Constant>(element::i32, shape_in, values_d);

    auto add = a + b;
    auto sub = a - b;
    auto mul = a * b;
    auto divn = a / b;
    auto min = make_shared<op::Minimum>(c, a);
    auto max = make_shared<op::Maximum>(a, c);
    auto absn = make_shared<op::Abs>(c);
    auto neg = make_shared<op::Negative>(c);
    auto sqrt = make_shared<op::Sqrt>(d);
    auto neg_sqrt = make_shared<op::Sqrt>(c);

    auto f = make_shared<Function>(NodeVector{add, sub, mul, divn, min, max, absn, neg, sqrt},
                                   ParameterVector{});
    auto f_error = make_shared<Function>(NodeVector{neg_sqrt}, ParameterVector{});

    pass::Manager pass_manager;
    pass_manager.register_pass<pass::ConstantFolding>();
    pass_manager.run_passes(f);

    //expected values
    vector<int> add_expected{2, 4, 6, 8};
    vector<int> sub_expected{0, 0, 0, 0};
    vector<int> mul_expected{1, 4, 9, 16};
    vector<int> div_expected{1, 1, 1, 1};
    vector<int> min_expected{-1, -1, -1, -1};
    vector<int> max_expected{1, 2, 3, 4};
    vector<int> abs_neg_expected{1, 1, 1, 1};
    vector<int> sqrt_expected{1, 2, 3, 4};

    ASSERT_EQ(get_result_constant<int>(f, 0), add_expected);
    ASSERT_EQ(get_result_constant<int>(f, 1), sub_expected);
    ASSERT_EQ(get_result_constant<int>(f, 2), mul_expected);
    ASSERT_EQ(get_result_constant<int>(f, 3), div_expected);
    ASSERT_EQ(get_result_constant<int>(f, 4), min_expected);
    ASSERT_EQ(get_result_constant<int>(f, 5), max_expected);
    ASSERT_EQ(get_result_constant<int>(f, 6), abs_neg_expected);
    ASSERT_EQ(get_result_constant<int>(f, 7), abs_neg_expected);
    ASSERT_EQ(get_result_constant<int>(f, 8), sqrt_expected);
    ASSERT_ANY_THROW(pass_manager.run_passes(f_error));
}

TEST(constant_folding, const_dequantize)
{
    Shape input_shape{12};
    Shape scale_offset_shape;
    AxisSet quantization_axes;

    auto quant_type = element::u8;
    auto output_type = element::f32;
    typedef float output_c_type;

    vector<uint8_t> values_in{1, 2, 2, 3, 3, 4, 4, 5, 5, 6, 6, 7};
    auto constant = op::Constant::create(quant_type, input_shape, values_in);
    auto scale = op::Constant::create(output_type, scale_offset_shape, {2});
    auto offset = op::Constant::create(quant_type, scale_offset_shape, {1});
    auto dequantize =
        make_shared<op::Dequantize>(constant, scale, offset, output_type, quantization_axes);
    auto f = make_shared<Function>(dequantize, ParameterVector{});

    pass::Manager pass_manager;
    pass_manager.register_pass<pass::ConstantFolding>();
    pass_manager.run_passes(f);

    ASSERT_EQ(count_ops_of_type<op::Dequantize>(f), 0);
    ASSERT_EQ(count_ops_of_type<op::Constant>(f), 1);

    auto new_const =
        std::dynamic_pointer_cast<op::Constant>(f->get_results().at(0)->get_argument(0));
    ASSERT_TRUE(new_const);
    auto values_out = new_const->get_vector<output_c_type>();

    vector<output_c_type> values_dequantize{0, 2, 2, 4, 4, 6, 6, 8, 8, 10, 10, 12};
    ASSERT_EQ(values_dequantize, values_out);
}

TEST(constant_folding, const_quantize)
{
    Shape input_shape{12};
    Shape scale_offset_shape;
    AxisSet quantization_axes;

    auto quant_type = element::u8;
    auto output_type = element::u8;
    typedef uint8_t output_c_type;

    vector<float> values_in{1.0, 2.0, 2.0, 3.0, 3.0, 4.0, 4.0, 5.0, 5.0, 6.0, 6.0, 7.0};
    auto constant = op::Constant::create(element::f32, input_shape, values_in);
    auto scale = op::Constant::create(element::f32, scale_offset_shape, {2});
    auto offset = op::Constant::create(quant_type, scale_offset_shape, {1});
    auto mode = op::Quantize::RoundMode::ROUND_NEAREST_TOWARD_INFINITY;
    auto quantize =
        make_shared<op::Quantize>(constant, scale, offset, output_type, quantization_axes, mode);
    auto f = make_shared<Function>(quantize, ParameterVector{});

    pass::Manager pass_manager;
    pass_manager.register_pass<pass::ConstantFolding>();
    pass_manager.run_passes(f);

    ASSERT_EQ(count_ops_of_type<op::Quantize>(f), 0);
    ASSERT_EQ(count_ops_of_type<op::Constant>(f), 1);

    auto new_const =
        std::dynamic_pointer_cast<op::Constant>(f->get_results().at(0)->get_argument(0));
    ASSERT_TRUE(new_const);
    auto values_out = new_const->get_vector<output_c_type>();

    vector<output_c_type> values_quantize{2, 2, 2, 3, 3, 3, 3, 4, 4, 4, 4, 5};
    ASSERT_EQ(values_quantize, values_out);
}

TEST(constant_folding, const_convert)
{
    Shape input_shape{3, 4};

    vector<int32_t> values_in{1, 2, 2, 3, 3, 4, 4, 5, 5, 6, 6, 7};
    auto constant = op::Constant::create(element::f32, input_shape, values_in);
    auto convert = make_shared<op::Convert>(constant, element::u64);
    auto f = make_shared<Function>(convert, ParameterVector{});

    pass::Manager pass_manager;
    pass_manager.register_pass<pass::ConstantFolding>();
    pass_manager.run_passes(f);

    ASSERT_EQ(count_ops_of_type<op::Convert>(f), 0);
    ASSERT_EQ(count_ops_of_type<op::Constant>(f), 1);

    auto new_const =
        std::dynamic_pointer_cast<op::Constant>(f->get_results().at(0)->get_argument(0));
    ASSERT_TRUE(new_const);
    ASSERT_EQ(new_const->get_output_element_type(0), element::u64);
    auto values_out = new_const->get_vector<uint64_t>();

    vector<uint64_t> values_expected{1, 2, 2, 3, 3, 4, 4, 5, 5, 6, 6, 7};
    ASSERT_EQ(values_expected, values_out);
}

TEST(constant_folding, shape_of)
{
    Shape input_shape{3, 4, 0, 22, 608, 909, 3};

    auto param = make_shared<op::Parameter>(element::boolean, input_shape);
    auto shape_of = make_shared<op::ShapeOf>(param);
    auto f = make_shared<Function>(shape_of, ParameterVector{param});

    pass::Manager pass_manager;
    pass_manager.register_pass<pass::ConstantFolding>();
    pass_manager.run_passes(f);

    ASSERT_EQ(count_ops_of_type<op::ShapeOf>(f), 0);
    ASSERT_EQ(count_ops_of_type<op::Constant>(f), 1);

    auto new_const =
        std::dynamic_pointer_cast<op::Constant>(f->get_results().at(0)->get_argument(0));
    ASSERT_TRUE(new_const);
    ASSERT_EQ(new_const->get_output_element_type(0), element::i64);
    auto values_out = new_const->get_vector<int64_t>();

    ASSERT_EQ((vector<int64_t>{3, 4, 0, 22, 608, 909, 3}), values_out);
}

// A bit of an unusual case here: constant folding will not succeed on ShapeOf
// if the argument doesn't have dynamic shape. We want to make sure it fails
// gracefully, leaving the ShapeOf op in place.
TEST(constant_folding, shape_of_dynamic)
{
    PartialShape input_shape{3, 4, Dimension::dynamic(), 22, 608, 909, 3};

    auto param = make_shared<op::Parameter>(element::boolean, input_shape);
    auto shape_of = make_shared<op::ShapeOf>(param);
    auto f = make_shared<Function>(shape_of, ParameterVector{param});

    pass::Manager pass_manager;
    pass_manager.register_pass<pass::ConstantFolding>();
    pass_manager.run_passes(f);

    ASSERT_EQ(count_ops_of_type<op::ShapeOf>(f), 1);
    ASSERT_EQ(count_ops_of_type<op::Constant>(f), 0);

    auto result_as_shape_of =
        std::dynamic_pointer_cast<op::ShapeOf>(f->get_results().at(0)->get_argument(0));
    ASSERT_TRUE(result_as_shape_of);
    ASSERT_EQ(result_as_shape_of->get_output_shape(0), Shape{7});
}

// Similar to shape_of_dynamic above but here even the rank is dynamic.
TEST(constant_folding, shape_of_rank_dynamic)
{
    PartialShape input_shape{PartialShape::dynamic()};

    auto param = make_shared<op::Parameter>(element::boolean, input_shape);
    auto shape_of = make_shared<op::ShapeOf>(param);
    auto f = make_shared<Function>(shape_of, ParameterVector{param});

    pass::Manager pass_manager;
    pass_manager.register_pass<pass::ConstantFolding>();
    pass_manager.run_passes(f);

    ASSERT_EQ(count_ops_of_type<op::ShapeOf>(f), 1);
    ASSERT_EQ(count_ops_of_type<op::Constant>(f), 0);

    auto result_as_shape_of =
        std::dynamic_pointer_cast<op::ShapeOf>(f->get_results().at(0)->get_argument(0));
    ASSERT_TRUE(result_as_shape_of);
    ASSERT_TRUE(result_as_shape_of->get_output_partial_shape(0).same_scheme(
        PartialShape{Dimension::dynamic()}));
}

TEST(constant_folding, const_reverse)
{
    Shape input_shape{3, 3};

    vector<int32_t> values_in{1, 2, 3, 4, 5, 6, 7, 8, 9};
    auto constant = op::Constant::create(element::i32, input_shape, values_in);
    auto convert = make_shared<op::Reverse>(constant, AxisSet{1});
    auto f = make_shared<Function>(convert, ParameterVector{});

    pass::Manager pass_manager;
    pass_manager.register_pass<pass::ConstantFolding>();
    pass_manager.run_passes(f);

    ASSERT_EQ(count_ops_of_type<op::Reverse>(f), 0);
    ASSERT_EQ(count_ops_of_type<op::Constant>(f), 1);

    auto new_const =
        std::dynamic_pointer_cast<op::Constant>(f->get_results().at(0)->get_argument(0));
    ASSERT_TRUE(new_const);
    auto values_out = new_const->get_vector<int32_t>();

    vector<int32_t> values_expected{3, 2, 1, 6, 5, 4, 9, 8, 7};
    ASSERT_EQ(values_expected, values_out);
}

TEST(constant_folding, const_product)
{
    Shape input_shape{3, 3};

    vector<int32_t> values_in{1, 2, 3, 4, 5, 6, 7, 8, 9};
    auto constant = op::Constant::create(element::i32, input_shape, values_in);
    auto convert = make_shared<op::Product>(constant, AxisSet{1});
    auto f = make_shared<Function>(convert, ParameterVector{});

    pass::Manager pass_manager;
    pass_manager.register_pass<pass::ConstantFolding>();
    pass_manager.run_passes(f);

    ASSERT_EQ(count_ops_of_type<op::Product>(f), 0);
    ASSERT_EQ(count_ops_of_type<op::Constant>(f), 1);

    auto new_const =
        std::dynamic_pointer_cast<op::Constant>(f->get_results().at(0)->get_argument(0));
    ASSERT_TRUE(new_const);
    auto values_out = new_const->get_vector<int32_t>();

    vector<int32_t> values_expected{6, 120, 504};
    ASSERT_EQ(values_expected, values_out);
}

TEST(constant_folding, const_sum)
{
    Shape input_shape{3, 3};

    vector<int32_t> values_in{1, 2, 3, 4, 5, 6, 7, 8, 9};
    auto constant = op::Constant::create(element::i32, input_shape, values_in);
    auto convert = make_shared<op::Sum>(constant, AxisSet{1});
    auto f = make_shared<Function>(convert, ParameterVector{});

    pass::Manager pass_manager;
    pass_manager.register_pass<pass::ConstantFolding>();
    pass_manager.run_passes(f);

    ASSERT_EQ(count_ops_of_type<op::Sum>(f), 0);
    ASSERT_EQ(count_ops_of_type<op::Constant>(f), 1);

    auto new_const =
        std::dynamic_pointer_cast<op::Constant>(f->get_results().at(0)->get_argument(0));
    ASSERT_TRUE(new_const);
    auto values_out = new_const->get_vector<int32_t>();

    vector<int32_t> values_expected{6, 15, 24};

    ASSERT_EQ(values_expected, values_out);
}

TEST(constant_folding, const_concat)
{
    auto constant0 =
        op::Constant::create(element::i32, Shape{2, 3}, vector<int32_t>{1, 2, 3, 4, 5, 6});
    auto constant1 = op::Constant::create(element::i32, Shape{2, 1}, vector<int32_t>{7, 8});
    auto concat = make_shared<op::Concat>(NodeVector{constant0, constant1}, 1);
    auto f = make_shared<Function>(concat, ParameterVector{});

    pass::Manager pass_manager;
    pass_manager.register_pass<pass::ConstantFolding>();
    pass_manager.run_passes(f);

    ASSERT_EQ(count_ops_of_type<op::Concat>(f), 0);
    ASSERT_EQ(count_ops_of_type<op::Constant>(f), 1);

    auto new_const =
        std::dynamic_pointer_cast<op::Constant>(f->get_results().at(0)->get_argument(0));
    ASSERT_TRUE(new_const);
    auto values_out = new_const->get_vector<int32_t>();

    vector<int32_t> values_expected{1, 2, 3, 7, 4, 5, 6, 8};

    ASSERT_EQ(values_expected, values_out);
}

TEST(constant_folding, const_not)
{
    auto constant =
        op::Constant::create(element::boolean, Shape{2, 3}, vector<char>{0, 1, 0, 0, 1, 1});
    auto logical_not = make_shared<op::Not>(constant);
    auto f = make_shared<Function>(logical_not, ParameterVector{});

    pass::Manager pass_manager;
    pass_manager.register_pass<pass::ConstantFolding>();
    pass_manager.run_passes(f);

    ASSERT_EQ(count_ops_of_type<op::Not>(f), 0);
    ASSERT_EQ(count_ops_of_type<op::Constant>(f), 1);

    auto new_const =
        std::dynamic_pointer_cast<op::Constant>(f->get_results().at(0)->get_argument(0));
    ASSERT_TRUE(new_const);
    auto values_out = new_const->get_vector<char>();

    vector<char> values_expected{1, 0, 1, 1, 0, 0};

    ASSERT_EQ(values_expected, values_out);
}

TEST(constant_folding, const_equal)
{
    auto constant0 =
        op::Constant::create(element::i32, Shape{2, 3}, vector<int32_t>{1, 2, 3, 4, 5, 6});
    auto constant1 =
        op::Constant::create(element::i32, Shape{2, 3}, vector<int32_t>{1, 2, 2, 3, 5, 6});
    auto eq = make_shared<op::Equal>(constant0, constant1);
    auto f = make_shared<Function>(eq, ParameterVector{});

    pass::Manager pass_manager;
    pass_manager.register_pass<pass::ConstantFolding>();
    pass_manager.run_passes(f);

    ASSERT_EQ(count_ops_of_type<op::Equal>(f), 0);
    ASSERT_EQ(count_ops_of_type<op::Constant>(f), 1);

    auto new_const =
        std::dynamic_pointer_cast<op::Constant>(f->get_results().at(0)->get_argument(0));
    ASSERT_TRUE(new_const);
    auto values_out = new_const->get_vector<char>();

    vector<char> values_expected{1, 1, 0, 0, 1, 1};

    ASSERT_EQ(values_expected, values_out);
}

TEST(constant_folding, const_not_equal)
{
    auto constant0 =
        op::Constant::create(element::i32, Shape{2, 3}, vector<int32_t>{1, 2, 3, 4, 5, 6});
    auto constant1 =
        op::Constant::create(element::i32, Shape{2, 3}, vector<int32_t>{1, 2, 2, 3, 5, 6});
    auto eq = make_shared<op::NotEqual>(constant0, constant1);
    auto f = make_shared<Function>(eq, ParameterVector{});

    pass::Manager pass_manager;
    pass_manager.register_pass<pass::ConstantFolding>();
    pass_manager.run_passes(f);

    ASSERT_EQ(count_ops_of_type<op::NotEqual>(f), 0);
    ASSERT_EQ(count_ops_of_type<op::Constant>(f), 1);

    auto new_const =
        std::dynamic_pointer_cast<op::Constant>(f->get_results().at(0)->get_argument(0));
    ASSERT_TRUE(new_const);
    auto values_out = new_const->get_vector<char>();

    vector<char> values_expected{0, 0, 1, 1, 0, 0};

    ASSERT_EQ(values_expected, values_out);
}

TEST(constant_folding, const_greater)
{
    auto constant0 =
        op::Constant::create(element::i32, Shape{2, 3}, vector<int32_t>{1, 2, 3, 4, 5, 6});
    auto constant1 =
        op::Constant::create(element::i32, Shape{2, 3}, vector<int32_t>{2, 2, 2, 5, 5, 5});
    auto eq = make_shared<op::Greater>(constant0, constant1);
    auto f = make_shared<Function>(eq, ParameterVector{});

    pass::Manager pass_manager;
    pass_manager.register_pass<pass::ConstantFolding>();
    pass_manager.run_passes(f);

    ASSERT_EQ(count_ops_of_type<op::Greater>(f), 0);
    ASSERT_EQ(count_ops_of_type<op::Constant>(f), 1);

    auto new_const =
        std::dynamic_pointer_cast<op::Constant>(f->get_results().at(0)->get_argument(0));
    ASSERT_TRUE(new_const);
    auto values_out = new_const->get_vector<char>();

    vector<char> values_expected{0, 0, 1, 0, 0, 1};

    ASSERT_EQ(values_expected, values_out);
}

TEST(constant_folding, const_greater_eq)
{
    auto constant0 =
        op::Constant::create(element::i32, Shape{2, 3}, vector<int32_t>{1, 2, 3, 4, 5, 6});
    auto constant1 =
        op::Constant::create(element::i32, Shape{2, 3}, vector<int32_t>{2, 2, 2, 5, 5, 5});
    auto eq = make_shared<op::GreaterEq>(constant0, constant1);
    auto f = make_shared<Function>(eq, ParameterVector{});

    pass::Manager pass_manager;
    pass_manager.register_pass<pass::ConstantFolding>();
    pass_manager.run_passes(f);

    ASSERT_EQ(count_ops_of_type<op::GreaterEq>(f), 0);
    ASSERT_EQ(count_ops_of_type<op::Constant>(f), 1);

    auto new_const =
        std::dynamic_pointer_cast<op::Constant>(f->get_results().at(0)->get_argument(0));
    ASSERT_TRUE(new_const);
    auto values_out = new_const->get_vector<char>();

    vector<char> values_expected{0, 1, 1, 0, 1, 1};

    ASSERT_EQ(values_expected, values_out);
}

TEST(constant_folding, const_less)
{
    auto constant0 =
        op::Constant::create(element::i32, Shape{2, 3}, vector<int32_t>{1, 2, 3, 4, 5, 6});
    auto constant1 =
        op::Constant::create(element::i32, Shape{2, 3}, vector<int32_t>{2, 2, 2, 5, 5, 5});
    auto eq = make_shared<op::Less>(constant0, constant1);
    auto f = make_shared<Function>(eq, ParameterVector{});

    pass::Manager pass_manager;
    pass_manager.register_pass<pass::ConstantFolding>();
    pass_manager.run_passes(f);

    ASSERT_EQ(count_ops_of_type<op::Less>(f), 0);
    ASSERT_EQ(count_ops_of_type<op::Constant>(f), 1);

    auto new_const =
        std::dynamic_pointer_cast<op::Constant>(f->get_results().at(0)->get_argument(0));
    ASSERT_TRUE(new_const);
    auto values_out = new_const->get_vector<char>();

    vector<char> values_expected{1, 0, 0, 1, 0, 0};

    ASSERT_EQ(values_expected, values_out);
}

TEST(constant_folding, const_less_eq)
{
    auto constant0 =
        op::Constant::create(element::i32, Shape{2, 3}, vector<int32_t>{1, 2, 3, 4, 5, 6});
    auto constant1 =
        op::Constant::create(element::i32, Shape{2, 3}, vector<int32_t>{2, 2, 2, 5, 5, 5});
    auto eq = make_shared<op::LessEq>(constant0, constant1);
    auto f = make_shared<Function>(eq, ParameterVector{});

    pass::Manager pass_manager;
    pass_manager.register_pass<pass::ConstantFolding>();
    pass_manager.run_passes(f);

    ASSERT_EQ(count_ops_of_type<op::LessEq>(f), 0);
    ASSERT_EQ(count_ops_of_type<op::Constant>(f), 1);

    auto new_const =
        std::dynamic_pointer_cast<op::Constant>(f->get_results().at(0)->get_argument(0));
    ASSERT_TRUE(new_const);
    auto values_out = new_const->get_vector<char>();

    vector<char> values_expected{1, 1, 0, 1, 1, 0};

    ASSERT_EQ(values_expected, values_out);
}

TEST(constant_folding, const_and)
{
    auto constant0 =
        op::Constant::create(element::boolean, Shape{2, 3}, vector<int32_t>{0, 0, 1, 0, 1, 1});
    auto constant1 =
        op::Constant::create(element::boolean, Shape{2, 3}, vector<int32_t>{0, 1, 1, 1, 0, 1});
    auto eq = make_shared<op::And>(constant0, constant1);
    auto f = make_shared<Function>(eq, ParameterVector{});

    pass::Manager pass_manager;
    pass_manager.register_pass<pass::ConstantFolding>();
    pass_manager.run_passes(f);

    ASSERT_EQ(count_ops_of_type<op::And>(f), 0);
    ASSERT_EQ(count_ops_of_type<op::Constant>(f), 1);

    auto new_const =
        std::dynamic_pointer_cast<op::Constant>(f->get_results().at(0)->get_argument(0));
    ASSERT_TRUE(new_const);
    auto values_out = new_const->get_vector<char>();

    vector<char> values_expected{0, 0, 1, 0, 0, 1};

    ASSERT_EQ(values_expected, values_out);
}

TEST(constant_folding, const_or)
{
    auto constant0 =
        op::Constant::create(element::boolean, Shape{2, 3}, vector<int32_t>{0, 0, 1, 0, 1, 1});
    auto constant1 =
        op::Constant::create(element::boolean, Shape{2, 3}, vector<int32_t>{0, 1, 1, 1, 0, 1});
    auto eq = make_shared<op::Or>(constant0, constant1);
    auto f = make_shared<Function>(eq, ParameterVector{});

    pass::Manager pass_manager;
    pass_manager.register_pass<pass::ConstantFolding>();
    pass_manager.run_passes(f);

    ASSERT_EQ(count_ops_of_type<op::Or>(f), 0);
    ASSERT_EQ(count_ops_of_type<op::Constant>(f), 1);

    auto new_const =
        std::dynamic_pointer_cast<op::Constant>(f->get_results().at(0)->get_argument(0));
    ASSERT_TRUE(new_const);
    auto values_out = new_const->get_vector<char>();

    vector<char> values_expected{0, 1, 1, 1, 1, 1};

    ASSERT_EQ(values_expected, values_out);
}

TEST(constant_folding, const_ceiling)
{
    auto constant = op::Constant::create(
        element::f32, Shape{2, 3}, vector<float>{0.0f, 0.1f, -0.1f, -2.5f, 2.5f, 3.0f});
    auto ceil = make_shared<op::Ceiling>(constant);
    auto f = make_shared<Function>(ceil, ParameterVector{});

    pass::Manager pass_manager;
    pass_manager.register_pass<pass::ConstantFolding>();
    pass_manager.run_passes(f);

    ASSERT_EQ(count_ops_of_type<op::Ceiling>(f), 0);
    ASSERT_EQ(count_ops_of_type<op::Constant>(f), 1);

    auto new_const =
        std::dynamic_pointer_cast<op::Constant>(f->get_results().at(0)->get_argument(0));
    ASSERT_TRUE(new_const);
    auto values_out = new_const->get_vector<float>();

    vector<float> values_expected{0.0f, 1.0f, 0.0f, -2.0f, 3.0f, 3.0f};

    ASSERT_TRUE(test::all_close_f(values_out, values_expected, MIN_FLOAT_TOLERANCE_BITS));
}

TEST(constant_folding, const_floor)
{
    auto constant = op::Constant::create(
        element::f32, Shape{2, 3}, vector<float>{0.0f, 0.1f, -0.1f, -2.5f, 2.5f, 3.0f});
    auto floor = make_shared<op::Floor>(constant);
    auto f = make_shared<Function>(floor, ParameterVector{});

    pass::Manager pass_manager;
    pass_manager.register_pass<pass::ConstantFolding>();
    pass_manager.run_passes(f);

    ASSERT_EQ(count_ops_of_type<op::Floor>(f), 0);
    ASSERT_EQ(count_ops_of_type<op::Constant>(f), 1);

    auto new_const =
        std::dynamic_pointer_cast<op::Constant>(f->get_results().at(0)->get_argument(0));
    ASSERT_TRUE(new_const);
    auto values_out = new_const->get_vector<float>();

    vector<float> values_expected{0.0f, 0.0f, -1.0f, -3.0f, 2.0f, 3.0f};

    ASSERT_TRUE(test::all_close_f(values_out, values_expected, MIN_FLOAT_TOLERANCE_BITS));
}

TEST(constant_folding, const_gather)
{
    auto constant_data = op::Constant::create(
        element::f32,
        Shape{2, 5},
        vector<float>{1.0f, 2.0f, 3.0f, 4.0f, 5.0f, 6.0f, 7.0f, 8.0f, 9.0f, 10.0f});
    auto constant_indices =
        op::Constant::create(element::i64, Shape{4}, vector<int64_t>{0, 3, 2, 2});
    size_t gather_axis = 1;
    auto gather = make_shared<op::Gather>(constant_data, constant_indices, gather_axis);
    auto f = make_shared<Function>(gather, ParameterVector{});

    pass::Manager pass_manager;
    pass_manager.register_pass<pass::ConstantFolding>();
    pass_manager.run_passes(f);

    ASSERT_EQ(count_ops_of_type<op::Gather>(f), 0);
    ASSERT_EQ(count_ops_of_type<op::Constant>(f), 1);

    auto new_const =
        std::dynamic_pointer_cast<op::Constant>(f->get_results().at(0)->get_argument(0));
    ASSERT_TRUE(new_const);
    auto values_out = new_const->get_vector<float>();

    vector<float> values_expected{1.0f, 4.0f, 3.0f, 3.0f, 6.0f, 9.0f, 8.0f, 8.0f};

    ASSERT_TRUE(test::all_close_f(values_out, values_expected, MIN_FLOAT_TOLERANCE_BITS));
}

TEST(constant_folding, const_slice)
{
    Shape shape_in{16};

    vector<int> values_in{1, 2, 3, 4, 5, 6, 7, 8, 9, 10, 11, 12, 13, 14, 15, 16};
    auto constant = make_shared<op::Constant>(element::i32, shape_in, values_in);
    auto slice = make_shared<op::Slice>(constant, Coordinate{2}, Coordinate{15}, Strides{3});

    auto f = make_shared<Function>(slice, ParameterVector{});

    pass::Manager pass_manager;
    pass_manager.register_pass<pass::ConstantFolding>();
    pass_manager.run_passes(f);

    ASSERT_EQ(count_ops_of_type<op::Slice>(f), 0);
    ASSERT_EQ(count_ops_of_type<op::Constant>(f), 1);

    auto new_const =
        std::dynamic_pointer_cast<op::Constant>(f->get_results().at(0)->get_argument(0));
    ASSERT_TRUE(new_const);
    auto values_out = new_const->get_vector<int>();

    vector<int> sliced_values{3, 6, 9, 12, 15};
    ASSERT_EQ(sliced_values, values_out);
}

TEST(constant_folding, const_dyn_slice)
{
    Shape shape_in{16};

    vector<int> values_in{1, 2, 3, 4, 5, 6, 7, 8, 9, 10, 11, 12, 13, 14, 15, 16};
    auto constant_data = make_shared<op::Constant>(element::i32, shape_in, values_in);
    vector<int> values_lb{2};
    auto constant_lb = make_shared<op::Constant>(element::i64, Shape{1}, values_lb);
    vector<int> values_ub{15};
    auto constant_ub = make_shared<op::Constant>(element::i64, Shape{1}, values_ub);
    vector<int> values_strides{3};
    auto constant_strides = make_shared<op::Constant>(element::i64, Shape{1}, values_strides);
    auto dyn_slice = make_shared<op::DynSlice>(constant_data,
                                               constant_lb,
                                               constant_ub,
                                               constant_strides,
                                               AxisSet{},
                                               AxisSet{},
                                               AxisSet{},
                                               AxisSet{},
                                               AxisSet{});

    auto f = make_shared<Function>(dyn_slice, ParameterVector{});

    pass::Manager pass_manager;
    pass_manager.register_pass<pass::ConstantFolding>();
    pass_manager.run_passes(f);

    ASSERT_EQ(count_ops_of_type<op::DynSlice>(f), 0);
    ASSERT_EQ(count_ops_of_type<op::Constant>(f), 1);

    auto new_const =
        std::dynamic_pointer_cast<op::Constant>(f->get_results().at(0)->get_argument(0));
    ASSERT_TRUE(new_const);
    auto values_out = new_const->get_vector<int>();

    vector<int> sliced_values{3, 6, 9, 12, 15};
    ASSERT_EQ(sliced_values, values_out);
}

TEST(constant_folding, constant_dyn_reshape)
{
    Shape shape_in{2, 4};
    vector<float> values_in{0, 1, 2, 3, 4, 5, 6, 7};

    Shape shape_shape{3};
    vector<int64_t> values_shape{2, 4, 1};

    auto constant_in = make_shared<op::Constant>(element::f32, shape_in, values_in);
    auto constant_shape = make_shared<op::Constant>(element::i64, shape_shape, values_shape);
    auto dyn_reshape = make_shared<op::DynReshape>(constant_in, constant_shape);
    auto f = make_shared<Function>(dyn_reshape, ParameterVector{});

    pass::Manager pass_manager;
    pass_manager.register_pass<pass::ConstantFolding>();
    pass_manager.run_passes(f);

    ASSERT_EQ(count_ops_of_type<op::DynReshape>(f), 0);
    ASSERT_EQ(count_ops_of_type<op::Constant>(f), 1);

    auto new_const =
        std::dynamic_pointer_cast<op::Constant>(f->get_results().at(0)->get_argument(0));
    ASSERT_TRUE(new_const);
    auto values_out = new_const->get_vector<float>();

    ASSERT_TRUE(test::all_close_f(values_in, values_out, MIN_FLOAT_TOLERANCE_BITS));
}

TEST(constant_folding, constant_transpose)
{
    Shape shape_in{2, 4};
    vector<double> values_in{0, 1, 2, 3, 4, 5, 6, 7};

    Shape shape_perm{2};
    vector<int64_t> values_perm{1, 0};

    auto constant_in = make_shared<op::Constant>(element::f64, shape_in, values_in);
    auto constant_perm = make_shared<op::Constant>(element::i64, shape_perm, values_perm);
    auto transpose = make_shared<op::Transpose>(constant_in, constant_perm);
    auto f = make_shared<Function>(transpose, ParameterVector{});

    pass::Manager pass_manager;
    pass_manager.register_pass<pass::ConstantFolding>();
    pass_manager.run_passes(f);

    ASSERT_EQ(count_ops_of_type<op::Transpose>(f), 0);
    ASSERT_EQ(count_ops_of_type<op::Constant>(f), 1);

    auto new_const =
        std::dynamic_pointer_cast<op::Constant>(f->get_results().at(0)->get_argument(0));
    ASSERT_TRUE(new_const);
    auto values_out = new_const->get_vector<double>();

    vector<double> values_permute{0, 4, 1, 5, 2, 6, 3, 7};
    ASSERT_TRUE(test::all_close_f(values_permute, values_out, MIN_FLOAT_TOLERANCE_BITS));
}

<<<<<<< HEAD
void range_test_check(const vector<double>& values_out, const vector<double>& values_expected)
{
    ASSERT_TRUE(test::all_close_f(values_out, values_expected, MIN_FLOAT_TOLERANCE_BITS));
}

void range_test_check(const vector<float>& values_out, const vector<float>& values_expected)
{
    ASSERT_TRUE(test::all_close_f(values_out, values_expected, MIN_FLOAT_TOLERANCE_BITS));
}

template <typename T>
typename std::enable_if<std::is_integral<T>::value>::type
    range_test_check(const vector<T>& values_out, const vector<T>& values_expected)
{
    ASSERT_EQ(values_out, values_expected);
}

template <typename T>
void range_test(T start, T stop, T step, const vector<T>& values_expected)
{
    vector<T> values_start{start};
    vector<T> values_stop{stop};
    vector<T> values_step{step};

    auto constant_start = make_shared<op::Constant>(element::from<T>(), Shape{}, values_start);
    auto constant_stop = make_shared<op::Constant>(element::from<T>(), Shape{}, values_stop);
    auto constant_step = make_shared<op::Constant>(element::from<T>(), Shape{}, values_step);
    auto range = make_shared<op::Range>(constant_start, constant_stop, constant_step);
    auto f = make_shared<Function>(range, ParameterVector{});
=======
TEST(constant_folding, constant_select)
{
    Shape shape{2, 4};
    vector<char> values_selection{0, 1, 1, 0, 1, 0, 0, 1};
    vector<int64_t> values_t{2, 4, 6, 8, 10, 12, 14, 16};
    vector<int64_t> values_f{1, 3, 5, 7, 9, 11, 13, 15};

    auto constant_selection = make_shared<op::Constant>(element::boolean, shape, values_selection);
    auto constant_t = make_shared<op::Constant>(element::i64, shape, values_t);
    auto constant_f = make_shared<op::Constant>(element::i64, shape, values_f);
    auto select = make_shared<op::Select>(constant_selection, constant_t, constant_f);
    auto f = make_shared<Function>(select, ParameterVector{});
>>>>>>> 9f928d92

    pass::Manager pass_manager;
    pass_manager.register_pass<pass::ConstantFolding>();
    pass_manager.run_passes(f);

<<<<<<< HEAD
    ASSERT_EQ(count_ops_of_type<op::Range>(f), 0);
=======
    ASSERT_EQ(count_ops_of_type<op::Select>(f), 0);
>>>>>>> 9f928d92
    ASSERT_EQ(count_ops_of_type<op::Constant>(f), 1);

    auto new_const =
        std::dynamic_pointer_cast<op::Constant>(f->get_results().at(0)->get_argument(0));
    ASSERT_TRUE(new_const);
<<<<<<< HEAD

    auto values_out = new_const->template get_vector<T>();

    range_test_check(values_out, values_expected);
}

TEST(constant_folding, constant_range)
{
    range_test<int8_t>(5, 12, 2, {5, 7, 9, 11});
    range_test<int32_t>(5, 12, 2, {5, 7, 9, 11});
    range_test<int64_t>(5, 12, 2, {5, 7, 9, 11});
    range_test<uint64_t>(5, 12, 2, {5, 7, 9, 11});
    range_test<double>(5, 12, 2, {5, 7, 9, 11});
    range_test<float>(5, 12, 2, {5, 7, 9, 11});

    range_test<int32_t>(5, 12, -2, {});
    range_test<float>(12, 4, -2, {12, 10, 8, 6});
=======
    auto values_out = new_const->get_vector<int64_t>();

    vector<int64_t> values_expected{1, 4, 6, 7, 10, 11, 13, 16};
    ASSERT_EQ(values_expected, values_out);
>>>>>>> 9f928d92
}

TEST(constant_folding, pass_property)
{
    auto pass = std::make_shared<ngraph::pass::ConstantFolding>();
    ASSERT_EQ(false, pass->get_property(pass::PassProperty::REQUIRE_STATIC_SHAPE));
    ASSERT_EQ(false, pass->get_property(pass::PassProperty::CHANGE_DYNAMIC_STATE));
}<|MERGE_RESOLUTION|>--- conflicted
+++ resolved
@@ -891,7 +891,6 @@
     ASSERT_TRUE(test::all_close_f(values_permute, values_out, MIN_FLOAT_TOLERANCE_BITS));
 }
 
-<<<<<<< HEAD
 void range_test_check(const vector<double>& values_out, const vector<double>& values_expected)
 {
     ASSERT_TRUE(test::all_close_f(values_out, values_expected, MIN_FLOAT_TOLERANCE_BITS));
@@ -921,36 +920,17 @@
     auto constant_step = make_shared<op::Constant>(element::from<T>(), Shape{}, values_step);
     auto range = make_shared<op::Range>(constant_start, constant_stop, constant_step);
     auto f = make_shared<Function>(range, ParameterVector{});
-=======
-TEST(constant_folding, constant_select)
-{
-    Shape shape{2, 4};
-    vector<char> values_selection{0, 1, 1, 0, 1, 0, 0, 1};
-    vector<int64_t> values_t{2, 4, 6, 8, 10, 12, 14, 16};
-    vector<int64_t> values_f{1, 3, 5, 7, 9, 11, 13, 15};
-
-    auto constant_selection = make_shared<op::Constant>(element::boolean, shape, values_selection);
-    auto constant_t = make_shared<op::Constant>(element::i64, shape, values_t);
-    auto constant_f = make_shared<op::Constant>(element::i64, shape, values_f);
-    auto select = make_shared<op::Select>(constant_selection, constant_t, constant_f);
-    auto f = make_shared<Function>(select, ParameterVector{});
->>>>>>> 9f928d92
-
-    pass::Manager pass_manager;
-    pass_manager.register_pass<pass::ConstantFolding>();
-    pass_manager.run_passes(f);
-
-<<<<<<< HEAD
+
+    pass::Manager pass_manager;
+    pass_manager.register_pass<pass::ConstantFolding>();
+    pass_manager.run_passes(f);
+
     ASSERT_EQ(count_ops_of_type<op::Range>(f), 0);
-=======
-    ASSERT_EQ(count_ops_of_type<op::Select>(f), 0);
->>>>>>> 9f928d92
-    ASSERT_EQ(count_ops_of_type<op::Constant>(f), 1);
-
-    auto new_const =
-        std::dynamic_pointer_cast<op::Constant>(f->get_results().at(0)->get_argument(0));
-    ASSERT_TRUE(new_const);
-<<<<<<< HEAD
+    ASSERT_EQ(count_ops_of_type<op::Constant>(f), 1);
+
+    auto new_const =
+        std::dynamic_pointer_cast<op::Constant>(f->get_results().at(0)->get_argument(0));
+    ASSERT_TRUE(new_const);
 
     auto values_out = new_const->template get_vector<T>();
 
@@ -968,12 +948,35 @@
 
     range_test<int32_t>(5, 12, -2, {});
     range_test<float>(12, 4, -2, {12, 10, 8, 6});
-=======
+}
+
+TEST(constant_folding, constant_select)
+{
+    Shape shape{2, 4};
+    vector<char> values_selection{0, 1, 1, 0, 1, 0, 0, 1};
+    vector<int64_t> values_t{2, 4, 6, 8, 10, 12, 14, 16};
+    vector<int64_t> values_f{1, 3, 5, 7, 9, 11, 13, 15};
+
+    auto constant_selection = make_shared<op::Constant>(element::boolean, shape, values_selection);
+    auto constant_t = make_shared<op::Constant>(element::i64, shape, values_t);
+    auto constant_f = make_shared<op::Constant>(element::i64, shape, values_f);
+    auto select = make_shared<op::Select>(constant_selection, constant_t, constant_f);
+    auto f = make_shared<Function>(select, ParameterVector{});
+
+    pass::Manager pass_manager;
+    pass_manager.register_pass<pass::ConstantFolding>();
+    pass_manager.run_passes(f);
+
+    ASSERT_EQ(count_ops_of_type<op::Select>(f), 0);
+    ASSERT_EQ(count_ops_of_type<op::Constant>(f), 1);
+
+    auto new_const =
+        std::dynamic_pointer_cast<op::Constant>(f->get_results().at(0)->get_argument(0));
+    ASSERT_TRUE(new_const);
     auto values_out = new_const->get_vector<int64_t>();
 
     vector<int64_t> values_expected{1, 4, 6, 7, 10, 11, 13, 16};
     ASSERT_EQ(values_expected, values_out);
->>>>>>> 9f928d92
 }
 
 TEST(constant_folding, pass_property)
