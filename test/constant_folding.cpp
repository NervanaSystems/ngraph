--- conflicted
+++ resolved
@@ -408,7 +408,6 @@
     ASSERT_EQ(values_expected, values_out);
 }
 
-<<<<<<< HEAD
 TEST(constant_folding, const_sum)
 {
     Shape input_shape{3, 3};
@@ -417,7 +416,24 @@
     auto constant = op::Constant::create(element::i32, input_shape, values_in);
     auto convert = make_shared<op::Sum>(constant, AxisSet{1});
     auto f = make_shared<Function>(convert, ParameterVector{});
-=======
+ 
+    pass::Manager pass_manager;
+    pass_manager.register_pass<pass::ConstantFolding>();
+    pass_manager.run_passes(f);
+
+    ASSERT_EQ(count_ops_of_type<op::Sum>(f), 0);
+    ASSERT_EQ(count_ops_of_type<op::Constant>(f), 1);
+
+    auto new_const =
+        std::dynamic_pointer_cast<op::Constant>(f->get_results().at(0)->get_argument(0));
+    ASSERT_TRUE(new_const);
+    auto values_out = new_const->get_vector<int32_t>();
+
+    vector<int32_t> values_expected{6, 15, 24};
+
+    ASSERT_EQ(values_expected, values_out);
+}
+
 TEST(constant_folding, const_concat)
 {
     auto constant0 =
@@ -425,17 +441,12 @@
     auto constant1 = op::Constant::create(element::i32, Shape{2, 1}, vector<int32_t>{7, 8});
     auto concat = make_shared<op::Concat>(NodeVector{constant0, constant1}, 1);
     auto f = make_shared<Function>(concat, ParameterVector{});
->>>>>>> 4e0e0f56
-
-    pass::Manager pass_manager;
-    pass_manager.register_pass<pass::ConstantFolding>();
-    pass_manager.run_passes(f);
-
-<<<<<<< HEAD
-    ASSERT_EQ(count_ops_of_type<op::Sum>(f), 0);
-=======
+
+    pass::Manager pass_manager;
+    pass_manager.register_pass<pass::ConstantFolding>();
+    pass_manager.run_passes(f);
+
     ASSERT_EQ(count_ops_of_type<op::Concat>(f), 0);
->>>>>>> 4e0e0f56
     ASSERT_EQ(count_ops_of_type<op::Constant>(f), 1);
 
     auto new_const =
@@ -443,11 +454,8 @@
     ASSERT_TRUE(new_const);
     auto values_out = new_const->get_vector<int32_t>();
 
-<<<<<<< HEAD
-    vector<int32_t> values_expected{6, 15, 24};
-=======
     vector<int32_t> values_expected{1, 2, 3, 7, 4, 5, 6, 8};
->>>>>>> 4e0e0f56
+
     ASSERT_EQ(values_expected, values_out);
 }
 
