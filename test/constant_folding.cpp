//*****************************************************************************
// Copyright 2017-2019 Intel Corporation
//
// Licensed under the Apache License, Version 2.0 (the "License");
// you may not use this file except in compliance with the License.
// You may obtain a copy of the License at
//
//     http://www.apache.org/licenses/LICENSE-2.0
//
// Unless required by applicable law or agreed to in writing, software
// distributed under the License is distributed on an "AS IS" BASIS,
// WITHOUT WARRANTIES OR CONDITIONS OF ANY KIND, either express or implied.
// See the License for the specific language governing permissions and
// limitations under the License.
//*****************************************************************************

#include "ngraph/pass/constant_folding.hpp"
#include "gtest/gtest.h"
#include "ngraph/ngraph.hpp"
#include "ngraph/pass/manager.hpp"
#include "util/all_close_f.hpp"
#include "util/test_tools.hpp"

using namespace ngraph;
using namespace std;

TEST(constant_folding, constant_reshape)
{
    Shape shape_in{2, 4};
    Shape shape_out{2, 4, 1};

    vector<float> values_in{0, 1, 2, 3, 4, 5, 6, 7};
    auto constant = make_shared<op::Constant>(element::f32, shape_in, values_in);
    auto reshape = make_shared<op::Reshape>(constant, AxisVector{0, 1}, shape_out);
    auto f = make_shared<Function>(reshape, ParameterVector{});

    pass::Manager pass_manager;
    pass_manager.register_pass<pass::ConstantFolding>();
    pass_manager.run_passes(f);

    ASSERT_EQ(count_ops_of_type<op::Reshape>(f), 0);
    ASSERT_EQ(count_ops_of_type<op::Constant>(f), 1);

    auto new_const =
        std::dynamic_pointer_cast<op::Constant>(f->get_results().at(0)->get_argument(0));
    ASSERT_TRUE(new_const);
    auto values_out = new_const->get_vector<float>();

    ASSERT_TRUE(test::all_close_f(values_in, values_out, MIN_FLOAT_TOLERANCE_BITS));
}

TEST(constant_folding, constant_reshape_permute)
{
    Shape shape_in{2, 4};
    Shape shape_out{4, 2};

    vector<double> values_in{0, 1, 2, 3, 4, 5, 6, 7};
    auto constant = make_shared<op::Constant>(element::f64, shape_in, values_in);
    auto reshape = make_shared<op::Reshape>(constant, AxisVector{1, 0}, shape_out);
    auto f = make_shared<Function>(reshape, ParameterVector{});

    pass::Manager pass_manager;
    pass_manager.register_pass<pass::ConstantFolding>();
    pass_manager.run_passes(f);

    ASSERT_EQ(count_ops_of_type<op::Reshape>(f), 0);
    ASSERT_EQ(count_ops_of_type<op::Constant>(f), 1);

    auto new_const =
        std::dynamic_pointer_cast<op::Constant>(f->get_results().at(0)->get_argument(0));
    ASSERT_TRUE(new_const);
    auto values_out = new_const->get_vector<double>();

    vector<double> values_permute{0, 4, 1, 5, 2, 6, 3, 7};
    ASSERT_TRUE(test::all_close_f(values_permute, values_out, MIN_FLOAT_TOLERANCE_BITS));
}

TEST(constant_folding, constant_broadcast)
{
    Shape shape_in{2};
    Shape shape_out{2, 4};

    vector<int> values_in{0, 1};
    auto constant = make_shared<op::Constant>(element::i32, shape_in, values_in);
    auto broadcast = make_shared<op::Broadcast>(constant, shape_out, AxisSet{1});
    auto f = make_shared<Function>(broadcast, ParameterVector{});

    pass::Manager pass_manager;
    pass_manager.register_pass<pass::ConstantFolding>();
    pass_manager.run_passes(f);

    ASSERT_EQ(count_ops_of_type<op::Broadcast>(f), 0);
    ASSERT_EQ(count_ops_of_type<op::Constant>(f), 1);

    auto new_const =
        std::dynamic_pointer_cast<op::Constant>(f->get_results().at(0)->get_argument(0));
    ASSERT_TRUE(new_const);
    auto values_out = new_const->get_vector<int>();

    vector<int> values_permute{0, 0, 0, 0, 1, 1, 1, 1};
    ASSERT_EQ(values_permute, values_out);
}

TEST(constant_folding, constant_pad_exterior)
{
    Shape shape_in{2};

    vector<int> values_in{777, 888};
    auto constant = make_shared<op::Constant>(element::i32, shape_in, values_in);
    auto pad_value = make_shared<op::Constant>(element::i32, Shape{}, vector<int>{111});

    CoordinateDiff padding_below{1};
    CoordinateDiff padding_above{2};

    auto broadcast = make_shared<op::Pad>(constant, pad_value, padding_below, padding_above);
    auto f = make_shared<Function>(broadcast, ParameterVector{});

    pass::Manager pass_manager;
    pass_manager.register_pass<pass::ConstantFolding>();
    pass_manager.run_passes(f);

    ASSERT_EQ(count_ops_of_type<op::Pad>(f), 0);
    ASSERT_EQ(count_ops_of_type<op::Constant>(f), 1);

    auto new_const =
        std::dynamic_pointer_cast<op::Constant>(f->get_results().at(0)->get_argument(0));
    ASSERT_TRUE(new_const);
    auto values_out = new_const->get_vector<int>();

    vector<int> padded_values{111, 777, 888, 111, 111};
    ASSERT_EQ(padded_values, values_out);
}

template <typename T>
static std::vector<T> get_result_constant(std::shared_ptr<Function> f, size_t pos)
{
    auto new_const =
        std::dynamic_pointer_cast<op::Constant>(f->get_results().at(pos)->get_argument(0));
    return new_const->get_vector<T>();
}

TEST(constant_folding, constant_unary_binary)
{
    Shape shape_in{4};
    vector<int> values_a{1, 2, 3, 4};
    vector<int> values_b{1, 2, 3, 4};
    vector<int> values_c{-1, -1, -1, -1};
    vector<int> values_d{1, 4, 9, 16};
    auto a = make_shared<op::Constant>(element::i32, shape_in, values_a);
    auto b = make_shared<op::Constant>(element::i32, shape_in, values_b);
    auto c = make_shared<op::Constant>(element::i32, shape_in, values_c);
    auto d = make_shared<op::Constant>(element::i32, shape_in, values_d);

    auto add = a + b;
    auto sub = a - b;
    auto mul = a * b;
    auto divn = a / b;
    auto min = make_shared<op::Minimum>(c, a);
    auto max = make_shared<op::Maximum>(a, c);
    auto absn = make_shared<op::Abs>(c);
    auto neg = make_shared<op::Negative>(c);
    auto sqrt = make_shared<op::Sqrt>(d);
    auto neg_sqrt = make_shared<op::Sqrt>(c);

    auto f = make_shared<Function>(NodeVector{add, sub, mul, divn, min, max, absn, neg, sqrt},
                                   ParameterVector{});
    auto f_error = make_shared<Function>(NodeVector{neg_sqrt}, ParameterVector{});

    pass::Manager pass_manager;
    pass_manager.register_pass<pass::ConstantFolding>();
    pass_manager.run_passes(f);

    //expected values
    vector<int> add_expected{2, 4, 6, 8};
    vector<int> sub_expected{0, 0, 0, 0};
    vector<int> mul_expected{1, 4, 9, 16};
    vector<int> div_expected{1, 1, 1, 1};
    vector<int> min_expected{-1, -1, -1, -1};
    vector<int> max_expected{1, 2, 3, 4};
    vector<int> abs_neg_expected{1, 1, 1, 1};
    vector<int> sqrt_expected{1, 2, 3, 4};

    ASSERT_EQ(get_result_constant<int>(f, 0), add_expected);
    ASSERT_EQ(get_result_constant<int>(f, 1), sub_expected);
    ASSERT_EQ(get_result_constant<int>(f, 2), mul_expected);
    ASSERT_EQ(get_result_constant<int>(f, 3), div_expected);
    ASSERT_EQ(get_result_constant<int>(f, 4), min_expected);
    ASSERT_EQ(get_result_constant<int>(f, 5), max_expected);
    ASSERT_EQ(get_result_constant<int>(f, 6), abs_neg_expected);
    ASSERT_EQ(get_result_constant<int>(f, 7), abs_neg_expected);
    ASSERT_EQ(get_result_constant<int>(f, 8), sqrt_expected);
    ASSERT_ANY_THROW(pass_manager.run_passes(f_error));
}

TEST(constant_folding, const_dequantize)
{
    Shape input_shape{12};
    Shape scale_offset_shape;
    AxisSet quantization_axes;

    auto quant_type = element::u8;
    auto output_type = element::f32;
    typedef float output_c_type;

    vector<uint8_t> values_in{1, 2, 2, 3, 3, 4, 4, 5, 5, 6, 6, 7};
    auto constant = op::Constant::create(quant_type, input_shape, values_in);
    auto scale = op::Constant::create(output_type, scale_offset_shape, {2});
    auto offset = op::Constant::create(quant_type, scale_offset_shape, {1});
    auto dequantize =
        make_shared<op::Dequantize>(constant, scale, offset, output_type, quantization_axes);
    auto f = make_shared<Function>(dequantize, ParameterVector{});

    pass::Manager pass_manager;
    pass_manager.register_pass<pass::ConstantFolding>();
    pass_manager.run_passes(f);

    ASSERT_EQ(count_ops_of_type<op::Dequantize>(f), 0);
    ASSERT_EQ(count_ops_of_type<op::Constant>(f), 1);

    auto new_const =
        std::dynamic_pointer_cast<op::Constant>(f->get_results().at(0)->get_argument(0));
    ASSERT_TRUE(new_const);
    auto values_out = new_const->get_vector<output_c_type>();

    vector<output_c_type> values_dequantize{0, 2, 2, 4, 4, 6, 6, 8, 8, 10, 10, 12};
    ASSERT_EQ(values_dequantize, values_out);
}

TEST(constant_folding, const_quantize)
{
    Shape input_shape{12};
    Shape scale_offset_shape;
    AxisSet quantization_axes;

    auto quant_type = element::u8;
    auto output_type = element::u8;
    typedef uint8_t output_c_type;

    vector<float> values_in{1.0, 2.0, 2.0, 3.0, 3.0, 4.0, 4.0, 5.0, 5.0, 6.0, 6.0, 7.0};
    auto constant = op::Constant::create(element::f32, input_shape, values_in);
    auto scale = op::Constant::create(element::f32, scale_offset_shape, {2});
    auto offset = op::Constant::create(quant_type, scale_offset_shape, {1});
    auto mode = op::Quantize::RoundMode::ROUND_NEAREST_TOWARD_INFINITY;
    auto quantize =
        make_shared<op::Quantize>(constant, scale, offset, output_type, quantization_axes, mode);
    auto f = make_shared<Function>(quantize, ParameterVector{});

    pass::Manager pass_manager;
    pass_manager.register_pass<pass::ConstantFolding>();
    pass_manager.run_passes(f);

    ASSERT_EQ(count_ops_of_type<op::Quantize>(f), 0);
    ASSERT_EQ(count_ops_of_type<op::Constant>(f), 1);

    auto new_const =
        std::dynamic_pointer_cast<op::Constant>(f->get_results().at(0)->get_argument(0));
    ASSERT_TRUE(new_const);
    auto values_out = new_const->get_vector<output_c_type>();

    vector<output_c_type> values_quantize{2, 2, 2, 3, 3, 3, 3, 4, 4, 4, 4, 5};
    ASSERT_EQ(values_quantize, values_out);
}

TEST(constant_folding, const_convert)
{
    Shape input_shape{3, 4};

    vector<int32_t> values_in{1, 2, 2, 3, 3, 4, 4, 5, 5, 6, 6, 7};
    auto constant = op::Constant::create(element::f32, input_shape, values_in);
    auto convert = make_shared<op::Convert>(constant, element::u64);
    auto f = make_shared<Function>(convert, ParameterVector{});

    pass::Manager pass_manager;
    pass_manager.register_pass<pass::ConstantFolding>();
    pass_manager.run_passes(f);

    ASSERT_EQ(count_ops_of_type<op::Convert>(f), 0);
    ASSERT_EQ(count_ops_of_type<op::Constant>(f), 1);

    auto new_const =
        std::dynamic_pointer_cast<op::Constant>(f->get_results().at(0)->get_argument(0));
    ASSERT_TRUE(new_const);
    ASSERT_EQ(new_const->get_output_element_type(0), element::u64);
    auto values_out = new_const->get_vector<uint64_t>();

    vector<uint64_t> values_expected{1, 2, 2, 3, 3, 4, 4, 5, 5, 6, 6, 7};
    ASSERT_EQ(values_expected, values_out);
}

TEST(constant_folding, shape_of)
{
    Shape input_shape{3, 4, 0, 22, 608, 909, 3};

    auto param = make_shared<op::Parameter>(element::boolean, input_shape);
    auto shape_of = make_shared<op::ShapeOf>(param);
    auto f = make_shared<Function>(shape_of, ParameterVector{param});

    pass::Manager pass_manager;
    pass_manager.register_pass<pass::ConstantFolding>();
    pass_manager.run_passes(f);

    ASSERT_EQ(count_ops_of_type<op::ShapeOf>(f), 0);
    ASSERT_EQ(count_ops_of_type<op::Constant>(f), 1);

    auto new_const =
        std::dynamic_pointer_cast<op::Constant>(f->get_results().at(0)->get_argument(0));
    ASSERT_TRUE(new_const);
    ASSERT_EQ(new_const->get_output_element_type(0), element::i64);
    auto values_out = new_const->get_vector<int64_t>();

    ASSERT_EQ((vector<int64_t>{3, 4, 0, 22, 608, 909, 3}), values_out);
}

// A bit of an unusual case here: constant folding will not succeed on ShapeOf
// if the argument doesn't have dynamic shape. We want to make sure it fails
// gracefully, leaving the ShapeOf op in place.
TEST(constant_folding, shape_of_dynamic)
{
    PartialShape input_shape{3, 4, Dimension::dynamic(), 22, 608, 909, 3};

    auto param = make_shared<op::Parameter>(element::boolean, input_shape);
    auto shape_of = make_shared<op::ShapeOf>(param);
    auto f = make_shared<Function>(shape_of, ParameterVector{param});

    pass::Manager pass_manager;
    pass_manager.register_pass<pass::ConstantFolding>();
    pass_manager.run_passes(f);

    ASSERT_EQ(count_ops_of_type<op::ShapeOf>(f), 1);
    ASSERT_EQ(count_ops_of_type<op::Constant>(f), 0);

    auto result_as_shape_of =
        std::dynamic_pointer_cast<op::ShapeOf>(f->get_results().at(0)->get_argument(0));
    ASSERT_TRUE(result_as_shape_of);
    ASSERT_EQ(result_as_shape_of->get_output_shape(0), Shape{7});
}

// Similar to shape_of_dynamic above but here even the rank is dynamic.
TEST(constant_folding, shape_of_rank_dynamic)
{
    PartialShape input_shape{PartialShape::dynamic()};

    auto param = make_shared<op::Parameter>(element::boolean, input_shape);
    auto shape_of = make_shared<op::ShapeOf>(param);
    auto f = make_shared<Function>(shape_of, ParameterVector{param});

    pass::Manager pass_manager;
    pass_manager.register_pass<pass::ConstantFolding>();
    pass_manager.run_passes(f);

    ASSERT_EQ(count_ops_of_type<op::ShapeOf>(f), 1);
    ASSERT_EQ(count_ops_of_type<op::Constant>(f), 0);

    auto result_as_shape_of =
        std::dynamic_pointer_cast<op::ShapeOf>(f->get_results().at(0)->get_argument(0));
    ASSERT_TRUE(result_as_shape_of);
    ASSERT_TRUE(result_as_shape_of->get_output_partial_shape(0).same_scheme(
        PartialShape{Dimension::dynamic()}));
}

TEST(constant_folding, const_reverse)
{
    Shape input_shape{3, 3};

    vector<int32_t> values_in{1, 2, 3, 4, 5, 6, 7, 8, 9};
    auto constant = op::Constant::create(element::i32, input_shape, values_in);
    auto convert = make_shared<op::Reverse>(constant, AxisSet{1});
    auto f = make_shared<Function>(convert, ParameterVector{});

    pass::Manager pass_manager;
    pass_manager.register_pass<pass::ConstantFolding>();
    pass_manager.run_passes(f);

    ASSERT_EQ(count_ops_of_type<op::Reverse>(f), 0);
    ASSERT_EQ(count_ops_of_type<op::Constant>(f), 1);

    auto new_const =
        std::dynamic_pointer_cast<op::Constant>(f->get_results().at(0)->get_argument(0));
    ASSERT_TRUE(new_const);
    auto values_out = new_const->get_vector<int32_t>();

    vector<int32_t> values_expected{3, 2, 1, 6, 5, 4, 9, 8, 7};
    ASSERT_EQ(values_expected, values_out);
}

TEST(constant_folding, const_product)
{
    Shape input_shape{3, 3};

    vector<int32_t> values_in{1, 2, 3, 4, 5, 6, 7, 8, 9};
    auto constant = op::Constant::create(element::i32, input_shape, values_in);
    auto convert = make_shared<op::Product>(constant, AxisSet{1});
    auto f = make_shared<Function>(convert, ParameterVector{});

    pass::Manager pass_manager;
    pass_manager.register_pass<pass::ConstantFolding>();
    pass_manager.run_passes(f);

    ASSERT_EQ(count_ops_of_type<op::Product>(f), 0);
    ASSERT_EQ(count_ops_of_type<op::Constant>(f), 1);

    auto new_const =
        std::dynamic_pointer_cast<op::Constant>(f->get_results().at(0)->get_argument(0));
    ASSERT_TRUE(new_const);
    auto values_out = new_const->get_vector<int32_t>();

    vector<int32_t> values_expected{6, 120, 504};
    ASSERT_EQ(values_expected, values_out);
}

TEST(constant_folding, const_sum)
{
    Shape input_shape{3, 3};

    vector<int32_t> values_in{1, 2, 3, 4, 5, 6, 7, 8, 9};
    auto constant = op::Constant::create(element::i32, input_shape, values_in);
    auto convert = make_shared<op::Sum>(constant, AxisSet{1});
    auto f = make_shared<Function>(convert, ParameterVector{});

    pass::Manager pass_manager;
    pass_manager.register_pass<pass::ConstantFolding>();
    pass_manager.run_passes(f);

    ASSERT_EQ(count_ops_of_type<op::Sum>(f), 0);
    ASSERT_EQ(count_ops_of_type<op::Constant>(f), 1);

    auto new_const =
        std::dynamic_pointer_cast<op::Constant>(f->get_results().at(0)->get_argument(0));
    ASSERT_TRUE(new_const);
    auto values_out = new_const->get_vector<int32_t>();

    vector<int32_t> values_expected{6, 15, 24};

    ASSERT_EQ(values_expected, values_out);
}

TEST(constant_folding, const_concat)
{
    auto constant0 =
        op::Constant::create(element::i32, Shape{2, 3}, vector<int32_t>{1, 2, 3, 4, 5, 6});
    auto constant1 = op::Constant::create(element::i32, Shape{2, 1}, vector<int32_t>{7, 8});
    auto concat = make_shared<op::Concat>(NodeVector{constant0, constant1}, 1);
    auto f = make_shared<Function>(concat, ParameterVector{});

    pass::Manager pass_manager;
    pass_manager.register_pass<pass::ConstantFolding>();
    pass_manager.run_passes(f);

    ASSERT_EQ(count_ops_of_type<op::Concat>(f), 0);
    ASSERT_EQ(count_ops_of_type<op::Constant>(f), 1);

    auto new_const =
        std::dynamic_pointer_cast<op::Constant>(f->get_results().at(0)->get_argument(0));
    ASSERT_TRUE(new_const);
    auto values_out = new_const->get_vector<int32_t>();

    vector<int32_t> values_expected{1, 2, 3, 7, 4, 5, 6, 8};

    ASSERT_EQ(values_expected, values_out);
}

<<<<<<< HEAD
TEST(constant_folding, const_not)
{
    auto constant =
        op::Constant::create(element::boolean, Shape{2, 3}, vector<char>{0, 1, 0, 0, 1, 1});
    auto logical_not = make_shared<op::Not>(constant);
    auto f = make_shared<Function>(logical_not, ParameterVector{});
=======
TEST(constant_folding, const_equal)
{
    auto constant0 =
        op::Constant::create(element::i32, Shape{2, 3}, vector<int32_t>{1, 2, 3, 4, 5, 6});
    auto constant1 =
        op::Constant::create(element::i32, Shape{2, 3}, vector<int32_t>{1, 2, 2, 3, 5, 6});
    auto eq = make_shared<op::Equal>(constant0, constant1);
    auto f = make_shared<Function>(eq, ParameterVector{});
>>>>>>> fe76f38d

    pass::Manager pass_manager;
    pass_manager.register_pass<pass::ConstantFolding>();
    pass_manager.run_passes(f);

<<<<<<< HEAD
    ASSERT_EQ(count_ops_of_type<op::Not>(f), 0);
=======
    ASSERT_EQ(count_ops_of_type<op::Equal>(f), 0);
>>>>>>> fe76f38d
    ASSERT_EQ(count_ops_of_type<op::Constant>(f), 1);

    auto new_const =
        std::dynamic_pointer_cast<op::Constant>(f->get_results().at(0)->get_argument(0));
    ASSERT_TRUE(new_const);
    auto values_out = new_const->get_vector<char>();

<<<<<<< HEAD
    vector<char> values_expected{1, 0, 1, 1, 0, 0};
=======
    vector<char> values_expected{1, 1, 0, 0, 1, 1};
>>>>>>> fe76f38d

    ASSERT_EQ(values_expected, values_out);
}

<<<<<<< HEAD
=======
TEST(constant_folding, const_not_equal)
{
    auto constant0 =
        op::Constant::create(element::i32, Shape{2, 3}, vector<int32_t>{1, 2, 3, 4, 5, 6});
    auto constant1 =
        op::Constant::create(element::i32, Shape{2, 3}, vector<int32_t>{1, 2, 2, 3, 5, 6});
    auto eq = make_shared<op::NotEqual>(constant0, constant1);
    auto f = make_shared<Function>(eq, ParameterVector{});

    pass::Manager pass_manager;
    pass_manager.register_pass<pass::ConstantFolding>();
    pass_manager.run_passes(f);

    ASSERT_EQ(count_ops_of_type<op::NotEqual>(f), 0);
    ASSERT_EQ(count_ops_of_type<op::Constant>(f), 1);

    auto new_const =
        std::dynamic_pointer_cast<op::Constant>(f->get_results().at(0)->get_argument(0));
    ASSERT_TRUE(new_const);
    auto values_out = new_const->get_vector<char>();

    vector<char> values_expected{0, 0, 1, 1, 0, 0};

    ASSERT_EQ(values_expected, values_out);
}

TEST(constant_folding, const_greater)
{
    auto constant0 =
        op::Constant::create(element::i32, Shape{2, 3}, vector<int32_t>{1, 2, 3, 4, 5, 6});
    auto constant1 =
        op::Constant::create(element::i32, Shape{2, 3}, vector<int32_t>{2, 2, 2, 5, 5, 5});
    auto eq = make_shared<op::Greater>(constant0, constant1);
    auto f = make_shared<Function>(eq, ParameterVector{});

    pass::Manager pass_manager;
    pass_manager.register_pass<pass::ConstantFolding>();
    pass_manager.run_passes(f);

    ASSERT_EQ(count_ops_of_type<op::Greater>(f), 0);
    ASSERT_EQ(count_ops_of_type<op::Constant>(f), 1);

    auto new_const =
        std::dynamic_pointer_cast<op::Constant>(f->get_results().at(0)->get_argument(0));
    ASSERT_TRUE(new_const);
    auto values_out = new_const->get_vector<char>();

    vector<char> values_expected{0, 0, 1, 0, 0, 1};

    ASSERT_EQ(values_expected, values_out);
}

TEST(constant_folding, const_greater_eq)
{
    auto constant0 =
        op::Constant::create(element::i32, Shape{2, 3}, vector<int32_t>{1, 2, 3, 4, 5, 6});
    auto constant1 =
        op::Constant::create(element::i32, Shape{2, 3}, vector<int32_t>{2, 2, 2, 5, 5, 5});
    auto eq = make_shared<op::GreaterEq>(constant0, constant1);
    auto f = make_shared<Function>(eq, ParameterVector{});

    pass::Manager pass_manager;
    pass_manager.register_pass<pass::ConstantFolding>();
    pass_manager.run_passes(f);

    ASSERT_EQ(count_ops_of_type<op::GreaterEq>(f), 0);
    ASSERT_EQ(count_ops_of_type<op::Constant>(f), 1);

    auto new_const =
        std::dynamic_pointer_cast<op::Constant>(f->get_results().at(0)->get_argument(0));
    ASSERT_TRUE(new_const);
    auto values_out = new_const->get_vector<char>();

    vector<char> values_expected{0, 1, 1, 0, 1, 1};

    ASSERT_EQ(values_expected, values_out);
}

TEST(constant_folding, const_less)
{
    auto constant0 =
        op::Constant::create(element::i32, Shape{2, 3}, vector<int32_t>{1, 2, 3, 4, 5, 6});
    auto constant1 =
        op::Constant::create(element::i32, Shape{2, 3}, vector<int32_t>{2, 2, 2, 5, 5, 5});
    auto eq = make_shared<op::Less>(constant0, constant1);
    auto f = make_shared<Function>(eq, ParameterVector{});

    pass::Manager pass_manager;
    pass_manager.register_pass<pass::ConstantFolding>();
    pass_manager.run_passes(f);

    ASSERT_EQ(count_ops_of_type<op::Less>(f), 0);
    ASSERT_EQ(count_ops_of_type<op::Constant>(f), 1);

    auto new_const =
        std::dynamic_pointer_cast<op::Constant>(f->get_results().at(0)->get_argument(0));
    ASSERT_TRUE(new_const);
    auto values_out = new_const->get_vector<char>();

    vector<char> values_expected{1, 0, 0, 1, 0, 0};

    ASSERT_EQ(values_expected, values_out);
}

TEST(constant_folding, const_less_eq)
{
    auto constant0 =
        op::Constant::create(element::i32, Shape{2, 3}, vector<int32_t>{1, 2, 3, 4, 5, 6});
    auto constant1 =
        op::Constant::create(element::i32, Shape{2, 3}, vector<int32_t>{2, 2, 2, 5, 5, 5});
    auto eq = make_shared<op::LessEq>(constant0, constant1);
    auto f = make_shared<Function>(eq, ParameterVector{});

    pass::Manager pass_manager;
    pass_manager.register_pass<pass::ConstantFolding>();
    pass_manager.run_passes(f);

    ASSERT_EQ(count_ops_of_type<op::LessEq>(f), 0);
    ASSERT_EQ(count_ops_of_type<op::Constant>(f), 1);

    auto new_const =
        std::dynamic_pointer_cast<op::Constant>(f->get_results().at(0)->get_argument(0));
    ASSERT_TRUE(new_const);
    auto values_out = new_const->get_vector<char>();

    vector<char> values_expected{1, 1, 0, 1, 1, 0};

    ASSERT_EQ(values_expected, values_out);
}

TEST(constant_folding, const_and)
{
    auto constant0 =
        op::Constant::create(element::boolean, Shape{2, 3}, vector<int32_t>{0, 0, 1, 0, 1, 1});
    auto constant1 =
        op::Constant::create(element::boolean, Shape{2, 3}, vector<int32_t>{0, 1, 1, 1, 0, 1});
    auto eq = make_shared<op::And>(constant0, constant1);
    auto f = make_shared<Function>(eq, ParameterVector{});

    pass::Manager pass_manager;
    pass_manager.register_pass<pass::ConstantFolding>();
    pass_manager.run_passes(f);

    ASSERT_EQ(count_ops_of_type<op::And>(f), 0);
    ASSERT_EQ(count_ops_of_type<op::Constant>(f), 1);

    auto new_const =
        std::dynamic_pointer_cast<op::Constant>(f->get_results().at(0)->get_argument(0));
    ASSERT_TRUE(new_const);
    auto values_out = new_const->get_vector<char>();

    vector<char> values_expected{0, 0, 1, 0, 0, 1};

    ASSERT_EQ(values_expected, values_out);
}

TEST(constant_folding, const_or)
{
    auto constant0 =
        op::Constant::create(element::boolean, Shape{2, 3}, vector<int32_t>{0, 0, 1, 0, 1, 1});
    auto constant1 =
        op::Constant::create(element::boolean, Shape{2, 3}, vector<int32_t>{0, 1, 1, 1, 0, 1});
    auto eq = make_shared<op::Or>(constant0, constant1);
    auto f = make_shared<Function>(eq, ParameterVector{});

    pass::Manager pass_manager;
    pass_manager.register_pass<pass::ConstantFolding>();
    pass_manager.run_passes(f);

    ASSERT_EQ(count_ops_of_type<op::Or>(f), 0);
    ASSERT_EQ(count_ops_of_type<op::Constant>(f), 1);

    auto new_const =
        std::dynamic_pointer_cast<op::Constant>(f->get_results().at(0)->get_argument(0));
    ASSERT_TRUE(new_const);
    auto values_out = new_const->get_vector<char>();

    vector<char> values_expected{0, 1, 1, 1, 1, 1};

    ASSERT_EQ(values_expected, values_out);
}

TEST(constant_folding, const_ceiling)
{
    auto constant = op::Constant::create(
        element::f32, Shape{2, 3}, vector<float>{0.0f, 0.1f, -0.1f, -2.5f, 2.5f, 3.0f});
    auto ceil = make_shared<op::Ceiling>(constant);
    auto f = make_shared<Function>(ceil, ParameterVector{});

    pass::Manager pass_manager;
    pass_manager.register_pass<pass::ConstantFolding>();
    pass_manager.run_passes(f);

    ASSERT_EQ(count_ops_of_type<op::Ceiling>(f), 0);
    ASSERT_EQ(count_ops_of_type<op::Constant>(f), 1);

    auto new_const =
        std::dynamic_pointer_cast<op::Constant>(f->get_results().at(0)->get_argument(0));
    ASSERT_TRUE(new_const);
    auto values_out = new_const->get_vector<float>();

    vector<float> values_expected{0.0f, 1.0f, 0.0f, -2.0f, 3.0f, 3.0f};

    ASSERT_TRUE(test::all_close_f(values_out, values_expected, MIN_FLOAT_TOLERANCE_BITS));
}

TEST(constant_folding, const_floor)
{
    auto constant = op::Constant::create(
        element::f32, Shape{2, 3}, vector<float>{0.0f, 0.1f, -0.1f, -2.5f, 2.5f, 3.0f});
    auto floor = make_shared<op::Floor>(constant);
    auto f = make_shared<Function>(floor, ParameterVector{});

    pass::Manager pass_manager;
    pass_manager.register_pass<pass::ConstantFolding>();
    pass_manager.run_passes(f);

    ASSERT_EQ(count_ops_of_type<op::Floor>(f), 0);
    ASSERT_EQ(count_ops_of_type<op::Constant>(f), 1);

    auto new_const =
        std::dynamic_pointer_cast<op::Constant>(f->get_results().at(0)->get_argument(0));
    ASSERT_TRUE(new_const);
    auto values_out = new_const->get_vector<float>();

    vector<float> values_expected{0.0f, 0.0f, -1.0f, -3.0f, 2.0f, 3.0f};

    ASSERT_TRUE(test::all_close_f(values_out, values_expected, MIN_FLOAT_TOLERANCE_BITS));
}

>>>>>>> fe76f38d
TEST(constant_folding, pass_property)
{
    auto pass = std::make_shared<ngraph::pass::ConstantFolding>();
    ASSERT_EQ(false, pass->get_property(pass::PassProperty::REQUIRE_STATIC_SHAPE));
    ASSERT_EQ(false, pass->get_property(pass::PassProperty::CHANGE_DYNAMIC_STATE));
}<|MERGE_RESOLUTION|>--- conflicted
+++ resolved
@@ -459,14 +459,30 @@
     ASSERT_EQ(values_expected, values_out);
 }
 
-<<<<<<< HEAD
 TEST(constant_folding, const_not)
 {
     auto constant =
         op::Constant::create(element::boolean, Shape{2, 3}, vector<char>{0, 1, 0, 0, 1, 1});
     auto logical_not = make_shared<op::Not>(constant);
     auto f = make_shared<Function>(logical_not, ParameterVector{});
-=======
+
+    pass::Manager pass_manager;
+    pass_manager.register_pass<pass::ConstantFolding>();
+    pass_manager.run_passes(f);
+
+    ASSERT_EQ(count_ops_of_type<op::Not>(f), 0);
+    ASSERT_EQ(count_ops_of_type<op::Constant>(f), 1);
+
+    auto new_const =
+        std::dynamic_pointer_cast<op::Constant>(f->get_results().at(0)->get_argument(0));
+    ASSERT_TRUE(new_const);
+    auto values_out = new_const->get_vector<char>();
+
+    vector<char> values_expected{1, 0, 1, 1, 0, 0};
+
+    ASSERT_EQ(values_expected, values_out);
+}
+
 TEST(constant_folding, const_equal)
 {
     auto constant0 =
@@ -475,35 +491,24 @@
         op::Constant::create(element::i32, Shape{2, 3}, vector<int32_t>{1, 2, 2, 3, 5, 6});
     auto eq = make_shared<op::Equal>(constant0, constant1);
     auto f = make_shared<Function>(eq, ParameterVector{});
->>>>>>> fe76f38d
-
-    pass::Manager pass_manager;
-    pass_manager.register_pass<pass::ConstantFolding>();
-    pass_manager.run_passes(f);
-
-<<<<<<< HEAD
-    ASSERT_EQ(count_ops_of_type<op::Not>(f), 0);
-=======
+
+    pass::Manager pass_manager;
+    pass_manager.register_pass<pass::ConstantFolding>();
+    pass_manager.run_passes(f);
+
     ASSERT_EQ(count_ops_of_type<op::Equal>(f), 0);
->>>>>>> fe76f38d
-    ASSERT_EQ(count_ops_of_type<op::Constant>(f), 1);
-
-    auto new_const =
-        std::dynamic_pointer_cast<op::Constant>(f->get_results().at(0)->get_argument(0));
-    ASSERT_TRUE(new_const);
-    auto values_out = new_const->get_vector<char>();
-
-<<<<<<< HEAD
-    vector<char> values_expected{1, 0, 1, 1, 0, 0};
-=======
+    ASSERT_EQ(count_ops_of_type<op::Constant>(f), 1);
+
+    auto new_const =
+        std::dynamic_pointer_cast<op::Constant>(f->get_results().at(0)->get_argument(0));
+    ASSERT_TRUE(new_const);
+    auto values_out = new_const->get_vector<char>();
+
     vector<char> values_expected{1, 1, 0, 0, 1, 1};
->>>>>>> fe76f38d
-
-    ASSERT_EQ(values_expected, values_out);
-}
-
-<<<<<<< HEAD
-=======
+
+    ASSERT_EQ(values_expected, values_out);
+}
+
 TEST(constant_folding, const_not_equal)
 {
     auto constant0 =
@@ -734,7 +739,6 @@
     ASSERT_TRUE(test::all_close_f(values_out, values_expected, MIN_FLOAT_TOLERANCE_BITS));
 }
 
->>>>>>> fe76f38d
 TEST(constant_folding, pass_property)
 {
     auto pass = std::make_shared<ngraph::pass::ConstantFolding>();
