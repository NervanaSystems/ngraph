/*******************************************************************************
* Copyright 2017-2018 Intel Corporation
*
* Licensed under the Apache License, Version 2.0 (the "License");
* you may not use this file except in compliance with the License.
* You may obtain a copy of the License at
*
*     http://www.apache.org/licenses/LICENSE-2.0
*
* Unless required by applicable law or agreed to in writing, software
* distributed under the License is distributed on an "AS IS" BASIS,
* WITHOUT WARRANTIES OR CONDITIONS OF ANY KIND, either express or implied.
* See the License for the specific language governing permissions and
* limitations under the License.
*******************************************************************************/

#include <algorithm>
#include <cinttypes>
#include <cmath>
#include <cstdlib>
#include <string>

#include "gtest/gtest.h"

#include "ngraph/autodiff/adjoints.hpp"
#include "ngraph/log.hpp"
#include "ngraph/ngraph.hpp"
#include "ngraph/op/get_output_element.hpp"
#include "ngraph/serializer.hpp"
#include "util/all_close.hpp"
#include "util/ndarray.hpp"
#include "util/test_tools.hpp"

using namespace std;
using namespace ngraph;

static const vector<element::Type> s_known_element_types = {element::from<float>(),
                                                            element::from<double>(),
                                                            element::from<int8_t>(),
                                                            element::from<int16_t>(),
                                                            element::from<int32_t>(),
                                                            element::from<int64_t>(),
                                                            element::from<uint8_t>(),
                                                            element::from<uint16_t>(),
                                                            element::from<uint32_t>(),
                                                            element::from<uint64_t>()};

TEST(${BACKEND_NAME}, function_name)
{
    Shape shape{2, 2};
    auto A = make_shared<op::Parameter>(element::f32, shape);
    auto B = make_shared<op::Parameter>(element::f32, shape);
    auto f = make_shared<Function>(A + B, op::ParameterVector{A, B}, "funky func name");

    auto backend = runtime::Backend::create("${BACKEND_NAME}");

    // Create some tensors for input/output
    shared_ptr<runtime::TensorView> a = backend->create_tensor<float>(shape);
    shared_ptr<runtime::TensorView> b = backend->create_tensor<float>(shape);
    shared_ptr<runtime::TensorView> result = backend->create_tensor<float>(shape);

    copy_data(a, test::NDArray<float, 2>({{1, 2}, {3, 4}}).get_vector());
    copy_data(b, test::NDArray<float, 2>({{5, 6}, {7, 8}}).get_vector());

    backend->call(f, {result}, {a, b});
    EXPECT_EQ(read_vector<float>(result),
              (test::NDArray<float, 2>({{6, 8}, {10, 12}})).get_vector());
}

TEST(${BACKEND_NAME}, node_name)
{
    Shape shape{2, 2};
    auto A = make_shared<op::Parameter>(element::f32, shape);
    auto B = make_shared<op::Parameter>(element::f32, shape);
    auto C = A + B;
    C->set_name("a node name");
    auto f = make_shared<Function>(C, op::ParameterVector{A, B});

    auto backend = runtime::Backend::create("${BACKEND_NAME}");

    // Create some tensors for input/output
    shared_ptr<runtime::TensorView> a = backend->create_tensor(element::f32, shape);
    shared_ptr<runtime::TensorView> b = backend->create_tensor(element::f32, shape);
    shared_ptr<runtime::TensorView> result = backend->create_tensor(element::f32, shape);

    copy_data(a, test::NDArray<float, 2>({{1, 2}, {3, 4}}).get_vector());
    copy_data(b, test::NDArray<float, 2>({{5, 6}, {7, 8}}).get_vector());

    backend->call(f, {result}, {a, b});
    EXPECT_EQ(read_vector<float>(result),
              (test::NDArray<float, 2>({{6, 8}, {10, 12}})).get_vector());
}

TEST(${BACKEND_NAME}, aliased_output)
{
    SKIP_TEST_FOR("GPU", "${BACKEND_NAME}");
    Shape shape{2, 2};
    auto A = make_shared<op::Parameter>(element::f32, shape);
    auto B = make_shared<op::Parameter>(element::f32, shape);
    auto C = A + B;
    auto D = A * B;
    auto E = op::Constant::create(element::f32, shape, {1, 2, 3, 4});
    auto f = make_shared<Function>(NodeVector{C, C, D, D, C, E, E}, op::ParameterVector{A, B});

    auto backend = runtime::Backend::create("${BACKEND_NAME}");

    // Create some tensors for input/output
    shared_ptr<runtime::TensorView> a = backend->create_tensor(element::f32, shape);
    shared_ptr<runtime::TensorView> b = backend->create_tensor(element::f32, shape);
    shared_ptr<runtime::TensorView> out1 = backend->create_tensor(element::f32, shape);
    shared_ptr<runtime::TensorView> out2 = backend->create_tensor(element::f32, shape);
    shared_ptr<runtime::TensorView> out3 = backend->create_tensor(element::f32, shape);
    shared_ptr<runtime::TensorView> out4 = backend->create_tensor(element::f32, shape);
    shared_ptr<runtime::TensorView> out5 = backend->create_tensor(element::f32, shape);
    shared_ptr<runtime::TensorView> out6 = backend->create_tensor(element::f32, shape);
    shared_ptr<runtime::TensorView> out7 = backend->create_tensor(element::f32, shape);

    copy_data(a, vector<float>{0, 1, 2, 3});
    copy_data(b, vector<float>{1, 2, 3, 4});
    vector<float> expectedC{1, 3, 5, 7};
    vector<float> expectedD{0, 2, 6, 12};
    vector<float> expectedE{1, 2, 3, 4};

    backend->call(f, {out1, out2, out3, out4, out5, out6, out7}, {a, b});
    EXPECT_EQ(expectedC, read_vector<float>(out1));
    EXPECT_EQ(expectedC, read_vector<float>(out2));
    EXPECT_EQ(expectedD, read_vector<float>(out3));
    EXPECT_EQ(expectedD, read_vector<float>(out4));
    EXPECT_EQ(expectedC, read_vector<float>(out5));
    EXPECT_EQ(expectedE, read_vector<float>(out6));
    EXPECT_EQ(expectedE, read_vector<float>(out7));
}

TEST(${BACKEND_NAME}, parameter_as_output)
{
    SKIP_TEST_FOR("GPU", "${BACKEND_NAME}");

    Shape shape{3, 4};
    auto A = make_shared<op::Parameter>(element::f32, shape);
    auto f = make_shared<Function>(A, op::ParameterVector{A});

    auto backend = runtime::Backend::create("${BACKEND_NAME}");

    // Create some tensors for input/output
    shared_ptr<runtime::TensorView> a = backend->create_tensor(element::f32, shape);
    shared_ptr<runtime::TensorView> result = backend->create_tensor(element::f32, shape);

    vector<float> expected{0, 1, 2, 3, 4, 5, 6, 7, 8, 9, 10, 11};
    vector<float> zero(shape_size(shape), 0);
    copy_data(a, expected);

    backend->call(f, {result}, {a});
    EXPECT_EQ(read_vector<float>(result), expected);
}

TEST(${BACKEND_NAME}, ab)
{
    Shape shape{2, 2};
    auto A = make_shared<op::Parameter>(element::f32, shape);
    auto B = make_shared<op::Parameter>(element::f32, shape);
    auto f = make_shared<Function>(A + B, op::ParameterVector{A, B});

    auto backend = runtime::Backend::create("${BACKEND_NAME}");

    // Create some tensors for input/output
    shared_ptr<runtime::TensorView> a = backend->create_tensor(element::f32, shape);
    shared_ptr<runtime::TensorView> b = backend->create_tensor(element::f32, shape);
    shared_ptr<runtime::TensorView> result = backend->create_tensor(element::f32, shape);

    copy_data(a, test::NDArray<float, 2>({{1, 2}, {3, 4}}).get_vector());
    copy_data(b, test::NDArray<float, 2>({{5, 6}, {7, 8}}).get_vector());

    backend->call(f, {result}, {a, b});
    EXPECT_EQ(read_vector<float>(result),
              (test::NDArray<float, 2>({{6, 8}, {10, 12}})).get_vector());
}

TEST(${BACKEND_NAME}, abc)
{
    Shape shape{2, 2};
    auto A = make_shared<op::Parameter>(element::f32, shape);
    auto B = make_shared<op::Parameter>(element::f32, shape);
    auto C = make_shared<op::Parameter>(element::f32, shape);
    auto f = make_shared<Function>((A + B) * C, op::ParameterVector{A, B, C});

    auto backend = runtime::Backend::create("${BACKEND_NAME}");

    // Create some tensors for input/output
    shared_ptr<runtime::TensorView> a = backend->create_tensor(element::f32, shape);
    shared_ptr<runtime::TensorView> b = backend->create_tensor(element::f32, shape);
    shared_ptr<runtime::TensorView> c = backend->create_tensor(element::f32, shape);
    shared_ptr<runtime::TensorView> result = backend->create_tensor(element::f32, shape);

    copy_data(a, test::NDArray<float, 2>({{1, 2}, {3, 4}}).get_vector());
    copy_data(b, test::NDArray<float, 2>({{5, 6}, {7, 8}}).get_vector());
    copy_data(c, test::NDArray<float, 2>({{9, 10}, {11, 12}}).get_vector());

    backend->call(f, {result}, {a, b, c});
    EXPECT_EQ(read_vector<float>(result),
              (test::NDArray<float, 2>({{54, 80}, {110, 144}})).get_vector());

    backend->call(f, {result}, {b, a, c});
    EXPECT_EQ(read_vector<float>(result),
              (test::NDArray<float, 2>({{54, 80}, {110, 144}})).get_vector());

    backend->call(f, {result}, {a, c, b});
    EXPECT_EQ(read_vector<float>(result),
              (test::NDArray<float, 2>({{50, 72}, {98, 128}})).get_vector());
}

TEST(${BACKEND_NAME}, abc_int64)
{
    SKIP_TEST_FOR("GPU", "${BACKEND_NAME}");
    Shape shape{2, 2};
    auto A = make_shared<op::Parameter>(element::i64, shape);
    auto B = make_shared<op::Parameter>(element::i64, shape);
    auto C = make_shared<op::Parameter>(element::i64, shape);
    auto f = make_shared<Function>((A + B) * C, op::ParameterVector{A, B, C});

    auto backend = runtime::Backend::create("${BACKEND_NAME}");

    // Create some tensors for input/output
    auto a = backend->create_tensor(element::i64, shape);
    copy_data(a, vector<int64_t>{1, 2, 3, 4});
    auto b = backend->create_tensor(element::i64, shape);
    copy_data(b, vector<int64_t>{5, 6, 7, 8});
    auto c = backend->create_tensor(element::i64, shape);
    copy_data(c, vector<int64_t>{9, 10, 11, 12});
    auto result = backend->create_tensor(element::i64, shape);

    backend->call(f, {result}, {a, b, c});
    EXPECT_EQ((vector<int64_t>{54, 80, 110, 144}), read_vector<int64_t>(result));

    backend->call(f, {result}, {b, a, c});
    EXPECT_EQ((vector<int64_t>{54, 80, 110, 144}), read_vector<int64_t>(result));

    backend->call(f, {result}, {a, c, b});
    EXPECT_EQ((vector<int64_t>{50, 72, 98, 128}), read_vector<int64_t>(result));
}

// Multiple retrive values
TEST(${BACKEND_NAME}, multiple_result)
{
    Shape shape{2, 2};
    auto A = make_shared<op::Parameter>(element::f32, shape);
    auto B = make_shared<op::Parameter>(element::f32, shape);
    auto C = make_shared<op::Parameter>(element::f32, shape);
    auto A_add_B = make_shared<op::Add>(A, B);
    auto A_add_B_mul_C = make_shared<op::Multiply>(A_add_B, C);

    auto f =
        make_shared<Function>(NodeVector{A_add_B, A_add_B_mul_C}, op::ParameterVector{A, B, C});

    auto backend = runtime::Backend::create("${BACKEND_NAME}");

    auto a = backend->create_tensor(element::f32, shape);
    copy_data(a, vector<float>{1, 2, 3, 4});
    auto b = backend->create_tensor(element::f32, shape);
    copy_data(b, vector<float>{5, 6, 7, 8});
    auto c = backend->create_tensor(element::f32, shape);
    copy_data(c, vector<float>{9, 10, 11, 12});

    auto r0 = backend->create_tensor(element::f32, shape);
    auto r1 = backend->create_tensor(element::f32, shape);

    backend->call(f, {r0, r1}, {a, b, c});

    EXPECT_EQ((vector<float>{6, 8, 10, 12}), read_vector<float>(r0));
    EXPECT_EQ((vector<float>{54, 80, 110, 144}), read_vector<float>(r1));
}

TEST(${BACKEND_NAME}, abs)
{
    Shape shape{2, 2};
    auto A = make_shared<op::Parameter>(element::f32, shape);
    auto f = make_shared<Function>(make_shared<op::Abs>(A), op::ParameterVector{A});

    auto backend = runtime::Backend::create("${BACKEND_NAME}");

    // Create some tensors for input/output
    auto a = backend->create_tensor(element::f32, shape);
    copy_data(a, vector<float>{1, -2, 0, -4.75f});
    auto result = backend->create_tensor(element::f32, shape);

    backend->call(f, {result}, {a});
    EXPECT_EQ((vector<float>{1, 2, 0, 4.75f}), read_vector<float>(result));
}

TEST(${BACKEND_NAME}, ceiling)
{
    Shape shape{2, 2};
    auto A = make_shared<op::Parameter>(element::f32, shape);
    auto f = make_shared<Function>(make_shared<op::Ceiling>(A), op::ParameterVector{A});

    auto backend = runtime::Backend::create("${BACKEND_NAME}");

    // Create some tensors for input/output
    auto a = backend->create_tensor(element::f32, shape);
    copy_data(a, vector<float>{-2.5f, -2.0f, 0.3f, 4.8f});
    auto result = backend->create_tensor(element::f32, shape);

    backend->call(f, {result}, {a});
    EXPECT_EQ((vector<float>{-2.0f, -2.0f, 1.0f, 5.0f}), read_vector<float>(result));
}

TEST(${BACKEND_NAME}, concat_matrix_colwise)
{
    SKIP_TEST_FOR("GPU", "${BACKEND_NAME}");
    Shape shape_a{2, 2};
    auto A = make_shared<op::Parameter>(element::f32, shape_a);
    Shape shape_b{2, 3};
    auto B = make_shared<op::Parameter>(element::f32, shape_b);
    Shape shape_c{2, 3};
    auto C = make_shared<op::Parameter>(element::f32, shape_c);
    Shape shape_r{2, 8};
    auto f = make_shared<Function>(make_shared<op::Concat>(NodeVector{A, B, C}, 1),
                                   op::ParameterVector{A, B, C});

    auto backend = runtime::Backend::create("${BACKEND_NAME}");

    // Create some tensors for input/output
    auto a = backend->create_tensor(element::f32, shape_a);
    copy_data(a, vector<float>{2, 4, 8, 16});
    auto b = backend->create_tensor(element::f32, shape_b);
    copy_data(b, vector<float>{1, 2, 4, 8, 16, 32});
    auto c = backend->create_tensor(element::f32, shape_c);
    copy_data(c, vector<float>{2, 3, 5, 7, 11, 13});
    auto result = backend->create_tensor(element::f32, shape_r);

    backend->call(f, {result}, {a, b, c});
    EXPECT_EQ((vector<float>{2, 4, 1, 2, 4, 2, 3, 5, 8, 16, 8, 16, 32, 7, 11, 13}),
              read_vector<float>(result));
}

TEST(${BACKEND_NAME}, concat_matrix_rowwise)
{
    SKIP_TEST_FOR("GPU", "${BACKEND_NAME}");
    Shape shape_a{2, 2};
    auto A = make_shared<op::Parameter>(element::f32, shape_a);
    Shape shape_b{3, 2};
    auto B = make_shared<op::Parameter>(element::f32, shape_b);
    Shape shape_c{3, 2};
    auto C = make_shared<op::Parameter>(element::f32, shape_c);
    Shape shape_r{8, 2};
    auto f = make_shared<Function>(make_shared<op::Concat>(NodeVector{A, B, C}, 0),
                                   op::ParameterVector{A, B, C});

    auto backend = runtime::Backend::create("${BACKEND_NAME}");

    // Create some tensors for input/output
    auto a = backend->create_tensor(element::f32, shape_a);
    copy_data(a, vector<float>{2, 4, 8, 16});
    auto b = backend->create_tensor(element::f32, shape_b);
    copy_data(b, vector<float>{1, 2, 4, 8, 16, 32});
    auto c = backend->create_tensor(element::f32, shape_c);
    copy_data(c, vector<float>{2, 3, 5, 7, 11, 13});
    auto result = backend->create_tensor(element::f32, shape_r);

    backend->call(f, {result}, {a, b, c});
    EXPECT_EQ((vector<float>{2, 4, 8, 16, 1, 2, 4, 8, 16, 32, 2, 3, 5, 7, 11, 13}),
              read_vector<float>(result));
}

TEST(${BACKEND_NAME}, concat_matrix_int64)
{
    SKIP_TEST_FOR("GPU", "${BACKEND_NAME}");
    Shape shape_a{2, 2};
    auto A = make_shared<op::Parameter>(element::i64, shape_a);
    Shape shape_b{3, 2};
    auto B = make_shared<op::Parameter>(element::i64, shape_b);
    Shape shape_c{3, 2};
    auto C = make_shared<op::Parameter>(element::i64, shape_c);
    Shape shape_r{8, 2};
    auto f = make_shared<Function>(make_shared<op::Concat>(NodeVector{A, B, C}, 0),
                                   op::ParameterVector{A, B, C});

    auto backend = runtime::Backend::create("${BACKEND_NAME}");

    // Create some tensors for input/output
    auto a = backend->create_tensor(element::i64, shape_a);
    copy_data(a, vector<int64_t>{2, 4, 8, 16});
    auto b = backend->create_tensor(element::i64, shape_b);
    copy_data(b, vector<int64_t>{1, 2, 4, 8, 16, 32});
    auto c = backend->create_tensor(element::i64, shape_c);
    copy_data(c, vector<int64_t>{2, 3, 5, 7, 11, 13});
    auto result = backend->create_tensor(element::i64, shape_r);

    backend->call(f, {result}, {a, b, c});
    EXPECT_EQ((vector<int64_t>{2, 4, 8, 16, 1, 2, 4, 8, 16, 32, 2, 3, 5, 7, 11, 13}),
              read_vector<int64_t>(result));
}

TEST(${BACKEND_NAME}, concat_vector)
{
    SKIP_TEST_FOR("GPU", "${BACKEND_NAME}");
    Shape shape_a{4};
    auto A = make_shared<op::Parameter>(element::f32, shape_a);
    Shape shape_b{6};
    auto B = make_shared<op::Parameter>(element::f32, shape_b);
    Shape shape_c{2};
    auto C = make_shared<op::Parameter>(element::f32, shape_c);
    Shape shape_r{12};
    auto f = make_shared<Function>(make_shared<op::Concat>(NodeVector{A, B, C}, 0),
                                   op::ParameterVector{A, B, C});

    auto backend = runtime::Backend::create("${BACKEND_NAME}");

    // Create some tensors for input/output
    auto a = backend->create_tensor(element::f32, shape_a);
    copy_data(a, vector<float>{2, 4, 8, 16});
    auto b = backend->create_tensor(element::f32, shape_b);
    copy_data(b, vector<float>{1, 2, 4, 8, 16, 32});
    auto c = backend->create_tensor(element::f32, shape_c);
    copy_data(c, vector<float>{18, 19});
    auto result = backend->create_tensor(element::f32, shape_r);

    backend->call(f, {result}, {a, b, c});
    EXPECT_EQ((vector<float>{2, 4, 8, 16, 1, 2, 4, 8, 16, 32, 18, 19}), read_vector<float>(result));
}

TEST(${BACKEND_NAME}, concat_4d_tensor)
{
    Shape shape{1, 1, 1, 1};
    auto A = make_shared<op::Parameter>(element::f32, shape);
    auto B = make_shared<op::Parameter>(element::f32, shape);
    auto C = make_shared<op::Parameter>(element::f32, shape);
    Shape shape_r{3, 1, 1, 1};
    auto f = make_shared<Function>(make_shared<op::Concat>(NodeVector{A, B, C}, 0),
                                   op::ParameterVector{A, B, C});

    auto backend = runtime::Backend::create("${BACKEND_NAME}");

    // Create some tensors for input/output
    auto a = backend->create_tensor(element::f32, shape);
    copy_data(a, vector<float>{1});
    auto b = backend->create_tensor(element::f32, shape);
    copy_data(b, vector<float>{2});
    auto c = backend->create_tensor(element::f32, shape);
    copy_data(c, vector<float>{3});
    auto result = backend->create_tensor(element::f32, shape_r);

    backend->call(f, {result}, {a, b, c});
    EXPECT_EQ((vector<float>{1, 2, 3}), read_vector<float>(result));
}

TEST(${BACKEND_NAME}, concat_2d_tensor)
{
    Shape shape{1, 1};
    auto A = make_shared<op::Parameter>(element::f32, shape);
    auto B = make_shared<op::Parameter>(element::f32, shape);
    auto C = make_shared<op::Parameter>(element::f32, shape);
    Shape shape_r{3, 1};
    auto f = make_shared<Function>(make_shared<op::Concat>(NodeVector{A, B, C}, 0),
                                   op::ParameterVector{A, B, C});

    auto backend = runtime::Backend::create("${BACKEND_NAME}");

    // Create some tensors for input/output
    auto a = backend->create_tensor(element::f32, shape);
    copy_data(a, vector<float>{1});
    auto b = backend->create_tensor(element::f32, shape);
    copy_data(b, vector<float>{2});
    auto c = backend->create_tensor(element::f32, shape);
    copy_data(c, vector<float>{3});
    auto result = backend->create_tensor(element::f32, shape_r);

    backend->call(f, {result}, {a, b, c});
    EXPECT_EQ((vector<float>{1, 2, 3}), read_vector<float>(result));
}

// from numpy import *
// a=linspace(1,2*3*4*3*2,2*3*4*3*2)
// b=linspace(1000+1,1000+2*3*3*3*2,2*3*3*3*2)
// c=linspace(2000+1,2000+2*3*2*3*2,2*3*2*3*2)
// a.shape=(2,3,4,3,2)
// b.shape=(2,3,3,3,2)
// c.shape=(2,3,2,3,2)
// z=concatenate((a,b,c),axis=2)
// z.shape=(2*3*(4+3+2)*3*2)
// set_printoptions(suppress=True)
// print(z)
//
// [    1.     2.     3.     4.     5.     6.     7.     8.     9.    10.
//     11.    12.    13.    14.    15.    16.    17.    18.    19.    20.
//     21.    22.    23.    24.  1001.  1002.  1003.  1004.  1005.  1006.
//   1007.  1008.  1009.  1010.  1011.  1012.  1013.  1014.  1015.  1016.
//   1017.  1018.  2001.  2002.  2003.  2004.  2005.  2006.  2007.  2008.
//   2009.  2010.  2011.  2012.    25.    26.    27.    28.    29.    30.
//     31.    32.    33.    34.    35.    36.    37.    38.    39.    40.
//     41.    42.    43.    44.    45.    46.    47.    48.  1019.  1020.
//   1021.  1022.  1023.  1024.  1025.  1026.  1027.  1028.  1029.  1030.
//   1031.  1032.  1033.  1034.  1035.  1036.  2013.  2014.  2015.  2016.
//   2017.  2018.  2019.  2020.  2021.  2022.  2023.  2024.    49.    50.
//     51.    52.    53.    54.    55.    56.    57.    58.    59.    60.
//     61.    62.    63.    64.    65.    66.    67.    68.    69.    70.
//     71.    72.  1037.  1038.  1039.  1040.  1041.  1042.  1043.  1044.
//   1045.  1046.  1047.  1048.  1049.  1050.  1051.  1052.  1053.  1054.
//   2025.  2026.  2027.  2028.  2029.  2030.  2031.  2032.  2033.  2034.
//   2035.  2036.    73.    74.    75.    76.    77.    78.    79.    80.
//     81.    82.    83.    84.    85.    86.    87.    88.    89.    90.
//     91.    92.    93.    94.    95.    96.  1055.  1056.  1057.  1058.
//   1059.  1060.  1061.  1062.  1063.  1064.  1065.  1066.  1067.  1068.
//   1069.  1070.  1071.  1072.  2037.  2038.  2039.  2040.  2041.  2042.
//   2043.  2044.  2045.  2046.  2047.  2048.    97.    98.    99.   100.
//    101.   102.   103.   104.   105.   106.   107.   108.   109.   110.
//    111.   112.   113.   114.   115.   116.   117.   118.   119.   120.
//   1073.  1074.  1075.  1076.  1077.  1078.  1079.  1080.  1081.  1082.
//   1083.  1084.  1085.  1086.  1087.  1088.  1089.  1090.  2049.  2050.
//   2051.  2052.  2053.  2054.  2055.  2056.  2057.  2058.  2059.  2060.
//    121.   122.   123.   124.   125.   126.   127.   128.   129.   130.
//    131.   132.   133.   134.   135.   136.   137.   138.   139.   140.
//    141.   142.   143.   144.  1091.  1092.  1093.  1094.  1095.  1096.
//   1097.  1098.  1099.  1100.  1101.  1102.  1103.  1104.  1105.  1106.
//   1107.  1108.  2061.  2062.  2063.  2064.  2065.  2066.  2067.  2068.
//   2069.  2070.  2071.  2072.]
TEST(${BACKEND_NAME}, concat_5d)
{
    SKIP_TEST_FOR("GPU", "${BACKEND_NAME}");
    vector<float> a_data(2 * 3 * 4 * 3 * 2);
    for (int i = 0; i < 2 * 3 * 4 * 3 * 2; i++)
    {
        a_data[i] = float(i + 1);
    }

    vector<float> b_data(2 * 3 * 3 * 3 * 2);
    for (int i = 0; i < 2 * 3 * 3 * 3 * 2; i++)
    {
        b_data[i] = 1000 + float(i + 1);
    }

    vector<float> c_data(2 * 3 * 2 * 3 * 2);
    for (int i = 0; i < 2 * 3 * 2 * 3 * 2; i++)
    {
        c_data[i] = 2000 + float(i + 1);
    }

    Shape shape_a{2, 3, 4, 3, 2};
    auto A = make_shared<op::Parameter>(element::f32, shape_a);
    Shape shape_b{2, 3, 3, 3, 2};
    auto B = make_shared<op::Parameter>(element::f32, shape_b);
    Shape shape_c{2, 3, 2, 3, 2};
    auto C = make_shared<op::Parameter>(element::f32, shape_c);
    Shape shape_r{2, 3, 9, 3, 2};

    auto r = make_shared<op::Concat>(NodeVector{A, B, C}, 2);
    auto f = make_shared<Function>(r, op::ParameterVector{A, B, C});

    auto backend = runtime::Backend::create("${BACKEND_NAME}");

    // Create some tensors for input/output
    auto a = backend->create_tensor(element::f32, shape_a);
    copy_data(a, a_data);
    auto b = backend->create_tensor(element::f32, shape_b);
    copy_data(b, b_data);
    auto c = backend->create_tensor(element::f32, shape_c);
    copy_data(c, c_data);

    auto result = backend->create_tensor(element::f32, shape_r);

    backend->call(f, {result}, {a, b, c});
    EXPECT_EQ(
        (vector<float>{
            1.,    2.,    3.,    4.,    5.,    6.,    7.,    8.,    9.,    10.,   11.,   12.,
            13.,   14.,   15.,   16.,   17.,   18.,   19.,   20.,   21.,   22.,   23.,   24.,
            1001., 1002., 1003., 1004., 1005., 1006., 1007., 1008., 1009., 1010., 1011., 1012.,
            1013., 1014., 1015., 1016., 1017., 1018., 2001., 2002., 2003., 2004., 2005., 2006.,
            2007., 2008., 2009., 2010., 2011., 2012., 25.,   26.,   27.,   28.,   29.,   30.,
            31.,   32.,   33.,   34.,   35.,   36.,   37.,   38.,   39.,   40.,   41.,   42.,
            43.,   44.,   45.,   46.,   47.,   48.,   1019., 1020., 1021., 1022., 1023., 1024.,
            1025., 1026., 1027., 1028., 1029., 1030., 1031., 1032., 1033., 1034., 1035., 1036.,
            2013., 2014., 2015., 2016., 2017., 2018., 2019., 2020., 2021., 2022., 2023., 2024.,
            49.,   50.,   51.,   52.,   53.,   54.,   55.,   56.,   57.,   58.,   59.,   60.,
            61.,   62.,   63.,   64.,   65.,   66.,   67.,   68.,   69.,   70.,   71.,   72.,
            1037., 1038., 1039., 1040., 1041., 1042., 1043., 1044., 1045., 1046., 1047., 1048.,
            1049., 1050., 1051., 1052., 1053., 1054., 2025., 2026., 2027., 2028., 2029., 2030.,
            2031., 2032., 2033., 2034., 2035., 2036., 73.,   74.,   75.,   76.,   77.,   78.,
            79.,   80.,   81.,   82.,   83.,   84.,   85.,   86.,   87.,   88.,   89.,   90.,
            91.,   92.,   93.,   94.,   95.,   96.,   1055., 1056., 1057., 1058., 1059., 1060.,
            1061., 1062., 1063., 1064., 1065., 1066., 1067., 1068., 1069., 1070., 1071., 1072.,
            2037., 2038., 2039., 2040., 2041., 2042., 2043., 2044., 2045., 2046., 2047., 2048.,
            97.,   98.,   99.,   100.,  101.,  102.,  103.,  104.,  105.,  106.,  107.,  108.,
            109.,  110.,  111.,  112.,  113.,  114.,  115.,  116.,  117.,  118.,  119.,  120.,
            1073., 1074., 1075., 1076., 1077., 1078., 1079., 1080., 1081., 1082., 1083., 1084.,
            1085., 1086., 1087., 1088., 1089., 1090., 2049., 2050., 2051., 2052., 2053., 2054.,
            2055., 2056., 2057., 2058., 2059., 2060., 121.,  122.,  123.,  124.,  125.,  126.,
            127.,  128.,  129.,  130.,  131.,  132.,  133.,  134.,  135.,  136.,  137.,  138.,
            139.,  140.,  141.,  142.,  143.,  144.,  1091., 1092., 1093., 1094., 1095., 1096.,
            1097., 1098., 1099., 1100., 1101., 1102., 1103., 1104., 1105., 1106., 1107., 1108.,
            2061., 2062., 2063., 2064., 2065., 2066., 2067., 2068., 2069., 2070., 2071., 2072.}),
        read_vector<float>(result));
}

TEST(${BACKEND_NAME}, divide)
{
    Shape shape{2, 2};

    auto A = make_shared<op::Parameter>(element::f32, shape);
    auto B = make_shared<op::Parameter>(element::f32, shape);
    auto f = make_shared<Function>(make_shared<op::Divide>(A, B), op::ParameterVector{A, B});

    auto backend = runtime::Backend::create("${BACKEND_NAME}");

    // Create some tensors for input/output
    auto a = backend->create_tensor(element::f32, shape);
    copy_data(a, vector<float>{2, 4, 8, 16});
    auto b = backend->create_tensor(element::f32, shape);
    copy_data(b, vector<float>{1, 2, 4, 8});
    auto result = backend->create_tensor(element::f32, shape);

    backend->call(f, {result}, {a, b});
    EXPECT_EQ((vector<float>{2, 2, 2, 2}), read_vector<float>(result));
}

TEST(${BACKEND_NAME}, divide_adjoint_stability)
{
    SKIP_TEST_FOR("GPU", "${BACKEND_NAME}");
    auto backend = runtime::Backend::create("${BACKEND_NAME}");

    Shape shape{2, 2};

    auto make_external = [&]() {
        auto A = make_shared<op::Parameter>(element::f32, shape);
        auto B = make_shared<op::Parameter>(element::f32, shape);
        auto f = make_shared<Function>(make_shared<op::Divide>(A, B), op::ParameterVector{A, B});

        auto Y_out = f->get_output_op(0);
        auto Xs = f->get_parameters();
        auto C = std::make_shared<op::Parameter>(Y_out->get_element_type(), Y_out->get_shape());
        ngraph::autodiff::Adjoints adjoints(NodeVector{Y_out}, NodeVector{C});
        std::vector<std::shared_ptr<Node>> dYdXs(Xs.size());
        transform(
            Xs.begin(), Xs.end(), dYdXs.begin(), [C, &adjoints](const std::shared_ptr<Node>& X) {
                return adjoints.backprop_node(X);
            });
        std::vector<std::shared_ptr<op::Parameter>> params(Xs);
        params.push_back(C);

        auto bf = std::make_shared<Function>(dYdXs, params);

        return bf;
    };

    auto bf = make_external();

    // Create some tensors for input/output
    auto a = backend->create_tensor(element::f32, shape);
    copy_data(a, vector<float>{0, 0, 1, 1});
    auto b = backend->create_tensor(element::f32, shape);
    copy_data(b, vector<float>{2, 2, 2, 2});
    auto c = backend->create_tensor(element::f32, shape);
    copy_data(c, vector<float>{1, 1, 1, 1});

    auto resulta = backend->create_tensor(element::f32, shape);
    auto resultb = backend->create_tensor(element::f32, shape);

    backend->call(bf, {resulta, resultb}, {a, b, c});
    EXPECT_EQ((vector<float>{0.5, 0.5, 0.5, 0.5}), read_vector<float>(resulta));
    EXPECT_EQ((vector<float>{-0.0, -0.0, -0.25, -0.25}), read_vector<float>(resultb));
}

TEST(${BACKEND_NAME}, divide_by_zero_float32)
{
    SKIP_TEST_FOR("GPU", "${BACKEND_NAME}");
    SKIP_TEST_FOR("NNP_TESTER", "${BACKEND_NAME}");

    Shape shape{2, 2};

    auto A = make_shared<op::Parameter>(element::f32, shape);
    auto B = make_shared<op::Parameter>(element::f32, shape);
    auto f = make_shared<Function>(make_shared<op::Divide>(A, B), op::ParameterVector{A, B});

    auto backend = runtime::Backend::create("${BACKEND_NAME}");

    // Create some tensors for input/output
    auto a = backend->create_tensor(element::f32, shape);
    copy_data(a, vector<float>{2, 4, 8, 16});
    auto b = backend->create_tensor(element::f32, shape);
    copy_data(b, vector<float>{0, 0, 0, 0});
    auto result = backend->create_tensor(element::f32, shape);

    backend->call(f, {result}, {a, b});
    EXPECT_EQ((vector<float>{std::numeric_limits<float>::infinity(),
                             std::numeric_limits<float>::infinity(),
                             std::numeric_limits<float>::infinity(),
                             std::numeric_limits<float>::infinity()}),
              read_vector<float>(result));
}

TEST(${BACKEND_NAME}, divide_by_zero_int32)
{
    SKIP_TEST_FOR("GPU", "${BACKEND_NAME}");
    SKIP_TEST_FOR("NNP_TESTER", "${BACKEND_NAME}");

    Shape shape{2, 2};

    auto A = make_shared<op::Parameter>(element::i32, shape);
    auto B = make_shared<op::Parameter>(element::i32, shape);
    auto f = make_shared<Function>(make_shared<op::Divide>(A, B), op::ParameterVector{A, B});

    auto backend = runtime::Backend::create("${BACKEND_NAME}");

    // Create some tensors for input/output
    auto a = backend->create_tensor(element::i32, shape);
    copy_data(a, vector<int>{2, 4, 8, 16});
    auto b = backend->create_tensor(element::i32, shape);
    copy_data(b, vector<int>{0, 0, 0, 0});
    auto result = backend->create_tensor(element::i32, shape);

    EXPECT_ANY_THROW({ backend->call(f, {result}, {a, b}); });
}

TEST(${BACKEND_NAME}, equal)
{
    Shape shape{2, 2, 2};
    auto A = make_shared<op::Parameter>(element::f32, shape);
    auto B = make_shared<op::Parameter>(element::f32, shape);
    auto f = make_shared<Function>(make_shared<op::Equal>(A, B), op::ParameterVector{A, B});

    auto backend = runtime::Backend::create("${BACKEND_NAME}");

    // Create some tensors for input/output
    auto a = backend->create_tensor(element::f32, shape);
    copy_data(a, vector<float>{1, 8, -8, 17, -0.5, 0, 1, 1});
    auto b = backend->create_tensor(element::f32, shape);
    copy_data(b, vector<float>{1, 8, 4, 8, 0, 0, 1, 1.5});
    auto result = backend->create_tensor(element::boolean, shape);

    backend->call(f, {result}, {a, b});
    EXPECT_EQ((vector<char>{1, 1, 0, 0, 0, 1, 1, 0}), read_vector<char>(result));
}

TEST(${BACKEND_NAME}, floor)
{
    Shape shape{2, 2};
    auto A = make_shared<op::Parameter>(element::f32, shape);
    auto f = make_shared<Function>(make_shared<op::Floor>(A), op::ParameterVector{A});

    auto backend = runtime::Backend::create("${BACKEND_NAME}");

    // Create some tensors for input/output
    auto a = backend->create_tensor(element::f32, shape);
    copy_data(a, vector<float>{-2.5f, -2.0f, 0.3f, 4.8f});
    auto result = backend->create_tensor(element::f32, shape);

    backend->call(f, {result}, {a});
    EXPECT_EQ((vector<float>{-3.0f, -2.0f, 0.0f, 4.0f}), read_vector<float>(result));
}

TEST(${BACKEND_NAME}, dot_0_0)
{
    SKIP_TEST_FOR("NNP_TESTER", "${BACKEND_NAME}");

    Shape shape{0};
    auto A = make_shared<op::Parameter>(element::f32, shape);
    auto B = make_shared<op::Parameter>(element::f32, shape);
    Shape shape_r{};
    auto f = make_shared<Function>(make_shared<op::Dot>(A, B), op::ParameterVector{A, B});

    auto backend = runtime::Backend::create("${BACKEND_NAME}");

    // Create some tensors for input/output
    auto a = backend->create_tensor(element::f32, shape);
    copy_data(a, vector<float>{});
    auto b = backend->create_tensor(element::f32, shape);
    copy_data(b, vector<float>{});
    auto result = backend->create_tensor(element::f32, shape_r);

    // Overwrite the initial result vector to make sure we're not just coincidentally getting the right value.
    copy_data(result, vector<float>{2112});

    backend->call(f, {result}, {a, b});
    EXPECT_EQ((vector<float>{0}), read_vector<float>(result));
}

TEST(${BACKEND_NAME}, dot_matrix_2x0_0x2)
{
    SKIP_TEST_FOR("NNP_TESTER", "${BACKEND_NAME}");

    Shape shape_a{2, 0};
    Shape shape_b{0, 2};
    Shape shape_r{2, 2};

    auto A = make_shared<op::Parameter>(element::f32, shape_a);
    auto B = make_shared<op::Parameter>(element::f32, shape_b);
    auto f = make_shared<Function>(make_shared<op::Dot>(A, B), op::ParameterVector{A, B});

    auto backend = runtime::Backend::create("${BACKEND_NAME}");

    // Create some tensors for input/output
    auto a = backend->create_tensor(element::f32, shape_a);
    copy_data(a, vector<float>{});
    auto b = backend->create_tensor(element::f32, shape_b);
    copy_data(b, vector<float>{});
    auto result = backend->create_tensor(element::f32, shape_r);

    // Overwrite the initial result vector to make sure we're not just coincidentally getting the right value.
    copy_data(result, vector<float>{2112, 2112, 2112, 2112});

    backend->call(f, {result}, {a, b});
    EXPECT_EQ((vector<float>{0, 0, 0, 0}), read_vector<float>(result));
}

TEST(${BACKEND_NAME}, dot_matrix_0x2_2x0)
{
    SKIP_TEST_FOR("NNP_TESTER", "${BACKEND_NAME}");

    Shape shape_a{0, 2};

    auto A = make_shared<op::Parameter>(element::f32, shape_a);
    Shape shape_b{2, 0};
    auto B = make_shared<op::Parameter>(element::f32, shape_b);
    Shape shape_r{0, 0};
    auto f = make_shared<Function>(make_shared<op::Dot>(A, B), op::ParameterVector{A, B});

    auto backend = runtime::Backend::create("${BACKEND_NAME}");

    // Create some tensors for input/output
    auto a = backend->create_tensor(element::f32, shape_a);
    copy_data(a, vector<float>{});
    auto b = backend->create_tensor(element::f32, shape_b);
    copy_data(b, vector<float>{});
    auto result = backend->create_tensor(element::f32, shape_r);

    backend->call(f, {result}, {a, b});
    EXPECT_EQ((vector<float>{}), read_vector<float>(result));
}

TEST(${BACKEND_NAME}, dot_matrix_3x2_2x0)
{
    SKIP_TEST_FOR("NNP_TESTER", "${BACKEND_NAME}");

    Shape shape_a{3, 2};

    auto A = make_shared<op::Parameter>(element::f32, shape_a);
    Shape shape_b{2, 0};
    auto B = make_shared<op::Parameter>(element::f32, shape_b);
    Shape shape_r{3, 0};
    auto f = make_shared<Function>(make_shared<op::Dot>(A, B), op::ParameterVector{A, B});

    auto backend = runtime::Backend::create("${BACKEND_NAME}");

    // Create some tensors for input/output
    auto a = backend->create_tensor(element::f32, shape_a);
    copy_data(a, vector<float>{1, 2, 3, 4, 5, 6});
    auto b = backend->create_tensor(element::f32, shape_b);
    copy_data(b, vector<float>{});
    auto result = backend->create_tensor(element::f32, shape_r);

    backend->call(f, {result}, {a, b});
    EXPECT_EQ((vector<float>{}), read_vector<float>(result));
}

TEST(${BACKEND_NAME}, dot_scalar_0x2)
{
    SKIP_TEST_FOR("NNP_TESTER", "${BACKEND_NAME}");

    Shape shape_a{};
    auto A = make_shared<op::Parameter>(element::f32, shape_a);
    Shape shape_b{0, 2};
    auto B = make_shared<op::Parameter>(element::f32, shape_b);
    Shape shape_r{0, 2};
    auto f = make_shared<Function>(make_shared<op::Dot>(A, B), op::ParameterVector{A, B});

    auto backend = runtime::Backend::create("${BACKEND_NAME}");

    // Create some tensors for input/output
    auto a = backend->create_tensor(element::f32, shape_a);
    copy_data(a, vector<float>{1});
    auto b = backend->create_tensor(element::f32, shape_b);
    copy_data(b, vector<float>{});
    auto result = backend->create_tensor(element::f32, shape_r);

    backend->call(f, {result}, {a, b});
    EXPECT_EQ((vector<float>{}), read_vector<float>(result));
}

TEST(${BACKEND_NAME}, dot_2x0_0)
{
    SKIP_TEST_FOR("NNP_TESTER", "${BACKEND_NAME}");

    Shape shape_a{2, 0};
    auto A = make_shared<op::Parameter>(element::f32, shape_a);
    Shape shape_b{0};
    auto B = make_shared<op::Parameter>(element::f32, shape_b);
    Shape shape_r{2};
    auto f = make_shared<Function>(make_shared<op::Dot>(A, B), op::ParameterVector{A, B});

    auto backend = runtime::Backend::create("${BACKEND_NAME}");

    // Create some tensors for input/output
    auto a = backend->create_tensor(element::f32, shape_a);
    copy_data(a, vector<float>{});
    auto b = backend->create_tensor(element::f32, shape_b);
    copy_data(b, vector<float>{});
    auto result = backend->create_tensor(element::f32, shape_r);

    // Overwrite the initial result vector to make sure we're not just coincidentally getting the right value.
    copy_data(result, vector<float>{2112, 2112});

    backend->call(f, {result}, {a, b});
    EXPECT_EQ((vector<float>{0, 0}), read_vector<float>(result));
}

TEST(${BACKEND_NAME}, dot1d)
{
    Shape shape{4};
    auto A = make_shared<op::Parameter>(element::f32, shape);
    auto B = make_shared<op::Parameter>(element::f32, shape);
    Shape shape_r{};
    auto f = make_shared<Function>(make_shared<op::Dot>(A, B), op::ParameterVector{A, B});

    auto backend = runtime::Backend::create("${BACKEND_NAME}");

    // Create some tensors for input/output
    auto a = backend->create_tensor(element::f32, shape);
    copy_data(a, vector<float>{2, 4, 8, 16});
    auto b = backend->create_tensor(element::f32, shape);
    copy_data(b, vector<float>{1, 2, 4, 8});
    auto result = backend->create_tensor(element::f32, shape_r);

    backend->call(f, {result}, {a, b});
    EXPECT_EQ((vector<float>{170}), read_vector<float>(result));
}

TEST(${BACKEND_NAME}, dot2d)
{
    Shape shape{2, 2};
    auto A = make_shared<op::Parameter>(element::f32, shape);
    auto B = make_shared<op::Parameter>(element::f32, shape);
    Shape shape_r{2, 2};
    auto f = make_shared<Function>(make_shared<op::Dot>(A, B), op::ParameterVector{A, B});

    auto backend = runtime::Backend::create("${BACKEND_NAME}");

    // Create some tensors for input/output
    auto a = backend->create_tensor(element::f32, shape);
    copy_data(a, vector<float>{1, 2, 3, 4});
    auto b = backend->create_tensor(element::f32, shape);
    copy_data(b, vector<float>{5, 6, 7, 8});
    auto result = backend->create_tensor(element::f32, shape_r);

    backend->call(f, {result}, {a, b});
    EXPECT_EQ((vector<float>{19, 22, 43, 50}), read_vector<float>(result));
}

//
// Here is what numpy does:
//
// >>> a = linspace(1,2*2*2,2*2*2)
// >>> b = linspace(1,2*2*2,2*2*2)
//
// >>> a.shape=(2,2,2)
// >>> b.shape=(2,2,2)
//
// >>> tensordot(a,b,axes=([2],[0]))
// array([[[[ 11.,  14.],
//          [ 17.,  20.]],
//
//         [[ 23.,  30.],
//          [ 37.,  44.]]],
//
//
//        [[[ 35.,  46.],
//          [ 57.,  68.]],
//
//         [[ 47.,  62.],
//          [ 77.,  92.]]]])
//
TEST(${BACKEND_NAME}, dot3d_3d)
{
    Shape shape{2, 2, 2};
    auto A = make_shared<op::Parameter>(element::f32, shape);
    auto B = make_shared<op::Parameter>(element::f32, shape);
    Shape shape_r{2, 2, 2, 2};
    auto f = make_shared<Function>(make_shared<op::Dot>(A, B), op::ParameterVector{A, B});

    auto backend = runtime::Backend::create("${BACKEND_NAME}");

    // Create some tensors for input/output
    auto a = backend->create_tensor(element::f32, shape);
    copy_data(a, vector<float>{1, 2, 3, 4, 5, 6, 7, 8});
    auto b = backend->create_tensor(element::f32, shape);
    copy_data(b, vector<float>{1, 2, 3, 4, 5, 6, 7, 8});
    auto result = backend->create_tensor(element::f32, shape_r);

    backend->call(f, {result}, {a, b});
    EXPECT_EQ((vector<float>{11, 14, 17, 20, 23, 30, 37, 44, 35, 46, 57, 68, 47, 62, 77, 92}),
              read_vector<float>(result));
}

//
// Here is what numpy does:
//
// >>> from numpy import *
// >>> a = linspace(0,4*2*3-1,4*2*3)
// >>> b = linspace(0,3*4-1,3*4)
//
// >>> a.shape=(4,2,3)
// >>> b.shape=(3,4)
//
// >>> tensordot(a,b,axes=([2],[0]))
// array([[[  20.,   23.,   26.,   29.],
//         [  56.,   68.,   80.,   92.]],
//
//        [[  92.,  113.,  134.,  155.],
//         [ 128.,  158.,  188.,  218.]],
//
//        [[ 164.,  203.,  242.,  281.],
//         [ 200.,  248.,  296.,  344.]],
//
//        [[ 236.,  293.,  350.,  407.],
//         [ 272.,  338.,  404.,  470.]]])
//
TEST(${BACKEND_NAME}, dot3d_2d)
{
    Shape shape_a{4, 2, 3};
    auto A = make_shared<op::Parameter>(element::f32, shape_a);
    Shape shape_b{3, 4};
    auto B = make_shared<op::Parameter>(element::f32, shape_b);
    Shape shape_r{4, 2, 4};
    auto f = make_shared<Function>(make_shared<op::Dot>(A, B), op::ParameterVector{A, B});

    auto backend = runtime::Backend::create("${BACKEND_NAME}");

    // Create some tensors for input/output
    auto a = backend->create_tensor(element::f32, shape_a);
    copy_data(a, vector<float>{0,  1,  2,  3,  4,  5,  6,  7,  8,  9,  10, 11,
                               12, 13, 14, 15, 16, 17, 18, 19, 20, 21, 22, 23});
    auto b = backend->create_tensor(element::f32, shape_b);
    copy_data(b, vector<float>{0, 1, 2, 3, 4, 5, 6, 7, 8, 9, 10, 11});
    auto result = backend->create_tensor(element::f32, shape_r);

    backend->call(f, {result}, {a, b});
    EXPECT_EQ((vector<float>{20,  23,  26,  29,  56,  68,  80,  92,  92,  113, 134,
                             155, 128, 158, 188, 218, 164, 203, 242, 281, 200, 248,
                             296, 344, 236, 293, 350, 407, 272, 338, 404, 470}),
              read_vector<float>(result));
}

TEST(${BACKEND_NAME}, dot_scalar_tensor_arg0)
{
    Shape shape_a{};
    Shape shape_b{2, 2, 2};
    auto A = make_shared<op::Parameter>(element::f32, shape_a);
    auto B = make_shared<op::Parameter>(element::f32, shape_b);
    auto f = make_shared<Function>(make_shared<op::Dot>(A, B), op::ParameterVector{A, B});

    auto backend = runtime::Backend::create("${BACKEND_NAME}");

    // Create some tensors for input/output
    auto a = backend->create_tensor(element::f32, shape_a);
    copy_data(a, vector<float>{6});
    auto b = backend->create_tensor(element::f32, shape_b);
    copy_data(b, vector<float>{1, 2, 3, 4, 5, 6, 7, 8});
    auto result = backend->create_tensor(element::f32, shape_b);

    backend->call(f, {result}, {a, b});
    EXPECT_EQ((vector<float>{6, 12, 18, 24, 30, 36, 42, 48}), read_vector<float>(result));
}

TEST(${BACKEND_NAME}, dot_scalar_tensor_arg1)
{
    Shape shape_a{2, 2, 2};
    Shape shape_b{};
    auto A = make_shared<op::Parameter>(element::f32, shape_a);
    auto B = make_shared<op::Parameter>(element::f32, shape_b);
    auto f = make_shared<Function>(make_shared<op::Dot>(A, B), op::ParameterVector{A, B});

    auto backend = runtime::Backend::create("${BACKEND_NAME}");

    // Create some tensors for input/output
    auto a = backend->create_tensor(element::f32, shape_a);
    copy_data(a, vector<float>{1, 2, 3, 4, 5, 6, 7, 8});
    auto b = backend->create_tensor(element::f32, shape_b);
    copy_data(b, vector<float>{6});
    auto result = backend->create_tensor(element::f32, shape_a);

    backend->call(f, {result}, {a, b});
    EXPECT_EQ((vector<float>{6, 12, 18, 24, 30, 36, 42, 48}), read_vector<float>(result));
}

TEST(${BACKEND_NAME}, dot_scalar_scalar)
{
    Shape shape{};
    auto A = make_shared<op::Parameter>(element::f32, shape);
    auto B = make_shared<op::Parameter>(element::f32, shape);
    auto f = make_shared<Function>(make_shared<op::Dot>(A, B), op::ParameterVector{A, B});

    auto backend = runtime::Backend::create("${BACKEND_NAME}");

    // Create some tensors for input/output
    auto a = backend->create_tensor(element::f32, shape);
    copy_data(a, vector<float>{8});
    auto b = backend->create_tensor(element::f32, shape);
    copy_data(b, vector<float>{6});
    auto result = backend->create_tensor(element::f32, shape);

    backend->call(f, {result}, {a, b});
    EXPECT_EQ((vector<float>{48}), read_vector<float>(result));
}

TEST(${BACKEND_NAME}, dot_matrix_vector)
{
    Shape shape_a{4, 4};
    Shape shape_b{4};
    auto A = make_shared<op::Parameter>(element::f32, shape_a);
    auto B = make_shared<op::Parameter>(element::f32, shape_b);
    auto f = make_shared<Function>(make_shared<op::Dot>(A, B), op::ParameterVector{A, B});
    Shape shape_r{4};

    auto backend = runtime::Backend::create("${BACKEND_NAME}");

    // Create some tensors for input/output
    auto a = backend->create_tensor(element::f32, shape_a);
    copy_data(a, vector<float>{1, 2, 3, 4, 5, 6, 7, 8, 9, 10, 11, 12, 13, 14, 15, 16});
    auto b = backend->create_tensor(element::f32, shape_b);
    copy_data(b, vector<float>{17, 18, 19, 20});
    auto result = backend->create_tensor(element::f32, shape_r);

    backend->call(f, {result}, {a, b});
    EXPECT_EQ((vector<float>{190, 486, 782, 1078}), read_vector<float>(result));
}

TEST(${BACKEND_NAME}, dot_matrix_vector_int64)
{
    SKIP_TEST_FOR("GPU", "${BACKEND_NAME}");
    Shape shape_a{4, 4};
    Shape shape_b{4};
    auto A = make_shared<op::Parameter>(element::i64, shape_a);
    auto B = make_shared<op::Parameter>(element::i64, shape_b);
    auto f = make_shared<Function>(make_shared<op::Dot>(A, B), op::ParameterVector{A, B});
    Shape shape_r{4};

    auto backend = runtime::Backend::create("${BACKEND_NAME}");

    // Create some tensors for input/output
    auto a = backend->create_tensor(element::i64, shape_a);
    copy_data(a, vector<int64_t>{1, 2, 3, 4, 5, 6, 7, 8, 9, 10, 11, 12, 13, 14, 15, 16});
    auto b = backend->create_tensor(element::i64, shape_b);
    copy_data(b, vector<int64_t>{17, 18, 19, 20});
    auto result = backend->create_tensor(element::i64, shape_r);

    backend->call(f, {result}, {a, b});
    EXPECT_EQ((vector<int64_t>{190, 486, 782, 1078}), read_vector<int64_t>(result));
}

TEST(${BACKEND_NAME}, greater)
{
    Shape shape{2, 2, 2};
    auto A = make_shared<op::Parameter>(element::f32, shape);
    auto B = make_shared<op::Parameter>(element::f32, shape);
    auto f = make_shared<Function>(make_shared<op::Greater>(A, B), op::ParameterVector{A, B});

    auto backend = runtime::Backend::create("${BACKEND_NAME}");

    // Create some tensors for input/output
    auto a = backend->create_tensor(element::f32, shape);
    copy_data(a, vector<float>{1, 8, -8, 17, -0.5, 0.5, 2, 1});
    auto b = backend->create_tensor(element::f32, shape);
    copy_data(b, vector<float>{1, 2, 4, 8, 0, 0, 1, 1.5});
    auto result = backend->create_tensor(element::boolean, shape);

    backend->call(f, {result}, {a, b});
    EXPECT_EQ((vector<char>{0, 1, 0, 1, 0, 1, 1, 0}), read_vector<char>(result));
}

TEST(${BACKEND_NAME}, greatereq)
{
    Shape shape{2, 2, 2};
    auto A = make_shared<op::Parameter>(element::f32, shape);
    auto B = make_shared<op::Parameter>(element::f32, shape);
    auto f = make_shared<Function>(make_shared<op::GreaterEq>(A, B), op::ParameterVector{A, B});

    auto backend = runtime::Backend::create("${BACKEND_NAME}");

    // Create some tensors for input/output
    auto a = backend->create_tensor(element::f32, shape);
    copy_data(a, vector<float>{1, 8, -8, 17, -0.5, 0, 2, 1});
    auto b = backend->create_tensor(element::f32, shape);
    copy_data(b, vector<float>{1, 2, -8, 8, 0, 0, 0.5, 1.5});
    auto result = backend->create_tensor(element::boolean, shape);

    backend->call(f, {result}, {a, b});
    EXPECT_EQ((vector<char>{1, 1, 1, 1, 0, 1, 1, 0}), read_vector<char>(result));
}

TEST(${BACKEND_NAME}, less)
{
    Shape shape{2, 2, 2};
    auto A = make_shared<op::Parameter>(element::f32, shape);
    auto B = make_shared<op::Parameter>(element::f32, shape);
    auto f = make_shared<Function>(make_shared<op::Less>(A, B), op::ParameterVector{A, B});

    auto backend = runtime::Backend::create("${BACKEND_NAME}");

    // Create some tensors for input/output
    auto a = backend->create_tensor(element::f32, shape);
    copy_data(a, vector<float>{1, 8, -8, 17, -0.5, 0.5, 2, 1});
    auto b = backend->create_tensor(element::f32, shape);
    copy_data(b, vector<float>{1, 2, 4, 8, 0, 0, 1, 1.5});
    auto result = backend->create_tensor(element::boolean, shape);

    backend->call(f, {result}, {a, b});
    EXPECT_EQ((vector<char>{0, 0, 1, 0, 1, 0, 0, 1}), read_vector<char>(result));
}

TEST(${BACKEND_NAME}, lesseq)
{
    Shape shape{2, 2, 2};
    auto A = make_shared<op::Parameter>(element::f32, shape);
    auto B = make_shared<op::Parameter>(element::f32, shape);
    auto f = make_shared<Function>(make_shared<op::LessEq>(A, B), op::ParameterVector{A, B});

    auto backend = runtime::Backend::create("${BACKEND_NAME}");

    // Create some tensors for input/output
    auto a = backend->create_tensor(element::f32, shape);
    copy_data(a, vector<float>{1, 8, -8, 17, -0.5, 0, 2, 1});
    auto b = backend->create_tensor(element::f32, shape);
    copy_data(b, vector<float>{1, 2, -8, 8, 0, 0, 0.5, 1.5});
    auto result = backend->create_tensor(element::boolean, shape);

    backend->call(f, {result}, {a, b});
    EXPECT_EQ((vector<char>{1, 0, 1, 0, 1, 1, 0, 1}), read_vector<char>(result));
}

TEST(${BACKEND_NAME}, lesseq_bool)
{
    Shape shape{2, 2, 2};
    auto A = make_shared<op::Parameter>(element::boolean, shape);
    auto B = make_shared<op::Parameter>(element::boolean, shape);
    auto f = make_shared<Function>(make_shared<op::LessEq>(A, B), op::ParameterVector{A, B});

    auto backend = runtime::Backend::create("${BACKEND_NAME}");

    // Create some tensors for input/output
    auto a = backend->create_tensor(element::boolean, shape);
    copy_data(a, vector<char>{1, 1, 1, 1, 1, 1, 1, 1});
    auto b = backend->create_tensor(element::boolean, shape);
    copy_data(b, vector<char>{0, 0, 0, 0, 0, 0, 0, 0});
    auto result = backend->create_tensor(element::boolean, shape);

    // Overwrite the initial result vector to make sure we're not just coincidentally getting the right value.
    copy_data(result, vector<char>{1, 1, 1, 1, 1, 1, 1, 1});

    backend->call(f, {result}, {a, b});
    EXPECT_EQ((vector<char>{0, 0, 0, 0, 0, 0, 0, 0}), read_vector<char>(result));
}

TEST(${BACKEND_NAME}, log)
{
    Shape shape{2, 2, 2};
    auto A = make_shared<op::Parameter>(element::f32, shape);
    auto f = make_shared<Function>(make_shared<op::Log>(A), op::ParameterVector{A});

    auto backend = runtime::Backend::create("${BACKEND_NAME}");

    // Create some tensors for input/output
    auto a = backend->create_tensor(element::f32, shape);
    copy_data(
        a, vector<float>{expf(1), expf(2), expf(3), expf(4), expf(5), expf(6), expf(7), expf(8)});
    vector<float> loga;
    for (auto elt : read_vector<float>(a))
    {
        loga.push_back(logf(elt));
    }
    auto result = backend->create_tensor(element::f32, shape);

    backend->call(f, {result}, {a});
    EXPECT_TRUE(test::all_close(loga, read_vector<float>(result)));
}

TEST(${BACKEND_NAME}, maximum)
{
    Shape shape{2, 2, 2};
    auto A = make_shared<op::Parameter>(element::f32, shape);
    auto B = make_shared<op::Parameter>(element::f32, shape);
    auto f = make_shared<Function>(make_shared<op::Maximum>(A, B), op::ParameterVector{A, B});

    auto backend = runtime::Backend::create("${BACKEND_NAME}");

    // Create some tensors for input/output
    auto a = backend->create_tensor(element::f32, shape);
    copy_data(a, vector<float>{1, 8, -8, 17, -0.5, 0.5, 2, 1});
    auto b = backend->create_tensor(element::f32, shape);
    copy_data(b, vector<float>{1, 2, 4, 8, 0, 0, 1, 1.5});
    auto result = backend->create_tensor(element::f32, shape);

    backend->call(f, {result}, {a, b});
    EXPECT_EQ((vector<float>{1, 8, 4, 17, 0, 0.5, 2, 1.5}), read_vector<float>(result));
}

TEST(${BACKEND_NAME}, minimum)
{
    Shape shape{2, 2, 2};
    auto A = make_shared<op::Parameter>(element::f32, shape);
    auto B = make_shared<op::Parameter>(element::f32, shape);
    auto f = make_shared<Function>(make_shared<op::Minimum>(A, B), op::ParameterVector{A, B});

    auto backend = runtime::Backend::create("${BACKEND_NAME}");

    // Create some tensors for input/output
    auto a = backend->create_tensor(element::f32, shape);
    copy_data(a, vector<float>{1, 8, -8, 17, -0.5, 0.5, 2, 1});
    auto b = backend->create_tensor(element::f32, shape);
    copy_data(b, vector<float>{1, 2, 4, 8, 0, 0, 1, 1.5});
    auto result = backend->create_tensor(element::f32, shape);

    backend->call(f, {result}, {a, b});
    EXPECT_EQ((vector<float>{1, 2, -8, 8, -.5, 0, 1, 1}), read_vector<float>(result));
}

TEST(${BACKEND_NAME}, negative)
{
    SKIP_TEST_FOR("GPU", "${BACKEND_NAME}");
    Shape shape{2, 3};
    auto A = make_shared<op::Parameter>(element::f32, shape);
    auto f = make_shared<Function>(make_shared<op::Negative>(A), op::ParameterVector{A});

    auto backend = runtime::Backend::create("${BACKEND_NAME}");

    // Create some tensors for input/output
    auto a = backend->create_tensor(element::f32, shape);
    copy_data(a, vector<float>{1, -2, 0, -4.75f, 8.75f, -8.75f});
    auto result = backend->create_tensor(element::f32, shape);

    backend->call(f, {result}, {a});
    EXPECT_EQ((vector<float>{-1, 2, 0, 4.75f, -8.75f, 8.75f}), read_vector<float>(result));
}

TEST(${BACKEND_NAME}, notequal)
{
    Shape shape{2, 2, 2};
    auto A = make_shared<op::Parameter>(element::f32, shape);
    auto B = make_shared<op::Parameter>(element::f32, shape);
    auto f = make_shared<Function>(make_shared<op::NotEqual>(A, B), op::ParameterVector{A, B});

    auto backend = runtime::Backend::create("${BACKEND_NAME}");

    // Create some tensors for input/output
    auto a = backend->create_tensor(element::f32, shape);
    copy_data(a, vector<float>{1, 8, -8, 17, -0.5, 0, 1, 1});
    auto b = backend->create_tensor(element::f32, shape);
    copy_data(b, vector<float>{1, 8, 4, 8, 0, 0, 1, 1.5});
    auto result = backend->create_tensor(element::boolean, shape);

    backend->call(f, {result}, {a, b});
    EXPECT_EQ((vector<char>{0, 0, 1, 1, 1, 0, 0, 1}), read_vector<char>(result));
}

TEST(${BACKEND_NAME}, select)
{
    SKIP_TEST_FOR("GPU", "${BACKEND_NAME}");
    Shape shape{2, 2, 2};
    auto A = make_shared<op::Parameter>(element::boolean, shape);
    auto B = make_shared<op::Parameter>(element::f32, shape);
    auto C = make_shared<op::Parameter>(element::f32, shape);
    auto f = make_shared<Function>(make_shared<op::Select>(A, B, C), op::ParameterVector{A, B, C});

    auto backend = runtime::Backend::create("${BACKEND_NAME}");

    // Create some tensors for input/output
    auto a = backend->create_tensor(element::boolean, shape);
    copy_data(a, vector<char>{0, 1, 1, 0, 0, 1, 0, 1});
    auto b = backend->create_tensor(element::f32, shape);
    copy_data(b, vector<float>{1, 2, 3, 4, 5, 6, 7, 8});
    auto c = backend->create_tensor(element::f32, shape);
    copy_data(c, vector<float>{11, 12, 13, 14, 15, 16, 17, 18});
    auto result = backend->create_tensor(element::f32, shape);

    backend->call(f, {result}, {a, b, c});
    EXPECT_EQ((vector<float>{11, 2, 3, 14, 15, 6, 17, 8}), read_vector<float>(result));
}

TEST(${BACKEND_NAME}, subtract)
{
    Shape shape{2, 2};
    auto A = make_shared<op::Parameter>(element::f32, shape);
    auto B = make_shared<op::Parameter>(element::f32, shape);
    auto f = make_shared<Function>(make_shared<op::Subtract>(A, B), op::ParameterVector{A, B});

    auto backend = runtime::Backend::create("${BACKEND_NAME}");

    // Create some tensors for input/output
    auto a = backend->create_tensor(element::f32, shape);
    copy_data(a, vector<float>{2, 4, 8, 16});
    auto b = backend->create_tensor(element::f32, shape);
    copy_data(b, vector<float>{1, 2, 4, 8});
    auto result = backend->create_tensor(element::f32, shape);

    backend->call(f, {result}, {a, b});
    EXPECT_EQ((vector<float>{1, 2, 4, 8}), read_vector<float>(result));
}

TEST(${BACKEND_NAME}, tensor_constant)
{
    SKIP_TEST_FOR("GPU", "${BACKEND_NAME}");
    Shape shape{2, 2, 2};
    auto A = op::Constant::create(element::f32, shape, {1, 2, 3, 4, 5, 6, 7, 8});
    auto f = make_shared<Function>(A, op::ParameterVector{});

    auto backend = runtime::Backend::create("${BACKEND_NAME}");

    // Create some tensors for input/output
    auto result = backend->create_tensor(element::f32, shape);

    backend->call(f, {result}, {});
    EXPECT_EQ((vector<float>{1, 2, 3, 4, 5, 6, 7, 8}), read_vector<float>(result));
}

TEST(${BACKEND_NAME}, tensor_constant_with_op)
{
    SKIP_TEST_FOR("GPU", "${BACKEND_NAME}");
    Shape shape{2, 2, 2};
    auto A = op::Constant::create(element::f32, shape, {-1, 2, 3, -4, 5, -6, -7, 8});
    auto f = make_shared<Function>(make_shared<op::Abs>(A), op::ParameterVector{});

    auto backend = runtime::Backend::create("${BACKEND_NAME}");

    // Create some tensors for input/output
    auto result = backend->create_tensor(element::f32, shape);

    backend->call(f, {result}, {});
    EXPECT_EQ((vector<float>{1, 2, 3, 4, 5, 6, 7, 8}), read_vector<float>(result));
}

TEST(${BACKEND_NAME}, constant_broadcast)
{
    SKIP_TEST_FOR("GPU", "${BACKEND_NAME}");
    const string js =
        R"([{
       "name" : "Function_0",
       "ops" : [
           {
             "element_type" :
                 {"bitwidth" : 32, "c_type_string" : "float", "is_real" : true, "is_signed" : true},
             "inputs" : [],
             "name" : "Parameter_4",
             "op" : "Parameter",
             "outputs" : ["Parameter_4"],
             "shape" : [ 3, 4 ]
           },
           {
             "element_type" :
                 {"bitwidth" : 32, "c_type_string" : "float", "is_real" : true, "is_signed" : true},
             "inputs" : [],
             "name" : "Parameter_0",
             "op" : "Parameter",
             "outputs" : ["Parameter_0"],
             "shape" : [ 3, 4 ]
           },
           {
             "element_type" :
                 {"bitwidth" : 32, "c_type_string" : "float", "is_real" : true, "is_signed" : true},
             "inputs" : [],
             "name" : "Constant_1",
             "op" : "Constant",
             "outputs" : ["Constant_1"],
             "shape" : [],
             "value" : ["0"]
           },
           {
             "axes" : [ 0, 1 ],
             "element_type" :
                 {"bitwidth" : 32, "c_type_string" : "float", "is_real" : true, "is_signed" : true},
             "inputs" : ["Constant_1"],
             "name" : "Broadcast_2",
             "op" : "Broadcast",
             "outputs" : ["Broadcast_2"],
             "shape" : [ 3, 4 ]
           },
           {
             "element_type" :
                 {"bitwidth" : 32, "c_type_string" : "float", "is_real" : true, "is_signed" : true},
             "inputs" : [ "Parameter_0", "Broadcast_2" ],
             "name" : "Maximum_3",
             "op" : "Maximum",
             "outputs" : ["Maximum_3"]
           },
           {
             "element_type" :
                 {"bitwidth" : 32, "c_type_string" : "float", "is_real" : true, "is_signed" : true},
             "inputs" : [ "Maximum_3", "Parameter_4" ],
             "name" : "Multiply_5",
             "op" : "Multiply",
             "outputs" : ["Multiply_5"]
           }
       ],
       "parameters" : [ "Parameter_0", "Parameter_4" ],
       "result" : ["Multiply_5"],
       "result_shape" : [ 3, 4 ],
       "result_type" :
           {"bitwidth" : 32, "c_type_string" : "float", "is_real" : true, "is_signed" : true}
    }])";
    stringstream ss(js);

    shared_ptr<Function> f = ngraph::deserialize(ss);

    // max(x,broadcast(Constant(0)))
    auto backend = runtime::Backend::create("${BACKEND_NAME}");

    // If this compiles it works
}

TEST(${BACKEND_NAME}, function_call)
{
    SKIP_TEST_FOR("GPU", "${BACKEND_NAME}");
    // First create "f(A,B,C) = (A+B)*C".
    Shape shape{2, 2};
    auto A = make_shared<op::Parameter>(element::f32, shape);
    auto B = make_shared<op::Parameter>(element::f32, shape);
    auto C = make_shared<op::Parameter>(element::f32, shape);
    auto f = make_shared<Function>((A + B) * C, op::ParameterVector{A, B, C});

    // Now make "g(X,Y,Z) = f(X,Y,Z) + f(X,Y,Z)"
    auto X = make_shared<op::Parameter>(element::f32, shape);
    auto Y = make_shared<op::Parameter>(element::f32, shape);
    auto Z = make_shared<op::Parameter>(element::f32, shape);
    auto g =
        make_shared<Function>(make_shared<op::FunctionCall>(f, NodeVector{X + Y, Y + Z, Z + X}) +
                                  make_shared<op::FunctionCall>(f, NodeVector{X, Y, Z}),
                              op::ParameterVector{X, Y, Z});

    // Now call g on some test vectors.
    auto backend = runtime::Backend::create("${BACKEND_NAME}");

    auto x = backend->create_tensor(element::f32, shape);
    copy_data(x, vector<float>{1, 2, 3, 4});
    auto y = backend->create_tensor(element::f32, shape);
    copy_data(y, vector<float>{5, 6, 7, 8});
    auto z = backend->create_tensor(element::f32, shape);
    copy_data(z, vector<float>{9, 10, 11, 12});
    auto result = backend->create_tensor(element::f32, shape);

    backend->call(g, {result}, {x, y, z});
    EXPECT_EQ((vector<float>{254, 368, 502, 656}), read_vector<float>(result));

    backend->call(g, {result}, {y, x, z});
    EXPECT_EQ((vector<float>{278, 400, 542, 704}), read_vector<float>(result));

    backend->call(g, {result}, {x, z, y});
    EXPECT_EQ((vector<float>{194, 296, 418, 560}), read_vector<float>(result));
}

TEST(${BACKEND_NAME}, broadcast_scalar_vector)
{
    Shape shape_a{};
    auto A = make_shared<op::Parameter>(element::f32, shape_a);
    Shape shape_r{4};
    auto f = make_shared<Function>(make_shared<op::Broadcast>(A, shape_r, AxisSet{0}),
                                   op::ParameterVector{A});

    auto backend = runtime::Backend::create("${BACKEND_NAME}");

    // Create some tensors for input/output
    auto a = backend->create_tensor(element::f32, shape_a);
    copy_data(a, vector<float>{6});
    auto result = backend->create_tensor(element::f32, shape_r);

    backend->call(f, {result}, {a});
    EXPECT_EQ((vector<float>{6, 6, 6, 6}), read_vector<float>(result));
}

TEST(${BACKEND_NAME}, broadcast_to_non_existent_axis)
{
    Shape shape_a{};
    auto A = make_shared<op::Parameter>(element::f32, shape_a);
    Shape shape_r{4};
    ASSERT_THROW(auto f = make_shared<Function>(
                     make_shared<op::Broadcast>(A, shape_r, AxisSet{0, 1}), op::ParameterVector{A}),
                 ngraph_error);
}

TEST(${BACKEND_NAME}, broadcast_scalar_matrix)
{
    Shape shape_a{};
    auto A = make_shared<op::Parameter>(element::f32, shape_a);
    Shape shape_r{2, 2};
    auto f = make_shared<Function>(make_shared<op::Broadcast>(A, shape_r, AxisSet{0, 1}),
                                   op::ParameterVector{A});

    auto backend = runtime::Backend::create("${BACKEND_NAME}");

    // Create some tensors for input/output
    auto a = backend->create_tensor(element::f32, shape_a);
    copy_data(a, vector<float>{6});
    auto result = backend->create_tensor(element::f32, shape_r);

    backend->call(f, {result}, {a});
    EXPECT_EQ((vector<float>{6, 6, 6, 6}), read_vector<float>(result));
}

TEST(${BACKEND_NAME}, broadcast_scalar_tensor)
{
    Shape shape_a{};
    auto A = make_shared<op::Parameter>(element::f32, shape_a);
    Shape shape_r{2, 2, 2};
    auto f = make_shared<Function>(make_shared<op::Broadcast>(A, shape_r, AxisSet{0, 1, 2}),
                                   op::ParameterVector{A});

    auto backend = runtime::Backend::create("${BACKEND_NAME}");

    // Create some tensors for input/output
    auto a = backend->create_tensor(element::f32, shape_a);
    copy_data(a, vector<float>{6});
    auto result = backend->create_tensor(element::f32, shape_r);

    backend->call(f, {result}, {a});
    EXPECT_EQ((vector<float>{6, 6, 6, 6, 6, 6, 6, 6}), read_vector<float>(result));
}

TEST(${BACKEND_NAME}, broadcast_trivial)
{
    Shape shape{2, 2, 2};
    auto A = make_shared<op::Parameter>(element::f32, shape);
    auto f = make_shared<Function>(make_shared<op::Broadcast>(A, shape, AxisSet{}),
                                   op::ParameterVector{A});

    auto backend = runtime::Backend::create("${BACKEND_NAME}");

    // Create some tensors for input/output
    auto a = backend->create_tensor(element::f32, shape);
    copy_data(a, vector<float>{2, 4, 6, 8, 16, 32, 64, 128});
    auto result = backend->create_tensor(element::f32, shape);

    backend->call(f, {result}, {a});
    EXPECT_EQ((vector<float>{2, 4, 6, 8, 16, 32, 64, 128}), read_vector<float>(result));
}

TEST(${BACKEND_NAME}, broadcast_vector_colwise)
{
    Shape shape_a{3};
    auto A = make_shared<op::Parameter>(element::f32, shape_a);
    Shape shape_r{3, 4};
    auto f = make_shared<Function>(make_shared<op::Broadcast>(A, shape_r, AxisSet{1}),
                                   op::ParameterVector{A});

    auto backend = runtime::Backend::create("${BACKEND_NAME}");

    // Create some tensors for input/output
    auto a = backend->create_tensor(element::f32, shape_a);
    copy_data(a, vector<float>{1, 2, 3});
    auto result = backend->create_tensor(element::f32, shape_r);

    backend->call(f, {result}, {a});
    EXPECT_EQ((vector<float>{1, 1, 1, 1, 2, 2, 2, 2, 3, 3, 3, 3}), read_vector<float>(result));
}

TEST(${BACKEND_NAME}, broadcast_vector_rowwise)
{
    Shape shape_a{4};
    auto A = make_shared<op::Parameter>(element::f32, shape_a);
    Shape shape_r{3, 4};
    auto f = make_shared<Function>(make_shared<op::Broadcast>(A, shape_r, AxisSet{0}),
                                   op::ParameterVector{A});

    auto backend = runtime::Backend::create("${BACKEND_NAME}");

    // Create some tensors for input/output
    auto a = backend->create_tensor(element::f32, shape_a);
    copy_data(a, vector<float>{1, 2, 3, 4});
    auto result = backend->create_tensor(element::f32, shape_r);

    backend->call(f, {result}, {a});
    EXPECT_EQ((vector<float>{1, 2, 3, 4, 1, 2, 3, 4, 1, 2, 3, 4}), read_vector<float>(result));
}

// Test hybrid mechanism after broadcast
TEST(${BACKEND_NAME}, broadcast_vector_rowwise_reversed)
{
    SKIP_TEST_FOR("GPU", "${BACKEND_NAME}");

    Shape shape_a{4};
    auto A = make_shared<op::Parameter>(element::f32, shape_a);
    Shape shape_r{3, 4};
    auto broadcast = make_shared<op::Broadcast>(A, shape_r, AxisSet{0});
    auto reverse = make_shared<op::Reverse>(broadcast, AxisSet{1});
    auto f = make_shared<Function>(reverse, op::ParameterVector{A});

    auto backend = runtime::Backend::create("${BACKEND_NAME}");

    // Create some tensors for input/output
    auto a = backend->create_tensor(element::f32, shape_a);
    copy_data(a, vector<float>{1, 2, 3, 4});
    auto result = backend->create_tensor(element::f32, shape_r);

    backend->call(f, {result}, {a});
    EXPECT_EQ((vector<float>{4, 3, 2, 1, 4, 3, 2, 1, 4, 3, 2, 1}), read_vector<float>(result));
}

TEST(${BACKEND_NAME}, broadcast_vector_rowwise_int64)
{
    SKIP_TEST_FOR("GPU", "${BACKEND_NAME}");
    Shape shape_a{4};
    auto A = make_shared<op::Parameter>(element::i64, shape_a);
    Shape shape_r{3, 4};
    auto f = make_shared<Function>(make_shared<op::Broadcast>(A, shape_r, AxisSet{0}),
                                   op::ParameterVector{A});

    auto backend = runtime::Backend::create("${BACKEND_NAME}");

    // Create some tensors for input/output
    auto a = backend->create_tensor(element::i64, shape_a);
    copy_data(a, vector<int64_t>{1, 2, 3, 4});
    auto result = backend->create_tensor(element::i64, shape_r);

    backend->call(f, {result}, {a});
    EXPECT_EQ((vector<int64_t>{1, 2, 3, 4, 1, 2, 3, 4, 1, 2, 3, 4}), read_vector<int64_t>(result));
}

TEST(${BACKEND_NAME}, broadcast_matrix_0)
{
    Shape shape_a{2, 2};
    auto A = make_shared<op::Parameter>(element::f32, shape_a);
    Shape shape_r{2, 2, 2};
    auto f = make_shared<Function>(make_shared<op::Broadcast>(A, shape_r, AxisSet{0}),
                                   op::ParameterVector{A});

    auto backend = runtime::Backend::create("${BACKEND_NAME}");

    // Create some tensors for input/output
    auto a = backend->create_tensor(element::f32, shape_a);
    copy_data(a, vector<float>{1, 2, 3, 4});
    auto result = backend->create_tensor(element::f32, shape_r);

    backend->call(f, {result}, {a});
    EXPECT_EQ((vector<float>{1, 2, 3, 4, 1, 2, 3, 4}), read_vector<float>(result));
}

TEST(${BACKEND_NAME}, broadcast_matrix_1)
{
    Shape shape_a{2, 2};
    auto A = make_shared<op::Parameter>(element::f32, shape_a);
    Shape shape_r{2, 2, 2};
    auto f = make_shared<Function>(make_shared<op::Broadcast>(A, shape_r, AxisSet{1}),
                                   op::ParameterVector{A});

    auto backend = runtime::Backend::create("${BACKEND_NAME}");

    // Create some tensors for input/output
    auto a = backend->create_tensor(element::f32, shape_a);
    copy_data(a, vector<float>{1, 2, 3, 4});
    auto result = backend->create_tensor(element::f32, shape_r);

    backend->call(f, {result}, {a});
    EXPECT_EQ((vector<float>{1, 2, 1, 2, 3, 4, 3, 4}), read_vector<float>(result));
}

TEST(${BACKEND_NAME}, broadcast_matrix_2)
{
    Shape shape_a{2, 2};
    auto A = make_shared<op::Parameter>(element::f32, shape_a);
    Shape shape_r{2, 2, 2};
    auto f = make_shared<Function>(make_shared<op::Broadcast>(A, shape_r, AxisSet{2}),
                                   op::ParameterVector{A});

    auto backend = runtime::Backend::create("${BACKEND_NAME}");

    // Create some tensors for input/output
    auto a = backend->create_tensor(element::f32, shape_a);
    copy_data(a, vector<float>{1, 2, 3, 4});
    auto result = backend->create_tensor(element::f32, shape_r);

    backend->call(f, {result}, {a});
    EXPECT_EQ((vector<float>{1, 1, 2, 2, 3, 3, 4, 4}), read_vector<float>(result));
}

TEST(${BACKEND_NAME}, convert_int32_float32)
{
    Shape shape{2, 2};
    auto A = make_shared<op::Parameter>(element::i32, shape);
    auto f =
        make_shared<Function>(make_shared<op::Convert>(A, element::f32), op::ParameterVector{A});

    auto backend = runtime::Backend::create("${BACKEND_NAME}");

    // Create some tensors for input/output
    auto a = backend->create_tensor(element::i32, shape);
    copy_data(a, vector<int32_t>{1, 2, 3, 4});
    auto result = backend->create_tensor(element::f32, shape);

    backend->call(f, {result}, {a});
    EXPECT_EQ((vector<float>{1, 2, 3, 4}), read_vector<float>(result));
}

TEST(${BACKEND_NAME}, convert_int32_bool)
{
    Shape shape{2, 2};
    auto A = make_shared<op::Parameter>(element::i32, shape);
    auto f = make_shared<Function>(make_shared<op::Convert>(A, element::boolean),
                                   op::ParameterVector{A});

    auto backend = runtime::Backend::create("${BACKEND_NAME}");

    // Create some tensors for input/output
    auto a = backend->create_tensor(element::i32, shape);
    copy_data(a, vector<int32_t>{1, 2, 3, 4});
    auto result = backend->create_tensor(element::boolean, shape);

    backend->call(f, {result}, {a});
    EXPECT_EQ((vector<char>{1, 2, 3, 4}), read_vector<char>(result));
}

TEST(${BACKEND_NAME}, convert_float32_bool)
{
    Shape shape{2, 2};
    auto A = make_shared<op::Parameter>(element::f32, shape);
    auto f = make_shared<Function>(make_shared<op::Convert>(A, element::boolean),
                                   op::ParameterVector{A});

    auto backend = runtime::Backend::create("${BACKEND_NAME}");

    // Create some tensors for input/output
    auto a = backend->create_tensor(element::f32, shape);
    copy_data(a, vector<float>{1, 2, 3, 4});
    auto result = backend->create_tensor(element::boolean, shape);

    backend->call(f, {result}, {a});
    EXPECT_EQ((vector<char>{1, 2, 3, 4}), read_vector<char>(result));
}

// Trivial case with no reduction axes.
TEST(${BACKEND_NAME}, reduce_trivial)
{
    SKIP_TEST_FOR("GPU", "${BACKEND_NAME}");
    SKIP_TEST_FOR("NNP_TESTER", "${BACKEND_NAME}");

    // First, the reduction function (f(x:float32[],y:float32[]) = x+y).
    auto f_A = make_shared<op::Parameter>(element::f32, Shape{});
    auto f_B = make_shared<op::Parameter>(element::f32, Shape{});
    auto f = make_shared<Function>(make_shared<op::Add>(f_A, f_B), op::ParameterVector{f_A, f_B});

    // Now the reduction (g(x:float32[2,2],y:float32[]) = reduce(x,y,f,axes={})).
    Shape shape{2, 2};
    auto g_A = make_shared<op::Parameter>(element::f32, shape);
    auto g_B = make_shared<op::Parameter>(element::f32, Shape{});
    auto g = make_shared<Function>(make_shared<op::Reduce>(g_A, g_B, f, AxisSet{}),
                                   op::ParameterVector{g_A, g_B});

    auto backend = runtime::Backend::create("${BACKEND_NAME}");

    // Create some tensors for input/output
    auto a = backend->create_tensor(element::f32, shape);
    copy_data(a, vector<float>{1, 2, 3, 4});
    auto b = backend->create_tensor(element::f32, {});
    copy_data(b, vector<float>{0});
    auto result = backend->create_tensor(element::f32, shape);

    backend->call(g, {result}, {a, b});
    EXPECT_EQ((vector<float>{1, 2, 3, 4}), read_vector<float>(result));
}

TEST(${BACKEND_NAME}, reduce_to_scalar)
{
    SKIP_TEST_FOR("GPU", "${BACKEND_NAME}");
    // First, the reduction function (f(x:float32[],y:float32[]) = x+y).
    auto f_A = make_shared<op::Parameter>(element::f32, Shape{});
    auto f_B = make_shared<op::Parameter>(element::f32, Shape{});
    auto f = make_shared<Function>(make_shared<op::Add>(f_A, f_B), op::ParameterVector{f_A, f_B});

    // Now the reduction (g(x:float32[2,2],y:float32[]) = reduce(x,y,f,axes={})).
    Shape shape{2, 2};
    auto g_A = make_shared<op::Parameter>(element::f32, shape);
    auto g_B = make_shared<op::Parameter>(element::f32, Shape{});
    auto g = make_shared<Function>(make_shared<op::Reduce>(g_A, g_B, f, AxisSet{0, 1}),
                                   op::ParameterVector{g_A, g_B});

    auto backend = runtime::Backend::create("${BACKEND_NAME}");

    // Create some tensors for input/output
    auto a = backend->create_tensor(element::f32, shape);
    copy_data(a, vector<float>{1, 2, 3, 4});
    auto b = backend->create_tensor(element::f32, Shape{});
    copy_data(b, vector<float>{0});
    auto result = backend->create_tensor(element::f32, Shape{});

    backend->call(g, {result}, {a, b});
    EXPECT_EQ((vector<float>{10}), read_vector<float>(result));

    // For some reason I'm feeling extra paranoid about making sure reduction doesn't clobber the
    // input tensors, so let's do this too.
    EXPECT_EQ((vector<float>{1, 2, 3, 4}), read_vector<float>(a));
    EXPECT_EQ((vector<float>{0}), read_vector<float>(b));
}

TEST(${BACKEND_NAME}, reduce_matrix_columns)
{
    SKIP_TEST_FOR("GPU", "${BACKEND_NAME}");
    // First, the reduction function (f(x:float32[],y:float32[]) = x+y).
    auto f_A = make_shared<op::Parameter>(element::f32, Shape{});
    auto f_B = make_shared<op::Parameter>(element::f32, Shape{});

    auto f = make_shared<Function>(make_shared<op::Add>(f_A, f_B), op::ParameterVector{f_A, f_B});

    // Now the reduction (g(x:float32[2,2],y:float32[]) = reduce(x,y,f,axes={})).
    Shape shape_a{3, 2};
    auto g_A = make_shared<op::Parameter>(element::f32, shape_a);
    auto g_B = make_shared<op::Parameter>(element::f32, Shape{});
    Shape shape_rt{2};

    auto g = make_shared<Function>(make_shared<op::Reduce>(g_A, g_B, f, AxisSet{0}),
                                   op::ParameterVector{g_A, g_B});

    auto backend = runtime::Backend::create("${BACKEND_NAME}");

    // Create some tensors for input/output
    auto a = backend->create_tensor(element::f32, shape_a);
    copy_data(a, vector<float>{1, 2, 3, 4, 5, 6});
    auto b = backend->create_tensor(element::f32, Shape{});
    copy_data(b, vector<float>{0});
    auto result = backend->create_tensor(element::f32, shape_rt);

    backend->call(g, {result}, {a, b});
    EXPECT_EQ((vector<float>{9, 12}), read_vector<float>(result));

    // For some reason I'm feeling extra paranoid about making sure reduction doesn't clobber the
    // input tensors, so let's do this too.
    EXPECT_EQ((vector<float>{1, 2, 3, 4, 5, 6}), read_vector<float>(a));
    EXPECT_EQ((vector<float>{0}), read_vector<float>(b));
}

TEST(${BACKEND_NAME}, reduce_matrix_rows)
{
    SKIP_TEST_FOR("GPU", "${BACKEND_NAME}");
    // First, the reduction function (f(x:float32[],y:float32[]) = x+y).
    auto f_A = make_shared<op::Parameter>(element::f32, Shape{});
    auto f_B = make_shared<op::Parameter>(element::f32, Shape{});

    auto f = make_shared<Function>(make_shared<op::Add>(f_A, f_B), op::ParameterVector{f_A, f_B});

    // Now the reduction (g(x:float32[2,2],y:float32[]) = reduce(x,y,f,axes={})).
    Shape shape_a{3, 2};
    auto g_A = make_shared<op::Parameter>(element::f32, shape_a);
    auto g_B = make_shared<op::Parameter>(element::f32, Shape{});
    Shape shape_rt{3};
    auto g = make_shared<Function>(make_shared<op::Reduce>(g_A, g_B, f, AxisSet{1}),
                                   op::ParameterVector{g_A, g_B});

    auto backend = runtime::Backend::create("${BACKEND_NAME}");

    // Create some tensors for input/output
    auto a = backend->create_tensor(element::f32, shape_a);
    copy_data(a, vector<float>{1, 2, 3, 4, 5, 6});
    auto b = backend->create_tensor(element::f32, Shape{});
    copy_data(b, vector<float>{0});
    auto result = backend->create_tensor(element::f32, shape_rt);

    backend->call(g, {result}, {a, b});
    EXPECT_EQ((vector<float>{3, 7, 11}), read_vector<float>(result));

    // For some reason I'm feeling extra paranoid about making sure reduction doesn't clobber the
    // input tensors, so let's do this too.
    EXPECT_EQ((vector<float>{1, 2, 3, 4, 5, 6}), read_vector<float>(a));
    EXPECT_EQ((vector<float>{0}), read_vector<float>(b));
}

TEST(${BACKEND_NAME}, reduce_matrix_rows_zero)
{
    SKIP_TEST_FOR("GPU", "${BACKEND_NAME}");
    SKIP_TEST_FOR("NNP_TESTER", "${BACKEND_NAME}");

    // First, the reduction function (f(x:float32[],y:float32[]) = x+y).
    auto f_A = make_shared<op::Parameter>(element::f32, Shape{});
    auto f_B = make_shared<op::Parameter>(element::f32, Shape{});
    auto f = make_shared<Function>(make_shared<op::Add>(f_A, f_B), op::ParameterVector{f_A, f_B});

    // Now the reduction (g(x:float32[2,2],y:float32[]) = reduce(x,y,f,axes={})).
    Shape shape_a{3, 0};
    auto g_A = make_shared<op::Parameter>(element::f32, shape_a);
    auto g_B = make_shared<op::Parameter>(element::f32, Shape{});
    Shape shape_rt{3};
    auto g = make_shared<Function>(make_shared<op::Reduce>(g_A, g_B, f, AxisSet{1}),
                                   op::ParameterVector{g_A, g_B});

    auto backend = runtime::Backend::create("${BACKEND_NAME}");

    // Create some tensors for input/output
    auto a = backend->create_tensor(element::f32, shape_a);
    copy_data(a, vector<float>{});
    auto b = backend->create_tensor(element::f32, Shape{});
    copy_data(b, vector<float>{66});
    auto result = backend->create_tensor(element::f32, shape_rt);

    backend->call(g, {result}, {a, b});
    EXPECT_EQ((vector<float>{66, 66, 66}), read_vector<float>(result));

    // For some reason I'm feeling extra paranoid about making sure reduction doesn't clobber the
    // input tensors, so let's do this too.
    EXPECT_EQ((vector<float>{}), read_vector<float>(a));
    EXPECT_EQ((vector<float>{66}), read_vector<float>(b));
}

TEST(${BACKEND_NAME}, reduce_matrix_cols_zero)
{
    SKIP_TEST_FOR("GPU", "${BACKEND_NAME}");
    SKIP_TEST_FOR("NNP_TESTER", "${BACKEND_NAME}");

    // First, the reduction function (f(x:float32[],y:float32[]) = x+y).
    auto f_A = make_shared<op::Parameter>(element::f32, Shape{});
    auto f_B = make_shared<op::Parameter>(element::f32, Shape{});
    auto f = make_shared<Function>(make_shared<op::Add>(f_A, f_B), op::ParameterVector{f_A, f_B});

    // Now the reduction (g(x:float32[2,2],y:float32[]) = reduce(x,y,f,axes={})).
    Shape shape_a{0, 2};
    auto g_A = make_shared<op::Parameter>(element::f32, shape_a);
    auto g_B = make_shared<op::Parameter>(element::f32, Shape{});
    Shape shape_rt{2};
    auto g = make_shared<Function>(make_shared<op::Reduce>(g_A, g_B, f, AxisSet{0}),
                                   op::ParameterVector{g_A, g_B});

    auto backend = runtime::Backend::create("${BACKEND_NAME}");

    // Create some tensors for input/output
    auto a = backend->create_tensor(element::f32, shape_a);
    copy_data(a, vector<float>{});
    auto b = backend->create_tensor(element::f32, Shape{});
    copy_data(b, vector<float>{77});
    auto result = backend->create_tensor(element::f32, shape_rt);

    backend->call(g, {result}, {a, b});
    EXPECT_EQ((vector<float>{77, 77}), read_vector<float>(result));

    // For some reason I'm feeling extra paranoid about making sure reduction doesn't clobber the
    // input tensors, so let's do this too.
    EXPECT_EQ((vector<float>{}), read_vector<float>(a));
    EXPECT_EQ((vector<float>{77}), read_vector<float>(b));
}

TEST(${BACKEND_NAME}, reduce_vector_zero)
{
    SKIP_TEST_FOR("GPU", "${BACKEND_NAME}");
    SKIP_TEST_FOR("NNP_TESTER", "${BACKEND_NAME}");

    // First, the reduction function (f(x:float32[],y:float32[]) = x+y).
    auto f_A = make_shared<op::Parameter>(element::f32, Shape{});
    auto f_B = make_shared<op::Parameter>(element::f32, Shape{});
    auto f = make_shared<Function>(make_shared<op::Add>(f_A, f_B), op::ParameterVector{f_A, f_B});

    // Now the reduction (g(x:float32[2,2],y:float32[]) = reduce(x,y,f,axes={})).
    Shape shape_a{0};
    auto g_A = make_shared<op::Parameter>(element::f32, shape_a);
    auto g_B = make_shared<op::Parameter>(element::f32, Shape{});
    Shape shape_rt{};
    auto g = make_shared<Function>(make_shared<op::Reduce>(g_A, g_B, f, AxisSet{0}),
                                   op::ParameterVector{g_A, g_B});

    auto backend = runtime::Backend::create("${BACKEND_NAME}");

    // Create some tensors for input/output
    auto a = backend->create_tensor(element::f32, shape_a);
    copy_data(a, vector<float>{});
    auto b = backend->create_tensor(element::f32, Shape{});
    copy_data(b, vector<float>{88});
    auto result = backend->create_tensor(element::f32, shape_rt);

    backend->call(g, {result}, {a, b});
    EXPECT_EQ((vector<float>{88}), read_vector<float>(result));

    // For some reason I'm feeling extra paranoid about making sure reduction doesn't clobber the
    // input tensors, so let's do this too.
    EXPECT_EQ((vector<float>{}), read_vector<float>(a));
    EXPECT_EQ((vector<float>{88}), read_vector<float>(b));
}

TEST(${BACKEND_NAME}, reduce_matrix_to_scalar_zero_by_zero)
{
    SKIP_TEST_FOR("GPU", "${BACKEND_NAME}");
    SKIP_TEST_FOR("NNP_TESTER", "${BACKEND_NAME}");

    // First, the reduction function (f(x:float32[],y:float32[]) = x+y).
    auto f_A = make_shared<op::Parameter>(element::f32, Shape{});
    auto f_B = make_shared<op::Parameter>(element::f32, Shape{});
    auto f = make_shared<Function>(make_shared<op::Add>(f_A, f_B), op::ParameterVector{f_A, f_B});

    // Now the reduction (g(x:float32[2,2],y:float32[]) = reduce(x,y,f,axes={})).
    Shape shape_a{0, 0};
    auto g_A = make_shared<op::Parameter>(element::f32, shape_a);
    auto g_B = make_shared<op::Parameter>(element::f32, Shape{});
    Shape shape_rt{};
    auto g = make_shared<Function>(make_shared<op::Reduce>(g_A, g_B, f, AxisSet{0, 1}),
                                   op::ParameterVector{g_A, g_B});

    auto backend = runtime::Backend::create("${BACKEND_NAME}");

    // Create some tensors for input/output
    auto a = backend->create_tensor(element::f32, shape_a);
    copy_data(a, vector<float>{});
    auto b = backend->create_tensor(element::f32, Shape{});
    copy_data(b, vector<float>{99});
    auto result = backend->create_tensor(element::f32, shape_rt);

    backend->call(g, {result}, {a, b});
    EXPECT_EQ((vector<float>{99}), read_vector<float>(result));

    // For some reason I'm feeling extra paranoid about making sure reduction doesn't clobber the
    // input tensors, so let's do this too.
    EXPECT_EQ((vector<float>{}), read_vector<float>(a));
    EXPECT_EQ((vector<float>{99}), read_vector<float>(b));
}

TEST(${BACKEND_NAME}, reduce_3d_to_vector)
{
    SKIP_TEST_FOR("GPU", "${BACKEND_NAME}");
    SKIP_TEST_FOR("NNP_TESTER", "${BACKEND_NAME}"); // Correct values but need to handle precisions

    // First, the reduction function (f(x:float32[],y:float32[]) = x*y).
    auto f_A = make_shared<op::Parameter>(element::f32, Shape{});
    auto f_B = make_shared<op::Parameter>(element::f32, Shape{});
    auto f =
        make_shared<Function>(make_shared<op::Multiply>(f_A, f_B), op::ParameterVector{f_A, f_B});

    Shape shape_a{3, 3, 3};
    auto A = make_shared<op::Parameter>(element::f32, shape_a);
    Shape shape_b{};
    auto B = make_shared<op::Parameter>(element::f32, shape_b);
    Shape shape_rt{3};
    auto g = make_shared<Function>(make_shared<op::Reduce>(A, B, f, AxisSet{0, 1}),
                                   op::ParameterVector{A, B});

    auto backend = runtime::Backend::create("${BACKEND_NAME}");

    // Create some tensors for input/output
    auto a = backend->create_tensor(element::f32, shape_a);
    copy_data(a, vector<float>{1,  2,  3,  4,  5,  6,  7,  8,  9,  10, 11, 12, 13, 14,
                               15, 16, 17, 18, 19, 20, 21, 22, 23, 24, 25, 26, 27});
    auto b = backend->create_tensor(element::f32, shape_b);
    copy_data(b, vector<float>{1});
    auto result = backend->create_tensor(element::f32, shape_rt);

    backend->call(g, {result}, {a, b});
    EXPECT_EQ((vector<float>{1.0f * 10.0f * 19.0f * 4.0f * 13.0f * 22.0f * 7.0f * 16.0f * 25.0f,
                             2.0f * 11.0f * 20.0f * 5.0f * 14.0f * 23.0f * 8.0f * 17.0f * 26.0f,
                             3.0f * 12.0f * 21.0f * 6.0f * 15.0f * 24.0f * 9.0f * 18.0f * 27.0f}),
              read_vector<float>(result));
}

TEST(${BACKEND_NAME}, reshape_t2v_012)
{
    Shape shape_a{2, 2, 3};
    auto A = make_shared<op::Parameter>(element::f32, shape_a);
    Shape shape_r{12};
    auto r = make_shared<op::Reshape>(A, AxisVector{0, 1, 2}, shape_r);
    auto f = make_shared<Function>(r, op::ParameterVector{A});

    auto backend = runtime::Backend::create("${BACKEND_NAME}");

    // Create some tensors for input/output
    auto a = backend->create_tensor(element::f32, shape_a);
    copy_data(a, vector<float>{1, 2, 3, 4, 5, 6, 7, 8, 9, 10, 11, 12});
    auto result = backend->create_tensor(element::f32, shape_r);

    backend->call(f, {result}, {a});
    EXPECT_EQ((vector<float>{1, 2, 3, 4, 5, 6, 7, 8, 9, 10, 11, 12}), read_vector<float>(result));
}

TEST(${BACKEND_NAME}, reshape_t2s_012)
{
    Shape shape_a{1, 1, 1};
    auto A = make_shared<op::Parameter>(element::f32, shape_a);
    Shape shape_r{};
    auto r = make_shared<op::Reshape>(A, AxisVector{0, 1, 2}, shape_r);
    auto f = make_shared<Function>(r, op::ParameterVector{A});

    auto backend = runtime::Backend::create("${BACKEND_NAME}");

    // Create some tensors for input/output
    auto a = backend->create_tensor(element::f32, shape_a);
    copy_data(a, vector<float>{6});
    auto result = backend->create_tensor(element::f32, shape_r);

    backend->call(f, {result}, {a});
    EXPECT_EQ((vector<float>{6}), read_vector<float>(result));
}

TEST(${BACKEND_NAME}, reshape_t2s_120)
{
    Shape shape_a{1, 1, 1};
    auto A = make_shared<op::Parameter>(element::f32, shape_a);
    Shape shape_r{};
    auto r = make_shared<op::Reshape>(A, AxisVector{1, 2, 0}, shape_r);
    auto f = make_shared<Function>(r, op::ParameterVector{A});

    auto backend = runtime::Backend::create("${BACKEND_NAME}");

    // Create some tensors for input/output
    auto a = backend->create_tensor(element::f32, shape_a);
    copy_data(a, vector<float>{6});
    auto result = backend->create_tensor(element::f32, shape_r);

    backend->call(f, {result}, {a});
    EXPECT_EQ((vector<float>{6}), read_vector<float>(result));
}

TEST(${BACKEND_NAME}, reshape_s2t)
{
    Shape shape_a{};
    auto A = make_shared<op::Parameter>(element::f32, shape_a);
    Shape shape_r{1, 1, 1, 1, 1, 1};
    auto r = make_shared<op::Reshape>(A, AxisVector{}, shape_r);
    auto f = make_shared<Function>(r, op::ParameterVector{A});

    auto backend = runtime::Backend::create("${BACKEND_NAME}");

    // Create some tensors for input/output
    auto a = backend->create_tensor(element::f32, shape_a);
    copy_data(a, vector<float>{42});
    auto result = backend->create_tensor(element::f32, shape_r);

    backend->call(f, {result}, {a});
    EXPECT_EQ((vector<float>{42}), read_vector<float>(result));
}

TEST(${BACKEND_NAME}, reshape_v2m_col)
{
    Shape shape_a{3};
    auto A = make_shared<op::Parameter>(element::f32, shape_a);
    Shape shape_r{3, 1};
    auto r = make_shared<op::Reshape>(A, AxisVector{0}, shape_r);
    auto f = make_shared<Function>(r, op::ParameterVector{A});

    auto backend = runtime::Backend::create("${BACKEND_NAME}");

    // Create some tensors for input/output
    auto a = backend->create_tensor(element::f32, shape_a);
    copy_data(a, vector<float>{1, 2, 3});
    auto result = backend->create_tensor(element::f32, shape_r);

    backend->call(f, {result}, {a});
    EXPECT_EQ((vector<float>{1, 2, 3}), read_vector<float>(result));
}

TEST(${BACKEND_NAME}, reshape_v2m_row)
{
    Shape shape_a{3};
    auto A = make_shared<op::Parameter>(element::f32, shape_a);
    Shape shape_r{1, 3};
    auto r = make_shared<op::Reshape>(A, AxisVector{0}, shape_r);
    auto f = make_shared<Function>(r, op::ParameterVector{A});

    auto backend = runtime::Backend::create("${BACKEND_NAME}");

    // Create some tensors for input/output
    auto a = backend->create_tensor(element::f32, shape_a);
    copy_data(a, vector<float>{1, 2, 3});
    auto result = backend->create_tensor(element::f32, shape_r);

    backend->call(f, {result}, {a});
    EXPECT_EQ((vector<float>{1, 2, 3}), read_vector<float>(result));
}

TEST(${BACKEND_NAME}, reshape_v2t_middle)
{
    Shape shape_a{3};
    auto A = make_shared<op::Parameter>(element::f32, shape_a);
    Shape shape_r{1, 3, 1};
    auto r = make_shared<op::Reshape>(A, AxisVector{0}, shape_r);
    auto f = make_shared<Function>(r, op::ParameterVector{A});

    auto backend = runtime::Backend::create("${BACKEND_NAME}");

    // Create some tensors for input/output
    auto a = backend->create_tensor(element::f32, shape_a);
    copy_data(a, vector<float>{1, 2, 3});
    auto result = backend->create_tensor(element::f32, shape_r);

    backend->call(f, {result}, {a});
    EXPECT_EQ((vector<float>{1, 2, 3}), read_vector<float>(result));
}

TEST(${BACKEND_NAME}, reshape_m2m_same)
{
    Shape shape_a{3, 3};
    auto A = make_shared<op::Parameter>(element::f32, shape_a);
    Shape shape_r{3, 3};
    auto r = make_shared<op::Reshape>(A, AxisVector{0, 1}, shape_r);
    auto f = make_shared<Function>(r, op::ParameterVector{A});

    auto backend = runtime::Backend::create("${BACKEND_NAME}");

    // Create some tensors for input/output
    auto a = backend->create_tensor(element::f32, shape_a);
    copy_data(a, vector<float>{1, 2, 3, 4, 5, 6, 7, 8, 9});
    auto result = backend->create_tensor(element::f32, shape_r);

    backend->call(f, {result}, {a});
    EXPECT_EQ((vector<float>{1, 2, 3, 4, 5, 6, 7, 8, 9}), read_vector<float>(result));
}

TEST(${BACKEND_NAME}, reshape_m2m_transpose)
{
    Shape shape_a{3, 3};
    auto A = make_shared<op::Parameter>(element::f32, shape_a);
    Shape shape_r{3, 3};
    auto r = make_shared<op::Reshape>(A, AxisVector{1, 0}, shape_r);
    auto f = make_shared<Function>(r, op::ParameterVector{A});

    auto backend = runtime::Backend::create("${BACKEND_NAME}");

    // Create some tensors for input/output
    auto a = backend->create_tensor(element::f32, shape_a);
    copy_data(a, vector<float>{1, 2, 3, 4, 5, 6, 7, 8, 9});
    auto result = backend->create_tensor(element::f32, shape_r);

    backend->call(f, {result}, {a});
    EXPECT_EQ((vector<float>{1, 4, 7, 2, 5, 8, 3, 6, 9}), read_vector<float>(result));
}

TEST(${BACKEND_NAME}, reshape_m2m_dim_change_transpose)
{
    Shape shape_a{3, 2};
    auto A = make_shared<op::Parameter>(element::f32, shape_a);
    Shape shape_r{2, 3};
    auto r = make_shared<op::Reshape>(A, AxisVector{1, 0}, shape_r);
    auto f = make_shared<Function>(r, op::ParameterVector{A});

    auto backend = runtime::Backend::create("${BACKEND_NAME}");

    // Create some tensors for input/output
    auto a = backend->create_tensor(element::f32, shape_a);
    copy_data(a, vector<float>{1, 2, 3, 4, 5, 6});
    auto result = backend->create_tensor(element::f32, shape_r);

    backend->call(f, {result}, {a});
    EXPECT_EQ((vector<float>{1, 3, 5, 2, 4, 6}), read_vector<float>(result));
}

//
// Numpy:
//
// >>> x = linspace(1,2*2*3*3*2*4,2*2*3*3*2*4)
// >>> x.shape=(2,2,3,3,2,4)
// >>> y = ascontiguousarray(transpose(x,(2,4,0,5,3,1)))
// >>> y.shape=2*2*3*3*2*4
// >>> y
// array([   1.,   73.,    9.,   81.,   17.,   89.,    2.,   74.,   10.,
//          82.,   18.,   90.,    3.,   75.,   11.,   83.,   19.,   91.,
//           4.,   76.,   12.,   84.,   20.,   92.,  145.,  217.,  153.,
//         225.,  161.,  233.,  146.,  218.,  154.,  226.,  162.,  234.,
//         147.,  219.,  155.,  227.,  163.,  235.,  148.,  220.,  156.,
//         228.,  164.,  236.,    5.,   77.,   13.,   85.,   21.,   93.,
//           6.,   78.,   14.,   86.,   22.,   94.,    7.,   79.,   15.,
//          87.,   23.,   95.,    8.,   80.,   16.,   88.,   24.,   96.,
//         149.,  221.,  157.,  229.,  165.,  237.,  150.,  222.,  158.,
//         230.,  166.,  238.,  151.,  223.,  159.,  231.,  167.,  239.,
//         152.,  224.,  160.,  232.,  168.,  240.,   25.,   97.,   33.,
//         105.,   41.,  113.,   26.,   98.,   34.,  106.,   42.,  114.,
//          27.,   99.,   35.,  107.,   43.,  115.,   28.,  100.,   36.,
//         108.,   44.,  116.,  169.,  241.,  177.,  249.,  185.,  257.,
//         170.,  242.,  178.,  250.,  186.,  258.,  171.,  243.,  179.,
//         251.,  187.,  259.,  172.,  244.,  180.,  252.,  188.,  260.,
//          29.,  101.,   37.,  109.,   45.,  117.,   30.,  102.,   38.,
//         110.,   46.,  118.,   31.,  103.,   39.,  111.,   47.,  119.,
//          32.,  104.,   40.,  112.,   48.,  120.,  173.,  245.,  181.,
//         253.,  189.,  261.,  174.,  246.,  182.,  254.,  190.,  262.,
//         175.,  247.,  183.,  255.,  191.,  263.,  176.,  248.,  184.,
//         256.,  192.,  264.,   49.,  121.,   57.,  129.,   65.,  137.,
//          50.,  122.,   58.,  130.,   66.,  138.,   51.,  123.,   59.,
//         131.,   67.,  139.,   52.,  124.,   60.,  132.,   68.,  140.,
//         193.,  265.,  201.,  273.,  209.,  281.,  194.,  266.,  202.,
//         274.,  210.,  282.,  195.,  267.,  203.,  275.,  211.,  283.,
//         196.,  268.,  204.,  276.,  212.,  284.,   53.,  125.,   61.,
//         133.,   69.,  141.,   54.,  126.,   62.,  134.,   70.,  142.,
//          55.,  127.,   63.,  135.,   71.,  143.,   56.,  128.,   64.,
//         136.,   72.,  144.,  197.,  269.,  205.,  277.,  213.,  285.,
//         198.,  270.,  206.,  278.,  214.,  286.,  199.,  271.,  207.,
//         279.,  215.,  287.,  200.,  272.,  208.,  280.,  216.,  288.])
//
TEST(${BACKEND_NAME}, reshape_6d)
{
    vector<float> a_data(2 * 2 * 3 * 3 * 2 * 4);
    for (int i = 0; i < 2 * 2 * 3 * 3 * 2 * 4; i++)
    {
        a_data[i] = float(i + 1);
    }

    Shape shape_a{2, 2, 3, 3, 2, 4};
    auto A = make_shared<op::Parameter>(element::f32, shape_a);
    Shape shape_r{3, 2, 2, 4, 3, 2};

    auto r = make_shared<op::Reshape>(A, AxisVector{2, 4, 0, 5, 3, 1}, shape_r);
    auto f = make_shared<Function>(r, op::ParameterVector{A});

    auto backend = runtime::Backend::create("${BACKEND_NAME}");

    // Create some tensors for input/output
    auto a = backend->create_tensor(element::f32, shape_a);
    copy_data(a, a_data);

    auto result = backend->create_tensor(element::f32, shape_r);

    backend->call(f, {result}, {a});
    EXPECT_EQ(
        (vector<float>{
            1.,   73.,  9.,   81.,  17.,  89.,  2.,   74.,  10.,  82.,  18.,  90.,  3.,   75.,
            11.,  83.,  19.,  91.,  4.,   76.,  12.,  84.,  20.,  92.,  145., 217., 153., 225.,
            161., 233., 146., 218., 154., 226., 162., 234., 147., 219., 155., 227., 163., 235.,
            148., 220., 156., 228., 164., 236., 5.,   77.,  13.,  85.,  21.,  93.,  6.,   78.,
            14.,  86.,  22.,  94.,  7.,   79.,  15.,  87.,  23.,  95.,  8.,   80.,  16.,  88.,
            24.,  96.,  149., 221., 157., 229., 165., 237., 150., 222., 158., 230., 166., 238.,
            151., 223., 159., 231., 167., 239., 152., 224., 160., 232., 168., 240., 25.,  97.,
            33.,  105., 41.,  113., 26.,  98.,  34.,  106., 42.,  114., 27.,  99.,  35.,  107.,
            43.,  115., 28.,  100., 36.,  108., 44.,  116., 169., 241., 177., 249., 185., 257.,
            170., 242., 178., 250., 186., 258., 171., 243., 179., 251., 187., 259., 172., 244.,
            180., 252., 188., 260., 29.,  101., 37.,  109., 45.,  117., 30.,  102., 38.,  110.,
            46.,  118., 31.,  103., 39.,  111., 47.,  119., 32.,  104., 40.,  112., 48.,  120.,
            173., 245., 181., 253., 189., 261., 174., 246., 182., 254., 190., 262., 175., 247.,
            183., 255., 191., 263., 176., 248., 184., 256., 192., 264., 49.,  121., 57.,  129.,
            65.,  137., 50.,  122., 58.,  130., 66.,  138., 51.,  123., 59.,  131., 67.,  139.,
            52.,  124., 60.,  132., 68.,  140., 193., 265., 201., 273., 209., 281., 194., 266.,
            202., 274., 210., 282., 195., 267., 203., 275., 211., 283., 196., 268., 204., 276.,
            212., 284., 53.,  125., 61.,  133., 69.,  141., 54.,  126., 62.,  134., 70.,  142.,
            55.,  127., 63.,  135., 71.,  143., 56.,  128., 64.,  136., 72.,  144., 197., 269.,
            205., 277., 213., 285., 198., 270., 206., 278., 214., 286., 199., 271., 207., 279.,
            215., 287., 200., 272., 208., 280., 216., 288.}),
        read_vector<float>(result));
}

TEST(${BACKEND_NAME}, sin)
{
    Shape shape{6};
    auto A = make_shared<op::Parameter>(element::f32, shape);
    auto f = make_shared<Function>(make_shared<op::Sin>(A), op::ParameterVector{A});

    auto backend = runtime::Backend::create("${BACKEND_NAME}");

    // Create some tensors for input/output
    float pi = acosf(-1);
    auto a = backend->create_tensor(element::f32, shape);
    vector<float> input{pi / 2, 0.0f, -0.0f, pi / 6, -pi, pi};
    copy_data(a, input);
    auto result = backend->create_tensor(element::f32, shape);

    std::transform(
        input.begin(), input.end(), input.begin(), [](float x) -> float { return sinf(x); });

    backend->call(f, {result}, {a});
    EXPECT_EQ(input, read_vector<float>(result));
}

TEST(${BACKEND_NAME}, cos)
{
    Shape shape{6};
    auto A = make_shared<op::Parameter>(element::f32, shape);
    auto f = make_shared<Function>(make_shared<op::Cos>(A), op::ParameterVector{A});

    auto backend = runtime::Backend::create("${BACKEND_NAME}");

    // Create some tensors for input/output
    float pi = acosf(-1);
    auto a = backend->create_tensor(element::f32, shape);
    vector<float> input{pi / 2, 0.0f, -0.0f, pi / 3, -pi, pi};
    copy_data(a, input);
    auto result = backend->create_tensor(element::f32, shape);

    std::transform(
        input.begin(), input.end(), input.begin(), [](float x) -> float { return cosf(x); });

    backend->call(f, {result}, {a});
    EXPECT_EQ(input, read_vector<float>(result));
}

TEST(${BACKEND_NAME}, tan)
{
    Shape shape{6};
    auto A = make_shared<op::Parameter>(element::f32, shape);
    auto f = make_shared<Function>(make_shared<op::Tan>(A), op::ParameterVector{A});

    auto backend = runtime::Backend::create("${BACKEND_NAME}");

    // Create some tensors for input/output
    float pi = acosf(-1);
    auto a = backend->create_tensor(element::f32, shape);
    vector<float> input{pi / 4, 0.0f, -0.0f, 7 * pi / 4, 3 * pi / 4, 5 * pi / 4};
    copy_data(a, input);
    auto result = backend->create_tensor(element::f32, shape);

    std::transform(
        input.begin(), input.end(), input.begin(), [](float x) -> float { return tanf(x); });

    backend->call(f, {result}, {a});
    EXPECT_TRUE(test::all_close(input, read_vector<float>(result)));
}

TEST(${BACKEND_NAME}, asin)
{
    Shape shape{6};
    auto A = make_shared<op::Parameter>(element::f32, shape);
    auto f = make_shared<Function>(make_shared<op::Asin>(A), op::ParameterVector{A});

    auto backend = runtime::Backend::create("${BACKEND_NAME}");

    // Create some tensors for input/output
    auto a = backend->create_tensor(element::f32, shape);
    vector<float> input{1.0f, 0.0f, -0.0f, -1.0f, 0.5f, -0.5f};
    copy_data(a, input);
    auto result = backend->create_tensor(element::f32, shape);

    std::transform(
        input.begin(), input.end(), input.begin(), [](float x) -> float { return asinf(x); });

    backend->call(f, {result}, {a});
    EXPECT_EQ(input, read_vector<float>(result));
}

TEST(${BACKEND_NAME}, acos)
{
    Shape shape{6};
    auto A = make_shared<op::Parameter>(element::f32, shape);
    auto f = make_shared<Function>(make_shared<op::Acos>(A), op::ParameterVector{A});

    auto backend = runtime::Backend::create("${BACKEND_NAME}");

    // Create some tensors for input/output
    auto a = backend->create_tensor(element::f32, shape);
    vector<float> input{1.0f, 0.0f, -0.0f, -1.0f, 0.5f, -0.5f};
    copy_data(a, input);
    auto result = backend->create_tensor(element::f32, shape);

    std::transform(
        input.begin(), input.end(), input.begin(), [](float x) -> float { return acosf(x); });

    backend->call(f, {result}, {a});
    EXPECT_EQ(input, read_vector<float>(result));
}

TEST(${BACKEND_NAME}, atan)
{
    Shape shape{6};
    auto A = make_shared<op::Parameter>(element::f32, shape);
    auto f = make_shared<Function>(make_shared<op::Atan>(A), op::ParameterVector{A});

    auto backend = runtime::Backend::create("${BACKEND_NAME}");

    // Create some tensors for input/output
    auto a = backend->create_tensor(element::f32, shape);
    vector<float> input{1.0f, 0.0f, -0.0f, -1.0f, 0.5f, -0.5f};
    copy_data(a, input);
    auto result = backend->create_tensor(element::f32, shape);

    std::transform(
        input.begin(), input.end(), input.begin(), [](float x) -> float { return atanf(x); });

    backend->call(f, {result}, {a});
    EXPECT_EQ(input, read_vector<float>(result));
}

TEST(${BACKEND_NAME}, sinh)
{
    Shape shape{6};
    auto A = make_shared<op::Parameter>(element::f32, shape);
    auto f = make_shared<Function>(make_shared<op::Sinh>(A), op::ParameterVector{A});

    auto backend = runtime::Backend::create("${BACKEND_NAME}");

    // Create some tensors for input/output
    auto a = backend->create_tensor(element::f32, shape);
    vector<float> input{1.0f, 0.0f, -0.0f, -1.0f, 5.0f, -5.0f};
    copy_data(a, input);
    auto result = backend->create_tensor(element::f32, shape);

    std::transform(
        input.begin(), input.end(), input.begin(), [](float x) -> float { return sinhf(x); });

    backend->call(f, {result}, {a});
    EXPECT_EQ(input, read_vector<float>(result));
}

TEST(${BACKEND_NAME}, cosh)
{
    Shape shape{6};
    auto A = make_shared<op::Parameter>(element::f32, shape);
    auto f = make_shared<Function>(make_shared<op::Cosh>(A), op::ParameterVector{A});

    auto backend = runtime::Backend::create("${BACKEND_NAME}");

    // Create some tensors for input/output
    auto a = backend->create_tensor(element::f32, shape);
    vector<float> input{1.0f, 0.0f, -0.0f, -1.0f, 5.0f, -5.0f};
    copy_data(a, input);
    auto result = backend->create_tensor(element::f32, shape);

    std::transform(
        input.begin(), input.end(), input.begin(), [](float x) -> float { return coshf(x); });

    backend->call(f, {result}, {a});
    EXPECT_TRUE(test::all_close(input, read_vector<float>(result)));
}

TEST(${BACKEND_NAME}, tanh)
{
    Shape shape{6};
    auto A = make_shared<op::Parameter>(element::f32, shape);
    auto f = make_shared<Function>(make_shared<op::Tanh>(A), op::ParameterVector{A});

    auto backend = runtime::Backend::create("${BACKEND_NAME}");

    // Create some tensors for input/output
    auto a = backend->create_tensor(element::f32, shape);
    vector<float> input{1.0f, 0.0f, -0.0f, -1.0f, 0.5f, -0.5f};
    copy_data(a, input);
    auto result = backend->create_tensor(element::f32, shape);

    std::transform(
        input.begin(), input.end(), input.begin(), [](float x) -> float { return tanhf(x); });

    backend->call(f, {result}, {a});
    EXPECT_TRUE(test::all_close(input, read_vector<float>(result)));
}

TEST(${BACKEND_NAME}, exp)
{
    Shape shape{8};
    auto A = make_shared<op::Parameter>(element::f32, shape);
    auto f = make_shared<Function>(make_shared<op::Exp>(A), op::ParameterVector{A});

    auto backend = runtime::Backend::create("${BACKEND_NAME}");

    // Create some tensors for input/output
    auto a = backend->create_tensor(element::f32, shape);
    copy_data(a, vector<float>{-4, -3, -2, -1, 0, 1, 2, 3});
    auto result = backend->create_tensor(element::f32, shape);

    backend->call(f, {result}, {a});
    EXPECT_EQ(
        (vector<float>{expf(-4), expf(-3), expf(-2), expf(-1), expf(0), expf(1), expf(2), expf(3)}),
        read_vector<float>(result));
}

TEST(${BACKEND_NAME}, slice_scalar)
{
    Shape shape_a{};
    auto A = make_shared<op::Parameter>(element::f32, shape_a);
    Shape shape_r{};
    auto r = make_shared<op::Slice>(A, Coordinate{}, Coordinate{});
    auto f = make_shared<Function>(r, op::ParameterVector{A});

    auto backend = runtime::Backend::create("${BACKEND_NAME}");

    // Create some tensors for input/output
    auto a = backend->create_tensor(element::f32, shape_a);
    copy_data(a, vector<float>{312});
    auto result = backend->create_tensor(element::f32, shape_r);

    backend->call(f, {result}, {a});
    EXPECT_EQ((vector<float>{312}), read_vector<float>(result));
}

TEST(${BACKEND_NAME}, slice_matrix)
{
    Shape shape_a{4, 4};
    auto A = make_shared<op::Parameter>(element::f32, shape_a);
    Shape shape_r{3, 2};
    auto r = make_shared<op::Slice>(A, Coordinate{0, 1}, Coordinate{3, 3});
    auto f = make_shared<Function>(r, op::ParameterVector{A});

    auto backend = runtime::Backend::create("${BACKEND_NAME}");

    // Create some tensors for input/output
    auto a = backend->create_tensor(element::f32, shape_a);
    copy_data(a, vector<float>{1, 2, 3, 4, 5, 6, 7, 8, 9, 10, 11, 12, 13, 14, 15, 16});
    auto result = backend->create_tensor(element::f32, shape_r);

    backend->call(f, {result}, {a});
    EXPECT_EQ((vector<float>{2, 3, 6, 7, 10, 11}), read_vector<float>(result));
}

TEST(${BACKEND_NAME}, slice_vector)
{
    Shape shape_a{16};
    auto A = make_shared<op::Parameter>(element::f32, shape_a);
    Shape shape_r{12};
    auto r = make_shared<op::Slice>(A, Coordinate{2}, Coordinate{14});
    auto f = make_shared<Function>(r, op::ParameterVector{A});

    auto backend = runtime::Backend::create("${BACKEND_NAME}");

    // Create some tensors for input/output
    auto a = backend->create_tensor(element::f32, shape_a);
    copy_data(a, vector<float>{0, 1, 2, 3, 4, 5, 6, 7, 8, 9, 10, 11, 12, 13, 14, 15});
    auto result = backend->create_tensor(element::f32, shape_r);

    backend->call(f, {result}, {a});
    EXPECT_EQ((vector<float>{2, 3, 4, 5, 6, 7, 8, 9, 10, 11, 12, 13}), read_vector<float>(result));
}

TEST(${BACKEND_NAME}, slice_matrix_strided)
{
    SKIP_TEST_FOR("NNP_TESTER", "${BACKEND_NAME}");

    Shape shape_a{4, 4};
    auto A = make_shared<op::Parameter>(element::f32, shape_a);
    Shape shape_r{2, 2};
    auto r = make_shared<op::Slice>(A, Coordinate{1, 0}, Coordinate{4, 4}, Strides{2, 3});
    auto f = make_shared<Function>(r, op::ParameterVector{A});

    auto backend = runtime::Backend::create("${BACKEND_NAME}");

    // Create some tensors for input/output
    auto a = backend->create_tensor(element::f32, shape_a);
    copy_data(a, vector<float>{0, 1, 2, 3, 4, 5, 6, 7, 8, 9, 10, 11, 12, 13, 14, 15});
    auto result = backend->create_tensor(element::f32, shape_r);

    backend->call(f, {result}, {a});
    EXPECT_EQ((vector<float>{4, 7, 12, 15}), read_vector<float>(result));
}

TEST(${BACKEND_NAME}, slice_3d)
{
    Shape shape_a{4, 4, 4};
    auto A = make_shared<op::Parameter>(element::f32, shape_a);
    Shape shape_r{2, 2, 2};
    auto r = make_shared<op::Slice>(A, Coordinate{1, 1, 1}, Coordinate{3, 3, 3});
    auto f = make_shared<Function>(r, op::ParameterVector{A});

    auto backend = runtime::Backend::create("${BACKEND_NAME}");

    // Create some tensors for input/output
    auto a = backend->create_tensor(element::f32, shape_a);
    copy_data(a, vector<float>{0,  1,  2,  3,  4,  5,  6,  7,  8,  9,  10, 11, 12, 13, 14, 15,

                               16, 17, 18, 19, 20, 21, 22, 23, 24, 25, 26, 27, 28, 29, 30, 31,

                               32, 33, 34, 35, 36, 37, 38, 39, 40, 41, 42, 43, 44, 45, 46, 47,

                               48, 49, 50, 51, 52, 53, 54, 55, 56, 57, 58, 59, 60, 61, 62, 63});
    auto result = backend->create_tensor(element::f32, shape_r);

    backend->call(f, {result}, {a});
    EXPECT_EQ((vector<float>{21, 22, 25, 26, 37, 38, 41, 42}), read_vector<float>(result));
}

TEST(${BACKEND_NAME}, slice_3d_strided)
{
    SKIP_TEST_FOR("NNP_TESTER", "${BACKEND_NAME}");

    Shape shape_a{4, 4, 4};
    auto A = make_shared<op::Parameter>(element::f32, shape_a);
    Shape shape_r{2, 2, 2};
    auto r = make_shared<op::Slice>(A, Coordinate{0, 0, 0}, Coordinate{4, 4, 4}, Strides{2, 2, 2});
    auto f = make_shared<Function>(r, op::ParameterVector{A});

    auto backend = runtime::Backend::create("${BACKEND_NAME}");

    // Create some tensors for input/output
    auto a = backend->create_tensor(element::f32, shape_a);
    copy_data(a, vector<float>{0,  1,  2,  3,  4,  5,  6,  7,  8,  9,  10, 11, 12, 13, 14, 15,

                               16, 17, 18, 19, 20, 21, 22, 23, 24, 25, 26, 27, 28, 29, 30, 31,

                               32, 33, 34, 35, 36, 37, 38, 39, 40, 41, 42, 43, 44, 45, 46, 47,

                               48, 49, 50, 51, 52, 53, 54, 55, 56, 57, 58, 59, 60, 61, 62, 63});
    auto result = backend->create_tensor(element::f32, shape_r);

    backend->call(f, {result}, {a});
    EXPECT_EQ((vector<float>{0, 2, 8, 10, 32, 34, 40, 42}), read_vector<float>(result));
}

TEST(${BACKEND_NAME}, slice_3d_strided_different_strides)
{
    SKIP_TEST_FOR("NNP_TESTER", "${BACKEND_NAME}");

    Shape shape_a{4, 4, 4};
    auto A = make_shared<op::Parameter>(element::f32, shape_a);
    Shape shape_r{2, 2, 2};
    auto r = make_shared<op::Slice>(A, Coordinate{0, 0, 0}, Coordinate{4, 4, 4}, Strides{2, 2, 3});
    auto f = make_shared<Function>(r, op::ParameterVector{A});

    auto backend = runtime::Backend::create("${BACKEND_NAME}");

    // Create some tensors for input/output
    auto a = backend->create_tensor(element::f32, shape_a);
    copy_data(a, vector<float>{0,  1,  2,  3,  4,  5,  6,  7,  8,  9,  10, 11, 12, 13, 14, 15,

                               16, 17, 18, 19, 20, 21, 22, 23, 24, 25, 26, 27, 28, 29, 30, 31,

                               32, 33, 34, 35, 36, 37, 38, 39, 40, 41, 42, 43, 44, 45, 46, 47,

                               48, 49, 50, 51, 52, 53, 54, 55, 56, 57, 58, 59, 60, 61, 62, 63});
    auto result = backend->create_tensor(element::f32, shape_r);

    backend->call(f, {result}, {a});
    EXPECT_EQ((vector<float>{0, 3, 8, 11, 32, 35, 40, 43}), read_vector<float>(result));
}

TEST(${BACKEND_NAME}, scalar_constant_float32)
{
    SKIP_TEST_FOR("GPU", "${BACKEND_NAME}");
    auto r = op::Constant::create(element::f32, Shape{}, {4.75});
    auto f = make_shared<Function>(r, op::ParameterVector{});

    auto backend = runtime::Backend::create("${BACKEND_NAME}");

    // Create some tensors for input/output
    auto result = backend->create_tensor(element::f32, Shape{});

    backend->call(f, {result}, {});
    EXPECT_EQ(vector<float>{4.75f}, read_vector<float>(result));
}

TEST(${BACKEND_NAME}, scalar_constant_int64)
{
    SKIP_TEST_FOR("GPU", "${BACKEND_NAME}");
    auto r = op::Constant::create(element::i64, Shape{}, {2112});
    auto f = make_shared<Function>(r, op::ParameterVector{});

    auto backend = runtime::Backend::create("${BACKEND_NAME}");

    // Create some tensors for input/output
    auto result = backend->create_tensor(element::i64, Shape{});

    backend->call(f, {result}, {});
    EXPECT_EQ(vector<int64_t>{2112}, read_vector<int64_t>(result));
}

TEST(${BACKEND_NAME}, tensor_constant_float32)
{
    SKIP_TEST_FOR("GPU", "${BACKEND_NAME}");
    Shape shape{2, 2};
    auto r = op::Constant::create(element::f32, shape, {4.75, 4.7, -5.3, 0.0});
    auto f = make_shared<Function>(r, op::ParameterVector{});

    auto backend = runtime::Backend::create("${BACKEND_NAME}");

    // Create some tensors for input/output
    auto result = backend->create_tensor(element::f32, shape);

    backend->call(f, {result}, {});
    EXPECT_EQ((vector<float>{4.75f, 4.7f, -5.3f, 0.0f}), read_vector<float>(result));
}

TEST(${BACKEND_NAME}, tensor_constant_int64)
{
    SKIP_TEST_FOR("GPU", "${BACKEND_NAME}");
    Shape shape{2, 2};
    auto r = op::Constant::create(element::i64, shape, {2112, 1848, 1776, 1964});
    auto f = make_shared<Function>(r, op::ParameterVector{});

    auto backend = runtime::Backend::create("${BACKEND_NAME}");

    // Create some tensors for input/output
    auto result = backend->create_tensor(element::i64, shape);

    backend->call(f, {result}, {});
    EXPECT_EQ((vector<int64_t>{2112, 1848, 1776, 1964}), read_vector<int64_t>(result));
}

// Trivial case with no summed axes.
TEST(${BACKEND_NAME}, sum_trivial)
{
    Shape shape{2, 2};
    auto A = make_shared<op::Parameter>(element::f32, shape);
    auto f = make_shared<Function>(make_shared<op::Sum>(A, AxisSet{}), op::ParameterVector{A});

    auto backend = runtime::Backend::create("${BACKEND_NAME}");

    // Create some tensors for input/output
    auto a = backend->create_tensor(element::f32, shape);
    copy_data(a, vector<float>{1, 2, 3, 4});
    auto result = backend->create_tensor(element::f32, shape);

    backend->call(f, {result}, {a});
    EXPECT_EQ((vector<float>{1, 2, 3, 4}), read_vector<float>(result));
}

// Failure has been reported at 5D for some reason
TEST(${BACKEND_NAME}, sum_trivial_5d)
{
    Shape shape{2, 2, 2, 2, 2};
    auto A = make_shared<op::Parameter>(element::f32, shape);
    auto f = make_shared<Function>(make_shared<op::Sum>(A, AxisSet{}), op::ParameterVector{A});

    auto backend = runtime::Backend::create("${BACKEND_NAME}");

    // Create some tensors for input/output
    auto a = backend->create_tensor(element::f32, shape);
    copy_data(a, vector<float>{1, 1, 1, 1, 1, 1, 1, 1, 1, 1, 1, 1, 1, 1, 1, 1,
                               1, 1, 1, 1, 1, 1, 1, 1, 1, 1, 1, 1, 1, 1, 1, 1});
    auto result = backend->create_tensor(element::f32, shape);

    backend->call(f, {result}, {a});
    EXPECT_EQ((vector<float>{1, 1, 1, 1, 1, 1, 1, 1, 1, 1, 1, 1, 1, 1, 1, 1,
                             1, 1, 1, 1, 1, 1, 1, 1, 1, 1, 1, 1, 1, 1, 1, 1}),
              read_vector<float>(result));
}

TEST(${BACKEND_NAME}, sum_to_scalar)
{
    Shape shape{2, 2};
    auto A = make_shared<op::Parameter>(element::f32, shape);
    auto f = make_shared<Function>(make_shared<op::Sum>(A, AxisSet{0, 1}), op::ParameterVector{A});

    auto backend = runtime::Backend::create("${BACKEND_NAME}");

    // Create some tensors for input/output
    auto a = backend->create_tensor(element::f32, shape);
    copy_data(a, vector<float>{1, 2, 3, 4});
    auto result = backend->create_tensor(element::f32, Shape{});

    backend->call(f, {result}, {a});
    EXPECT_EQ((vector<float>{10}), read_vector<float>(result));

    // For some reason I'm feeling extra paranoid about making sure reduction doesn't clobber the
    // input tensors, so let's do this too.
    EXPECT_EQ((vector<float>{1, 2, 3, 4}), read_vector<float>(a));
}

TEST(${BACKEND_NAME}, sum_matrix_columns)
{
    Shape shape_a{3, 2};
    auto A = make_shared<op::Parameter>(element::f32, shape_a);
    Shape shape_rt{2};
    auto f = make_shared<Function>(make_shared<op::Sum>(A, AxisSet{0}), op::ParameterVector{A});

    auto backend = runtime::Backend::create("${BACKEND_NAME}");

    // Create some tensors for input/output
    auto a = backend->create_tensor(element::f32, shape_a);
    copy_data(a, vector<float>{1, 2, 3, 4, 5, 6});
    auto result = backend->create_tensor(element::f32, shape_rt);

    backend->call(f, {result}, {a});
    EXPECT_EQ((vector<float>{9, 12}), read_vector<float>(result));

    // For some reason I'm feeling extra paranoid about making sure reduction doesn't clobber the
    // input tensors, so let's do this too.
    EXPECT_EQ((vector<float>{1, 2, 3, 4, 5, 6}), read_vector<float>(a));
}

TEST(${BACKEND_NAME}, sum_matrix_rows)
{
    Shape shape_a{3, 2};
    auto A = make_shared<op::Parameter>(element::f32, shape_a);
    Shape shape_rt{3};
    auto f = make_shared<Function>(make_shared<op::Sum>(A, AxisSet{1}), op::ParameterVector{A});

    auto backend = runtime::Backend::create("${BACKEND_NAME}");

    // Create some tensors for input/output
    auto a = backend->create_tensor(element::f32, shape_a);
    copy_data(a, vector<float>{1, 2, 3, 4, 5, 6});
    auto result = backend->create_tensor(element::f32, shape_rt);

    backend->call(f, {result}, {a});
    EXPECT_EQ((vector<float>{3, 7, 11}), read_vector<float>(result));

    // For some reason I'm feeling extra paranoid about making sure reduction doesn't clobber the
    // input tensors, so let's do this too.
    EXPECT_EQ((vector<float>{1, 2, 3, 4, 5, 6}), read_vector<float>(a));
}

TEST(${BACKEND_NAME}, sum_matrix_rows_zero)
{
    SKIP_TEST_FOR("NNP_TESTER", "${BACKEND_NAME}");

    Shape shape_a{3, 0};
    auto A = make_shared<op::Parameter>(element::f32, shape_a);
    Shape shape_rt{3};
    auto f = make_shared<Function>(make_shared<op::Sum>(A, AxisSet{1}), op::ParameterVector{A});

    auto backend = runtime::Backend::create("${BACKEND_NAME}");

    // Create some tensors for input/output
    auto a = backend->create_tensor(element::f32, shape_a);
    copy_data(a, vector<float>{});
    auto result = backend->create_tensor(element::f32, shape_rt);
    copy_data(result, vector<float>({3, 3, 3}));

    backend->call(f, {result}, {a});
    EXPECT_EQ((vector<float>{0, 0, 0}), read_vector<float>(result));

    // For some reason I'm feeling extra paranoid about making sure reduction doesn't clobber the
    // input tensors, so let's do this too.
    EXPECT_EQ((vector<float>{}), read_vector<float>(a));
}

TEST(${BACKEND_NAME}, sum_matrix_cols_zero)
{
    SKIP_TEST_FOR("NNP_TESTER", "${BACKEND_NAME}");
    // Now the reduction (g(x:float32[2,2],y:float32[]) = reduce(x,y,f,axes={})).
    Shape shape_a{0, 2};
    auto A = make_shared<op::Parameter>(element::f32, shape_a);
    Shape shape_rt{2};
    auto f = make_shared<Function>(make_shared<op::Sum>(A, AxisSet{0}), op::ParameterVector{A});

    auto backend = runtime::Backend::create("${BACKEND_NAME}");

    // Create some tensors for input/output
    auto a = backend->create_tensor(element::f32, shape_a);
    copy_data(a, vector<float>{});
    auto result = backend->create_tensor(element::f32, shape_rt);
    copy_data(result, vector<float>({3, 3}));

    backend->call(f, {result}, {a});
    EXPECT_EQ((vector<float>{0, 0}), read_vector<float>(result));

    // For some reason I'm feeling extra paranoid about making sure reduction doesn't clobber the
    // input tensors, so let's do this too.
    EXPECT_EQ((vector<float>{}), read_vector<float>(a));
}

TEST(${BACKEND_NAME}, sum_vector_zero)
{
    SKIP_TEST_FOR("NNP_TESTER", "${BACKEND_NAME}");

    Shape shape_a{0};
    auto A = make_shared<op::Parameter>(element::f32, shape_a);
    Shape shape_rt{};
    auto f = make_shared<Function>(make_shared<op::Sum>(A, AxisSet{0}), op::ParameterVector{A});

    auto backend = runtime::Backend::create("${BACKEND_NAME}");

    // Create some tensors for input/output
    auto a = backend->create_tensor(element::f32, shape_a);
    copy_data(a, vector<float>{});
    auto result = backend->create_tensor(element::f32, shape_rt);
    copy_data(result, vector<float>({3}));

    backend->call(f, {result}, {a});
    EXPECT_EQ((vector<float>{0}), read_vector<float>(result));

    // For some reason I'm feeling extra paranoid about making sure reduction doesn't clobber the
    // input tensors, so let's do this too.
    EXPECT_EQ((vector<float>{}), read_vector<float>(a));
}

TEST(${BACKEND_NAME}, sum_matrix_to_scalar_zero_by_zero)
{
    SKIP_TEST_FOR("NNP_TESTER", "${BACKEND_NAME}");

    Shape shape_a{0, 0};
    auto A = make_shared<op::Parameter>(element::f32, shape_a);
    Shape shape_rt{};
    auto f = make_shared<Function>(make_shared<op::Sum>(A, AxisSet{0, 1}), op::ParameterVector{A});

    auto backend = runtime::Backend::create("${BACKEND_NAME}");

    // Create some tensors for input/output
    auto a = backend->create_tensor(element::f32, shape_a);
    copy_data(a, vector<float>{});
    auto result = backend->create_tensor(element::f32, shape_rt);
    copy_data(result, vector<float>({3}));

    backend->call(f, {result}, {a});
    EXPECT_EQ((vector<float>{0}), read_vector<float>(result));

    // For some reason I'm feeling extra paranoid about making sure reduction doesn't clobber the
    // input tensors, so let's do this too.
    EXPECT_EQ((vector<float>{}), read_vector<float>(a));
}

TEST(${BACKEND_NAME}, sum_3d_to_matrix_most_sig)
{
    Shape shape_a{3, 3, 3};
    auto A = make_shared<op::Parameter>(element::f32, shape_a);
    Shape shape_rt{3, 3};
    auto f = make_shared<Function>(make_shared<op::Sum>(A, AxisSet{0}), op::ParameterVector{A});

    auto backend = runtime::Backend::create("${BACKEND_NAME}");

    // Create some tensors for input/output
    auto a = backend->create_tensor(element::f32, shape_a);
    copy_data(a, vector<float>{1,  2,  3,  4,  5,  6,  7,  8,  9,  10, 11, 12, 13, 14,
                               15, 16, 17, 18, 19, 20, 21, 22, 23, 24, 25, 26, 27});
    auto result = backend->create_tensor(element::f32, shape_rt);

    backend->call(f, {result}, {a});
    EXPECT_EQ((vector<float>{1 + 10 + 19,
                             2 + 11 + 20,
                             3 + 12 + 21,
                             4 + 13 + 22,
                             5 + 14 + 23,
                             6 + 15 + 24,
                             7 + 16 + 25,
                             8 + 17 + 26,
                             9 + 18 + 27}),
              read_vector<float>(result));
}

TEST(${BACKEND_NAME}, sum_3d_to_matrix_least_sig)
{
    Shape shape_a{3, 3, 3};
    auto A = make_shared<op::Parameter>(element::f32, shape_a);
    Shape shape_rt{3, 3};
    auto f = make_shared<Function>(make_shared<op::Sum>(A, AxisSet{2}), op::ParameterVector{A});

    auto backend = runtime::Backend::create("${BACKEND_NAME}");

    // Create some tensors for input/output
    auto a = backend->create_tensor(element::f32, shape_a);
    copy_data(a, vector<float>{1,  2,  3,  4,  5,  6,  7,  8,  9,  10, 11, 12, 13, 14,
                               15, 16, 17, 18, 19, 20, 21, 22, 23, 24, 25, 26, 27});
    auto result = backend->create_tensor(element::f32, shape_rt);

    backend->call(f, {result}, {a});
    EXPECT_EQ((vector<float>{1 + 2 + 3,
                             4 + 5 + 6,
                             7 + 8 + 9,
                             10 + 11 + 12,
                             13 + 14 + 15,
                             16 + 17 + 18,
                             19 + 20 + 21,
                             22 + 23 + 24,
                             25 + 26 + 27}),
              read_vector<float>(result));
}

TEST(${BACKEND_NAME}, sum_3d_to_vector)
{
    Shape shape_a{3, 3, 3};
    auto A = make_shared<op::Parameter>(element::f32, shape_a);
    Shape shape_rt{3};
    auto f = make_shared<Function>(make_shared<op::Sum>(A, AxisSet{0, 1}), op::ParameterVector{A});

    auto backend = runtime::Backend::create("${BACKEND_NAME}");

    // Create some tensors for input/output
    auto a = backend->create_tensor(element::f32, shape_a);
    copy_data(a, vector<float>{1,  2,  3,  4,  5,  6,  7,  8,  9,  10, 11, 12, 13, 14,
                               15, 16, 17, 18, 19, 20, 21, 22, 23, 24, 25, 26, 27});
    auto result = backend->create_tensor(element::f32, shape_rt);

    backend->call(f, {result}, {a});
    EXPECT_EQ((vector<float>{1 + 10 + 19 + 4 + 13 + 22 + 7 + 16 + 25,
                             2 + 11 + 20 + 5 + 14 + 23 + 8 + 17 + 26,
                             3 + 12 + 21 + 6 + 15 + 24 + 9 + 18 + 27}),
              read_vector<float>(result));
}

TEST(${BACKEND_NAME}, sum_3d_to_scalar)
{
    Shape shape_a{3, 3, 3};
    auto A = make_shared<op::Parameter>(element::f32, shape_a);
    Shape shape_rt{};
    auto f =
        make_shared<Function>(make_shared<op::Sum>(A, AxisSet{0, 1, 2}), op::ParameterVector{A});

    auto backend = runtime::Backend::create("${BACKEND_NAME}");

    // Create some tensors for input/output
    auto a = backend->create_tensor(element::f32, shape_a);
    copy_data(a, vector<float>{1,  2,  3,  4,  5,  6,  7,  8,  9,  10, 11, 12, 13, 14,
                               15, 16, 17, 18, 19, 20, 21, 22, 23, 24, 25, 26, 27});
    auto result = backend->create_tensor(element::f32, shape_rt);

    backend->call(f, {result}, {a});
    EXPECT_EQ((vector<float>{1 + 10 + 19 + 4 + 13 + 22 + 7 + 16 + 25 + 2 + 11 + 20 + 5 + 14 + 23 +
                             8 + 17 + 26 + 3 + 12 + 21 + 6 + 15 + 24 + 9 + 18 + 27}),
              read_vector<float>(result));
}

TEST(${BACKEND_NAME}, sum_3d_eliminate_zero_dim)
{
    SKIP_TEST_FOR("NNP_TESTER", "${BACKEND_NAME}");

    Shape shape_a{3, 0, 2};
    auto A = make_shared<op::Parameter>(element::f32, shape_a);
    Shape shape_rt{3, 2};
    auto f = make_shared<Function>(make_shared<op::Sum>(A, AxisSet{1}), op::ParameterVector{A});

    auto backend = runtime::Backend::create("${BACKEND_NAME}");

    // Create some tensors for input/output
    auto a = backend->create_tensor(element::f32, shape_a);
    copy_data(a, vector<float>{});
    auto result = backend->create_tensor(element::f32, shape_rt);

    // Overwrite the initial result vector to make sure we're not just coincidentally getting the right value.
    copy_data(result, vector<float>{2112, 2112, 2112, 2112, 2112, 2112});

    backend->call(f, {result}, {a});
    EXPECT_EQ((vector<float>{0, 0, 0, 0, 0, 0}), read_vector<float>(result));
}

TEST(${BACKEND_NAME}, sum_to_scalar_stable)
{
    SKIP_TEST_FOR("NNP_TESTER", "${BACKEND_NAME}");

    Shape shape{2, 2};
    auto A = make_shared<op::Parameter>(element::f32, shape);
    auto f = make_shared<Function>(make_shared<op::Sum>(A, AxisSet{0, 1}), op::ParameterVector{A});

    auto backend = runtime::Backend::create("${BACKEND_NAME}");

    // Create some tensors for input/output
    auto a = backend->create_tensor(element::f32, shape);
    copy_data(a, vector<float>{1e-6f, -1, 0, 1});
    auto result = backend->create_tensor(element::f32, Shape{});

    backend->call(f, {result}, {a});
    EXPECT_TRUE(test::all_close(read_vector<float>(result), vector<float>{1e-6f}, 5e-2f));
    // EXPECT_EQ(vector<float>{1e-6}, read_vector<float>(result));
}

TEST(${BACKEND_NAME}, sum_3d_to_vector_stable)
{
    SKIP_TEST_FOR("NNP_TESTER", "${BACKEND_NAME}");

    Shape shape_a{3, 3, 3};
    auto A = make_shared<op::Parameter>(element::f32, shape_a);
    Shape shape_rt{3};
    auto f = make_shared<Function>(make_shared<op::Sum>(A, AxisSet{0, 1}), op::ParameterVector{A});

    auto backend = runtime::Backend::create("${BACKEND_NAME}");

    // Create some tensors for input/output
    auto a = backend->create_tensor(element::f32, shape_a);
    copy_data(a, vector<float>{1, 1,  1,  1,  1,  1,  1e-4f, 1e-5f, 1e-6f, 1,  1,  1,  1, 1,
                               1, -1, -1, -1, -1, -1, -1,    -1,    -1,    -1, -1, -1, -1});
    auto result = backend->create_tensor(element::f32, shape_rt);

    backend->call(f, {result}, {a});
    EXPECT_TRUE(
        test::all_close(read_vector<float>(result), vector<float>{1e-4f, 1e-5f, 1e-6f}, 5e-2f));
}

TEST(${BACKEND_NAME}, sum_5d_to_scalar)
{
    Shape shape_a{3, 3, 3, 3, 3};
    auto A = make_shared<op::Parameter>(element::f32, shape_a);
    Shape shape_rt{};
    auto f = make_shared<Function>(make_shared<op::Sum>(A, AxisSet{0, 1, 2, 3, 4}),
                                   op::ParameterVector{A});

    auto backend = runtime::Backend::create("${BACKEND_NAME}");

    // Create some tensors for input/output
    auto a = backend->create_tensor(element::f32, shape_a);
    copy_data(a, std::vector<float>(std::pow(3, 5), 1));
    auto result = backend->create_tensor(element::f32, shape_rt);

    backend->call(f, {result}, {a});
    EXPECT_EQ(std::vector<float>{243.}, read_vector<float>(result));
}

TEST(${BACKEND_NAME}, sign)
{
    Shape shape{2, 3};
    auto A = make_shared<op::Parameter>(element::f32, shape);
    auto f = make_shared<Function>(make_shared<op::Sign>(A), op::ParameterVector{A});

    auto backend = runtime::Backend::create("${BACKEND_NAME}");

    // Create some tensors for input/output
    auto a = backend->create_tensor(element::f32, shape);
    copy_data(a, vector<float>{1, -2, 0, -4.8f, 4.8f, -0.0f});
    auto result = backend->create_tensor(element::f32, shape);

    backend->call(f, {result}, {a});
    EXPECT_EQ((vector<float>{1, -1, 0, -1, 1, 0}), read_vector<float>(result));
}

TEST(${BACKEND_NAME}, power)
{
    Shape shape{2, 2};
    auto A = make_shared<op::Parameter>(element::f32, shape);
    auto B = make_shared<op::Parameter>(element::f32, shape);
    auto f = make_shared<Function>(make_shared<op::Power>(A, B), op::ParameterVector{A, B});

    auto backend = runtime::Backend::create("${BACKEND_NAME}");

    // Create some tensors for input/output
    auto a = backend->create_tensor(element::f32, shape);
    copy_data(a, vector<float>{1, 2, 3, 5});
    auto b = backend->create_tensor(element::f32, shape);
    copy_data(b, vector<float>{2, 0, 6, 3});
    auto result = backend->create_tensor(element::f32, shape);

    backend->call(f, {result}, {a, b});
    EXPECT_TRUE(test::all_close(vector<float>{1, 1, 729, 125}, read_vector<float>(result)));
}

TEST(${BACKEND_NAME}, constant_equality_bool)
{
    SKIP_TEST_FOR("GPU", "${BACKEND_NAME}");
    Shape shape{4};
    // auto A = make_shared<op::Parameter>(element::boolean, shape);
    // auto B = make_shared<op::Parameter>(element::boolean, shape);
    // auto f = make_shared<Function>(make_shared<op::Equal>(A, B), op::ParameterVector{A, B});

    auto A = op::Constant::create(element::boolean, shape, {true, false, true, false});
    auto B = op::Constant::create(element::boolean, shape, {true, true, true, true});
    auto f = make_shared<Function>(make_shared<op::Equal>(A, B), op::ParameterVector{});

    auto backend = runtime::Backend::create("${BACKEND_NAME}");

    // Create some tensors for input/output
    auto result = backend->create_tensor(element::boolean, shape);

    backend->call(f, {result}, {});
    EXPECT_EQ((vector<char>{true, false, true, false}), read_vector<char>(result));
}

TEST(${BACKEND_NAME}, sqrt)
{
    Shape shape{2, 3};
    auto A = make_shared<op::Parameter>(element::f32, shape);
    auto f = make_shared<Function>(make_shared<op::Sqrt>(A), op::ParameterVector{A});

    auto backend = runtime::Backend::create("${BACKEND_NAME}");

    // Create some tensors for input/output
    auto a = backend->create_tensor(element::f32, shape);
    copy_data(a, vector<float>{16, 4, 81, 100, 10000, 0});
    auto result = backend->create_tensor(element::f32, shape);

    backend->call(f, {result}, {a});
    EXPECT_EQ((vector<float>{4, 2, 9, 10, 100, 0}), read_vector<float>(result));
}

TEST(${BACKEND_NAME}, replace_slice_scalar)
{
    SKIP_TEST_FOR("GPU", "${BACKEND_NAME}");
    Shape shape_a{};
    auto A = make_shared<op::Parameter>(element::f32, shape_a);
    Shape shape_b{};
    auto B = make_shared<op::Parameter>(element::f32, shape_b);
    Shape shape_r{};
    auto r = make_shared<op::ReplaceSlice>(A, B, Coordinate{}, Coordinate{});
    auto f = make_shared<Function>(r, op::ParameterVector{A, B});

    auto backend = runtime::Backend::create("${BACKEND_NAME}");

    // Create some tensors for input/output
    auto a = backend->create_tensor(element::f32, shape_a);
    copy_data(a, vector<float>{312});
    auto b = backend->create_tensor(element::f32, shape_b);
    copy_data(b, vector<float>{808});
    auto result = backend->create_tensor(element::f32, shape_r);

    backend->call(f, {result}, {a, b});
    EXPECT_EQ((vector<float>{808}), read_vector<float>(result));
}

TEST(${BACKEND_NAME}, replace_slice_matrix)
{
    SKIP_TEST_FOR("GPU", "${BACKEND_NAME}");
    Shape shape_a{4, 4};
    auto A = make_shared<op::Parameter>(element::f32, shape_a);
    Shape shape_b{3, 2};
    auto B = make_shared<op::Parameter>(element::f32, shape_b);
    Shape shape_r{4, 4};
    auto r = make_shared<op::ReplaceSlice>(A, B, Coordinate{0, 1}, Coordinate{3, 3});
    auto f = make_shared<Function>(r, op::ParameterVector{A, B});

    auto backend = runtime::Backend::create("${BACKEND_NAME}");

    // Create some tensors for input/output
    auto a = backend->create_tensor(element::f32, shape_a);
    copy_data(a, vector<float>{1, 2, 3, 4, 5, 6, 7, 8, 9, 10, 11, 12, 13, 14, 15, 16});
    auto b = backend->create_tensor(element::f32, shape_b);
    copy_data(b, vector<float>{102, 103, 106, 107, 110, 111});
    auto result = backend->create_tensor(element::f32, shape_r);

    backend->call(f, {result}, {a, b});
    EXPECT_EQ((vector<float>{1, 102, 103, 4, 5, 106, 107, 8, 9, 110, 111, 12, 13, 14, 15, 16}),
              read_vector<float>(result));
}

TEST(${BACKEND_NAME}, replace_slice_vector)
{
    SKIP_TEST_FOR("GPU", "${BACKEND_NAME}");
    Shape shape_a{16};
    auto A = make_shared<op::Parameter>(element::f32, shape_a);
    Shape shape_b{12};
    auto B = make_shared<op::Parameter>(element::f32, shape_b);
    Shape shape_r{16};
    auto r = make_shared<op::ReplaceSlice>(A, B, Coordinate{2}, Coordinate{14});
    auto f = make_shared<Function>(r, op::ParameterVector{A, B});

    auto backend = runtime::Backend::create("${BACKEND_NAME}");

    // Create some tensors for input/output
    auto a = backend->create_tensor(element::f32, shape_a);
    copy_data(a, vector<float>{0, 1, 2, 3, 4, 5, 6, 7, 8, 9, 10, 11, 12, 13, 14, 15});
    auto b = backend->create_tensor(element::f32, shape_b);
    copy_data(b, vector<float>{102, 103, 104, 105, 106, 107, 108, 109, 110, 111, 112, 113});
    auto result = backend->create_tensor(element::f32, shape_r);

    backend->call(f, {result}, {a, b});
    EXPECT_EQ(
        (vector<float>{0, 1, 102, 103, 104, 105, 106, 107, 108, 109, 110, 111, 112, 113, 14, 15}),
        read_vector<float>(result));
}

TEST(${BACKEND_NAME}, one_hot_scalar_2_in_3)
{
    Shape shape_a{};
    auto A = make_shared<op::Parameter>(element::i32, shape_a);
    Shape shape_r{3};
    auto r = make_shared<op::OneHot>(A, Shape{3}, 0);
    auto f = make_shared<Function>(r, op::ParameterVector{A});

    auto backend = runtime::Backend::create("${BACKEND_NAME}");

    // Create some tensors for input/output
    auto a = backend->create_tensor(element::i32, shape_a);
    copy_data(a, vector<int32_t>{2});
    auto result = backend->create_tensor(element::i32, shape_r);

    backend->call(f, {result}, {a});
    EXPECT_EQ((vector<int32_t>{0, 0, 1}), read_vector<int32_t>(result));
}

TEST(${BACKEND_NAME}, one_hot_scalar_1_in_3)
{
    Shape shape_a{};
    auto A = make_shared<op::Parameter>(element::i32, shape_a);
    Shape shape_r{3};
    auto r = make_shared<op::OneHot>(A, Shape{3}, 0);
    auto f = make_shared<Function>(r, op::ParameterVector{A});

    auto backend = runtime::Backend::create("${BACKEND_NAME}");

    // Create some tensors for input/output
    auto a = backend->create_tensor(element::i32, shape_a);
    copy_data(a, vector<int32_t>{1});
    auto result = backend->create_tensor(element::i32, shape_r);

    backend->call(f, {result}, {a});
    EXPECT_EQ((vector<int32_t>{0, 1, 0}), read_vector<int32_t>(result));
}

TEST(${BACKEND_NAME}, one_hot_scalar_0_in_3)
{
    Shape shape_a{};
    auto A = make_shared<op::Parameter>(element::i32, shape_a);
    Shape shape_r{3};
    auto r = make_shared<op::OneHot>(A, Shape{3}, 0);
    auto f = make_shared<Function>(r, op::ParameterVector{A});

    auto backend = runtime::Backend::create("${BACKEND_NAME}");

    // Create some tensors for input/output
    auto a = backend->create_tensor(element::i32, shape_a);
    copy_data(a, vector<int32_t>{0});
    auto result = backend->create_tensor(element::i32, shape_r);

    backend->call(f, {result}, {a});
    EXPECT_EQ((vector<int32_t>{1, 0, 0}), read_vector<int32_t>(result));
}

TEST(${BACKEND_NAME}, one_hot_scalar_fp_nonint_in_3)
{
    SKIP_TEST_FOR("GPU", "${BACKEND_NAME}");
    Shape shape_a{};
    auto A = make_shared<op::Parameter>(element::f32, shape_a);
    Shape shape_r{3};
    auto r = make_shared<op::OneHot>(A, Shape{3}, 0);
    auto f = make_shared<Function>(r, op::ParameterVector{A});

    auto backend = runtime::Backend::create("${BACKEND_NAME}");

    // Create some tensors for input/output
    auto a = backend->create_tensor(element::f32, shape_a);
    copy_data(a, vector<float>{1.1f});
    auto result = backend->create_tensor(element::f32, shape_r);

    try
    {
        backend->call(f, {result}, {a});
    }
    catch (const std::exception& e)
    {
        EXPECT_EQ(e.what(), std::string("One-hot: non-integral value in input"));
    }
    catch (...)
    {
        FAIL() << "Expected a std::out_of_range exception";
    }
}

TEST(${BACKEND_NAME}, one_hot_scalar_oob_in_3)
{
    SKIP_TEST_FOR("GPU", "${BACKEND_NAME}");
    SKIP_TEST_FOR("NNP_TESTER", "${BACKEND_NAME}");

    Shape shape_a{};
    auto A = make_shared<op::Parameter>(element::i32, shape_a);
    Shape shape_r{3};
    auto r = make_shared<op::OneHot>(A, Shape{3}, 0);
    auto f = make_shared<Function>(r, op::ParameterVector{A});

    auto backend = runtime::Backend::create("${BACKEND_NAME}");

    // Create some tensors for input/output
    auto a = backend->create_tensor(element::i32, shape_a);
    copy_data(a, vector<int32_t>{3000000});
    auto result = backend->create_tensor(element::i32, shape_r);

    try
    {
        backend->call(f, {result}, {a});
    }
    catch (const std::exception& e)
    {
        EXPECT_EQ(e.what(), std::string("One-hot: value is out of category range"));
    }
    catch (...)
    {
        FAIL() << "Expected a std::out_of_range exception";
    }
}

TEST(${BACKEND_NAME}, one_hot_vector_0)
{
    Shape shape_a{8};
    auto A = make_shared<op::Parameter>(element::i32, shape_a);
    Shape shape_r{3, 8};
    auto r = make_shared<op::OneHot>(A, Shape{3, 8}, 0);
    auto f = make_shared<Function>(r, op::ParameterVector{A});

    auto backend = runtime::Backend::create("${BACKEND_NAME}");

    // Create some tensors for input/output
    auto a = backend->create_tensor(element::i32, shape_a);
    copy_data(a, vector<int32_t>{2, 1, 0, 0, 2, 2, 1, 0});
    auto result = backend->create_tensor(element::i32, shape_r);

    backend->call(f, {result}, {a});
    EXPECT_EQ(
        (vector<int32_t>{0, 0, 1, 1, 0, 0, 0, 1, 0, 1, 0, 0, 0, 0, 1, 0, 1, 0, 0, 0, 1, 1, 0, 0}),
        read_vector<int32_t>(result));
}

TEST(${BACKEND_NAME}, one_hot_vector_1)
{
    Shape shape_a{8};
    auto A = make_shared<op::Parameter>(element::i32, shape_a);
    Shape shape_r{8, 3};
    auto r = make_shared<op::OneHot>(A, Shape{8, 3}, 1);
    auto f = make_shared<Function>(r, op::ParameterVector{A});

    auto backend = runtime::Backend::create("${BACKEND_NAME}");

    // Create some tensors for input/output
    auto a = backend->create_tensor(element::i32, shape_a);
    copy_data(a, vector<int32_t>{2, 1, 0, 0, 2, 2, 1, 0});
    auto result = backend->create_tensor(element::i32, shape_r);

    backend->call(f, {result}, {a});
    EXPECT_EQ(
        (vector<int32_t>{0, 0, 1, 0, 1, 0, 1, 0, 0, 1, 0, 0, 0, 0, 1, 0, 0, 1, 0, 1, 0, 1, 0, 0}),
        read_vector<int32_t>(result));
}

TEST(${BACKEND_NAME}, one_hot_vector_1_barely_oob)
{
    SKIP_TEST_FOR("GPU", "${BACKEND_NAME}");
    Shape shape_a{8};
    auto A = make_shared<op::Parameter>(element::i32, shape_a);
    Shape shape_r{8, 3};
    auto r = make_shared<op::OneHot>(A, Shape{8, 3}, 1);
    auto f = make_shared<Function>(r, op::ParameterVector{A});

    auto backend = runtime::Backend::create("${BACKEND_NAME}");

    // Create some tensors for input/output
    auto a = backend->create_tensor(element::i32, shape_a);
    copy_data(a, vector<int32_t>{2, 1, 0, 0, 3, 2, 1, 0});
    auto result = backend->create_tensor(element::i32, shape_r);

    try
    {
        backend->call(f, {result}, {a});
    }
    catch (const std::exception& e)
    {
        EXPECT_EQ(e.what(), std::string("One-hot: value is out of category range"));
    }
    catch (...)
    {
        FAIL() << "Expected a std::out_of_range exception";
    }
}

TEST(${BACKEND_NAME}, one_hot_vector_1_far_oob)
{
    SKIP_TEST_FOR("GPU", "${BACKEND_NAME}");
    SKIP_TEST_FOR("NNP_TESTER", "${BACKEND_NAME}");

    Shape shape_a{8};
    auto A = make_shared<op::Parameter>(element::i32, shape_a);
    Shape shape_r{8, 3};
    auto r = make_shared<op::OneHot>(A, Shape{8, 3}, 1);
    auto f = make_shared<Function>(r, op::ParameterVector{A});

    auto backend = runtime::Backend::create("${BACKEND_NAME}");

    // Create some tensors for input/output
    auto a = backend->create_tensor(element::i32, shape_a);
    copy_data(a, vector<int32_t>{2, 1, 0, 0, 3000000, 2, 1, 0});
    auto result = backend->create_tensor(element::i32, shape_r);

    try
    {
        backend->call(f, {result}, {a});
    }
    catch (const std::exception& e)
    {
        EXPECT_EQ(e.what(), std::string("One-hot: value is out of category range"));
    }
    catch (...)
    {
        FAIL() << "Expected a std::out_of_range exception";
    }
}

TEST(${BACKEND_NAME}, one_hot_matrix_0)
{
    Shape shape_a{3, 3};
    auto A = make_shared<op::Parameter>(element::i32, shape_a);
    Shape shape_r{3, 3, 3};
    auto r = make_shared<op::OneHot>(A, Shape{3, 3, 3}, 0);
    auto f = make_shared<Function>(r, op::ParameterVector{A});

    auto backend = runtime::Backend::create("${BACKEND_NAME}");

    // Create some tensors for input/output
    auto a = backend->create_tensor(element::i32, shape_a);
    copy_data(a,
              vector<int32_t>{
                  0, 1, 1, 2, 1, 0, 0, 2, 1,
              });
    auto result = backend->create_tensor(element::i32, shape_r);

    backend->call(f, {result}, {a});
    EXPECT_EQ((vector<int32_t>{1, 0, 0, 0, 0, 1, 1, 0, 0,

                               0, 1, 1, 0, 1, 0, 0, 0, 1,

                               0, 0, 0, 1, 0, 0, 0, 1, 0}),
              read_vector<int32_t>(result));
}

TEST(${BACKEND_NAME}, one_hot_vector_1_fp)
{
    Shape shape_a{8};
    auto A = make_shared<op::Parameter>(element::f32, shape_a);
    Shape shape_r{8, 3};
    auto r = make_shared<op::OneHot>(A, Shape{8, 3}, 1);
    auto f = make_shared<Function>(r, op::ParameterVector{A});

    auto backend = runtime::Backend::create("${BACKEND_NAME}");

    // Create some tensors for input/output
    auto a = backend->create_tensor(element::f32, shape_a);
    copy_data(a, vector<float>{2, 1, 0, 0, 2, 2, 1, 0});
    auto result = backend->create_tensor(element::f32, shape_r);

    backend->call(f, {result}, {a});
    EXPECT_EQ(
        (vector<float>{0, 0, 1, 0, 1, 0, 1, 0, 0, 1, 0, 0, 0, 0, 1, 0, 0, 1, 0, 1, 0, 1, 0, 0}),
        read_vector<float>(result));
}

TEST(${BACKEND_NAME}, one_hot_vector_1_fp_nonint)
{
    SKIP_TEST_FOR("GPU", "${BACKEND_NAME}");
    Shape shape_a{8};
    auto A = make_shared<op::Parameter>(element::f32, shape_a);
    Shape shape_r{8, 3};
    auto r = make_shared<op::OneHot>(A, Shape{8, 3}, 1);
    auto f = make_shared<Function>(r, op::ParameterVector{A});

    auto backend = runtime::Backend::create("${BACKEND_NAME}");

    // Create some tensors for input/output
    auto a = backend->create_tensor(element::f32, shape_a);
    copy_data(a, vector<float>{2, 1, 0, 0, 2, 2, 1.01f, 0});
    auto result = backend->create_tensor(element::f32, shape_r);

    try
    {
        backend->call(f, {result}, {a});
    }
    catch (const std::exception& e)
    {
        EXPECT_EQ(e.what(), std::string("One-hot: non-integral value in input"));
    }
    catch (...)
    {
        FAIL() << "Expected a std::out_of_range exception";
    }
}

TEST(${BACKEND_NAME}, replace_slice_3d)
{
    SKIP_TEST_FOR("GPU", "${BACKEND_NAME}");
    Shape shape_a{4, 4, 4};
    auto A = make_shared<op::Parameter>(element::f32, shape_a);
    Shape shape_b{2, 2, 2};
    auto B = make_shared<op::Parameter>(element::f32, shape_b);
    Shape shape_r{4, 4, 4};
    auto r = make_shared<op::ReplaceSlice>(A, B, Coordinate{1, 1, 1}, Coordinate{3, 3, 3});
    auto f = make_shared<Function>(r, op::ParameterVector{A, B});

    auto backend = runtime::Backend::create("${BACKEND_NAME}");

    // Create some tensors for input/output
    auto a = backend->create_tensor(element::f32, shape_a);
    copy_data(a, vector<float>{0,  1,  2,  3,  4,  5,  6,  7,  8,  9,  10, 11, 12, 13, 14, 15,

                               16, 17, 18, 19, 20, 21, 22, 23, 24, 25, 26, 27, 28, 29, 30, 31,

                               32, 33, 34, 35, 36, 37, 38, 39, 40, 41, 42, 43, 44, 45, 46, 47,

                               48, 49, 50, 51, 52, 53, 54, 55, 56, 57, 58, 59, 60, 61, 62, 63});
    auto b = backend->create_tensor(element::f32, shape_b);
    copy_data(b, vector<float>{921, 922, 925, 926, 937, 938, 941, 942});
    auto result = backend->create_tensor(element::f32, shape_r);

    backend->call(f, {result}, {a, b});
    EXPECT_EQ((vector<float>{0,  1,  2,  3,  4,  5,   6,   7,  8,  9,   10,  11, 12, 13, 14, 15,

                             16, 17, 18, 19, 20, 921, 922, 23, 24, 925, 926, 27, 28, 29, 30, 31,

                             32, 33, 34, 35, 36, 937, 938, 39, 40, 941, 942, 43, 44, 45, 46, 47,

                             48, 49, 50, 51, 52, 53,  54,  55, 56, 57,  58,  59, 60, 61, 62, 63}),
              read_vector<float>(result));
}

TEST(${BACKEND_NAME}, replace_slice_3d_strided)
{
    SKIP_TEST_FOR("GPU", "${BACKEND_NAME}");
    Shape shape_a{4, 4, 4};
    auto A = make_shared<op::Parameter>(element::f32, shape_a);
    Shape shape_b{2, 2, 2};
    auto B = make_shared<op::Parameter>(element::f32, shape_b);
    Shape shape_r{4, 4, 4};
    auto r = make_shared<op::ReplaceSlice>(
        A, B, Coordinate{0, 0, 0}, Coordinate{4, 4, 4}, Strides{2, 2, 2});
    auto f = make_shared<Function>(r, op::ParameterVector{A, B});

    auto backend = runtime::Backend::create("${BACKEND_NAME}");

    // Create some tensors for input/output
    auto a = backend->create_tensor(element::f32, shape_a);
    copy_data(a, vector<float>{0,  1,  2,  3,  4,  5,  6,  7,  8,  9,  10, 11, 12, 13, 14, 15,

                               16, 17, 18, 19, 20, 21, 22, 23, 24, 25, 26, 27, 28, 29, 30, 31,

                               32, 33, 34, 35, 36, 37, 38, 39, 40, 41, 42, 43, 44, 45, 46, 47,

                               48, 49, 50, 51, 52, 53, 54, 55, 56, 57, 58, 59, 60, 61, 62, 63});
    auto b = backend->create_tensor(element::f32, shape_b);
    copy_data(b, vector<float>{900, 902, 908, 910, 932, 934, 940, 942});
    auto result = backend->create_tensor(element::f32, shape_r);

    backend->call(f, {result}, {a, b});
    EXPECT_EQ((vector<float>{900, 1,  902, 3,  4,  5,  6,  7,  908, 9,  910, 11, 12, 13, 14, 15,

                             16,  17, 18,  19, 20, 21, 22, 23, 24,  25, 26,  27, 28, 29, 30, 31,

                             932, 33, 934, 35, 36, 37, 38, 39, 940, 41, 942, 43, 44, 45, 46, 47,

                             48,  49, 50,  51, 52, 53, 54, 55, 56,  57, 58,  59, 60, 61, 62, 63}),
              read_vector<float>(result));
}

TEST(${BACKEND_NAME}, replace_slice_3d_strided_different_strides)
{
    SKIP_TEST_FOR("GPU", "${BACKEND_NAME}");
    Shape shape_a{4, 4, 4};
    auto A = make_shared<op::Parameter>(element::f32, shape_a);
    Shape shape_b{2, 2, 2};
    auto B = make_shared<op::Parameter>(element::f32, shape_b);
    Shape shape_r{4, 4, 4};
    auto r = make_shared<op::ReplaceSlice>(
        A, B, Coordinate{0, 0, 0}, Coordinate{4, 4, 4}, Strides{2, 2, 3});
    auto f = make_shared<Function>(r, op::ParameterVector{A, B});

    auto backend = runtime::Backend::create("${BACKEND_NAME}");

    // Create some tensors for input/output
    auto a = backend->create_tensor(element::f32, shape_a);
    copy_data(a, vector<float>{0,  1,  2,  3,  4,  5,  6,  7,  8,  9,  10, 11, 12, 13, 14, 15,

                               16, 17, 18, 19, 20, 21, 22, 23, 24, 25, 26, 27, 28, 29, 30, 31,

                               32, 33, 34, 35, 36, 37, 38, 39, 40, 41, 42, 43, 44, 45, 46, 47,

                               48, 49, 50, 51, 52, 53, 54, 55, 56, 57, 58, 59, 60, 61, 62, 63});
    auto b = backend->create_tensor(element::f32, shape_b);
    copy_data(b, vector<float>{900, 903, 908, 911, 932, 935, 940, 943});
    auto result = backend->create_tensor(element::f32, shape_r);

    backend->call(f, {result}, {a, b});
    EXPECT_EQ((vector<float>{900, 1,  2,  903, 4,  5,  6,  7,  908, 9,  10, 911, 12, 13, 14, 15,

                             16,  17, 18, 19,  20, 21, 22, 23, 24,  25, 26, 27,  28, 29, 30, 31,

                             932, 33, 34, 935, 36, 37, 38, 39, 940, 41, 42, 943, 44, 45, 46, 47,

                             48,  49, 50, 51,  52, 53, 54, 55, 56,  57, 58, 59,  60, 61, 62, 63}),
              read_vector<float>(result));
}

//
// Numpy test:
//
// > from numpy import *
// > x = linspace(1,2*3*4,2*3*4)
// > y = linspace(1,3*4*5,3*4*5)
// > x.shape=(2,3,4)
// > y.shape=(3,4,5)
// > z = tensordot(x,y,([1,2],[0,1]))
// > z.shape = 2*5
// > z
// array([ 2938.,  3016.,  3094.,  3172.,  3250.,  7042.,  7264.,  7486.,
//         7708.,  7930.])
//
// Disabled because it doesn't work on CPU yet.
//
TEST(DISABLED_${BACKEND_NAME}, dot_3d_multi_axis)
{
    SKIP_TEST_FOR("GPU", "${BACKEND_NAME}");
    vector<float> a_data(2 * 3 * 4);
    for (int i = 0; i < 2 * 3 * 4; i++)
    {
        a_data[i] = float(i + 1);
    }

    vector<float> b_data(3 * 4 * 5);
    for (int i = 0; i < 3 * 4 * 5; i++)
    {
        b_data[i] = float(i + 1);
    }

    Shape shape_a{2, 3, 4};
    auto A = make_shared<op::Parameter>(element::f32, shape_a);
    Shape shape_b{3, 4, 5};
    auto B = make_shared<op::Parameter>(element::f32, shape_b);
    Shape shape_r{2, 5};

    auto r = make_shared<op::Dot>(A, B, 2);
    auto f = make_shared<Function>(r, op::ParameterVector{A, B});

    auto backend = runtime::Backend::create("${BACKEND_NAME}");

    // Create some tensors for input/output
    auto a = backend->create_tensor(element::f32, shape_a);
    copy_data(a, a_data);
    auto b = backend->create_tensor(element::f32, shape_b);
    copy_data(b, b_data);

    auto result = backend->create_tensor(element::f32, shape_r);

    backend->call(f, {result}, {a, b});
    EXPECT_EQ((vector<float>{2938., 3016., 3094., 3172., 3250., 7042., 7264., 7486., 7708., 7930.}),
              read_vector<float>(result));
}

//
// Numpy test:
//
// > from numpy import *
// > x = array([6,61,2,3,5,21,75,23,23,0,23,2,35,67,1,2,9,16,2,3,6,1,8,0])
// > y = array([9,1,4,6,3,5,1,36,7,3,5,0,1,20,35,2,1,0,1,25,3,6,7,8])
// > x.shape=(2,4,3)
// > y.shape=(3,4,2)
// > z = tensordot(x,y,([2],[0]))
// > z.shape = 2*4*4*2
// > z
// array([ 483,  189,  331,   86,   85, 1262, 2155,  354,   83,   18,   58,
//         543,   77,  241,  325,  286,  859,  144,  438, 1025,  317,  973,
//        1041, 2930,  163,   69,  117,   50,   29,  472,  819,   62,  785,
//         236,  476,  235,  175, 1521, 2387, 1402,   97,   29,   69,  412,
//          63,  286,  429,  218,   45,   11,   29,  162,   27,  106,  149,
//         126,   65,   25,   44,    6,   11,  165,  281,   52])
//
// Disabled because it doesn't work on CPU yet.
//
TEST(DISABLED_${BACKEND_NAME}, dot_3d_one_axis_arbitrary)
{
    SKIP_TEST_FOR("GPU", "${BACKEND_NAME}");
    vector<float> a_data{6,  61, 2, 3, 5, 21, 75, 23, 23, 0, 23, 2,
                         35, 67, 1, 2, 9, 16, 2,  3,  6,  1, 8,  0};
    vector<float> b_data{9, 1,  4,  6, 3, 5, 1, 36, 7, 3, 5, 0,
                         1, 20, 35, 2, 1, 0, 1, 25, 3, 6, 7, 8};

    Shape shape_a{2, 4, 3};
    auto A = make_shared<op::Parameter>(element::f32, shape_a);
    Shape shape_b{3, 4, 2};
    auto B = make_shared<op::Parameter>(element::f32, shape_b);
    Shape shape_r{2, 4, 4, 2};

    auto r = make_shared<op::Dot>(A, B);
    auto f = make_shared<Function>(r, op::ParameterVector{A, B});

    auto backend = runtime::Backend::create("${BACKEND_NAME}");

    // Create some tensors for input/output
    auto a = backend->create_tensor(element::f32, shape_a);
    copy_data(a, a_data);
    auto b = backend->create_tensor(element::f32, shape_b);
    copy_data(b, b_data);

    auto result = backend->create_tensor(element::f32, shape_r);

    backend->call(f, {result}, {a, b});
    EXPECT_EQ((vector<float>{483,  189, 331, 86,  85,  1262, 2155, 354, 83,  18,   58,   543,  77,
                             241,  325, 286, 859, 144, 438,  1025, 317, 973, 1041, 2930, 163,  69,
                             117,  50,  29,  472, 819, 62,   785,  236, 476, 235,  175,  1521, 2387,
                             1402, 97,  29,  69,  412, 63,   286,  429, 218, 45,   11,   29,   162,
                             27,   106, 149, 126, 65,  25,   44,   6,   11,  165,  281,  52}),
              read_vector<float>(result));
}

//
// Numpy test:
//
// from numpy import *
// x = linspace(1,2*3*3*4,2*3*3*4)
// y = linspace(1,3*4*2*3*2,3*4*2*2*3)
// x.shape=(2,3,3,4)
// y.shape=(3,4,2,2,3)
// z = tensordot(x,y,([2,3],[0,1]))
// z.shape = 2*3*2*2*3
// z
//
// array([  6942.,   7020.,   7098.,   7176.,   7254.,   7332.,   7410.,
//          7488.,   7566.,   7644.,   7722.,   7800.,  16590.,  16812.,
//         17034.,  17256.,  17478.,  17700.,  17922.,  18144.,  18366.,
//         18588.,  18810.,  19032.,  26238.,  26604.,  26970.,  27336.,
//         27702.,  28068.,  28434.,  28800.,  29166.,  29532.,  29898.,
//         30264.,  35886.,  36396.,  36906.,  37416.,  37926.,  38436.,
//         38946.,  39456.,  39966.,  40476.,  40986.,  41496.,  45534.,
//         46188.,  46842.,  47496.,  48150.,  48804.,  49458.,  50112.,
//         50766.,  51420.,  52074.,  52728.,  55182.,  55980.,  56778.,
//         57576.,  58374.,  59172.,  59970.,  60768.,  61566.,  62364.,
//         63162.,  63960.])
//
// Disabled because it doesn't work on CPU yet.
//
TEST(DISABLED_${BACKEND_NAME}, dot_4d_5d_multi_axis)
{
    SKIP_TEST_FOR("GPU", "${BACKEND_NAME}");
    vector<float> a_data(2 * 3 * 3 * 4);
    for (int i = 0; i < 2 * 3 * 3 * 4; i++)
    {
        a_data[i] = float(i + 1);
    }

    vector<float> b_data(3 * 4 * 2 * 2 * 3);
    for (int i = 0; i < 3 * 4 * 2 * 2 * 3; i++)
    {
        b_data[i] = float(i + 1);
    }

    Shape shape_a{2, 3, 3, 4};
    auto A = make_shared<op::Parameter>(element::f32, shape_a);
    Shape shape_b{3, 4, 2, 3, 2};
    auto B = make_shared<op::Parameter>(element::f32, shape_b);
    Shape shape_r{2, 3, 2, 3, 2};

    auto r = make_shared<op::Dot>(A, B, 2);
    auto f = make_shared<Function>(r, op::ParameterVector{A, B});

    auto backend = runtime::Backend::create("${BACKEND_NAME}");

    // Create some tensors for input/output
    auto a = backend->create_tensor(element::f32, shape_a);
    copy_data(a, a_data);
    auto b = backend->create_tensor(element::f32, shape_b);
    copy_data(b, b_data);

    auto result = backend->create_tensor(element::f32, shape_r);

    backend->call(f, {result}, {a, b});
    EXPECT_EQ(
        (vector<float>{6942.,  7020.,  7098.,  7176.,  7254.,  7332.,  7410.,  7488.,  7566.,
                       7644.,  7722.,  7800.,  16590., 16812., 17034., 17256., 17478., 17700.,
                       17922., 18144., 18366., 18588., 18810., 19032., 26238., 26604., 26970.,
                       27336., 27702., 28068., 28434., 28800., 29166., 29532., 29898., 30264.,
                       35886., 36396., 36906., 37416., 37926., 38436., 38946., 39456., 39966.,
                       40476., 40986., 41496., 45534., 46188., 46842., 47496., 48150., 48804.,
                       49458., 50112., 50766., 51420., 52074., 52728., 55182., 55980., 56778.,
                       57576., 58374., 59172., 59970., 60768., 61566., 62364., 63162., 63960.}),
        read_vector<float>(result));
}

//
// Numpy test:
//
// from numpy import *
// x = linspace(1,2*3*3*4,2*3*3*4)
// y = linspace(1,2*3*3*4*2,2*3*3*4*2)
// x.shape=(2,3,3,4)
// y.shape=(2,3,3,4,2)
// z = tensordot(x,y,([0,1,2,3],[0,1,2,3]))
// z
//
// array([ 251412.,  254040.])
//
// Disabled because it doesn't work on CPU yet.
//
TEST(DISABLED_${BACKEND_NAME}, dot_4d_5d_multi_axis_more)
{
    SKIP_TEST_FOR("GPU", "${BACKEND_NAME}");
    vector<float> a_data(2 * 3 * 3 * 4);
    for (int i = 0; i < 2 * 3 * 3 * 4; i++)
    {
        a_data[i] = float(i + 1);
    }

    vector<float> b_data(2 * 3 * 3 * 4 * 2);
    for (int i = 0; i < 2 * 3 * 3 * 4 * 2; i++)
    {
        b_data[i] = float(i + 1);
    }

    Shape shape_a{2, 3, 3, 4};
    auto A = make_shared<op::Parameter>(element::f32, shape_a);
    Shape shape_b{2, 3, 3, 4, 2};
    auto B = make_shared<op::Parameter>(element::f32, shape_b);
    Shape shape_r{2};

    auto r = make_shared<op::Dot>(A, B, 4);
    auto f = make_shared<Function>(r, op::ParameterVector{A, B});

    auto backend = runtime::Backend::create("${BACKEND_NAME}");

    // Create some tensors for input/output
    auto a = backend->create_tensor(element::f32, shape_a);
    copy_data(a, a_data);
    auto b = backend->create_tensor(element::f32, shape_b);
    copy_data(b, b_data);

    auto result = backend->create_tensor(element::f32, shape_r);

    backend->call(f, {result}, {a, b});
    EXPECT_EQ((vector<float>{251412., 254040.}), read_vector<float>(result));
}

//
// Numpy test:
//
// from numpy import *
// x = linspace(1,20*30*30*40,20*30*30*40)
// y = linspace(1,20*30*30*40*20,20*30*30*40*20)
// x.shape=(20,30,30,40)
// y.shape=(20,30,30,40,20)
// z = tensordot(x,y,([0,1,2,3],[0,1,2,3]))
// set_printoptions(precision=20)
// z
//
// array([  2.48832025919525478400e+18,   2.48832051839533977600e+18,
//          2.48832077759658444800e+18,   2.48832103679413504000e+18,
//          2.48832129599669350400e+18,   2.48832155519793971200e+18,
//          2.48832181439802265600e+18,   2.48832207359808000000e+18,
//          2.48832233279813580800e+18,   2.48832259199822028800e+18,
//          2.48832285119946496000e+18,   2.48832311040043008000e+18,
//          2.48832336959957401600e+18,   2.48832362880081817600e+18,
//          2.48832388800090368000e+18,   2.48832414720096000000e+18,
//          2.48832440640101478400e+18,   2.48832466560109772800e+18,
//          2.48832492480234188800e+18,   2.48832518400031897600e+18])
//
// Disabled because this test is very slow.
//
TEST(DISABLED_${BACKEND_NAME}, dot_4d_5d_multi_axis_big_fp64_VERY_SLOW)
{
    SKIP_TEST_FOR("GPU", "${BACKEND_NAME}");
    vector<double> a_data(20 * 30 * 30 * 40);
    for (int i = 0; i < 20 * 30 * 30 * 40; i++)
    {
        a_data[i] = double(i + 1);
    }

    vector<double> b_data(20 * 30 * 30 * 40 * 20);
    for (int i = 0; i < 20 * 30 * 30 * 40 * 20; i++)
    {
        b_data[i] = double(i + 1);
    }

    Shape shape_a{20, 30, 30, 40};
    auto A = make_shared<op::Parameter>(element::f64, shape_a);
    Shape shape_b{20, 30, 30, 40, 20};
    auto B = make_shared<op::Parameter>(element::f64, shape_b);
    Shape shape_r{20};

    auto r = make_shared<op::Dot>(A, B, 4);
    auto f = make_shared<Function>(r, op::ParameterVector{A, B});

    auto backend = runtime::Backend::create("${BACKEND_NAME}");

    // Create some tensors for input/output
    auto a = backend->create_tensor(element::f64, shape_a);
    copy_data(a, a_data);
    auto b = backend->create_tensor(element::f64, shape_b);
    copy_data(b, b_data);

    auto result = backend->create_tensor(element::f64, shape_r);

    backend->call(f, {result}, {a, b});
    EXPECT_TRUE(test::all_close(
        vector<double>{
            2.48832025919525478400e+18, 2.48832051839533977600e+18, 2.48832077759658444800e+18,
            2.48832103679413504000e+18, 2.48832129599669350400e+18, 2.48832155519793971200e+18,
            2.48832181439802265600e+18, 2.48832207359808000000e+18, 2.48832233279813580800e+18,
            2.48832259199822028800e+18, 2.48832285119946496000e+18, 2.48832311040043008000e+18,
            2.48832336959957401600e+18, 2.48832362880081817600e+18, 2.48832388800090368000e+18,
            2.48832414720096000000e+18, 2.48832440640101478400e+18, 2.48832466560109772800e+18,
            2.48832492480234188800e+18, 2.48832518400031897600e+18},
        read_vector<double>(result)));
}

TEST(${BACKEND_NAME}, max_pool_1d_1channel_1image)
{
    Shape shape_a{1, 1, 14};
    Shape window_shape{3};
    auto A = make_shared<op::Parameter>(element::f32, shape_a);
    Shape shape_r{1, 1, 12};
    auto f =
        make_shared<Function>(make_shared<op::MaxPool>(A, window_shape), op::ParameterVector{A});

    auto backend = runtime::Backend::create("${BACKEND_NAME}");

    // Create some tensors for input/output
    auto a = backend->create_tensor(element::f32, shape_a);
    copy_data(a,
              test::NDArray<float, 3>{{{0, 1, 0, 2, 1, 0, 3, 2, 0, 0, 2, 0, 0, 0}}}.get_vector());
    auto result = backend->create_tensor(element::f32, shape_r);

    backend->call(f, {result}, {a});
    EXPECT_EQ((test::NDArray<float, 3>({{{1, 2, 2, 2, 3, 3, 3, 2, 2, 2, 2, 0}}}).get_vector()),
              read_vector<float>(result));
}

TEST(${BACKEND_NAME}, max_pool_1d_1channel_2image)
{
    Shape shape_a{2, 1, 14};
    Shape window_shape{3};
    auto A = make_shared<op::Parameter>(element::f32, shape_a);
    Shape shape_r{2, 1, 12};
    auto f =
        make_shared<Function>(make_shared<op::MaxPool>(A, window_shape), op::ParameterVector{A});

    auto backend = runtime::Backend::create("${BACKEND_NAME}");

    // Create some tensors for input/output
    auto a = backend->create_tensor(element::f32, shape_a);
    copy_data(a,
              test::NDArray<float, 3>({{{0, 1, 0, 2, 1, 0, 3, 2, 0, 0, 2, 0, 0, 0}},
                                       {{0, 2, 1, 1, 0, 0, 0, 2, 0, 1, 0, 0, 1, 2}}})
                  .get_vector());
    auto result = backend->create_tensor(element::f32, shape_r);

    backend->call(f, {result}, {a});
    EXPECT_EQ((test::NDArray<float, 3>(
                   {{{1, 2, 2, 2, 3, 3, 3, 2, 2, 2, 2, 0}}, {{2, 2, 1, 1, 0, 2, 2, 2, 1, 1, 1, 2}}})
                   .get_vector()),
              read_vector<float>(result));
}

TEST(${BACKEND_NAME}, max_pool_1d_2channel_2image)
{
    Shape shape_a{2, 2, 14};
    Shape window_shape{3};
    auto A = make_shared<op::Parameter>(element::f32, shape_a);
    Shape shape_r{2, 2, 12};
    auto f =
        make_shared<Function>(make_shared<op::MaxPool>(A, window_shape), op::ParameterVector{A});

    auto backend = runtime::Backend::create("${BACKEND_NAME}");

    // Create some tensors for input/output
    auto a = backend->create_tensor(element::f32, shape_a);
    copy_data(a,
              test::NDArray<float, 3>({{{0, 1, 0, 2, 1, 0, 3, 2, 0, 0, 2, 0, 0, 0},
                                        {0, 0, 0, 2, 0, 0, 2, 3, 0, 1, 2, 0, 1, 0}},

                                       {{0, 2, 1, 1, 0, 0, 0, 2, 0, 1, 0, 0, 1, 2},
                                        {2, 1, 0, 0, 1, 0, 2, 0, 0, 0, 1, 1, 2, 0}}})
                  .get_vector());
    auto result = backend->create_tensor(element::f32, shape_r);

    backend->call(f, {result}, {a});
    EXPECT_EQ((test::NDArray<float, 3>(
                   {{{1, 2, 2, 2, 3, 3, 3, 2, 2, 2, 2, 0}, {0, 2, 2, 2, 2, 3, 3, 3, 2, 2, 2, 1}},

                    {{2, 2, 1, 1, 0, 2, 2, 2, 1, 1, 1, 2}, {2, 1, 1, 1, 2, 2, 2, 0, 1, 1, 2, 2}}})
                   .get_vector()),
              read_vector<float>(result));
}

TEST(${BACKEND_NAME}, max_pool_2d_2channel_2image)
{
    Shape shape_a{2, 2, 5, 5};
    Shape window_shape{2, 3};
    auto A = make_shared<op::Parameter>(element::f32, shape_a);
    Shape shape_r{2, 2, 4, 3};
    auto f =
        make_shared<Function>(make_shared<op::MaxPool>(A, window_shape), op::ParameterVector{A});

    auto backend = runtime::Backend::create("${BACKEND_NAME}");

    // Create some tensors for input/output
    auto a = backend->create_tensor(element::f32, shape_a);
    copy_data(a,
              test::NDArray<float, 4>({{{{0, 1, 0, 2, 1}, // img 0 chan 0
                                         {0, 3, 2, 0, 0},
                                         {2, 0, 0, 0, 1},
                                         {2, 0, 1, 1, 2},
                                         {0, 2, 1, 0, 0}},

                                        {{0, 0, 0, 2, 0}, // img 0 chan 1
                                         {0, 2, 3, 0, 1},
                                         {2, 0, 1, 0, 2},
                                         {3, 1, 0, 0, 0},
                                         {2, 0, 0, 0, 0}}},

                                       {{{0, 2, 1, 1, 0}, // img 1 chan 0
                                         {0, 0, 2, 0, 1},
                                         {0, 0, 1, 2, 3},
                                         {2, 0, 0, 3, 0},
                                         {0, 0, 0, 0, 0}},

                                        {{2, 1, 0, 0, 1}, // img 1 chan 1
                                         {0, 2, 0, 0, 0},
                                         {1, 1, 2, 0, 2},
                                         {1, 1, 1, 0, 1},
                                         {1, 0, 0, 0, 2}}}})
                  .get_vector());
    auto result = backend->create_tensor(element::f32, shape_r);

    backend->call(f, {result}, {a});
    EXPECT_EQ((test::NDArray<float, 4>({{{{3, 3, 2}, // img 0 chan 0
                                          {3, 3, 2},
                                          {2, 1, 2},
                                          {2, 2, 2}},

                                         {{3, 3, 3}, // img 0 chan 1
                                          {3, 3, 3},
                                          {3, 1, 2},
                                          {3, 1, 0}}},

                                        {{{2, 2, 2}, // img 1 chan 0
                                          {2, 2, 3},
                                          {2, 3, 3},
                                          {2, 3, 3}},

                                         {{2, 2, 1}, // img 1 chan 1
                                          {2, 2, 2},
                                          {2, 2, 2},
                                          {1, 1, 2}}}})
                   .get_vector()),
              read_vector<float>(result));
}

TEST(${BACKEND_NAME}, max_pool_2d_1channel_1image_overpadded)
{
    SKIP_TEST_FOR("NNP_TESTER", "${BACKEND_NAME}");

    Shape shape_a{1, 1, 5, 5};
    Shape window_shape{2, 3};
    auto window_movement_strides = Strides{1, 1};
    Shape padding_below{2, 0};
    Shape padding_above{1, 2};
    auto A = make_shared<op::Parameter>(element::f32, shape_a);
    Shape shape_r{1, 1, 7, 5};
    auto f = make_shared<Function>(
        make_shared<op::MaxPool>(
            A, window_shape, window_movement_strides, padding_below, padding_above),
        op::ParameterVector{A});

    auto backend = runtime::Backend::create("${BACKEND_NAME}");

    // Create some tensors for input/output
    auto a = backend->create_tensor(element::f32, shape_a);
    copy_data(a,
              test::NDArray<float, 4>({{{{0, 1, 0, 2, 1},
                                         {0, 3, 2, 0, 0},
                                         {2, 0, 0, 0, 1},
                                         {2, 0, 1, 1, 2},
                                         {0, 2, 1, 0, 0}}}})
                  .get_vector());
    auto result = backend->create_tensor(element::f32, shape_r);

    backend->call(f, {result}, {a});
    auto min = std::numeric_limits<float>::lowest();
    EXPECT_TRUE(test::all_close(test::NDArray<float, 4>({{{{min, min, min, min, min},
                                                           {1, 2, 2, 2, 1},
                                                           {3, 3, 2, 2, 1},
                                                           {3, 3, 2, 1, 1},
                                                           {2, 1, 2, 2, 2},
                                                           {2, 2, 2, 2, 2},
                                                           {2, 2, 1, 0, 0}}}})
                                    .get_vector(),
                                read_vector<float>(result)));
}

TEST(${BACKEND_NAME}, max_pool_2d_1channel_1image_padded)
{
    SKIP_TEST_FOR("NNP_TESTER", "${BACKEND_NAME}");

    Shape shape_a{1, 1, 5, 5};
    Shape window_shape{2, 3};
    auto window_movement_strides = Strides{1, 1};
    Shape padding_below{1, 0};
    Shape padding_above{1, 2};
    auto A = make_shared<op::Parameter>(element::f32, shape_a);
    Shape shape_r{1, 1, 6, 5};
    auto f = make_shared<Function>(
        make_shared<op::MaxPool>(
            A, window_shape, window_movement_strides, padding_below, padding_above),
        op::ParameterVector{A});

    auto backend = runtime::Backend::create("${BACKEND_NAME}");

    // Create some tensors for input/output
    auto a = backend->create_tensor(element::f32, shape_a);
    copy_data(a,
              test::NDArray<float, 4>({{{{0, 1, 0, 2, 1},
                                         {0, 3, 2, 0, 0},
                                         {2, 0, 0, 0, 1},
                                         {2, 0, 1, 1, 2},
                                         {0, 2, 1, 0, 0}}}})
                  .get_vector());
    auto result = backend->create_tensor(element::f32, shape_r);

    backend->call(f, {result}, {a});
    EXPECT_EQ((test::NDArray<float, 4>({{{{1, 2, 2, 2, 1},
                                          {3, 3, 2, 2, 1},
                                          {3, 3, 2, 1, 1},
                                          {2, 1, 2, 2, 2},
                                          {2, 2, 2, 2, 2},
                                          {2, 2, 1, 0, 0}}}})
                   .get_vector()),
              read_vector<float>(result));
}

// Test to make sure that negative elements and padding are handled properly. Added this because
// mkldnn calls its padding "zero padding" but apparently that is not technically true (negative
// values still "win" versus out-of-bounds values), which is good.
TEST(${BACKEND_NAME}, max_pool_2d_1channel_1image_padded_negative_values)
{
    SKIP_TEST_FOR("NNP_TESTER", "${BACKEND_NAME}");

    auto shape_a = Shape{
        1,
        1,
        1,
        14}; // 1 image, 1 channel, 1 row, 14 columns (if it's 1D we don't get mkldnn as of this writing)
    Shape window_shape{1, 3};
    auto window_movement_strides = Strides{1, 1};
    Shape padding_below{0, 1};
    Shape padding_above{0, 2};
    auto A = make_shared<op::Parameter>(element::f32, shape_a);
    Shape shape_r{1, 1, 1, 15};
    auto f = make_shared<Function>(
        make_shared<op::MaxPool>(
            A, window_shape, window_movement_strides, padding_below, padding_above),
        op::ParameterVector{A});

    auto backend = runtime::Backend::create("${BACKEND_NAME}");

    // Create some tensors for input/output
    auto a = backend->create_tensor(element::f32, shape_a);
    copy_data(a,
              test::NDArray<float, 4>{{{{-1, -2, -3, -3, -2, -1, -3, -2, -2, -2, -2, -3, -4, -5}}}}
                  .get_vector());
    auto result = backend->create_tensor(element::f32, shape_r);

    backend->call(f, {result}, {a});
    EXPECT_EQ(
        (test::NDArray<float, 4>({{{{-1, -1, -2, -2, -1, -1, -1, -2, -2, -2, -2, -2, -3, -4, -5}}}})
             .get_vector()),
        read_vector<float>(result));
}

TEST(${BACKEND_NAME}, max_pool_2d_1channel_1image_strided)
{
    Shape shape_a{1, 1, 8, 8};
    Shape window_shape{2, 3};
    auto window_movement_strides = Strides{3, 2};
    auto A = make_shared<op::Parameter>(element::f32, shape_a);
    Shape shape_r{1, 1, 3, 3};
    auto f = make_shared<Function>(
        make_shared<op::MaxPool>(A, window_shape, window_movement_strides), op::ParameterVector{A});

    auto backend = runtime::Backend::create("${BACKEND_NAME}");

    // Create some tensors for input/output
    auto a = backend->create_tensor(element::f32, shape_a);
    copy_data(a,
              test::NDArray<float, 4>({{{{0, 1, 0, 2, 1, 2, 0, 0},
                                         {0, 3, 2, 0, 0, 0, 1, 0},
                                         {2, 0, 0, 0, 1, 0, 0, 0},
                                         {2, 0, 1, 1, 2, 2, 3, 0},
                                         {0, 2, 1, 0, 0, 0, 1, 0},
                                         {2, 0, 3, 1, 0, 0, 0, 0},
                                         {1, 2, 0, 0, 0, 1, 2, 0},
                                         {1, 0, 2, 0, 0, 0, 1, 0}}}})
                  .get_vector());
    auto result = backend->create_tensor(element::f32, shape_r);

    backend->call(f, {result}, {a});
    EXPECT_EQ((test::NDArray<float, 4>({{{{3, 2, 2}, {2, 2, 3}, {2, 2, 2}}}}).get_vector()),
              read_vector<float>(result));
}

TEST(${BACKEND_NAME}, not)
{
    SKIP_TEST_FOR("NNP_TESTER", "${BACKEND_NAME}");
    Shape shape{2, 2};
    auto A = make_shared<op::Parameter>(element::boolean, shape);
    auto f = make_shared<Function>(make_shared<op::Not>(A), op::ParameterVector{A});

    auto backend = runtime::Backend::create("${BACKEND_NAME}");

    // Create some tensors for input/output
    auto a = backend->create_tensor(element::boolean, shape);
    copy_data(a, vector<char>{1, 0, 2, 0});
    auto result = backend->create_tensor(element::boolean, shape);

    backend->call(f, {result}, {a});
    EXPECT_EQ((vector<char>{0, 1, 0, 1}), read_vector<char>(result));
}

TEST(${BACKEND_NAME}, reverse_0d)
{
    SKIP_TEST_FOR("GPU", "${BACKEND_NAME}");
    Shape shape{};
    auto A = make_shared<op::Parameter>(element::f32, shape);
    auto f = make_shared<Function>(make_shared<op::Reverse>(A, AxisSet{}), op::ParameterVector{A});

    auto backend = runtime::Backend::create("${BACKEND_NAME}");

    // Create some tensors for input/output
    auto a = backend->create_tensor(element::f32, shape);
    copy_data(a, vector<float>{6});
    auto result = backend->create_tensor(element::f32, shape);

    backend->call(f, {result}, {a});
    EXPECT_EQ((vector<float>{6}), read_vector<float>(result));
}

TEST(${BACKEND_NAME}, reverse_1d_nochange)
{
    SKIP_TEST_FOR("GPU", "${BACKEND_NAME}");
    Shape shape{8};
    auto A = make_shared<op::Parameter>(element::f32, shape);
    auto f = make_shared<Function>(make_shared<op::Reverse>(A, AxisSet{}), op::ParameterVector{A});

    auto backend = runtime::Backend::create("${BACKEND_NAME}");

    // Create some tensors for input/output
    auto a = backend->create_tensor(element::f32, shape);
    copy_data(a, vector<float>{0, 1, 2, 3, 4, 5, 6, 7});
    auto result = backend->create_tensor(element::f32, shape);

    backend->call(f, {result}, {a});
    EXPECT_EQ((vector<float>{0, 1, 2, 3, 4, 5, 6, 7}), read_vector<float>(result));
}

TEST(${BACKEND_NAME}, reverse_1d_0)
{
    SKIP_TEST_FOR("GPU", "${BACKEND_NAME}");
    Shape shape{8};
    auto A = make_shared<op::Parameter>(element::f32, shape);
    auto f = make_shared<Function>(make_shared<op::Reverse>(A, AxisSet{0}), op::ParameterVector{A});

    auto backend = runtime::Backend::create("${BACKEND_NAME}");

    // Create some tensors for input/output
    auto a = backend->create_tensor(element::f32, shape);
    copy_data(a, vector<float>{0, 1, 2, 3, 4, 5, 6, 7});
    auto result = backend->create_tensor(element::f32, shape);

    backend->call(f, {result}, {a});
    EXPECT_EQ((vector<float>{7, 6, 5, 4, 3, 2, 1, 0}), read_vector<float>(result));
}

TEST(${BACKEND_NAME}, reverse_2d_nochange)
{
    SKIP_TEST_FOR("GPU", "${BACKEND_NAME}");
    Shape shape{4, 3};
    auto A = make_shared<op::Parameter>(element::f32, shape);
    auto f = make_shared<Function>(make_shared<op::Reverse>(A, AxisSet{}), op::ParameterVector{A});

    auto backend = runtime::Backend::create("${BACKEND_NAME}");

    // Create some tensors for input/output
    auto a = backend->create_tensor(element::f32, shape);
    copy_data(a,
              test::NDArray<float, 2>({{0, 1, 2}, {3, 4, 5}, {6, 7, 8}, {9, 10, 11}}).get_vector());
    auto result = backend->create_tensor(element::f32, shape);

    backend->call(f, {result}, {a});
    EXPECT_EQ(
        (test::NDArray<float, 2>({{0, 1, 2}, {3, 4, 5}, {6, 7, 8}, {9, 10, 11}}).get_vector()),
        read_vector<float>(result));
}

TEST(${BACKEND_NAME}, reverse_2d_0)
{
    SKIP_TEST_FOR("GPU", "${BACKEND_NAME}");
    Shape shape{4, 3};
    auto A = make_shared<op::Parameter>(element::f32, shape);
    auto f = make_shared<Function>(make_shared<op::Reverse>(A, AxisSet{0}), op::ParameterVector{A});

    auto backend = runtime::Backend::create("${BACKEND_NAME}");

    // Create some tensors for input/output
    auto a = backend->create_tensor(element::f32, shape);
    copy_data(a,
              test::NDArray<float, 2>({{0, 1, 2}, {3, 4, 5}, {6, 7, 8}, {9, 10, 11}}).get_vector());
    auto result = backend->create_tensor(element::f32, shape);

    backend->call(f, {result}, {a});
    EXPECT_EQ(
        (test::NDArray<float, 2>({{9, 10, 11}, {6, 7, 8}, {3, 4, 5}, {0, 1, 2}}).get_vector()),
        read_vector<float>(result));
}

TEST(${BACKEND_NAME}, reverse_2d_1)
{
    SKIP_TEST_FOR("GPU", "${BACKEND_NAME}");
    Shape shape{4, 3};
    auto A = make_shared<op::Parameter>(element::f32, shape);
    auto f = make_shared<Function>(make_shared<op::Reverse>(A, AxisSet{1}), op::ParameterVector{A});

    auto backend = runtime::Backend::create("${BACKEND_NAME}");

    // Create some tensors for input/output
    auto a = backend->create_tensor(element::f32, shape);
    copy_data(a,
              test::NDArray<float, 2>({{0, 1, 2}, {3, 4, 5}, {6, 7, 8}, {9, 10, 11}}).get_vector());
    auto result = backend->create_tensor(element::f32, shape);

    backend->call(f, {result}, {a});
    EXPECT_EQ(
        (test::NDArray<float, 2>({{2, 1, 0}, {5, 4, 3}, {8, 7, 6}, {11, 10, 9}}).get_vector()),
        read_vector<float>(result));
}

TEST(${BACKEND_NAME}, reverse_2d_01)
{
    SKIP_TEST_FOR("GPU", "${BACKEND_NAME}");
    Shape shape{4, 3};
    auto A = make_shared<op::Parameter>(element::f32, shape);
    auto f =
        make_shared<Function>(make_shared<op::Reverse>(A, AxisSet{0, 1}), op::ParameterVector{A});

    auto backend = runtime::Backend::create("${BACKEND_NAME}");

    // Create some tensors for input/output
    auto a = backend->create_tensor(element::f32, shape);
    copy_data(a,
              test::NDArray<float, 2>({{0, 1, 2}, {3, 4, 5}, {6, 7, 8}, {9, 10, 11}}).get_vector());
    auto result = backend->create_tensor(element::f32, shape);

    backend->call(f, {result}, {a});
    EXPECT_EQ(
        (test::NDArray<float, 2>({{11, 10, 9}, {8, 7, 6}, {5, 4, 3}, {2, 1, 0}}).get_vector()),
        read_vector<float>(result));
}

TEST(${BACKEND_NAME}, reverse_3d_nochange)
{
    SKIP_TEST_FOR("GPU", "${BACKEND_NAME}");
    Shape shape{2, 4, 3};
    auto A = make_shared<op::Parameter>(element::f32, shape);
    auto f = make_shared<Function>(make_shared<op::Reverse>(A, AxisSet{}), op::ParameterVector{A});

    auto backend = runtime::Backend::create("${BACKEND_NAME}");

    // Create some tensors for input/output
    auto a = backend->create_tensor(element::f32, shape);
    copy_data(a,
              test::NDArray<float, 3>({{{0, 1, 2}, {3, 4, 5}, {6, 7, 8}, {9, 10, 11}},
                                       {{12, 13, 14}, {15, 16, 17}, {18, 19, 20}, {21, 22, 23}}})
                  .get_vector());
    auto result = backend->create_tensor(element::f32, shape);

    backend->call(f, {result}, {a});
    EXPECT_EQ((test::NDArray<float, 3>({{{0, 1, 2}, {3, 4, 5}, {6, 7, 8}, {9, 10, 11}},
                                        {{12, 13, 14}, {15, 16, 17}, {18, 19, 20}, {21, 22, 23}}})
                   .get_vector()),
              read_vector<float>(result));
}

TEST(${BACKEND_NAME}, reverse_3d_0)
{
    SKIP_TEST_FOR("GPU", "${BACKEND_NAME}");
    Shape shape{2, 4, 3};
    auto A = make_shared<op::Parameter>(element::f32, shape);
    auto f = make_shared<Function>(make_shared<op::Reverse>(A, AxisSet{0}), op::ParameterVector{A});

    auto backend = runtime::Backend::create("${BACKEND_NAME}");

    // Create some tensors for input/output
    auto a = backend->create_tensor(element::f32, shape);
    copy_data(a,
              test::NDArray<float, 3>({{{0, 1, 2}, {3, 4, 5}, {6, 7, 8}, {9, 10, 11}},
                                       {{12, 13, 14}, {15, 16, 17}, {18, 19, 20}, {21, 22, 23}}})
                  .get_vector());
    auto result = backend->create_tensor(element::f32, shape);

    backend->call(f, {result}, {a});
    EXPECT_EQ((test::NDArray<float, 3>({{{12, 13, 14}, {15, 16, 17}, {18, 19, 20}, {21, 22, 23}},
                                        {{0, 1, 2}, {3, 4, 5}, {6, 7, 8}, {9, 10, 11}}})
                   .get_vector()),
              read_vector<float>(result));
}

TEST(${BACKEND_NAME}, reverse_3d_1)
{
    SKIP_TEST_FOR("GPU", "${BACKEND_NAME}");
    Shape shape{2, 4, 3};
    auto A = make_shared<op::Parameter>(element::f32, shape);
    auto f = make_shared<Function>(make_shared<op::Reverse>(A, AxisSet{1}), op::ParameterVector{A});

    auto backend = runtime::Backend::create("${BACKEND_NAME}");

    // Create some tensors for input/output
    auto a = backend->create_tensor(element::f32, shape);
    copy_data(a,
              test::NDArray<float, 3>({{{0, 1, 2}, {3, 4, 5}, {6, 7, 8}, {9, 10, 11}},
                                       {{12, 13, 14}, {15, 16, 17}, {18, 19, 20}, {21, 22, 23}}})
                  .get_vector());
    auto result = backend->create_tensor(element::f32, shape);

    backend->call(f, {result}, {a});
    EXPECT_EQ((test::NDArray<float, 3>({{{9, 10, 11}, {6, 7, 8}, {3, 4, 5}, {0, 1, 2}},
                                        {{21, 22, 23}, {18, 19, 20}, {15, 16, 17}, {12, 13, 14}}})
                   .get_vector()),
              read_vector<float>(result));
}

TEST(${BACKEND_NAME}, reverse_3d_2)
{
    SKIP_TEST_FOR("GPU", "${BACKEND_NAME}");
    Shape shape{2, 4, 3};
    auto A = make_shared<op::Parameter>(element::f32, shape);
    auto f = make_shared<Function>(make_shared<op::Reverse>(A, AxisSet{2}), op::ParameterVector{A});

    auto backend = runtime::Backend::create("${BACKEND_NAME}");

    // Create some tensors for input/output
    auto a = backend->create_tensor(element::f32, shape);
    copy_data(a,
              test::NDArray<float, 3>({{{0, 1, 2}, {3, 4, 5}, {6, 7, 8}, {9, 10, 11}},
                                       {{12, 13, 14}, {15, 16, 17}, {18, 19, 20}, {21, 22, 23}}})
                  .get_vector());
    auto result = backend->create_tensor(element::f32, shape);

    backend->call(f, {result}, {a});
    EXPECT_EQ((test::NDArray<float, 3>({{{2, 1, 0}, {5, 4, 3}, {8, 7, 6}, {11, 10, 9}},
                                        {{14, 13, 12}, {17, 16, 15}, {20, 19, 18}, {23, 22, 21}}})
                   .get_vector()),
              read_vector<float>(result));
}

TEST(${BACKEND_NAME}, reverse_3d_01)
{
    SKIP_TEST_FOR("GPU", "${BACKEND_NAME}");
    Shape shape{2, 4, 3};
    auto A = make_shared<op::Parameter>(element::f32, shape);
    auto f =
        make_shared<Function>(make_shared<op::Reverse>(A, AxisSet{0, 1}), op::ParameterVector{A});

    auto backend = runtime::Backend::create("${BACKEND_NAME}");

    // Create some tensors for input/output
    auto a = backend->create_tensor(element::f32, shape);
    copy_data(a,
              test::NDArray<float, 3>({{{0, 1, 2}, {3, 4, 5}, {6, 7, 8}, {9, 10, 11}},
                                       {{12, 13, 14}, {15, 16, 17}, {18, 19, 20}, {21, 22, 23}}})
                  .get_vector());
    auto result = backend->create_tensor(element::f32, shape);

    backend->call(f, {result}, {a});
    EXPECT_EQ((test::NDArray<float, 3>({{{21, 22, 23}, {18, 19, 20}, {15, 16, 17}, {12, 13, 14}},
                                        {{9, 10, 11}, {6, 7, 8}, {3, 4, 5}, {0, 1, 2}}})
                   .get_vector()),
              read_vector<float>(result));
}

TEST(${BACKEND_NAME}, reverse_3d_02)
{
    SKIP_TEST_FOR("GPU", "${BACKEND_NAME}");
    Shape shape{2, 4, 3};
    auto A = make_shared<op::Parameter>(element::f32, shape);
    auto f =
        make_shared<Function>(make_shared<op::Reverse>(A, AxisSet{0, 2}), op::ParameterVector{A});

    auto backend = runtime::Backend::create("${BACKEND_NAME}");

    // Create some tensors for input/output
    auto a = backend->create_tensor(element::f32, shape);
    copy_data(a,
              test::NDArray<float, 3>({{{0, 1, 2}, {3, 4, 5}, {6, 7, 8}, {9, 10, 11}},
                                       {{12, 13, 14}, {15, 16, 17}, {18, 19, 20}, {21, 22, 23}}})
                  .get_vector());
    auto result = backend->create_tensor(element::f32, shape);

    backend->call(f, {result}, {a});
    EXPECT_EQ((test::NDArray<float, 3>({{{14, 13, 12}, {17, 16, 15}, {20, 19, 18}, {23, 22, 21}},
                                        {{2, 1, 0}, {5, 4, 3}, {8, 7, 6}, {11, 10, 9}}})
                   .get_vector()),
              read_vector<float>(result));
}

TEST(${BACKEND_NAME}, reverse_3d_12)
{
    SKIP_TEST_FOR("GPU", "${BACKEND_NAME}");
    Shape shape{2, 4, 3};
    auto A = make_shared<op::Parameter>(element::f32, shape);
    auto f =
        make_shared<Function>(make_shared<op::Reverse>(A, AxisSet{1, 2}), op::ParameterVector{A});

    auto backend = runtime::Backend::create("${BACKEND_NAME}");

    // Create some tensors for input/output
    auto a = backend->create_tensor(element::f32, shape);
    copy_data(a,
              test::NDArray<float, 3>({{{0, 1, 2}, {3, 4, 5}, {6, 7, 8}, {9, 10, 11}},
                                       {{12, 13, 14}, {15, 16, 17}, {18, 19, 20}, {21, 22, 23}}})
                  .get_vector());
    auto result = backend->create_tensor(element::f32, shape);

    backend->call(f, {result}, {a});
    EXPECT_EQ((test::NDArray<float, 3>({{{11, 10, 9}, {8, 7, 6}, {5, 4, 3}, {2, 1, 0}},
                                        {{23, 22, 21}, {20, 19, 18}, {17, 16, 15}, {14, 13, 12}}})
                   .get_vector()),
              read_vector<float>(result));
}

TEST(${BACKEND_NAME}, reverse_3d_012)
{
    SKIP_TEST_FOR("GPU", "${BACKEND_NAME}");
    Shape shape{2, 4, 3};
    auto A = make_shared<op::Parameter>(element::f32, shape);
    auto f = make_shared<Function>(make_shared<op::Reverse>(A, AxisSet{0, 1, 2}),
                                   op::ParameterVector{A});

    auto backend = runtime::Backend::create("${BACKEND_NAME}");

    // Create some tensors for input/output
    auto a = backend->create_tensor(element::f32, shape);
    copy_data(a,
              test::NDArray<float, 3>({{{0, 1, 2}, {3, 4, 5}, {6, 7, 8}, {9, 10, 11}},
                                       {{12, 13, 14}, {15, 16, 17}, {18, 19, 20}, {21, 22, 23}}})
                  .get_vector());
    auto result = backend->create_tensor(element::f32, shape);

    backend->call(f, {result}, {a});
    EXPECT_EQ((test::NDArray<float, 3>({{{23, 22, 21}, {20, 19, 18}, {17, 16, 15}, {14, 13, 12}},
                                        {{11, 10, 9}, {8, 7, 6}, {5, 4, 3}, {2, 1, 0}}})
                   .get_vector()),
              read_vector<float>(result));
}

TEST(${BACKEND_NAME}, numeric_float_nan)
{
    SKIP_TEST_FOR("GPU", "${BACKEND_NAME}");
    SKIP_TEST_FOR("NNP_TESTER", "${BACKEND_NAME}");

    Shape shape{5};
    auto A = op::Constant::create(element::f32, shape, {-2.5f, 25.5f, 2.25f, NAN, 6.0f});
    auto B = op::Constant::create(element::f32, shape, {10.0f, 5.0f, 2.25f, 10.0f, NAN});
    auto f = make_shared<Function>(make_shared<op::Equal>(A, B), op::ParameterVector{});

    auto backend = runtime::Backend::create("${BACKEND_NAME}");

    // Create some tensors for input/output
    auto result = backend->create_tensor(element::boolean, shape);
    backend->call(f, {result}, {});
    EXPECT_EQ((vector<char>{false, false, true, false, false}), read_vector<char>(result));
}

TEST(${BACKEND_NAME}, numeric_double_nan)
{
    SKIP_TEST_FOR("GPU", "${BACKEND_NAME}");
    SKIP_TEST_FOR("NNP_TESTER", "${BACKEND_NAME}");

    Shape shape{5};
    auto A = op::Constant::create(element::f64, shape, {-2.5f, 25.5f, 2.25f, NAN, 6.0f});
    auto B = op::Constant::create(element::f64, shape, {10.0f, 5.0f, 2.25f, 10.0f, NAN});
    auto f = make_shared<Function>(make_shared<op::Equal>(A, B), op::ParameterVector{});

    auto backend = runtime::Backend::create("${BACKEND_NAME}");

    // Create some tensors for input/output
    auto result = backend->create_tensor(element::boolean, shape);
    backend->call(f, {result}, {});
    EXPECT_EQ((vector<char>{false, false, true, false, false}), read_vector<char>(result));
}

TEST(${BACKEND_NAME}, numeric_float_inf)
{
    SKIP_TEST_FOR("GPU", "${BACKEND_NAME}");
    SKIP_TEST_FOR("NNP_TESTER", "${BACKEND_NAME}");

    Shape shape{5};
    auto A = op::Constant::create(element::f32, shape, {-2.5f, 25.5f, 2.25f, INFINITY, 6.0f});
    auto B = op::Constant::create(element::f32, shape, {10.0f, 5.0f, 2.25f, 10.0f, -INFINITY});
    auto f = make_shared<Function>(make_shared<op::Equal>(A, B), op::ParameterVector{});

    auto backend = runtime::Backend::create("${BACKEND_NAME}");

    // Create some tensors for input/output
    auto result = backend->create_tensor(element::boolean, shape);
    backend->call(f, {result}, {});
    EXPECT_EQ((vector<char>{false, false, true, false, false}), read_vector<char>(result));
}

TEST(${BACKEND_NAME}, numeric_double_inf)
{
    SKIP_TEST_FOR("GPU", "${BACKEND_NAME}");
    SKIP_TEST_FOR("NNP_TESTER", "${BACKEND_NAME}");

    Shape shape{5};
    auto A = op::Constant::create(element::f64, shape, {-2.5f, 25.5f, 2.25f, INFINITY, 6.0f});
    auto B = op::Constant::create(element::f64, shape, {10.0f, 5.0f, 2.25f, 10.0f, -INFINITY});
    auto f = make_shared<Function>(make_shared<op::Equal>(A, B), op::ParameterVector{});

    auto backend = runtime::Backend::create("${BACKEND_NAME}");

    // Create some tensors for input/output
    auto result = backend->create_tensor(element::boolean, shape);
    backend->call(f, {result}, {});
    EXPECT_EQ((vector<char>{false, false, true, false, false}), read_vector<char>(result));
}

TEST(${BACKEND_NAME}, abc_tbb)
{
    ONLY_ENABLE_TEST_FOR("CPU", "${BACKEND_NAME}");

    // Force TBB flow graph generation in the CPU backend
    // This has no effect on other backends
    bool use_tbb = (getenv("NGRAPH_CPU_USE_TBB") != nullptr);
    if (!use_tbb)
    {
        setenv("NGRAPH_CPU_USE_TBB", "1", 1);
    }

    Shape shape{2, 2};
    auto A = make_shared<op::Parameter>(element::f32, shape);
    auto B = make_shared<op::Parameter>(element::f32, shape);
    auto C = make_shared<op::Parameter>(element::f32, shape);
    auto f = make_shared<Function>((A + B) * C, op::ParameterVector{A, B, C});

    auto backend = runtime::Backend::create("${BACKEND_NAME}");

    // Create some tensors for input/output
    shared_ptr<runtime::TensorView> a = backend->create_tensor(element::f32, shape);
    shared_ptr<runtime::TensorView> b = backend->create_tensor(element::f32, shape);
    shared_ptr<runtime::TensorView> c = backend->create_tensor(element::f32, shape);
    shared_ptr<runtime::TensorView> result = backend->create_tensor(element::f32, shape);

    copy_data(a, test::NDArray<float, 2>({{1, 2}, {3, 4}}).get_vector());
    copy_data(b, test::NDArray<float, 2>({{5, 6}, {7, 8}}).get_vector());
    copy_data(c, test::NDArray<float, 2>({{9, 10}, {11, 12}}).get_vector());

    backend->call(f, {result}, {a, b, c});
    EXPECT_EQ(read_vector<float>(result),
              (test::NDArray<float, 2>({{54, 80}, {110, 144}})).get_vector());

    backend->call(f, {result}, {b, a, c});
    EXPECT_EQ(read_vector<float>(result),
              (test::NDArray<float, 2>({{54, 80}, {110, 144}})).get_vector());

    backend->call(f, {result}, {a, c, b});
    EXPECT_EQ(read_vector<float>(result),
              (test::NDArray<float, 2>({{50, 72}, {98, 128}})).get_vector());

    if (!use_tbb)
    {
        unsetenv("NGRAPH_CPU_USE_TBB");
    }
}

//
// The unit tests for ReduceWindow follow exactly what we test for MaxPool---but they use ReduceWindow to do it.
//
TEST(${BACKEND_NAME}, reduce_window_emulating_max_pool_1d_1channel_1image)
{
    SKIP_TEST_FOR("GPU", "${BACKEND_NAME}");
    SKIP_TEST_FOR("NNP_TESTER", "${BACKEND_NAME}");

    Shape shape_ra{};
    auto RA = make_shared<op::Parameter>(element::f32, shape_ra);
    Shape shape_rb{};
    auto RB = make_shared<op::Parameter>(element::f32, shape_rb);
    auto rf = make_shared<Function>(make_shared<op::Maximum>(RA, RB), op::ParameterVector{RA, RB});

    Shape shape_a{1, 1, 14};
    auto A = make_shared<op::Parameter>(element::f32, shape_a);
    Shape shape_b{};
    auto B = make_shared<op::Parameter>(element::f32, shape_b);
    Shape shape_r{1, 1, 12};
    Shape window_shape{1, 1, 3};
    auto window_movement_strides = Strides{1, 1, 1};
    auto f = make_shared<Function>(
        make_shared<op::ReduceWindow>(A, B, rf, window_shape, window_movement_strides),
        op::ParameterVector{A, B});

    auto backend = runtime::Backend::create("${BACKEND_NAME}");

    // Create some tensors for input/output
    auto a = backend->create_tensor(element::f32, shape_a);
    copy_data(a,
              test::NDArray<float, 3>{{{0, 1, 0, 2, 1, 0, 3, 2, 0, 0, 2, 0, 0, 0}}}.get_vector());
    auto b = backend->create_tensor(element::f32, shape_b);
    copy_data(
        b,
        vector<float>{
            -1}); // Really should use -inf but since we know the values in the test vector this should work
    auto result = backend->create_tensor(element::f32, shape_r);

    backend->call(f, {result}, {a, b});
    EXPECT_EQ((test::NDArray<float, 3>({{{1, 2, 2, 2, 3, 3, 3, 2, 2, 2, 2, 0}}}).get_vector()),
              read_vector<float>(result));
}

TEST(${BACKEND_NAME}, reduce_window_emulating_max_pool_1d_1channel_2image)
{
    SKIP_TEST_FOR("GPU", "${BACKEND_NAME}");
    SKIP_TEST_FOR("NNP_TESTER", "${BACKEND_NAME}");

    Shape shape_ra{};
    auto RA = make_shared<op::Parameter>(element::f32, shape_ra);
    Shape shape_rb{};
    auto RB = make_shared<op::Parameter>(element::f32, shape_rb);
    auto rf = make_shared<Function>(make_shared<op::Maximum>(RA, RB), op::ParameterVector{RA, RB});

    Shape shape_a{2, 1, 14};
    auto A = make_shared<op::Parameter>(element::f32, shape_a);
    Shape shape_b{};
    auto B = make_shared<op::Parameter>(element::f32, shape_b);
    Shape shape_r{2, 1, 12};
    Shape window_shape{1, 1, 3};
    auto window_movement_strides = Strides{1, 1, 1};
    auto f = make_shared<Function>(
        make_shared<op::ReduceWindow>(A, B, rf, window_shape, window_movement_strides),
        op::ParameterVector{A, B});

    auto backend = runtime::Backend::create("${BACKEND_NAME}");

    // Create some tensors for input/output
    auto a = backend->create_tensor(element::f32, shape_a);
    copy_data(a,
              test::NDArray<float, 3>({{{0, 1, 0, 2, 1, 0, 3, 2, 0, 0, 2, 0, 0, 0}},
                                       {{0, 2, 1, 1, 0, 0, 0, 2, 0, 1, 0, 0, 1, 2}}})
                  .get_vector());
    auto b = backend->create_tensor(element::f32, shape_b);
    copy_data(
        b,
        vector<float>{
            -1}); // Really should use -inf but since we know the values in the test vector this should work
    auto result = backend->create_tensor(element::f32, shape_r);

    backend->call(f, {result}, {a, b});
    EXPECT_EQ((test::NDArray<float, 3>(
                   {{{1, 2, 2, 2, 3, 3, 3, 2, 2, 2, 2, 0}}, {{2, 2, 1, 1, 0, 2, 2, 2, 1, 1, 1, 2}}})
                   .get_vector()),
              read_vector<float>(result));
}

TEST(${BACKEND_NAME}, reduce_window_emulating_max_pool_1d_2channel_2image)
{
    SKIP_TEST_FOR("GPU", "${BACKEND_NAME}");
    SKIP_TEST_FOR("NNP_TESTER", "${BACKEND_NAME}");

    Shape shape_ra{};
    auto RA = make_shared<op::Parameter>(element::f32, shape_ra);
    Shape shape_rb{};
    auto RB = make_shared<op::Parameter>(element::f32, shape_rb);
    auto rf = make_shared<Function>(make_shared<op::Maximum>(RA, RB), op::ParameterVector{RA, RB});

    Shape shape_a{2, 2, 14};
    auto A = make_shared<op::Parameter>(element::f32, shape_a);
    Shape shape_b{};
    auto B = make_shared<op::Parameter>(element::f32, shape_b);
    Shape shape_r{2, 2, 12};
    Shape window_shape{1, 1, 3};
    auto window_movement_strides = Strides{1, 1, 1};
    auto f = make_shared<Function>(
        make_shared<op::ReduceWindow>(A, B, rf, window_shape, window_movement_strides),
        op::ParameterVector{A, B});

    auto backend = runtime::Backend::create("${BACKEND_NAME}");

    // Create some tensors for input/output
    auto a = backend->create_tensor(element::f32, shape_a);
    copy_data(a,
              test::NDArray<float, 3>({{{0, 1, 0, 2, 1, 0, 3, 2, 0, 0, 2, 0, 0, 0},
                                        {0, 0, 0, 2, 0, 0, 2, 3, 0, 1, 2, 0, 1, 0}},

                                       {{0, 2, 1, 1, 0, 0, 0, 2, 0, 1, 0, 0, 1, 2},
                                        {2, 1, 0, 0, 1, 0, 2, 0, 0, 0, 1, 1, 2, 0}}})
                  .get_vector());
    auto b = backend->create_tensor(element::f32, shape_b);
    copy_data(
        b,
        vector<float>{
            -1}); // Really should use -inf but since we know the values in the test vector this should work
    auto result = backend->create_tensor(element::f32, shape_r);

    backend->call(f, {result}, {a, b});
    EXPECT_EQ((test::NDArray<float, 3>(
                   {{{1, 2, 2, 2, 3, 3, 3, 2, 2, 2, 2, 0}, {0, 2, 2, 2, 2, 3, 3, 3, 2, 2, 2, 1}},

                    {{2, 2, 1, 1, 0, 2, 2, 2, 1, 1, 1, 2}, {2, 1, 1, 1, 2, 2, 2, 0, 1, 1, 2, 2}}})
                   .get_vector()),
              read_vector<float>(result));
}

TEST(${BACKEND_NAME}, reduce_window_emulating_max_pool_2d_2channel_2image)
{
    SKIP_TEST_FOR("GPU", "${BACKEND_NAME}");
    SKIP_TEST_FOR("NNP_TESTER", "${BACKEND_NAME}");

    Shape shape_ra{};
    auto RA = make_shared<op::Parameter>(element::f32, shape_ra);
    Shape shape_rb{};
    auto RB = make_shared<op::Parameter>(element::f32, shape_rb);
    auto rf = make_shared<Function>(make_shared<op::Maximum>(RA, RB), op::ParameterVector{RA, RB});

    Shape shape_a{2, 2, 5, 5};
    auto A = make_shared<op::Parameter>(element::f32, shape_a);
    Shape shape_b{};
    auto B = make_shared<op::Parameter>(element::f32, shape_b);
    Shape shape_r{2, 2, 4, 3};
    Shape window_shape{1, 1, 2, 3};
    auto window_movement_strides = Strides{1, 1, 1, 1};
    auto f = make_shared<Function>(
        make_shared<op::ReduceWindow>(A, B, rf, window_shape, window_movement_strides),
        op::ParameterVector{A, B});

    auto backend = runtime::Backend::create("${BACKEND_NAME}");

    // Create some tensors for input/output
    auto a = backend->create_tensor(element::f32, shape_a);
    copy_data(a,
              test::NDArray<float, 4>({{{{0, 1, 0, 2, 1}, // img 0 chan 0
                                         {0, 3, 2, 0, 0},
                                         {2, 0, 0, 0, 1},
                                         {2, 0, 1, 1, 2},
                                         {0, 2, 1, 0, 0}},

                                        {{0, 0, 0, 2, 0}, // img 0 chan 1
                                         {0, 2, 3, 0, 1},
                                         {2, 0, 1, 0, 2},
                                         {3, 1, 0, 0, 0},
                                         {2, 0, 0, 0, 0}}},

                                       {{{0, 2, 1, 1, 0}, // img 1 chan 0
                                         {0, 0, 2, 0, 1},
                                         {0, 0, 1, 2, 3},
                                         {2, 0, 0, 3, 0},
                                         {0, 0, 0, 0, 0}},

                                        {{2, 1, 0, 0, 1}, // img 1 chan 1
                                         {0, 2, 0, 0, 0},
                                         {1, 1, 2, 0, 2},
                                         {1, 1, 1, 0, 1},
                                         {1, 0, 0, 0, 2}}}})
                  .get_vector());
    auto b = backend->create_tensor(element::f32, shape_b);
    copy_data(
        b,
        vector<float>{
            -1}); // Really should use -inf but since we know the values in the test vector this should work
    auto result = backend->create_tensor(element::f32, shape_r);

    backend->call(f, {result}, {a, b});
    EXPECT_EQ((test::NDArray<float, 4>({{{{3, 3, 2}, // img 0 chan 0
                                          {3, 3, 2},
                                          {2, 1, 2},
                                          {2, 2, 2}},

                                         {{3, 3, 3}, // img 0 chan 1
                                          {3, 3, 3},
                                          {3, 1, 2},
                                          {3, 1, 0}}},

                                        {{{2, 2, 2}, // img 1 chan 0
                                          {2, 2, 3},
                                          {2, 3, 3},
                                          {2, 3, 3}},

                                         {{2, 2, 1}, // img 1 chan 1
                                          {2, 2, 2},
                                          {2, 2, 2},
                                          {1, 1, 2}}}})
                   .get_vector()),
              read_vector<float>(result));
}

TEST(${BACKEND_NAME}, reduce_window_emulating_max_pool_2d_1channel_1image_strided)
{
    SKIP_TEST_FOR("GPU", "${BACKEND_NAME}");
    SKIP_TEST_FOR("NNP_TESTER", "${BACKEND_NAME}");

    Shape shape_ra{};
    auto RA = make_shared<op::Parameter>(element::f32, shape_ra);
    Shape shape_rb{};
    auto RB = make_shared<op::Parameter>(element::f32, shape_rb);
    auto rf = make_shared<Function>(make_shared<op::Maximum>(RA, RB), op::ParameterVector{RA, RB});

    Shape shape_a{1, 1, 8, 8};
    auto A = make_shared<op::Parameter>(element::f32, shape_a);
    Shape shape_b{};
    auto B = make_shared<op::Parameter>(element::f32, shape_b);
    Shape shape_r{1, 1, 3, 3};
    Shape window_shape{1, 1, 2, 3};
    auto window_movement_strides = Strides{1, 1, 3, 2};
    auto f = make_shared<Function>(
        make_shared<op::ReduceWindow>(A, B, rf, window_shape, window_movement_strides),
        op::ParameterVector{A, B});

    auto backend = runtime::Backend::create("${BACKEND_NAME}");

    // Create some tensors for input/output
    auto a = backend->create_tensor(element::f32, shape_a);
    copy_data(a,
              test::NDArray<float, 4>({{{{0, 1, 0, 2, 1, 2, 0, 0},
                                         {0, 3, 2, 0, 0, 0, 1, 0},
                                         {2, 0, 0, 0, 1, 0, 0, 0},
                                         {2, 0, 1, 1, 2, 2, 3, 0},
                                         {0, 2, 1, 0, 0, 0, 1, 0},
                                         {2, 0, 3, 1, 0, 0, 0, 0},
                                         {1, 2, 0, 0, 0, 1, 2, 0},
                                         {1, 0, 2, 0, 0, 0, 1, 0}}}})
                  .get_vector());
    auto b = backend->create_tensor(element::f32, shape_b);
    copy_data(
        b,
        vector<float>{
            -1}); // Really should use -inf but since we know the values in the test vector this should work
    auto result = backend->create_tensor(element::f32, shape_r);

    backend->call(f, {result}, {a, b});
    EXPECT_EQ((test::NDArray<float, 4>({{{{3, 2, 2}, {2, 2, 3}, {2, 2, 2}}}}).get_vector()),
              read_vector<float>(result));
}

//
// From the XLA docs: https://www.tensorflow.org/performance/xla/operation_semantics#selectandscatter
//
TEST(${BACKEND_NAME}, select_and_scatter_with_overlap)
{
    SKIP_TEST_FOR("GPU", "${BACKEND_NAME}");
    Shape shape_sel_a{};
    auto SEL_A = make_shared<op::Parameter>(element::f32, shape_sel_a);
    Shape shape_sel_b{};
    auto SEL_B = make_shared<op::Parameter>(element::f32, shape_sel_b);
    auto sel_f = make_shared<Function>(make_shared<op::Greater>(SEL_A, SEL_B),
                                       op::ParameterVector{SEL_A, SEL_B});

    Shape shape_scatter_a{};
    auto SCATTER_A = make_shared<op::Parameter>(element::f32, shape_scatter_a);
    Shape shape_scatter_b{};
    auto SCATTER_B = make_shared<op::Parameter>(element::f32, shape_scatter_b);
    auto scatter_f =
        make_shared<Function>(SCATTER_A + SCATTER_B, op::ParameterVector{SCATTER_A, SCATTER_B});

    Shape shape_a{4, 5};
    auto A = make_shared<op::Parameter>(element::f32, shape_a);
    Shape shape_b{2, 2};
    auto B = make_shared<op::Parameter>(element::f32, shape_b);
    Shape shape_c{};
    auto C = make_shared<op::Parameter>(element::f32, shape_c);
    Shape shape_r{4, 5};
    Shape window_shape{2, 3};
    auto window_strides = Strides{2, 2};
    auto f = make_shared<Function>(
        make_shared<op::SelectAndScatter>(A, B, C, sel_f, scatter_f, window_shape, window_strides),
        op::ParameterVector{A, B, C});

    auto backend = runtime::Backend::create("${BACKEND_NAME}");

    // Create some tensors for input/output
    auto a = backend->create_tensor(element::f32, shape_a);
    copy_data(a,
              test::NDArray<float, 2>(
                  {{7, 2, 5, 3, 8}, {3, 8, 9, 3, 4}, {1, 5, 7, 5, 6}, {0, 6, 2, 10, 2}})
                  .get_vector());
    auto b = backend->create_tensor(element::f32, shape_b);
    copy_data(b, test::NDArray<float, 2>({{2, 6}, {3, 1}}).get_vector());
    auto c = backend->create_tensor(element::f32, shape_c);
    copy_data(c, vector<float>{0});
    auto result = backend->create_tensor(element::f32, shape_r);

    backend->call(f, {result}, {a, b, c});
    EXPECT_EQ((test::NDArray<float, 2>(
                   {{0, 0, 0, 0, 0}, {0, 0, 8, 0, 0}, {0, 0, 3, 0, 0}, {0, 0, 0, 1, 0}})
                   .get_vector()),
              read_vector<float>(result));
}

//
// From the XLA docs: https://www.tensorflow.org/performance/xla/operation_semantics#selectandscatter
//
TEST(${BACKEND_NAME}, select_and_scatter_without_overlap)
{
    SKIP_TEST_FOR("GPU", "${BACKEND_NAME}");
    Shape shape_sel_a{};
    auto SEL_A = make_shared<op::Parameter>(element::f32, shape_sel_a);
    Shape shape_sel_b{};
    auto SEL_B = make_shared<op::Parameter>(element::f32, shape_sel_b);
    auto sel_f = make_shared<Function>(make_shared<op::Greater>(SEL_A, SEL_B),
                                       op::ParameterVector{SEL_A, SEL_B});

    Shape shape_scatter_a{};
    auto SCATTER_A = make_shared<op::Parameter>(element::f32, shape_scatter_a);
    Shape shape_scatter_b{};
    auto SCATTER_B = make_shared<op::Parameter>(element::f32, shape_scatter_b);
    auto scatter_f =
        make_shared<Function>(SCATTER_A + SCATTER_B, op::ParameterVector{SCATTER_A, SCATTER_B});

    Shape shape_a{4, 6};
    auto A = make_shared<op::Parameter>(element::f32, shape_a);
    Shape shape_b{2, 2};
    auto B = make_shared<op::Parameter>(element::f32, shape_b);
    Shape shape_c{};
    auto C = make_shared<op::Parameter>(element::f32, shape_c);
    Shape shape_r{4, 6};
    Shape window_shape{2, 3};
    auto window_strides = Strides{2, 3};
    auto f = make_shared<Function>(
        make_shared<op::SelectAndScatter>(A, B, C, sel_f, scatter_f, window_shape, window_strides),
        op::ParameterVector{A, B, C});

    auto backend = runtime::Backend::create("${BACKEND_NAME}");

    // Create some tensors for input/output
    auto a = backend->create_tensor(element::f32, shape_a);
    copy_data(a,
              test::NDArray<float, 2>(
                  {{7, 2, 5, 3, 10, 2}, {3, 8, 9, 3, 4, 2}, {1, 5, 7, 5, 6, 1}, {0, 6, 2, 7, 2, 8}})
                  .get_vector());
    auto b = backend->create_tensor(element::f32, shape_b);
    copy_data(b, test::NDArray<float, 2>({{2, 6}, {3, 1}}).get_vector());
    auto c = backend->create_tensor(element::f32, shape_c);
    copy_data(c, vector<float>{0});
    auto result = backend->create_tensor(element::f32, shape_r);

    backend->call(f, {result}, {a, b, c});
    EXPECT_EQ((test::NDArray<float, 2>(
                   {{0, 0, 0, 0, 6, 0}, {0, 0, 2, 0, 0, 0}, {0, 0, 3, 0, 0, 0}, {0, 0, 0, 0, 0, 1}})
                   .get_vector()),
              read_vector<float>(result));
}

//
// Adapted from the XLA docs to provide an example in >2D: https://www.tensorflow.org/performance/xla/operation_semantics#selectandscatter
//
TEST(${BACKEND_NAME}, select_and_scatter_3d_without_overlap)
{
    SKIP_TEST_FOR("GPU", "${BACKEND_NAME}");
    Shape shape_sel_a{};
    auto SEL_A = make_shared<op::Parameter>(element::f32, shape_sel_a);
    Shape shape_sel_b{};
    auto SEL_B = make_shared<op::Parameter>(element::f32, shape_sel_b);
    auto sel_f = make_shared<Function>(make_shared<op::Greater>(SEL_A, SEL_B),
                                       op::ParameterVector{SEL_A, SEL_B});

    Shape shape_scatter_a{};
    auto SCATTER_A = make_shared<op::Parameter>(element::f32, shape_scatter_a);
    Shape shape_scatter_b{};
    auto SCATTER_B = make_shared<op::Parameter>(element::f32, shape_scatter_b);
    auto scatter_f =
        make_shared<Function>(SCATTER_A + SCATTER_B, op::ParameterVector{SCATTER_A, SCATTER_B});

    Shape shape_a{2, 4, 6};
    auto A = make_shared<op::Parameter>(element::f32, shape_a);
    Shape shape_b{1, 2, 2};
    auto B = make_shared<op::Parameter>(element::f32, shape_b);
    Shape shape_c{};
    auto C = make_shared<op::Parameter>(element::f32, shape_c);
    Shape shape_r{2, 4, 6};
    Shape window_shape{2, 2, 3};
    auto window_strides = Strides{2, 2, 3};
    auto f = make_shared<Function>(
        make_shared<op::SelectAndScatter>(A, B, C, sel_f, scatter_f, window_shape, window_strides),
        op::ParameterVector{A, B, C});

    auto backend = runtime::Backend::create("${BACKEND_NAME}");

    // Create some tensors for input/output
    auto a = backend->create_tensor(element::f32, shape_a);
    copy_data(
        a,
        test::NDArray<float, 3>(
            {{{7, 2, 5, 3, 10, 2}, {3, 8, 9, 3, 4, 2}, {1, 5, 7, 5, 6, 1}, {0, 6, 2, 7, 2, 8}},
             {{2, 5, 8, 3, 4, 2}, {1, 2, 8, 4, 5, 2}, {10, 2, 3, 4, 1, 0}, {4, 1, 2, 4, 5, 7}}})
            .get_vector());
    auto b = backend->create_tensor(element::f32, shape_b);
    copy_data(b, test::NDArray<float, 3>({{{2, 6}, {3, 1}}}).get_vector());
    auto c = backend->create_tensor(element::f32, shape_c);
    copy_data(c, vector<float>{0});
    auto result = backend->create_tensor(element::f32, shape_r);

    backend->call(f, {result}, {a, b, c});
    EXPECT_EQ(
        (test::NDArray<float, 3>(
             {{{0, 0, 0, 0, 6, 0}, {0, 0, 2, 0, 0, 0}, {0, 0, 0, 0, 0, 0}, {0, 0, 0, 0, 0, 1}},
              {{0, 0, 0, 0, 0, 0}, {0, 0, 0, 0, 0, 0}, {3, 0, 0, 0, 0, 0}, {0, 0, 0, 0, 0, 0}}})
             .get_vector()),
        read_vector<float>(result));
}

template <typename OP>
void make_unary_empty_test(const string& backend_name)
{
    Shape shape{0};

    op::ParameterVector params;
    NodeVector result_list;
    for (size_t i = 0; i < s_known_element_types.size(); i++)
    {
        shared_ptr<op::Parameter> p = make_shared<op::Parameter>(s_known_element_types[i], shape);
        params.push_back(p);
        result_list.push_back(make_shared<OP>(p));
    }

    auto f = make_shared<Function>(result_list, params);
    auto backend = runtime::Backend::create(backend_name);

    vector<shared_ptr<runtime::TensorView>> inputs;
    vector<shared_ptr<runtime::TensorView>> outputs;
    for (size_t i = 0; i < s_known_element_types.size(); i++)
    {
        inputs.push_back(backend->create_tensor(s_known_element_types[i], shape));
        outputs.push_back(backend->create_tensor(s_known_element_types[i], shape));
    }

    backend->call(f, outputs, inputs);

    EXPECT_EQ(read_vector<float>(inputs[0]).size(), 0);
    EXPECT_EQ(read_vector<double>(inputs[1]).size(), 0);
    EXPECT_EQ(read_vector<int8_t>(inputs[2]).size(), 0);
    EXPECT_EQ(read_vector<int16_t>(inputs[3]).size(), 0);
    EXPECT_EQ(read_vector<int32_t>(inputs[4]).size(), 0);
    EXPECT_EQ(read_vector<int64_t>(inputs[5]).size(), 0);
    EXPECT_EQ(read_vector<uint8_t>(inputs[6]).size(), 0);
    EXPECT_EQ(read_vector<uint16_t>(inputs[7]).size(), 0);
    EXPECT_EQ(read_vector<uint32_t>(inputs[8]).size(), 0);
    EXPECT_EQ(read_vector<uint64_t>(inputs[9]).size(), 0);

    EXPECT_EQ(read_vector<float>(outputs[0]).size(), 0);
    EXPECT_EQ(read_vector<double>(outputs[1]).size(), 0);
    EXPECT_EQ(read_vector<int8_t>(outputs[2]).size(), 0);
    EXPECT_EQ(read_vector<int16_t>(outputs[3]).size(), 0);
    EXPECT_EQ(read_vector<int32_t>(outputs[4]).size(), 0);
    EXPECT_EQ(read_vector<int64_t>(outputs[5]).size(), 0);
    EXPECT_EQ(read_vector<uint8_t>(outputs[6]).size(), 0);
    EXPECT_EQ(read_vector<uint16_t>(outputs[7]).size(), 0);
    EXPECT_EQ(read_vector<uint32_t>(outputs[8]).size(), 0);
    EXPECT_EQ(read_vector<uint64_t>(outputs[9]).size(), 0);
}

template <typename OP>
void make_binary_empty_test(const string& backend_name, bool is_comparison = false)
{
    Shape shape{0};
    op::ParameterVector A;
    for (size_t i = 0; i < s_known_element_types.size(); i++)
    {
        A.push_back(make_shared<op::Parameter>(s_known_element_types[i], shape));
    }

    NodeVector result_list;
    for (shared_ptr<op::Parameter> p : A)
    {
        result_list.push_back(make_shared<OP>(p, p));
    }

    auto f = make_shared<Function>(result_list, A);
    auto backend = runtime::Backend::create(backend_name);

    vector<shared_ptr<runtime::TensorView>> inputs;
    vector<shared_ptr<runtime::TensorView>> outputs;
    for (size_t i = 0; i < s_known_element_types.size(); i++)
    {
        inputs.push_back(backend->create_tensor(s_known_element_types[i], shape));
        if (is_comparison)
        {
            outputs.push_back(backend->create_tensor(element::from<char>(), shape));
        }
        else
        {
            outputs.push_back(backend->create_tensor(s_known_element_types[i], shape));
        }
    }

    backend->call(f, outputs, inputs);

    EXPECT_EQ(read_vector<float>(inputs[0]).size(), 0);
    EXPECT_EQ(read_vector<double>(inputs[1]).size(), 0);
    EXPECT_EQ(read_vector<int8_t>(inputs[2]).size(), 0);
    EXPECT_EQ(read_vector<int16_t>(inputs[3]).size(), 0);
    EXPECT_EQ(read_vector<int32_t>(inputs[4]).size(), 0);
    EXPECT_EQ(read_vector<int64_t>(inputs[5]).size(), 0);
    EXPECT_EQ(read_vector<uint8_t>(inputs[6]).size(), 0);
    EXPECT_EQ(read_vector<uint16_t>(inputs[7]).size(), 0);
    EXPECT_EQ(read_vector<uint32_t>(inputs[8]).size(), 0);
    EXPECT_EQ(read_vector<uint64_t>(inputs[9]).size(), 0);

    if (is_comparison)
    {
        EXPECT_EQ(read_vector<char>(outputs[0]).size(), 0);
        EXPECT_EQ(read_vector<char>(outputs[1]).size(), 0);
        EXPECT_EQ(read_vector<char>(outputs[2]).size(), 0);
        EXPECT_EQ(read_vector<char>(outputs[3]).size(), 0);
        EXPECT_EQ(read_vector<char>(outputs[4]).size(), 0);
        EXPECT_EQ(read_vector<char>(outputs[5]).size(), 0);
        EXPECT_EQ(read_vector<char>(outputs[6]).size(), 0);
        EXPECT_EQ(read_vector<char>(outputs[7]).size(), 0);
        EXPECT_EQ(read_vector<char>(outputs[8]).size(), 0);
        EXPECT_EQ(read_vector<char>(outputs[9]).size(), 0);
    }
    else
    {
        EXPECT_EQ(read_vector<float>(outputs[0]).size(), 0);
        EXPECT_EQ(read_vector<double>(outputs[1]).size(), 0);
        EXPECT_EQ(read_vector<int8_t>(outputs[2]).size(), 0);
        EXPECT_EQ(read_vector<int16_t>(outputs[3]).size(), 0);
        EXPECT_EQ(read_vector<int32_t>(outputs[4]).size(), 0);
        EXPECT_EQ(read_vector<int64_t>(outputs[5]).size(), 0);
        EXPECT_EQ(read_vector<uint8_t>(outputs[6]).size(), 0);
        EXPECT_EQ(read_vector<uint16_t>(outputs[7]).size(), 0);
        EXPECT_EQ(read_vector<uint32_t>(outputs[8]).size(), 0);
        EXPECT_EQ(read_vector<uint64_t>(outputs[9]).size(), 0);
    }
}

TEST(${BACKEND_NAME}, zero_sized_abs)
{
    SKIP_TEST_FOR("GPU", "${BACKEND_NAME}");
    SKIP_TEST_FOR("NNP_TESTER", "${BACKEND_NAME}");
    make_unary_empty_test<op::Abs>("${BACKEND_NAME}");
}

TEST(${BACKEND_NAME}, zero_sized_ceiling)
{
    SKIP_TEST_FOR("GPU", "${BACKEND_NAME}");
    SKIP_TEST_FOR("NNP_TESTER", "${BACKEND_NAME}");
    make_unary_empty_test<op::Ceiling>("${BACKEND_NAME}");
}

TEST(${BACKEND_NAME}, zero_sized_exp)
{
    SKIP_TEST_FOR("GPU", "${BACKEND_NAME}");
    SKIP_TEST_FOR("NNP_TESTER", "${BACKEND_NAME}");
    make_unary_empty_test<op::Exp>("${BACKEND_NAME}");
}

TEST(${BACKEND_NAME}, zero_sized_floor)
{
    SKIP_TEST_FOR("GPU", "${BACKEND_NAME}");
    SKIP_TEST_FOR("NNP_TESTER", "${BACKEND_NAME}");
    make_unary_empty_test<op::Floor>("${BACKEND_NAME}");
}

TEST(${BACKEND_NAME}, zero_sized_log)
{
    SKIP_TEST_FOR("GPU", "${BACKEND_NAME}");
    SKIP_TEST_FOR("NNP_TESTER", "${BACKEND_NAME}");
    make_unary_empty_test<op::Log>("${BACKEND_NAME}");
}

TEST(${BACKEND_NAME}, zero_sized_negative)
{
    SKIP_TEST_FOR("NNP_TESTER", "${BACKEND_NAME}");
    make_unary_empty_test<op::Negative>("${BACKEND_NAME}");
}

TEST(${BACKEND_NAME}, zero_sized_not)
{
    SKIP_TEST_FOR("GPU", "${BACKEND_NAME}");
    SKIP_TEST_FOR("NNP_TESTER", "${BACKEND_NAME}");

    Shape shape{0};
    auto A = make_shared<op::Parameter>(element::from<char>(), shape);
    auto f = make_shared<Function>(make_shared<op::Not>(A), op::ParameterVector{A});

    auto backend = runtime::Backend::create("${BACKEND_NAME}");

    auto a = backend->create_tensor(element::from<char>(), shape);
    auto result = backend->create_tensor(element::from<char>(), shape);

    backend->call(f, {result}, {a});

    auto in_vec = read_vector<char>(a);
    auto out_vec = read_vector<char>(result);

    EXPECT_EQ(in_vec.size(), 0);
    EXPECT_EQ(out_vec.size(), 0);
}

TEST(${BACKEND_NAME}, zero_sized_sign)
{
    SKIP_TEST_FOR("GPU", "${BACKEND_NAME}");
    SKIP_TEST_FOR("NNP_TESTER", "${BACKEND_NAME}");
    make_unary_empty_test<op::Sign>("${BACKEND_NAME}");
}

TEST(${BACKEND_NAME}, zero_sized_sqrt)
{
    SKIP_TEST_FOR("NNP_TESTER", "${BACKEND_NAME}");
    make_unary_empty_test<op::Sqrt>("${BACKEND_NAME}");
}

TEST(${BACKEND_NAME}, zero_sized_sin)
{
    SKIP_TEST_FOR("GPU", "${BACKEND_NAME}");
    SKIP_TEST_FOR("NNP_TESTER", "${BACKEND_NAME}");
    make_unary_empty_test<op::Sin>("${BACKEND_NAME}");
}

TEST(${BACKEND_NAME}, zero_sized_sinh)
{
    SKIP_TEST_FOR("GPU", "${BACKEND_NAME}");
    SKIP_TEST_FOR("NNP_TESTER", "${BACKEND_NAME}");
    make_unary_empty_test<op::Sinh>("${BACKEND_NAME}");
}

TEST(${BACKEND_NAME}, zero_sized_cos)
{
    SKIP_TEST_FOR("GPU", "${BACKEND_NAME}");
    SKIP_TEST_FOR("NNP_TESTER", "${BACKEND_NAME}");
    make_unary_empty_test<op::Cos>("${BACKEND_NAME}");
}

TEST(${BACKEND_NAME}, zero_sized_cosh)
{
    SKIP_TEST_FOR("GPU", "${BACKEND_NAME}");
    SKIP_TEST_FOR("NNP_TESTER", "${BACKEND_NAME}");
    make_unary_empty_test<op::Cosh>("${BACKEND_NAME}");
}

TEST(${BACKEND_NAME}, zero_sized_tan)
{
    SKIP_TEST_FOR("GPU", "${BACKEND_NAME}");
    SKIP_TEST_FOR("NNP_TESTER", "${BACKEND_NAME}");
    make_unary_empty_test<op::Tan>("${BACKEND_NAME}");
}

TEST(${BACKEND_NAME}, zero_sized_tanh)
{
    SKIP_TEST_FOR("GPU", "${BACKEND_NAME}");
    SKIP_TEST_FOR("NNP_TESTER", "${BACKEND_NAME}");
    make_unary_empty_test<op::Tanh>("${BACKEND_NAME}");
}

TEST(${BACKEND_NAME}, zero_sized_asin)
{
    SKIP_TEST_FOR("GPU", "${BACKEND_NAME}");
    SKIP_TEST_FOR("NNP_TESTER", "${BACKEND_NAME}");
    make_unary_empty_test<op::Asin>("${BACKEND_NAME}");
}

TEST(${BACKEND_NAME}, zero_sized_acos)
{
    SKIP_TEST_FOR("GPU", "${BACKEND_NAME}");
    SKIP_TEST_FOR("NNP_TESTER", "${BACKEND_NAME}");
    make_unary_empty_test<op::Acos>("${BACKEND_NAME}");
}

TEST(${BACKEND_NAME}, zero_sized_atan)
{
    SKIP_TEST_FOR("GPU", "${BACKEND_NAME}");
    SKIP_TEST_FOR("NNP_TESTER", "${BACKEND_NAME}");
    make_unary_empty_test<op::Atan>("${BACKEND_NAME}");
}

TEST(${BACKEND_NAME}, zero_sized_add)
{
    SKIP_TEST_FOR("NNP_TESTER", "${BACKEND_NAME}");
    make_binary_empty_test<op::Add>("${BACKEND_NAME}");
}

TEST(${BACKEND_NAME}, zero_sized_divide)
{
    SKIP_TEST_FOR("GPU", "${BACKEND_NAME}");
    SKIP_TEST_FOR("NNP_TESTER", "${BACKEND_NAME}");
    make_binary_empty_test<op::Divide>("${BACKEND_NAME}");
}

TEST(${BACKEND_NAME}, zero_sized_eq)
{
    SKIP_TEST_FOR("GPU", "${BACKEND_NAME}");
    SKIP_TEST_FOR("NNP_TESTER", "${BACKEND_NAME}");
    make_binary_empty_test<op::Equal>("${BACKEND_NAME}", true);
}

TEST(${BACKEND_NAME}, zero_sized_greater)
{
    SKIP_TEST_FOR("GPU", "${BACKEND_NAME}");
    SKIP_TEST_FOR("NNP_TESTER", "${BACKEND_NAME}");
    make_binary_empty_test<op::Greater>("${BACKEND_NAME}", true);
}

TEST(${BACKEND_NAME}, zero_sized_greatereq)
{
    SKIP_TEST_FOR("GPU", "${BACKEND_NAME}");
    SKIP_TEST_FOR("NNP_TESTER", "${BACKEND_NAME}");
    make_binary_empty_test<op::GreaterEq>("${BACKEND_NAME}", true);
}

TEST(${BACKEND_NAME}, zero_sized_less)
{
    SKIP_TEST_FOR("GPU", "${BACKEND_NAME}");
    SKIP_TEST_FOR("NNP_TESTER", "${BACKEND_NAME}");
    make_binary_empty_test<op::Less>("${BACKEND_NAME}", true);
}

TEST(${BACKEND_NAME}, zero_sized_lesseq)
{
    SKIP_TEST_FOR("GPU", "${BACKEND_NAME}");
    SKIP_TEST_FOR("NNP_TESTER", "${BACKEND_NAME}");
    make_binary_empty_test<op::LessEq>("${BACKEND_NAME}", true);
}

TEST(${BACKEND_NAME}, zero_sized_maximum)
{
    SKIP_TEST_FOR("NNP_TESTER", "${BACKEND_NAME}");
    make_binary_empty_test<op::Maximum>("${BACKEND_NAME}");
}

TEST(${BACKEND_NAME}, zero_sized_minimum)
{
    SKIP_TEST_FOR("NNP_TESTER", "${BACKEND_NAME}");
    make_binary_empty_test<op::Minimum>("${BACKEND_NAME}");
}

TEST(${BACKEND_NAME}, zero_sized_multiply)
{
    SKIP_TEST_FOR("NNP_TESTER", "${BACKEND_NAME}");
    make_binary_empty_test<op::Multiply>("${BACKEND_NAME}");
}

TEST(${BACKEND_NAME}, zero_sized_not_equal)
{
    SKIP_TEST_FOR("GPU", "${BACKEND_NAME}");
    SKIP_TEST_FOR("NNP_TESTER", "${BACKEND_NAME}");
    make_binary_empty_test<op::NotEqual>("${BACKEND_NAME}", true);
}

TEST(${BACKEND_NAME}, zero_sized_power)
{
    SKIP_TEST_FOR("GPU", "${BACKEND_NAME}");
    SKIP_TEST_FOR("NNP_TESTER", "${BACKEND_NAME}");
    make_binary_empty_test<op::Power>("${BACKEND_NAME}");
}

TEST(${BACKEND_NAME}, zero_sized_subtract)
{
    SKIP_TEST_FOR("GPU", "${BACKEND_NAME}");
    SKIP_TEST_FOR("NNP_TESTER", "${BACKEND_NAME}");
    make_binary_empty_test<op::Subtract>("${BACKEND_NAME}");
}

TEST(${BACKEND_NAME}, convolution_outlining)
{
    Shape shape_a{1, 2, 2, 2};
    auto A = make_shared<op::Parameter>(element::f32, shape_a);
    Shape shape_b{2, 2, 1, 1};
    auto B = make_shared<op::Parameter>(element::f32, shape_b);
    Shape shape_r{1, 2, 2, 2};
    auto conv1 = make_shared<op::Convolution>(A,
                                              B,
                                              Strides{1, 1},
                                              Strides{1, 1},
                                              CoordinateDiff{0, 0},
                                              CoordinateDiff{0, 0},
                                              Strides{1, 1});
    auto conv2 = make_shared<op::Convolution>(conv1,
                                              B,
                                              Strides{1, 1},
                                              Strides{1, 1},
                                              CoordinateDiff{0, 0},
                                              CoordinateDiff{0, 0},
                                              Strides{1, 1});
    auto f = make_shared<Function>(conv2, op::ParameterVector{A, B});

    auto backend = runtime::Backend::create("${BACKEND_NAME}");

    // Create some tensors for input/output
    auto a = backend->create_tensor(element::f32, shape_a);
    copy_data(a, vector<float>{1.0f, 1.0f, 1.0f, 1.0f, 1.0f, 1.0f, 1.0f, 1.0f});
    auto b = backend->create_tensor(element::f32, shape_b);
    copy_data(b, vector<float>{1.0f, 1.0f, 1.0f, 1.0f});
    auto result = backend->create_tensor(element::f32, shape_r);

    vector<float> expected_result{4.0f, 4.0f, 4.0f, 4.0f, 4.0f, 4.0f, 4.0f, 4.0f};

    backend->call(f, {result}, {a, b});
    EXPECT_EQ(vector<float>{expected_result}, read_vector<float>(result));
}

TEST(${BACKEND_NAME}, mkldnn_layouts)
{
    ONLY_ENABLE_TEST_FOR("CPU", "${BACKEND_NAME}");

    Shape shape_a{1, 16, 2, 2};
    auto A = make_shared<op::Parameter>(element::f32, shape_a);
    Shape shape_b{32, 16, 1, 1};
    auto B = make_shared<op::Parameter>(element::f32, shape_b);
    Shape shape_r{1, 32, 2, 2};
    auto conv1 = make_shared<op::Convolution>(A,
                                              B,
                                              Strides{1, 1},
                                              Strides{1, 1},
                                              CoordinateDiff{0, 0},
                                              CoordinateDiff{0, 0},
                                              Strides{1, 1});
    Shape pool_shape{1, 1};
    auto pool1 = make_shared<op::AvgPool>(conv1, pool_shape);
    auto pool1_result = make_shared<op::Result>(pool1);
    // Request result in default layout
    pool1_result->set_needs_default_layout(true);
    auto f = make_shared<Function>(ResultVector{pool1_result}, op::ParameterVector{A, B});

    auto backend = runtime::Backend::create("${BACKEND_NAME}");

    vector<float> input(64, 1.0f);
    vector<float> weights;
    vector<float> rv(128);
    for (int i = 0; i < 128; i++)
        weights.push_back(0.0f);
    for (int i = 0; i < 384; i++)
        weights.push_back(1.0f);

    auto a = backend->create_tensor(element::f32, shape_a, input.data());
    auto b = backend->create_tensor(element::f32, shape_b, weights.data());
    auto result = backend->create_tensor(element::f32, shape_r, rv.data());

    vector<float> expected_result;
    for (int i = 0; i < 32; i++)
        expected_result.push_back(0.0f);
    for (int i = 0; i < 96; i++)
        expected_result.push_back(16.0f);

    backend->call(f, {result}, {a, b});

    EXPECT_EQ(vector<float>{expected_result}, rv);
}

TEST(${BACKEND_NAME}, avg_pool_1d_1channel_1image)
{
    SKIP_TEST_FOR("GPU", "${BACKEND_NAME}");
    Shape shape_a{1, 1, 14};
    Shape window_shape{3};
    auto A = make_shared<op::Parameter>(element::f32, shape_a);
    Shape shape_r{1, 1, 12};
    auto f =
        make_shared<Function>(make_shared<op::AvgPool>(A, window_shape), op::ParameterVector{A});

    auto backend = runtime::Backend::create("${BACKEND_NAME}");

    // Create some tensors for input/output
    auto a = backend->create_tensor(element::f32, shape_a);
    copy_data(a,
              test::NDArray<float, 3>{{{0, 1, 0, 2, 1, 0, 3, 2, 0, 0, 2, 0, 0, 0}}}.get_vector());
    auto result = backend->create_tensor(element::f32, shape_r);

    float denom = 3.0;

    backend->call(f, {result}, {a});
    EXPECT_EQ((test::NDArray<float, 3>({{{1 / denom,
                                          3 / denom,
                                          3 / denom,
                                          3 / denom,
                                          4 / denom,
                                          5 / denom,
                                          5 / denom,
                                          2 / denom,
                                          2 / denom,
                                          2 / denom,
                                          2 / denom,
                                          0 / denom}}})
                   .get_vector()),
              read_vector<float>(result));
}

TEST(${BACKEND_NAME}, avg_pool_1d_1channel_2image)
{
    SKIP_TEST_FOR("GPU", "${BACKEND_NAME}");
    Shape shape_a{2, 1, 14};
    Shape window_shape{3};
    auto A = make_shared<op::Parameter>(element::f32, shape_a);
    Shape shape_r{2, 1, 12};
    auto f =
        make_shared<Function>(make_shared<op::AvgPool>(A, window_shape), op::ParameterVector{A});

    auto backend = runtime::Backend::create("${BACKEND_NAME}");

    // Create some tensors for input/output
    auto a = backend->create_tensor(element::f32, shape_a);
    copy_data(a,
              test::NDArray<float, 3>({{{0, 1, 0, 2, 1, 0, 3, 2, 0, 0, 2, 0, 0, 0}},
                                       {{0, 2, 1, 1, 0, 0, 0, 2, 0, 1, 0, 0, 1, 2}}})
                  .get_vector());
    auto result = backend->create_tensor(element::f32, shape_r);

    float denom = 3.0;

    backend->call(f, {result}, {a});
    EXPECT_EQ((test::NDArray<float, 3>({{{1 / denom,
                                          3 / denom,
                                          3 / denom,
                                          3 / denom,
                                          4 / denom,
                                          5 / denom,
                                          5 / denom,
                                          2 / denom,
                                          2 / denom,
                                          2 / denom,
                                          2 / denom,
                                          0 / denom}},
                                        {{3 / denom,
                                          4 / denom,
                                          2 / denom,
                                          1 / denom,
                                          0 / denom,
                                          2 / denom,
                                          2 / denom,
                                          3 / denom,
                                          1 / denom,
                                          1 / denom,
                                          1 / denom,
                                          3 / denom}}})
                   .get_vector()),
              read_vector<float>(result));
}

TEST(${BACKEND_NAME}, avg_pool_1d_2channel_2image)
{
    SKIP_TEST_FOR("GPU", "${BACKEND_NAME}");
    Shape shape_a{2, 2, 14};
    Shape window_shape{3};
    auto A = make_shared<op::Parameter>(element::f32, shape_a);
    Shape shape_r{2, 2, 12};
    auto f =
        make_shared<Function>(make_shared<op::AvgPool>(A, window_shape), op::ParameterVector{A});

    auto backend = runtime::Backend::create("${BACKEND_NAME}");

    // Create some tensors for input/output
    auto a = backend->create_tensor(element::f32, shape_a);
    copy_data(a,
              test::NDArray<float, 3>({{{0, 1, 0, 2, 1, 0, 3, 2, 0, 0, 2, 0, 0, 0},
                                        {0, 0, 0, 2, 0, 0, 2, 3, 0, 1, 2, 0, 1, 0}},

                                       {{0, 2, 1, 1, 0, 0, 0, 2, 0, 1, 0, 0, 1, 2},
                                        {2, 1, 0, 0, 1, 0, 2, 0, 0, 0, 1, 1, 2, 0}}})
                  .get_vector());
    auto result = backend->create_tensor(element::f32, shape_r);

    float denom = 3.0;

    backend->call(f, {result}, {a});
    EXPECT_EQ((test::NDArray<float, 3>({{{1 / denom,
                                          3 / denom,
                                          3 / denom,
                                          3 / denom,
                                          4 / denom,
                                          5 / denom,
                                          5 / denom,
                                          2 / denom,
                                          2 / denom,
                                          2 / denom,
                                          2 / denom,
                                          0 / denom},
                                         {0 / denom,
                                          2 / denom,
                                          2 / denom,
                                          2 / denom,
                                          2 / denom,
                                          5 / denom,
                                          5 / denom,
                                          4 / denom,
                                          3 / denom,
                                          3 / denom,
                                          3 / denom,
                                          1 / denom}},

                                        {{3 / denom,
                                          4 / denom,
                                          2 / denom,
                                          1 / denom,
                                          0 / denom,
                                          2 / denom,
                                          2 / denom,
                                          3 / denom,
                                          1 / denom,
                                          1 / denom,
                                          1 / denom,
                                          3 / denom},
                                         {3 / denom,
                                          1 / denom,
                                          1 / denom,
                                          1 / denom,
                                          3 / denom,
                                          2 / denom,
                                          2 / denom,
                                          0 / denom,
                                          1 / denom,
                                          2 / denom,
                                          4 / denom,
                                          3 / denom}}})
                   .get_vector()),
              read_vector<float>(result));
}

TEST(${BACKEND_NAME}, avg_pool_2d_2channel_2image)
{
    SKIP_TEST_FOR("GPU", "${BACKEND_NAME}");
    Shape shape_a{2, 2, 5, 5};
    Shape window_shape{2, 3};
    auto A = make_shared<op::Parameter>(element::f32, shape_a);
    Shape shape_r{2, 2, 4, 3};
    auto f =
        make_shared<Function>(make_shared<op::AvgPool>(A, window_shape), op::ParameterVector{A});

    auto backend = runtime::Backend::create("${BACKEND_NAME}");

    // Create some tensors for input/output
    auto a = backend->create_tensor(element::f32, shape_a);
    copy_data(a,
              test::NDArray<float, 4>({{{{0, 1, 0, 2, 1}, // img 0 chan 0
                                         {0, 3, 2, 0, 0},
                                         {2, 0, 0, 0, 1},
                                         {2, 0, 1, 1, 2},
                                         {0, 2, 1, 0, 0}},

                                        {{0, 0, 0, 2, 0}, // img 0 chan 1
                                         {0, 2, 3, 0, 1},
                                         {2, 0, 1, 0, 2},
                                         {3, 1, 0, 0, 0},
                                         {2, 0, 0, 0, 0}}},

                                       {{{0, 2, 1, 1, 0}, // img 1 chan 0
                                         {0, 0, 2, 0, 1},
                                         {0, 0, 1, 2, 3},
                                         {2, 0, 0, 3, 0},
                                         {0, 0, 0, 0, 0}},

                                        {{2, 1, 0, 0, 1}, // img 1 chan 1
                                         {0, 2, 0, 0, 0},
                                         {1, 1, 2, 0, 2},
                                         {1, 1, 1, 0, 1},
                                         {1, 0, 0, 0, 2}}}})
                  .get_vector());
    auto result = backend->create_tensor(element::f32, shape_r);

    float denom = 2 * 3;

    backend->call(f, {result}, {a});
    EXPECT_EQ((test::NDArray<float, 4>({{{{6 / denom, 8 / denom, 5 / denom}, // img 0 chan 0
                                          {7 / denom, 5 / denom, 3 / denom},
                                          {5 / denom, 2 / denom, 5 / denom},
                                          {6 / denom, 5 / denom, 5 / denom}},

                                         {{5 / denom, 7 / denom, 6 / denom}, // img 0 chan 1
                                          {8 / denom, 6 / denom, 7 / denom},
                                          {7 / denom, 2 / denom, 3 / denom},
                                          {6 / denom, 1 / denom, 0 / denom}}},

                                        {{{5 / denom, 6 / denom, 5 / denom}, // img 1 chan 0
                                          {3 / denom, 5 / denom, 9 / denom},
                                          {3 / denom, 6 / denom, 9 / denom},
                                          {2 / denom, 3 / denom, 3 / denom}},

                                         {{5 / denom, 3 / denom, 1 / denom}, // img 1 chan 1
                                          {6 / denom, 5 / denom, 4 / denom},
                                          {7 / denom, 5 / denom, 6 / denom},
                                          {4 / denom, 2 / denom, 4 / denom}}}})
                   .get_vector()),
              read_vector<float>(result));
}

TEST(${BACKEND_NAME}, avg_pool_2d_1channel_1image_strided)
{
    SKIP_TEST_FOR("GPU", "${BACKEND_NAME}");
    Shape shape_a{1, 1, 8, 8};
    Shape window_shape{2, 3};
    auto window_movement_strides = Strides{3, 2};
    auto A = make_shared<op::Parameter>(element::f32, shape_a);
    Shape shape_r{1, 1, 3, 3};
    auto f = make_shared<Function>(
        make_shared<op::AvgPool>(A, window_shape, window_movement_strides), op::ParameterVector{A});

    auto backend = runtime::Backend::create("${BACKEND_NAME}");

    // Create some tensors for input/output
    auto a = backend->create_tensor(element::f32, shape_a);
    copy_data(a,
              test::NDArray<float, 4>({{{{0, 1, 0, 2, 1, 2, 0, 0},
                                         {0, 3, 2, 0, 0, 0, 1, 0},
                                         {2, 0, 0, 0, 1, 0, 0, 0},
                                         {2, 0, 1, 1, 2, 2, 3, 0},
                                         {0, 2, 1, 0, 0, 0, 1, 0},
                                         {2, 0, 3, 1, 0, 0, 0, 0},
                                         {1, 2, 0, 0, 0, 1, 2, 0},
                                         {1, 0, 2, 0, 0, 0, 1, 0}}}})
                  .get_vector());
    auto result = backend->create_tensor(element::f32, shape_r);

    float denom = 2 * 3;

    backend->call(f, {result}, {a});
    EXPECT_EQ((test::NDArray<float, 4>({{{{6 / denom, 5 / denom, 4 / denom},
                                          {6 / denom, 5 / denom, 8 / denom},
                                          {6 / denom, 2 / denom, 4 / denom}}}})
                   .get_vector()),
              read_vector<float>(result));
}

TEST(${BACKEND_NAME}, avg_pool_2d_1channel_1image_padded)
{
    SKIP_TEST_FOR("GPU", "${BACKEND_NAME}");
    Shape shape_a{1, 1, 3, 3};
    Shape window_shape{2, 2};
    auto window_movement_strides = Strides{1, 1};
    Shape padding_below{1, 1};
    Shape padding_above{1, 1};
    auto A = make_shared<op::Parameter>(element::f32, shape_a);
    Shape shape_r{1, 1, 4, 4};
    auto f = make_shared<Function>(
        make_shared<op::AvgPool>(
            A, window_shape, window_movement_strides, padding_below, padding_above, false),
        op::ParameterVector{A});

    auto backend = runtime::Backend::create("${BACKEND_NAME}");

    // Create some tensors for input/output
    auto a = backend->create_tensor(element::f32, shape_a);
    copy_data(a, test::NDArray<float, 4>({{{{0, 1, 0}, {0, 3, 2}, {2, 0, 0}}}}).get_vector());
    auto result = backend->create_tensor(element::f32, shape_r);

    backend->call(f, {result}, {a});
    EXPECT_EQ((test::NDArray<float, 4>({{{{0.0f / 1, 1.0f / 2, 1.0f / 2, 0.0f / 1},
                                          {0.0f / 2, 4.0f / 4, 6.0f / 4, 2.0f / 2},
                                          {2.0f / 2, 5.0f / 4, 5.0f / 4, 2.0f / 2},
                                          {2.0f / 1, 2.0f / 2, 0.0f / 2, 0.0f / 1}}}})
                   .get_vector()),
              read_vector<float>(result));
}

TEST(${BACKEND_NAME}, avg_pool_2d_2channel_2image_padded)
{
    SKIP_TEST_FOR("GPU", "${BACKEND_NAME}");
    Shape shape_a{2, 1, 3, 3};
    Shape window_shape{2, 2};
    auto window_movement_strides = Strides{1, 1};
    Shape padding_below{1, 1};
    Shape padding_above{1, 1};
    auto A = make_shared<op::Parameter>(element::f32, shape_a);
    Shape shape_r{2, 1, 4, 4};
    auto f = make_shared<Function>(
        make_shared<op::AvgPool>(
            A, window_shape, window_movement_strides, padding_below, padding_above, false),
        op::ParameterVector{A});

    auto backend = runtime::Backend::create("${BACKEND_NAME}");

    // Create some tensors for input/output
    auto a = backend->create_tensor(element::f32, shape_a);
    copy_data(a,
              test::NDArray<float, 4>(
                  {{{{0, 1, 0}, {0, 3, 2}, {2, 0, 0}}, {{3, 5, 2}, {2, 0, 9}, {3, 6, 5}}}})
                  .get_vector());
    auto result = backend->create_tensor(element::f32, shape_r);

    backend->call(f, {result}, {a});
    EXPECT_EQ((test::NDArray<float, 4>({{{{0.0f / 1, 1.0f / 2, 1.0f / 2, 0.0f / 1},
                                          {0.0f / 2, 4.0f / 4, 6.0f / 4, 2.0f / 2},
                                          {2.0f / 2, 5.0f / 4, 5.0f / 4, 2.0f / 2},
                                          {2.0f / 1, 2.0f / 2, 0.0f / 2, 0.0f / 1}},
                                         {{3.0f / 1, 8.0f / 2, 7.0f / 2, 2.0f / 1},
                                          {5.0f / 2, 10.0f / 4, 16.0f / 4, 11.0f / 2},
                                          {5.0f / 2, 11.0f / 4, 20.0f / 4, 14.0f / 2},
                                          {3.0f / 1, 9.0f / 2, 11.0f / 2, 5.0f / 1}}}})
                   .get_vector()),
              read_vector<float>(result));
}

TEST(${BACKEND_NAME}, avg_pool_2d_2channel_2image_padded_only_below)
{
    SKIP_TEST_FOR("GPU", "${BACKEND_NAME}");
    Shape shape_a{2, 1, 3, 3};
    Shape window_shape{2, 2};
    auto window_movement_strides = Strides{1, 1};
    Shape padding_below{1, 1};
    Shape padding_above{0, 0};
    auto A = make_shared<op::Parameter>(element::f32, shape_a);
    Shape shape_r{2, 1, 3, 3};
    auto f = make_shared<Function>(
        make_shared<op::AvgPool>(
            A, window_shape, window_movement_strides, padding_below, padding_above, false),
        op::ParameterVector{A});

    auto backend = runtime::Backend::create("${BACKEND_NAME}");

    // Create some tensors for input/output
    auto a = backend->create_tensor(element::f32, shape_a);
    copy_data(a,
              test::NDArray<float, 4>(
                  {{{{0, 1, 0}, {0, 3, 2}, {2, 0, 0}}, {{3, 5, 2}, {2, 0, 9}, {3, 6, 5}}}})
                  .get_vector());
    auto result = backend->create_tensor(element::f32, shape_r);

    backend->call(f, {result}, {a});
    EXPECT_EQ((test::NDArray<float, 4>({{{{0.0f / 1, 1.0f / 2, 1.0f / 2},
                                          {0.0f / 2, 4.0f / 4, 6.0f / 4},
                                          {2.0f / 2, 5.0f / 4, 5.0f / 4}},
                                         {{3.0f / 1, 8.0f / 2, 7.0f / 2},
                                          {5.0f / 2, 10.0f / 4, 16.0f / 4},
                                          {5.0f / 2, 11.0f / 4, 20.0f / 4}}}})
                   .get_vector()),
              read_vector<float>(result));
}

TEST(${BACKEND_NAME}, avg_pool_2d_2channel_2image_padded_only_above)
{
    SKIP_TEST_FOR("GPU", "${BACKEND_NAME}");
    Shape shape_a{2, 1, 3, 3};
    Shape window_shape{2, 2};
    auto window_movement_strides = Strides{1, 1};
    Shape padding_below{0, 0};
    Shape padding_above{1, 1};
    auto A = make_shared<op::Parameter>(element::f32, shape_a);
    Shape shape_r{2, 1, 3, 3};
    auto f = make_shared<Function>(
        make_shared<op::AvgPool>(
            A, window_shape, window_movement_strides, padding_below, padding_above, false),
        op::ParameterVector{A});

    auto backend = runtime::Backend::create("${BACKEND_NAME}");

    // Create some tensors for input/output
    auto a = backend->create_tensor(element::f32, shape_a);
    copy_data(a,
              test::NDArray<float, 4>(
                  {{{{0, 1, 0}, {0, 3, 2}, {2, 0, 0}}, {{3, 5, 2}, {2, 0, 9}, {3, 6, 5}}}})
                  .get_vector());
    auto result = backend->create_tensor(element::f32, shape_r);

    backend->call(f, {result}, {a});
    EXPECT_EQ((test::NDArray<float, 4>({{{{4.0f / 4, 6.0f / 4, 2.0f / 2},
                                          {5.0f / 4, 5.0f / 4, 2.0f / 2},
                                          {2.0f / 2, 0.0f / 2, 0.0f / 1}},
                                         {{10.0f / 4, 16.0f / 4, 11.0f / 2},
                                          {11.0f / 4, 20.0f / 4, 14.0f / 2},
                                          {9.0f / 2, 11.0f / 2, 5.0f / 1}}}})
                   .get_vector()),
              read_vector<float>(result));
}

TEST(${BACKEND_NAME}, avg_pool_2d_2channel_2image_padded_3x3)
{
    SKIP_TEST_FOR("GPU", "${BACKEND_NAME}");
    Shape shape_a{2, 1, 3, 3};
    Shape window_shape{3, 3};
    auto window_movement_strides = Strides{1, 1};
    Shape padding_below{2, 2};
    Shape padding_above{2, 2};
    auto A = make_shared<op::Parameter>(element::f32, shape_a);
    Shape shape_r{2, 1, 5, 5};
    auto f = make_shared<Function>(
        make_shared<op::AvgPool>(
            A, window_shape, window_movement_strides, padding_below, padding_above, false),
        op::ParameterVector{A});

    auto backend = runtime::Backend::create("${BACKEND_NAME}");

    // Create some tensors for input/output
    auto a = backend->create_tensor(element::f32, shape_a);
    copy_data(a,
              test::NDArray<float, 4>(
                  {{{{0, 1, 0}, {0, 3, 2}, {2, 0, 0}}, {{3, 5, 2}, {2, 0, 9}, {3, 6, 5}}}})
                  .get_vector());
    auto result = backend->create_tensor(element::f32, shape_r);

    backend->call(f, {result}, {a});
    EXPECT_EQ((test::NDArray<float, 4>({{{{0.0f / 1, 1.0f / 2, 1.0f / 3, 1.0f / 2, 0.0f / 1},
                                          {0.0f / 2, 4.0f / 4, 6.0f / 6, 6.0f / 4, 2.0f / 2},
                                          {2.0f / 3, 6.0f / 6, 8.0f / 9, 6.0f / 6, 2.0f / 3},
                                          {2.0f / 2, 5.0f / 4, 7.0f / 6, 5.0f / 4, 2.0f / 2},
                                          {2.0f / 1, 2.0f / 2, 2.0f / 3, 0.0f / 2, 0.0f / 1}},
                                         {{3.0f / 1, 8.0f / 2, 10.0f / 3, 7.0f / 2, 2.0f / 1},
                                          {5.0f / 2, 10.0f / 4, 21.0f / 6, 16.0f / 4, 11.0f / 2},
                                          {8.0f / 3, 19.0f / 6, 35.0f / 9, 27.0f / 6, 16.0f / 3},
                                          {5.0f / 2, 11.0f / 4, 25.0f / 6, 20.0f / 4, 14.0f / 2},
                                          {3.0f / 1, 9.0f / 2, 14.0f / 3, 11.0f / 2, 5.0f / 1}}}})
                   .get_vector()),
              read_vector<float>(result));
}

TEST(${BACKEND_NAME}, avg_pool_2d_2channel_2image_padded_3x3_strided)
{
    SKIP_TEST_FOR("GPU", "${BACKEND_NAME}");
    Shape shape_a{2, 1, 3, 3};
    Shape window_shape{3, 3};
    auto window_movement_strides = Strides{2, 2};
    Shape padding_below{2, 2};
    Shape padding_above{2, 2};
    auto A = make_shared<op::Parameter>(element::f32, shape_a);
    Shape shape_r{2, 1, 3, 3};
    auto f = make_shared<Function>(
        make_shared<op::AvgPool>(
            A, window_shape, window_movement_strides, padding_below, padding_above, false),
        op::ParameterVector{A});

    auto backend = runtime::Backend::create("${BACKEND_NAME}");

    // Create some tensors for input/output
    auto a = backend->create_tensor(element::f32, shape_a);
    copy_data(a,
              test::NDArray<float, 4>(
                  {{{{0, 1, 0}, {0, 3, 2}, {2, 0, 0}}, {{3, 5, 2}, {2, 0, 9}, {3, 6, 5}}}})
                  .get_vector());
    auto result = backend->create_tensor(element::f32, shape_r);

    backend->call(f, {result}, {a});
    EXPECT_EQ((test::NDArray<float, 4>({{{{0.0f / 1, 1.0f / 3, 0.0f / 1},
                                          {2.0f / 3, 8.0f / 9, 2.0f / 3},
                                          {2.0f / 1, 2.0f / 3, 0.0f / 1}},
                                         {{3.0f / 1, 10.0f / 3, 2.0f / 1},
                                          {8.0f / 3, 35.0f / 9, 16.0f / 3},
                                          {3.0f / 1, 14.0f / 3, 5.0f / 1}}}})
                   .get_vector()),
              read_vector<float>(result));
}

TEST(${BACKEND_NAME}, avg_pool_2d_2channel_2image_padded_3x3_strided_uneven)
{
    SKIP_TEST_FOR("GPU", "${BACKEND_NAME}");
    Shape shape_a{2, 1, 3, 3};
    Shape window_shape{3, 3};
    auto window_movement_strides = Strides{2, 3};
    Shape padding_below{2, 2};
    Shape padding_above{2, 2};
    auto A = make_shared<op::Parameter>(element::f32, shape_a);
    Shape shape_r{2, 1, 3, 2};
    auto f = make_shared<Function>(
        make_shared<op::AvgPool>(
            A, window_shape, window_movement_strides, padding_below, padding_above, false),
        op::ParameterVector{A});

    auto backend = runtime::Backend::create("${BACKEND_NAME}");

    // Create some tensors for input/output
    auto a = backend->create_tensor(element::f32, shape_a);
    copy_data(a,
              test::NDArray<float, 4>(
                  {{{{0, 1, 0}, {0, 3, 2}, {2, 0, 0}}, {{3, 5, 2}, {2, 0, 9}, {3, 6, 5}}}})
                  .get_vector());
    auto result = backend->create_tensor(element::f32, shape_r);

    backend->call(f, {result}, {a});
    EXPECT_EQ((test::NDArray<float, 4>(
                   {{{{0.0f / 1, 1.0f / 2}, {2.0f / 3, 6.0f / 6}, {2.0f / 1, 0.0f / 2}},
                     {{3.0f / 1, 7.0f / 2}, {8.0f / 3, 27.0f / 6}, {3.0f / 1, 11.0f / 2}}}})
                   .get_vector()),
              read_vector<float>(result));
}

TEST(${BACKEND_NAME}, pad_interior_1d)
{
    Shape shape_a{6};
    auto A = make_shared<op::Parameter>(element::f32, shape_a);
    Shape shape_b{};
    auto B = make_shared<op::Parameter>(element::f32, shape_b);
    Shape shape_r{16};
    Shape padding_below{0};
    Shape padding_above{0};
    Shape padding_interior{2};
    auto f = make_shared<Function>(
        make_shared<op::Pad>(A, B, padding_below, padding_above, padding_interior),
        op::ParameterVector{A, B});

    auto backend = runtime::Backend::create("${BACKEND_NAME}");

    // Create some tensors for input/output
    auto a = backend->create_tensor(element::f32, shape_a);
    copy_data(a, test::NDArray<float, 1>({1, 2, 3, 4, 5, 6}).get_vector());
    auto b = backend->create_tensor(element::f32, shape_b);
    copy_data(b, vector<float>{2112});
    auto result = backend->create_tensor(element::f32, shape_r);

    backend->call(f, {result}, {a, b});
    EXPECT_EQ((test::NDArray<float, 1>(
                   {1, 2112, 2112, 2, 2112, 2112, 3, 2112, 2112, 4, 2112, 2112, 5, 2112, 2112, 6})
                   .get_vector()),
              read_vector<float>(result));
}

TEST(${BACKEND_NAME}, pad_exterior_1d)
{
    Shape shape_a{6};
    auto A = make_shared<op::Parameter>(element::f32, shape_a);
    Shape shape_b{};
    auto B = make_shared<op::Parameter>(element::f32, shape_b);
    Shape shape_r{15};
    Shape padding_below{4};
    Shape padding_above{5};
    Shape padding_interior{0};
    auto f = make_shared<Function>(
        make_shared<op::Pad>(A, B, padding_below, padding_above, padding_interior),
        op::ParameterVector{A, B});

    auto backend = runtime::Backend::create("${BACKEND_NAME}");

    // Create some tensors for input/output
    auto a = backend->create_tensor(element::f32, shape_a);
    copy_data(a, test::NDArray<float, 1>({1, 2, 3, 4, 5, 6}).get_vector());
    auto b = backend->create_tensor(element::f32, shape_b);
    copy_data(b, vector<float>{2112});
    auto result = backend->create_tensor(element::f32, shape_r);

    backend->call(f, {result}, {a, b});
    EXPECT_EQ((test::NDArray<float, 1>(
                   {2112, 2112, 2112, 2112, 1, 2, 3, 4, 5, 6, 2112, 2112, 2112, 2112, 2112})
                   .get_vector()),
              read_vector<float>(result));
}

TEST(${BACKEND_NAME}, pad_interior_exterior_1d)
{
    Shape shape_a{6};
    auto A = make_shared<op::Parameter>(element::f32, shape_a);
    Shape shape_b{};
    auto B = make_shared<op::Parameter>(element::f32, shape_b);
    Shape shape_r{25};
    Shape padding_below{4};
    Shape padding_above{5};
    Shape padding_interior{2};
    auto f = make_shared<Function>(
        make_shared<op::Pad>(A, B, padding_below, padding_above, padding_interior),
        op::ParameterVector{A, B});

    auto backend = runtime::Backend::create("${BACKEND_NAME}");

    // Create some tensors for input/output
    auto a = backend->create_tensor(element::f32, shape_a);
    copy_data(a, test::NDArray<float, 1>({1, 2, 3, 4, 5, 6}).get_vector());
    auto b = backend->create_tensor(element::f32, shape_b);
    copy_data(b, vector<float>{2112});
    auto result = backend->create_tensor(element::f32, shape_r);

    backend->call(f, {result}, {a, b});
    EXPECT_EQ((test::NDArray<float, 1>({2112, 2112, 2112, 2112, 1,    2112, 2112, 2, 2112,
                                        2112, 3,    2112, 2112, 4,    2112, 2112, 5, 2112,
                                        2112, 6,    2112, 2112, 2112, 2112, 2112})
                   .get_vector()),
              read_vector<float>(result));
}

TEST(${BACKEND_NAME}, pad_interior_exterior_2d)
{
    Shape shape_a{2, 3};
    auto A = make_shared<op::Parameter>(element::f32, shape_a);
    Shape shape_b{};
    auto B = make_shared<op::Parameter>(element::f32, shape_b);
    Shape shape_r{7, 6};
    Shape padding_below{1, 0};
    Shape padding_above{2, 1};
    Shape padding_interior{2, 1};
    auto f = make_shared<Function>(
        make_shared<op::Pad>(A, B, padding_below, padding_above, padding_interior),
        op::ParameterVector{A, B});

    auto backend = runtime::Backend::create("${BACKEND_NAME}");

    // Create some tensors for input/output
    auto a = backend->create_tensor(element::f32, shape_a);
    copy_data(a, test::NDArray<float, 2>({{1, 2, 3}, {4, 5, 6}}).get_vector());
    auto b = backend->create_tensor(element::f32, shape_b);
    copy_data(b, vector<float>{9});
    auto result = backend->create_tensor(element::f32, shape_r);

    backend->call(f, {result}, {a, b});
    EXPECT_EQ((test::NDArray<float, 2>({{9, 9, 9, 9, 9, 9},
                                        {1, 9, 2, 9, 3, 9},
                                        {9, 9, 9, 9, 9, 9},
                                        {9, 9, 9, 9, 9, 9},
                                        {4, 9, 5, 9, 6, 9},
                                        {9, 9, 9, 9, 9, 9},
                                        {9, 9, 9, 9, 9, 9}})
                   .get_vector()),
              read_vector<float>(result));
}

TEST(${BACKEND_NAME}, pad_exterior_2d_0x0)
{
    SKIP_TEST_FOR("NNP_TESTER", "${BACKEND_NAME}");

    Shape shape_a{0, 0};
    auto A = make_shared<op::Parameter>(element::f32, shape_a);
    Shape shape_b{};
    auto B = make_shared<op::Parameter>(element::f32, shape_b);
    Shape shape_r{5, 5};
    Shape padding_below{2, 3};
    Shape padding_above{3, 2};
    Shape padding_interior{0, 0};
    auto f = make_shared<Function>(
        make_shared<op::Pad>(A, B, padding_below, padding_above, padding_interior),
        op::ParameterVector{A, B});

    auto backend = runtime::Backend::create("${BACKEND_NAME}");

    // Create some tensors for input/output
    auto a = backend->create_tensor(element::f32, shape_a);
    //copy_data(a, test::NDArray<float, 2>({{}}).get_vector());
    auto b = backend->create_tensor(element::f32, shape_b);
    copy_data(b, vector<float>{2112});
    auto result = backend->create_tensor(element::f32, shape_r);

    backend->call(f, {result}, {a, b});
    EXPECT_EQ((test::NDArray<float, 2>({{2112, 2112, 2112, 2112, 2112},
                                        {2112, 2112, 2112, 2112, 2112},
                                        {2112, 2112, 2112, 2112, 2112},
                                        {2112, 2112, 2112, 2112, 2112},
                                        {2112, 2112, 2112, 2112, 2112}})
                   .get_vector()),
              read_vector<float>(result));
}

TEST(${BACKEND_NAME}, pad_exterior_2d_0x3)
{
    SKIP_TEST_FOR("NNP_TESTER", "${BACKEND_NAME}");

    Shape shape_a{0, 3};
    auto A = make_shared<op::Parameter>(element::f32, shape_a);
    Shape shape_b{};
    auto B = make_shared<op::Parameter>(element::f32, shape_b);
    Shape shape_r{5, 5};
    Shape padding_below{2, 1};
    Shape padding_above{3, 1};
    Shape padding_interior{0, 0};
    auto f = make_shared<Function>(
        make_shared<op::Pad>(A, B, padding_below, padding_above, padding_interior),
        op::ParameterVector{A, B});

    auto backend = runtime::Backend::create("${BACKEND_NAME}");

    // Create some tensors for input/output
    auto a = backend->create_tensor(element::f32, shape_a);
    //copy_data(a, test::NDArray<float, 2>({}).get_vector());
    auto b = backend->create_tensor(element::f32, shape_b);
    copy_data(b, vector<float>{2112});
    auto result = backend->create_tensor(element::f32, shape_r);

    backend->call(f, {result}, {a, b});
    EXPECT_EQ((test::NDArray<float, 2>({{2112, 2112, 2112, 2112, 2112},
                                        {2112, 2112, 2112, 2112, 2112},
                                        {2112, 2112, 2112, 2112, 2112},
                                        {2112, 2112, 2112, 2112, 2112},
                                        {2112, 2112, 2112, 2112, 2112}})
                   .get_vector()),
              read_vector<float>(result));
}

TEST(${BACKEND_NAME}, pad_exterior_2d_3x0)
{
    SKIP_TEST_FOR("NNP_TESTER", "${BACKEND_NAME}");

    Shape shape_a{3, 0};
    auto A = make_shared<op::Parameter>(element::f32, shape_a);
    Shape shape_b{};
    auto B = make_shared<op::Parameter>(element::f32, shape_b);
    Shape shape_r{5, 5};
    Shape padding_below{1, 3};
    Shape padding_above{1, 2};
    Shape padding_interior{0, 0};
    auto f = make_shared<Function>(
        make_shared<op::Pad>(A, B, padding_below, padding_above, padding_interior),
        op::ParameterVector{A, B});

    auto backend = runtime::Backend::create("${BACKEND_NAME}");

    // Create some tensors for input/output
    auto a = backend->create_tensor(element::f32, shape_a);
    //copy_data(a, test::NDArray<float, 2>({}).get_vector());
    auto b = backend->create_tensor(element::f32, shape_b);
    copy_data(b, vector<float>{2112});
    auto result = backend->create_tensor(element::f32, shape_r);

    backend->call(f, {result}, {a, b});
    EXPECT_EQ((test::NDArray<float, 2>({{2112, 2112, 2112, 2112, 2112},
                                        {2112, 2112, 2112, 2112, 2112},
                                        {2112, 2112, 2112, 2112, 2112},
                                        {2112, 2112, 2112, 2112, 2112},
                                        {2112, 2112, 2112, 2112, 2112}})
                   .get_vector()),
              read_vector<float>(result));
}

TEST(${BACKEND_NAME}, pad_exterior_4d_1x2x2x2)
{
    SKIP_TEST_FOR("NNP_TESTER", "${BACKEND_NAME}");

    Shape shape_a{1, 2, 2, 2};
    auto A = make_shared<op::Parameter>(element::f32, shape_a);
    Shape shape_b{};
    auto B = make_shared<op::Parameter>(element::f32, shape_b);
    Shape shape_r{1, 2, 4, 4};
    Shape padding_below{0, 0, 1, 1};
    Shape padding_above{0, 0, 1, 1};
    Shape padding_interior{0, 0, 0, 0};
    auto f = make_shared<Function>(
        make_shared<op::Pad>(A, B, padding_below, padding_above, padding_interior),
        op::ParameterVector{A, B});

    auto backend = runtime::Backend::create("${BACKEND_NAME}");

    // Create some tensors for input/output
    auto a = backend->create_tensor(element::f32, shape_a);
    // clang-format off
    copy_data(a, test::NDArray<float, 4>(
        {
            {
                {
                    {0.0f, 0.0f},
                    {0.0f, 0.0f}
                },
                {
                    {0.0f, 0.0f},
                    {0.0f, 0.0f}
                }
            }
        }).get_vector());
    // clang-format on

    auto b = backend->create_tensor(element::f32, shape_b);
    copy_data(b, vector<float>{42});

    auto result = backend->create_tensor(element::f32, shape_r);

    backend->call(f, {result}, {a, b});
    // clang-format off
    EXPECT_EQ((test::NDArray<float, 4>(
        {
            {
                {
                    {42.0f, 42.0f, 42.0f, 42.0f},
                    {42.0f, 0.0f, 0.0f, 42.0f},
                    {42.0f, 0.0f, 0.0f, 42.0f},
                    {42.0f, 42.0f, 42.0f, 42.0f}
                },
                {
                    {42.0f, 42.0f, 42.0f, 42.0f},
                    {42.0f, 0.0f, 0.0f, 42.0f},
                    {42.0f, 0.0f, 0.0f, 42.0f},
                    {42.0f, 42.0f, 42.0f, 42.0f}
                }
            }
        }).get_vector()),
        read_vector<float>(result));
    // clang-format on
}

// This is a regression test for one of TF's unit tests, which was failing.
// The problem was inappropriate handling of the shape computation for a
// zero-length axis with interior padding. Rather than subtract 1 from the
// source shape and multiply by the interior padding (which causes underflow),
// we should just count the pre-interior-padding length as zero.
TEST(${BACKEND_NAME}, pad_interior_exterior_4d_2x0x3x2)
{
    SKIP_TEST_FOR("NNP_TESTER", "${BACKEND_NAME}");

    Shape shape_a{2, 0, 3, 2};
    auto A = make_shared<op::Parameter>(element::f32, shape_a);
    Shape shape_b{};
    auto B = make_shared<op::Parameter>(element::f32, shape_b);
    Shape padding_below{1, 0, 0, 0};
    Shape padding_above{0, 2, 0, 0};
    Shape padding_interior{2, 1, 0, 0};
    Shape shape_r{5, 2, 3, 2};
    auto f = make_shared<Function>(
        make_shared<op::Pad>(A, B, padding_below, padding_above, padding_interior),
        op::ParameterVector{A, B});

    auto backend = runtime::Backend::create("${BACKEND_NAME}");

    // Create some tensors for input/output
    auto a = backend->create_tensor(element::f32, shape_a);
    //copy_data(a, test::NDArray<float, 2>({}).get_vector());
    auto b = backend->create_tensor(element::f32, shape_b);
    copy_data(b, vector<float>{2112});
    auto result = backend->create_tensor(element::f32, shape_r);

    vector<float> expected(5 * 2 * 3 * 2, 2112);

    backend->call(f, {result}, {a, b});
    EXPECT_EQ(expected, read_vector<float>(result));
}

// Trivial case with no reduced axes.
TEST(${BACKEND_NAME}, product_trivial)
{
    SKIP_TEST_FOR("GPU", "${BACKEND_NAME}");
    Shape shape{2, 2};
    auto A = make_shared<op::Parameter>(element::f32, shape);
    auto f = make_shared<Function>(make_shared<op::Product>(A, AxisSet{}), op::ParameterVector{A});

    auto backend = runtime::Backend::create("${BACKEND_NAME}");

    // Create some tensors for input/output
    auto a = backend->create_tensor(element::f32, shape);
    copy_data(a, vector<float>{1, 2, 3, 4});
    auto result = backend->create_tensor(element::f32, shape);

    backend->call(f, {result}, {a});
    EXPECT_EQ((vector<float>{1, 2, 3, 4}), read_vector<float>(result));
}

// Failure has been reported at 5D for some reason
TEST(${BACKEND_NAME}, product_trivial_5d)
{
    SKIP_TEST_FOR("GPU", "${BACKEND_NAME}");
    Shape shape{2, 2, 2, 2, 2};
    auto A = make_shared<op::Parameter>(element::f32, shape);
    auto f = make_shared<Function>(make_shared<op::Product>(A, AxisSet{}), op::ParameterVector{A});

    auto backend = runtime::Backend::create("${BACKEND_NAME}");

    // Create some tensors for input/output
    auto a = backend->create_tensor(element::f32, shape);
    copy_data(a, vector<float>{1, 1, 1, 1, 1, 1, 1, 1, 1, 1, 1, 1, 1, 1, 1, 1,
                               1, 1, 1, 1, 1, 1, 1, 1, 1, 1, 1, 1, 1, 1, 1, 1});
    auto result = backend->create_tensor(element::f32, shape);

    backend->call(f, {result}, {a});
    EXPECT_EQ((vector<float>{1, 1, 1, 1, 1, 1, 1, 1, 1, 1, 1, 1, 1, 1, 1, 1,
                             1, 1, 1, 1, 1, 1, 1, 1, 1, 1, 1, 1, 1, 1, 1, 1}),
              read_vector<float>(result));
}

TEST(${BACKEND_NAME}, product_to_scalar)
{
    SKIP_TEST_FOR("GPU", "${BACKEND_NAME}");
    Shape shape{2, 2};
    auto A = make_shared<op::Parameter>(element::f32, shape);
    auto f =
        make_shared<Function>(make_shared<op::Product>(A, AxisSet{0, 1}), op::ParameterVector{A});

    auto backend = runtime::Backend::create("${BACKEND_NAME}");

    // Create some tensors for input/output
    auto a = backend->create_tensor(element::f32, shape);
    copy_data(a, vector<float>{1, 2, 3, 4});
    auto result = backend->create_tensor(element::f32, Shape{});

    backend->call(f, {result}, {a});
    EXPECT_EQ((vector<float>{24}), read_vector<float>(result));

    // For some reason I'm feeling extra paranoid about making sure reduction doesn't clobber the
    // input tensors, so let's do this too.
    EXPECT_EQ((vector<float>{1, 2, 3, 4}), read_vector<float>(a));
}

TEST(${BACKEND_NAME}, product_matrix_columns)
{
    SKIP_TEST_FOR("GPU", "${BACKEND_NAME}");
    Shape shape_a{3, 2};
    auto A = make_shared<op::Parameter>(element::f32, shape_a);
    Shape shape_rt{2};
    auto f = make_shared<Function>(make_shared<op::Product>(A, AxisSet{0}), op::ParameterVector{A});

    auto backend = runtime::Backend::create("${BACKEND_NAME}");

    // Create some tensors for input/output
    auto a = backend->create_tensor(element::f32, shape_a);
    copy_data(a, vector<float>{1, 2, 3, 4, 5, 6});
    auto result = backend->create_tensor(element::f32, shape_rt);

    backend->call(f, {result}, {a});
    EXPECT_EQ((vector<float>{15, 48}), read_vector<float>(result));

    // For some reason I'm feeling extra paranoid about making sure reduction doesn't clobber the
    // input tensors, so let's do this too.
    EXPECT_EQ((vector<float>{1, 2, 3, 4, 5, 6}), read_vector<float>(a));
}

TEST(${BACKEND_NAME}, product_matrix_rows)
{
    SKIP_TEST_FOR("GPU", "${BACKEND_NAME}");
    Shape shape_a{3, 2};
    auto A = make_shared<op::Parameter>(element::f32, shape_a);
    Shape shape_rt{3};
    auto f = make_shared<Function>(make_shared<op::Product>(A, AxisSet{1}), op::ParameterVector{A});

    auto backend = runtime::Backend::create("${BACKEND_NAME}");

    // Create some tensors for input/output
    auto a = backend->create_tensor(element::f32, shape_a);
    copy_data(a, vector<float>{1, 2, 3, 4, 5, 6});
    auto result = backend->create_tensor(element::f32, shape_rt);

    backend->call(f, {result}, {a});
    EXPECT_EQ((vector<float>{2, 12, 30}), read_vector<float>(result));

    // For some reason I'm feeling extra paranoid about making sure reduction doesn't clobber the
    // input tensors, so let's do this too.
    EXPECT_EQ((vector<float>{1, 2, 3, 4, 5, 6}), read_vector<float>(a));
}

TEST(${BACKEND_NAME}, product_matrix_rows_zero)
{
    SKIP_TEST_FOR("GPU", "${BACKEND_NAME}");
    SKIP_TEST_FOR("NNP_TESTER", "${BACKEND_NAME}");

    Shape shape_a{3, 0};
    auto A = make_shared<op::Parameter>(element::f32, shape_a);
    Shape shape_rt{3};
    auto f = make_shared<Function>(make_shared<op::Product>(A, AxisSet{1}), op::ParameterVector{A});

    auto backend = runtime::Backend::create("${BACKEND_NAME}");

    // Create some tensors for input/output
    auto a = backend->create_tensor(element::f32, shape_a);
    copy_data(a, vector<float>{});
    auto result = backend->create_tensor(element::f32, shape_rt);
    copy_data(result, vector<float>({3, 3, 3}));

    backend->call(f, {result}, {a});
    EXPECT_EQ((vector<float>{1, 1, 1}), read_vector<float>(result));

    // For some reason I'm feeling extra paranoid about making sure reduction doesn't clobber the
    // input tensors, so let's do this too.
    EXPECT_EQ((vector<float>{}), read_vector<float>(a));
}

TEST(${BACKEND_NAME}, product_matrix_cols_zero)
{
    SKIP_TEST_FOR("GPU", "${BACKEND_NAME}");
    SKIP_TEST_FOR("NNP_TESTER", "${BACKEND_NAME}");

    // Now the reduction (g(x:float32[2,2],y:float32[]) = reduce(x,y,f,axes={})).
    Shape shape_a{0, 2};
    auto A = make_shared<op::Parameter>(element::f32, shape_a);
    Shape shape_rt{2};
    auto f = make_shared<Function>(make_shared<op::Product>(A, AxisSet{0}), op::ParameterVector{A});

    auto backend = runtime::Backend::create("${BACKEND_NAME}");

    // Create some tensors for input/output
    auto a = backend->create_tensor(element::f32, shape_a);
    copy_data(a, vector<float>{});
    auto result = backend->create_tensor(element::f32, shape_rt);
    copy_data(result, vector<float>({3, 3}));

    backend->call(f, {result}, {a});
    EXPECT_EQ((vector<float>{1, 1}), read_vector<float>(result));

    // For some reason I'm feeling extra paranoid about making sure reduction doesn't clobber the
    // input tensors, so let's do this too.
    EXPECT_EQ((vector<float>{}), read_vector<float>(a));
}

TEST(${BACKEND_NAME}, product_vector_zero)
{
    SKIP_TEST_FOR("GPU", "${BACKEND_NAME}");
    SKIP_TEST_FOR("NNP_TESTER", "${BACKEND_NAME}");

    Shape shape_a{0};
    auto A = make_shared<op::Parameter>(element::f32, shape_a);
    Shape shape_rt{};
    auto f = make_shared<Function>(make_shared<op::Product>(A, AxisSet{0}), op::ParameterVector{A});

    auto backend = runtime::Backend::create("${BACKEND_NAME}");

    // Create some tensors for input/output
    auto a = backend->create_tensor(element::f32, shape_a);
    copy_data(a, vector<float>{});
    auto result = backend->create_tensor(element::f32, shape_rt);
    copy_data(result, vector<float>({3}));

    backend->call(f, {result}, {a});
    EXPECT_EQ((vector<float>{1}), read_vector<float>(result));

    // For some reason I'm feeling extra paranoid about making sure reduction doesn't clobber the
    // input tensors, so let's do this too.
    EXPECT_EQ((vector<float>{}), read_vector<float>(a));
}

TEST(${BACKEND_NAME}, product_matrix_to_scalar_zero_by_zero)
{
    SKIP_TEST_FOR("GPU", "${BACKEND_NAME}");
    SKIP_TEST_FOR("NNP_TESTER", "${BACKEND_NAME}");

    Shape shape_a{0, 0};
    auto A = make_shared<op::Parameter>(element::f32, shape_a);
    Shape shape_rt{};
    auto f =
        make_shared<Function>(make_shared<op::Product>(A, AxisSet{0, 1}), op::ParameterVector{A});

    auto backend = runtime::Backend::create("${BACKEND_NAME}");

    // Create some tensors for input/output
    auto a = backend->create_tensor(element::f32, shape_a);
    copy_data(a, vector<float>{});
    auto result = backend->create_tensor(element::f32, shape_rt);
    copy_data(result, vector<float>({3}));

    backend->call(f, {result}, {a});
    EXPECT_EQ((vector<float>{1}), read_vector<float>(result));

    // For some reason I'm feeling extra paranoid about making sure reduction doesn't clobber the
    // input tensors, so let's do this too.
    EXPECT_EQ((vector<float>{}), read_vector<float>(a));
}

TEST(${BACKEND_NAME}, product_3d_to_matrix_most_sig)
{
    SKIP_TEST_FOR("GPU", "${BACKEND_NAME}");
    Shape shape_a{3, 3, 3};
    auto A = make_shared<op::Parameter>(element::f32, shape_a);
    Shape shape_rt{3, 3};
    auto f = make_shared<Function>(make_shared<op::Product>(A, AxisSet{0}), op::ParameterVector{A});

    auto backend = runtime::Backend::create("${BACKEND_NAME}");

    // Create some tensors for input/output
    auto a = backend->create_tensor(element::f32, shape_a);
    copy_data(a, vector<float>{1,  2,  3,  4,  5,  6,  7,  8,  9,  10, 11, 12, 13, 14,
                               15, 16, 17, 18, 19, 20, 21, 22, 23, 24, 25, 26, 27});
    auto result = backend->create_tensor(element::f32, shape_rt);

    backend->call(f, {result}, {a});
    EXPECT_EQ((vector<float>{1 * 10 * 19,
                             2 * 11 * 20,
                             3 * 12 * 21,
                             4 * 13 * 22,
                             5 * 14 * 23,
                             6 * 15 * 24,
                             7 * 16 * 25,
                             8 * 17 * 26,
                             9 * 18 * 27}),
              read_vector<float>(result));
}

TEST(${BACKEND_NAME}, product_3d_to_matrix_least_sig)
{
    SKIP_TEST_FOR("GPU", "${BACKEND_NAME}");
    Shape shape_a{3, 3, 3};
    auto A = make_shared<op::Parameter>(element::f32, shape_a);
    Shape shape_rt{3, 3};
    auto f = make_shared<Function>(make_shared<op::Product>(A, AxisSet{2}), op::ParameterVector{A});

    auto backend = runtime::Backend::create("${BACKEND_NAME}");

    // Create some tensors for input/output
    auto a = backend->create_tensor(element::f32, shape_a);
    copy_data(a, vector<float>{1,  2,  3,  4,  5,  6,  7,  8,  9,  10, 11, 12, 13, 14,
                               15, 16, 17, 18, 19, 20, 21, 22, 23, 24, 25, 26, 27});
    auto result = backend->create_tensor(element::f32, shape_rt);

    backend->call(f, {result}, {a});
    EXPECT_EQ((vector<float>{1 * 2 * 3,
                             4 * 5 * 6,
                             7 * 8 * 9,
                             10 * 11 * 12,
                             13 * 14 * 15,
                             16 * 17 * 18,
                             19 * 20 * 21,
                             22 * 23 * 24,
                             25 * 26 * 27}),
              read_vector<float>(result));
}

TEST(${BACKEND_NAME}, product_3d_to_vector)
{
    SKIP_TEST_FOR("GPU", "${BACKEND_NAME}");
    SKIP_TEST_FOR("NNP_TESTER", "${BACKEND_NAME}"); // Correct values but OOB

    Shape shape_a{3, 3, 3};
    auto A = make_shared<op::Parameter>(element::f32, shape_a);
    Shape shape_rt{3};
    auto f =
        make_shared<Function>(make_shared<op::Product>(A, AxisSet{0, 1}), op::ParameterVector{A});

    auto backend = runtime::Backend::create("${BACKEND_NAME}");

    // Create some tensors for input/output
    auto a = backend->create_tensor(element::f32, shape_a);
    copy_data(a, vector<float>{1,  2,  3,  4,  5,  6,  7,  8,  9,  10, 11, 12, 13, 14,
                               15, 16, 17, 18, 19, 20, 21, 22, 23, 24, 25, 26, 27});
    auto result = backend->create_tensor(element::f32, shape_rt);

    backend->call(f, {result}, {a});
    EXPECT_EQ((vector<float>{1.0f * 10.0f * 19.0f * 4.0f * 13.0f * 22.0f * 7.0f * 16.0f * 25.0f,
                             2.0f * 11.0f * 20.0f * 5.0f * 14.0f * 23.0f * 8.0f * 17.0f * 26.0f,
                             3.0f * 12.0f * 21.0f * 6.0f * 15.0f * 24.0f * 9.0f * 18.0f * 27.0f}),
              read_vector<float>(result));
}

TEST(${BACKEND_NAME}, product_3d_to_scalar)
{
    SKIP_TEST_FOR("GPU", "${BACKEND_NAME}");
    SKIP_TEST_FOR("NNP_TESTER", "${BACKEND_NAME}"); // Correct values but OOB

    Shape shape_a{3, 3, 3};
    auto A = make_shared<op::Parameter>(element::f32, shape_a);
    Shape shape_rt{};
    auto f = make_shared<Function>(make_shared<op::Product>(A, AxisSet{0, 1, 2}),
                                   op::ParameterVector{A});

    auto backend = runtime::Backend::create("${BACKEND_NAME}");

    // Create some tensors for input/output
    auto a = backend->create_tensor(element::f32, shape_a);
    copy_data(a, vector<float>{1,  2,  3,  4,  5, 6, 7, 8, 9, 10, 11, 12, 13, 14,
                               13, 12, 11, 10, 9, 8, 7, 6, 5, 4,  3,  2,  1});
    auto result = backend->create_tensor(element::f32, shape_rt);

    backend->call(f, {result}, {a});
    EXPECT_EQ((vector<float>{1.0f * 10.0f * 9.0f * 4.0f * 13.0f * 6.0f * 7.0f * 12.0f * 3.0f *
                             2.0f * 11.0f * 8.0f * 5.0f * 14.0f * 5.0f * 8.0f * 11.0f * 2.0f *
                             3.0f * 12.0f * 7.0f * 6.0f * 13.0f * 4.0f * 9.0f * 10.0f * 1.0f}),
              read_vector<float>(result));
}

TEST(${BACKEND_NAME}, product_3d_eliminate_zero_dim)
{
    SKIP_TEST_FOR("GPU", "${BACKEND_NAME}");
    SKIP_TEST_FOR("NNP_TESTER", "${BACKEND_NAME}");

    Shape shape_a{3, 0, 2};
    auto A = make_shared<op::Parameter>(element::f32, shape_a);
    Shape shape_rt{3, 2};
    auto f = make_shared<Function>(make_shared<op::Product>(A, AxisSet{1}), op::ParameterVector{A});

    auto backend = runtime::Backend::create("${BACKEND_NAME}");

    // Create some tensors for input/output
    auto a = backend->create_tensor(element::f32, shape_a);
    copy_data(a, vector<float>{});
    auto result = backend->create_tensor(element::f32, shape_rt);

    // Overwrite the initial result vector to make sure we're not just coincidentally getting the right value.
    copy_data(result, vector<float>{2112, 2112, 2112, 2112, 2112, 2112});

    backend->call(f, {result}, {a});
    EXPECT_EQ((vector<float>{1, 1, 1, 1, 1, 1}), read_vector<float>(result));
}

// Trivial case with no reduced axes.
TEST(${BACKEND_NAME}, max_trivial)
{
    Shape shape{2, 2};
    auto A = make_shared<op::Parameter>(element::f32, shape);
    auto f = make_shared<Function>(make_shared<op::Max>(A, AxisSet{}), op::ParameterVector{A});

    auto backend = runtime::Backend::create("${BACKEND_NAME}");

    // Create some tensors for input/output
    auto a = backend->create_tensor(element::f32, shape);
    copy_data(a, vector<float>{1, 2, 3, 4});
    auto result = backend->create_tensor(element::f32, shape);

    backend->call(f, {result}, {a});
    EXPECT_EQ((vector<float>{1, 2, 3, 4}), read_vector<float>(result));
}

// Failure has been reported at 5D for some reason
TEST(${BACKEND_NAME}, max_trivial_5d)
{
    Shape shape{2, 2, 2, 2, 2};
    auto A = make_shared<op::Parameter>(element::f32, shape);
    auto f = make_shared<Function>(make_shared<op::Max>(A, AxisSet{}), op::ParameterVector{A});

    auto backend = runtime::Backend::create("${BACKEND_NAME}");

    // Create some tensors for input/output
    auto a = backend->create_tensor(element::f32, shape);
    copy_data(a, vector<float>{1, 1, 1, 1, 1, 1, 1, 1, 1, 1, 1, 1, 1, 1, 1, 1,
                               1, 1, 1, 1, 1, 1, 1, 1, 1, 1, 1, 1, 1, 1, 1, 1});
    auto result = backend->create_tensor(element::f32, shape);

    backend->call(f, {result}, {a});
    EXPECT_EQ((vector<float>{1, 1, 1, 1, 1, 1, 1, 1, 1, 1, 1, 1, 1, 1, 1, 1,
                             1, 1, 1, 1, 1, 1, 1, 1, 1, 1, 1, 1, 1, 1, 1, 1}),
              read_vector<float>(result));
}

TEST(${BACKEND_NAME}, max_to_scalar)
{
    Shape shape{2, 2};
    auto A = make_shared<op::Parameter>(element::f32, shape);
    auto f = make_shared<Function>(make_shared<op::Max>(A, AxisSet{0, 1}), op::ParameterVector{A});

    auto backend = runtime::Backend::create("${BACKEND_NAME}");

    // Create some tensors for input/output
    auto a = backend->create_tensor(element::f32, shape);
    copy_data(a, vector<float>{1, 2, 3, 4});
    auto result = backend->create_tensor(element::f32, Shape{});

    backend->call(f, {result}, {a});
    EXPECT_EQ((vector<float>{4}), read_vector<float>(result));

    // For some reason I'm feeling extra paranoid about making sure reduction doesn't clobber the
    // input tensors, so let's do this too.
    EXPECT_EQ((vector<float>{1, 2, 3, 4}), read_vector<float>(a));
}

TEST(${BACKEND_NAME}, max_matrix_columns)
{
    Shape shape_a{3, 2};
    auto A = make_shared<op::Parameter>(element::f32, shape_a);
    Shape shape_rt{2};
    auto f = make_shared<Function>(make_shared<op::Max>(A, AxisSet{0}), op::ParameterVector{A});

    auto backend = runtime::Backend::create("${BACKEND_NAME}");

    // Create some tensors for input/output
    auto a = backend->create_tensor(element::f32, shape_a);
    copy_data(a, vector<float>{1, 2, 3, 4, 5, 6});
    auto result = backend->create_tensor(element::f32, shape_rt);

    backend->call(f, {result}, {a});
    EXPECT_EQ((vector<float>{5, 6}), read_vector<float>(result));

    // For some reason I'm feeling extra paranoid about making sure reduction doesn't clobber the
    // input tensors, so let's do this too.
    EXPECT_EQ((vector<float>{1, 2, 3, 4, 5, 6}), read_vector<float>(a));
}

TEST(${BACKEND_NAME}, max_matrix_rows)
{
    Shape shape_a{3, 2};
    auto A = make_shared<op::Parameter>(element::f32, shape_a);
    Shape shape_rt{3};
    auto f = make_shared<Function>(make_shared<op::Max>(A, AxisSet{1}), op::ParameterVector{A});

    auto backend = runtime::Backend::create("${BACKEND_NAME}");

    // Create some tensors for input/output
    auto a = backend->create_tensor(element::f32, shape_a);
    copy_data(a, vector<float>{1, 2, 3, 4, 5, 6});
    auto result = backend->create_tensor(element::f32, shape_rt);

    backend->call(f, {result}, {a});
    EXPECT_EQ((vector<float>{2, 4, 6}), read_vector<float>(result));

    // For some reason I'm feeling extra paranoid about making sure reduction doesn't clobber the
    // input tensors, so let's do this too.
    EXPECT_EQ((vector<float>{1, 2, 3, 4, 5, 6}), read_vector<float>(a));
}

TEST(${BACKEND_NAME}, max_matrix_rows_zero)
{
    SKIP_TEST_FOR("NNP_TESTER", "${BACKEND_NAME}");

    Shape shape_a{3, 0};
    auto A = make_shared<op::Parameter>(element::f32, shape_a);
    Shape shape_rt{3};
    auto f = make_shared<Function>(make_shared<op::Max>(A, AxisSet{1}), op::ParameterVector{A});

    auto backend = runtime::Backend::create("${BACKEND_NAME}");

    // Create some tensors for input/output
    auto a = backend->create_tensor(element::f32, shape_a);
    copy_data(a, vector<float>{});
    auto result = backend->create_tensor(element::f32, shape_rt);
    copy_data(result, vector<float>({3, 3, 3}));

    backend->call(f, {result}, {a});
    EXPECT_EQ((vector<float>{-std::numeric_limits<float>::infinity(),
                             -std::numeric_limits<float>::infinity(),
                             -std::numeric_limits<float>::infinity()}),
              read_vector<float>(result));

    // For some reason I'm feeling extra paranoid about making sure reduction doesn't clobber the
    // input tensors, so let's do this too.
    EXPECT_EQ((vector<float>{}), read_vector<float>(a));
}

TEST(${BACKEND_NAME}, max_matrix_cols_zero)
{
    SKIP_TEST_FOR("NNP_TESTER", "${BACKEND_NAME}");

    // Now the reduction (g(x:float32[2,2],y:float32[]) = reduce(x,y,f,axes={})).
    Shape shape_a{0, 2};
    auto A = make_shared<op::Parameter>(element::f32, shape_a);
    Shape shape_rt{2};
    auto f = make_shared<Function>(make_shared<op::Max>(A, AxisSet{0}), op::ParameterVector{A});

    auto backend = runtime::Backend::create("${BACKEND_NAME}");

    // Create some tensors for input/output
    auto a = backend->create_tensor(element::f32, shape_a);
    copy_data(a, vector<float>{});
    auto result = backend->create_tensor(element::f32, shape_rt);
    copy_data(result, vector<float>({3, 3}));

    backend->call(f, {result}, {a});
    EXPECT_EQ((vector<float>{-std::numeric_limits<float>::infinity(),
                             -std::numeric_limits<float>::infinity()}),
              read_vector<float>(result));

    // For some reason I'm feeling extra paranoid about making sure reduction doesn't clobber the
    // input tensors, so let's do this too.
    EXPECT_EQ((vector<float>{}), read_vector<float>(a));
}

TEST(${BACKEND_NAME}, max_vector_zero)
{
    SKIP_TEST_FOR("NNP_TESTER", "${BACKEND_NAME}");

    Shape shape_a{0};
    auto A = make_shared<op::Parameter>(element::f32, shape_a);
    Shape shape_rt{};
    auto f = make_shared<Function>(make_shared<op::Max>(A, AxisSet{0}), op::ParameterVector{A});

    auto backend = runtime::Backend::create("${BACKEND_NAME}");

    // Create some tensors for input/output
    auto a = backend->create_tensor(element::f32, shape_a);
    copy_data(a, vector<float>{});
    auto result = backend->create_tensor(element::f32, shape_rt);
    copy_data(result, vector<float>({3}));

    backend->call(f, {result}, {a});
    EXPECT_EQ((vector<float>{-std::numeric_limits<float>::infinity()}), read_vector<float>(result));

    // For some reason I'm feeling extra paranoid about making sure reduction doesn't clobber the
    // input tensors, so let's do this too.
    EXPECT_EQ((vector<float>{}), read_vector<float>(a));
}

TEST(${BACKEND_NAME}, max_matrix_to_scalar_zero_by_zero)
{
    SKIP_TEST_FOR("NNP_TESTER", "${BACKEND_NAME}");

    Shape shape_a{0, 0};
    auto A = make_shared<op::Parameter>(element::f32, shape_a);
    Shape shape_rt{};
    auto f = make_shared<Function>(make_shared<op::Max>(A, AxisSet{0, 1}), op::ParameterVector{A});

    auto backend = runtime::Backend::create("${BACKEND_NAME}");

    // Create some tensors for input/output
    auto a = backend->create_tensor(element::f32, shape_a);
    copy_data(a, vector<float>{});
    auto result = backend->create_tensor(element::f32, shape_rt);
    copy_data(result, vector<float>({3}));

    backend->call(f, {result}, {a});
    EXPECT_EQ((vector<float>{-std::numeric_limits<float>::infinity()}), read_vector<float>(result));

    // For some reason I'm feeling extra paranoid about making sure reduction doesn't clobber the
    // input tensors, so let's do this too.
    EXPECT_EQ((vector<float>{}), read_vector<float>(a));
}

TEST(${BACKEND_NAME}, max_3d_to_matrix_most_sig)
{
    Shape shape_a{3, 3, 3};
    auto A = make_shared<op::Parameter>(element::f32, shape_a);
    Shape shape_rt{3, 3};
    auto f = make_shared<Function>(make_shared<op::Max>(A, AxisSet{0}), op::ParameterVector{A});

    auto backend = runtime::Backend::create("${BACKEND_NAME}");

    // Create some tensors for input/output
    auto a = backend->create_tensor(element::f32, shape_a);
    copy_data(a, vector<float>{1,  2,  3,  4,  5,  6,  7,  8,  9,  10, 11, 12, 13, 14,
                               15, 16, 17, 18, 19, 20, 21, 22, 23, 24, 25, 26, 27});
    auto result = backend->create_tensor(element::f32, shape_rt);

    backend->call(f, {result}, {a});
    EXPECT_EQ((vector<float>{19, 20, 21, 22, 23, 24, 25, 26, 27}), read_vector<float>(result));
}

TEST(${BACKEND_NAME}, max_3d_to_matrix_least_sig)
{
    Shape shape_a{3, 3, 3};
    auto A = make_shared<op::Parameter>(element::f32, shape_a);
    Shape shape_rt{3, 3};
    auto f = make_shared<Function>(make_shared<op::Max>(A, AxisSet{2}), op::ParameterVector{A});

    auto backend = runtime::Backend::create("${BACKEND_NAME}");

    // Create some tensors for input/output
    auto a = backend->create_tensor(element::f32, shape_a);
    copy_data(a, vector<float>{1,  2,  3,  4,  5,  6,  7,  8,  9,  10, 11, 12, 13, 14,
                               15, 16, 17, 18, 19, 20, 21, 22, 23, 24, 25, 26, 27});
    auto result = backend->create_tensor(element::f32, shape_rt);

    backend->call(f, {result}, {a});
    EXPECT_EQ((vector<float>{3, 6, 9, 12, 15, 18, 21, 24, 27}), read_vector<float>(result));
}

TEST(${BACKEND_NAME}, max_3d_to_vector)
{
    Shape shape_a{3, 3, 3};
    auto A = make_shared<op::Parameter>(element::f32, shape_a);
    Shape shape_rt{3};
    auto f = make_shared<Function>(make_shared<op::Max>(A, AxisSet{0, 1}), op::ParameterVector{A});

    auto backend = runtime::Backend::create("${BACKEND_NAME}");

    // Create some tensors for input/output
    auto a = backend->create_tensor(element::f32, shape_a);
    copy_data(a, vector<float>{1,  2,  3,  4,  5,  6,  7,  8,  9,  10, 11, 12, 13, 14,
                               15, 16, 17, 18, 19, 20, 21, 22, 23, 24, 25, 26, 27});
    auto result = backend->create_tensor(element::f32, shape_rt);

    backend->call(f, {result}, {a});
    EXPECT_EQ((vector<float>{25.0f, 26.0f, 27.0f}), read_vector<float>(result));
}

TEST(${BACKEND_NAME}, max_3d_to_scalar)
{
    Shape shape_a{3, 3, 3};
    auto A = make_shared<op::Parameter>(element::f32, shape_a);
    Shape shape_rt{};
    auto f =
        make_shared<Function>(make_shared<op::Max>(A, AxisSet{0, 1, 2}), op::ParameterVector{A});

    auto backend = runtime::Backend::create("${BACKEND_NAME}");

    // Create some tensors for input/output
    auto a = backend->create_tensor(element::f32, shape_a);
    copy_data(a, vector<float>{1,  2,  3,  4,  5, 6, 7, 8, 9, 10, 11, 12, 13, 14,
                               13, 12, 11, 10, 9, 8, 7, 6, 5, 4,  3,  2,  1});
    auto result = backend->create_tensor(element::f32, shape_rt);

    backend->call(f, {result}, {a});
    EXPECT_EQ((vector<float>{14.0f}), read_vector<float>(result));
}

TEST(${BACKEND_NAME}, max_3d_eliminate_zero_dim)
{
    SKIP_TEST_FOR("NNP_TESTER", "${BACKEND_NAME}");

    Shape shape_a{3, 0, 2};
    auto A = make_shared<op::Parameter>(element::f32, shape_a);
    Shape shape_rt{3, 2};
    auto f = make_shared<Function>(make_shared<op::Max>(A, AxisSet{1}), op::ParameterVector{A});

    auto backend = runtime::Backend::create("${BACKEND_NAME}");

    // Create some tensors for input/output
    auto a = backend->create_tensor(element::f32, shape_a);
    copy_data(a, vector<float>{});
    auto result = backend->create_tensor(element::f32, shape_rt);

    // Overwrite the initial result vector to make sure we're not just coincidentally getting the right value.
    copy_data(result, vector<float>{2112, 2112, 2112, 2112, 2112, 2112});

    float mi = -std::numeric_limits<float>::infinity();

    backend->call(f, {result}, {a});
    EXPECT_EQ((vector<float>{mi, mi, mi, mi, mi, mi}), read_vector<float>(result));
}

// Trivial case with no reduced axes.
TEST(${BACKEND_NAME}, min_trivial)
{
    Shape shape{2, 2};
    auto A = make_shared<op::Parameter>(element::f32, shape);
    auto f = make_shared<Function>(make_shared<op::Min>(A, AxisSet{}), op::ParameterVector{A});

    auto backend = runtime::Backend::create("${BACKEND_NAME}");

    // Create some tensors for input/output
    auto a = backend->create_tensor(element::f32, shape);
    copy_data(a, vector<float>{1, 2, 3, 4});
    auto result = backend->create_tensor(element::f32, shape);

    backend->call(f, {result}, {a});
    EXPECT_EQ((vector<float>{1, 2, 3, 4}), read_vector<float>(result));
}

// Failure has been reported at 5D for some reason
TEST(${BACKEND_NAME}, min_trivial_5d)
{
    Shape shape{2, 2, 2, 2, 2};
    auto A = make_shared<op::Parameter>(element::f32, shape);
    auto f = make_shared<Function>(make_shared<op::Min>(A, AxisSet{}), op::ParameterVector{A});

    auto backend = runtime::Backend::create("${BACKEND_NAME}");

    // Create some tensors for input/output
    auto a = backend->create_tensor(element::f32, shape);
    copy_data(a, vector<float>{1, 1, 1, 1, 1, 1, 1, 1, 1, 1, 1, 1, 1, 1, 1, 1,
                               1, 1, 1, 1, 1, 1, 1, 1, 1, 1, 1, 1, 1, 1, 1, 1});
    auto result = backend->create_tensor(element::f32, shape);

    backend->call(f, {result}, {a});
    EXPECT_EQ((vector<float>{1, 1, 1, 1, 1, 1, 1, 1, 1, 1, 1, 1, 1, 1, 1, 1,
                             1, 1, 1, 1, 1, 1, 1, 1, 1, 1, 1, 1, 1, 1, 1, 1}),
              read_vector<float>(result));
}

TEST(${BACKEND_NAME}, min_to_scalar)
{
    Shape shape{2, 2};
    auto A = make_shared<op::Parameter>(element::f32, shape);
    auto f = make_shared<Function>(make_shared<op::Min>(A, AxisSet{0, 1}), op::ParameterVector{A});

    auto backend = runtime::Backend::create("${BACKEND_NAME}");

    // Create some tensors for input/output
    auto a = backend->create_tensor(element::f32, shape);
    copy_data(a, vector<float>{1, 2, 3, 4});
    auto result = backend->create_tensor(element::f32, Shape{});

    backend->call(f, {result}, {a});
    EXPECT_EQ((vector<float>{1}), read_vector<float>(result));

    // For some reason I'm feeling extra paranoid about making sure reduction doesn't clobber the
    // input tensors, so let's do this too.
    EXPECT_EQ((vector<float>{1, 2, 3, 4}), read_vector<float>(a));
}

TEST(${BACKEND_NAME}, min_matrix_columns)
{
    Shape shape_a{3, 2};
    auto A = make_shared<op::Parameter>(element::f32, shape_a);
    Shape shape_rt{2};
    auto f = make_shared<Function>(make_shared<op::Min>(A, AxisSet{0}), op::ParameterVector{A});

    auto backend = runtime::Backend::create("${BACKEND_NAME}");

    // Create some tensors for input/output
    auto a = backend->create_tensor(element::f32, shape_a);
    copy_data(a, vector<float>{1, 2, 3, 4, 5, 6});
    auto result = backend->create_tensor(element::f32, shape_rt);

    backend->call(f, {result}, {a});
    EXPECT_EQ((vector<float>{1, 2}), read_vector<float>(result));

    // For some reason I'm feeling extra paranoid about making sure reduction doesn't clobber the
    // input tensors, so let's do this too.
    EXPECT_EQ((vector<float>{1, 2, 3, 4, 5, 6}), read_vector<float>(a));
}

TEST(${BACKEND_NAME}, min_matrix_rows)
{
    Shape shape_a{3, 2};
    auto A = make_shared<op::Parameter>(element::f32, shape_a);
    Shape shape_rt{3};
    auto f = make_shared<Function>(make_shared<op::Min>(A, AxisSet{1}), op::ParameterVector{A});

    auto backend = runtime::Backend::create("${BACKEND_NAME}");

    // Create some tensors for input/output
    auto a = backend->create_tensor(element::f32, shape_a);
    copy_data(a, vector<float>{1, 2, 3, 4, 5, 6});
    auto result = backend->create_tensor(element::f32, shape_rt);

    backend->call(f, {result}, {a});
    EXPECT_EQ((vector<float>{1, 3, 5}), read_vector<float>(result));

    // For some reason I'm feeling extra paranoid about making sure reduction doesn't clobber the
    // input tensors, so let's do this too.
    EXPECT_EQ((vector<float>{1, 2, 3, 4, 5, 6}), read_vector<float>(a));
}

TEST(${BACKEND_NAME}, min_matrix_rows_zero)
{
    SKIP_TEST_FOR("NNP_TESTER", "${BACKEND_NAME}");

    Shape shape_a{3, 0};
    auto A = make_shared<op::Parameter>(element::f32, shape_a);
    Shape shape_rt{3};
    auto f = make_shared<Function>(make_shared<op::Min>(A, AxisSet{1}), op::ParameterVector{A});

    auto backend = runtime::Backend::create("${BACKEND_NAME}");

    // Create some tensors for input/output
    auto a = backend->create_tensor(element::f32, shape_a);
    copy_data(a, vector<float>{});
    auto result = backend->create_tensor(element::f32, shape_rt);
    copy_data(result, vector<float>({3, 3, 3}));

    backend->call(f, {result}, {a});
    EXPECT_EQ((vector<float>{std::numeric_limits<float>::infinity(),
                             std::numeric_limits<float>::infinity(),
                             std::numeric_limits<float>::infinity()}),
              read_vector<float>(result));

    // For some reason I'm feeling extra paranoid about making sure reduction doesn't clobber the
    // input tensors, so let's do this too.
    EXPECT_EQ((vector<float>{}), read_vector<float>(a));
}

TEST(${BACKEND_NAME}, min_matrix_cols_zero)
{
    SKIP_TEST_FOR("NNP_TESTER", "${BACKEND_NAME}");

    // Now the reduction (g(x:float32[2,2],y:float32[]) = reduce(x,y,f,axes={})).
    Shape shape_a{0, 2};
    auto A = make_shared<op::Parameter>(element::f32, shape_a);
    Shape shape_rt{2};
    auto f = make_shared<Function>(make_shared<op::Min>(A, AxisSet{0}), op::ParameterVector{A});

    auto backend = runtime::Backend::create("${BACKEND_NAME}");

    // Create some tensors for input/output
    auto a = backend->create_tensor(element::f32, shape_a);
    copy_data(a, vector<float>{});
    auto result = backend->create_tensor(element::f32, shape_rt);
    copy_data(result, vector<float>({3, 3}));

    backend->call(f, {result}, {a});
    EXPECT_EQ((vector<float>{std::numeric_limits<float>::infinity(),
                             std::numeric_limits<float>::infinity()}),
              read_vector<float>(result));

    // For some reason I'm feeling extra paranoid about making sure reduction doesn't clobber the
    // input tensors, so let's do this too.
    EXPECT_EQ((vector<float>{}), read_vector<float>(a));
}

TEST(${BACKEND_NAME}, min_vector_zero)
{
    SKIP_TEST_FOR("NNP_TESTER", "${BACKEND_NAME}");

    Shape shape_a{0};
    auto A = make_shared<op::Parameter>(element::f32, shape_a);
    Shape shape_rt{};
    auto f = make_shared<Function>(make_shared<op::Min>(A, AxisSet{0}), op::ParameterVector{A});

    auto backend = runtime::Backend::create("${BACKEND_NAME}");

    // Create some tensors for input/output
    auto a = backend->create_tensor(element::f32, shape_a);
    copy_data(a, vector<float>{});
    auto result = backend->create_tensor(element::f32, shape_rt);
    copy_data(result, vector<float>({3}));

    backend->call(f, {result}, {a});
    EXPECT_EQ((vector<float>{std::numeric_limits<float>::infinity()}), read_vector<float>(result));

    // For some reason I'm feeling extra paranoid about making sure reduction doesn't clobber the
    // input tensors, so let's do this too.
    EXPECT_EQ((vector<float>{}), read_vector<float>(a));
}

TEST(${BACKEND_NAME}, min_matrix_to_scalar_zero_by_zero)
{
    SKIP_TEST_FOR("NNP_TESTER", "${BACKEND_NAME}");

    Shape shape_a{0, 0};
    auto A = make_shared<op::Parameter>(element::f32, shape_a);
    Shape shape_rt{};
    auto f = make_shared<Function>(make_shared<op::Min>(A, AxisSet{0, 1}), op::ParameterVector{A});

    auto backend = runtime::Backend::create("${BACKEND_NAME}");

    // Create some tensors for input/output
    auto a = backend->create_tensor(element::f32, shape_a);
    copy_data(a, vector<float>{});
    auto result = backend->create_tensor(element::f32, shape_rt);
    copy_data(result, vector<float>({3}));

    backend->call(f, {result}, {a});
    EXPECT_EQ((vector<float>{std::numeric_limits<float>::infinity()}), read_vector<float>(result));

    // For some reason I'm feeling extra paranoid about making sure reduction doesn't clobber the
    // input tensors, so let's do this too.
    EXPECT_EQ((vector<float>{}), read_vector<float>(a));
}

TEST(${BACKEND_NAME}, min_3d_to_matrix_most_sig)
{
    Shape shape_a{3, 3, 3};
    auto A = make_shared<op::Parameter>(element::f32, shape_a);
    Shape shape_rt{3, 3};
    auto f = make_shared<Function>(make_shared<op::Min>(A, AxisSet{0}), op::ParameterVector{A});

    auto backend = runtime::Backend::create("${BACKEND_NAME}");

    // Create some tensors for input/output
    auto a = backend->create_tensor(element::f32, shape_a);
    copy_data(a, vector<float>{1,  2,  3,  4,  5,  6,  7,  8,  9,  10, 11, 12, 13, 14,
                               15, 16, 17, 18, 19, 20, 21, 22, 23, 24, 25, 26, 27});
    auto result = backend->create_tensor(element::f32, shape_rt);

    backend->call(f, {result}, {a});
    EXPECT_EQ((vector<float>{1, 2, 3, 4, 5, 6, 7, 8, 9}), read_vector<float>(result));
}

TEST(${BACKEND_NAME}, min_3d_to_matrix_least_sig)
{
    Shape shape_a{3, 3, 3};
    auto A = make_shared<op::Parameter>(element::f32, shape_a);
    Shape shape_rt{3, 3};
    auto f = make_shared<Function>(make_shared<op::Min>(A, AxisSet{2}), op::ParameterVector{A});

    auto backend = runtime::Backend::create("${BACKEND_NAME}");

    // Create some tensors for input/output
    auto a = backend->create_tensor(element::f32, shape_a);
    copy_data(a, vector<float>{1,  2,  3,  4,  5,  6,  7,  8,  9,  10, 11, 12, 13, 14,
                               15, 16, 17, 18, 19, 20, 21, 22, 23, 24, 25, 26, 27});
    auto result = backend->create_tensor(element::f32, shape_rt);

    backend->call(f, {result}, {a});
    EXPECT_EQ((vector<float>{1, 4, 7, 10, 13, 16, 19, 22, 25}), read_vector<float>(result));
}

TEST(${BACKEND_NAME}, min_3d_to_vector)
{
    Shape shape_a{3, 3, 3};
    auto A = make_shared<op::Parameter>(element::f32, shape_a);
    Shape shape_rt{3};
    auto f = make_shared<Function>(make_shared<op::Min>(A, AxisSet{0, 1}), op::ParameterVector{A});

    auto backend = runtime::Backend::create("${BACKEND_NAME}");

    // Create some tensors for input/output
    auto a = backend->create_tensor(element::f32, shape_a);
    copy_data(a, vector<float>{1,  2,  3,  4,  5,  6,  7,  8,  9,  10, 11, 12, 13, 14,
                               15, 16, 17, 18, 19, 20, 21, 22, 23, 24, 25, 26, 27});
    auto result = backend->create_tensor(element::f32, shape_rt);

    backend->call(f, {result}, {a});
    EXPECT_EQ((vector<float>{1, 2, 3}), read_vector<float>(result));
}

TEST(${BACKEND_NAME}, min_3d_to_scalar)
{
    Shape shape_a{3, 3, 3};
    auto A = make_shared<op::Parameter>(element::f32, shape_a);
    Shape shape_rt{};
    auto f =
        make_shared<Function>(make_shared<op::Min>(A, AxisSet{0, 1, 2}), op::ParameterVector{A});

    auto backend = runtime::Backend::create("${BACKEND_NAME}");

    // Create some tensors for input/output
    auto a = backend->create_tensor(element::f32, shape_a);
    copy_data(a, vector<float>{1,  2,  3,  4,  5, 6, 7, 8, 9, 10, 11, 12, 13, 14,
                               13, 12, 11, 10, 9, 8, 7, 6, 5, 4,  3,  2,  1});
    auto result = backend->create_tensor(element::f32, shape_rt);

    backend->call(f, {result}, {a});
    EXPECT_EQ((vector<float>{1}), read_vector<float>(result));
}

TEST(${BACKEND_NAME}, min_3d_eliminate_zero_dim)
{
    SKIP_TEST_FOR("NNP_TESTER", "${BACKEND_NAME}");

    Shape shape_a{3, 0, 2};
    auto A = make_shared<op::Parameter>(element::f32, shape_a);
    Shape shape_rt{3, 2};
    auto f = make_shared<Function>(make_shared<op::Min>(A, AxisSet{1}), op::ParameterVector{A});

    auto backend = runtime::Backend::create("${BACKEND_NAME}");

    // Create some tensors for input/output
    auto a = backend->create_tensor(element::f32, shape_a);
    copy_data(a, vector<float>{});
    auto result = backend->create_tensor(element::f32, shape_rt);

    // Overwrite the initial result vector to make sure we're not just coincidentally getting the right value.
    copy_data(result, vector<float>{2112, 2112, 2112, 2112, 2112, 2112});

    float inf = std::numeric_limits<float>::infinity();

    backend->call(f, {result}, {a});
    EXPECT_EQ((vector<float>{inf, inf, inf, inf, inf, inf}), read_vector<float>(result));
}

TEST(${BACKEND_NAME}, relu_2Dfprop)
{
    auto shape_a = Shape{2, 5};
    auto A = make_shared<op::Parameter>(element::f32, shape_a);
    auto relu = make_shared<op::Relu>(A);
    auto shape_rt = Shape{2, 5};
    auto f = make_shared<Function>(relu, op::ParameterVector{A});

    auto backend = runtime::Backend::create("${BACKEND_NAME}");

    auto a = backend->create_tensor(element::f32, shape_a);
    copy_data(a, vector<float>{1, 8, -8, 17, -0.5, 1, 8, -8, 17, -0.5});
    auto result = backend->create_tensor(element::f32, shape_rt);
    vector<float> expected{1, 8, 0, 17, 0, 1, 8, 0, 17, 0};

    backend->call(f, {result}, {a});
    EXPECT_EQ(read_vector<float>(result), expected);
}

TEST(${BACKEND_NAME}, relu_4Dfprop)
{
    auto shape_a = Shape{2, 2, 2, 2};
    auto A = make_shared<op::Parameter>(element::f32, shape_a);
    auto relu = make_shared<op::Relu>(A);
    auto shape_rt = Shape{2, 2, 2, 2};
    auto f = make_shared<Function>(relu, op::ParameterVector{A});

    auto backend = runtime::Backend::create("${BACKEND_NAME}");

    auto a = backend->create_tensor(element::f32, shape_a);
    copy_data(a, vector<float>{1, 8, -8, 17, -0.5, 1, 8, -8, 17, -0.5, 1, 8, -8, 17, -0.5, 1});
    auto result = backend->create_tensor(element::f32, shape_rt);
    vector<float> expected{1, 8, 0, 17, 0, 1, 8, 0, 17, 0, 1, 8, 0, 17, 0, 1};

    backend->call(f, {result}, {a});
    EXPECT_EQ(read_vector<float>(result), expected);
}

TEST(${BACKEND_NAME}, fuse_max_with_constant_zero_input_as_relu)
{
    auto shape_a = Shape{2, 5};
    auto A = op::Constant::create(element::f32, shape_a, {0, 0, 0, 0, 0, 0, 0, 0, 0, 0});
    auto B = make_shared<op::Parameter>(element::f32, shape_a);
    auto max = make_shared<op::Maximum>(A, B);
    auto shape_rt = Shape{2, 5};
    auto f = make_shared<Function>(max, op::ParameterVector{B});

    auto backend = runtime::Backend::create("${BACKEND_NAME}");

    auto b = backend->create_tensor(element::f32, shape_a);
    copy_data(b, vector<float>{1, 8, -8, 17, -0.5, 1, 8, -8, 17, -0.5});
    auto result = backend->create_tensor(element::f32, shape_rt);
    vector<float> expected{1, 8, 0, 17, 0, 1, 8, 0, 17, 0};

    backend->call(f, {result}, {b});
    EXPECT_EQ(read_vector<float>(result), expected);
}

TEST(${BACKEND_NAME}, relu_2Dbackprop)
{
    auto shape_a = Shape{2, 5};
    auto A = make_shared<op::Parameter>(element::f32, shape_a);
    auto delta_val = make_shared<op::Parameter>(element::f32, shape_a);
    auto relu = make_shared<op::ReluBackprop>(A, delta_val);
    auto shape_rt = Shape{2, 5};
    auto f = make_shared<Function>(relu, op::ParameterVector{A, delta_val});

    auto backend = runtime::Backend::create("${BACKEND_NAME}");

    auto a = backend->create_tensor(element::f32, shape_a);
    copy_data(a, vector<float>{1, 8, -8, 17, -0.5, 1, 8, -8, 17, -0.5});
    auto delta = backend->create_tensor(element::f32, shape_a);
    copy_data(delta, vector<float>{1, 2, 3, 4, 5, 6, 7, 8, 9, 10});
    auto result = backend->create_tensor(element::f32, shape_rt);
    vector<float> expected{1, 2, 0, 4, 0, 6, 7, 0, 9, 0};

    backend->call(f, {result}, {a, delta});
    EXPECT_EQ(read_vector<float>(result), expected);
}

TEST(${BACKEND_NAME}, relu_4Dbackprop)
{
    auto shape_a = Shape{2, 2, 2, 2};
    auto A = make_shared<op::Parameter>(element::f32, shape_a);
    auto delta_val = make_shared<op::Parameter>(element::f32, shape_a);
    auto relu = make_shared<op::ReluBackprop>(A, delta_val);
    auto shape_rt = Shape{2, 2, 2, 2};
    auto f = make_shared<Function>(relu, op::ParameterVector{A, delta_val});

    auto backend = runtime::Backend::create("${BACKEND_NAME}");

    auto a = backend->create_tensor(element::f32, shape_a);
    copy_data(a, vector<float>{1, 8, -8, 17, -0.5, 1, 8, -8, 17, -0.5, 1, 8, -8, 17, -0.5, 1});
    auto delta = backend->create_tensor(element::f32, shape_a);
    copy_data(delta, vector<float>{1, 8, -8, 17, -0.5, 1, 8, -8, 17, -0.5, 1, 8, -8, 17, -0.5, 1});
    auto result = backend->create_tensor(element::f32, shape_rt);
    vector<float> expected{1, 8, 0, 17, 0, 1, 8, 0, 17, 0, 1, 8, 0, 17, 0, 1};

    backend->call(f, {result}, {a, delta});
    EXPECT_EQ(read_vector<float>(result), expected);
}

TEST(${BACKEND_NAME}, softmax_all)
{
    SKIP_TEST_FOR("GPU", "${BACKEND_NAME}");
    Shape shape{2, 3};
    auto A = make_shared<op::Parameter>(element::f32, shape);
    auto f =
        make_shared<Function>(make_shared<op::Softmax>(A, AxisSet{0, 1}), op::ParameterVector{A});

    auto backend = runtime::Backend::create("${BACKEND_NAME}");

    auto a = backend->create_tensor(element::f32, shape);
    copy_data(a, vector<float>{-3, -2, -1, 0, 1, 2});
    auto result = backend->create_tensor(element::f32, shape);

    auto d = expf(-3) + expf(-2) + expf(-1) + expf(0) + expf(1) + expf(2);

    backend->call(f, {result}, {a});
    vector<float> expected{
        expf(-3) / d, expf(-2) / d, expf(-1) / d, expf(0) / d, expf(1) / d, expf(2) / d};
    EXPECT_TRUE(test::all_close(expected, read_vector<float>(result)));

    // empty AxisSet is the same as "full" AxisSet
    f = make_shared<Function>(make_shared<op::Softmax>(A, AxisSet{}), op::ParameterVector{A});
    backend = runtime::Backend::create("${BACKEND_NAME}");

    backend->call(f, {result}, {a});
    EXPECT_TRUE(test::all_close(expected, read_vector<float>(result)));
}

TEST(${BACKEND_NAME}, softmax_axis)
{
    SKIP_TEST_FOR("GPU", "${BACKEND_NAME}");
    Shape shape{2, 3};
    auto A = make_shared<op::Parameter>(element::f32, shape);
    auto f = make_shared<Function>(make_shared<op::Softmax>(A, AxisSet{1}), op::ParameterVector{A});

    auto backend = runtime::Backend::create("${BACKEND_NAME}");

    auto a = backend->create_tensor(element::f32, shape);
    copy_data(a, vector<float>{-10, -20, -30, -40, -50, -60});
    auto result = backend->create_tensor(element::f32, shape);

    auto d0 = expf(-10) + expf(-20) + expf(-30);
    auto d1 = expf(-40) + expf(-50) + expf(-60);

    backend->call(f, {result}, {a});
    vector<float> expected{expf(-10) / d0,
                           expf(-20) / d0,
                           expf(-30) / d0,
                           expf(-40) / d1,
                           expf(-50) / d1,
                           expf(-60) / d1};
    EXPECT_TRUE(test::all_close(expected, read_vector<float>(result)));
}

TEST(${BACKEND_NAME}, softmax_underflow)
{
    SKIP_TEST_FOR("GPU", "${BACKEND_NAME}");
    SKIP_TEST_FOR("NNP_TESTER", "${BACKEND_NAME}");

    Shape shape{2, 3};
    auto A = make_shared<op::Parameter>(element::f32, shape);
    auto f = make_shared<Function>(make_shared<op::Softmax>(A, AxisSet{0}), op::ParameterVector{A});

    auto backend = runtime::Backend::create("${BACKEND_NAME}");

    auto low = std::numeric_limits<float>::lowest();

    auto a = backend->create_tensor(element::f32, shape);
    copy_data(a, vector<float>{low, 1, 2, 3, 4, 5});
    auto result = backend->create_tensor(element::f32, shape);

    auto d0 = expf(low) + expf(3);
    auto d1 = expf(1) + expf(4);
    auto d2 = expf(2) + expf(5);

    backend->call(f, {result}, {a});
    vector<float> expected{
        expf(low) / d0, expf(1) / d1, expf(2) / d2, expf(3) / d0, expf(4) / d1, expf(5) / d2};
    EXPECT_TRUE(test::all_close(expected, read_vector<float>(result)));
}

TEST(${BACKEND_NAME}, multiple_backends)
{
    Shape shape{2, 2};
    auto A1 = make_shared<op::Parameter>(element::f32, shape);
    auto B1 = make_shared<op::Parameter>(element::f32, shape);
    auto f = make_shared<Function>(A1 + B1, op::ParameterVector{A1, B1});

    auto A2 = make_shared<op::Parameter>(element::f32, shape);
    auto B2 = make_shared<op::Parameter>(element::f32, shape);
    auto g = make_shared<Function>(A2 * B2, op::ParameterVector{A2, B2});

    auto backend1 = runtime::Backend::create("${BACKEND_NAME}");

    auto backend2 = runtime::Backend::create("${BACKEND_NAME}");

    // Create some tensors for input/output
    shared_ptr<runtime::TensorView> a1 = backend1->create_tensor(element::f32, shape);
    shared_ptr<runtime::TensorView> b1 = backend1->create_tensor(element::f32, shape);
    shared_ptr<runtime::TensorView> result1 = backend1->create_tensor(element::f32, shape);

    shared_ptr<runtime::TensorView> a2 = backend2->create_tensor(element::f32, shape);
    shared_ptr<runtime::TensorView> b2 = backend2->create_tensor(element::f32, shape);
    shared_ptr<runtime::TensorView> result2 = backend2->create_tensor(element::f32, shape);

    copy_data(a1, test::NDArray<float, 2>({{1, 2}, {3, 4}}).get_vector());
    copy_data(b1, test::NDArray<float, 2>({{5, 6}, {7, 8}}).get_vector());

    copy_data(a2, test::NDArray<float, 2>({{1, 2}, {3, 4}}).get_vector());
    copy_data(b2, test::NDArray<float, 2>({{5, 6}, {7, 8}}).get_vector());

    backend1->call(f, {result1}, {a1, b1});
    EXPECT_EQ(read_vector<float>(result1),
              (test::NDArray<float, 2>({{6, 8}, {10, 12}})).get_vector());

    backend2->call(g, {result2}, {a2, b2});
    EXPECT_EQ(read_vector<float>(result2),
              (test::NDArray<float, 2>({{5, 12}, {21, 32}})).get_vector());
}

TEST(${BACKEND_NAME}, tensorview_custom_mem)
{
    SKIP_TEST_FOR("GPU", "${BACKEND_NAME}");
    auto backend = runtime::Backend::create("${BACKEND_NAME}");

    Shape shape{2, 2};

    auto make_external = [&]() {
        auto A = make_shared<op::Parameter>(element::f32, shape);
        auto B = make_shared<op::Parameter>(element::f32, shape);
        auto f = make_shared<Function>(make_shared<op::Divide>(A, B), op::ParameterVector{A, B});

        return f;
    };

    auto f = make_external();

    vector<float> av{2, 4, 8, 16};
    vector<float> bv{1, 2, 4, 8};
    // use custom mem with tensorview, no need to copy data
    auto a = backend->create_tensor(element::f32, shape, av.data());
    auto b = backend->create_tensor(element::f32, shape, bv.data());

    // use custom mem with result tensorview
    vector<float> rv{0, 0, 0, 0};
    auto result = backend->create_tensor(element::f32, shape, rv.data());

    // result should be in memory without needing explict read
    backend->call(f, {result}, {a, b});
    EXPECT_EQ((vector<float>{2, 2, 2, 2}), rv);
}

TEST(${BACKEND_NAME}, validate_call_input_count)
{
    auto backend = runtime::Backend::create("${BACKEND_NAME}");

    Shape shape{2, 2};

    auto A = make_shared<op::Parameter>(element::f32, shape);
    auto B = make_shared<op::Parameter>(element::f32, shape);
    auto f = make_shared<Function>(make_shared<op::Add>(A, B), op::ParameterVector{A, B});

    auto a = backend->create_tensor(element::f32, shape);
    auto b = backend->create_tensor(element::f32, shape);
    auto c = backend->create_tensor(element::f32, shape);

    EXPECT_ANY_THROW(backend->call(f, {c}, {a}));
}

TEST(${BACKEND_NAME}, validate_call_input_type)
{
    auto backend = runtime::Backend::create("${BACKEND_NAME}");

    Shape shape{2, 2};

    auto A = make_shared<op::Parameter>(element::f32, shape);
    auto B = make_shared<op::Parameter>(element::f32, shape);
    auto f = make_shared<Function>(make_shared<op::Add>(A, B), op::ParameterVector{A, B});

    auto a = backend->create_tensor(element::i32, shape);
    auto b = backend->create_tensor(element::f32, shape);
    auto c = backend->create_tensor(element::f32, shape);

    EXPECT_ANY_THROW(backend->call(f, {c}, {a, b}));
}

TEST(${BACKEND_NAME}, validate_call_input_shape)
{
    auto backend = runtime::Backend::create("${BACKEND_NAME}");

    Shape shape{2, 2};

    auto A = make_shared<op::Parameter>(element::f32, shape);
    auto B = make_shared<op::Parameter>(element::f32, shape);
    auto f = make_shared<Function>(make_shared<op::Add>(A, B), op::ParameterVector{A, B});

    auto a = backend->create_tensor(element::f32, {2, 3});
    auto b = backend->create_tensor(element::f32, shape);
    auto c = backend->create_tensor(element::f32, shape);

    EXPECT_ANY_THROW(backend->call(f, {c}, {a, b}));
}

TEST(${BACKEND_NAME}, validate_call_output_count)
{
    auto backend = runtime::Backend::create("${BACKEND_NAME}");

    Shape shape{2, 2};

    auto A = make_shared<op::Parameter>(element::f32, shape);
    auto B = make_shared<op::Parameter>(element::f32, shape);
    auto f = make_shared<Function>(make_shared<op::Add>(A, B), op::ParameterVector{A, B});

    auto a = backend->create_tensor(element::f32, shape);
    auto b = backend->create_tensor(element::f32, shape);
    auto c = backend->create_tensor(element::f32, shape);
    auto d = backend->create_tensor(element::f32, shape);

    EXPECT_ANY_THROW(backend->call(f, {c, d}, {a, b}));
}

TEST(${BACKEND_NAME}, validate_call_output_type)
{
    auto backend = runtime::Backend::create("${BACKEND_NAME}");

    Shape shape{2, 2};

    auto A = make_shared<op::Parameter>(element::f32, shape);
    auto B = make_shared<op::Parameter>(element::f32, shape);
    auto f = make_shared<Function>(make_shared<op::Add>(A, B), op::ParameterVector{A, B});

    auto a = backend->create_tensor(element::i32, shape);
    auto b = backend->create_tensor(element::f32, shape);
    auto c = backend->create_tensor(element::f32, shape);

    EXPECT_ANY_THROW(backend->call(f, {a}, {b, c}));
}

TEST(${BACKEND_NAME}, validate_call_output_shape)
{
    auto backend = runtime::Backend::create("${BACKEND_NAME}");

    Shape shape{2, 2};

    auto A = make_shared<op::Parameter>(element::f32, shape);
    auto B = make_shared<op::Parameter>(element::f32, shape);
    auto f = make_shared<Function>(make_shared<op::Add>(A, B), op::ParameterVector{A, B});

    auto a = backend->create_tensor(element::f32, {2, 3});
    auto b = backend->create_tensor(element::f32, shape);
    auto c = backend->create_tensor(element::f32, shape);

    EXPECT_ANY_THROW(backend->call(f, {a}, {c, b}));
}

<<<<<<< HEAD
TEST(${BACKEND_NAME}, batchnorm_fprop_b1c2h2w2)
{
    SKIP_TEST_FOR("IE", "${BACKEND_NAME}");
    SKIP_TEST_FOR("NNP_TESTER", "${BACKEND_NAME}");
    SKIP_TEST_FOR("INTERPRETER", "${BACKEND_NAME}");
    auto input_shape = Shape{1, 2, 2, 2};
    auto input = make_shared<op::Parameter>(element::f32, input_shape);
    auto mean_shape = Shape{2};
    auto var_shape = Shape{2};
    auto gamma_shape = Shape{2};
    auto gamma = make_shared<op::Parameter>(element::f32, gamma_shape);
    auto beta_shape = Shape{2};
    auto beta = make_shared<op::Parameter>(element::f32, beta_shape);
    double eps = 0.001;
    auto shape_r = Shape{1, 2, 2, 2};
    auto bn = make_shared<op::BatchNorm>(eps, gamma, beta, input);

    auto output_rt = std::make_shared<op::GetOutputElement>(bn, 0);
    auto mean_rt = std::make_shared<op::GetOutputElement>(bn, 1);
    auto variance_rt = std::make_shared<op::GetOutputElement>(bn, 2);

    auto f = make_shared<Function>(NodeVector{output_rt, mean_rt, variance_rt},
                                   op::ParameterVector{input, gamma, beta});
=======
TEST(${BACKEND_NAME}, logical_and)
{
    Shape shape{2, 2, 2};
    auto A = make_shared<op::Parameter>(element::boolean, shape);
    auto B = make_shared<op::Parameter>(element::boolean, shape);
    auto f = make_shared<Function>(make_shared<op::And>(A, B), op::ParameterVector{A, B});
>>>>>>> 2820e39c

    auto backend = runtime::Backend::create("${BACKEND_NAME}");

    // Create some tensors for input/output
<<<<<<< HEAD
    auto _input = backend->create_tensor(element::f32, Shape{1, 2, 2, 2});

    copy_data(_input,
              vector<float>{0.54881352f,
                            0.71518934f,
                            0.60276335f,
                            0.54488319f,
                            0.42365479f,
                            0.64589411f,
                            0.4375872f,
                            0.89177299f});
    auto _gamma = backend->create_tensor(element::f32, gamma_shape);
    copy_data(_gamma, vector<float>{1.0f, 1.0f});
    auto _beta = backend->create_tensor(element::f32, beta_shape);
    copy_data(_beta, vector<float>{0.0f, 0.0f});
    auto bn_output = backend->create_tensor(element::f32, shape_r);
    auto result_mean = backend->create_tensor(element::f32, mean_shape);
    auto result_variance = backend->create_tensor(element::f32, var_shape);

    vector<float> expected_result{-0.71498716f,
                                  1.48388731f,
                                  -0.00196938f,
                                  -0.76693159f,
                                  -0.91316032f,
                                  0.23943391f,
                                  -0.84090298f,
                                  1.51462936f};
    vector<float> expected_mean{0.602912f, 0.599727f};
    vector<float> expected_variance{0.00472505f, 0.0361782f};

    backend->call(f, {bn_output, result_mean, result_variance}, {_input, _gamma, _beta});

    EXPECT_TRUE(test::all_close(expected_result, read_vector<float>(bn_output), 1e-5f, 1e-6f));
    EXPECT_TRUE(test::all_close(expected_mean, read_vector<float>(result_mean), 1e-5f, 1e-6f));
    EXPECT_TRUE(
        test::all_close(expected_variance, read_vector<float>(result_variance), 1e-5f, 1e-6f));
}

TEST(${BACKEND_NAME}, batchnorm_fprop_b2c2h2w1)
{
    SKIP_TEST_FOR("IE", "${BACKEND_NAME}");
    SKIP_TEST_FOR("NNP_TESTER", "${BACKEND_NAME}");
    SKIP_TEST_FOR("INTERPRETER", "${BACKEND_NAME}");
    auto input_shape = Shape{2, 2, 2, 1};
    auto input = make_shared<op::Parameter>(element::f32, input_shape);
    auto mean_shape = Shape{2};
    auto var_shape = Shape{2};
    auto gamma_shape = Shape{2};
    auto gamma = make_shared<op::Parameter>(element::f32, gamma_shape);
    auto beta_shape = Shape{2};
    auto beta = make_shared<op::Parameter>(element::f32, beta_shape);
    double eps = 0.001;
    auto shape_r = Shape{2, 2, 2, 1};
    auto bn = make_shared<op::BatchNorm>(eps, gamma, beta, input);

    auto output_rt = std::make_shared<op::GetOutputElement>(bn, 0);
    auto mean_rt = std::make_shared<op::GetOutputElement>(bn, 1);
    auto variance_rt = std::make_shared<op::GetOutputElement>(bn, 2);

    auto f = make_shared<Function>(NodeVector{output_rt, mean_rt, variance_rt},
                                   op::ParameterVector{input, gamma, beta});
    auto backend = runtime::Backend::create("${BACKEND_NAME}");
    // Create some tensors for input/output
    auto _input = backend->create_tensor(element::f32, input_shape);
    copy_data(_input,
              vector<float>{0.54881352f,
                            0.71518934f,
                            0.60276335f,
                            0.54488319f,
                            0.42365479f,
                            0.64589411f,
                            0.4375872f,
                            0.89177299f});

    auto _gamma = backend->create_tensor(element::f32, gamma_shape);
    copy_data(_gamma, vector<float>{1.0f, 1.0f});
    auto _beta = backend->create_tensor(element::f32, beta_shape);
    copy_data(_beta, vector<float>{0.0f, 0.0f});
    auto bn_output = backend->create_tensor(element::f32, shape_r);
    auto result_mean = backend->create_tensor(element::f32, mean_shape);
    auto result_variance = backend->create_tensor(element::f32, var_shape);

    vector<float> expected_result{
        -0.30327f, 1.1561f, -0.0963782f, -0.434702f, -1.4011f, 0.548275f, -1.06187f, 1.59295f};
    vector<float> expected_mean{0.583388f, 0.619252f};
    vector<float> expected_variance{0.0119972f, 0.0282681f};
    backend->call(f, {bn_output, result_mean, result_variance}, {_input, _gamma, _beta});

    EXPECT_TRUE(test::all_close(expected_result, read_vector<float>(bn_output)));
    EXPECT_TRUE(test::all_close(expected_mean, read_vector<float>(result_mean)));
    EXPECT_TRUE(
        test::all_close(expected_variance, read_vector<float>(result_variance), 1e-5f, 1e-6f));
}

TEST(${BACKEND_NAME}, bn_bprop_n4c3h2w2)
{
    SKIP_TEST_FOR("IE", "${BACKEND_NAME}");
    SKIP_TEST_FOR("NNP_TESTER", "${BACKEND_NAME}");
    SKIP_TEST_FOR("INTERPRETER", "${BACKEND_NAME}");
    auto input_shape = Shape{4, 3, 2, 2};
    auto shape_mean = Shape{3};
    auto input = make_shared<op::Parameter>(element::f32, input_shape);
    auto mean_shape = Shape{3};
    auto mean = make_shared<op::Parameter>(element::f32, mean_shape);
    auto var_shape = Shape{3};
    auto var = make_shared<op::Parameter>(element::f32, var_shape);
    auto gamma_shape = Shape{3};
    auto gamma = make_shared<op::Parameter>(element::f32, gamma_shape);
    auto beta_shape = Shape{3};
    auto beta = make_shared<op::Parameter>(element::f32, beta_shape);
    double eps = 0.001;
    auto shape_r = Shape{4, 3, 2, 2};
    auto bn = make_shared<op::BatchNorm>(eps, gamma, beta, input);
    auto bn_dx = make_shared<op::GetOutputElement>(bn, 0);
    auto bn_dgamma = make_shared<op::GetOutputElement>(bn, 1);
    auto bn_dbeta = make_shared<op::GetOutputElement>(bn, 2);

    auto backend = runtime::Backend::create("${BACKEND_NAME}");

    auto _input = backend->create_tensor(element::f32, input_shape);
    vector<float> dataInput{
        10.76331902f, 11.51178265f, 10.31018162f, 12.2993021f,  14.17626667f, 14.63498497f,
        13.63494492f, 13.84248161f, 11.34602547f, 13.22014618f, 10.46686649f, 10.39842987f,
        12.94806862f, 11.71670246f, 14.94438076f, 13.13236618f, 13.40889645f, 12.76128387f,
        11.34430027f, 11.86629677f, 11.11464024f, 10.93221283f, 11.95324039f, 10.96581173f,
        13.05455494f, 14.41404247f, 13.11169434f, 11.26559448f, 10.89965153f, 14.08202171f,
        11.12685776f, 12.58428574f, 12.59247875f, 13.00187492f, 12.66310215f, 10.06655025f,
        12.62048626f, 14.47942352f, 13.84950638f, 10.61425877f, 11.47936344f, 13.06011772f,
        13.63069057f, 12.31748772f, 13.84555244f, 10.95815468f, 12.78933334f, 12.75389099f};
    copy_data(_input, dataInput);
    auto _mean = backend->create_tensor(element::f32, mean_shape);
    copy_data(_mean, vector<float>{12.56472874f, 12.80312157f, 11.81676865f});
    auto _var = backend->create_tensor(element::f32, var_shape);
    copy_data(_var, vector<float>{1.94557643f, 1.32772446f, 1.28163588f});

    auto _gamma = backend->create_tensor(element::f32, gamma_shape);
    copy_data(_gamma, vector<float>{2.0f, 2.0f, 2.0f});
    auto _beta = backend->create_tensor(element::f32, beta_shape);
    copy_data(_beta, vector<float>{1.0f, 1.0f, 1.0f});
    auto result = backend->create_tensor(element::f32, shape_r);

    shared_ptr<runtime::TensorView> _delta = backend->create_tensor(element::f32, shape_r);
    vector<float> deltaData(shape_size(shape_r), 20.0f);
    copy_data(_delta, deltaData);

    auto f = make_shared<Function>(NodeVector{bn_dx, bn_dgamma, bn_dbeta},
                                   op::ParameterVector{mean, var, input, gamma, beta});

    auto C = std::make_shared<op::Parameter>(element::f32, shape_r);

    auto zero = ngraph::make_zero(bn_dgamma->get_element_type(), bn_dgamma->get_shape());
    ngraph::autodiff::Adjoints adjoints(NodeVector{bn_dx, bn_dgamma, bn_dbeta},
                                        NodeVector{C, zero, zero});

    auto dinput = adjoints.backprop_node(input);
    auto dgamma = adjoints.backprop_node(gamma);
    auto dbeta = adjoints.backprop_node(beta);

    auto df = make_shared<Function>(NodeVector{dinput, dgamma, dbeta},
                                    op::ParameterVector{mean, var, input, gamma, beta, C});

    //roundtrip serialization
    string js = serialize(df, 4);
    istringstream in(js);
    df = deserialize(in);

    shared_ptr<runtime::TensorView> _dinput = backend->create_tensor(element::f32, shape_r);
    shared_ptr<runtime::TensorView> _dgamma = backend->create_tensor(element::f32, gamma_shape);
    shared_ptr<runtime::TensorView> _dbeta = backend->create_tensor(element::f32, beta_shape);

    backend->call(df, {_dinput, _dgamma, _dbeta}, {_mean, _var, _input, _gamma, _beta, _delta});

    vector<float> expected_input{
        8.17051607e-06f,  4.77576657e-06f,  1.02257760e-05f,  1.20387525e-06f,  -1.73868522e-06f,
        3.84632768e-06f,  -1.07932050e-05f, -2.57458956e-06f, -2.22166714e-06f, -8.38779043e-06f,
        -2.48082982e-06f, 5.89238360e-06f,  -2.52895109e-07f, -8.68433445e-06f, -5.82726737e-06f,
        8.84659658e-06f,  3.03944108e-05f,  4.05480879e-05f,  1.84123158e-05f,  2.30061178e-05f,
        1.34087590e-05f,  -9.26072571e-07f, -3.22908454e-05f, -2.07365116e-05f, -4.21330941e-05f,
        2.83083100e-05f,  -3.71039101e-05f, -4.84390640e-06f, -2.93012376e-05f, 5.68858087e-06f,
        1.83181458e-05f,  -1.07494506e-05f, -2.32429103e-06f, 6.92914809e-06f,  -6.66512321e-06f,
        -7.00302840e-06f, -3.46675184e-06f, -4.36748381e-06f, 6.73822226e-07f,  -4.20158993e-06f,
        3.83005061e-06f,  5.85143729e-06f,  4.17875243e-06f,  -8.64167783e-06f, 1.00170803e-05f,
        -4.23939666e-06f, 4.80201680e-06f,  4.62702078e-06f};

    ASSERT_TRUE(ngraph::test::all_close(read_vector<float>(_dinput), expected_input, 1e-3f, 1e-4f));
    vector<float> expected_dgamma{7.06315041e-05f, -2.35289335e-04f, -5.06639481e-05f};
    ASSERT_TRUE(
        ngraph::test::all_close(read_vector<float>(_dgamma), expected_dgamma, 1e-2f, 1e-3f));
    vector<float> expected_dbeta{320.f, 320.f, 320.f};
    ASSERT_TRUE(ngraph::test::all_close(read_vector<float>(_dbeta), expected_dbeta, 1e-4f, 1e-8f));
}

TEST(${BACKEND_NAME}, batchnorm_fprop_inference_b2c2h2w1)
{
    SKIP_TEST_FOR("IE", "${BACKEND_NAME}");
    SKIP_TEST_FOR("NNP_TESTER", "${BACKEND_NAME}");
    SKIP_TEST_FOR("INTERPRETER", "${BACKEND_NAME}");
    auto input_shape = Shape{2, 2, 2, 1};
    auto input = make_shared<op::Parameter>(element::f32, input_shape);
    auto mean_shape = Shape{2};
    auto mean = make_shared<op::Parameter>(element::f32, mean_shape);
    auto var_shape = Shape{2};
    auto var = make_shared<op::Parameter>(element::f32, var_shape);
    auto gamma_shape = Shape{2};
    auto gamma = make_shared<op::Parameter>(element::f32, gamma_shape);
    auto beta_shape = Shape{2};
    auto beta = make_shared<op::Parameter>(element::f32, beta_shape);
    double eps = 0.001;
    auto shape_r = Shape{2, 2, 2, 1};
    auto bn = make_shared<op::BatchNorm>(eps, gamma, beta, input, mean, var);

    auto f = make_shared<Function>(bn, op::ParameterVector{input, gamma, beta, mean, var});
    auto backend = runtime::Backend::create("${BACKEND_NAME}");
    // Create some tensors for input/output
    auto _input = backend->create_tensor(element::f32, input_shape);
    copy_data(_input,
              vector<float>{0.54881352f,
                            0.71518934f,
                            0.60276335f,
                            0.54488319f,
                            0.42365479f,
                            0.64589411f,
                            0.4375872f,
                            0.89177299f});

    auto _gamma = backend->create_tensor(element::f32, gamma_shape);
    copy_data(_gamma, vector<float>{1.0f, 1.0f});
    auto _beta = backend->create_tensor(element::f32, beta_shape);
    copy_data(_beta, vector<float>{0.0f, 0.0f});
    auto _mean = backend->create_tensor(element::f32, mean_shape);
    copy_data(_mean, vector<float>{0.583388f, 0.619252f});
    auto _var = backend->create_tensor(element::f32, var_shape);
    copy_data(_var, vector<float>{0.0119972f, 0.0282681f});
    auto bn_output = backend->create_tensor(element::f32, shape_r);
    auto result_mean = backend->create_tensor(element::f32, mean_shape);
    auto result_variance = backend->create_tensor(element::f32, var_shape);
    vector<float> expected_result{
        -0.30327f, 1.1561f, -0.0963782f, -0.434702f, -1.4011f, 0.548275f, -1.06187f, 1.59295f};
    backend->call(f, {bn_output}, {_input, _gamma, _beta, _mean, _var});

    ASSERT_TRUE(
        ngraph::test::all_close(expected_result, read_vector<float>(bn_output), 1e-3f, 1e-4f));
}

TEST(${BACKEND_NAME}, batchnorm_fprop_globalstats_b2c2w2h1)
{
    SKIP_TEST_FOR("IE", "${BACKEND_NAME}");
    SKIP_TEST_FOR("NNP_TESTER", "${BACKEND_NAME}");
    SKIP_TEST_FOR("INTERPRETER", "${BACKEND_NAME}");
    auto input_shape = Shape{2, 2, 2, 1};
    auto input = make_shared<op::Parameter>(element::f32, input_shape);
    auto mean_shape = Shape{2};
    auto mean = make_shared<op::Parameter>(element::f32, mean_shape);
    auto var_shape = Shape{2};
    auto var = make_shared<op::Parameter>(element::f32, var_shape);
    auto gamma_shape = Shape{2};
    auto gamma = make_shared<op::Parameter>(element::f32, gamma_shape);
    auto beta_shape = Shape{2};
    auto beta = make_shared<op::Parameter>(element::f32, beta_shape);
    double eps = 0.001;
    auto shape_r = Shape{2, 2, 2, 1};
    auto bn = make_shared<op::BatchNorm>(eps, gamma, beta, input, mean, var, true);

    auto f = make_shared<Function>(bn, op::ParameterVector{gamma, beta, input, mean, var});
    auto backend = runtime::Backend::create("${BACKEND_NAME}");
    // Create some tensors for input/output
    auto _input = backend->create_tensor(element::f32, input_shape);
    copy_data(_input,
              vector<float>{0.54881352f,
                            0.71518934f,
                            0.60276335f,
                            0.54488319f,
                            0.42365479f,
                            0.64589411f,
                            0.4375872f,
                            0.89177299f});

    auto _gamma = backend->create_tensor(element::f32, gamma_shape);
    copy_data(_gamma, vector<float>{1.0f, 1.0f});
    auto _beta = backend->create_tensor(element::f32, beta_shape);
    copy_data(_beta, vector<float>{0.0f, 0.0f});
    auto _mean = backend->create_tensor(element::f32, mean_shape);
    copy_data(_mean, vector<float>{0.583388f, 0.619252f});
    auto _var = backend->create_tensor(element::f32, var_shape);
    copy_data(_var, vector<float>{0.0119972f, 0.0282681f});
    auto bn_output = backend->create_tensor(element::f32, shape_r);
    auto result_mean = backend->create_tensor(element::f32, mean_shape);
    auto result_variance = backend->create_tensor(element::f32, var_shape);
    vector<float> expected_result{
        -0.30327f, 1.1561f, -0.0963782f, -0.434702f, -1.4011f, 0.548275f, -1.06187f, 1.59295f};
    backend->call(f, {bn_output}, {_gamma, _beta, _input, _mean, _var});

    ASSERT_TRUE(
        ngraph::test::all_close(expected_result, read_vector<float>(bn_output), 1e-3f, 1e-4f));
=======
    auto a = backend->create_tensor(element::boolean, shape);
    copy_data(a, vector<char>{1, 0, 1, 1, 1, 0, 1, 0});
    auto b = backend->create_tensor(element::boolean, shape);
    copy_data(b, vector<char>{0, 0, 1, 0, 0, 1, 1, 0});
    auto result = backend->create_tensor(element::boolean, shape);

    backend->call(f, {result}, {a, b});
    EXPECT_EQ((vector<char>{0, 0, 1, 0, 0, 0, 1, 0}), read_vector<char>(result));
}

TEST(${BACKEND_NAME}, logical_or)
{
    Shape shape{2, 2, 2};
    auto A = make_shared<op::Parameter>(element::boolean, shape);
    auto B = make_shared<op::Parameter>(element::boolean, shape);
    auto f = make_shared<Function>(make_shared<op::Or>(A, B), op::ParameterVector{A, B});

    auto backend = runtime::Backend::create("${BACKEND_NAME}");

    // Create some tensors for input/output
    auto a = backend->create_tensor(element::boolean, shape);
    copy_data(a, vector<char>{1, 0, 1, 1, 1, 0, 1, 0});
    auto b = backend->create_tensor(element::boolean, shape);
    copy_data(b, vector<char>{0, 0, 1, 0, 0, 1, 1, 0});
    auto result = backend->create_tensor(element::boolean, shape);

    backend->call(f, {result}, {a, b});
    EXPECT_EQ((vector<char>{1, 0, 1, 1, 1, 1, 1, 0}), read_vector<char>(result));
>>>>>>> 2820e39c
}<|MERGE_RESOLUTION|>--- conflicted
+++ resolved
@@ -1350,6 +1350,7 @@
 
 TEST(${BACKEND_NAME}, select)
 {
+    SKIP_TEST_FOR("IE", "${BACKEND_NAME}");
     SKIP_TEST_FOR("GPU", "${BACKEND_NAME}");
     Shape shape{2, 2, 2};
     auto A = make_shared<op::Parameter>(element::boolean, shape);
@@ -1767,6 +1768,7 @@
 
 TEST(${BACKEND_NAME}, convert_int32_float32)
 {
+    SKIP_TEST_FOR("IE", "${BACKEND_NAME}");
     Shape shape{2, 2};
     auto A = make_shared<op::Parameter>(element::i32, shape);
     auto f =
@@ -1785,6 +1787,7 @@
 
 TEST(${BACKEND_NAME}, convert_int32_bool)
 {
+    SKIP_TEST_FOR("IE", "${BACKEND_NAME}");
     Shape shape{2, 2};
     auto A = make_shared<op::Parameter>(element::i32, shape);
     auto f = make_shared<Function>(make_shared<op::Convert>(A, element::boolean),
@@ -1803,6 +1806,7 @@
 
 TEST(${BACKEND_NAME}, convert_float32_bool)
 {
+    SKIP_TEST_FOR("IE", "${BACKEND_NAME}");
     Shape shape{2, 2};
     auto A = make_shared<op::Parameter>(element::f32, shape);
     auto f = make_shared<Function>(make_shared<op::Convert>(A, element::boolean),
@@ -5145,6 +5149,7 @@
 //
 TEST(${BACKEND_NAME}, select_and_scatter_with_overlap)
 {
+    SKIP_TEST_FOR("IE", "${BACKEND_NAME}");
     SKIP_TEST_FOR("GPU", "${BACKEND_NAME}");
     Shape shape_sel_a{};
     auto SEL_A = make_shared<op::Parameter>(element::f32, shape_sel_a);
@@ -5199,6 +5204,7 @@
 //
 TEST(${BACKEND_NAME}, select_and_scatter_without_overlap)
 {
+    SKIP_TEST_FOR("IE", "${BACKEND_NAME}");
     SKIP_TEST_FOR("GPU", "${BACKEND_NAME}");
     Shape shape_sel_a{};
     auto SEL_A = make_shared<op::Parameter>(element::f32, shape_sel_a);
@@ -5253,6 +5259,7 @@
 //
 TEST(${BACKEND_NAME}, select_and_scatter_3d_without_overlap)
 {
+    SKIP_TEST_FOR("IE", "${BACKEND_NAME}");
     SKIP_TEST_FOR("GPU", "${BACKEND_NAME}");
     Shape shape_sel_a{};
     auto SEL_A = make_shared<op::Parameter>(element::f32, shape_sel_a);
@@ -7928,7 +7935,46 @@
     EXPECT_ANY_THROW(backend->call(f, {a}, {c, b}));
 }
 
-<<<<<<< HEAD
+TEST(${BACKEND_NAME}, logical_and)
+{
+    Shape shape{2, 2, 2};
+    auto A = make_shared<op::Parameter>(element::boolean, shape);
+    auto B = make_shared<op::Parameter>(element::boolean, shape);
+    auto f = make_shared<Function>(make_shared<op::And>(A, B), op::ParameterVector{A, B});
+
+    auto backend = runtime::Backend::create("${BACKEND_NAME}");
+
+    // Create some tensors for input/output
+    auto a = backend->create_tensor(element::boolean, shape);
+    copy_data(a, vector<char>{1, 0, 1, 1, 1, 0, 1, 0});
+    auto b = backend->create_tensor(element::boolean, shape);
+    copy_data(b, vector<char>{0, 0, 1, 0, 0, 1, 1, 0});
+    auto result = backend->create_tensor(element::boolean, shape);
+
+    backend->call(f, {result}, {a, b});
+    EXPECT_EQ((vector<char>{0, 0, 1, 0, 0, 0, 1, 0}), read_vector<char>(result));
+}
+
+TEST(${BACKEND_NAME}, logical_or)
+{
+    Shape shape{2, 2, 2};
+    auto A = make_shared<op::Parameter>(element::boolean, shape);
+    auto B = make_shared<op::Parameter>(element::boolean, shape);
+    auto f = make_shared<Function>(make_shared<op::Or>(A, B), op::ParameterVector{A, B});
+
+    auto backend = runtime::Backend::create("${BACKEND_NAME}");
+
+    // Create some tensors for input/output
+    auto a = backend->create_tensor(element::boolean, shape);
+    copy_data(a, vector<char>{1, 0, 1, 1, 1, 0, 1, 0});
+    auto b = backend->create_tensor(element::boolean, shape);
+    copy_data(b, vector<char>{0, 0, 1, 0, 0, 1, 1, 0});
+    auto result = backend->create_tensor(element::boolean, shape);
+
+    backend->call(f, {result}, {a, b});
+    EXPECT_EQ((vector<char>{1, 0, 1, 1, 1, 1, 1, 0}), read_vector<char>(result));
+}
+
 TEST(${BACKEND_NAME}, batchnorm_fprop_b1c2h2w2)
 {
     SKIP_TEST_FOR("IE", "${BACKEND_NAME}");
@@ -7952,19 +7998,10 @@
 
     auto f = make_shared<Function>(NodeVector{output_rt, mean_rt, variance_rt},
                                    op::ParameterVector{input, gamma, beta});
-=======
-TEST(${BACKEND_NAME}, logical_and)
-{
-    Shape shape{2, 2, 2};
-    auto A = make_shared<op::Parameter>(element::boolean, shape);
-    auto B = make_shared<op::Parameter>(element::boolean, shape);
-    auto f = make_shared<Function>(make_shared<op::And>(A, B), op::ParameterVector{A, B});
->>>>>>> 2820e39c
-
-    auto backend = runtime::Backend::create("${BACKEND_NAME}");
-
-    // Create some tensors for input/output
-<<<<<<< HEAD
+
+    auto backend = runtime::Backend::create("${BACKEND_NAME}");
+
+    // Create some tensors for input/output
     auto _input = backend->create_tensor(element::f32, Shape{1, 2, 2, 2});
 
     copy_data(_input,
@@ -8259,34 +8296,4 @@
 
     ASSERT_TRUE(
         ngraph::test::all_close(expected_result, read_vector<float>(bn_output), 1e-3f, 1e-4f));
-=======
-    auto a = backend->create_tensor(element::boolean, shape);
-    copy_data(a, vector<char>{1, 0, 1, 1, 1, 0, 1, 0});
-    auto b = backend->create_tensor(element::boolean, shape);
-    copy_data(b, vector<char>{0, 0, 1, 0, 0, 1, 1, 0});
-    auto result = backend->create_tensor(element::boolean, shape);
-
-    backend->call(f, {result}, {a, b});
-    EXPECT_EQ((vector<char>{0, 0, 1, 0, 0, 0, 1, 0}), read_vector<char>(result));
-}
-
-TEST(${BACKEND_NAME}, logical_or)
-{
-    Shape shape{2, 2, 2};
-    auto A = make_shared<op::Parameter>(element::boolean, shape);
-    auto B = make_shared<op::Parameter>(element::boolean, shape);
-    auto f = make_shared<Function>(make_shared<op::Or>(A, B), op::ParameterVector{A, B});
-
-    auto backend = runtime::Backend::create("${BACKEND_NAME}");
-
-    // Create some tensors for input/output
-    auto a = backend->create_tensor(element::boolean, shape);
-    copy_data(a, vector<char>{1, 0, 1, 1, 1, 0, 1, 0});
-    auto b = backend->create_tensor(element::boolean, shape);
-    copy_data(b, vector<char>{0, 0, 1, 0, 0, 1, 1, 0});
-    auto result = backend->create_tensor(element::boolean, shape);
-
-    backend->call(f, {result}, {a, b});
-    EXPECT_EQ((vector<char>{1, 0, 1, 1, 1, 1, 1, 0}), read_vector<char>(result));
->>>>>>> 2820e39c
 }