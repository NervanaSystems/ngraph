--- conflicted
+++ resolved
@@ -2709,7 +2709,6 @@
     ASSERT_EQ((vector<float>{1, -1, 0, -1, 1, 0}), result->get_vector<float>());
 }
 
-<<<<<<< HEAD
 TEST(${BACKEND_NAME}, power)
 {
     auto shape = Shape{2, 2};
@@ -2717,7 +2716,23 @@
     auto B = make_shared<op::Parameter>(element::Float32::element_type(), shape);
     auto rt = make_shared<TensorViewType>(element::Float32::element_type(), shape);
     auto f = make_shared<Function>(make_shared<op::Power>(A, B), rt, op::Parameters{A, B});
-=======
+
+    auto manager = runtime::Manager::get("${BACKEND_NAME}");
+    auto external = manager->compile(f);
+    auto backend = manager->allocate_backend();
+    auto cf = backend->make_call_frame(external);
+
+    // Create some tensors for input/output
+    auto a = backend->make_primary_tensor_view(element::Float32::element_type(), shape);
+    copy_data(a, vector<float>{1, 2, 3, 5});
+    auto b = backend->make_primary_tensor_view(element::Float32::element_type(), shape);
+    copy_data(b, vector<float>{2, 0, 6, 3});
+    auto result = backend->make_primary_tensor_view(element::Float32::element_type(), shape);
+
+    (*cf)({a, b}, {result});
+    ASSERT_EQ((vector<float>{1, 1, 729, 125}), result->get_vector<float>());
+}
+
 TEST(${BACKEND_NAME}, constant_equality_bool)
 {
     auto shape = Shape{4};
@@ -2732,27 +2747,15 @@
     auto B = make_shared<op::ParameterizedConstant<element::Bool>>(shape, b);
     auto rt = make_shared<TensorViewType>(element::Bool::element_type(), shape);
     auto f = make_shared<Function>(make_shared<op::Equal>(A, B), rt, op::Parameters{});
->>>>>>> 41f9ec92
-
-    auto manager = runtime::Manager::get("${BACKEND_NAME}");
-    auto external = manager->compile(f);
-    auto backend = manager->allocate_backend();
-    auto cf = backend->make_call_frame(external);
-
-    // Create some tensors for input/output
-<<<<<<< HEAD
-    auto a = backend->make_primary_tensor_view(element::Float32::element_type(), shape);
-    copy_data(a, vector<float>{1, 2, 3, 5});
-    auto b = backend->make_primary_tensor_view(element::Float32::element_type(), shape);
-    copy_data(b, vector<float>{2, 0, 6, 3});
-    auto result = backend->make_primary_tensor_view(element::Float32::element_type(), shape);
-
-    (*cf)({a, b}, {result});
-    ASSERT_EQ((vector<float>{1, 1, 729, 125}), result->get_vector<float>());
-=======
+
+    auto manager = runtime::Manager::get("${BACKEND_NAME}");
+    auto external = manager->compile(f);
+    auto backend = manager->allocate_backend();
+    auto cf = backend->make_call_frame(external);
+
+    // Create some tensors for input/output
     auto result = backend->make_primary_tensor_view(element::Bool::element_type(), shape);
 
     (*cf)({}, {result});
     ASSERT_EQ((vector<char>{true, false, true, false}), result->get_vector<char>());
->>>>>>> 41f9ec92
 }