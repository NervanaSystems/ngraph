// ----------------------------------------------------------------------------
// Copyright 2017 Nervana Systems Inc.
// Licensed under the Apache License, Version 2.0 (the "License");
// you may not use this file except in compliance with the License.
// You may obtain a copy of the License at
//
//      http://www.apache.org/licenses/LICENSE-2.0
//
// Unless required by applicable law or agreed to in writing, software
// distributed under the License is distributed on an "AS IS" BASIS,
// WITHOUT WARRANTIES OR CONDITIONS OF ANY KIND, either express or implied.
// See the License for the specific language governing permissions and
// ----------------------------------------------------------------------------

#include <algorithm>
#include <cinttypes>
#include <cmath>
#include <cstdlib>
#include <string>

#include "gtest/gtest.h"

#include "ngraph/log.hpp"
#include "ngraph/ngraph.hpp"
#include "ngraph/serializer.hpp"
#include "util/all_close.hpp"
#include "util/ndarray.hpp"
#include "util/test_tools.hpp"

using namespace std;
using namespace ngraph;

TEST(${BACKEND_NAME}, aliased_output)
{
    auto shape = Shape{2, 2};
    auto A = make_shared<op::Parameter>(element::f32, shape);
    auto B = make_shared<op::Parameter>(element::f32, shape);
    auto C = A + B;
    auto f = make_shared<Function>(Nodes{C, C}, op::Parameters{A, B});

    auto manager = runtime::Manager::get("${BACKEND_NAME}");
    auto external = manager->compile(f);
    auto backend = manager->allocate_backend();
    auto cf = backend->make_call_frame(external);

    // Create some tensors for input/output
    shared_ptr<runtime::TensorView> a = backend->make_primary_tensor_view(element::f32, shape);
    shared_ptr<runtime::TensorView> b = backend->make_primary_tensor_view(element::f32, shape);
    shared_ptr<runtime::TensorView> out1 = backend->make_primary_tensor_view(element::f32, shape);
    shared_ptr<runtime::TensorView> out2 = backend->make_primary_tensor_view(element::f32, shape);

    copy_data(a, vector<float>{0, 1, 2, 3});
    copy_data(b, vector<float>{1, 2, 3, 4});
    vector<float> expected{1, 3, 5, 7};

    cf->call({a, b}, {out1, out2});
    EXPECT_EQ(expected, read_vector<float>(out1));
    EXPECT_EQ(expected, read_vector<float>(out2));
}

TEST(${BACKEND_NAME}, parameter_as_output)
{
    auto shape = Shape{3, 4};
    auto A = make_shared<op::Parameter>(element::f32, shape);
    auto f = make_shared<Function>(A, op::Parameters{A});

    auto manager = runtime::Manager::get("${BACKEND_NAME}");
    auto external = manager->compile(f);
    auto backend = manager->allocate_backend();
    auto cf = backend->make_call_frame(external);

    // Create some tensors for input/output
    shared_ptr<runtime::TensorView> a = backend->make_primary_tensor_view(element::f32, shape);
    shared_ptr<runtime::TensorView> result = backend->make_primary_tensor_view(element::f32, shape);

    vector<float> expected{0, 1, 2, 3, 4, 5, 6, 7, 8, 9, 10, 11};
    vector<float> zero(shape_size(shape), 0);
    copy_data(a, expected);

    cf->call({a}, {result});
    EXPECT_EQ(read_vector<float>(result), expected);
}

TEST(${BACKEND_NAME}, ab)
{
    auto shape = Shape{2, 2};
    auto A = make_shared<op::Parameter>(element::f32, shape);
    auto B = make_shared<op::Parameter>(element::f32, shape);
    auto f = make_shared<Function>(A + B, op::Parameters{A, B});

    auto manager = runtime::Manager::get("${BACKEND_NAME}");
    auto external = manager->compile(f);
    auto backend = manager->allocate_backend();
    auto cf = backend->make_call_frame(external);

    // Create some tensors for input/output
    shared_ptr<runtime::TensorView> a = backend->make_primary_tensor_view(element::f32, shape);
    shared_ptr<runtime::TensorView> b = backend->make_primary_tensor_view(element::f32, shape);
    shared_ptr<runtime::TensorView> result = backend->make_primary_tensor_view(element::f32, shape);

    copy_data(a, test::NDArray<float, 2>({{1, 2}, {3, 4}}).get_vector());
    copy_data(b, test::NDArray<float, 2>({{5, 6}, {7, 8}}).get_vector());

    cf->call({a, b}, {result});
    EXPECT_EQ(read_vector<float>(result),
              (test::NDArray<float, 2>({{6, 8}, {10, 12}})).get_vector());
}

TEST(${BACKEND_NAME}, abc)
{
    auto shape = Shape{2, 2};
    auto A = make_shared<op::Parameter>(element::f32, shape);
    auto B = make_shared<op::Parameter>(element::f32, shape);
    auto C = make_shared<op::Parameter>(element::f32, shape);
    auto f = make_shared<Function>((A + B) * C, op::Parameters{A, B, C});

    auto manager = runtime::Manager::get("${BACKEND_NAME}");
    auto external = manager->compile(f);
    auto backend = manager->allocate_backend();
    auto cf = backend->make_call_frame(external);

    // Create some tensors for input/output
    shared_ptr<runtime::TensorView> a = backend->make_primary_tensor_view(element::f32, shape);
    shared_ptr<runtime::TensorView> b = backend->make_primary_tensor_view(element::f32, shape);
    shared_ptr<runtime::TensorView> c = backend->make_primary_tensor_view(element::f32, shape);
    shared_ptr<runtime::TensorView> result = backend->make_primary_tensor_view(element::f32, shape);

    copy_data(a, test::NDArray<float, 2>({{1, 2}, {3, 4}}).get_vector());
    copy_data(b, test::NDArray<float, 2>({{5, 6}, {7, 8}}).get_vector());
    copy_data(c, test::NDArray<float, 2>({{9, 10}, {11, 12}}).get_vector());

    cf->call({a, b, c}, {result});
    EXPECT_EQ(read_vector<float>(result),
              (test::NDArray<float, 2>({{54, 80}, {110, 144}})).get_vector());

    cf->call({b, a, c}, {result});
    EXPECT_EQ(read_vector<float>(result),
              (test::NDArray<float, 2>({{54, 80}, {110, 144}})).get_vector());

    cf->call({a, c, b}, {result});
    EXPECT_EQ(read_vector<float>(result),
              (test::NDArray<float, 2>({{50, 72}, {98, 128}})).get_vector());
}

TEST(${BACKEND_NAME}, abc_int64)
{
    auto shape = Shape{2, 2};
    auto A = make_shared<op::Parameter>(element::i64, shape);
    auto B = make_shared<op::Parameter>(element::i64, shape);
    auto C = make_shared<op::Parameter>(element::i64, shape);
    auto f = make_shared<Function>((A + B) * C, op::Parameters{A, B, C});

    auto manager = runtime::Manager::get("${BACKEND_NAME}");
    auto external = manager->compile(f);
    auto backend = manager->allocate_backend();
    auto cf = backend->make_call_frame(external);

    // Create some tensors for input/output
    auto a = backend->make_primary_tensor_view(element::i64, shape);
    copy_data(a, vector<int64_t>{1, 2, 3, 4});
    auto b = backend->make_primary_tensor_view(element::i64, shape);
    copy_data(b, vector<int64_t>{5, 6, 7, 8});
    auto c = backend->make_primary_tensor_view(element::i64, shape);
    copy_data(c, vector<int64_t>{9, 10, 11, 12});
    auto result = backend->make_primary_tensor_view(element::i64, shape);

    cf->call({a, b, c}, {result});
    EXPECT_EQ((vector<int64_t>{54, 80, 110, 144}), read_vector<int64_t>(result));

    cf->call({b, a, c}, {result});
    EXPECT_EQ((vector<int64_t>{54, 80, 110, 144}), read_vector<int64_t>(result));

    cf->call({a, c, b}, {result});
    EXPECT_EQ((vector<int64_t>{50, 72, 98, 128}), read_vector<int64_t>(result));
}

// Multiple retrive values
TEST(${BACKEND_NAME}, multiple_result)
{
    auto shape = Shape{2, 2};
    auto A = make_shared<op::Parameter>(element::f32, shape);
    auto B = make_shared<op::Parameter>(element::f32, shape);
    auto C = make_shared<op::Parameter>(element::f32, shape);
    auto A_add_B = make_shared<op::Add>(A, B);
    auto A_add_B_mul_C = make_shared<op::Multiply>(A_add_B, C);

    auto f = make_shared<Function>(Nodes{A_add_B, A_add_B_mul_C}, op::Parameters{A, B, C});

    auto manager = runtime::Manager::get("${BACKEND_NAME}");
    auto external = manager->compile(f);
    auto backend = manager->allocate_backend();
    auto cf = backend->make_call_frame(external);

    auto a = backend->make_primary_tensor_view(element::f32, shape);
    copy_data(a, vector<float>{1, 2, 3, 4});
    auto b = backend->make_primary_tensor_view(element::f32, shape);
    copy_data(b, vector<float>{5, 6, 7, 8});
    auto c = backend->make_primary_tensor_view(element::f32, shape);
    copy_data(c, vector<float>{9, 10, 11, 12});

    auto r0 = backend->make_primary_tensor_view(element::f32, shape);
    auto r1 = backend->make_primary_tensor_view(element::f32, shape);

    cf->call({a, b, c}, {r0, r1});

    EXPECT_EQ((vector<float>{6, 8, 10, 12}), read_vector<float>(r0));
    EXPECT_EQ((vector<float>{54, 80, 110, 144}), read_vector<float>(r1));
}

TEST(${BACKEND_NAME}, abs)
{
    auto shape = Shape{2, 2};
    auto A = make_shared<op::Parameter>(element::f32, shape);
    auto f = make_shared<Function>(make_shared<op::Abs>(A), op::Parameters{A});

    auto manager = runtime::Manager::get("${BACKEND_NAME}");
    auto external = manager->compile(f);
    auto backend = manager->allocate_backend();
    auto cf = backend->make_call_frame(external);

    // Create some tensors for input/output
    auto a = backend->make_primary_tensor_view(element::f32, shape);
    copy_data(a, vector<float>{1, -2, 0, -4.8f});
    auto result = backend->make_primary_tensor_view(element::f32, shape);

    cf->call({a}, {result});
    EXPECT_EQ((vector<float>{1, 2, 0, 4.8f}), read_vector<float>(result));
}

TEST(${BACKEND_NAME}, ceiling)
{
    auto shape = Shape{2, 2};
    auto A = make_shared<op::Parameter>(element::f32, shape);
    auto f = make_shared<Function>(make_shared<op::Ceiling>(A), op::Parameters{A});

    auto manager = runtime::Manager::get("${BACKEND_NAME}");
    auto external = manager->compile(f);
    auto backend = manager->allocate_backend();
    auto cf = backend->make_call_frame(external);

    // Create some tensors for input/output
    auto a = backend->make_primary_tensor_view(element::f32, shape);
    copy_data(a, vector<float>{-2.5f, -2.0f, 0.3f, 4.8f});
    auto result = backend->make_primary_tensor_view(element::f32, shape);

    cf->call({a}, {result});
    EXPECT_EQ((vector<float>{-2.0f, -2.0f, 1.0f, 5.0f}), read_vector<float>(result));
}

TEST(${BACKEND_NAME}, concat_matrix_colwise)
{
    auto shape_a = Shape{2, 2};
    auto A = make_shared<op::Parameter>(element::f32, shape_a);
    auto shape_b = Shape{2, 3};
    auto B = make_shared<op::Parameter>(element::f32, shape_b);
    auto shape_c = Shape{2, 3};
    auto C = make_shared<op::Parameter>(element::f32, shape_c);
    auto shape_r = Shape{2, 8};
    auto f =
        make_shared<Function>(make_shared<op::Concat>(Nodes{A, B, C}, 1), op::Parameters{A, B, C});

    auto manager = runtime::Manager::get("${BACKEND_NAME}");
    auto external = manager->compile(f);
    auto backend = manager->allocate_backend();
    auto cf = backend->make_call_frame(external);

    // Create some tensors for input/output
    auto a = backend->make_primary_tensor_view(element::f32, shape_a);
    copy_data(a, vector<float>{2, 4, 8, 16});
    auto b = backend->make_primary_tensor_view(element::f32, shape_b);
    copy_data(b, vector<float>{1, 2, 4, 8, 16, 32});
    auto c = backend->make_primary_tensor_view(element::f32, shape_c);
    copy_data(c, vector<float>{2, 3, 5, 7, 11, 13});
    auto result = backend->make_primary_tensor_view(element::f32, shape_r);

    cf->call({a, b, c}, {result});
    EXPECT_EQ((vector<float>{2, 4, 1, 2, 4, 2, 3, 5, 8, 16, 8, 16, 32, 7, 11, 13}),
              read_vector<float>(result));
}

TEST(${BACKEND_NAME}, concat_matrix_rowwise)
{
    auto shape_a = Shape{2, 2};
    auto A = make_shared<op::Parameter>(element::f32, shape_a);
    auto shape_b = Shape{3, 2};
    auto B = make_shared<op::Parameter>(element::f32, shape_b);
    auto shape_c = Shape{3, 2};
    auto C = make_shared<op::Parameter>(element::f32, shape_c);
    auto shape_r = Shape{8, 2};
    auto f =
        make_shared<Function>(make_shared<op::Concat>(Nodes{A, B, C}, 0), op::Parameters{A, B, C});

    auto manager = runtime::Manager::get("${BACKEND_NAME}");
    auto external = manager->compile(f);
    auto backend = manager->allocate_backend();
    auto cf = backend->make_call_frame(external);

    // Create some tensors for input/output
    auto a = backend->make_primary_tensor_view(element::f32, shape_a);
    copy_data(a, vector<float>{2, 4, 8, 16});
    auto b = backend->make_primary_tensor_view(element::f32, shape_b);
    copy_data(b, vector<float>{1, 2, 4, 8, 16, 32});
    auto c = backend->make_primary_tensor_view(element::f32, shape_c);
    copy_data(c, vector<float>{2, 3, 5, 7, 11, 13});
    auto result = backend->make_primary_tensor_view(element::f32, shape_r);

    cf->call({a, b, c}, {result});
    EXPECT_EQ((vector<float>{2, 4, 8, 16, 1, 2, 4, 8, 16, 32, 2, 3, 5, 7, 11, 13}),
              read_vector<float>(result));
}

TEST(${BACKEND_NAME}, concat_matrix_int64)
{
    auto shape_a = Shape{2, 2};
    auto A = make_shared<op::Parameter>(element::i64, shape_a);
    auto shape_b = Shape{3, 2};
    auto B = make_shared<op::Parameter>(element::i64, shape_b);
    auto shape_c = Shape{3, 2};
    auto C = make_shared<op::Parameter>(element::i64, shape_c);
    auto shape_r = Shape{8, 2};
    auto f =
        make_shared<Function>(make_shared<op::Concat>(Nodes{A, B, C}, 0), op::Parameters{A, B, C});

    auto manager = runtime::Manager::get("${BACKEND_NAME}");
    auto external = manager->compile(f);
    auto backend = manager->allocate_backend();
    auto cf = backend->make_call_frame(external);

    // Create some tensors for input/output
    auto a = backend->make_primary_tensor_view(element::i64, shape_a);
    copy_data(a, vector<int64_t>{2, 4, 8, 16});
    auto b = backend->make_primary_tensor_view(element::i64, shape_b);
    copy_data(b, vector<int64_t>{1, 2, 4, 8, 16, 32});
    auto c = backend->make_primary_tensor_view(element::i64, shape_c);
    copy_data(c, vector<int64_t>{2, 3, 5, 7, 11, 13});
    auto result = backend->make_primary_tensor_view(element::i64, shape_r);

    cf->call({a, b, c}, {result});
    EXPECT_EQ((vector<int64_t>{2, 4, 8, 16, 1, 2, 4, 8, 16, 32, 2, 3, 5, 7, 11, 13}),
              read_vector<int64_t>(result));
}

TEST(${BACKEND_NAME}, concat_vector)
{
    auto shape_a = Shape{4};
    auto A = make_shared<op::Parameter>(element::f32, shape_a);
    auto shape_b = Shape{6};
    auto B = make_shared<op::Parameter>(element::f32, shape_b);
    auto shape_c = Shape{2};
    auto C = make_shared<op::Parameter>(element::f32, shape_c);
    auto shape_r = Shape{12};
    auto f =
        make_shared<Function>(make_shared<op::Concat>(Nodes{A, B, C}, 0), op::Parameters{A, B, C});

    auto manager = runtime::Manager::get("${BACKEND_NAME}");
    auto external = manager->compile(f);
    auto backend = manager->allocate_backend();
    auto cf = backend->make_call_frame(external);

    // Create some tensors for input/output
    auto a = backend->make_primary_tensor_view(element::f32, shape_a);
    copy_data(a, vector<float>{2, 4, 8, 16});
    auto b = backend->make_primary_tensor_view(element::f32, shape_b);
    copy_data(b, vector<float>{1, 2, 4, 8, 16, 32});
    auto c = backend->make_primary_tensor_view(element::f32, shape_c);
    copy_data(c, vector<float>{18, 19});
    auto result = backend->make_primary_tensor_view(element::f32, shape_r);

    cf->call({a, b, c}, {result});
    EXPECT_EQ((vector<float>{2, 4, 8, 16, 1, 2, 4, 8, 16, 32, 18, 19}), read_vector<float>(result));
}

// from numpy import *
// a=linspace(1,2*3*4*3*2,2*3*4*3*2)
// b=linspace(1000+1,1000+2*3*3*3*2,2*3*3*3*2)
// c=linspace(2000+1,2000+2*3*2*3*2,2*3*2*3*2)
// a.shape=(2,3,4,3,2)
// b.shape=(2,3,3,3,2)
// c.shape=(2,3,2,3,2)
// z=concatenate((a,b,c),axis=2)
// z.shape=(2*3*(4+3+2)*3*2)
// set_printoptions(suppress=True)
// print(z)
//
// [    1.     2.     3.     4.     5.     6.     7.     8.     9.    10.
//     11.    12.    13.    14.    15.    16.    17.    18.    19.    20.
//     21.    22.    23.    24.  1001.  1002.  1003.  1004.  1005.  1006.
//   1007.  1008.  1009.  1010.  1011.  1012.  1013.  1014.  1015.  1016.
//   1017.  1018.  2001.  2002.  2003.  2004.  2005.  2006.  2007.  2008.
//   2009.  2010.  2011.  2012.    25.    26.    27.    28.    29.    30.
//     31.    32.    33.    34.    35.    36.    37.    38.    39.    40.
//     41.    42.    43.    44.    45.    46.    47.    48.  1019.  1020.
//   1021.  1022.  1023.  1024.  1025.  1026.  1027.  1028.  1029.  1030.
//   1031.  1032.  1033.  1034.  1035.  1036.  2013.  2014.  2015.  2016.
//   2017.  2018.  2019.  2020.  2021.  2022.  2023.  2024.    49.    50.
//     51.    52.    53.    54.    55.    56.    57.    58.    59.    60.
//     61.    62.    63.    64.    65.    66.    67.    68.    69.    70.
//     71.    72.  1037.  1038.  1039.  1040.  1041.  1042.  1043.  1044.
//   1045.  1046.  1047.  1048.  1049.  1050.  1051.  1052.  1053.  1054.
//   2025.  2026.  2027.  2028.  2029.  2030.  2031.  2032.  2033.  2034.
//   2035.  2036.    73.    74.    75.    76.    77.    78.    79.    80.
//     81.    82.    83.    84.    85.    86.    87.    88.    89.    90.
//     91.    92.    93.    94.    95.    96.  1055.  1056.  1057.  1058.
//   1059.  1060.  1061.  1062.  1063.  1064.  1065.  1066.  1067.  1068.
//   1069.  1070.  1071.  1072.  2037.  2038.  2039.  2040.  2041.  2042.
//   2043.  2044.  2045.  2046.  2047.  2048.    97.    98.    99.   100.
//    101.   102.   103.   104.   105.   106.   107.   108.   109.   110.
//    111.   112.   113.   114.   115.   116.   117.   118.   119.   120.
//   1073.  1074.  1075.  1076.  1077.  1078.  1079.  1080.  1081.  1082.
//   1083.  1084.  1085.  1086.  1087.  1088.  1089.  1090.  2049.  2050.
//   2051.  2052.  2053.  2054.  2055.  2056.  2057.  2058.  2059.  2060.
//    121.   122.   123.   124.   125.   126.   127.   128.   129.   130.
//    131.   132.   133.   134.   135.   136.   137.   138.   139.   140.
//    141.   142.   143.   144.  1091.  1092.  1093.  1094.  1095.  1096.
//   1097.  1098.  1099.  1100.  1101.  1102.  1103.  1104.  1105.  1106.
//   1107.  1108.  2061.  2062.  2063.  2064.  2065.  2066.  2067.  2068.
//   2069.  2070.  2071.  2072.]
TEST(${BACKEND_NAME}, concat_5d)
{
    vector<float> a_data(2 * 3 * 4 * 3 * 2);
    for (int i = 0; i < 2 * 3 * 4 * 3 * 2; i++)
    {
        a_data[i] = float(i + 1);
    }

    vector<float> b_data(2 * 3 * 3 * 3 * 2);
    for (int i = 0; i < 2 * 3 * 3 * 3 * 2; i++)
    {
        b_data[i] = 1000 + float(i + 1);
    }

    vector<float> c_data(2 * 3 * 2 * 3 * 2);
    for (int i = 0; i < 2 * 3 * 2 * 3 * 2; i++)
    {
        c_data[i] = 2000 + float(i + 1);
    }

    auto shape_a = Shape{2, 3, 4, 3, 2};
    auto A = make_shared<op::Parameter>(element::f32, shape_a);
    auto shape_b = Shape{2, 3, 3, 3, 2};
    auto B = make_shared<op::Parameter>(element::f32, shape_b);
    auto shape_c = Shape{2, 3, 2, 3, 2};
    auto C = make_shared<op::Parameter>(element::f32, shape_c);
    auto shape_r = Shape{2, 3, 9, 3, 2};

    auto r = make_shared<op::Concat>(Nodes{A, B, C}, 2);
    auto f = make_shared<Function>(r, op::Parameters{A, B, C});

    auto manager = runtime::Manager::get("${BACKEND_NAME}");
    auto external = manager->compile(f);
    auto backend = manager->allocate_backend();
    auto cf = backend->make_call_frame(external);

    // Create some tensors for input/output
    auto a = backend->make_primary_tensor_view(element::f32, shape_a);
    copy_data(a, a_data);
    auto b = backend->make_primary_tensor_view(element::f32, shape_b);
    copy_data(b, b_data);
    auto c = backend->make_primary_tensor_view(element::f32, shape_c);
    copy_data(c, c_data);

    auto result = backend->make_primary_tensor_view(element::f32, shape_r);

    cf->call({a, b, c}, {result});
    EXPECT_EQ(
        (vector<float>{
            1.,    2.,    3.,    4.,    5.,    6.,    7.,    8.,    9.,    10.,   11.,   12.,
            13.,   14.,   15.,   16.,   17.,   18.,   19.,   20.,   21.,   22.,   23.,   24.,
            1001., 1002., 1003., 1004., 1005., 1006., 1007., 1008., 1009., 1010., 1011., 1012.,
            1013., 1014., 1015., 1016., 1017., 1018., 2001., 2002., 2003., 2004., 2005., 2006.,
            2007., 2008., 2009., 2010., 2011., 2012., 25.,   26.,   27.,   28.,   29.,   30.,
            31.,   32.,   33.,   34.,   35.,   36.,   37.,   38.,   39.,   40.,   41.,   42.,
            43.,   44.,   45.,   46.,   47.,   48.,   1019., 1020., 1021., 1022., 1023., 1024.,
            1025., 1026., 1027., 1028., 1029., 1030., 1031., 1032., 1033., 1034., 1035., 1036.,
            2013., 2014., 2015., 2016., 2017., 2018., 2019., 2020., 2021., 2022., 2023., 2024.,
            49.,   50.,   51.,   52.,   53.,   54.,   55.,   56.,   57.,   58.,   59.,   60.,
            61.,   62.,   63.,   64.,   65.,   66.,   67.,   68.,   69.,   70.,   71.,   72.,
            1037., 1038., 1039., 1040., 1041., 1042., 1043., 1044., 1045., 1046., 1047., 1048.,
            1049., 1050., 1051., 1052., 1053., 1054., 2025., 2026., 2027., 2028., 2029., 2030.,
            2031., 2032., 2033., 2034., 2035., 2036., 73.,   74.,   75.,   76.,   77.,   78.,
            79.,   80.,   81.,   82.,   83.,   84.,   85.,   86.,   87.,   88.,   89.,   90.,
            91.,   92.,   93.,   94.,   95.,   96.,   1055., 1056., 1057., 1058., 1059., 1060.,
            1061., 1062., 1063., 1064., 1065., 1066., 1067., 1068., 1069., 1070., 1071., 1072.,
            2037., 2038., 2039., 2040., 2041., 2042., 2043., 2044., 2045., 2046., 2047., 2048.,
            97.,   98.,   99.,   100.,  101.,  102.,  103.,  104.,  105.,  106.,  107.,  108.,
            109.,  110.,  111.,  112.,  113.,  114.,  115.,  116.,  117.,  118.,  119.,  120.,
            1073., 1074., 1075., 1076., 1077., 1078., 1079., 1080., 1081., 1082., 1083., 1084.,
            1085., 1086., 1087., 1088., 1089., 1090., 2049., 2050., 2051., 2052., 2053., 2054.,
            2055., 2056., 2057., 2058., 2059., 2060., 121.,  122.,  123.,  124.,  125.,  126.,
            127.,  128.,  129.,  130.,  131.,  132.,  133.,  134.,  135.,  136.,  137.,  138.,
            139.,  140.,  141.,  142.,  143.,  144.,  1091., 1092., 1093., 1094., 1095., 1096.,
            1097., 1098., 1099., 1100., 1101., 1102., 1103., 1104., 1105., 1106., 1107., 1108.,
            2061., 2062., 2063., 2064., 2065., 2066., 2067., 2068., 2069., 2070., 2071., 2072.}),
        read_vector<float>(result));
}

TEST(${BACKEND_NAME}, divide)
{
    auto manager = runtime::Manager::get("${BACKEND_NAME}");
    auto backend = manager->allocate_backend();

    auto shape = Shape{2, 2};

    auto make_external = [&]() {
        auto A = make_shared<op::Parameter>(element::f32, shape);
        auto B = make_shared<op::Parameter>(element::f32, shape);
        auto f = make_shared<Function>(make_shared<op::Divide>(A, B), op::Parameters{A, B});

        auto external = manager->compile(f);
        return external;
    };

    auto cf = backend->make_call_frame(make_external());

    // Create some tensors for input/output
    auto a = backend->make_primary_tensor_view(element::f32, shape);
    copy_data(a, vector<float>{2, 4, 8, 16});
    auto b = backend->make_primary_tensor_view(element::f32, shape);
    copy_data(b, vector<float>{1, 2, 4, 8});
    auto result = backend->make_primary_tensor_view(element::f32, shape);

    cf->call({a, b}, {result});
    EXPECT_EQ((vector<float>{2, 2, 2, 2}), read_vector<float>(result));
}

TEST(${BACKEND_NAME}, divide_by_zero_float32)
{
    auto manager = runtime::Manager::get("${BACKEND_NAME}");
    auto backend = manager->allocate_backend();

    auto shape = Shape{2, 2};

    auto make_external = [&]() {
        auto A = make_shared<op::Parameter>(element::f32, shape);
        auto B = make_shared<op::Parameter>(element::f32, shape);
        auto f = make_shared<Function>(make_shared<op::Divide>(A, B), op::Parameters{A, B});

        auto external = manager->compile(f);
        return external;
    };

    auto cf = backend->make_call_frame(make_external());

    // Create some tensors for input/output
    auto a = backend->make_primary_tensor_view(element::f32, shape);
    copy_data(a, vector<float>{2, 4, 8, 16});
    auto b = backend->make_primary_tensor_view(element::f32, shape);
    copy_data(b, vector<float>{0, 0, 0, 0});
    auto result = backend->make_primary_tensor_view(element::f32, shape);

    cf->call({a, b}, {result});
    EXPECT_EQ((vector<float>{std::numeric_limits<float>::infinity(),
                             std::numeric_limits<float>::infinity(),
                             std::numeric_limits<float>::infinity(),
                             std::numeric_limits<float>::infinity()}),
              read_vector<float>(result));
}

TEST(${BACKEND_NAME}, divide_by_zero_int32)
{
    auto manager = runtime::Manager::get("${BACKEND_NAME}");
    auto backend = manager->allocate_backend();

    auto shape = Shape{2, 2};

    auto make_external = [&]() {
        auto A = make_shared<op::Parameter>(element::i32, shape);
        auto B = make_shared<op::Parameter>(element::i32, shape);
        auto f = make_shared<Function>(make_shared<op::Divide>(A, B), op::Parameters{A, B});

        auto external = manager->compile(f);
        return external;
    };

    auto cf = backend->make_call_frame(make_external());

    // Create some tensors for input/output
    auto a = backend->make_primary_tensor_view(element::i32, shape);
    copy_data(a, vector<int>{2, 4, 8, 16});
    auto b = backend->make_primary_tensor_view(element::i32, shape);
    copy_data(b, vector<int>{0, 0, 0, 0});
    auto result = backend->make_primary_tensor_view(element::i32, shape);

    EXPECT_ANY_THROW({ cf->call({a, b}, {result}); });
}

TEST(${BACKEND_NAME}, equal)
{
    auto shape = Shape{2, 2, 2};
    auto A = make_shared<op::Parameter>(element::f32, shape);
    auto B = make_shared<op::Parameter>(element::f32, shape);
    auto f = make_shared<Function>(make_shared<op::Equal>(A, B), op::Parameters{A, B});

    auto manager = runtime::Manager::get("${BACKEND_NAME}");
    auto external = manager->compile(f);
    auto backend = manager->allocate_backend();
    auto cf = backend->make_call_frame(external);

    // Create some tensors for input/output
    auto a = backend->make_primary_tensor_view(element::f32, shape);
    copy_data(a, vector<float>{1, 8, -8, 17, -0.5, 0, 1, 1});
    auto b = backend->make_primary_tensor_view(element::f32, shape);
    copy_data(b, vector<float>{1, 8, 4, 8, 0, 0, 1, 1.5});
    auto result = backend->make_primary_tensor_view(element::boolean, shape);

    cf->call({a, b}, {result});
    EXPECT_EQ((vector<char>{1, 1, 0, 0, 0, 1, 1, 0}), read_vector<char>(result));
}

TEST(${BACKEND_NAME}, floor)
{
    auto shape = Shape{2, 2};
    auto A = make_shared<op::Parameter>(element::f32, shape);
    auto f = make_shared<Function>(make_shared<op::Floor>(A), op::Parameters{A});

    auto manager = runtime::Manager::get("${BACKEND_NAME}");
    auto external = manager->compile(f);
    auto backend = manager->allocate_backend();
    auto cf = backend->make_call_frame(external);

    // Create some tensors for input/output
    auto a = backend->make_primary_tensor_view(element::f32, shape);
    copy_data(a, vector<float>{-2.5f, -2.0f, 0.3f, 4.8f});
    auto result = backend->make_primary_tensor_view(element::f32, shape);

    cf->call({a}, {result});
    EXPECT_EQ((vector<float>{-3.0f, -2.0f, 0.0f, 4.0f}), read_vector<float>(result));
}

TEST(${BACKEND_NAME}, dot_0_0)
{
    auto shape = Shape{0};
    auto A = make_shared<op::Parameter>(element::f32, shape);
    auto B = make_shared<op::Parameter>(element::f32, shape);
    auto shape_r = Shape{};
    auto f = make_shared<Function>(make_shared<op::Dot>(A, B), op::Parameters{A, B});

    auto manager = runtime::Manager::get("${BACKEND_NAME}");
    auto external = manager->compile(f);
    auto backend = manager->allocate_backend();
    auto cf = backend->make_call_frame(external);

    // Create some tensors for input/output
    auto a = backend->make_primary_tensor_view(element::f32, shape);
    copy_data(a, vector<float>{});
    auto b = backend->make_primary_tensor_view(element::f32, shape);
    copy_data(b, vector<float>{});
    auto result = backend->make_primary_tensor_view(element::f32, shape_r);

    // Overwrite the initial result vector to make sure we're not just coincidentally getting the right value.
    copy_data(result, vector<float>{2112});

    cf->call({a, b}, {result});
    EXPECT_EQ((vector<float>{0}), read_vector<float>(result));
}

TEST(${BACKEND_NAME}, dot_matrix_2x0_0x2)
{
    auto shape_a = Shape{2, 0};
    auto shape_b = Shape{0, 2};
    auto shape_r = Shape{2, 2};

    auto manager = runtime::Manager::get("${BACKEND_NAME}");
    auto backend = manager->allocate_backend();

    auto make_external = [&]() {
        auto A = make_shared<op::Parameter>(element::f32, shape_a);
        auto B = make_shared<op::Parameter>(element::f32, shape_b);
        auto f = make_shared<Function>(make_shared<op::Dot>(A, B), op::Parameters{A, B});

        auto external = manager->compile(f);
        return external;
    };

    auto cf = backend->make_call_frame(make_external());

    // Create some tensors for input/output
    auto a = backend->make_primary_tensor_view(element::f32, shape_a);
    copy_data(a, vector<float>{});
    auto b = backend->make_primary_tensor_view(element::f32, shape_b);
    copy_data(b, vector<float>{});
    auto result = backend->make_primary_tensor_view(element::f32, shape_r);

    // Overwrite the initial result vector to make sure we're not just coincidentally getting the right value.
    copy_data(result, vector<float>{2112, 2112, 2112, 2112});

    cf->call({a, b}, {result});
    EXPECT_EQ((vector<float>{0, 0, 0, 0}), read_vector<float>(result));
}

TEST(${BACKEND_NAME}, dot_matrix_0x2_2x0)
{
    auto shape_a = Shape{0, 2};
    auto A = make_shared<op::Parameter>(element::f32, shape_a);
    auto shape_b = Shape{2, 0};
    auto B = make_shared<op::Parameter>(element::f32, shape_b);
    auto shape_r = Shape{0, 0};
    auto f = make_shared<Function>(make_shared<op::Dot>(A, B), op::Parameters{A, B});

    auto manager = runtime::Manager::get("${BACKEND_NAME}");
    auto external = manager->compile(f);
    auto backend = manager->allocate_backend();
    auto cf = backend->make_call_frame(external);

    // Create some tensors for input/output
    auto a = backend->make_primary_tensor_view(element::f32, shape_a);
    copy_data(a, vector<float>{});
    auto b = backend->make_primary_tensor_view(element::f32, shape_b);
    copy_data(b, vector<float>{});
    auto result = backend->make_primary_tensor_view(element::f32, shape_r);

    cf->call({a, b}, {result});
    EXPECT_EQ((vector<float>{}), read_vector<float>(result));
}

TEST(${BACKEND_NAME}, dot_matrix_3x2_2x0)
{
    auto shape_a = Shape{3, 2};
    auto A = make_shared<op::Parameter>(element::f32, shape_a);
    auto shape_b = Shape{2, 0};
    auto B = make_shared<op::Parameter>(element::f32, shape_b);
    auto shape_r = Shape{3, 0};
    auto f = make_shared<Function>(make_shared<op::Dot>(A, B), op::Parameters{A, B});

    auto manager = runtime::Manager::get("${BACKEND_NAME}");
    auto external = manager->compile(f);
    auto backend = manager->allocate_backend();
    auto cf = backend->make_call_frame(external);

    // Create some tensors for input/output
    auto a = backend->make_primary_tensor_view(element::f32, shape_a);
    copy_data(a, vector<float>{1, 2, 3, 4, 5, 6});
    auto b = backend->make_primary_tensor_view(element::f32, shape_b);
    copy_data(b, vector<float>{});
    auto result = backend->make_primary_tensor_view(element::f32, shape_r);

    cf->call({a, b}, {result});
    EXPECT_EQ((vector<float>{}), read_vector<float>(result));
}

TEST(${BACKEND_NAME}, dot_scalar_0x2)
{
    auto shape_a = Shape{};
    auto A = make_shared<op::Parameter>(element::f32, shape_a);
    auto shape_b = Shape{0, 2};
    auto B = make_shared<op::Parameter>(element::f32, shape_b);
    auto shape_r = Shape{0, 2};
    auto f = make_shared<Function>(make_shared<op::Dot>(A, B), op::Parameters{A, B});

    auto manager = runtime::Manager::get("${BACKEND_NAME}");
    auto external = manager->compile(f);
    auto backend = manager->allocate_backend();
    auto cf = backend->make_call_frame(external);

    // Create some tensors for input/output
    auto a = backend->make_primary_tensor_view(element::f32, shape_a);
    copy_data(a, vector<float>{1});
    auto b = backend->make_primary_tensor_view(element::f32, shape_b);
    copy_data(b, vector<float>{});
    auto result = backend->make_primary_tensor_view(element::f32, shape_r);

    cf->call({a, b}, {result});
    EXPECT_EQ((vector<float>{}), read_vector<float>(result));
}

TEST(${BACKEND_NAME}, dot_2x0_0)
{
    auto shape_a = Shape{2, 0};
    auto A = make_shared<op::Parameter>(element::f32, shape_a);
    auto shape_b = Shape{0};
    auto B = make_shared<op::Parameter>(element::f32, shape_b);
    auto shape_r = Shape{2};
    auto f = make_shared<Function>(make_shared<op::Dot>(A, B), op::Parameters{A, B});

    auto manager = runtime::Manager::get("${BACKEND_NAME}");
    auto external = manager->compile(f);
    auto backend = manager->allocate_backend();
    auto cf = backend->make_call_frame(external);

    // Create some tensors for input/output
    auto a = backend->make_primary_tensor_view(element::f32, shape_a);
    copy_data(a, vector<float>{});
    auto b = backend->make_primary_tensor_view(element::f32, shape_b);
    copy_data(b, vector<float>{});
    auto result = backend->make_primary_tensor_view(element::f32, shape_r);

    // Overwrite the initial result vector to make sure we're not just coincidentally getting the right value.
    copy_data(result, vector<float>{2112, 2112});

    cf->call({a, b}, {result});
    EXPECT_EQ((vector<float>{0, 0}), read_vector<float>(result));
}

TEST(${BACKEND_NAME}, dot1d)
{
    auto shape = Shape{4};
    auto A = make_shared<op::Parameter>(element::f32, shape);
    auto B = make_shared<op::Parameter>(element::f32, shape);
    auto shape_r = Shape{};
    auto f = make_shared<Function>(make_shared<op::Dot>(A, B), op::Parameters{A, B});

    auto manager = runtime::Manager::get("${BACKEND_NAME}");
    auto external = manager->compile(f);
    auto backend = manager->allocate_backend();
    auto cf = backend->make_call_frame(external);

    // Create some tensors for input/output
    auto a = backend->make_primary_tensor_view(element::f32, shape);
    copy_data(a, vector<float>{2, 4, 8, 16});
    auto b = backend->make_primary_tensor_view(element::f32, shape);
    copy_data(b, vector<float>{1, 2, 4, 8});
    auto result = backend->make_primary_tensor_view(element::f32, shape_r);

    cf->call({a, b}, {result});
    EXPECT_EQ((vector<float>{170}), read_vector<float>(result));
}

TEST(${BACKEND_NAME}, dot2d)
{
    auto shape = Shape{2, 2};
    auto A = make_shared<op::Parameter>(element::f32, shape);
    auto B = make_shared<op::Parameter>(element::f32, shape);
    auto shape_r = Shape{2, 2};
    auto f = make_shared<Function>(make_shared<op::Dot>(A, B), op::Parameters{A, B});

    auto manager = runtime::Manager::get("${BACKEND_NAME}");
    auto external = manager->compile(f);
    auto backend = manager->allocate_backend();
    auto cf = backend->make_call_frame(external);

    // Create some tensors for input/output
    auto a = backend->make_primary_tensor_view(element::f32, shape);
    copy_data(a, vector<float>{1, 2, 3, 4});
    auto b = backend->make_primary_tensor_view(element::f32, shape);
    copy_data(b, vector<float>{5, 6, 7, 8});
    auto result = backend->make_primary_tensor_view(element::f32, shape_r);

    cf->call({a, b}, {result});
    EXPECT_EQ((vector<float>{19, 22, 43, 50}), read_vector<float>(result));
}

//
// Here is what numpy does:
//
// >>> a = linspace(1,2*2*2,2*2*2)
// >>> b = linspace(1,2*2*2,2*2*2)
//
// >>> a.shape=(2,2,2)
// >>> b.shape=(2,2,2)
//
// >>> tensordot(a,b,axes=([2],[0]))
// array([[[[ 11.,  14.],
//          [ 17.,  20.]],
//
//         [[ 23.,  30.],
//          [ 37.,  44.]]],
//
//
//        [[[ 35.,  46.],
//          [ 57.,  68.]],
//
//         [[ 47.,  62.],
//          [ 77.,  92.]]]])
//
TEST(${BACKEND_NAME}, dot3d_3d)
{
    auto shape = Shape{2, 2, 2};
    auto A = make_shared<op::Parameter>(element::f32, shape);
    auto B = make_shared<op::Parameter>(element::f32, shape);
    auto shape_r = Shape{2, 2, 2, 2};
    auto f = make_shared<Function>(make_shared<op::Dot>(A, B), op::Parameters{A, B});

    auto manager = runtime::Manager::get("${BACKEND_NAME}");
    auto external = manager->compile(f);
    auto backend = manager->allocate_backend();
    auto cf = backend->make_call_frame(external);

    // Create some tensors for input/output
    auto a = backend->make_primary_tensor_view(element::f32, shape);
    copy_data(a, vector<float>{1, 2, 3, 4, 5, 6, 7, 8});
    auto b = backend->make_primary_tensor_view(element::f32, shape);
    copy_data(b, vector<float>{1, 2, 3, 4, 5, 6, 7, 8});
    auto result = backend->make_primary_tensor_view(element::f32, shape_r);

    cf->call({a, b}, {result});
    EXPECT_EQ((vector<float>{11, 14, 17, 20, 23, 30, 37, 44, 35, 46, 57, 68, 47, 62, 77, 92}),
              read_vector<float>(result));
}

//
// Here is what numpy does:
//
// >>> from numpy import *
// >>> a = linspace(0,4*2*3-1,4*2*3)
// >>> b = linspace(0,3*4-1,3*4)
//
// >>> a.shape=(4,2,3)
// >>> b.shape=(3,4)
//
// >>> tensordot(a,b,axes=([2],[0]))
// array([[[  20.,   23.,   26.,   29.],
//         [  56.,   68.,   80.,   92.]],
//
//        [[  92.,  113.,  134.,  155.],
//         [ 128.,  158.,  188.,  218.]],
//
//        [[ 164.,  203.,  242.,  281.],
//         [ 200.,  248.,  296.,  344.]],
//
//        [[ 236.,  293.,  350.,  407.],
//         [ 272.,  338.,  404.,  470.]]])
//
TEST(${BACKEND_NAME}, dot3d_2d)
{
    auto shape_a = Shape{4, 2, 3};
    auto A = make_shared<op::Parameter>(element::f32, shape_a);
    auto shape_b = Shape{3, 4};
    auto B = make_shared<op::Parameter>(element::f32, shape_b);
    auto shape_r = Shape{4, 2, 4};
    auto f = make_shared<Function>(make_shared<op::Dot>(A, B), op::Parameters{A, B});

    auto manager = runtime::Manager::get("${BACKEND_NAME}");
    auto external = manager->compile(f);
    auto backend = manager->allocate_backend();
    auto cf = backend->make_call_frame(external);

    // Create some tensors for input/output
    auto a = backend->make_primary_tensor_view(element::f32, shape_a);
    copy_data(a, vector<float>{0,  1,  2,  3,  4,  5,  6,  7,  8,  9,  10, 11,
                               12, 13, 14, 15, 16, 17, 18, 19, 20, 21, 22, 23});
    auto b = backend->make_primary_tensor_view(element::f32, shape_b);
    copy_data(b, vector<float>{0, 1, 2, 3, 4, 5, 6, 7, 8, 9, 10, 11});
    auto result = backend->make_primary_tensor_view(element::f32, shape_r);

    cf->call({a, b}, {result});
    EXPECT_EQ((vector<float>{20,  23,  26,  29,  56,  68,  80,  92,  92,  113, 134,
                             155, 128, 158, 188, 218, 164, 203, 242, 281, 200, 248,
                             296, 344, 236, 293, 350, 407, 272, 338, 404, 470}),
              read_vector<float>(result));
}

TEST(${BACKEND_NAME}, dot_scalar_tensor_arg0)
{
    auto shape_a = Shape{};
    auto shape_b = Shape{2, 2, 2};
    auto A = make_shared<op::Parameter>(element::f32, shape_a);
    auto B = make_shared<op::Parameter>(element::f32, shape_b);
    auto f = make_shared<Function>(make_shared<op::Dot>(A, B), op::Parameters{A, B});

    auto manager = runtime::Manager::get("${BACKEND_NAME}");
    auto external = manager->compile(f);
    auto backend = manager->allocate_backend();
    auto cf = backend->make_call_frame(external);

    // Create some tensors for input/output
    auto a = backend->make_primary_tensor_view(element::f32, shape_a);
    copy_data(a, vector<float>{6});
    auto b = backend->make_primary_tensor_view(element::f32, shape_b);
    copy_data(b, vector<float>{1, 2, 3, 4, 5, 6, 7, 8});
    auto result = backend->make_primary_tensor_view(element::f32, shape_b);

    cf->call({a, b}, {result});
    EXPECT_EQ((vector<float>{6, 12, 18, 24, 30, 36, 42, 48}), read_vector<float>(result));
}

TEST(${BACKEND_NAME}, dot_scalar_tensor_arg1)
{
    auto shape_a = Shape{2, 2, 2};
    auto shape_b = Shape{};
    auto A = make_shared<op::Parameter>(element::f32, shape_a);
    auto B = make_shared<op::Parameter>(element::f32, shape_b);
    auto f = make_shared<Function>(make_shared<op::Dot>(A, B), op::Parameters{A, B});

    auto manager = runtime::Manager::get("${BACKEND_NAME}");
    auto external = manager->compile(f);
    auto backend = manager->allocate_backend();
    auto cf = backend->make_call_frame(external);

    // Create some tensors for input/output
    auto a = backend->make_primary_tensor_view(element::f32, shape_a);
    copy_data(a, vector<float>{1, 2, 3, 4, 5, 6, 7, 8});
    auto b = backend->make_primary_tensor_view(element::f32, shape_b);
    copy_data(b, vector<float>{6});
    auto result = backend->make_primary_tensor_view(element::f32, shape_a);

    cf->call({a, b}, {result});
    EXPECT_EQ((vector<float>{6, 12, 18, 24, 30, 36, 42, 48}), read_vector<float>(result));
}

TEST(${BACKEND_NAME}, dot_scalar_scalar)
{
    auto shape = Shape{};
    auto A = make_shared<op::Parameter>(element::f32, shape);
    auto B = make_shared<op::Parameter>(element::f32, shape);
    auto f = make_shared<Function>(make_shared<op::Dot>(A, B), op::Parameters{A, B});

    auto manager = runtime::Manager::get("${BACKEND_NAME}");
    auto external = manager->compile(f);
    auto backend = manager->allocate_backend();
    auto cf = backend->make_call_frame(external);

    // Create some tensors for input/output
    auto a = backend->make_primary_tensor_view(element::f32, shape);
    copy_data(a, vector<float>{8});
    auto b = backend->make_primary_tensor_view(element::f32, shape);
    copy_data(b, vector<float>{6});
    auto result = backend->make_primary_tensor_view(element::f32, shape);

    cf->call({a, b}, {result});
    EXPECT_EQ((vector<float>{48}), read_vector<float>(result));
}

TEST(${BACKEND_NAME}, dot_matrix_vector)
{
    auto shape_a = Shape{4, 4};
    auto shape_b = Shape{4};
    auto A = make_shared<op::Parameter>(element::f32, shape_a);
    auto B = make_shared<op::Parameter>(element::f32, shape_b);
    auto f = make_shared<Function>(make_shared<op::Dot>(A, B), op::Parameters{A, B});
    auto shape_r = Shape{4};

    auto manager = runtime::Manager::get("${BACKEND_NAME}");
    auto external = manager->compile(f);
    auto backend = manager->allocate_backend();
    auto cf = backend->make_call_frame(external);

    // Create some tensors for input/output
    auto a = backend->make_primary_tensor_view(element::f32, shape_a);
    copy_data(a, vector<float>{1, 2, 3, 4, 5, 6, 7, 8, 9, 10, 11, 12, 13, 14, 15, 16});
    auto b = backend->make_primary_tensor_view(element::f32, shape_b);
    copy_data(b, vector<float>{17, 18, 19, 20});
    auto result = backend->make_primary_tensor_view(element::f32, shape_r);

    cf->call({a, b}, {result});
    EXPECT_EQ((vector<float>{190, 486, 782, 1078}), read_vector<float>(result));
}

TEST(${BACKEND_NAME}, dot_matrix_vector_int64)
{
    auto shape_a = Shape{4, 4};
    auto shape_b = Shape{4};
    auto A = make_shared<op::Parameter>(element::i64, shape_a);
    auto B = make_shared<op::Parameter>(element::i64, shape_b);
    auto f = make_shared<Function>(make_shared<op::Dot>(A, B), op::Parameters{A, B});
    auto shape_r = Shape{4};

    auto manager = runtime::Manager::get("${BACKEND_NAME}");
    auto external = manager->compile(f);
    auto backend = manager->allocate_backend();
    auto cf = backend->make_call_frame(external);

    // Create some tensors for input/output
    auto a = backend->make_primary_tensor_view(element::i64, shape_a);
    copy_data(a, vector<int64_t>{1, 2, 3, 4, 5, 6, 7, 8, 9, 10, 11, 12, 13, 14, 15, 16});
    auto b = backend->make_primary_tensor_view(element::i64, shape_b);
    copy_data(b, vector<int64_t>{17, 18, 19, 20});
    auto result = backend->make_primary_tensor_view(element::i64, shape_r);

    cf->call({a, b}, {result});
    EXPECT_EQ((vector<int64_t>{190, 486, 782, 1078}), read_vector<int64_t>(result));
}

TEST(${BACKEND_NAME}, greater)
{
    auto shape = Shape{2, 2, 2};
    auto A = make_shared<op::Parameter>(element::f32, shape);
    auto B = make_shared<op::Parameter>(element::f32, shape);
    auto f = make_shared<Function>(make_shared<op::Greater>(A, B), op::Parameters{A, B});

    auto manager = runtime::Manager::get("${BACKEND_NAME}");
    auto external = manager->compile(f);
    auto backend = manager->allocate_backend();
    auto cf = backend->make_call_frame(external);

    // Create some tensors for input/output
    auto a = backend->make_primary_tensor_view(element::f32, shape);
    copy_data(a, vector<float>{1, 8, -8, 17, -0.5, 0.5, 2, 1});
    auto b = backend->make_primary_tensor_view(element::f32, shape);
    copy_data(b, vector<float>{1, 2, 4, 8, 0, 0, 1, 1.5});
    auto result = backend->make_primary_tensor_view(element::boolean, shape);

    cf->call({a, b}, {result});
    EXPECT_EQ((vector<char>{0, 1, 0, 1, 0, 1, 1, 0}), read_vector<char>(result));
}

TEST(${BACKEND_NAME}, greatereq)
{
    auto shape = Shape{2, 2, 2};
    auto A = make_shared<op::Parameter>(element::f32, shape);
    auto B = make_shared<op::Parameter>(element::f32, shape);
    auto f = make_shared<Function>(make_shared<op::GreaterEq>(A, B), op::Parameters{A, B});

    auto manager = runtime::Manager::get("${BACKEND_NAME}");
    auto external = manager->compile(f);
    auto backend = manager->allocate_backend();
    auto cf = backend->make_call_frame(external);

    // Create some tensors for input/output
    auto a = backend->make_primary_tensor_view(element::f32, shape);
    copy_data(a, vector<float>{1, 8, -8, 17, -0.5, 0, 2, 1});
    auto b = backend->make_primary_tensor_view(element::f32, shape);
    copy_data(b, vector<float>{1, 2, -8, 8, 0, 0, 0.5, 1.5});
    auto result = backend->make_primary_tensor_view(element::boolean, shape);

    cf->call({a, b}, {result});
    EXPECT_EQ((vector<char>{1, 1, 1, 1, 0, 1, 1, 0}), read_vector<char>(result));
}

TEST(${BACKEND_NAME}, less)
{
    auto shape = Shape{2, 2, 2};
    auto A = make_shared<op::Parameter>(element::f32, shape);
    auto B = make_shared<op::Parameter>(element::f32, shape);
    auto f = make_shared<Function>(make_shared<op::Less>(A, B), op::Parameters{A, B});

    auto manager = runtime::Manager::get("${BACKEND_NAME}");
    auto external = manager->compile(f);
    auto backend = manager->allocate_backend();
    auto cf = backend->make_call_frame(external);

    // Create some tensors for input/output
    auto a = backend->make_primary_tensor_view(element::f32, shape);
    copy_data(a, vector<float>{1, 8, -8, 17, -0.5, 0.5, 2, 1});
    auto b = backend->make_primary_tensor_view(element::f32, shape);
    copy_data(b, vector<float>{1, 2, 4, 8, 0, 0, 1, 1.5});
    auto result = backend->make_primary_tensor_view(element::boolean, shape);

    cf->call({a, b}, {result});
    EXPECT_EQ((vector<char>{0, 0, 1, 0, 1, 0, 0, 1}), read_vector<char>(result));
}

TEST(${BACKEND_NAME}, lesseq)
{
    auto shape = Shape{2, 2, 2};
    auto A = make_shared<op::Parameter>(element::f32, shape);
    auto B = make_shared<op::Parameter>(element::f32, shape);
    auto f = make_shared<Function>(make_shared<op::LessEq>(A, B), op::Parameters{A, B});

    auto manager = runtime::Manager::get("${BACKEND_NAME}");
    auto external = manager->compile(f);
    auto backend = manager->allocate_backend();
    auto cf = backend->make_call_frame(external);

    // Create some tensors for input/output
    auto a = backend->make_primary_tensor_view(element::f32, shape);
    copy_data(a, vector<float>{1, 8, -8, 17, -0.5, 0, 2, 1});
    auto b = backend->make_primary_tensor_view(element::f32, shape);
    copy_data(b, vector<float>{1, 2, -8, 8, 0, 0, 0.5, 1.5});
    auto result = backend->make_primary_tensor_view(element::boolean, shape);

    cf->call({a, b}, {result});
    EXPECT_EQ((vector<char>{1, 0, 1, 0, 1, 1, 0, 1}), read_vector<char>(result));
}

TEST(${BACKEND_NAME}, lesseq_bool)
{
    auto shape = Shape{2, 2, 2};
    auto A = make_shared<op::Parameter>(element::boolean, shape);
    auto B = make_shared<op::Parameter>(element::boolean, shape);
    auto f = make_shared<Function>(make_shared<op::LessEq>(A, B), op::Parameters{A, B});

    auto manager = runtime::Manager::get("${BACKEND_NAME}");
    auto external = manager->compile(f);
    auto backend = manager->allocate_backend();
    auto cf = backend->make_call_frame(external);

    // Create some tensors for input/output
    auto a = backend->make_primary_tensor_view(element::boolean, shape);
    copy_data(a, vector<char>{1, 1, 1, 1, 1, 1, 1, 1});
    auto b = backend->make_primary_tensor_view(element::boolean, shape);
    copy_data(b, vector<char>{0, 0, 0, 0, 0, 0, 0, 0});
    auto result = backend->make_primary_tensor_view(element::boolean, shape);

    // Overwrite the initial result vector to make sure we're not just coincidentally getting the right value.
    copy_data(result, vector<char>{1, 1, 1, 1, 1, 1, 1, 1});

    cf->call({a, b}, {result});
    EXPECT_EQ((vector<char>{0, 0, 0, 0, 0, 0, 0, 0}), read_vector<char>(result));
}

TEST(${BACKEND_NAME}, log)
{
    auto shape = Shape{2, 2, 2};
    auto A = make_shared<op::Parameter>(element::f32, shape);
    auto f = make_shared<Function>(make_shared<op::Log>(A), op::Parameters{A});

    auto manager = runtime::Manager::get("${BACKEND_NAME}");
    auto external = manager->compile(f);
    auto backend = manager->allocate_backend();
    auto cf = backend->make_call_frame(external);

    // Create some tensors for input/output
    auto a = backend->make_primary_tensor_view(element::f32, shape);
    copy_data(
        a, vector<float>{expf(1), expf(2), expf(3), expf(4), expf(5), expf(6), expf(7), expf(8)});
    vector<float> loga;
    for (auto elt : read_vector<float>(a))
    {
        loga.push_back(logf(elt));
    }
    auto result = backend->make_primary_tensor_view(element::f32, shape);

    cf->call({a}, {result});
    EXPECT_TRUE(test::all_close(loga, read_vector<float>(result)));
}

TEST(${BACKEND_NAME}, maximum)
{
    auto shape = Shape{2, 2, 2};
    auto A = make_shared<op::Parameter>(element::f32, shape);
    auto B = make_shared<op::Parameter>(element::f32, shape);
    auto f = make_shared<Function>(make_shared<op::Maximum>(A, B), op::Parameters{A, B});

    auto manager = runtime::Manager::get("${BACKEND_NAME}");
    auto external = manager->compile(f);
    auto backend = manager->allocate_backend();
    auto cf = backend->make_call_frame(external);

    // Create some tensors for input/output
    auto a = backend->make_primary_tensor_view(element::f32, shape);
    copy_data(a, vector<float>{1, 8, -8, 17, -0.5, 0.5, 2, 1});
    auto b = backend->make_primary_tensor_view(element::f32, shape);
    copy_data(b, vector<float>{1, 2, 4, 8, 0, 0, 1, 1.5});
    auto result = backend->make_primary_tensor_view(element::f32, shape);

    cf->call({a, b}, {result});
    EXPECT_EQ((vector<float>{1, 8, 4, 17, 0, 0.5, 2, 1.5}), read_vector<float>(result));
}

TEST(${BACKEND_NAME}, minimum)
{
    auto shape = Shape{2, 2, 2};
    auto A = make_shared<op::Parameter>(element::f32, shape);
    auto B = make_shared<op::Parameter>(element::f32, shape);
    auto f = make_shared<Function>(make_shared<op::Minimum>(A, B), op::Parameters{A, B});

    auto manager = runtime::Manager::get("${BACKEND_NAME}");
    auto external = manager->compile(f);
    auto backend = manager->allocate_backend();
    auto cf = backend->make_call_frame(external);

    // Create some tensors for input/output
    auto a = backend->make_primary_tensor_view(element::f32, shape);
    copy_data(a, vector<float>{1, 8, -8, 17, -0.5, 0.5, 2, 1});
    auto b = backend->make_primary_tensor_view(element::f32, shape);
    copy_data(b, vector<float>{1, 2, 4, 8, 0, 0, 1, 1.5});
    auto result = backend->make_primary_tensor_view(element::f32, shape);

    cf->call({a, b}, {result});
    EXPECT_EQ((vector<float>{1, 2, -8, 8, -.5, 0, 1, 1}), read_vector<float>(result));
}

TEST(${BACKEND_NAME}, negative)
{
    auto shape = Shape{2, 3};
    auto A = make_shared<op::Parameter>(element::f32, shape);
    auto f = make_shared<Function>(make_shared<op::Negative>(A), op::Parameters{A});

    auto manager = runtime::Manager::get("${BACKEND_NAME}");
    auto external = manager->compile(f);
    auto backend = manager->allocate_backend();
    auto cf = backend->make_call_frame(external);

    // Create some tensors for input/output
    auto a = backend->make_primary_tensor_view(element::f32, shape);
    copy_data(a, vector<float>{1, -2, 0, -4.8f, 8.6f, -8.6f});
    auto result = backend->make_primary_tensor_view(element::f32, shape);

    cf->call({a}, {result});
    EXPECT_EQ((vector<float>{-1, 2, 0, 4.8f, -8.6f, 8.6f}), read_vector<float>(result));
}

TEST(${BACKEND_NAME}, notequal)
{
    auto shape = Shape{2, 2, 2};
    auto A = make_shared<op::Parameter>(element::f32, shape);
    auto B = make_shared<op::Parameter>(element::f32, shape);
    auto f = make_shared<Function>(make_shared<op::NotEqual>(A, B), op::Parameters{A, B});

    auto manager = runtime::Manager::get("${BACKEND_NAME}");
    auto external = manager->compile(f);
    auto backend = manager->allocate_backend();
    auto cf = backend->make_call_frame(external);

    // Create some tensors for input/output
    auto a = backend->make_primary_tensor_view(element::f32, shape);
    copy_data(a, vector<float>{1, 8, -8, 17, -0.5, 0, 1, 1});
    auto b = backend->make_primary_tensor_view(element::f32, shape);
    copy_data(b, vector<float>{1, 8, 4, 8, 0, 0, 1, 1.5});
    auto result = backend->make_primary_tensor_view(element::boolean, shape);

    cf->call({a, b}, {result});
    EXPECT_EQ((vector<char>{0, 0, 1, 1, 1, 0, 0, 1}), read_vector<char>(result));
}

TEST(${BACKEND_NAME}, select)
{
    auto shape = Shape{2, 2, 2};
    auto A = make_shared<op::Parameter>(element::boolean, shape);
    auto B = make_shared<op::Parameter>(element::f32, shape);
    auto C = make_shared<op::Parameter>(element::f32, shape);
    auto f = make_shared<Function>(make_shared<op::Select>(A, B, C), op::Parameters{A, B, C});

    auto manager = runtime::Manager::get("${BACKEND_NAME}");
    auto external = manager->compile(f);
    auto backend = manager->allocate_backend();
    auto cf = backend->make_call_frame(external);

    // Create some tensors for input/output
    auto a = backend->make_primary_tensor_view(element::boolean, shape);
    copy_data(a, vector<char>{0, 1, 1, 0, 0, 1, 0, 1});
    auto b = backend->make_primary_tensor_view(element::f32, shape);
    copy_data(b, vector<float>{1, 2, 3, 4, 5, 6, 7, 8});
    auto c = backend->make_primary_tensor_view(element::f32, shape);
    copy_data(c, vector<float>{11, 12, 13, 14, 15, 16, 17, 18});
    auto result = backend->make_primary_tensor_view(element::f32, shape);

    cf->call({a, b, c}, {result});
    EXPECT_EQ((vector<float>{11, 2, 3, 14, 15, 6, 17, 8}), read_vector<float>(result));
}

TEST(${BACKEND_NAME}, subtract)
{
    auto shape = Shape{2, 2};
    auto A = make_shared<op::Parameter>(element::f32, shape);
    auto B = make_shared<op::Parameter>(element::f32, shape);
    auto f = make_shared<Function>(make_shared<op::Subtract>(A, B), op::Parameters{A, B});

    auto manager = runtime::Manager::get("${BACKEND_NAME}");
    auto external = manager->compile(f);
    auto backend = manager->allocate_backend();
    auto cf = backend->make_call_frame(external);

    // Create some tensors for input/output
    auto a = backend->make_primary_tensor_view(element::f32, shape);
    copy_data(a, vector<float>{2, 4, 8, 16});
    auto b = backend->make_primary_tensor_view(element::f32, shape);
    copy_data(b, vector<float>{1, 2, 4, 8});
    auto result = backend->make_primary_tensor_view(element::f32, shape);

    cf->call({a, b}, {result});
    EXPECT_EQ((vector<float>{1, 2, 4, 8}), read_vector<float>(result));
}

TEST(${BACKEND_NAME}, tensor_constant)
{
    auto shape = Shape{2, 2, 2};
    auto A = op::Constant::create(element::f32, shape, {1, 2, 3, 4, 5, 6, 7, 8});
    auto f = make_shared<Function>(A, op::Parameters{});

    auto manager = runtime::Manager::get("${BACKEND_NAME}");
    auto external = manager->compile(f);
    auto backend = manager->allocate_backend();
    auto cf = backend->make_call_frame(external);

    // Create some tensors for input/output
    auto result = backend->make_primary_tensor_view(element::f32, shape);

    cf->call({}, {result});
    EXPECT_EQ((vector<float>{1, 2, 3, 4, 5, 6, 7, 8}), read_vector<float>(result));
}

TEST(${BACKEND_NAME}, tensor_constant_with_op)
{
    auto shape = Shape{2, 2, 2};
    auto A = op::Constant::create(element::f32, shape, {-1, 2, 3, -4, 5, -6, -7, 8});
    auto f = make_shared<Function>(make_shared<op::Abs>(A), op::Parameters{});

    auto manager = runtime::Manager::get("${BACKEND_NAME}");
    auto external = manager->compile(f);
    auto backend = manager->allocate_backend();
    auto cf = backend->make_call_frame(external);

    // Create some tensors for input/output
    auto result = backend->make_primary_tensor_view(element::f32, shape);

    cf->call({}, {result});
    EXPECT_EQ((vector<float>{1, 2, 3, 4, 5, 6, 7, 8}), read_vector<float>(result));
}

TEST(${BACKEND_NAME}, constant_broadcast)
{
    const string js =
        R"([{
       "name" : "Function_0",
       "ops" : [
           {
             "element_type" :
                 {"bitwidth" : 32, "c_type_string" : "float", "is_real" : true, "is_signed" : true},
             "inputs" : [],
             "name" : "Parameter_4",
             "op" : "Parameter",
             "outputs" : ["Parameter_4"],
             "shape" : [ 3, 4 ]
           },
           {
             "element_type" :
                 {"bitwidth" : 32, "c_type_string" : "float", "is_real" : true, "is_signed" : true},
             "inputs" : [],
             "name" : "Parameter_0",
             "op" : "Parameter",
             "outputs" : ["Parameter_0"],
             "shape" : [ 3, 4 ]
           },
           {
             "element_type" :
                 {"bitwidth" : 32, "c_type_string" : "float", "is_real" : true, "is_signed" : true},
             "inputs" : [],
             "name" : "Constant_1",
             "op" : "Constant",
             "outputs" : ["Constant_1"],
             "shape" : [],
             "value" : ["0"]
           },
           {
             "axes" : [ 0, 1 ],
             "element_type" :
                 {"bitwidth" : 32, "c_type_string" : "float", "is_real" : true, "is_signed" : true},
             "inputs" : ["Constant_1"],
             "name" : "Broadcast_2",
             "op" : "Broadcast",
             "outputs" : ["Broadcast_2"],
             "shape" : [ 3, 4 ]
           },
           {
             "element_type" :
                 {"bitwidth" : 32, "c_type_string" : "float", "is_real" : true, "is_signed" : true},
             "inputs" : [ "Parameter_0", "Broadcast_2" ],
             "name" : "Maximum_3",
             "op" : "Maximum",
             "outputs" : ["Maximum_3"]
           },
           {
             "element_type" :
                 {"bitwidth" : 32, "c_type_string" : "float", "is_real" : true, "is_signed" : true},
             "inputs" : [ "Maximum_3", "Parameter_4" ],
             "name" : "Multiply_5",
             "op" : "Multiply",
             "outputs" : ["Multiply_5"]
           }
       ],
       "parameters" : [ "Parameter_0", "Parameter_4" ],
       "result" : ["Multiply_5"],
       "result_shape" : [ 3, 4 ],
       "result_type" :
           {"bitwidth" : 32, "c_type_string" : "float", "is_real" : true, "is_signed" : true}
    }])";
    stringstream ss(js);

    shared_ptr<Function> f = ngraph::deserialize(ss);

    // max(x,broadcast(Constant(0)))
    auto manager = runtime::Manager::get("${BACKEND_NAME}");
    auto external = manager->compile(f);
    auto backend = manager->allocate_backend();
    auto cf = backend->make_call_frame(external);

    // If this compiles it works
}

TEST(${BACKEND_NAME}, function_call)
{
    // First create "f(A,B,C) = (A+B)*C".
    auto shape = Shape{2, 2};
    auto A = make_shared<op::Parameter>(element::f32, shape);
    auto B = make_shared<op::Parameter>(element::f32, shape);
    auto C = make_shared<op::Parameter>(element::f32, shape);
    auto f = make_shared<Function>((A + B) * C, op::Parameters{A, B, C});

    // Now make "g(X,Y,Z) = f(X,Y,Z) + f(X,Y,Z)"
    auto X = make_shared<op::Parameter>(element::f32, shape);
    auto Y = make_shared<op::Parameter>(element::f32, shape);
    auto Z = make_shared<op::Parameter>(element::f32, shape);
    auto g = make_shared<Function>(make_shared<op::FunctionCall>(f, Nodes{X, Y, Z}) +
                                       make_shared<op::FunctionCall>(f, Nodes{X, Y, Z}),
                                   op::Parameters{X, Y, Z});

    // Now call g on some test vectors.
    auto manager = runtime::Manager::get("${BACKEND_NAME}");
    auto external = manager->compile(g);
    auto backend = manager->allocate_backend();
    auto cf = backend->make_call_frame(external);

    auto x = backend->make_primary_tensor_view(element::f32, shape);
    copy_data(x, vector<float>{1, 2, 3, 4});
    auto y = backend->make_primary_tensor_view(element::f32, shape);
    copy_data(y, vector<float>{5, 6, 7, 8});
    auto z = backend->make_primary_tensor_view(element::f32, shape);
    copy_data(z, vector<float>{9, 10, 11, 12});
    auto result = backend->make_primary_tensor_view(element::f32, shape);

    cf->call({x, y, z}, {result});
    EXPECT_EQ((vector<float>{108, 160, 220, 288}), read_vector<float>(result));

    cf->call({y, x, z}, {result});
    EXPECT_EQ((vector<float>{108, 160, 220, 288}), read_vector<float>(result));

    cf->call({x, z, y}, {result});
    EXPECT_EQ((vector<float>{100, 144, 196, 256}), read_vector<float>(result));
}

TEST(${BACKEND_NAME}, broadcast_scalar_vector)
{
    auto shape_a = Shape{};
    auto A = make_shared<op::Parameter>(element::f32, shape_a);
    auto shape_r = Shape{4};
    auto f = make_shared<Function>(make_shared<op::Broadcast>(A, shape_r, AxisSet{0}),
                                   op::Parameters{A});

    auto manager = runtime::Manager::get("${BACKEND_NAME}");
    auto external = manager->compile(f);
    auto backend = manager->allocate_backend();
    auto cf = backend->make_call_frame(external);

    // Create some tensors for input/output
    auto a = backend->make_primary_tensor_view(element::f32, shape_a);
    copy_data(a, vector<float>{6});
    auto result = backend->make_primary_tensor_view(element::f32, shape_r);

    cf->call({a}, {result});
    EXPECT_EQ((vector<float>{6, 6, 6, 6}), read_vector<float>(result));
}

TEST(${BACKEND_NAME}, broadcast_scalar_matrix)
{
    auto shape_a = Shape{};
    auto A = make_shared<op::Parameter>(element::f32, shape_a);
    auto shape_r = Shape{2, 2};
    auto f = make_shared<Function>(make_shared<op::Broadcast>(A, shape_r, AxisSet{0, 1}),
                                   op::Parameters{A});

    auto manager = runtime::Manager::get("${BACKEND_NAME}");
    auto external = manager->compile(f);
    auto backend = manager->allocate_backend();
    auto cf = backend->make_call_frame(external);

    // Create some tensors for input/output
    auto a = backend->make_primary_tensor_view(element::f32, shape_a);
    copy_data(a, vector<float>{6});
    auto result = backend->make_primary_tensor_view(element::f32, shape_r);

    cf->call({a}, {result});
    EXPECT_EQ((vector<float>{6, 6, 6, 6}), read_vector<float>(result));
}

TEST(${BACKEND_NAME}, broadcast_scalar_tensor)
{
    auto shape_a = Shape{};
    auto A = make_shared<op::Parameter>(element::f32, shape_a);
    auto shape_r = Shape{2, 2, 2};
    auto f = make_shared<Function>(make_shared<op::Broadcast>(A, shape_r, AxisSet{0, 1, 2}),
                                   op::Parameters{A});

    auto manager = runtime::Manager::get("${BACKEND_NAME}");
    auto external = manager->compile(f);
    auto backend = manager->allocate_backend();
    auto cf = backend->make_call_frame(external);

    // Create some tensors for input/output
    auto a = backend->make_primary_tensor_view(element::f32, shape_a);
    copy_data(a, vector<float>{6});
    auto result = backend->make_primary_tensor_view(element::f32, shape_r);

    cf->call({a}, {result});
    EXPECT_EQ((vector<float>{6, 6, 6, 6, 6, 6, 6, 6}), read_vector<float>(result));
}

TEST(${BACKEND_NAME}, broadcast_trivial)
{
    auto shape = Shape{2, 2, 2};
    auto A = make_shared<op::Parameter>(element::f32, shape);
    auto f =
        make_shared<Function>(make_shared<op::Broadcast>(A, shape, AxisSet{}), op::Parameters{A});

    auto manager = runtime::Manager::get("${BACKEND_NAME}");
    auto external = manager->compile(f);
    auto backend = manager->allocate_backend();
    auto cf = backend->make_call_frame(external);

    // Create some tensors for input/output
    auto a = backend->make_primary_tensor_view(element::f32, shape);
    copy_data(a, vector<float>{2, 4, 6, 8, 16, 32, 64, 128});
    auto result = backend->make_primary_tensor_view(element::f32, shape);

    cf->call({a}, {result});
    EXPECT_EQ((vector<float>{2, 4, 6, 8, 16, 32, 64, 128}), read_vector<float>(result));
}

TEST(${BACKEND_NAME}, broadcast_vector_colwise)
{
    auto shape_a = Shape{3};
    auto A = make_shared<op::Parameter>(element::f32, shape_a);
    auto shape_r = Shape{3, 4};
    auto f = make_shared<Function>(make_shared<op::Broadcast>(A, shape_r, AxisSet{1}),
                                   op::Parameters{A});

    auto manager = runtime::Manager::get("${BACKEND_NAME}");
    auto external = manager->compile(f);
    auto backend = manager->allocate_backend();
    auto cf = backend->make_call_frame(external);

    // Create some tensors for input/output
    auto a = backend->make_primary_tensor_view(element::f32, shape_a);
    copy_data(a, vector<float>{1, 2, 3});
    auto result = backend->make_primary_tensor_view(element::f32, shape_r);

    cf->call({a}, {result});
    EXPECT_EQ((vector<float>{1, 1, 1, 1, 2, 2, 2, 2, 3, 3, 3, 3}), read_vector<float>(result));
}

TEST(${BACKEND_NAME}, broadcast_vector_rowwise)
{
    auto shape_a = Shape{4};
    auto A = make_shared<op::Parameter>(element::f32, shape_a);
    auto shape_r = Shape{3, 4};
    auto f = make_shared<Function>(make_shared<op::Broadcast>(A, shape_r, AxisSet{0}),
                                   op::Parameters{A});

    auto manager = runtime::Manager::get("${BACKEND_NAME}");
    auto external = manager->compile(f);
    auto backend = manager->allocate_backend();
    auto cf = backend->make_call_frame(external);

    // Create some tensors for input/output
    auto a = backend->make_primary_tensor_view(element::f32, shape_a);
    copy_data(a, vector<float>{1, 2, 3, 4});
    auto result = backend->make_primary_tensor_view(element::f32, shape_r);

    cf->call({a}, {result});
    EXPECT_EQ((vector<float>{1, 2, 3, 4, 1, 2, 3, 4, 1, 2, 3, 4}), read_vector<float>(result));
}

TEST(${BACKEND_NAME}, broadcast_vector_rowwise_int64)
{
    auto shape_a = Shape{4};
    auto A = make_shared<op::Parameter>(element::i64, shape_a);
    auto shape_r = Shape{3, 4};
    auto f = make_shared<Function>(make_shared<op::Broadcast>(A, shape_r, AxisSet{0}),
                                   op::Parameters{A});

    auto manager = runtime::Manager::get("${BACKEND_NAME}");
    auto external = manager->compile(f);
    auto backend = manager->allocate_backend();
    auto cf = backend->make_call_frame(external);

    // Create some tensors for input/output
    auto a = backend->make_primary_tensor_view(element::i64, shape_a);
    copy_data(a, vector<int64_t>{1, 2, 3, 4});
    auto result = backend->make_primary_tensor_view(element::i64, shape_r);

    cf->call({a}, {result});
    EXPECT_EQ((vector<int64_t>{1, 2, 3, 4, 1, 2, 3, 4, 1, 2, 3, 4}), read_vector<int64_t>(result));
}

TEST(${BACKEND_NAME}, broadcast_matrix_0)
{
    auto shape_a = Shape{2, 2};
    auto A = make_shared<op::Parameter>(element::f32, shape_a);
    auto shape_r = Shape{2, 2, 2};
    auto f = make_shared<Function>(make_shared<op::Broadcast>(A, shape_r, AxisSet{0}),
                                   op::Parameters{A});

    auto manager = runtime::Manager::get("${BACKEND_NAME}");
    auto external = manager->compile(f);
    auto backend = manager->allocate_backend();
    auto cf = backend->make_call_frame(external);

    // Create some tensors for input/output
    auto a = backend->make_primary_tensor_view(element::f32, shape_a);
    copy_data(a, vector<float>{1, 2, 3, 4});
    auto result = backend->make_primary_tensor_view(element::f32, shape_r);

    cf->call({a}, {result});
    EXPECT_EQ((vector<float>{1, 2, 3, 4, 1, 2, 3, 4}), read_vector<float>(result));
}

TEST(${BACKEND_NAME}, broadcast_matrix_1)
{
    auto shape_a = Shape{2, 2};
    auto A = make_shared<op::Parameter>(element::f32, shape_a);
    auto shape_r = Shape{2, 2, 2};
    auto f = make_shared<Function>(make_shared<op::Broadcast>(A, shape_r, AxisSet{1}),
                                   op::Parameters{A});

    auto manager = runtime::Manager::get("${BACKEND_NAME}");
    auto external = manager->compile(f);
    auto backend = manager->allocate_backend();
    auto cf = backend->make_call_frame(external);

    // Create some tensors for input/output
    auto a = backend->make_primary_tensor_view(element::f32, shape_a);
    copy_data(a, vector<float>{1, 2, 3, 4});
    auto result = backend->make_primary_tensor_view(element::f32, shape_r);

    cf->call({a}, {result});
    EXPECT_EQ((vector<float>{1, 2, 1, 2, 3, 4, 3, 4}), read_vector<float>(result));
}

TEST(${BACKEND_NAME}, broadcast_matrix_2)
{
    auto shape_a = Shape{2, 2};
    auto A = make_shared<op::Parameter>(element::f32, shape_a);
    auto shape_r = Shape{2, 2, 2};
    auto f = make_shared<Function>(make_shared<op::Broadcast>(A, shape_r, AxisSet{2}),
                                   op::Parameters{A});

    auto manager = runtime::Manager::get("${BACKEND_NAME}");
    auto external = manager->compile(f);
    auto backend = manager->allocate_backend();
    auto cf = backend->make_call_frame(external);

    // Create some tensors for input/output
    auto a = backend->make_primary_tensor_view(element::f32, shape_a);
    copy_data(a, vector<float>{1, 2, 3, 4});
    auto result = backend->make_primary_tensor_view(element::f32, shape_r);

    cf->call({a}, {result});
    EXPECT_EQ((vector<float>{1, 1, 2, 2, 3, 3, 4, 4}), read_vector<float>(result));
}

TEST(${BACKEND_NAME}, convert_int32_float32)
{
    auto shape = Shape{2, 2};
    auto A = make_shared<op::Parameter>(element::i32, shape);
    auto f = make_shared<Function>(make_shared<op::Convert>(A, element::f32), op::Parameters{A});

    auto manager = runtime::Manager::get("${BACKEND_NAME}");
    auto external = manager->compile(f);
    auto backend = manager->allocate_backend();
    auto cf = backend->make_call_frame(external);

    // Create some tensors for input/output
    auto a = backend->make_primary_tensor_view(element::i32, shape);
    copy_data(a, vector<int32_t>{1, 2, 3, 4});
    auto result = backend->make_primary_tensor_view(element::f32, shape);

    cf->call({a}, {result});
    EXPECT_EQ((vector<float>{1, 2, 3, 4}), read_vector<float>(result));
}

TEST(${BACKEND_NAME}, convert_int32_bool)
{
    auto shape = Shape{2, 2};
    auto A = make_shared<op::Parameter>(element::i32, shape);
    auto f =
        make_shared<Function>(make_shared<op::Convert>(A, element::boolean), op::Parameters{A});

    auto manager = runtime::Manager::get("${BACKEND_NAME}");
    auto external = manager->compile(f);
    auto backend = manager->allocate_backend();
    auto cf = backend->make_call_frame(external);

    // Create some tensors for input/output
    auto a = backend->make_primary_tensor_view(element::i32, shape);
    copy_data(a, vector<int32_t>{1, 2, 3, 4});
    auto result = backend->make_primary_tensor_view(element::boolean, shape);

    cf->call({a}, {result});
    EXPECT_EQ((vector<char>{1, 2, 3, 4}), read_vector<char>(result));
}

TEST(${BACKEND_NAME}, convert_float32_bool)
{
    auto shape = Shape{2, 2};
    auto A = make_shared<op::Parameter>(element::f32, shape);
    auto f =
        make_shared<Function>(make_shared<op::Convert>(A, element::boolean), op::Parameters{A});

    auto manager = runtime::Manager::get("${BACKEND_NAME}");
    auto external = manager->compile(f);
    auto backend = manager->allocate_backend();
    auto cf = backend->make_call_frame(external);

    // Create some tensors for input/output
    auto a = backend->make_primary_tensor_view(element::f32, shape);
    copy_data(a, vector<float>{1, 2, 3, 4});
    auto result = backend->make_primary_tensor_view(element::boolean, shape);

    cf->call({a}, {result});
    EXPECT_EQ((vector<char>{1, 2, 3, 4}), read_vector<char>(result));
}

// Trivial case with no reduction axes.
TEST(${BACKEND_NAME}, reduce_trivial)
{
    // First, the reduction function (f(x:float32[],y:float32[]) = x+y).
    auto f_A = make_shared<op::Parameter>(element::f32, Shape{});
    auto f_B = make_shared<op::Parameter>(element::f32, Shape{});
    auto f = make_shared<Function>(make_shared<op::Add>(f_A, f_B), op::Parameters{f_A, f_B});

    // Now the reduction (g(x:float32[2,2],y:float32[]) = reduce(x,y,f,axes={})).
    auto shape = Shape{2, 2};
    auto g_A = make_shared<op::Parameter>(element::f32, shape);
    auto g_B = make_shared<op::Parameter>(element::f32, Shape{});
    auto g = make_shared<Function>(make_shared<op::Reduce>(g_A, g_B, f, AxisSet{}),
                                   op::Parameters{g_A, g_B});

    auto manager = runtime::Manager::get("${BACKEND_NAME}");
    auto external = manager->compile(g);
    auto backend = manager->allocate_backend();
    auto cf = backend->make_call_frame(external);

    // Create some tensors for input/output
    auto a = backend->make_primary_tensor_view(element::f32, shape);
    copy_data(a, vector<float>{1, 2, 3, 4});
    auto b = backend->make_primary_tensor_view(element::f32, shape);
    copy_data(b, vector<float>{0, 0, 0, 0});
    auto result = backend->make_primary_tensor_view(element::f32, shape);

    cf->call({a, b}, {result});
    EXPECT_EQ((vector<float>{1, 2, 3, 4}), read_vector<float>(result));
}

TEST(${BACKEND_NAME}, reduce_to_scalar)
{
    // First, the reduction function (f(x:float32[],y:float32[]) = x+y).
    auto f_A = make_shared<op::Parameter>(element::f32, Shape{});
    auto f_B = make_shared<op::Parameter>(element::f32, Shape{});
    auto f = make_shared<Function>(make_shared<op::Add>(f_A, f_B), op::Parameters{f_A, f_B});

    // Now the reduction (g(x:float32[2,2],y:float32[]) = reduce(x,y,f,axes={})).
    auto shape = Shape{2, 2};
    auto g_A = make_shared<op::Parameter>(element::f32, shape);
    auto g_B = make_shared<op::Parameter>(element::f32, Shape{});
    auto g = make_shared<Function>(make_shared<op::Reduce>(g_A, g_B, f, AxisSet{0, 1}),
                                   op::Parameters{g_A, g_B});

    auto manager = runtime::Manager::get("${BACKEND_NAME}");
    auto external = manager->compile(g);
    auto backend = manager->allocate_backend();
    auto cf = backend->make_call_frame(external);

    // Create some tensors for input/output
    auto a = backend->make_primary_tensor_view(element::f32, shape);
    copy_data(a, vector<float>{1, 2, 3, 4});
    auto b = backend->make_primary_tensor_view(element::f32, Shape{});
    copy_data(b, vector<float>{0});
    auto result = backend->make_primary_tensor_view(element::f32, Shape{});

    cf->call({a, b}, {result});
    EXPECT_EQ((vector<float>{10}), read_vector<float>(result));

    // For some reason I'm feeling extra paranoid about making sure reduction doesn't clobber the
    // input tensors, so let's do this too.
    EXPECT_EQ((vector<float>{1, 2, 3, 4}), read_vector<float>(a));
    EXPECT_EQ((vector<float>{0}), read_vector<float>(b));
}

TEST(${BACKEND_NAME}, reduce_matrix_columns)
{
    // First, the reduction function (f(x:float32[],y:float32[]) = x+y).
    auto f_A = make_shared<op::Parameter>(element::f32, Shape{});
    auto f_B = make_shared<op::Parameter>(element::f32, Shape{});

    auto f = make_shared<Function>(make_shared<op::Add>(f_A, f_B), op::Parameters{f_A, f_B});

    // Now the reduction (g(x:float32[2,2],y:float32[]) = reduce(x,y,f,axes={})).
    auto shape_a = Shape{3, 2};
    auto g_A = make_shared<op::Parameter>(element::f32, shape_a);
    auto g_B = make_shared<op::Parameter>(element::f32, Shape{});
    auto shape_rt = Shape{2};

    auto g = make_shared<Function>(make_shared<op::Reduce>(g_A, g_B, f, AxisSet{0}),
                                   op::Parameters{g_A, g_B});

    auto manager = runtime::Manager::get("${BACKEND_NAME}");
    auto external = manager->compile(g);
    auto backend = manager->allocate_backend();
    auto cf = backend->make_call_frame(external);

    // Create some tensors for input/output
    auto a = backend->make_primary_tensor_view(element::f32, shape_a);
    copy_data(a, vector<float>{1, 2, 3, 4, 5, 6});
    auto b = backend->make_primary_tensor_view(element::f32, Shape{});
    copy_data(b, vector<float>{0});
    auto result = backend->make_primary_tensor_view(element::f32, shape_rt);

    cf->call({a, b}, {result});
    EXPECT_EQ((vector<float>{9, 12}), read_vector<float>(result));

    // For some reason I'm feeling extra paranoid about making sure reduction doesn't clobber the
    // input tensors, so let's do this too.
    EXPECT_EQ((vector<float>{1, 2, 3, 4, 5, 6}), read_vector<float>(a));
    EXPECT_EQ((vector<float>{0}), read_vector<float>(b));
}

TEST(${BACKEND_NAME}, reduce_matrix_rows)
{
    // First, the reduction function (f(x:float32[],y:float32[]) = x+y).
    auto f_A = make_shared<op::Parameter>(element::f32, Shape{});
    auto f_B = make_shared<op::Parameter>(element::f32, Shape{});

    auto f = make_shared<Function>(make_shared<op::Add>(f_A, f_B), op::Parameters{f_A, f_B});

    // Now the reduction (g(x:float32[2,2],y:float32[]) = reduce(x,y,f,axes={})).
    auto shape_a = Shape{3, 2};
    auto g_A = make_shared<op::Parameter>(element::f32, shape_a);
    auto g_B = make_shared<op::Parameter>(element::f32, Shape{});
    auto shape_rt = Shape{3};
    auto g = make_shared<Function>(make_shared<op::Reduce>(g_A, g_B, f, AxisSet{1}),
                                   op::Parameters{g_A, g_B});

    auto manager = runtime::Manager::get("${BACKEND_NAME}");
    auto external = manager->compile(g);
    auto backend = manager->allocate_backend();
    auto cf = backend->make_call_frame(external);

    // Create some tensors for input/output
    auto a = backend->make_primary_tensor_view(element::f32, shape_a);
    copy_data(a, vector<float>{1, 2, 3, 4, 5, 6});
    auto b = backend->make_primary_tensor_view(element::f32, Shape{});
    copy_data(b, vector<float>{0});
    auto result = backend->make_primary_tensor_view(element::f32, shape_rt);

    cf->call({a, b}, {result});
    EXPECT_EQ((vector<float>{3, 7, 11}), read_vector<float>(result));

    // For some reason I'm feeling extra paranoid about making sure reduction doesn't clobber the
    // input tensors, so let's do this too.
    EXPECT_EQ((vector<float>{1, 2, 3, 4, 5, 6}), read_vector<float>(a));
    EXPECT_EQ((vector<float>{0}), read_vector<float>(b));
}

TEST(${BACKEND_NAME}, reduce_matrix_rows_zero)
{
    // First, the reduction function (f(x:float32[],y:float32[]) = x+y).
    auto f_A = make_shared<op::Parameter>(element::f32, Shape{});
    auto f_B = make_shared<op::Parameter>(element::f32, Shape{});
    auto f = make_shared<Function>(make_shared<op::Add>(f_A, f_B), op::Parameters{f_A, f_B});

    // Now the reduction (g(x:float32[2,2],y:float32[]) = reduce(x,y,f,axes={})).
    auto shape_a = Shape{3, 0};
    auto g_A = make_shared<op::Parameter>(element::f32, shape_a);
    auto g_B = make_shared<op::Parameter>(element::f32, Shape{});
    auto shape_rt = Shape{3};
    auto g = make_shared<Function>(make_shared<op::Reduce>(g_A, g_B, f, AxisSet{1}),
                                   op::Parameters{g_A, g_B});

    auto manager = runtime::Manager::get("${BACKEND_NAME}");
    auto external = manager->compile(g);
    auto backend = manager->allocate_backend();
    auto cf = backend->make_call_frame(external);

    // Create some tensors for input/output
    auto a = backend->make_primary_tensor_view(element::f32, shape_a);
    copy_data(a, vector<float>{});
    auto b = backend->make_primary_tensor_view(element::f32, Shape{});
    copy_data(b, vector<float>{66});
    auto result = backend->make_primary_tensor_view(element::f32, shape_rt);

    cf->call({a, b}, {result});
    EXPECT_EQ((vector<float>{66, 66, 66}), read_vector<float>(result));

    // For some reason I'm feeling extra paranoid about making sure reduction doesn't clobber the
    // input tensors, so let's do this too.
    EXPECT_EQ((vector<float>{}), read_vector<float>(a));
    EXPECT_EQ((vector<float>{66}), read_vector<float>(b));
}

TEST(${BACKEND_NAME}, reduce_matrix_cols_zero)
{
    // First, the reduction function (f(x:float32[],y:float32[]) = x+y).
    auto f_A = make_shared<op::Parameter>(element::f32, Shape{});
    auto f_B = make_shared<op::Parameter>(element::f32, Shape{});
    auto f = make_shared<Function>(make_shared<op::Add>(f_A, f_B), op::Parameters{f_A, f_B});

    // Now the reduction (g(x:float32[2,2],y:float32[]) = reduce(x,y,f,axes={})).
    auto shape_a = Shape{0, 2};
    auto g_A = make_shared<op::Parameter>(element::f32, shape_a);
    auto g_B = make_shared<op::Parameter>(element::f32, Shape{});
    auto shape_rt = Shape{2};
    auto g = make_shared<Function>(make_shared<op::Reduce>(g_A, g_B, f, AxisSet{0}),
                                   op::Parameters{g_A, g_B});

    auto manager = runtime::Manager::get("${BACKEND_NAME}");
    auto external = manager->compile(g);
    auto backend = manager->allocate_backend();
    auto cf = backend->make_call_frame(external);

    // Create some tensors for input/output
    auto a = backend->make_primary_tensor_view(element::f32, shape_a);
    copy_data(a, vector<float>{});
    auto b = backend->make_primary_tensor_view(element::f32, Shape{});
    copy_data(b, vector<float>{77});
    auto result = backend->make_primary_tensor_view(element::f32, shape_rt);

    cf->call({a, b}, {result});
    EXPECT_EQ((vector<float>{77, 77}), read_vector<float>(result));

    // For some reason I'm feeling extra paranoid about making sure reduction doesn't clobber the
    // input tensors, so let's do this too.
    EXPECT_EQ((vector<float>{}), read_vector<float>(a));
    EXPECT_EQ((vector<float>{77}), read_vector<float>(b));
}

TEST(${BACKEND_NAME}, reduce_vector_zero)
{
    // First, the reduction function (f(x:float32[],y:float32[]) = x+y).
    auto f_A = make_shared<op::Parameter>(element::f32, Shape{});
    auto f_B = make_shared<op::Parameter>(element::f32, Shape{});
    auto f = make_shared<Function>(make_shared<op::Add>(f_A, f_B), op::Parameters{f_A, f_B});

    // Now the reduction (g(x:float32[2,2],y:float32[]) = reduce(x,y,f,axes={})).
    auto shape_a = Shape{0};
    auto g_A = make_shared<op::Parameter>(element::f32, shape_a);
    auto g_B = make_shared<op::Parameter>(element::f32, Shape{});
    auto shape_rt = Shape{};
    auto g = make_shared<Function>(make_shared<op::Reduce>(g_A, g_B, f, AxisSet{0}),
                                   op::Parameters{g_A, g_B});

    auto manager = runtime::Manager::get("${BACKEND_NAME}");
    auto external = manager->compile(g);
    auto backend = manager->allocate_backend();
    auto cf = backend->make_call_frame(external);

    // Create some tensors for input/output
    auto a = backend->make_primary_tensor_view(element::f32, shape_a);
    copy_data(a, vector<float>{});
    auto b = backend->make_primary_tensor_view(element::f32, Shape{});
    copy_data(b, vector<float>{88});
    auto result = backend->make_primary_tensor_view(element::f32, shape_rt);

    cf->call({a, b}, {result});
    EXPECT_EQ((vector<float>{88}), read_vector<float>(result));

    // For some reason I'm feeling extra paranoid about making sure reduction doesn't clobber the
    // input tensors, so let's do this too.
    EXPECT_EQ((vector<float>{}), read_vector<float>(a));
    EXPECT_EQ((vector<float>{88}), read_vector<float>(b));
}

TEST(${BACKEND_NAME}, reduce_matrix_to_scalar_zero_by_zero)
{
    // First, the reduction function (f(x:float32[],y:float32[]) = x+y).
    auto f_A = make_shared<op::Parameter>(element::f32, Shape{});
    auto f_B = make_shared<op::Parameter>(element::f32, Shape{});
    auto f = make_shared<Function>(make_shared<op::Add>(f_A, f_B), op::Parameters{f_A, f_B});

    // Now the reduction (g(x:float32[2,2],y:float32[]) = reduce(x,y,f,axes={})).
    auto shape_a = Shape{0, 0};
    auto g_A = make_shared<op::Parameter>(element::f32, shape_a);
    auto g_B = make_shared<op::Parameter>(element::f32, Shape{});
    auto shape_rt = Shape{};
    auto g = make_shared<Function>(make_shared<op::Reduce>(g_A, g_B, f, AxisSet{0, 1}),
                                   op::Parameters{g_A, g_B});

    auto manager = runtime::Manager::get("${BACKEND_NAME}");
    auto external = manager->compile(g);
    auto backend = manager->allocate_backend();
    auto cf = backend->make_call_frame(external);

    // Create some tensors for input/output
    auto a = backend->make_primary_tensor_view(element::f32, shape_a);
    copy_data(a, vector<float>{});
    auto b = backend->make_primary_tensor_view(element::f32, Shape{});
    copy_data(b, vector<float>{99});
    auto result = backend->make_primary_tensor_view(element::f32, shape_rt);

    cf->call({a, b}, {result});
    EXPECT_EQ((vector<float>{99}), read_vector<float>(result));

    // For some reason I'm feeling extra paranoid about making sure reduction doesn't clobber the
    // input tensors, so let's do this too.
    EXPECT_EQ((vector<float>{}), read_vector<float>(a));
    EXPECT_EQ((vector<float>{99}), read_vector<float>(b));
}

TEST(${BACKEND_NAME}, reduce_3d_to_vector)
{
    // First, the reduction function (f(x:float32[],y:float32[]) = x*y).
    auto f_A = make_shared<op::Parameter>(element::f32, Shape{});
    auto f_B = make_shared<op::Parameter>(element::f32, Shape{});
    auto f = make_shared<Function>(make_shared<op::Multiply>(f_A, f_B), op::Parameters{f_A, f_B});

    auto shape_a = Shape{3, 3, 3};
    auto A = make_shared<op::Parameter>(element::f32, shape_a);
    auto shape_b = Shape{};
    auto B = make_shared<op::Parameter>(element::f32, shape_b);
    auto shape_rt = Shape{3};
    auto g = make_shared<Function>(make_shared<op::Reduce>(A, B, f, AxisSet{0, 1}),
                                   op::Parameters{A, B});

    auto manager = runtime::Manager::get("${BACKEND_NAME}");
    auto external = manager->compile(g);
    auto backend = manager->allocate_backend();
    auto cf = backend->make_call_frame(external);

    // Create some tensors for input/output
    auto a = backend->make_primary_tensor_view(element::f32, shape_a);
    copy_data(a, vector<float>{1,  2,  3,  4,  5,  6,  7,  8,  9,  10, 11, 12, 13, 14,
                               15, 16, 17, 18, 19, 20, 21, 22, 23, 24, 25, 26, 27});
    auto b = backend->make_primary_tensor_view(element::f32, shape_b);
    copy_data(b, vector<float>{1});
    auto result = backend->make_primary_tensor_view(element::f32, shape_rt);

    cf->call({a, b}, {result});
    EXPECT_EQ((vector<float>{1.0f * 10.0f * 19.0f * 4.0f * 13.0f * 22.0f * 7.0f * 16.0f * 25.0f,
                             2.0f * 11.0f * 20.0f * 5.0f * 14.0f * 23.0f * 8.0f * 17.0f * 26.0f,
                             3.0f * 12.0f * 21.0f * 6.0f * 15.0f * 24.0f * 9.0f * 18.0f * 27.0f}),
              read_vector<float>(result));
}

TEST(${BACKEND_NAME}, reshape_t2v_012)
{
    auto shape_a = Shape{2, 2, 3};
    auto A = make_shared<op::Parameter>(element::f32, shape_a);
    auto shape_r = Shape{12};
    auto r = make_shared<op::Reshape>(A, AxisVector{0, 1, 2}, shape_r);
    auto f = make_shared<Function>(r, op::Parameters{A});

    auto manager = runtime::Manager::get("${BACKEND_NAME}");
    auto external = manager->compile(f);
    auto backend = manager->allocate_backend();
    auto cf = backend->make_call_frame(external);

    // Create some tensors for input/output
    auto a = backend->make_primary_tensor_view(element::f32, shape_a);
    copy_data(a, vector<float>{1, 2, 3, 4, 5, 6, 7, 8, 9, 10, 11, 12});
    auto result = backend->make_primary_tensor_view(element::f32, shape_r);

    cf->call({a}, {result});
    EXPECT_EQ((vector<float>{1, 2, 3, 4, 5, 6, 7, 8, 9, 10, 11, 12}), read_vector<float>(result));
}

TEST(${BACKEND_NAME}, reshape_t2s_012)
{
    auto shape_a = Shape{1, 1, 1};
    auto A = make_shared<op::Parameter>(element::f32, shape_a);
    auto shape_r = Shape{};
    auto r = make_shared<op::Reshape>(A, AxisVector{0, 1, 2}, shape_r);
    auto f = make_shared<Function>(r, op::Parameters{A});

    auto manager = runtime::Manager::get("${BACKEND_NAME}");
    auto external = manager->compile(f);
    auto backend = manager->allocate_backend();
    auto cf = backend->make_call_frame(external);

    // Create some tensors for input/output
    auto a = backend->make_primary_tensor_view(element::f32, shape_a);
    copy_data(a, vector<float>{6});
    auto result = backend->make_primary_tensor_view(element::f32, shape_r);

    cf->call({a}, {result});
    EXPECT_EQ((vector<float>{6}), read_vector<float>(result));
}

TEST(${BACKEND_NAME}, reshape_t2s_120)
{
    auto shape_a = Shape{1, 1, 1};
    auto A = make_shared<op::Parameter>(element::f32, shape_a);
    auto shape_r = Shape{};
    auto r = make_shared<op::Reshape>(A, AxisVector{1, 2, 0}, shape_r);
    auto f = make_shared<Function>(r, op::Parameters{A});

    auto manager = runtime::Manager::get("${BACKEND_NAME}");
    auto external = manager->compile(f);
    auto backend = manager->allocate_backend();
    auto cf = backend->make_call_frame(external);

    // Create some tensors for input/output
    auto a = backend->make_primary_tensor_view(element::f32, shape_a);
    copy_data(a, vector<float>{6});
    auto result = backend->make_primary_tensor_view(element::f32, shape_r);

    cf->call({a}, {result});
    EXPECT_EQ((vector<float>{6}), read_vector<float>(result));
}

TEST(${BACKEND_NAME}, reshape_s2t)
{
    auto shape_a = Shape{};
    auto A = make_shared<op::Parameter>(element::f32, shape_a);
    auto shape_r = Shape{1, 1, 1, 1, 1, 1};
    auto r = make_shared<op::Reshape>(A, AxisVector{}, shape_r);
    auto f = make_shared<Function>(r, op::Parameters{A});

    auto manager = runtime::Manager::get("${BACKEND_NAME}");
    auto external = manager->compile(f);
    auto backend = manager->allocate_backend();
    auto cf = backend->make_call_frame(external);

    // Create some tensors for input/output
    auto a = backend->make_primary_tensor_view(element::f32, shape_a);
    copy_data(a, vector<float>{42});
    auto result = backend->make_primary_tensor_view(element::f32, shape_r);

    cf->call({a}, {result});
    EXPECT_EQ((vector<float>{42}), read_vector<float>(result));
}

TEST(${BACKEND_NAME}, reshape_v2m_col)
{
    auto shape_a = Shape{3};
    auto A = make_shared<op::Parameter>(element::f32, shape_a);
    auto shape_r = Shape{3, 1};
    auto r = make_shared<op::Reshape>(A, AxisVector{0}, shape_r);
    auto f = make_shared<Function>(r, op::Parameters{A});

    auto manager = runtime::Manager::get("${BACKEND_NAME}");
    auto external = manager->compile(f);
    auto backend = manager->allocate_backend();
    auto cf = backend->make_call_frame(external);

    // Create some tensors for input/output
    auto a = backend->make_primary_tensor_view(element::f32, shape_a);
    copy_data(a, vector<float>{1, 2, 3});
    auto result = backend->make_primary_tensor_view(element::f32, shape_r);

    cf->call({a}, {result});
    EXPECT_EQ((vector<float>{1, 2, 3}), read_vector<float>(result));
}

TEST(${BACKEND_NAME}, reshape_v2m_row)
{
    auto shape_a = Shape{3};
    auto A = make_shared<op::Parameter>(element::f32, shape_a);
    auto shape_r = Shape{1, 3};
    auto r = make_shared<op::Reshape>(A, AxisVector{0}, shape_r);
    auto f = make_shared<Function>(r, op::Parameters{A});

    auto manager = runtime::Manager::get("${BACKEND_NAME}");
    auto external = manager->compile(f);
    auto backend = manager->allocate_backend();
    auto cf = backend->make_call_frame(external);

    // Create some tensors for input/output
    auto a = backend->make_primary_tensor_view(element::f32, shape_a);
    copy_data(a, vector<float>{1, 2, 3});
    auto result = backend->make_primary_tensor_view(element::f32, shape_r);

    cf->call({a}, {result});
    EXPECT_EQ((vector<float>{1, 2, 3}), read_vector<float>(result));
}

TEST(${BACKEND_NAME}, reshape_v2t_middle)
{
    auto shape_a = Shape{3};
    auto A = make_shared<op::Parameter>(element::f32, shape_a);
    auto shape_r = Shape{1, 3, 1};
    auto r = make_shared<op::Reshape>(A, AxisVector{0}, shape_r);
    auto f = make_shared<Function>(r, op::Parameters{A});

    auto manager = runtime::Manager::get("${BACKEND_NAME}");
    auto external = manager->compile(f);
    auto backend = manager->allocate_backend();
    auto cf = backend->make_call_frame(external);

    // Create some tensors for input/output
    auto a = backend->make_primary_tensor_view(element::f32, shape_a);
    copy_data(a, vector<float>{1, 2, 3});
    auto result = backend->make_primary_tensor_view(element::f32, shape_r);

    cf->call({a}, {result});
    EXPECT_EQ((vector<float>{1, 2, 3}), read_vector<float>(result));
}

TEST(${BACKEND_NAME}, reshape_m2m_same)
{
    auto shape_a = Shape{3, 3};
    auto A = make_shared<op::Parameter>(element::f32, shape_a);
    auto shape_r = Shape{3, 3};
    auto r = make_shared<op::Reshape>(A, AxisVector{0, 1}, shape_r);
    auto f = make_shared<Function>(r, op::Parameters{A});

    auto manager = runtime::Manager::get("${BACKEND_NAME}");
    auto external = manager->compile(f);
    auto backend = manager->allocate_backend();
    auto cf = backend->make_call_frame(external);

    // Create some tensors for input/output
    auto a = backend->make_primary_tensor_view(element::f32, shape_a);
    copy_data(a, vector<float>{1, 2, 3, 4, 5, 6, 7, 8, 9});
    auto result = backend->make_primary_tensor_view(element::f32, shape_r);

    cf->call({a}, {result});
    EXPECT_EQ((vector<float>{1, 2, 3, 4, 5, 6, 7, 8, 9}), read_vector<float>(result));
}

TEST(${BACKEND_NAME}, reshape_m2m_transpose)
{
    auto shape_a = Shape{3, 3};
    auto A = make_shared<op::Parameter>(element::f32, shape_a);
    auto shape_r = Shape{3, 3};
    auto r = make_shared<op::Reshape>(A, AxisVector{1, 0}, shape_r);
    auto f = make_shared<Function>(r, op::Parameters{A});

    auto manager = runtime::Manager::get("${BACKEND_NAME}");
    auto external = manager->compile(f);
    auto backend = manager->allocate_backend();
    auto cf = backend->make_call_frame(external);

    // Create some tensors for input/output
    auto a = backend->make_primary_tensor_view(element::f32, shape_a);
    copy_data(a, vector<float>{1, 2, 3, 4, 5, 6, 7, 8, 9});
    auto result = backend->make_primary_tensor_view(element::f32, shape_r);

    cf->call({a}, {result});
    EXPECT_EQ((vector<float>{1, 4, 7, 2, 5, 8, 3, 6, 9}), read_vector<float>(result));
}

TEST(${BACKEND_NAME}, reshape_m2m_dim_change_transpose)
{
    auto shape_a = Shape{3, 2};
    auto A = make_shared<op::Parameter>(element::f32, shape_a);
    auto shape_r = Shape{2, 3};
    auto r = make_shared<op::Reshape>(A, AxisVector{1, 0}, shape_r);
    auto f = make_shared<Function>(r, op::Parameters{A});

    auto manager = runtime::Manager::get("${BACKEND_NAME}");
    auto external = manager->compile(f);
    auto backend = manager->allocate_backend();
    auto cf = backend->make_call_frame(external);

    // Create some tensors for input/output
    auto a = backend->make_primary_tensor_view(element::f32, shape_a);
    copy_data(a, vector<float>{1, 2, 3, 4, 5, 6});
    auto result = backend->make_primary_tensor_view(element::f32, shape_r);

    cf->call({a}, {result});
    EXPECT_EQ((vector<float>{1, 3, 5, 2, 4, 6}), read_vector<float>(result));
}

//
// Numpy:
//
// >>> x = linspace(1,2*2*3*3*2*4,2*2*3*3*2*4)
// >>> x.shape=(2,2,3,3,2,4)
// >>> y = ascontiguousarray(transpose(x,(2,4,0,5,3,1)))
// >>> y.shape=2*2*3*3*2*4
// >>> y
// array([   1.,   73.,    9.,   81.,   17.,   89.,    2.,   74.,   10.,
//          82.,   18.,   90.,    3.,   75.,   11.,   83.,   19.,   91.,
//           4.,   76.,   12.,   84.,   20.,   92.,  145.,  217.,  153.,
//         225.,  161.,  233.,  146.,  218.,  154.,  226.,  162.,  234.,
//         147.,  219.,  155.,  227.,  163.,  235.,  148.,  220.,  156.,
//         228.,  164.,  236.,    5.,   77.,   13.,   85.,   21.,   93.,
//           6.,   78.,   14.,   86.,   22.,   94.,    7.,   79.,   15.,
//          87.,   23.,   95.,    8.,   80.,   16.,   88.,   24.,   96.,
//         149.,  221.,  157.,  229.,  165.,  237.,  150.,  222.,  158.,
//         230.,  166.,  238.,  151.,  223.,  159.,  231.,  167.,  239.,
//         152.,  224.,  160.,  232.,  168.,  240.,   25.,   97.,   33.,
//         105.,   41.,  113.,   26.,   98.,   34.,  106.,   42.,  114.,
//          27.,   99.,   35.,  107.,   43.,  115.,   28.,  100.,   36.,
//         108.,   44.,  116.,  169.,  241.,  177.,  249.,  185.,  257.,
//         170.,  242.,  178.,  250.,  186.,  258.,  171.,  243.,  179.,
//         251.,  187.,  259.,  172.,  244.,  180.,  252.,  188.,  260.,
//          29.,  101.,   37.,  109.,   45.,  117.,   30.,  102.,   38.,
//         110.,   46.,  118.,   31.,  103.,   39.,  111.,   47.,  119.,
//          32.,  104.,   40.,  112.,   48.,  120.,  173.,  245.,  181.,
//         253.,  189.,  261.,  174.,  246.,  182.,  254.,  190.,  262.,
//         175.,  247.,  183.,  255.,  191.,  263.,  176.,  248.,  184.,
//         256.,  192.,  264.,   49.,  121.,   57.,  129.,   65.,  137.,
//          50.,  122.,   58.,  130.,   66.,  138.,   51.,  123.,   59.,
//         131.,   67.,  139.,   52.,  124.,   60.,  132.,   68.,  140.,
//         193.,  265.,  201.,  273.,  209.,  281.,  194.,  266.,  202.,
//         274.,  210.,  282.,  195.,  267.,  203.,  275.,  211.,  283.,
//         196.,  268.,  204.,  276.,  212.,  284.,   53.,  125.,   61.,
//         133.,   69.,  141.,   54.,  126.,   62.,  134.,   70.,  142.,
//          55.,  127.,   63.,  135.,   71.,  143.,   56.,  128.,   64.,
//         136.,   72.,  144.,  197.,  269.,  205.,  277.,  213.,  285.,
//         198.,  270.,  206.,  278.,  214.,  286.,  199.,  271.,  207.,
//         279.,  215.,  287.,  200.,  272.,  208.,  280.,  216.,  288.])
//
TEST(${BACKEND_NAME}, reshape_6d)
{
    vector<float> a_data(2 * 2 * 3 * 3 * 2 * 4);
    for (int i = 0; i < 2 * 2 * 3 * 3 * 2 * 4; i++)
    {
        a_data[i] = float(i + 1);
    }

    auto shape_a = Shape{2, 2, 3, 3, 2, 4};
    auto A = make_shared<op::Parameter>(element::f32, shape_a);
    auto shape_r = Shape{3, 2, 2, 4, 3, 2};

    auto r = make_shared<op::Reshape>(A, AxisVector{2, 4, 0, 5, 3, 1}, shape_r);
    auto f = make_shared<Function>(r, op::Parameters{A});

    auto manager = runtime::Manager::get("${BACKEND_NAME}");
    auto external = manager->compile(f);
    auto backend = manager->allocate_backend();
    auto cf = backend->make_call_frame(external);

    // Create some tensors for input/output
    auto a = backend->make_primary_tensor_view(element::f32, shape_a);
    copy_data(a, a_data);

    auto result = backend->make_primary_tensor_view(element::f32, shape_r);

    cf->call({a}, {result});
    EXPECT_EQ(
        (vector<float>{
            1.,   73.,  9.,   81.,  17.,  89.,  2.,   74.,  10.,  82.,  18.,  90.,  3.,   75.,
            11.,  83.,  19.,  91.,  4.,   76.,  12.,  84.,  20.,  92.,  145., 217., 153., 225.,
            161., 233., 146., 218., 154., 226., 162., 234., 147., 219., 155., 227., 163., 235.,
            148., 220., 156., 228., 164., 236., 5.,   77.,  13.,  85.,  21.,  93.,  6.,   78.,
            14.,  86.,  22.,  94.,  7.,   79.,  15.,  87.,  23.,  95.,  8.,   80.,  16.,  88.,
            24.,  96.,  149., 221., 157., 229., 165., 237., 150., 222., 158., 230., 166., 238.,
            151., 223., 159., 231., 167., 239., 152., 224., 160., 232., 168., 240., 25.,  97.,
            33.,  105., 41.,  113., 26.,  98.,  34.,  106., 42.,  114., 27.,  99.,  35.,  107.,
            43.,  115., 28.,  100., 36.,  108., 44.,  116., 169., 241., 177., 249., 185., 257.,
            170., 242., 178., 250., 186., 258., 171., 243., 179., 251., 187., 259., 172., 244.,
            180., 252., 188., 260., 29.,  101., 37.,  109., 45.,  117., 30.,  102., 38.,  110.,
            46.,  118., 31.,  103., 39.,  111., 47.,  119., 32.,  104., 40.,  112., 48.,  120.,
            173., 245., 181., 253., 189., 261., 174., 246., 182., 254., 190., 262., 175., 247.,
            183., 255., 191., 263., 176., 248., 184., 256., 192., 264., 49.,  121., 57.,  129.,
            65.,  137., 50.,  122., 58.,  130., 66.,  138., 51.,  123., 59.,  131., 67.,  139.,
            52.,  124., 60.,  132., 68.,  140., 193., 265., 201., 273., 209., 281., 194., 266.,
            202., 274., 210., 282., 195., 267., 203., 275., 211., 283., 196., 268., 204., 276.,
            212., 284., 53.,  125., 61.,  133., 69.,  141., 54.,  126., 62.,  134., 70.,  142.,
            55.,  127., 63.,  135., 71.,  143., 56.,  128., 64.,  136., 72.,  144., 197., 269.,
            205., 277., 213., 285., 198., 270., 206., 278., 214., 286., 199., 271., 207., 279.,
            215., 287., 200., 272., 208., 280., 216., 288.}),
        read_vector<float>(result));
}

TEST(${BACKEND_NAME}, sin)
{
    auto shape = Shape{6};
    auto A = make_shared<op::Parameter>(element::f32, shape);
    auto f = make_shared<Function>(make_shared<op::Sin>(A), op::Parameters{A});

    auto manager = runtime::Manager::get("${BACKEND_NAME}");
    auto external = manager->compile(f);
    auto backend = manager->allocate_backend();
    auto cf = backend->make_call_frame(external);

    // Create some tensors for input/output
    float pi = acosf(-1);
    auto a = backend->make_primary_tensor_view(element::f32, shape);
    vector<float> input{pi / 2, 0.0f, -0.0f, pi / 6, -pi, pi};
    copy_data(a, input);
    auto result = backend->make_primary_tensor_view(element::f32, shape);

    std::transform(
        input.begin(), input.end(), input.begin(), [](float x) -> float { return sinf(x); });

    cf->call({a}, {result});
    EXPECT_EQ(input, read_vector<float>(result));
}

TEST(${BACKEND_NAME}, cos)
{
    auto shape = Shape{6};
    auto A = make_shared<op::Parameter>(element::f32, shape);
    auto f = make_shared<Function>(make_shared<op::Cos>(A), op::Parameters{A});

    auto manager = runtime::Manager::get("${BACKEND_NAME}");
    auto external = manager->compile(f);
    auto backend = manager->allocate_backend();
    auto cf = backend->make_call_frame(external);

    // Create some tensors for input/output
    float pi = acosf(-1);
    auto a = backend->make_primary_tensor_view(element::f32, shape);
    vector<float> input{pi / 2, 0.0f, -0.0f, pi / 3, -pi, pi};
    copy_data(a, input);
    auto result = backend->make_primary_tensor_view(element::f32, shape);

    std::transform(
        input.begin(), input.end(), input.begin(), [](float x) -> float { return cosf(x); });

    cf->call({a}, {result});
    EXPECT_EQ(input, read_vector<float>(result));
}

TEST(${BACKEND_NAME}, tan)
{
    auto shape = Shape{6};
    auto A = make_shared<op::Parameter>(element::f32, shape);
    auto f = make_shared<Function>(make_shared<op::Tan>(A), op::Parameters{A});

    auto manager = runtime::Manager::get("${BACKEND_NAME}");
    auto external = manager->compile(f);
    auto backend = manager->allocate_backend();
    auto cf = backend->make_call_frame(external);

    // Create some tensors for input/output
    float pi = acosf(-1);
    auto a = backend->make_primary_tensor_view(element::f32, shape);
    vector<float> input{pi / 4, 0.0f, -0.0f, 7 * pi / 4, 3 * pi / 4, 5 * pi / 4};
    copy_data(a, input);
    auto result = backend->make_primary_tensor_view(element::f32, shape);

    std::transform(
        input.begin(), input.end(), input.begin(), [](float x) -> float { return tanf(x); });

    cf->call({a}, {result});
    EXPECT_EQ(input, read_vector<float>(result));
}

TEST(${BACKEND_NAME}, asin)
{
    auto shape = Shape{6};
    auto A = make_shared<op::Parameter>(element::f32, shape);
    auto f = make_shared<Function>(make_shared<op::Asin>(A), op::Parameters{A});

    auto manager = runtime::Manager::get("${BACKEND_NAME}");
    auto external = manager->compile(f);
    auto backend = manager->allocate_backend();
    auto cf = backend->make_call_frame(external);

    // Create some tensors for input/output
    auto a = backend->make_primary_tensor_view(element::f32, shape);
    vector<float> input{1.0f, 0.0f, -0.0f, -1.0f, 0.5f, -0.5f};
    copy_data(a, input);
    auto result = backend->make_primary_tensor_view(element::f32, shape);

    std::transform(
        input.begin(), input.end(), input.begin(), [](float x) -> float { return asinf(x); });

    cf->call({a}, {result});
    EXPECT_EQ(input, read_vector<float>(result));
}

TEST(${BACKEND_NAME}, acos)
{
    auto shape = Shape{6};
    auto A = make_shared<op::Parameter>(element::f32, shape);
    auto f = make_shared<Function>(make_shared<op::Acos>(A), op::Parameters{A});

    auto manager = runtime::Manager::get("${BACKEND_NAME}");
    auto external = manager->compile(f);
    auto backend = manager->allocate_backend();
    auto cf = backend->make_call_frame(external);

    // Create some tensors for input/output
    auto a = backend->make_primary_tensor_view(element::f32, shape);
    vector<float> input{1.0f, 0.0f, -0.0f, -1.0f, 0.5f, -0.5f};
    copy_data(a, input);
    auto result = backend->make_primary_tensor_view(element::f32, shape);

    std::transform(
        input.begin(), input.end(), input.begin(), [](float x) -> float { return acosf(x); });

    cf->call({a}, {result});
    EXPECT_EQ(input, read_vector<float>(result));
}

TEST(${BACKEND_NAME}, atan)
{
    auto shape = Shape{6};
    auto A = make_shared<op::Parameter>(element::f32, shape);
    auto f = make_shared<Function>(make_shared<op::Atan>(A), op::Parameters{A});

    auto manager = runtime::Manager::get("${BACKEND_NAME}");
    auto external = manager->compile(f);
    auto backend = manager->allocate_backend();
    auto cf = backend->make_call_frame(external);

    // Create some tensors for input/output
    auto a = backend->make_primary_tensor_view(element::f32, shape);
    vector<float> input{1.0f, 0.0f, -0.0f, -1.0f, 0.5f, -0.5f};
    copy_data(a, input);
    auto result = backend->make_primary_tensor_view(element::f32, shape);

    std::transform(
        input.begin(), input.end(), input.begin(), [](float x) -> float { return atanf(x); });

    cf->call({a}, {result});
    EXPECT_EQ(input, read_vector<float>(result));
}

TEST(${BACKEND_NAME}, sinh)
{
    auto shape = Shape{6};
    auto A = make_shared<op::Parameter>(element::f32, shape);
    auto f = make_shared<Function>(make_shared<op::Sinh>(A), op::Parameters{A});

    auto manager = runtime::Manager::get("${BACKEND_NAME}");
    auto external = manager->compile(f);
    auto backend = manager->allocate_backend();
    auto cf = backend->make_call_frame(external);

    // Create some tensors for input/output
    auto a = backend->make_primary_tensor_view(element::f32, shape);
    vector<float> input{1.0f, 0.0f, -0.0f, -1.0f, 5.0f, -5.0f};
    copy_data(a, input);
    auto result = backend->make_primary_tensor_view(element::f32, shape);

    std::transform(
        input.begin(), input.end(), input.begin(), [](float x) -> float { return sinhf(x); });

    cf->call({a}, {result});
    EXPECT_EQ(input, read_vector<float>(result));
}

TEST(${BACKEND_NAME}, cosh)
{
    auto shape = Shape{6};
    auto A = make_shared<op::Parameter>(element::f32, shape);
    auto f = make_shared<Function>(make_shared<op::Cosh>(A), op::Parameters{A});

    auto manager = runtime::Manager::get("${BACKEND_NAME}");
    auto external = manager->compile(f);
    auto backend = manager->allocate_backend();
    auto cf = backend->make_call_frame(external);

    // Create some tensors for input/output
    auto a = backend->make_primary_tensor_view(element::f32, shape);
    vector<float> input{1.0f, 0.0f, -0.0f, -1.0f, 5.0f, -5.0f};
    copy_data(a, input);
    auto result = backend->make_primary_tensor_view(element::f32, shape);

    std::transform(
        input.begin(), input.end(), input.begin(), [](float x) -> float { return coshf(x); });

    cf->call({a}, {result});
    EXPECT_TRUE(test::all_close(input, read_vector<float>(result)));
}

TEST(${BACKEND_NAME}, tanh)
{
    auto shape = Shape{6};
    auto A = make_shared<op::Parameter>(element::f32, shape);
    auto f = make_shared<Function>(make_shared<op::Tanh>(A), op::Parameters{A});

    auto manager = runtime::Manager::get("${BACKEND_NAME}");
    auto external = manager->compile(f);
    auto backend = manager->allocate_backend();
    auto cf = backend->make_call_frame(external);

    // Create some tensors for input/output
    auto a = backend->make_primary_tensor_view(element::f32, shape);
    vector<float> input{1.0f, 0.0f, -0.0f, -1.0f, 0.5f, -0.5f};
    copy_data(a, input);
    auto result = backend->make_primary_tensor_view(element::f32, shape);

    std::transform(
        input.begin(), input.end(), input.begin(), [](float x) -> float { return tanhf(x); });

    cf->call({a}, {result});
    EXPECT_EQ(input, read_vector<float>(result));
}

TEST(${BACKEND_NAME}, exp)
{
    auto shape = Shape{8};
    auto A = make_shared<op::Parameter>(element::f32, shape);
    auto f = make_shared<Function>(make_shared<op::Exp>(A), op::Parameters{A});

    auto manager = runtime::Manager::get("${BACKEND_NAME}");
    auto external = manager->compile(f);
    auto backend = manager->allocate_backend();
    auto cf = backend->make_call_frame(external);

    // Create some tensors for input/output
    auto a = backend->make_primary_tensor_view(element::f32, shape);
    copy_data(a, vector<float>{-4, -3, -2, -1, 0, 1, 2, 3});
    auto result = backend->make_primary_tensor_view(element::f32, shape);

    cf->call({a}, {result});
    EXPECT_EQ(
        (vector<float>{expf(-4), expf(-3), expf(-2), expf(-1), expf(0), expf(1), expf(2), expf(3)}),
        read_vector<float>(result));
}

TEST(${BACKEND_NAME}, slice_scalar)
{
    auto shape_a = Shape{};
    auto A = make_shared<op::Parameter>(element::f32, shape_a);
    auto shape_r = Shape{};
    auto r = make_shared<op::Slice>(A, Coordinate{}, Coordinate{});
    auto f = make_shared<Function>(r, op::Parameters{A});

    auto manager = runtime::Manager::get("${BACKEND_NAME}");
    auto external = manager->compile(f);
    auto backend = manager->allocate_backend();
    auto cf = backend->make_call_frame(external);

    // Create some tensors for input/output
    auto a = backend->make_primary_tensor_view(element::f32, shape_a);
    copy_data(a, vector<float>{312});
    auto result = backend->make_primary_tensor_view(element::f32, shape_r);

    cf->call({a}, {result});
    EXPECT_EQ((vector<float>{312}), read_vector<float>(result));
}

TEST(${BACKEND_NAME}, slice_matrix)
{
    auto shape_a = Shape{4, 4};
    auto A = make_shared<op::Parameter>(element::f32, shape_a);
    auto shape_r = Shape{3, 2};
    auto r = make_shared<op::Slice>(A, Coordinate{0, 1}, Coordinate{3, 3});
    auto f = make_shared<Function>(r, op::Parameters{A});

    auto manager = runtime::Manager::get("${BACKEND_NAME}");
    auto external = manager->compile(f);
    auto backend = manager->allocate_backend();
    auto cf = backend->make_call_frame(external);

    // Create some tensors for input/output
    auto a = backend->make_primary_tensor_view(element::f32, shape_a);
    copy_data(a, vector<float>{1, 2, 3, 4, 5, 6, 7, 8, 9, 10, 11, 12, 13, 14, 15, 16});
    auto result = backend->make_primary_tensor_view(element::f32, shape_r);

    cf->call({a}, {result});
    EXPECT_EQ((vector<float>{2, 3, 6, 7, 10, 11}), read_vector<float>(result));
}

TEST(${BACKEND_NAME}, slice_vector)
{
    auto shape_a = Shape{16};
    auto A = make_shared<op::Parameter>(element::f32, shape_a);
    auto shape_r = Shape{12};
    auto r = make_shared<op::Slice>(A, Coordinate{2}, Coordinate{14});
    auto f = make_shared<Function>(r, op::Parameters{A});

    auto manager = runtime::Manager::get("${BACKEND_NAME}");
    auto external = manager->compile(f);
    auto backend = manager->allocate_backend();
    auto cf = backend->make_call_frame(external);

    // Create some tensors for input/output
    auto a = backend->make_primary_tensor_view(element::f32, shape_a);
    copy_data(a, vector<float>{0, 1, 2, 3, 4, 5, 6, 7, 8, 9, 10, 11, 12, 13, 14, 15});
    auto result = backend->make_primary_tensor_view(element::f32, shape_r);

    cf->call({a}, {result});
    EXPECT_EQ((vector<float>{2, 3, 4, 5, 6, 7, 8, 9, 10, 11, 12, 13}), read_vector<float>(result));
}

TEST(${BACKEND_NAME}, slice_matrix_strided)
{
    auto shape_a = Shape{4, 4};
    auto A = make_shared<op::Parameter>(element::f32, shape_a);
    auto shape_r = Shape{2, 2};
    auto r = make_shared<op::Slice>(A, Coordinate{1, 0}, Coordinate{4, 4}, Strides{2, 3});
    auto f = make_shared<Function>(r, op::Parameters{A});

    auto manager = runtime::Manager::get("${BACKEND_NAME}");
    auto external = manager->compile(f);
    auto backend = manager->allocate_backend();
    auto cf = backend->make_call_frame(external);

    // Create some tensors for input/output
    auto a = backend->make_primary_tensor_view(element::f32, shape_a);
    copy_data(a, vector<float>{0, 1, 2, 3, 4, 5, 6, 7, 8, 9, 10, 11, 12, 13, 14, 15});
    auto result = backend->make_primary_tensor_view(element::f32, shape_r);

    cf->call({a}, {result});
    EXPECT_EQ((vector<float>{4, 7, 12, 15}), read_vector<float>(result));
}

TEST(${BACKEND_NAME}, slice_3d)
{
    auto shape_a = Shape{4, 4, 4};
    auto A = make_shared<op::Parameter>(element::f32, shape_a);
    auto shape_r = Shape{2, 2, 2};
    auto r = make_shared<op::Slice>(A, Coordinate{1, 1, 1}, Coordinate{3, 3, 3});
    auto f = make_shared<Function>(r, op::Parameters{A});

    auto manager = runtime::Manager::get("${BACKEND_NAME}");
    auto external = manager->compile(f);
    auto backend = manager->allocate_backend();
    auto cf = backend->make_call_frame(external);

    // Create some tensors for input/output
    auto a = backend->make_primary_tensor_view(element::f32, shape_a);
    copy_data(a, vector<float>{0,  1,  2,  3,  4,  5,  6,  7,  8,  9,  10, 11, 12, 13, 14, 15,

                               16, 17, 18, 19, 20, 21, 22, 23, 24, 25, 26, 27, 28, 29, 30, 31,

                               32, 33, 34, 35, 36, 37, 38, 39, 40, 41, 42, 43, 44, 45, 46, 47,

                               48, 49, 50, 51, 52, 53, 54, 55, 56, 57, 58, 59, 60, 61, 62, 63});
    auto result = backend->make_primary_tensor_view(element::f32, shape_r);

    cf->call({a}, {result});
    EXPECT_EQ((vector<float>{21, 22, 25, 26, 37, 38, 41, 42}), read_vector<float>(result));
}

TEST(${BACKEND_NAME}, slice_3d_strided)
{
    auto shape_a = Shape{4, 4, 4};
    auto A = make_shared<op::Parameter>(element::f32, shape_a);
    auto shape_r = Shape{2, 2, 2};
    auto r = make_shared<op::Slice>(A, Coordinate{0, 0, 0}, Coordinate{4, 4, 4}, Strides{2, 2, 2});
    auto f = make_shared<Function>(r, op::Parameters{A});

    auto manager = runtime::Manager::get("${BACKEND_NAME}");
    auto external = manager->compile(f);
    auto backend = manager->allocate_backend();
    auto cf = backend->make_call_frame(external);

    // Create some tensors for input/output
    auto a = backend->make_primary_tensor_view(element::f32, shape_a);
    copy_data(a, vector<float>{0,  1,  2,  3,  4,  5,  6,  7,  8,  9,  10, 11, 12, 13, 14, 15,

                               16, 17, 18, 19, 20, 21, 22, 23, 24, 25, 26, 27, 28, 29, 30, 31,

                               32, 33, 34, 35, 36, 37, 38, 39, 40, 41, 42, 43, 44, 45, 46, 47,

                               48, 49, 50, 51, 52, 53, 54, 55, 56, 57, 58, 59, 60, 61, 62, 63});
    auto result = backend->make_primary_tensor_view(element::f32, shape_r);

    cf->call({a}, {result});
    EXPECT_EQ((vector<float>{0, 2, 8, 10, 32, 34, 40, 42}), read_vector<float>(result));
}

TEST(${BACKEND_NAME}, slice_3d_strided_different_strides)
{
    auto shape_a = Shape{4, 4, 4};
    auto A = make_shared<op::Parameter>(element::f32, shape_a);
    auto shape_r = Shape{2, 2, 2};
    auto r = make_shared<op::Slice>(A, Coordinate{0, 0, 0}, Coordinate{4, 4, 4}, Strides{2, 2, 3});
    auto f = make_shared<Function>(r, op::Parameters{A});

    auto manager = runtime::Manager::get("${BACKEND_NAME}");
    auto external = manager->compile(f);
    auto backend = manager->allocate_backend();
    auto cf = backend->make_call_frame(external);

    // Create some tensors for input/output
    auto a = backend->make_primary_tensor_view(element::f32, shape_a);
    copy_data(a, vector<float>{0,  1,  2,  3,  4,  5,  6,  7,  8,  9,  10, 11, 12, 13, 14, 15,

                               16, 17, 18, 19, 20, 21, 22, 23, 24, 25, 26, 27, 28, 29, 30, 31,

                               32, 33, 34, 35, 36, 37, 38, 39, 40, 41, 42, 43, 44, 45, 46, 47,

                               48, 49, 50, 51, 52, 53, 54, 55, 56, 57, 58, 59, 60, 61, 62, 63});
    auto result = backend->make_primary_tensor_view(element::f32, shape_r);

    cf->call({a}, {result});
    EXPECT_EQ((vector<float>{0, 3, 8, 11, 32, 35, 40, 43}), read_vector<float>(result));
}

TEST(${BACKEND_NAME}, scalar_constant_float32)
{
    auto r = op::Constant::create(element::f32, Shape{}, {4.8});
    auto f = make_shared<Function>(r, op::Parameters{});

    auto manager = runtime::Manager::get("${BACKEND_NAME}");
    auto external = manager->compile(f);
    auto backend = manager->allocate_backend();
    auto cf = backend->make_call_frame(external);

    // Create some tensors for input/output
    auto result = backend->make_primary_tensor_view(element::f32, Shape{});

    cf->call({}, {result});
    EXPECT_EQ(vector<float>{4.8}, read_vector<float>(result));
}

TEST(${BACKEND_NAME}, scalar_constant_int64)
{
    auto r = op::Constant::create(element::i64, Shape{}, {2112});
    auto f = make_shared<Function>(r, op::Parameters{});

    auto manager = runtime::Manager::get("${BACKEND_NAME}");
    auto external = manager->compile(f);
    auto backend = manager->allocate_backend();
    auto cf = backend->make_call_frame(external);

    // Create some tensors for input/output
    auto result = backend->make_primary_tensor_view(element::i64, Shape{});

    cf->call({}, {result});
    EXPECT_EQ(vector<int64_t>{{2112}}, read_vector<int64_t>(result));
}

TEST(${BACKEND_NAME}, tensor_constant_float32)
{
    auto shape = Shape{2, 2};
    auto r = op::Constant::create(element::f32, shape, {4.8, 4.7, -5.3, 0.0});
    auto f = make_shared<Function>(r, op::Parameters{});

    auto manager = runtime::Manager::get("${BACKEND_NAME}");
    auto external = manager->compile(f);
    auto backend = manager->allocate_backend();
    auto cf = backend->make_call_frame(external);

    // Create some tensors for input/output
    auto result = backend->make_primary_tensor_view(element::f32, shape);

    cf->call({}, {result});
    EXPECT_EQ((vector<float>{4.8, 4.7, -5.3, 0}), read_vector<float>(result));
}

TEST(${BACKEND_NAME}, tensor_constant_int64)
{
    auto shape = Shape{2, 2};
    auto r = op::Constant::create(element::i64, shape, {2112, 1848, 1776, 1964});
    auto f = make_shared<Function>(r, op::Parameters{});

    auto manager = runtime::Manager::get("${BACKEND_NAME}");
    auto external = manager->compile(f);
    auto backend = manager->allocate_backend();
    auto cf = backend->make_call_frame(external);

    // Create some tensors for input/output
    auto result = backend->make_primary_tensor_view(element::i64, shape);

    cf->call({}, {result});
    EXPECT_EQ((vector<int64_t>{2112, 1848, 1776, 1964}), read_vector<int64_t>(result));
}

// Trivial case with no summed axes.
TEST(${BACKEND_NAME}, sum_trivial)
{
    auto shape = Shape{2, 2};
    auto A = make_shared<op::Parameter>(element::f32, shape);
    auto f = make_shared<Function>(make_shared<op::Sum>(A, AxisSet{}), op::Parameters{A});

    auto manager = runtime::Manager::get("${BACKEND_NAME}");
    auto external = manager->compile(f);
    auto backend = manager->allocate_backend();
    auto cf = backend->make_call_frame(external);

    // Create some tensors for input/output
    auto a = backend->make_primary_tensor_view(element::f32, shape);
    copy_data(a, vector<float>{1, 2, 3, 4});
    auto result = backend->make_primary_tensor_view(element::f32, shape);

    cf->call({a}, {result});
    EXPECT_EQ((vector<float>{1, 2, 3, 4}), read_vector<float>(result));
}

// Failure has been reported at 5D for some reason
TEST(${BACKEND_NAME}, sum_trivial_5d)
{
    auto shape = Shape{2, 2, 2, 2, 2};
    auto A = make_shared<op::Parameter>(element::f32, shape);
    auto f = make_shared<Function>(make_shared<op::Sum>(A, AxisSet{}), op::Parameters{A});

    auto manager = runtime::Manager::get("${BACKEND_NAME}");
    auto external = manager->compile(f);
    auto backend = manager->allocate_backend();
    auto cf = backend->make_call_frame(external);

    // Create some tensors for input/output
    auto a = backend->make_primary_tensor_view(element::f32, shape);
    copy_data(a, vector<float>{1, 1, 1, 1, 1, 1, 1, 1, 1, 1, 1, 1, 1, 1, 1, 1,
                               1, 1, 1, 1, 1, 1, 1, 1, 1, 1, 1, 1, 1, 1, 1, 1});
    auto result = backend->make_primary_tensor_view(element::f32, shape);

    cf->call({a}, {result});
    EXPECT_EQ((vector<float>{1, 1, 1, 1, 1, 1, 1, 1, 1, 1, 1, 1, 1, 1, 1, 1,
                             1, 1, 1, 1, 1, 1, 1, 1, 1, 1, 1, 1, 1, 1, 1, 1}),
              read_vector<float>(result));
}

TEST(${BACKEND_NAME}, sum_to_scalar)
{
    auto shape = Shape{2, 2};
    auto A = make_shared<op::Parameter>(element::f32, shape);
    auto f = make_shared<Function>(make_shared<op::Sum>(A, AxisSet{0, 1}), op::Parameters{A});

    auto manager = runtime::Manager::get("${BACKEND_NAME}");
    auto external = manager->compile(f);
    auto backend = manager->allocate_backend();
    auto cf = backend->make_call_frame(external);

    // Create some tensors for input/output
    auto a = backend->make_primary_tensor_view(element::f32, shape);
    copy_data(a, vector<float>{1, 2, 3, 4});
    auto result = backend->make_primary_tensor_view(element::f32, Shape{});

    cf->call({a}, {result});
    EXPECT_EQ((vector<float>{10}), read_vector<float>(result));

    // For some reason I'm feeling extra paranoid about making sure reduction doesn't clobber the
    // input tensors, so let's do this too.
    EXPECT_EQ((vector<float>{1, 2, 3, 4}), read_vector<float>(a));
}

TEST(${BACKEND_NAME}, sum_matrix_columns)
{
    auto shape_a = Shape{3, 2};
    auto A = make_shared<op::Parameter>(element::f32, shape_a);
    auto shape_rt = Shape{2};
    auto f = make_shared<Function>(make_shared<op::Sum>(A, AxisSet{0}), op::Parameters{A});

    auto manager = runtime::Manager::get("${BACKEND_NAME}");
    auto external = manager->compile(f);
    auto backend = manager->allocate_backend();
    auto cf = backend->make_call_frame(external);

    // Create some tensors for input/output
    auto a = backend->make_primary_tensor_view(element::f32, shape_a);
    copy_data(a, vector<float>{1, 2, 3, 4, 5, 6});
    auto result = backend->make_primary_tensor_view(element::f32, shape_rt);

    cf->call({a}, {result});
    EXPECT_EQ((vector<float>{9, 12}), read_vector<float>(result));

    // For some reason I'm feeling extra paranoid about making sure reduction doesn't clobber the
    // input tensors, so let's do this too.
    EXPECT_EQ((vector<float>{1, 2, 3, 4, 5, 6}), read_vector<float>(a));
}

TEST(${BACKEND_NAME}, sum_matrix_rows)
{
    auto shape_a = Shape{3, 2};
    auto A = make_shared<op::Parameter>(element::f32, shape_a);
    auto shape_rt = Shape{3};
    auto f = make_shared<Function>(make_shared<op::Sum>(A, AxisSet{1}), op::Parameters{A});

    auto manager = runtime::Manager::get("${BACKEND_NAME}");
    auto external = manager->compile(f);
    auto backend = manager->allocate_backend();
    auto cf = backend->make_call_frame(external);

    // Create some tensors for input/output
    auto a = backend->make_primary_tensor_view(element::f32, shape_a);
    copy_data(a, vector<float>{1, 2, 3, 4, 5, 6});
    auto result = backend->make_primary_tensor_view(element::f32, shape_rt);

    cf->call({a}, {result});
    EXPECT_EQ((vector<float>{3, 7, 11}), read_vector<float>(result));

    // For some reason I'm feeling extra paranoid about making sure reduction doesn't clobber the
    // input tensors, so let's do this too.
    EXPECT_EQ((vector<float>{1, 2, 3, 4, 5, 6}), read_vector<float>(a));
}

TEST(${BACKEND_NAME}, sum_matrix_rows_zero)
{
    auto shape_a = Shape{3, 0};
    auto A = make_shared<op::Parameter>(element::f32, shape_a);
    auto shape_rt = Shape{3};
    auto f = make_shared<Function>(make_shared<op::Sum>(A, AxisSet{1}), op::Parameters{A});

    auto manager = runtime::Manager::get("${BACKEND_NAME}");
    auto external = manager->compile(f);
    auto backend = manager->allocate_backend();
    auto cf = backend->make_call_frame(external);

    // Create some tensors for input/output
    auto a = backend->make_primary_tensor_view(element::f32, shape_a);
    copy_data(a, vector<float>{});
    auto result = backend->make_primary_tensor_view(element::f32, shape_rt);
    copy_data(result, vector<float>({3, 3, 3}));

    cf->call({a}, {result});
    EXPECT_EQ((vector<float>{0, 0, 0}), read_vector<float>(result));

    // For some reason I'm feeling extra paranoid about making sure reduction doesn't clobber the
    // input tensors, so let's do this too.
    EXPECT_EQ((vector<float>{}), read_vector<float>(a));
}

TEST(${BACKEND_NAME}, sum_matrix_cols_zero)
{
    // Now the reduction (g(x:float32[2,2],y:float32[]) = reduce(x,y,f,axes={})).
    auto shape_a = Shape{0, 2};
    auto A = make_shared<op::Parameter>(element::f32, shape_a);
    auto shape_rt = Shape{2};
    auto f = make_shared<Function>(make_shared<op::Sum>(A, AxisSet{0}), op::Parameters{A});

    auto manager = runtime::Manager::get("${BACKEND_NAME}");
    auto external = manager->compile(f);
    auto backend = manager->allocate_backend();
    auto cf = backend->make_call_frame(external);

    // Create some tensors for input/output
    auto a = backend->make_primary_tensor_view(element::f32, shape_a);
    copy_data(a, vector<float>{});
    auto result = backend->make_primary_tensor_view(element::f32, shape_rt);
    copy_data(result, vector<float>({3, 3}));

    cf->call({a}, {result});
    EXPECT_EQ((vector<float>{0, 0}), read_vector<float>(result));

    // For some reason I'm feeling extra paranoid about making sure reduction doesn't clobber the
    // input tensors, so let's do this too.
    EXPECT_EQ((vector<float>{}), read_vector<float>(a));
}

TEST(${BACKEND_NAME}, sum_vector_zero)
{
    auto shape_a = Shape{0};
    auto A = make_shared<op::Parameter>(element::f32, shape_a);
    auto shape_rt = Shape{};
    auto f = make_shared<Function>(make_shared<op::Sum>(A, AxisSet{0}), op::Parameters{A});

    auto manager = runtime::Manager::get("${BACKEND_NAME}");
    auto external = manager->compile(f);
    auto backend = manager->allocate_backend();
    auto cf = backend->make_call_frame(external);

    // Create some tensors for input/output
    auto a = backend->make_primary_tensor_view(element::f32, shape_a);
    copy_data(a, vector<float>{});
    auto result = backend->make_primary_tensor_view(element::f32, shape_rt);
    copy_data(result, vector<float>({3}));

    cf->call({a}, {result});
    EXPECT_EQ((vector<float>{0}), read_vector<float>(result));

    // For some reason I'm feeling extra paranoid about making sure reduction doesn't clobber the
    // input tensors, so let's do this too.
    EXPECT_EQ((vector<float>{}), read_vector<float>(a));
}

TEST(${BACKEND_NAME}, sum_matrix_to_scalar_zero_by_zero)
{
    auto shape_a = Shape{0, 0};
    auto A = make_shared<op::Parameter>(element::f32, shape_a);
    auto shape_rt = Shape{};
    auto f = make_shared<Function>(make_shared<op::Sum>(A, AxisSet{0, 1}), op::Parameters{A});

    auto manager = runtime::Manager::get("${BACKEND_NAME}");
    auto external = manager->compile(f);
    auto backend = manager->allocate_backend();
    auto cf = backend->make_call_frame(external);

    // Create some tensors for input/output
    auto a = backend->make_primary_tensor_view(element::f32, shape_a);
    copy_data(a, vector<float>{});
    auto result = backend->make_primary_tensor_view(element::f32, shape_rt);
    copy_data(result, vector<float>({3}));

    cf->call({a}, {result});
    EXPECT_EQ((vector<float>{0}), read_vector<float>(result));

    // For some reason I'm feeling extra paranoid about making sure reduction doesn't clobber the
    // input tensors, so let's do this too.
    EXPECT_EQ((vector<float>{}), read_vector<float>(a));
}

TEST(${BACKEND_NAME}, sum_3d_to_matrix_most_sig)
{
    auto shape_a = Shape{3, 3, 3};
    auto A = make_shared<op::Parameter>(element::f32, shape_a);
    auto shape_rt = Shape{3, 3};
    auto f = make_shared<Function>(make_shared<op::Sum>(A, AxisSet{0}), op::Parameters{A});

    auto manager = runtime::Manager::get("${BACKEND_NAME}");
    auto external = manager->compile(f);
    auto backend = manager->allocate_backend();
    auto cf = backend->make_call_frame(external);

    // Create some tensors for input/output
    auto a = backend->make_primary_tensor_view(element::f32, shape_a);
    copy_data(a, vector<float>{1,  2,  3,  4,  5,  6,  7,  8,  9,  10, 11, 12, 13, 14,
                               15, 16, 17, 18, 19, 20, 21, 22, 23, 24, 25, 26, 27});
    auto result = backend->make_primary_tensor_view(element::f32, shape_rt);

    cf->call({a}, {result});
    EXPECT_EQ((vector<float>{1 + 10 + 19,
                             2 + 11 + 20,
                             3 + 12 + 21,
                             4 + 13 + 22,
                             5 + 14 + 23,
                             6 + 15 + 24,
                             7 + 16 + 25,
                             8 + 17 + 26,
                             9 + 18 + 27}),
              read_vector<float>(result));
}

TEST(${BACKEND_NAME}, sum_3d_to_matrix_least_sig)
{
    auto shape_a = Shape{3, 3, 3};
    auto A = make_shared<op::Parameter>(element::f32, shape_a);
    auto shape_rt = Shape{3, 3};
    auto f = make_shared<Function>(make_shared<op::Sum>(A, AxisSet{2}), op::Parameters{A});

    auto manager = runtime::Manager::get("${BACKEND_NAME}");
    auto external = manager->compile(f);
    auto backend = manager->allocate_backend();
    auto cf = backend->make_call_frame(external);

    // Create some tensors for input/output
    auto a = backend->make_primary_tensor_view(element::f32, shape_a);
    copy_data(a, vector<float>{1,  2,  3,  4,  5,  6,  7,  8,  9,  10, 11, 12, 13, 14,
                               15, 16, 17, 18, 19, 20, 21, 22, 23, 24, 25, 26, 27});
    auto result = backend->make_primary_tensor_view(element::f32, shape_rt);

    cf->call({a}, {result});
    EXPECT_EQ((vector<float>{1 + 2 + 3,
                             4 + 5 + 6,
                             7 + 8 + 9,
                             10 + 11 + 12,
                             13 + 14 + 15,
                             16 + 17 + 18,
                             19 + 20 + 21,
                             22 + 23 + 24,
                             25 + 26 + 27}),
              read_vector<float>(result));
}

TEST(${BACKEND_NAME}, sum_3d_to_vector)
{
    auto shape_a = Shape{3, 3, 3};
    auto A = make_shared<op::Parameter>(element::f32, shape_a);
    auto shape_rt = Shape{3};
    auto f = make_shared<Function>(make_shared<op::Sum>(A, AxisSet{0, 1}), op::Parameters{A});

    auto manager = runtime::Manager::get("${BACKEND_NAME}");
    auto external = manager->compile(f);
    auto backend = manager->allocate_backend();
    auto cf = backend->make_call_frame(external);

    // Create some tensors for input/output
    auto a = backend->make_primary_tensor_view(element::f32, shape_a);
    copy_data(a, vector<float>{1,  2,  3,  4,  5,  6,  7,  8,  9,  10, 11, 12, 13, 14,
                               15, 16, 17, 18, 19, 20, 21, 22, 23, 24, 25, 26, 27});
    auto result = backend->make_primary_tensor_view(element::f32, shape_rt);

    cf->call({a}, {result});
    EXPECT_EQ((vector<float>{1 + 10 + 19 + 4 + 13 + 22 + 7 + 16 + 25,
                             2 + 11 + 20 + 5 + 14 + 23 + 8 + 17 + 26,
                             3 + 12 + 21 + 6 + 15 + 24 + 9 + 18 + 27}),
              read_vector<float>(result));
}

TEST(${BACKEND_NAME}, sum_3d_to_scalar)
{
    auto shape_a = Shape{3, 3, 3};
    auto A = make_shared<op::Parameter>(element::f32, shape_a);
    auto shape_rt = Shape{};
    auto f = make_shared<Function>(make_shared<op::Sum>(A, AxisSet{0, 1, 2}), op::Parameters{A});

    auto manager = runtime::Manager::get("${BACKEND_NAME}");
    auto external = manager->compile(f);
    auto backend = manager->allocate_backend();
    auto cf = backend->make_call_frame(external);

    // Create some tensors for input/output
    auto a = backend->make_primary_tensor_view(element::f32, shape_a);
    copy_data(a, vector<float>{1,  2,  3,  4,  5,  6,  7,  8,  9,  10, 11, 12, 13, 14,
                               15, 16, 17, 18, 19, 20, 21, 22, 23, 24, 25, 26, 27});
    auto result = backend->make_primary_tensor_view(element::f32, shape_rt);

    cf->call({a}, {result});
    EXPECT_EQ((vector<float>{1 + 10 + 19 + 4 + 13 + 22 + 7 + 16 + 25 + 2 + 11 + 20 + 5 + 14 + 23 +
                             8 + 17 + 26 + 3 + 12 + 21 + 6 + 15 + 24 + 9 + 18 + 27}),
              read_vector<float>(result));
}

TEST(${BACKEND_NAME}, sum_3d_eliminate_zero_dim)
{
    auto shape_a = Shape{3, 0, 2};
    auto A = make_shared<op::Parameter>(element::f32, shape_a);
    auto shape_rt = Shape{3, 2};
    auto f = make_shared<Function>(make_shared<op::Sum>(A, AxisSet{1}), op::Parameters{A});

    auto manager = runtime::Manager::get("${BACKEND_NAME}");
    auto external = manager->compile(f);
    auto backend = manager->allocate_backend();
    auto cf = backend->make_call_frame(external);

    // Create some tensors for input/output
    auto a = backend->make_primary_tensor_view(element::f32, shape_a);
    copy_data(a, vector<float>{});
    auto result = backend->make_primary_tensor_view(element::f32, shape_rt);

    // Overwrite the initial result vector to make sure we're not just coincidentally getting the right value.
    copy_data(result, vector<float>{2112, 2112, 2112, 2112, 2112, 2112});

    cf->call({a}, {result});
    EXPECT_EQ((vector<float>{0, 0, 0, 0, 0, 0}), read_vector<float>(result));
}

TEST(${BACKEND_NAME}, sum_to_scalar_stable)
{
    auto shape = Shape{2, 2};
    auto A = make_shared<op::Parameter>(element::f32, shape);
    auto f = make_shared<Function>(make_shared<op::Sum>(A, AxisSet{0, 1}), op::Parameters{A});

    auto manager = runtime::Manager::get("${BACKEND_NAME}");
    auto external = manager->compile(f);
    auto backend = manager->allocate_backend();
    auto cf = backend->make_call_frame(external);

    // Create some tensors for input/output
    auto a = backend->make_primary_tensor_view(element::f32, shape);
    copy_data(a, vector<float>{1e-6, -1, 0, 1});
    auto result = backend->make_primary_tensor_view(element::f32, Shape{});

    cf->call({a}, {result});
    EXPECT_TRUE(test::all_close(read_vector<float>(result), vector<float>{1e-6}, 5e-2f));
    // EXPECT_EQ(vector<float>{1e-6}, read_vector<float>(result));
}

TEST(${BACKEND_NAME}, sum_3d_to_vector_stable)
{
    auto shape_a = Shape{3, 3, 3};
    auto A = make_shared<op::Parameter>(element::f32, shape_a);
    auto shape_rt = Shape{3};
    auto f = make_shared<Function>(make_shared<op::Sum>(A, AxisSet{0, 1}), op::Parameters{A});

    auto manager = runtime::Manager::get("${BACKEND_NAME}");
    auto external = manager->compile(f);
    auto backend = manager->allocate_backend();
    auto cf = backend->make_call_frame(external);

    // Create some tensors for input/output
    auto a = backend->make_primary_tensor_view(element::f32, shape_a);
    copy_data(a, vector<float>{1, 1,  1,  1,  1,  1,  1e-4, 1e-5, 1e-6, 1,  1,  1,  1, 1,
                               1, -1, -1, -1, -1, -1, -1,   -1,   -1,   -1, -1, -1, -1});
    auto result = backend->make_primary_tensor_view(element::f32, shape_rt);

    cf->call({a}, {result});
    EXPECT_TRUE(
        test::all_close(read_vector<float>(result), vector<float>{1e-4, 1e-5, 1e-6}, 5e-2f));
}

TEST(${BACKEND_NAME}, sign)
{
    auto shape = Shape{2, 3};
    auto A = make_shared<op::Parameter>(element::f32, shape);
    auto f = make_shared<Function>(make_shared<op::Sign>(A), op::Parameters{A});

    auto manager = runtime::Manager::get("${BACKEND_NAME}");
    auto external = manager->compile(f);
    auto backend = manager->allocate_backend();
    auto cf = backend->make_call_frame(external);

    // Create some tensors for input/output
    auto a = backend->make_primary_tensor_view(element::f32, shape);
    copy_data(a, vector<float>{1, -2, 0, -4.8f, 4.8f, -0.0});
    auto result = backend->make_primary_tensor_view(element::f32, shape);

    cf->call({a}, {result});
    EXPECT_EQ((vector<float>{1, -1, 0, -1, 1, 0}), read_vector<float>(result));
}

TEST(${BACKEND_NAME}, power)
{
    auto shape = Shape{2, 2};
    auto A = make_shared<op::Parameter>(element::f32, shape);
    auto B = make_shared<op::Parameter>(element::f32, shape);
    auto f = make_shared<Function>(make_shared<op::Power>(A, B), op::Parameters{A, B});

    auto manager = runtime::Manager::get("${BACKEND_NAME}");
    auto external = manager->compile(f);
    auto backend = manager->allocate_backend();
    auto cf = backend->make_call_frame(external);

    // Create some tensors for input/output
    auto a = backend->make_primary_tensor_view(element::f32, shape);
    copy_data(a, vector<float>{1, 2, 3, 5});
    auto b = backend->make_primary_tensor_view(element::f32, shape);
    copy_data(b, vector<float>{2, 0, 6, 3});
    auto result = backend->make_primary_tensor_view(element::f32, shape);

    cf->call({a, b}, {result});
    EXPECT_EQ((vector<float>{1, 1, 729, 125}), read_vector<float>(result));
}

TEST(${BACKEND_NAME}, constant_equality_bool)
{
    auto shape = Shape{4};
    // auto A = make_shared<op::Parameter>(element::boolean, shape);
    // auto B = make_shared<op::Parameter>(element::boolean, shape);
    // auto f = make_shared<Function>(make_shared<op::Equal>(A, B), op::Parameters{A, B});

    auto A = op::Constant::create(element::boolean, shape, {true, false, true, false});
    auto B = op::Constant::create(element::boolean, shape, {true, true, true, true});
    auto f = make_shared<Function>(make_shared<op::Equal>(A, B), op::Parameters{});

    auto manager = runtime::Manager::get("${BACKEND_NAME}");
    auto external = manager->compile(f);
    auto backend = manager->allocate_backend();
    auto cf = backend->make_call_frame(external);

    // Create some tensors for input/output
    auto result = backend->make_primary_tensor_view(element::boolean, shape);

    cf->call({}, {result});
    EXPECT_EQ((vector<char>{true, false, true, false}), read_vector<char>(result));
}

TEST(${BACKEND_NAME}, sqrt)
{
    auto shape = Shape{2, 3};
    auto A = make_shared<op::Parameter>(element::f32, shape);
    auto f = make_shared<Function>(make_shared<op::Sqrt>(A), op::Parameters{A});

    auto manager = runtime::Manager::get("${BACKEND_NAME}");
    auto external = manager->compile(f);
    auto backend = manager->allocate_backend();
    auto cf = backend->make_call_frame(external);

    // Create some tensors for input/output
    auto a = backend->make_primary_tensor_view(element::f32, shape);
    copy_data(a, vector<float>{16, 4, 81, 100, 10000, 0});
    auto result = backend->make_primary_tensor_view(element::f32, shape);

    cf->call({a}, {result});
    EXPECT_EQ((vector<float>{4, 2, 9, 10, 100, 0}), read_vector<float>(result));
}

TEST(${BACKEND_NAME}, replace_slice_scalar)
{
    auto shape_a = Shape{};
    auto A = make_shared<op::Parameter>(element::f32, shape_a);
    auto shape_b = Shape{};
    auto B = make_shared<op::Parameter>(element::f32, shape_b);
    auto shape_r = Shape{};
    auto r = make_shared<op::ReplaceSlice>(A, B, Coordinate{}, Coordinate{});
    auto f = make_shared<Function>(r, op::Parameters{A, B});

    auto manager = runtime::Manager::get("${BACKEND_NAME}");
    auto external = manager->compile(f);
    auto backend = manager->allocate_backend();
    auto cf = backend->make_call_frame(external);

    // Create some tensors for input/output
    auto a = backend->make_primary_tensor_view(element::f32, shape_a);
    copy_data(a, vector<float>{312});
    auto b = backend->make_primary_tensor_view(element::f32, shape_b);
    copy_data(b, vector<float>{808});
    auto result = backend->make_primary_tensor_view(element::f32, shape_r);

    cf->call({a, b}, {result});
    EXPECT_EQ((vector<float>{808}), read_vector<float>(result));
}

TEST(${BACKEND_NAME}, replace_slice_matrix)
{
    auto shape_a = Shape{4, 4};
    auto A = make_shared<op::Parameter>(element::f32, shape_a);
    auto shape_b = Shape{3, 2};
    auto B = make_shared<op::Parameter>(element::f32, shape_b);
    auto shape_r = Shape{4, 4};
    auto r = make_shared<op::ReplaceSlice>(A, B, Coordinate{0, 1}, Coordinate{3, 3});
    auto f = make_shared<Function>(r, op::Parameters{A, B});

    auto manager = runtime::Manager::get("${BACKEND_NAME}");
    auto external = manager->compile(f);
    auto backend = manager->allocate_backend();
    auto cf = backend->make_call_frame(external);

    // Create some tensors for input/output
    auto a = backend->make_primary_tensor_view(element::f32, shape_a);
    copy_data(a, vector<float>{1, 2, 3, 4, 5, 6, 7, 8, 9, 10, 11, 12, 13, 14, 15, 16});
    auto b = backend->make_primary_tensor_view(element::f32, shape_b);
    copy_data(b, vector<float>{102, 103, 106, 107, 110, 111});
    auto result = backend->make_primary_tensor_view(element::f32, shape_r);

    cf->call({a, b}, {result});
    EXPECT_EQ((vector<float>{1, 102, 103, 4, 5, 106, 107, 8, 9, 110, 111, 12, 13, 14, 15, 16}),
              read_vector<float>(result));
}

TEST(${BACKEND_NAME}, replace_slice_vector)
{
    auto shape_a = Shape{16};
    auto A = make_shared<op::Parameter>(element::f32, shape_a);
    auto shape_b = Shape{12};
    auto B = make_shared<op::Parameter>(element::f32, shape_b);
    auto shape_r = Shape{16};
    auto r = make_shared<op::ReplaceSlice>(A, B, Coordinate{2}, Coordinate{14});
    auto f = make_shared<Function>(r, op::Parameters{A, B});

    auto manager = runtime::Manager::get("${BACKEND_NAME}");
    auto external = manager->compile(f);
    auto backend = manager->allocate_backend();
    auto cf = backend->make_call_frame(external);

    // Create some tensors for input/output
    auto a = backend->make_primary_tensor_view(element::f32, shape_a);
    copy_data(a, vector<float>{0, 1, 2, 3, 4, 5, 6, 7, 8, 9, 10, 11, 12, 13, 14, 15});
    auto b = backend->make_primary_tensor_view(element::f32, shape_b);
    copy_data(b, vector<float>{102, 103, 104, 105, 106, 107, 108, 109, 110, 111, 112, 113});
    auto result = backend->make_primary_tensor_view(element::f32, shape_r);

    cf->call({a, b}, {result});
    EXPECT_EQ(
        (vector<float>{0, 1, 102, 103, 104, 105, 106, 107, 108, 109, 110, 111, 112, 113, 14, 15}),
        read_vector<float>(result));
}

TEST(${BACKEND_NAME}, one_hot_scalar_2_in_3)
{
    auto shape_a = Shape{};
    auto A = make_shared<op::Parameter>(element::i32, shape_a);
    auto shape_r = Shape{3};
    auto r = make_shared<op::OneHot>(A, Shape{3}, 0);
    auto f = make_shared<Function>(r, op::Parameters{A});

    auto manager = runtime::Manager::get("${BACKEND_NAME}");
    auto external = manager->compile(f);
    auto backend = manager->allocate_backend();
    auto cf = backend->make_call_frame(external);

    // Create some tensors for input/output
    auto a = backend->make_primary_tensor_view(element::i32, shape_a);
    copy_data(a, vector<int32_t>{2});
    auto result = backend->make_primary_tensor_view(element::i32, shape_r);

    cf->call({a}, {result});
    EXPECT_EQ((vector<int32_t>{0, 0, 1}), read_vector<int32_t>(result));
}

TEST(${BACKEND_NAME}, one_hot_scalar_1_in_3)
{
    auto shape_a = Shape{};
    auto A = make_shared<op::Parameter>(element::i32, shape_a);
    auto shape_r = Shape{3};
    auto r = make_shared<op::OneHot>(A, Shape{3}, 0);
    auto f = make_shared<Function>(r, op::Parameters{A});

    auto manager = runtime::Manager::get("${BACKEND_NAME}");
    auto external = manager->compile(f);
    auto backend = manager->allocate_backend();
    auto cf = backend->make_call_frame(external);

    // Create some tensors for input/output
    auto a = backend->make_primary_tensor_view(element::i32, shape_a);
    copy_data(a, vector<int32_t>{1});
    auto result = backend->make_primary_tensor_view(element::i32, shape_r);

    cf->call({a}, {result});
    EXPECT_EQ((vector<int32_t>{0, 1, 0}), read_vector<int32_t>(result));
}

TEST(${BACKEND_NAME}, one_hot_scalar_0_in_3)
{
    auto shape_a = Shape{};
    auto A = make_shared<op::Parameter>(element::i32, shape_a);
    auto shape_r = Shape{3};
    auto r = make_shared<op::OneHot>(A, Shape{3}, 0);
    auto f = make_shared<Function>(r, op::Parameters{A});

    auto manager = runtime::Manager::get("${BACKEND_NAME}");
    auto external = manager->compile(f);
    auto backend = manager->allocate_backend();
    auto cf = backend->make_call_frame(external);

    // Create some tensors for input/output
    auto a = backend->make_primary_tensor_view(element::i32, shape_a);
    copy_data(a, vector<int32_t>{0});
    auto result = backend->make_primary_tensor_view(element::i32, shape_r);

    cf->call({a}, {result});
    EXPECT_EQ((vector<int32_t>{1, 0, 0}), read_vector<int32_t>(result));
}

TEST(${BACKEND_NAME}, one_hot_scalar_fp_nonint_in_3)
{
    auto shape_a = Shape{};
    auto A = make_shared<op::Parameter>(element::f32, shape_a);
    auto shape_r = Shape{3};
    auto r = make_shared<op::OneHot>(A, Shape{3}, 0);
    auto f = make_shared<Function>(r, op::Parameters{A});

    auto manager = runtime::Manager::get("${BACKEND_NAME}");
    auto external = manager->compile(f);
    auto backend = manager->allocate_backend();
    auto cf = backend->make_call_frame(external);

    // Create some tensors for input/output
    auto a = backend->make_primary_tensor_view(element::f32, shape_a);
    copy_data(a, vector<float>{1.1f});
    auto result = backend->make_primary_tensor_view(element::f32, shape_r);

    try
    {
        cf->call({a}, {result});
    }
    catch (const std::exception& e)
    {
        EXPECT_EQ(e.what(), std::string("One-hot: non-integral value in input"));
    }
    catch (...)
    {
        FAIL() << "Expected a std::out_of_range exception";
    }
}

TEST(${BACKEND_NAME}, one_hot_scalar_oob_in_3)
{
    auto shape_a = Shape{};
    auto A = make_shared<op::Parameter>(element::i32, shape_a);
    auto shape_r = Shape{3};
    auto r = make_shared<op::OneHot>(A, Shape{3}, 0);
    auto f = make_shared<Function>(r, op::Parameters{A});

    auto manager = runtime::Manager::get("${BACKEND_NAME}");
    auto external = manager->compile(f);
    auto backend = manager->allocate_backend();
    auto cf = backend->make_call_frame(external);

    // Create some tensors for input/output
    auto a = backend->make_primary_tensor_view(element::i32, shape_a);
    copy_data(a, vector<int32_t>{3000000});
    auto result = backend->make_primary_tensor_view(element::i32, shape_r);

    try
    {
        cf->call({a}, {result});
    }
    catch (const std::exception& e)
    {
        EXPECT_EQ(e.what(), std::string("One-hot: value is out of category range"));
    }
    catch (...)
    {
        FAIL() << "Expected a std::out_of_range exception";
    }
}

TEST(${BACKEND_NAME}, one_hot_vector_0)
{
    auto shape_a = Shape{8};
    auto A = make_shared<op::Parameter>(element::i32, shape_a);
    auto shape_r = Shape{3, 8};
    auto r = make_shared<op::OneHot>(A, Shape{3, 8}, 0);
    auto f = make_shared<Function>(r, op::Parameters{A});

    auto manager = runtime::Manager::get("${BACKEND_NAME}");
    auto external = manager->compile(f);
    auto backend = manager->allocate_backend();
    auto cf = backend->make_call_frame(external);

    // Create some tensors for input/output
    auto a = backend->make_primary_tensor_view(element::i32, shape_a);
    copy_data(a, vector<int32_t>{2, 1, 0, 0, 2, 2, 1, 0});
    auto result = backend->make_primary_tensor_view(element::i32, shape_r);

    cf->call({a}, {result});
    EXPECT_EQ(
        (vector<int32_t>{0, 0, 1, 1, 0, 0, 0, 1, 0, 1, 0, 0, 0, 0, 1, 0, 1, 0, 0, 0, 1, 1, 0, 0}),
        read_vector<int32_t>(result));
}

TEST(${BACKEND_NAME}, one_hot_vector_1)
{
    auto shape_a = Shape{8};
    auto A = make_shared<op::Parameter>(element::i32, shape_a);
    auto shape_r = Shape{8, 3};
    auto r = make_shared<op::OneHot>(A, Shape{8, 3}, 1);
    auto f = make_shared<Function>(r, op::Parameters{A});

    auto manager = runtime::Manager::get("${BACKEND_NAME}");
    auto external = manager->compile(f);
    auto backend = manager->allocate_backend();
    auto cf = backend->make_call_frame(external);

    // Create some tensors for input/output
    auto a = backend->make_primary_tensor_view(element::i32, shape_a);
    copy_data(a, vector<int32_t>{2, 1, 0, 0, 2, 2, 1, 0});
    auto result = backend->make_primary_tensor_view(element::i32, shape_r);

    cf->call({a}, {result});
    EXPECT_EQ(
        (vector<int32_t>{0, 0, 1, 0, 1, 0, 1, 0, 0, 1, 0, 0, 0, 0, 1, 0, 0, 1, 0, 1, 0, 1, 0, 0}),
        read_vector<int32_t>(result));
}

TEST(${BACKEND_NAME}, one_hot_vector_1_barely_oob)
{
    auto shape_a = Shape{8};
    auto A = make_shared<op::Parameter>(element::i32, shape_a);
    auto shape_r = Shape{8, 3};
    auto r = make_shared<op::OneHot>(A, Shape{8, 3}, 1);
    auto f = make_shared<Function>(r, op::Parameters{A});

    auto manager = runtime::Manager::get("${BACKEND_NAME}");
    auto external = manager->compile(f);
    auto backend = manager->allocate_backend();
    auto cf = backend->make_call_frame(external);

    // Create some tensors for input/output
    auto a = backend->make_primary_tensor_view(element::i32, shape_a);
    copy_data(a, vector<int32_t>{2, 1, 0, 0, 3, 2, 1, 0});
    auto result = backend->make_primary_tensor_view(element::i32, shape_r);

    try
    {
        cf->call({a}, {result});
    }
    catch (const std::exception& e)
    {
        EXPECT_EQ(e.what(), std::string("One-hot: value is out of category range"));
    }
    catch (...)
    {
        FAIL() << "Expected a std::out_of_range exception";
    }
}

TEST(${BACKEND_NAME}, one_hot_vector_1_far_oob)
{
    auto shape_a = Shape{8};
    auto A = make_shared<op::Parameter>(element::i32, shape_a);
    auto shape_r = Shape{8, 3};
    auto r = make_shared<op::OneHot>(A, Shape{8, 3}, 1);
    auto f = make_shared<Function>(r, op::Parameters{A});

    auto manager = runtime::Manager::get("${BACKEND_NAME}");
    auto external = manager->compile(f);
    auto backend = manager->allocate_backend();
    auto cf = backend->make_call_frame(external);

    // Create some tensors for input/output
    auto a = backend->make_primary_tensor_view(element::i32, shape_a);
    copy_data(a, vector<int32_t>{2, 1, 0, 0, 3000000, 2, 1, 0});
    auto result = backend->make_primary_tensor_view(element::i32, shape_r);

    try
    {
        cf->call({a}, {result});
    }
    catch (const std::exception& e)
    {
        EXPECT_EQ(e.what(), std::string("One-hot: value is out of category range"));
    }
    catch (...)
    {
        FAIL() << "Expected a std::out_of_range exception";
    }
}

TEST(${BACKEND_NAME}, one_hot_matrix_0)
{
    auto shape_a = Shape{3, 3};
    auto A = make_shared<op::Parameter>(element::i32, shape_a);
    auto shape_r = Shape{3, 3, 3};
    auto r = make_shared<op::OneHot>(A, Shape{3, 3, 3}, 0);
    auto f = make_shared<Function>(r, op::Parameters{A});

    auto manager = runtime::Manager::get("${BACKEND_NAME}");
    auto external = manager->compile(f);
    auto backend = manager->allocate_backend();
    auto cf = backend->make_call_frame(external);

    // Create some tensors for input/output
    auto a = backend->make_primary_tensor_view(element::i32, shape_a);
    copy_data(a,
              vector<int32_t>{
                  0, 1, 1, 2, 1, 0, 0, 2, 1,
              });
    auto result = backend->make_primary_tensor_view(element::i32, shape_r);

    cf->call({a}, {result});
    EXPECT_EQ((vector<int32_t>{1, 0, 0, 0, 0, 1, 1, 0, 0,

                               0, 1, 1, 0, 1, 0, 0, 0, 1,

                               0, 0, 0, 1, 0, 0, 0, 1, 0}),
              read_vector<int32_t>(result));
}

TEST(${BACKEND_NAME}, one_hot_vector_1_fp)
{
    auto shape_a = Shape{8};
    auto A = make_shared<op::Parameter>(element::f32, shape_a);
    auto shape_r = Shape{8, 3};
    auto r = make_shared<op::OneHot>(A, Shape{8, 3}, 1);
    auto f = make_shared<Function>(r, op::Parameters{A});

    auto manager = runtime::Manager::get("${BACKEND_NAME}");
    auto external = manager->compile(f);
    auto backend = manager->allocate_backend();
    auto cf = backend->make_call_frame(external);

    // Create some tensors for input/output
    auto a = backend->make_primary_tensor_view(element::f32, shape_a);
    copy_data(a, vector<float>{2, 1, 0, 0, 2, 2, 1, 0});
    auto result = backend->make_primary_tensor_view(element::f32, shape_r);

    cf->call({a}, {result});
    EXPECT_EQ(
        (vector<float>{0, 0, 1, 0, 1, 0, 1, 0, 0, 1, 0, 0, 0, 0, 1, 0, 0, 1, 0, 1, 0, 1, 0, 0}),
        read_vector<float>(result));
}

TEST(${BACKEND_NAME}, one_hot_vector_1_fp_nonint)
{
    auto shape_a = Shape{8};
    auto A = make_shared<op::Parameter>(element::f32, shape_a);
    auto shape_r = Shape{8, 3};
    auto r = make_shared<op::OneHot>(A, Shape{8, 3}, 1);
    auto f = make_shared<Function>(r, op::Parameters{A});

    auto manager = runtime::Manager::get("${BACKEND_NAME}");
    auto external = manager->compile(f);
    auto backend = manager->allocate_backend();
    auto cf = backend->make_call_frame(external);

    // Create some tensors for input/output
    auto a = backend->make_primary_tensor_view(element::f32, shape_a);
    copy_data(a, vector<float>{2, 1, 0, 0, 2, 2, 1.01f, 0});
    auto result = backend->make_primary_tensor_view(element::f32, shape_r);

    try
    {
        cf->call({a}, {result});
    }
    catch (const std::exception& e)
    {
        EXPECT_EQ(e.what(), std::string("One-hot: non-integral value in input"));
    }
    catch (...)
    {
        FAIL() << "Expected a std::out_of_range exception";
    }
}

TEST(${BACKEND_NAME}, replace_slice_3d)
{
    auto shape_a = Shape{4, 4, 4};
    auto A = make_shared<op::Parameter>(element::f32, shape_a);
    auto shape_b = Shape{2, 2, 2};
    auto B = make_shared<op::Parameter>(element::f32, shape_b);
    auto shape_r = Shape{4, 4, 4};
    auto r = make_shared<op::ReplaceSlice>(A, B, Coordinate{1, 1, 1}, Coordinate{3, 3, 3});
    auto f = make_shared<Function>(r, op::Parameters{A, B});

    auto manager = runtime::Manager::get("${BACKEND_NAME}");
    auto external = manager->compile(f);
    auto backend = manager->allocate_backend();
    auto cf = backend->make_call_frame(external);

    // Create some tensors for input/output
    auto a = backend->make_primary_tensor_view(element::f32, shape_a);
    copy_data(a, vector<float>{0,  1,  2,  3,  4,  5,  6,  7,  8,  9,  10, 11, 12, 13, 14, 15,

                               16, 17, 18, 19, 20, 21, 22, 23, 24, 25, 26, 27, 28, 29, 30, 31,

                               32, 33, 34, 35, 36, 37, 38, 39, 40, 41, 42, 43, 44, 45, 46, 47,

                               48, 49, 50, 51, 52, 53, 54, 55, 56, 57, 58, 59, 60, 61, 62, 63});
    auto b = backend->make_primary_tensor_view(element::f32, shape_b);
    copy_data(b, vector<float>{921, 922, 925, 926, 937, 938, 941, 942});
    auto result = backend->make_primary_tensor_view(element::f32, shape_r);

    cf->call({a, b}, {result});
    EXPECT_EQ((vector<float>{0,  1,  2,  3,  4,  5,   6,   7,  8,  9,   10,  11, 12, 13, 14, 15,

                             16, 17, 18, 19, 20, 921, 922, 23, 24, 925, 926, 27, 28, 29, 30, 31,

                             32, 33, 34, 35, 36, 937, 938, 39, 40, 941, 942, 43, 44, 45, 46, 47,

                             48, 49, 50, 51, 52, 53,  54,  55, 56, 57,  58,  59, 60, 61, 62, 63}),
              read_vector<float>(result));
}

TEST(${BACKEND_NAME}, replace_slice_3d_strided)
{
    auto shape_a = Shape{4, 4, 4};
    auto A = make_shared<op::Parameter>(element::f32, shape_a);
    auto shape_b = Shape{2, 2, 2};
    auto B = make_shared<op::Parameter>(element::f32, shape_b);
    auto shape_r = Shape{4, 4, 4};
    auto r = make_shared<op::ReplaceSlice>(
        A, B, Coordinate{0, 0, 0}, Coordinate{4, 4, 4}, Strides{2, 2, 2});
    auto f = make_shared<Function>(r, op::Parameters{A, B});

    auto manager = runtime::Manager::get("${BACKEND_NAME}");
    auto external = manager->compile(f);
    auto backend = manager->allocate_backend();
    auto cf = backend->make_call_frame(external);

    // Create some tensors for input/output
    auto a = backend->make_primary_tensor_view(element::f32, shape_a);
    copy_data(a, vector<float>{0,  1,  2,  3,  4,  5,  6,  7,  8,  9,  10, 11, 12, 13, 14, 15,

                               16, 17, 18, 19, 20, 21, 22, 23, 24, 25, 26, 27, 28, 29, 30, 31,

                               32, 33, 34, 35, 36, 37, 38, 39, 40, 41, 42, 43, 44, 45, 46, 47,

                               48, 49, 50, 51, 52, 53, 54, 55, 56, 57, 58, 59, 60, 61, 62, 63});
    auto b = backend->make_primary_tensor_view(element::f32, shape_b);
    copy_data(b, vector<float>{900, 902, 908, 910, 932, 934, 940, 942});
    auto result = backend->make_primary_tensor_view(element::f32, shape_r);

    cf->call({a, b}, {result});
    EXPECT_EQ((vector<float>{900, 1,  902, 3,  4,  5,  6,  7,  908, 9,  910, 11, 12, 13, 14, 15,

                             16,  17, 18,  19, 20, 21, 22, 23, 24,  25, 26,  27, 28, 29, 30, 31,

                             932, 33, 934, 35, 36, 37, 38, 39, 940, 41, 942, 43, 44, 45, 46, 47,

                             48,  49, 50,  51, 52, 53, 54, 55, 56,  57, 58,  59, 60, 61, 62, 63}),
              read_vector<float>(result));
}

TEST(${BACKEND_NAME}, replace_slice_3d_strided_different_strides)
{
    auto shape_a = Shape{4, 4, 4};
    auto A = make_shared<op::Parameter>(element::f32, shape_a);
    auto shape_b = Shape{2, 2, 2};
    auto B = make_shared<op::Parameter>(element::f32, shape_b);
    auto shape_r = Shape{4, 4, 4};
    auto r = make_shared<op::ReplaceSlice>(
        A, B, Coordinate{0, 0, 0}, Coordinate{4, 4, 4}, Strides{2, 2, 3});
    auto f = make_shared<Function>(r, op::Parameters{A, B});

    auto manager = runtime::Manager::get("${BACKEND_NAME}");
    auto external = manager->compile(f);
    auto backend = manager->allocate_backend();
    auto cf = backend->make_call_frame(external);

    // Create some tensors for input/output
    auto a = backend->make_primary_tensor_view(element::f32, shape_a);
    copy_data(a, vector<float>{0,  1,  2,  3,  4,  5,  6,  7,  8,  9,  10, 11, 12, 13, 14, 15,

                               16, 17, 18, 19, 20, 21, 22, 23, 24, 25, 26, 27, 28, 29, 30, 31,

                               32, 33, 34, 35, 36, 37, 38, 39, 40, 41, 42, 43, 44, 45, 46, 47,

                               48, 49, 50, 51, 52, 53, 54, 55, 56, 57, 58, 59, 60, 61, 62, 63});
    auto b = backend->make_primary_tensor_view(element::f32, shape_b);
    copy_data(b, vector<float>{900, 903, 908, 911, 932, 935, 940, 943});
    auto result = backend->make_primary_tensor_view(element::f32, shape_r);

    cf->call({a, b}, {result});
    EXPECT_EQ((vector<float>{900, 1,  2,  903, 4,  5,  6,  7,  908, 9,  10, 911, 12, 13, 14, 15,

                             16,  17, 18, 19,  20, 21, 22, 23, 24,  25, 26, 27,  28, 29, 30, 31,

                             932, 33, 34, 935, 36, 37, 38, 39, 940, 41, 42, 943, 44, 45, 46, 47,

                             48,  49, 50, 51,  52, 53, 54, 55, 56,  57, 58, 59,  60, 61, 62, 63}),
              read_vector<float>(result));
}

//
// Numpy test:
//
// > from numpy import *
// > x = linspace(1,2*3*4,2*3*4)
// > y = linspace(1,3*4*5,3*4*5)
// > x.shape=(2,3,4)
// > y.shape=(3,4,5)
// > z = tensordot(x,y,([1,2],[0,1]))
// > z.shape = 2*5
// > z
// array([ 2938.,  3016.,  3094.,  3172.,  3250.,  7042.,  7264.,  7486.,
//         7708.,  7930.])
//
// Disabled because it doesn't work on CPU yet.
//
TEST(DISABLED_${BACKEND_NAME}, dot_3d_multi_axis)
{
    vector<float> a_data(2 * 3 * 4);
    for (int i = 0; i < 2 * 3 * 4; i++)
    {
        a_data[i] = float(i + 1);
    }

    vector<float> b_data(3 * 4 * 5);
    for (int i = 0; i < 3 * 4 * 5; i++)
    {
        b_data[i] = float(i + 1);
    }

    auto shape_a = Shape{2, 3, 4};
    auto A = make_shared<op::Parameter>(element::f32, shape_a);
    auto shape_b = Shape{3, 4, 5};
    auto B = make_shared<op::Parameter>(element::f32, shape_b);
    auto shape_r = Shape{2, 5};

    auto r = make_shared<op::Dot>(A, B, 2);
    auto f = make_shared<Function>(r, op::Parameters{A, B});

    auto manager = runtime::Manager::get("${BACKEND_NAME}");
    auto external = manager->compile(f);
    auto backend = manager->allocate_backend();
    auto cf = backend->make_call_frame(external);

    // Create some tensors for input/output
    auto a = backend->make_primary_tensor_view(element::f32, shape_a);
    copy_data(a, a_data);
    auto b = backend->make_primary_tensor_view(element::f32, shape_b);
    copy_data(b, b_data);

    auto result = backend->make_primary_tensor_view(element::f32, shape_r);

    cf->call({a, b}, {result});
    EXPECT_EQ((vector<float>{2938., 3016., 3094., 3172., 3250., 7042., 7264., 7486., 7708., 7930.}),
              read_vector<float>(result));
}

//
// Numpy test:
//
// > from numpy import *
// > x = array([6,61,2,3,5,21,75,23,23,0,23,2,35,67,1,2,9,16,2,3,6,1,8,0])
// > y = array([9,1,4,6,3,5,1,36,7,3,5,0,1,20,35,2,1,0,1,25,3,6,7,8])
// > x.shape=(2,4,3)
// > y.shape=(3,4,2)
// > z = tensordot(x,y,([2],[0]))
// > z.shape = 2*4*4*2
// > z
// array([ 483,  189,  331,   86,   85, 1262, 2155,  354,   83,   18,   58,
//         543,   77,  241,  325,  286,  859,  144,  438, 1025,  317,  973,
//        1041, 2930,  163,   69,  117,   50,   29,  472,  819,   62,  785,
//         236,  476,  235,  175, 1521, 2387, 1402,   97,   29,   69,  412,
//          63,  286,  429,  218,   45,   11,   29,  162,   27,  106,  149,
//         126,   65,   25,   44,    6,   11,  165,  281,   52])
//
// Disabled because it doesn't work on CPU yet.
//
TEST(DISABLED_${BACKEND_NAME}, dot_3d_one_axis_arbitrary)
{
    vector<float> a_data{6,  61, 2, 3, 5, 21, 75, 23, 23, 0, 23, 2,
                         35, 67, 1, 2, 9, 16, 2,  3,  6,  1, 8,  0};
    vector<float> b_data{9, 1,  4,  6, 3, 5, 1, 36, 7, 3, 5, 0,
                         1, 20, 35, 2, 1, 0, 1, 25, 3, 6, 7, 8};

    auto shape_a = Shape{2, 4, 3};
    auto A = make_shared<op::Parameter>(element::f32, shape_a);
    auto shape_b = Shape{3, 4, 2};
    auto B = make_shared<op::Parameter>(element::f32, shape_b);
    auto shape_r = Shape{2, 4, 4, 2};

    auto r = make_shared<op::Dot>(A, B);
    auto f = make_shared<Function>(r, op::Parameters{A, B});

    auto manager = runtime::Manager::get("${BACKEND_NAME}");
    auto external = manager->compile(f);
    auto backend = manager->allocate_backend();
    auto cf = backend->make_call_frame(external);

    // Create some tensors for input/output
    auto a = backend->make_primary_tensor_view(element::f32, shape_a);
    copy_data(a, a_data);
    auto b = backend->make_primary_tensor_view(element::f32, shape_b);
    copy_data(b, b_data);

    auto result = backend->make_primary_tensor_view(element::f32, shape_r);

    cf->call({a, b}, {result});
    EXPECT_EQ((vector<float>{483,  189, 331, 86,  85,  1262, 2155, 354, 83,  18,   58,   543,  77,
                             241,  325, 286, 859, 144, 438,  1025, 317, 973, 1041, 2930, 163,  69,
                             117,  50,  29,  472, 819, 62,   785,  236, 476, 235,  175,  1521, 2387,
                             1402, 97,  29,  69,  412, 63,   286,  429, 218, 45,   11,   29,   162,
                             27,   106, 149, 126, 65,  25,   44,   6,   11,  165,  281,  52}),
              read_vector<float>(result));
}

//
// Numpy test:
//
// from numpy import *
// x = linspace(1,2*3*3*4,2*3*3*4)
// y = linspace(1,3*4*2*3*2,3*4*2*2*3)
// x.shape=(2,3,3,4)
// y.shape=(3,4,2,2,3)
// z = tensordot(x,y,([2,3],[0,1]))
// z.shape = 2*3*2*2*3
// z
//
// array([  6942.,   7020.,   7098.,   7176.,   7254.,   7332.,   7410.,
//          7488.,   7566.,   7644.,   7722.,   7800.,  16590.,  16812.,
//         17034.,  17256.,  17478.,  17700.,  17922.,  18144.,  18366.,
//         18588.,  18810.,  19032.,  26238.,  26604.,  26970.,  27336.,
//         27702.,  28068.,  28434.,  28800.,  29166.,  29532.,  29898.,
//         30264.,  35886.,  36396.,  36906.,  37416.,  37926.,  38436.,
//         38946.,  39456.,  39966.,  40476.,  40986.,  41496.,  45534.,
//         46188.,  46842.,  47496.,  48150.,  48804.,  49458.,  50112.,
//         50766.,  51420.,  52074.,  52728.,  55182.,  55980.,  56778.,
//         57576.,  58374.,  59172.,  59970.,  60768.,  61566.,  62364.,
//         63162.,  63960.])
//
// Disabled because it doesn't work on CPU yet.
//
TEST(DISABLED_${BACKEND_NAME}, dot_4d_5d_multi_axis)
{
    vector<float> a_data(2 * 3 * 3 * 4);
    for (int i = 0; i < 2 * 3 * 3 * 4; i++)
    {
        a_data[i] = float(i + 1);
    }

    vector<float> b_data(3 * 4 * 2 * 2 * 3);
    for (int i = 0; i < 3 * 4 * 2 * 2 * 3; i++)
    {
        b_data[i] = float(i + 1);
    }

    auto shape_a = Shape{2, 3, 3, 4};
    auto A = make_shared<op::Parameter>(element::f32, shape_a);
    auto shape_b = Shape{3, 4, 2, 3, 2};
    auto B = make_shared<op::Parameter>(element::f32, shape_b);
    auto shape_r = Shape{2, 3, 2, 3, 2};

    auto r = make_shared<op::Dot>(A, B, 2);
    auto f = make_shared<Function>(r, op::Parameters{A, B});

    auto manager = runtime::Manager::get("${BACKEND_NAME}");
    auto external = manager->compile(f);
    auto backend = manager->allocate_backend();
    auto cf = backend->make_call_frame(external);

    // Create some tensors for input/output
    auto a = backend->make_primary_tensor_view(element::f32, shape_a);
    copy_data(a, a_data);
    auto b = backend->make_primary_tensor_view(element::f32, shape_b);
    copy_data(b, b_data);

    auto result = backend->make_primary_tensor_view(element::f32, shape_r);

    cf->call({a, b}, {result});
    EXPECT_EQ(
        (vector<float>{6942.,  7020.,  7098.,  7176.,  7254.,  7332.,  7410.,  7488.,  7566.,
                       7644.,  7722.,  7800.,  16590., 16812., 17034., 17256., 17478., 17700.,
                       17922., 18144., 18366., 18588., 18810., 19032., 26238., 26604., 26970.,
                       27336., 27702., 28068., 28434., 28800., 29166., 29532., 29898., 30264.,
                       35886., 36396., 36906., 37416., 37926., 38436., 38946., 39456., 39966.,
                       40476., 40986., 41496., 45534., 46188., 46842., 47496., 48150., 48804.,
                       49458., 50112., 50766., 51420., 52074., 52728., 55182., 55980., 56778.,
                       57576., 58374., 59172., 59970., 60768., 61566., 62364., 63162., 63960.}),
        read_vector<float>(result));
}

//
// Numpy test:
//
// from numpy import *
// x = linspace(1,2*3*3*4,2*3*3*4)
// y = linspace(1,2*3*3*4*2,2*3*3*4*2)
// x.shape=(2,3,3,4)
// y.shape=(2,3,3,4,2)
// z = tensordot(x,y,([0,1,2,3],[0,1,2,3]))
// z
//
// array([ 251412.,  254040.])
//
// Disabled because it doesn't work on CPU yet.
//
TEST(DISABLED_${BACKEND_NAME}, dot_4d_5d_multi_axis_more)
{
    vector<float> a_data(2 * 3 * 3 * 4);
    for (int i = 0; i < 2 * 3 * 3 * 4; i++)
    {
        a_data[i] = float(i + 1);
    }

    vector<float> b_data(2 * 3 * 3 * 4 * 2);
    for (int i = 0; i < 2 * 3 * 3 * 4 * 2; i++)
    {
        b_data[i] = float(i + 1);
    }

    auto shape_a = Shape{2, 3, 3, 4};
    auto A = make_shared<op::Parameter>(element::f32, shape_a);
    auto shape_b = Shape{2, 3, 3, 4, 2};
    auto B = make_shared<op::Parameter>(element::f32, shape_b);
    auto shape_r = Shape{2};

    auto r = make_shared<op::Dot>(A, B, 4);
    auto f = make_shared<Function>(r, op::Parameters{A, B});

    auto manager = runtime::Manager::get("${BACKEND_NAME}");
    auto external = manager->compile(f);
    auto backend = manager->allocate_backend();
    auto cf = backend->make_call_frame(external);

    // Create some tensors for input/output
    auto a = backend->make_primary_tensor_view(element::f32, shape_a);
    copy_data(a, a_data);
    auto b = backend->make_primary_tensor_view(element::f32, shape_b);
    copy_data(b, b_data);

    auto result = backend->make_primary_tensor_view(element::f32, shape_r);

    cf->call({a, b}, {result});
    EXPECT_EQ((vector<float>{251412., 254040.}), read_vector<float>(result));
}

//
// Numpy test:
//
// from numpy import *
// x = linspace(1,20*30*30*40,20*30*30*40)
// y = linspace(1,20*30*30*40*20,20*30*30*40*20)
// x.shape=(20,30,30,40)
// y.shape=(20,30,30,40,20)
// z = tensordot(x,y,([0,1,2,3],[0,1,2,3]))
// set_printoptions(precision=20)
// z
//
// array([  2.48832025919525478400e+18,   2.48832051839533977600e+18,
//          2.48832077759658444800e+18,   2.48832103679413504000e+18,
//          2.48832129599669350400e+18,   2.48832155519793971200e+18,
//          2.48832181439802265600e+18,   2.48832207359808000000e+18,
//          2.48832233279813580800e+18,   2.48832259199822028800e+18,
//          2.48832285119946496000e+18,   2.48832311040043008000e+18,
//          2.48832336959957401600e+18,   2.48832362880081817600e+18,
//          2.48832388800090368000e+18,   2.48832414720096000000e+18,
//          2.48832440640101478400e+18,   2.48832466560109772800e+18,
//          2.48832492480234188800e+18,   2.48832518400031897600e+18])
//
// Disabled because this test is very slow.
//
TEST(DISABLED_${BACKEND_NAME}, dot_4d_5d_multi_axis_big_fp64_VERY_SLOW)
{
    vector<double> a_data(20 * 30 * 30 * 40);
    for (int i = 0; i < 20 * 30 * 30 * 40; i++)
    {
        a_data[i] = double(i + 1);
    }

    vector<double> b_data(20 * 30 * 30 * 40 * 20);
    for (int i = 0; i < 20 * 30 * 30 * 40 * 20; i++)
    {
        b_data[i] = double(i + 1);
    }

    auto shape_a = Shape{20, 30, 30, 40};
    auto A = make_shared<op::Parameter>(element::f64, shape_a);
    auto shape_b = Shape{20, 30, 30, 40, 20};
    auto B = make_shared<op::Parameter>(element::f64, shape_b);
    auto shape_r = Shape{20};

    auto r = make_shared<op::Dot>(A, B, 4);
    auto f = make_shared<Function>(r, op::Parameters{A, B});

    auto manager = runtime::Manager::get("${BACKEND_NAME}");
    auto external = manager->compile(f);
    auto backend = manager->allocate_backend();
    auto cf = backend->make_call_frame(external);

    // Create some tensors for input/output
    auto a = backend->make_primary_tensor_view(element::f64, shape_a);
    copy_data(a, a_data);
    auto b = backend->make_primary_tensor_view(element::f64, shape_b);
    copy_data(b, b_data);

    auto result = backend->make_primary_tensor_view(element::f64, shape_r);

    cf->call({a, b}, {result});
    EXPECT_TRUE(test::all_close(
        vector<double>{
            2.48832025919525478400e+18, 2.48832051839533977600e+18, 2.48832077759658444800e+18,
            2.48832103679413504000e+18, 2.48832129599669350400e+18, 2.48832155519793971200e+18,
            2.48832181439802265600e+18, 2.48832207359808000000e+18, 2.48832233279813580800e+18,
            2.48832259199822028800e+18, 2.48832285119946496000e+18, 2.48832311040043008000e+18,
            2.48832336959957401600e+18, 2.48832362880081817600e+18, 2.48832388800090368000e+18,
            2.48832414720096000000e+18, 2.48832440640101478400e+18, 2.48832466560109772800e+18,
            2.48832492480234188800e+18, 2.48832518400031897600e+18},
        read_vector<double>(result)));
}

TEST(${BACKEND_NAME}, DISABLED_parameter_to_output)
{
    auto shape = Shape{2, 2};
    auto A = make_shared<op::Parameter>(element::f32, shape);
    auto f = make_shared<Function>(A, op::Parameters{A});

    auto manager = runtime::Manager::get("${BACKEND_NAME}");
    auto external = manager->compile(f);
    auto backend = manager->allocate_backend();
    auto cf = backend->make_call_frame(external);

    // Create some tensors for input/output
    auto a = backend->make_primary_tensor_view(element::f32, shape);
    copy_data(a, vector<float>{1, -2, 0, -4.8f});
    auto result = backend->make_primary_tensor_view(element::f32, shape);

    cf->call({a}, {result});
    EXPECT_EQ((vector<float>{1, -2, 0, -4.8f}), read_vector<float>(result));
}

TEST(${BACKEND_NAME}, max_pool_1d_1channel_1image)
{
    auto shape_a = Shape{1, 1, 14};
    auto window_shape = Shape{3};
    auto A = make_shared<op::Parameter>(element::f32, shape_a);
    auto shape_r = Shape{1, 1, 12};
    auto f = make_shared<Function>(make_shared<op::MaxPool>(A, window_shape), op::Parameters{A});

    auto manager = runtime::Manager::get("${BACKEND_NAME}");
    auto external = manager->compile(f);
    auto backend = manager->allocate_backend();
    auto cf = backend->make_call_frame(external);

    // Create some tensors for input/output
    auto a = backend->make_primary_tensor_view(element::f32, shape_a);
    copy_data(a,
              test::NDArray<float, 3>{{{0, 1, 0, 2, 1, 0, 3, 2, 0, 0, 2, 0, 0, 0}}}.get_vector());
    auto result = backend->make_primary_tensor_view(element::f32, shape_r);

    cf->call({a}, {result});
    EXPECT_EQ((test::NDArray<float, 3>({{{1, 2, 2, 2, 3, 3, 3, 2, 2, 2, 2, 0}}}).get_vector()),
              read_vector<float>(result));
}

TEST(${BACKEND_NAME}, max_pool_1d_1channel_2image)
{
    auto shape_a = Shape{2, 1, 14};
    auto window_shape = Shape{3};
    auto A = make_shared<op::Parameter>(element::f32, shape_a);
    auto shape_r = Shape{2, 1, 12};
    auto f = make_shared<Function>(make_shared<op::MaxPool>(A, window_shape), op::Parameters{A});

    auto manager = runtime::Manager::get("${BACKEND_NAME}");
    auto external = manager->compile(f);
    auto backend = manager->allocate_backend();
    auto cf = backend->make_call_frame(external);

    // Create some tensors for input/output
    auto a = backend->make_primary_tensor_view(element::f32, shape_a);
    copy_data(a,
              test::NDArray<float, 3>({{{0, 1, 0, 2, 1, 0, 3, 2, 0, 0, 2, 0, 0, 0}},
                                       {{0, 2, 1, 1, 0, 0, 0, 2, 0, 1, 0, 0, 1, 2}}})
                  .get_vector());
    auto result = backend->make_primary_tensor_view(element::f32, shape_r);

    cf->call({a}, {result});
    EXPECT_EQ((test::NDArray<float, 3>(
                   {{{1, 2, 2, 2, 3, 3, 3, 2, 2, 2, 2, 0}}, {{2, 2, 1, 1, 0, 2, 2, 2, 1, 1, 1, 2}}})
                   .get_vector()),
              read_vector<float>(result));
}

TEST(${BACKEND_NAME}, max_pool_1d_2channel_2image)
{
    auto shape_a = Shape{2, 2, 14};
    auto window_shape = Shape{3};
    auto A = make_shared<op::Parameter>(element::f32, shape_a);
    auto shape_r = Shape{2, 2, 12};
    auto f = make_shared<Function>(make_shared<op::MaxPool>(A, window_shape), op::Parameters{A});

    auto manager = runtime::Manager::get("${BACKEND_NAME}");
    auto external = manager->compile(f);
    auto backend = manager->allocate_backend();
    auto cf = backend->make_call_frame(external);

    // Create some tensors for input/output
    auto a = backend->make_primary_tensor_view(element::f32, shape_a);
    copy_data(a,
              test::NDArray<float, 3>({{{0, 1, 0, 2, 1, 0, 3, 2, 0, 0, 2, 0, 0, 0},
                                        {0, 0, 0, 2, 0, 0, 2, 3, 0, 1, 2, 0, 1, 0}},

                                       {{0, 2, 1, 1, 0, 0, 0, 2, 0, 1, 0, 0, 1, 2},
                                        {2, 1, 0, 0, 1, 0, 2, 0, 0, 0, 1, 1, 2, 0}}})
                  .get_vector());
    auto result = backend->make_primary_tensor_view(element::f32, shape_r);

    cf->call({a}, {result});
    EXPECT_EQ((test::NDArray<float, 3>(
                   {{{1, 2, 2, 2, 3, 3, 3, 2, 2, 2, 2, 0}, {0, 2, 2, 2, 2, 3, 3, 3, 2, 2, 2, 1}},

                    {{2, 2, 1, 1, 0, 2, 2, 2, 1, 1, 1, 2}, {2, 1, 1, 1, 2, 2, 2, 0, 1, 1, 2, 2}}})
                   .get_vector()),
              read_vector<float>(result));
}

TEST(${BACKEND_NAME}, max_pool_2d_2channel_2image)
{
    auto shape_a = Shape{2, 2, 5, 5};
    auto window_shape = Shape{2, 3};
    auto A = make_shared<op::Parameter>(element::f32, shape_a);
    auto shape_r = Shape{2, 2, 4, 3};
    auto f = make_shared<Function>(make_shared<op::MaxPool>(A, window_shape), op::Parameters{A});

    auto manager = runtime::Manager::get("${BACKEND_NAME}");
    auto external = manager->compile(f);
    auto backend = manager->allocate_backend();
    auto cf = backend->make_call_frame(external);

    // Create some tensors for input/output
    auto a = backend->make_primary_tensor_view(element::f32, shape_a);
    copy_data(a,
              test::NDArray<float, 4>({{{{0, 1, 0, 2, 1}, // img 0 chan 0
                                         {0, 3, 2, 0, 0},
                                         {2, 0, 0, 0, 1},
                                         {2, 0, 1, 1, 2},
                                         {0, 2, 1, 0, 0}},

                                        {{0, 0, 0, 2, 0}, // img 0 chan 1
                                         {0, 2, 3, 0, 1},
                                         {2, 0, 1, 0, 2},
                                         {3, 1, 0, 0, 0},
                                         {2, 0, 0, 0, 0}}},

                                       {{{0, 2, 1, 1, 0}, // img 1 chan 0
                                         {0, 0, 2, 0, 1},
                                         {0, 0, 1, 2, 3},
                                         {2, 0, 0, 3, 0},
                                         {0, 0, 0, 0, 0}},

                                        {{2, 1, 0, 0, 1}, // img 1 chan 1
                                         {0, 2, 0, 0, 0},
                                         {1, 1, 2, 0, 2},
                                         {1, 1, 1, 0, 1},
                                         {1, 0, 0, 0, 2}}}})
                  .get_vector());
    auto result = backend->make_primary_tensor_view(element::f32, shape_r);

    cf->call({a}, {result});
    EXPECT_EQ((test::NDArray<float, 4>({{{{3, 3, 2}, // img 0 chan 0
                                          {3, 3, 2},
                                          {2, 1, 2},
                                          {2, 2, 2}},

                                         {{3, 3, 3}, // img 0 chan 1
                                          {3, 3, 3},
                                          {3, 1, 2},
                                          {3, 1, 0}}},

                                        {{{2, 2, 2}, // img 1 chan 0
                                          {2, 2, 3},
                                          {2, 3, 3},
                                          {2, 3, 3}},

                                         {{2, 2, 1}, // img 1 chan 1
                                          {2, 2, 2},
                                          {2, 2, 2},
                                          {1, 1, 2}}}})
                   .get_vector()),
              read_vector<float>(result));
}

TEST(${BACKEND_NAME}, max_pool_2d_1channel_1image_strided)
{
    auto shape_a = Shape{1, 1, 8, 8};
    auto window_shape = Shape{2, 3};
    auto window_movement_strides = Strides{3, 2};
    auto A = make_shared<op::Parameter>(element::f32, shape_a);
    auto shape_r = Shape{1, 1, 3, 3};
    auto f = make_shared<Function>(
        make_shared<op::MaxPool>(A, window_shape, window_movement_strides), op::Parameters{A});

    auto manager = runtime::Manager::get("${BACKEND_NAME}");
    auto external = manager->compile(f);
    auto backend = manager->allocate_backend();
    auto cf = backend->make_call_frame(external);

    // Create some tensors for input/output
    auto a = backend->make_primary_tensor_view(element::f32, shape_a);
    copy_data(a,
              test::NDArray<float, 4>({{{{0, 1, 0, 2, 1, 2, 0, 0},
                                         {0, 3, 2, 0, 0, 0, 1, 0},
                                         {2, 0, 0, 0, 1, 0, 0, 0},
                                         {2, 0, 1, 1, 2, 2, 3, 0},
                                         {0, 2, 1, 0, 0, 0, 1, 0},
                                         {2, 0, 3, 1, 0, 0, 0, 0},
                                         {1, 2, 0, 0, 0, 1, 2, 0},
                                         {1, 0, 2, 0, 0, 0, 1, 0}}}})
                  .get_vector());
    auto result = backend->make_primary_tensor_view(element::f32, shape_r);

    cf->call({a}, {result});
    EXPECT_EQ((test::NDArray<float, 4>({{{{3, 2, 2}, {2, 2, 3}, {2, 2, 2}}}}).get_vector()),
              read_vector<float>(result));
}

TEST(${BACKEND_NAME}, not)
{
    auto shape = Shape{2, 2};
    auto A = make_shared<op::Parameter>(element::boolean, shape);
    auto f = make_shared<Function>(make_shared<op::Not>(A), op::Parameters{A});

    auto manager = runtime::Manager::get("${BACKEND_NAME}");
    auto external = manager->compile(f);
    auto backend = manager->allocate_backend();
    auto cf = backend->make_call_frame(external);

    // Create some tensors for input/output
    auto a = backend->make_primary_tensor_view(element::boolean, shape);
    copy_data(a, vector<char>{1, 0, 2, 0});
    auto result = backend->make_primary_tensor_view(element::boolean, shape);

    cf->call({a}, {result});
    EXPECT_EQ((vector<char>{0, 1, 0, 1}), read_vector<char>(result));
}

TEST(${BACKEND_NAME}, reverse_0d)
{
    auto shape = Shape{};
    auto A = make_shared<op::Parameter>(element::f32, shape);
    auto f = make_shared<Function>(make_shared<op::Reverse>(A, AxisSet{}), op::Parameters{A});

    auto manager = runtime::Manager::get("${BACKEND_NAME}");
    auto external = manager->compile(f);
    auto backend = manager->allocate_backend();
    auto cf = backend->make_call_frame(external);

    // Create some tensors for input/output
    auto a = backend->make_primary_tensor_view(element::f32, shape);
    copy_data(a, vector<float>{6});
    auto result = backend->make_primary_tensor_view(element::f32, shape);

    cf->call({a}, {result});
    EXPECT_EQ((vector<float>{6}), read_vector<float>(result));
}

TEST(${BACKEND_NAME}, reverse_1d_nochange)
{
    auto shape = Shape{8};
    auto A = make_shared<op::Parameter>(element::f32, shape);
    auto f = make_shared<Function>(make_shared<op::Reverse>(A, AxisSet{}), op::Parameters{A});

    auto manager = runtime::Manager::get("${BACKEND_NAME}");
    auto external = manager->compile(f);
    auto backend = manager->allocate_backend();
    auto cf = backend->make_call_frame(external);

    // Create some tensors for input/output
    auto a = backend->make_primary_tensor_view(element::f32, shape);
    copy_data(a, vector<float>{0, 1, 2, 3, 4, 5, 6, 7});
    auto result = backend->make_primary_tensor_view(element::f32, shape);

    cf->call({a}, {result});
    EXPECT_EQ((vector<float>{0, 1, 2, 3, 4, 5, 6, 7}), read_vector<float>(result));
}

TEST(${BACKEND_NAME}, reverse_1d_0)
{
    auto shape = Shape{8};
    auto A = make_shared<op::Parameter>(element::f32, shape);
    auto f = make_shared<Function>(make_shared<op::Reverse>(A, AxisSet{0}), op::Parameters{A});

    auto manager = runtime::Manager::get("${BACKEND_NAME}");
    auto external = manager->compile(f);
    auto backend = manager->allocate_backend();
    auto cf = backend->make_call_frame(external);

    // Create some tensors for input/output
    auto a = backend->make_primary_tensor_view(element::f32, shape);
    copy_data(a, vector<float>{0, 1, 2, 3, 4, 5, 6, 7});
    auto result = backend->make_primary_tensor_view(element::f32, shape);

    cf->call({a}, {result});
    EXPECT_EQ((vector<float>{7, 6, 5, 4, 3, 2, 1, 0}), read_vector<float>(result));
}

TEST(${BACKEND_NAME}, reverse_2d_nochange)
{
    auto shape = Shape{4, 3};
    auto A = make_shared<op::Parameter>(element::f32, shape);
    auto f = make_shared<Function>(make_shared<op::Reverse>(A, AxisSet{}), op::Parameters{A});

    auto manager = runtime::Manager::get("${BACKEND_NAME}");
    auto external = manager->compile(f);
    auto backend = manager->allocate_backend();
    auto cf = backend->make_call_frame(external);

    // Create some tensors for input/output
    auto a = backend->make_primary_tensor_view(element::f32, shape);
    copy_data(a,
              test::NDArray<float, 2>({{0, 1, 2}, {3, 4, 5}, {6, 7, 8}, {9, 10, 11}}).get_vector());
    auto result = backend->make_primary_tensor_view(element::f32, shape);

    cf->call({a}, {result});
    EXPECT_EQ(
        (test::NDArray<float, 2>({{0, 1, 2}, {3, 4, 5}, {6, 7, 8}, {9, 10, 11}}).get_vector()),
        read_vector<float>(result));
}

TEST(${BACKEND_NAME}, reverse_2d_0)
{
    auto shape = Shape{4, 3};
    auto A = make_shared<op::Parameter>(element::f32, shape);
    auto f = make_shared<Function>(make_shared<op::Reverse>(A, AxisSet{0}), op::Parameters{A});

    auto manager = runtime::Manager::get("${BACKEND_NAME}");
    auto external = manager->compile(f);
    auto backend = manager->allocate_backend();
    auto cf = backend->make_call_frame(external);

    // Create some tensors for input/output
    auto a = backend->make_primary_tensor_view(element::f32, shape);
    copy_data(a,
              test::NDArray<float, 2>({{0, 1, 2}, {3, 4, 5}, {6, 7, 8}, {9, 10, 11}}).get_vector());
    auto result = backend->make_primary_tensor_view(element::f32, shape);

    cf->call({a}, {result});
    EXPECT_EQ(
        (test::NDArray<float, 2>({{9, 10, 11}, {6, 7, 8}, {3, 4, 5}, {0, 1, 2}}).get_vector()),
        read_vector<float>(result));
}

TEST(${BACKEND_NAME}, reverse_2d_1)
{
    auto shape = Shape{4, 3};
    auto A = make_shared<op::Parameter>(element::f32, shape);
    auto f = make_shared<Function>(make_shared<op::Reverse>(A, AxisSet{1}), op::Parameters{A});

    auto manager = runtime::Manager::get("${BACKEND_NAME}");
    auto external = manager->compile(f);
    auto backend = manager->allocate_backend();
    auto cf = backend->make_call_frame(external);

    // Create some tensors for input/output
    auto a = backend->make_primary_tensor_view(element::f32, shape);
    copy_data(a,
              test::NDArray<float, 2>({{0, 1, 2}, {3, 4, 5}, {6, 7, 8}, {9, 10, 11}}).get_vector());
    auto result = backend->make_primary_tensor_view(element::f32, shape);

    cf->call({a}, {result});
    EXPECT_EQ(
        (test::NDArray<float, 2>({{2, 1, 0}, {5, 4, 3}, {8, 7, 6}, {11, 10, 9}}).get_vector()),
        read_vector<float>(result));
}

TEST(${BACKEND_NAME}, reverse_2d_01)
{
    auto shape = Shape{4, 3};
    auto A = make_shared<op::Parameter>(element::f32, shape);
    auto f = make_shared<Function>(make_shared<op::Reverse>(A, AxisSet{0, 1}), op::Parameters{A});

    auto manager = runtime::Manager::get("${BACKEND_NAME}");
    auto external = manager->compile(f);
    auto backend = manager->allocate_backend();
    auto cf = backend->make_call_frame(external);

    // Create some tensors for input/output
    auto a = backend->make_primary_tensor_view(element::f32, shape);
    copy_data(a,
              test::NDArray<float, 2>({{0, 1, 2}, {3, 4, 5}, {6, 7, 8}, {9, 10, 11}}).get_vector());
    auto result = backend->make_primary_tensor_view(element::f32, shape);

    cf->call({a}, {result});
    EXPECT_EQ(
        (test::NDArray<float, 2>({{11, 10, 9}, {8, 7, 6}, {5, 4, 3}, {2, 1, 0}}).get_vector()),
        read_vector<float>(result));
}

TEST(${BACKEND_NAME}, reverse_3d_nochange)
{
    auto shape = Shape{2, 4, 3};
    auto A = make_shared<op::Parameter>(element::f32, shape);
    auto f = make_shared<Function>(make_shared<op::Reverse>(A, AxisSet{}), op::Parameters{A});

    auto manager = runtime::Manager::get("${BACKEND_NAME}");
    auto external = manager->compile(f);
    auto backend = manager->allocate_backend();
    auto cf = backend->make_call_frame(external);

    // Create some tensors for input/output
    auto a = backend->make_primary_tensor_view(element::f32, shape);
    copy_data(a,
              test::NDArray<float, 3>({{{0, 1, 2}, {3, 4, 5}, {6, 7, 8}, {9, 10, 11}},
                                       {{12, 13, 14}, {15, 16, 17}, {18, 19, 20}, {21, 22, 23}}})
                  .get_vector());
    auto result = backend->make_primary_tensor_view(element::f32, shape);

    cf->call({a}, {result});
    EXPECT_EQ((test::NDArray<float, 3>({{{0, 1, 2}, {3, 4, 5}, {6, 7, 8}, {9, 10, 11}},
                                        {{12, 13, 14}, {15, 16, 17}, {18, 19, 20}, {21, 22, 23}}})
                   .get_vector()),
              read_vector<float>(result));
}

TEST(${BACKEND_NAME}, reverse_3d_0)
{
    auto shape = Shape{2, 4, 3};
    auto A = make_shared<op::Parameter>(element::f32, shape);
    auto f = make_shared<Function>(make_shared<op::Reverse>(A, AxisSet{0}), op::Parameters{A});

    auto manager = runtime::Manager::get("${BACKEND_NAME}");
    auto external = manager->compile(f);
    auto backend = manager->allocate_backend();
    auto cf = backend->make_call_frame(external);

    // Create some tensors for input/output
    auto a = backend->make_primary_tensor_view(element::f32, shape);
    copy_data(a,
              test::NDArray<float, 3>({{{0, 1, 2}, {3, 4, 5}, {6, 7, 8}, {9, 10, 11}},
                                       {{12, 13, 14}, {15, 16, 17}, {18, 19, 20}, {21, 22, 23}}})
                  .get_vector());
    auto result = backend->make_primary_tensor_view(element::f32, shape);

    cf->call({a}, {result});
    EXPECT_EQ((test::NDArray<float, 3>({{{12, 13, 14}, {15, 16, 17}, {18, 19, 20}, {21, 22, 23}},
                                        {{0, 1, 2}, {3, 4, 5}, {6, 7, 8}, {9, 10, 11}}})
                   .get_vector()),
              read_vector<float>(result));
}

TEST(${BACKEND_NAME}, reverse_3d_1)
{
    auto shape = Shape{2, 4, 3};
    auto A = make_shared<op::Parameter>(element::f32, shape);
    auto f = make_shared<Function>(make_shared<op::Reverse>(A, AxisSet{1}), op::Parameters{A});

    auto manager = runtime::Manager::get("${BACKEND_NAME}");
    auto external = manager->compile(f);
    auto backend = manager->allocate_backend();
    auto cf = backend->make_call_frame(external);

    // Create some tensors for input/output
    auto a = backend->make_primary_tensor_view(element::f32, shape);
    copy_data(a,
              test::NDArray<float, 3>({{{0, 1, 2}, {3, 4, 5}, {6, 7, 8}, {9, 10, 11}},
                                       {{12, 13, 14}, {15, 16, 17}, {18, 19, 20}, {21, 22, 23}}})
                  .get_vector());
    auto result = backend->make_primary_tensor_view(element::f32, shape);

    cf->call({a}, {result});
    EXPECT_EQ((test::NDArray<float, 3>({{{9, 10, 11}, {6, 7, 8}, {3, 4, 5}, {0, 1, 2}},
                                        {{21, 22, 23}, {18, 19, 20}, {15, 16, 17}, {12, 13, 14}}})
                   .get_vector()),
              read_vector<float>(result));
}

TEST(${BACKEND_NAME}, reverse_3d_2)
{
    auto shape = Shape{2, 4, 3};
    auto A = make_shared<op::Parameter>(element::f32, shape);
    auto f = make_shared<Function>(make_shared<op::Reverse>(A, AxisSet{2}), op::Parameters{A});

    auto manager = runtime::Manager::get("${BACKEND_NAME}");
    auto external = manager->compile(f);
    auto backend = manager->allocate_backend();
    auto cf = backend->make_call_frame(external);

    // Create some tensors for input/output
    auto a = backend->make_primary_tensor_view(element::f32, shape);
    copy_data(a,
              test::NDArray<float, 3>({{{0, 1, 2}, {3, 4, 5}, {6, 7, 8}, {9, 10, 11}},
                                       {{12, 13, 14}, {15, 16, 17}, {18, 19, 20}, {21, 22, 23}}})
                  .get_vector());
    auto result = backend->make_primary_tensor_view(element::f32, shape);

    cf->call({a}, {result});
    EXPECT_EQ((test::NDArray<float, 3>({{{2, 1, 0}, {5, 4, 3}, {8, 7, 6}, {11, 10, 9}},
                                        {{14, 13, 12}, {17, 16, 15}, {20, 19, 18}, {23, 22, 21}}})
                   .get_vector()),
              read_vector<float>(result));
}

TEST(${BACKEND_NAME}, reverse_3d_01)
{
    auto shape = Shape{2, 4, 3};
    auto A = make_shared<op::Parameter>(element::f32, shape);
    auto f = make_shared<Function>(make_shared<op::Reverse>(A, AxisSet{0, 1}), op::Parameters{A});

    auto manager = runtime::Manager::get("${BACKEND_NAME}");
    auto external = manager->compile(f);
    auto backend = manager->allocate_backend();
    auto cf = backend->make_call_frame(external);

    // Create some tensors for input/output
    auto a = backend->make_primary_tensor_view(element::f32, shape);
    copy_data(a,
              test::NDArray<float, 3>({{{0, 1, 2}, {3, 4, 5}, {6, 7, 8}, {9, 10, 11}},
                                       {{12, 13, 14}, {15, 16, 17}, {18, 19, 20}, {21, 22, 23}}})
                  .get_vector());
    auto result = backend->make_primary_tensor_view(element::f32, shape);

    cf->call({a}, {result});
    EXPECT_EQ((test::NDArray<float, 3>({{{21, 22, 23}, {18, 19, 20}, {15, 16, 17}, {12, 13, 14}},
                                        {{9, 10, 11}, {6, 7, 8}, {3, 4, 5}, {0, 1, 2}}})
                   .get_vector()),
              read_vector<float>(result));
}

TEST(${BACKEND_NAME}, reverse_3d_02)
{
    auto shape = Shape{2, 4, 3};
    auto A = make_shared<op::Parameter>(element::f32, shape);
    auto f = make_shared<Function>(make_shared<op::Reverse>(A, AxisSet{0, 2}), op::Parameters{A});

    auto manager = runtime::Manager::get("${BACKEND_NAME}");
    auto external = manager->compile(f);
    auto backend = manager->allocate_backend();
    auto cf = backend->make_call_frame(external);

    // Create some tensors for input/output
    auto a = backend->make_primary_tensor_view(element::f32, shape);
    copy_data(a,
              test::NDArray<float, 3>({{{0, 1, 2}, {3, 4, 5}, {6, 7, 8}, {9, 10, 11}},
                                       {{12, 13, 14}, {15, 16, 17}, {18, 19, 20}, {21, 22, 23}}})
                  .get_vector());
    auto result = backend->make_primary_tensor_view(element::f32, shape);

    cf->call({a}, {result});
    EXPECT_EQ((test::NDArray<float, 3>({{{14, 13, 12}, {17, 16, 15}, {20, 19, 18}, {23, 22, 21}},
                                        {{2, 1, 0}, {5, 4, 3}, {8, 7, 6}, {11, 10, 9}}})
                   .get_vector()),
              read_vector<float>(result));
}

TEST(${BACKEND_NAME}, reverse_3d_12)
{
    auto shape = Shape{2, 4, 3};
    auto A = make_shared<op::Parameter>(element::f32, shape);
    auto f = make_shared<Function>(make_shared<op::Reverse>(A, AxisSet{1, 2}), op::Parameters{A});

    auto manager = runtime::Manager::get("${BACKEND_NAME}");
    auto external = manager->compile(f);
    auto backend = manager->allocate_backend();
    auto cf = backend->make_call_frame(external);

    // Create some tensors for input/output
    auto a = backend->make_primary_tensor_view(element::f32, shape);
    copy_data(a,
              test::NDArray<float, 3>({{{0, 1, 2}, {3, 4, 5}, {6, 7, 8}, {9, 10, 11}},
                                       {{12, 13, 14}, {15, 16, 17}, {18, 19, 20}, {21, 22, 23}}})
                  .get_vector());
    auto result = backend->make_primary_tensor_view(element::f32, shape);

    cf->call({a}, {result});
    EXPECT_EQ((test::NDArray<float, 3>({{{11, 10, 9}, {8, 7, 6}, {5, 4, 3}, {2, 1, 0}},
                                        {{23, 22, 21}, {20, 19, 18}, {17, 16, 15}, {14, 13, 12}}})
                   .get_vector()),
              read_vector<float>(result));
}

TEST(${BACKEND_NAME}, reverse_3d_012)
{
    auto shape = Shape{2, 4, 3};
    auto A = make_shared<op::Parameter>(element::f32, shape);
    auto f =
        make_shared<Function>(make_shared<op::Reverse>(A, AxisSet{0, 1, 2}), op::Parameters{A});

    auto manager = runtime::Manager::get("${BACKEND_NAME}");
    auto external = manager->compile(f);
    auto backend = manager->allocate_backend();
    auto cf = backend->make_call_frame(external);

    // Create some tensors for input/output
    auto a = backend->make_primary_tensor_view(element::f32, shape);
    copy_data(a,
              test::NDArray<float, 3>({{{0, 1, 2}, {3, 4, 5}, {6, 7, 8}, {9, 10, 11}},
                                       {{12, 13, 14}, {15, 16, 17}, {18, 19, 20}, {21, 22, 23}}})
                  .get_vector());
    auto result = backend->make_primary_tensor_view(element::f32, shape);

    cf->call({a}, {result});
    EXPECT_EQ((test::NDArray<float, 3>({{{23, 22, 21}, {20, 19, 18}, {17, 16, 15}, {14, 13, 12}},
                                        {{11, 10, 9}, {8, 7, 6}, {5, 4, 3}, {2, 1, 0}}})
                   .get_vector()),
              read_vector<float>(result));
}

TEST(${BACKEND_NAME}, numeric_float_nan)
{
    auto shape = Shape{5};
    auto A = op::Constant::create(element::f32, shape, {-2.5f, 25.5f, 2.25f, NAN, 6.0f});
    auto B = op::Constant::create(element::f32, shape, {10.0f, 5.0f, 2.25f, 10.0f, NAN});
    auto f = make_shared<Function>(make_shared<op::Equal>(A, B), op::Parameters{});

    auto manager = runtime::Manager::get("${BACKEND_NAME}");
    auto external = manager->compile(f);
    auto backend = manager->allocate_backend();
    auto cf = backend->make_call_frame(external);

    // Create some tensors for input/output
    auto result = backend->make_primary_tensor_view(element::boolean, shape);
    cf->call({}, {result});
    EXPECT_EQ((vector<char>{false, false, true, false, false}), read_vector<char>(result));
}

TEST(${BACKEND_NAME}, numeric_double_nan)
{
    auto shape = Shape{5};
    auto A = op::Constant::create(element::f64, shape, {-2.5f, 25.5f, 2.25f, NAN, 6.0f});
    auto B = op::Constant::create(element::f64, shape, {10.0f, 5.0f, 2.25f, 10.0f, NAN});
    auto f = make_shared<Function>(make_shared<op::Equal>(A, B), op::Parameters{});

    auto manager = runtime::Manager::get("${BACKEND_NAME}");
    auto external = manager->compile(f);
    auto backend = manager->allocate_backend();
    auto cf = backend->make_call_frame(external);

    // Create some tensors for input/output
    auto result = backend->make_primary_tensor_view(element::boolean, shape);
    cf->call({}, {result});
    EXPECT_EQ((vector<char>{false, false, true, false, false}), read_vector<char>(result));
}

TEST(${BACKEND_NAME}, numeric_float_inf)
{
    auto shape = Shape{5};
    auto A = op::Constant::create(element::f32, shape, {-2.5f, 25.5f, 2.25f, INFINITY, 6.0f});
    auto B = op::Constant::create(element::f32, shape, {10.0f, 5.0f, 2.25f, 10.0f, -INFINITY});
    auto f = make_shared<Function>(make_shared<op::Equal>(A, B), op::Parameters{});

    auto manager = runtime::Manager::get("${BACKEND_NAME}");
    auto external = manager->compile(f);
    auto backend = manager->allocate_backend();
    auto cf = backend->make_call_frame(external);

    // Create some tensors for input/output
    auto result = backend->make_primary_tensor_view(element::boolean, shape);
    cf->call({}, {result});
    EXPECT_EQ((vector<char>{false, false, true, false, false}), read_vector<char>(result));
}

TEST(${BACKEND_NAME}, numeric_double_inf)
{
    auto shape = Shape{5};
    auto A = op::Constant::create(element::f64, shape, {-2.5f, 25.5f, 2.25f, INFINITY, 6.0f});
    auto B = op::Constant::create(element::f64, shape, {10.0f, 5.0f, 2.25f, 10.0f, -INFINITY});
    auto f = make_shared<Function>(make_shared<op::Equal>(A, B), op::Parameters{});

    auto manager = runtime::Manager::get("${BACKEND_NAME}");
    auto external = manager->compile(f);
    auto backend = manager->allocate_backend();
    auto cf = backend->make_call_frame(external);

    // Create some tensors for input/output
    auto result = backend->make_primary_tensor_view(element::boolean, shape);
    cf->call({}, {result});
    EXPECT_EQ((vector<char>{false, false, true, false, false}), read_vector<char>(result));
}

TEST(${BACKEND_NAME}, abc_tbb)
{
    // Force TBB flow graph generation in the CPU backend
    // This has no effect on other backends
    bool use_tbb = (getenv("NGRAPH_CPU_USE_TBB") != nullptr);
    if (!use_tbb)
    {
        setenv("NGRAPH_CPU_USE_TBB", "1", 1);
    }

    auto shape = Shape{2, 2};
    auto A = make_shared<op::Parameter>(element::f32, shape);
    auto B = make_shared<op::Parameter>(element::f32, shape);
    auto C = make_shared<op::Parameter>(element::f32, shape);
    auto f = make_shared<Function>((A + B) * C, op::Parameters{A, B, C});

    auto manager = runtime::Manager::get("${BACKEND_NAME}");
    auto external = manager->compile(f);
    auto backend = manager->allocate_backend();
    auto cf = backend->make_call_frame(external);

    // Create some tensors for input/output
    shared_ptr<runtime::TensorView> a = backend->make_primary_tensor_view(element::f32, shape);
    shared_ptr<runtime::TensorView> b = backend->make_primary_tensor_view(element::f32, shape);
    shared_ptr<runtime::TensorView> c = backend->make_primary_tensor_view(element::f32, shape);
    shared_ptr<runtime::TensorView> result = backend->make_primary_tensor_view(element::f32, shape);

    copy_data(a, test::NDArray<float, 2>({{1, 2}, {3, 4}}).get_vector());
    copy_data(b, test::NDArray<float, 2>({{5, 6}, {7, 8}}).get_vector());
    copy_data(c, test::NDArray<float, 2>({{9, 10}, {11, 12}}).get_vector());

    cf->call({a, b, c}, {result});
    EXPECT_EQ(read_vector<float>(result),
              (test::NDArray<float, 2>({{54, 80}, {110, 144}})).get_vector());

    cf->call({b, a, c}, {result});
    EXPECT_EQ(read_vector<float>(result),
              (test::NDArray<float, 2>({{54, 80}, {110, 144}})).get_vector());

    cf->call({a, c, b}, {result});
    EXPECT_EQ(read_vector<float>(result),
              (test::NDArray<float, 2>({{50, 72}, {98, 128}})).get_vector());

    if (!use_tbb)
    {
        unsetenv("NGRAPH_CPU_USE_TBB");
    }
}

//
// The unit tests for ReduceWindow follow exactly what we test for MaxPool---but they use ReduceWindow to do it.
//
TEST(${BACKEND_NAME}, reduce_window_emulating_max_pool_1d_1channel_1image)
{
    auto shape_ra = Shape{};
    auto RA = make_shared<op::Parameter>(element::f32, shape_ra);
    auto shape_rb = Shape{};
    auto RB = make_shared<op::Parameter>(element::f32, shape_rb);
    auto rf = make_shared<Function>(make_shared<op::Maximum>(RA, RB), op::Parameters{RA, RB});

    auto shape_a = Shape{1, 1, 14};
    auto A = make_shared<op::Parameter>(element::f32, shape_a);
    auto shape_b = Shape{};
    auto B = make_shared<op::Parameter>(element::f32, shape_b);
    auto shape_r = Shape{1, 1, 12};
    auto window_shape = Shape{1, 1, 3};
    auto window_movement_strides = Strides{1, 1, 1};
    auto f = make_shared<Function>(
        make_shared<op::ReduceWindow>(A, B, rf, window_shape, window_movement_strides),
        op::Parameters{A, B});

    auto manager = runtime::Manager::get("${BACKEND_NAME}");
    auto external = manager->compile(f);
    auto backend = manager->allocate_backend();
    auto cf = backend->make_call_frame(external);

    // Create some tensors for input/output
    auto a = backend->make_primary_tensor_view(element::f32, shape_a);
    copy_data(a,
              test::NDArray<float, 3>{{{0, 1, 0, 2, 1, 0, 3, 2, 0, 0, 2, 0, 0, 0}}}.get_vector());
    auto b = backend->make_primary_tensor_view(element::f32, shape_a);
    copy_data(
        b,
        vector<float>{
            -1}); // Really should use -inf but since we know the values in the test vector this should work
    auto result = backend->make_primary_tensor_view(element::f32, shape_r);

    cf->call({a, b}, {result});
    EXPECT_EQ((test::NDArray<float, 3>({{{1, 2, 2, 2, 3, 3, 3, 2, 2, 2, 2, 0}}}).get_vector()),
              read_vector<float>(result));
}

TEST(${BACKEND_NAME}, reduce_window_emulating_max_pool_1d_1channel_2image)
{
    auto shape_ra = Shape{};
    auto RA = make_shared<op::Parameter>(element::f32, shape_ra);
    auto shape_rb = Shape{};
    auto RB = make_shared<op::Parameter>(element::f32, shape_rb);
    auto rf = make_shared<Function>(make_shared<op::Maximum>(RA, RB), op::Parameters{RA, RB});

    auto shape_a = Shape{2, 1, 14};
    auto A = make_shared<op::Parameter>(element::f32, shape_a);
    auto shape_b = Shape{};
    auto B = make_shared<op::Parameter>(element::f32, shape_b);
    auto shape_r = Shape{2, 1, 12};
    auto window_shape = Shape{1, 1, 3};
    auto window_movement_strides = Strides{1, 1, 1};
    auto f = make_shared<Function>(
        make_shared<op::ReduceWindow>(A, B, rf, window_shape, window_movement_strides),
        op::Parameters{A, B});

    auto manager = runtime::Manager::get("${BACKEND_NAME}");
    auto external = manager->compile(f);
    auto backend = manager->allocate_backend();
    auto cf = backend->make_call_frame(external);

    // Create some tensors for input/output
    auto a = backend->make_primary_tensor_view(element::f32, shape_a);
    copy_data(a,
              test::NDArray<float, 3>({{{0, 1, 0, 2, 1, 0, 3, 2, 0, 0, 2, 0, 0, 0}},
                                       {{0, 2, 1, 1, 0, 0, 0, 2, 0, 1, 0, 0, 1, 2}}})
                  .get_vector());
    auto b = backend->make_primary_tensor_view(element::f32, shape_a);
    copy_data(
        b,
        vector<float>{
            -1}); // Really should use -inf but since we know the values in the test vector this should work
    auto result = backend->make_primary_tensor_view(element::f32, shape_r);

    cf->call({a, b}, {result});
    EXPECT_EQ((test::NDArray<float, 3>(
                   {{{1, 2, 2, 2, 3, 3, 3, 2, 2, 2, 2, 0}}, {{2, 2, 1, 1, 0, 2, 2, 2, 1, 1, 1, 2}}})
                   .get_vector()),
              read_vector<float>(result));
}

TEST(${BACKEND_NAME}, reduce_window_emulating_max_pool_1d_2channel_2image)
{
    auto shape_ra = Shape{};
    auto RA = make_shared<op::Parameter>(element::f32, shape_ra);
    auto shape_rb = Shape{};
    auto RB = make_shared<op::Parameter>(element::f32, shape_rb);
    auto rf = make_shared<Function>(make_shared<op::Maximum>(RA, RB), op::Parameters{RA, RB});

    auto shape_a = Shape{2, 2, 14};
    auto A = make_shared<op::Parameter>(element::f32, shape_a);
    auto shape_b = Shape{};
    auto B = make_shared<op::Parameter>(element::f32, shape_b);
    auto shape_r = Shape{2, 2, 12};
    auto window_shape = Shape{1, 1, 3};
    auto window_movement_strides = Strides{1, 1, 1};
    auto f = make_shared<Function>(
        make_shared<op::ReduceWindow>(A, B, rf, window_shape, window_movement_strides),
        op::Parameters{A, B});

    auto manager = runtime::Manager::get("${BACKEND_NAME}");
    auto external = manager->compile(f);
    auto backend = manager->allocate_backend();
    auto cf = backend->make_call_frame(external);

    // Create some tensors for input/output
    auto a = backend->make_primary_tensor_view(element::f32, shape_a);
    copy_data(a,
              test::NDArray<float, 3>({{{0, 1, 0, 2, 1, 0, 3, 2, 0, 0, 2, 0, 0, 0},
                                        {0, 0, 0, 2, 0, 0, 2, 3, 0, 1, 2, 0, 1, 0}},

                                       {{0, 2, 1, 1, 0, 0, 0, 2, 0, 1, 0, 0, 1, 2},
                                        {2, 1, 0, 0, 1, 0, 2, 0, 0, 0, 1, 1, 2, 0}}})
                  .get_vector());
    auto b = backend->make_primary_tensor_view(element::f32, shape_a);
    copy_data(
        b,
        vector<float>{
            -1}); // Really should use -inf but since we know the values in the test vector this should work
    auto result = backend->make_primary_tensor_view(element::f32, shape_r);

    cf->call({a, b}, {result});
    EXPECT_EQ((test::NDArray<float, 3>(
                   {{{1, 2, 2, 2, 3, 3, 3, 2, 2, 2, 2, 0}, {0, 2, 2, 2, 2, 3, 3, 3, 2, 2, 2, 1}},

                    {{2, 2, 1, 1, 0, 2, 2, 2, 1, 1, 1, 2}, {2, 1, 1, 1, 2, 2, 2, 0, 1, 1, 2, 2}}})
                   .get_vector()),
              read_vector<float>(result));
}

TEST(${BACKEND_NAME}, reduce_window_emulating_max_pool_2d_2channel_2image)
{
    auto shape_ra = Shape{};
    auto RA = make_shared<op::Parameter>(element::f32, shape_ra);
    auto shape_rb = Shape{};
    auto RB = make_shared<op::Parameter>(element::f32, shape_rb);
    auto rf = make_shared<Function>(make_shared<op::Maximum>(RA, RB), op::Parameters{RA, RB});

    auto shape_a = Shape{2, 2, 5, 5};
    auto A = make_shared<op::Parameter>(element::f32, shape_a);
    auto shape_b = Shape{};
    auto B = make_shared<op::Parameter>(element::f32, shape_b);
    auto shape_r = Shape{2, 2, 4, 3};
    auto window_shape = Shape{1, 1, 2, 3};
    auto window_movement_strides = Strides{1, 1, 1, 1};
    auto f = make_shared<Function>(
        make_shared<op::ReduceWindow>(A, B, rf, window_shape, window_movement_strides),
        op::Parameters{A, B});

    auto manager = runtime::Manager::get("${BACKEND_NAME}");
    auto external = manager->compile(f);
    auto backend = manager->allocate_backend();
    auto cf = backend->make_call_frame(external);

    // Create some tensors for input/output
    auto a = backend->make_primary_tensor_view(element::f32, shape_a);
    copy_data(a,
              test::NDArray<float, 4>({{{{0, 1, 0, 2, 1}, // img 0 chan 0
                                         {0, 3, 2, 0, 0},
                                         {2, 0, 0, 0, 1},
                                         {2, 0, 1, 1, 2},
                                         {0, 2, 1, 0, 0}},

                                        {{0, 0, 0, 2, 0}, // img 0 chan 1
                                         {0, 2, 3, 0, 1},
                                         {2, 0, 1, 0, 2},
                                         {3, 1, 0, 0, 0},
                                         {2, 0, 0, 0, 0}}},

                                       {{{0, 2, 1, 1, 0}, // img 1 chan 0
                                         {0, 0, 2, 0, 1},
                                         {0, 0, 1, 2, 3},
                                         {2, 0, 0, 3, 0},
                                         {0, 0, 0, 0, 0}},

                                        {{2, 1, 0, 0, 1}, // img 1 chan 1
                                         {0, 2, 0, 0, 0},
                                         {1, 1, 2, 0, 2},
                                         {1, 1, 1, 0, 1},
                                         {1, 0, 0, 0, 2}}}})
                  .get_vector());
    auto b = backend->make_primary_tensor_view(element::f32, shape_a);
    copy_data(
        b,
        vector<float>{
            -1}); // Really should use -inf but since we know the values in the test vector this should work
    auto result = backend->make_primary_tensor_view(element::f32, shape_r);

    cf->call({a, b}, {result});
    EXPECT_EQ((test::NDArray<float, 4>({{{{3, 3, 2}, // img 0 chan 0
                                          {3, 3, 2},
                                          {2, 1, 2},
                                          {2, 2, 2}},

                                         {{3, 3, 3}, // img 0 chan 1
                                          {3, 3, 3},
                                          {3, 1, 2},
                                          {3, 1, 0}}},

                                        {{{2, 2, 2}, // img 1 chan 0
                                          {2, 2, 3},
                                          {2, 3, 3},
                                          {2, 3, 3}},

                                         {{2, 2, 1}, // img 1 chan 1
                                          {2, 2, 2},
                                          {2, 2, 2},
                                          {1, 1, 2}}}})
                   .get_vector()),
              read_vector<float>(result));
}

TEST(${BACKEND_NAME}, reduce_window_emulating_max_pool_2d_1channel_1image_strided)
{
    auto shape_ra = Shape{};
    auto RA = make_shared<op::Parameter>(element::f32, shape_ra);
    auto shape_rb = Shape{};
    auto RB = make_shared<op::Parameter>(element::f32, shape_rb);
    auto rf = make_shared<Function>(make_shared<op::Maximum>(RA, RB), op::Parameters{RA, RB});

    auto shape_a = Shape{1, 1, 8, 8};
    auto A = make_shared<op::Parameter>(element::f32, shape_a);
    auto shape_b = Shape{};
    auto B = make_shared<op::Parameter>(element::f32, shape_b);
    auto shape_r = Shape{1, 1, 3, 3};
    auto window_shape = Shape{1, 1, 2, 3};
    auto window_movement_strides = Strides{1, 1, 3, 2};
    auto f = make_shared<Function>(
        make_shared<op::ReduceWindow>(A, B, rf, window_shape, window_movement_strides),
        op::Parameters{A, B});

    auto manager = runtime::Manager::get("${BACKEND_NAME}");
    auto external = manager->compile(f);
    auto backend = manager->allocate_backend();
    auto cf = backend->make_call_frame(external);

    // Create some tensors for input/output
    auto a = backend->make_primary_tensor_view(element::f32, shape_a);
    copy_data(a,
              test::NDArray<float, 4>({{{{0, 1, 0, 2, 1, 2, 0, 0},
                                         {0, 3, 2, 0, 0, 0, 1, 0},
                                         {2, 0, 0, 0, 1, 0, 0, 0},
                                         {2, 0, 1, 1, 2, 2, 3, 0},
                                         {0, 2, 1, 0, 0, 0, 1, 0},
                                         {2, 0, 3, 1, 0, 0, 0, 0},
                                         {1, 2, 0, 0, 0, 1, 2, 0},
                                         {1, 0, 2, 0, 0, 0, 1, 0}}}})
                  .get_vector());
    auto b = backend->make_primary_tensor_view(element::f32, shape_a);
    copy_data(
        b,
        vector<float>{
            -1}); // Really should use -inf but since we know the values in the test vector this should work
    auto result = backend->make_primary_tensor_view(element::f32, shape_r);

    cf->call({a, b}, {result});
    EXPECT_EQ((test::NDArray<float, 4>({{{{3, 2, 2}, {2, 2, 3}, {2, 2, 2}}}}).get_vector()),
              read_vector<float>(result));
}

//
// From the XLA docs: https://www.tensorflow.org/performance/xla/operation_semantics#selectandscatter
//
TEST(${BACKEND_NAME}, select_and_scatter_with_overlap)
{
    auto shape_sel_a = Shape{};
    auto SEL_A = make_shared<op::Parameter>(element::f32, shape_sel_a);
    auto shape_sel_b = Shape{};
    auto SEL_B = make_shared<op::Parameter>(element::f32, shape_sel_b);
    auto sel_f =
        make_shared<Function>(make_shared<op::Greater>(SEL_A, SEL_B), op::Parameters{SEL_A, SEL_B});

    auto shape_scatter_a = Shape{};
    auto SCATTER_A = make_shared<op::Parameter>(element::f32, shape_scatter_a);
    auto shape_scatter_b = Shape{};
    auto SCATTER_B = make_shared<op::Parameter>(element::f32, shape_scatter_b);
    auto scatter_f =
        make_shared<Function>(SCATTER_A + SCATTER_B, op::Parameters{SCATTER_A, SCATTER_B});

    auto shape_a = Shape{4, 5};
    auto A = make_shared<op::Parameter>(element::f32, shape_a);
    auto shape_b = Shape{2, 2};
    auto B = make_shared<op::Parameter>(element::f32, shape_b);
    auto shape_c = Shape{};
    auto C = make_shared<op::Parameter>(element::f32, shape_c);
    auto shape_r = Shape{4, 5};
    auto window_shape = Shape{2, 3};
    auto window_strides = Strides{2, 2};
    auto f = make_shared<Function>(
        make_shared<op::SelectAndScatter>(A, B, C, sel_f, scatter_f, window_shape, window_strides),
        op::Parameters{A, B, C});

    auto manager = runtime::Manager::get("${BACKEND_NAME}");
    auto external = manager->compile(f);
    auto backend = manager->allocate_backend();
    auto cf = backend->make_call_frame(external);

    // Create some tensors for input/output
    auto a = backend->make_primary_tensor_view(element::f32, shape_a);
    copy_data(a,
              test::NDArray<float, 2>(
                  {{7, 2, 5, 3, 8}, {3, 8, 9, 3, 4}, {1, 5, 7, 5, 6}, {0, 6, 2, 10, 2}})
                  .get_vector());
    auto b = backend->make_primary_tensor_view(element::f32, shape_b);
    copy_data(b, test::NDArray<float, 2>({{2, 6}, {3, 1}}).get_vector());
    auto c = backend->make_primary_tensor_view(element::f32, shape_c);
    copy_data(c, vector<float>{0});
    auto result = backend->make_primary_tensor_view(element::f32, shape_r);

    cf->call({a, b, c}, {result});
    EXPECT_EQ((test::NDArray<float, 2>(
                   {{0, 0, 0, 0, 0}, {0, 0, 8, 0, 0}, {0, 0, 3, 0, 0}, {0, 0, 0, 1, 0}})
                   .get_vector()),
              read_vector<float>(result));
}

//
// From the XLA docs: https://www.tensorflow.org/performance/xla/operation_semantics#selectandscatter
//
TEST(${BACKEND_NAME}, select_and_scatter_without_overlap)
{
    auto shape_sel_a = Shape{};
    auto SEL_A = make_shared<op::Parameter>(element::f32, shape_sel_a);
    auto shape_sel_b = Shape{};
    auto SEL_B = make_shared<op::Parameter>(element::f32, shape_sel_b);
    auto sel_f =
        make_shared<Function>(make_shared<op::Greater>(SEL_A, SEL_B), op::Parameters{SEL_A, SEL_B});

    auto shape_scatter_a = Shape{};
    auto SCATTER_A = make_shared<op::Parameter>(element::f32, shape_scatter_a);
    auto shape_scatter_b = Shape{};
    auto SCATTER_B = make_shared<op::Parameter>(element::f32, shape_scatter_b);
    auto scatter_f =
        make_shared<Function>(SCATTER_A + SCATTER_B, op::Parameters{SCATTER_A, SCATTER_B});

    auto shape_a = Shape{4, 6};
    auto A = make_shared<op::Parameter>(element::f32, shape_a);
    auto shape_b = Shape{2, 2};
    auto B = make_shared<op::Parameter>(element::f32, shape_b);
    auto shape_c = Shape{};
    auto C = make_shared<op::Parameter>(element::f32, shape_c);
    auto shape_r = Shape{4, 6};
    auto window_shape = Shape{2, 3};
    auto window_strides = Strides{2, 3};
    auto f = make_shared<Function>(
        make_shared<op::SelectAndScatter>(A, B, C, sel_f, scatter_f, window_shape, window_strides),
        op::Parameters{A, B, C});

    auto manager = runtime::Manager::get("${BACKEND_NAME}");
    auto external = manager->compile(f);
    auto backend = manager->allocate_backend();
    auto cf = backend->make_call_frame(external);

    // Create some tensors for input/output
    auto a = backend->make_primary_tensor_view(element::f32, shape_a);
    copy_data(a,
              test::NDArray<float, 2>(
                  {{7, 2, 5, 3, 10, 2}, {3, 8, 9, 3, 4, 2}, {1, 5, 7, 5, 6, 1}, {0, 6, 2, 7, 2, 8}})
                  .get_vector());
    auto b = backend->make_primary_tensor_view(element::f32, shape_b);
    copy_data(b, test::NDArray<float, 2>({{2, 6}, {3, 1}}).get_vector());
    auto c = backend->make_primary_tensor_view(element::f32, shape_c);
    copy_data(c, vector<float>{0});
    auto result = backend->make_primary_tensor_view(element::f32, shape_r);

    cf->call({a, b, c}, {result});
    EXPECT_EQ((test::NDArray<float, 2>(
                   {{0, 0, 0, 0, 6, 0}, {0, 0, 2, 0, 0, 0}, {0, 0, 3, 0, 0, 0}, {0, 0, 0, 0, 0, 1}})
                   .get_vector()),
              read_vector<float>(result));
}

//
// Adapted from the XLA docs to provide an example in >2D: https://www.tensorflow.org/performance/xla/operation_semantics#selectandscatter
//
TEST(${BACKEND_NAME}, select_and_scatter_3d_without_overlap)
{
    auto shape_sel_a = Shape{};
    auto SEL_A = make_shared<op::Parameter>(element::f32, shape_sel_a);
    auto shape_sel_b = Shape{};
    auto SEL_B = make_shared<op::Parameter>(element::f32, shape_sel_b);
    auto sel_f =
        make_shared<Function>(make_shared<op::Greater>(SEL_A, SEL_B), op::Parameters{SEL_A, SEL_B});

    auto shape_scatter_a = Shape{};
    auto SCATTER_A = make_shared<op::Parameter>(element::f32, shape_scatter_a);
    auto shape_scatter_b = Shape{};
    auto SCATTER_B = make_shared<op::Parameter>(element::f32, shape_scatter_b);
    auto scatter_f =
        make_shared<Function>(SCATTER_A + SCATTER_B, op::Parameters{SCATTER_A, SCATTER_B});

    auto shape_a = Shape{2, 4, 6};
    auto A = make_shared<op::Parameter>(element::f32, shape_a);
    auto shape_b = Shape{1, 2, 2};
    auto B = make_shared<op::Parameter>(element::f32, shape_b);
    auto shape_c = Shape{};
    auto C = make_shared<op::Parameter>(element::f32, shape_c);
    auto shape_r = Shape{2, 4, 6};
    auto window_shape = Shape{2, 2, 3};
    auto window_strides = Strides{2, 2, 3};
    auto f = make_shared<Function>(
        make_shared<op::SelectAndScatter>(A, B, C, sel_f, scatter_f, window_shape, window_strides),
        op::Parameters{A, B, C});

    auto manager = runtime::Manager::get("${BACKEND_NAME}");
    auto external = manager->compile(f);
    auto backend = manager->allocate_backend();
    auto cf = backend->make_call_frame(external);

    // Create some tensors for input/output
    auto a = backend->make_primary_tensor_view(element::f32, shape_a);
    copy_data(
        a,
        test::NDArray<float, 3>(
            {{{7, 2, 5, 3, 10, 2}, {3, 8, 9, 3, 4, 2}, {1, 5, 7, 5, 6, 1}, {0, 6, 2, 7, 2, 8}},
             {{2, 5, 8, 3, 4, 2}, {1, 2, 8, 4, 5, 2}, {10, 2, 3, 4, 1, 0}, {4, 1, 2, 4, 5, 7}}})
            .get_vector());
    auto b = backend->make_primary_tensor_view(element::f32, shape_b);
    copy_data(b, test::NDArray<float, 3>({{{2, 6}, {3, 1}}}).get_vector());
    auto c = backend->make_primary_tensor_view(element::f32, shape_c);
    copy_data(c, vector<float>{0});
    auto result = backend->make_primary_tensor_view(element::f32, shape_r);

    cf->call({a, b, c}, {result});
    EXPECT_EQ(
        (test::NDArray<float, 3>(
             {{{0, 0, 0, 0, 6, 0}, {0, 0, 2, 0, 0, 0}, {0, 0, 0, 0, 0, 0}, {0, 0, 0, 0, 0, 1}},
              {{0, 0, 0, 0, 0, 0}, {0, 0, 0, 0, 0, 0}, {3, 0, 0, 0, 0, 0}, {0, 0, 0, 0, 0, 0}}})
             .get_vector()),
        read_vector<float>(result));
}

template <typename T, typename ET>
void make_unary_empty_test()
{
    auto shape = Shape{0};
    auto A = make_shared<op::Parameter>(element::from<ET>(), shape);
    auto f = make_shared<Function>(make_shared<T>(A), op::Parameters{A});

    auto manager = runtime::Manager::get("${BACKEND_NAME}");
    auto external = manager->compile(f);
    auto backend = manager->allocate_backend();
    auto cf = backend->make_call_frame(external);

    auto a = backend->make_primary_tensor_view(element::from<ET>(), shape);
    auto result = backend->make_primary_tensor_view(element::from<ET>(), shape);

    cf->call({a}, {result});

    auto in_vec = read_vector<ET>(a);
    auto out_vec = read_vector<ET>(result);

    EXPECT_EQ(in_vec, out_vec);
}

template <typename T, typename ET>
void make_binary_empty_test()
{
    auto shape = Shape{0};
    auto A = make_shared<op::Parameter>(element::from<ET>(), shape);
    auto B = make_shared<op::Parameter>(element::from<ET>(), shape);
    auto f = make_shared<Function>(make_shared<T>(A, B), op::Parameters{A, B});

    auto manager = runtime::Manager::get("${BACKEND_NAME}");
    auto external = manager->compile(f);
    auto backend = manager->allocate_backend();
    auto cf = backend->make_call_frame(external);

    auto a = backend->make_primary_tensor_view(element::from<ET>(), shape);
    auto b = backend->make_primary_tensor_view(element::from<ET>(), shape);
    auto result = backend->make_primary_tensor_view(element::from<ET>(), shape);

    cf->call({a, b}, {result});

    auto in_vec = read_vector<ET>(a);
    auto out_vec = read_vector<ET>(result);

    EXPECT_EQ(in_vec, out_vec);
}

template <typename T>
void make_binary_empty_test()
{
    make_binary_empty_test<T, float>();
    make_binary_empty_test<T, double>();
    make_binary_empty_test<T, int8_t>();
    make_binary_empty_test<T, int16_t>();
    make_binary_empty_test<T, int32_t>();
    make_binary_empty_test<T, int64_t>();
    make_binary_empty_test<T, uint8_t>();
    make_binary_empty_test<T, uint16_t>();
    make_binary_empty_test<T, uint32_t>();
    make_binary_empty_test<T, uint64_t>();
}
template <typename T>
void make_unary_empty_test()
{
    make_unary_empty_test<T, float>();
    make_unary_empty_test<T, double>();
    make_unary_empty_test<T, int8_t>();
    make_unary_empty_test<T, int16_t>();
    make_unary_empty_test<T, int32_t>();
    make_unary_empty_test<T, int64_t>();
    make_unary_empty_test<T, uint8_t>();
    make_unary_empty_test<T, uint16_t>();
    make_unary_empty_test<T, uint32_t>();
    make_unary_empty_test<T, uint64_t>();
}

TEST(${BACKEND_NAME}, zero_sized_abs)
{
    make_unary_empty_test<op::Abs>();
}
TEST(${BACKEND_NAME}, zero_sized_ceiling)
{
    make_unary_empty_test<op::Ceiling>();
}
TEST(${BACKEND_NAME}, zero_sized_exp)
{
    make_unary_empty_test<op::Exp>();
}
TEST(${BACKEND_NAME}, zero_sized_floor)
{
    make_unary_empty_test<op::Floor>();
}
TEST(${BACKEND_NAME}, zero_sized_log)
{
    make_unary_empty_test<op::Log>();
}
TEST(${BACKEND_NAME}, zero_sized_negative)
{
    make_unary_empty_test<op::Negative>();
}
TEST(${BACKEND_NAME}, zero_sized_not)
{
    make_unary_empty_test<op::Not, char>();
}
TEST(${BACKEND_NAME}, zero_sized_sign)
{
    make_unary_empty_test<op::Sign>();
}
TEST(${BACKEND_NAME}, zero_sized_sqrt)
{
    make_unary_empty_test<op::Sqrt>();
}
TEST(${BACKEND_NAME}, zero_sized_sin)
{
    make_unary_empty_test<op::Sin>();
}
TEST(${BACKEND_NAME}, zero_sized_sinh)
{
    make_unary_empty_test<op::Sinh>();
}
TEST(${BACKEND_NAME}, zero_sized_cos)
{
    make_unary_empty_test<op::Cos>();
}
TEST(${BACKEND_NAME}, zero_sized_cosh)
{
    make_unary_empty_test<op::Cosh>();
}
TEST(${BACKEND_NAME}, zero_sized_tan)
{
    make_unary_empty_test<op::Tan>();
}
TEST(${BACKEND_NAME}, zero_sized_tanh)
{
    make_unary_empty_test<op::Tanh>();
}
TEST(${BACKEND_NAME}, zero_sized_asin)
{
    make_unary_empty_test<op::Asin>();
}
TEST(${BACKEND_NAME}, zero_sized_acos)
{
    make_unary_empty_test<op::Acos>();
}
TEST(${BACKEND_NAME}, zero_sized_atan)
{
    make_unary_empty_test<op::Atan>();
}
TEST(${BACKEND_NAME}, zero_sized_add)
{
    make_binary_empty_test<op::Add>();
}
TEST(${BACKEND_NAME}, zero_sized_divide)
{
    make_binary_empty_test<op::Divide>();
}
TEST(${BACKEND_NAME}, zero_sized_eq)
{
    make_binary_empty_test<op::Equal>();
}
TEST(${BACKEND_NAME}, zero_sized_greater)
{
    make_binary_empty_test<op::Greater>();
}
TEST(${BACKEND_NAME}, zero_sized_greatereq)
{
    make_binary_empty_test<op::GreaterEq>();
}
TEST(${BACKEND_NAME}, zero_sized_less)
{
    make_binary_empty_test<op::Less>();
}
TEST(${BACKEND_NAME}, zero_sized_lesseq)
{
    make_binary_empty_test<op::LessEq>();
}
TEST(${BACKEND_NAME}, zero_sized_maximum)
{
    make_binary_empty_test<op::Maximum>();
}
TEST(${BACKEND_NAME}, zero_sized_minimum)
{
    make_binary_empty_test<op::Minimum>();
}
TEST(${BACKEND_NAME}, zero_sized_multiply)
{
    make_binary_empty_test<op::Multiply>();
}
TEST(${BACKEND_NAME}, zero_sized_not_equal)
{
    make_binary_empty_test<op::NotEqual>();
}
TEST(${BACKEND_NAME}, zero_sized_power)
{
    make_binary_empty_test<op::Power>();
}
TEST(${BACKEND_NAME}, zero_sized_subtract)
{
    make_binary_empty_test<op::Subtract>();
}

TEST(${BACKEND_NAME}, avg_pool_1d_1channel_1image)
{
    auto shape_a = Shape{1, 1, 14};
    auto window_shape = Shape{3};
    auto A = make_shared<op::Parameter>(element::f32, shape_a);
    auto shape_r = Shape{1, 1, 12};
    auto f = make_shared<Function>(make_shared<op::AvgPool>(A, window_shape), op::Parameters{A});

    auto manager = runtime::Manager::get("${BACKEND_NAME}");
    auto external = manager->compile(f);
    auto backend = manager->allocate_backend();
    auto cf = backend->make_call_frame(external);

    // Create some tensors for input/output
    auto a = backend->make_primary_tensor_view(element::f32, shape_a);
    copy_data(a,
              test::NDArray<float, 3>{{{0, 1, 0, 2, 1, 0, 3, 2, 0, 0, 2, 0, 0, 0}}}.get_vector());
    auto result = backend->make_primary_tensor_view(element::f32, shape_r);

    float denom = 3.0;

    cf->call({a}, {result});
    EXPECT_EQ((test::NDArray<float, 3>({{{1 / denom,
                                          3 / denom,
                                          3 / denom,
                                          3 / denom,
                                          4 / denom,
                                          5 / denom,
                                          5 / denom,
                                          2 / denom,
                                          2 / denom,
                                          2 / denom,
                                          2 / denom,
                                          0 / denom}}})
                   .get_vector()),
              read_vector<float>(result));
}

TEST(${BACKEND_NAME}, avg_pool_1d_1channel_2image)
{
    auto shape_a = Shape{2, 1, 14};
    auto window_shape = Shape{3};
    auto A = make_shared<op::Parameter>(element::f32, shape_a);
    auto shape_r = Shape{2, 1, 12};
    auto f = make_shared<Function>(make_shared<op::AvgPool>(A, window_shape), op::Parameters{A});

    auto manager = runtime::Manager::get("${BACKEND_NAME}");
    auto external = manager->compile(f);
    auto backend = manager->allocate_backend();
    auto cf = backend->make_call_frame(external);

    // Create some tensors for input/output
    auto a = backend->make_primary_tensor_view(element::f32, shape_a);
    copy_data(a,
              test::NDArray<float, 3>({{{0, 1, 0, 2, 1, 0, 3, 2, 0, 0, 2, 0, 0, 0}},
                                       {{0, 2, 1, 1, 0, 0, 0, 2, 0, 1, 0, 0, 1, 2}}})
                  .get_vector());
    auto result = backend->make_primary_tensor_view(element::f32, shape_r);

    float denom = 3.0;

    cf->call({a}, {result});
    EXPECT_EQ((test::NDArray<float, 3>({{{1 / denom,
                                          3 / denom,
                                          3 / denom,
                                          3 / denom,
                                          4 / denom,
                                          5 / denom,
                                          5 / denom,
                                          2 / denom,
                                          2 / denom,
                                          2 / denom,
                                          2 / denom,
                                          0 / denom}},
                                        {{3 / denom,
                                          4 / denom,
                                          2 / denom,
                                          1 / denom,
                                          0 / denom,
                                          2 / denom,
                                          2 / denom,
                                          3 / denom,
                                          1 / denom,
                                          1 / denom,
                                          1 / denom,
                                          3 / denom}}})
                   .get_vector()),
              read_vector<float>(result));
}

TEST(${BACKEND_NAME}, avg_pool_1d_2channel_2image)
{
    auto shape_a = Shape{2, 2, 14};
    auto window_shape = Shape{3};
    auto A = make_shared<op::Parameter>(element::f32, shape_a);
    auto shape_r = Shape{2, 2, 12};
    auto f = make_shared<Function>(make_shared<op::AvgPool>(A, window_shape), op::Parameters{A});

    auto manager = runtime::Manager::get("${BACKEND_NAME}");
    auto external = manager->compile(f);
    auto backend = manager->allocate_backend();
    auto cf = backend->make_call_frame(external);

    // Create some tensors for input/output
    auto a = backend->make_primary_tensor_view(element::f32, shape_a);
    copy_data(a,
              test::NDArray<float, 3>({{{0, 1, 0, 2, 1, 0, 3, 2, 0, 0, 2, 0, 0, 0},
                                        {0, 0, 0, 2, 0, 0, 2, 3, 0, 1, 2, 0, 1, 0}},

                                       {{0, 2, 1, 1, 0, 0, 0, 2, 0, 1, 0, 0, 1, 2},
                                        {2, 1, 0, 0, 1, 0, 2, 0, 0, 0, 1, 1, 2, 0}}})
                  .get_vector());
    auto result = backend->make_primary_tensor_view(element::f32, shape_r);

    float denom = 3.0;

    cf->call({a}, {result});
    EXPECT_EQ((test::NDArray<float, 3>({{{1 / denom,
                                          3 / denom,
                                          3 / denom,
                                          3 / denom,
                                          4 / denom,
                                          5 / denom,
                                          5 / denom,
                                          2 / denom,
                                          2 / denom,
                                          2 / denom,
                                          2 / denom,
                                          0 / denom},
                                         {0 / denom,
                                          2 / denom,
                                          2 / denom,
                                          2 / denom,
                                          2 / denom,
                                          5 / denom,
                                          5 / denom,
                                          4 / denom,
                                          3 / denom,
                                          3 / denom,
                                          3 / denom,
                                          1 / denom}},

                                        {{3 / denom,
                                          4 / denom,
                                          2 / denom,
                                          1 / denom,
                                          0 / denom,
                                          2 / denom,
                                          2 / denom,
                                          3 / denom,
                                          1 / denom,
                                          1 / denom,
                                          1 / denom,
                                          3 / denom},
                                         {3 / denom,
                                          1 / denom,
                                          1 / denom,
                                          1 / denom,
                                          3 / denom,
                                          2 / denom,
                                          2 / denom,
                                          0 / denom,
                                          1 / denom,
                                          2 / denom,
                                          4 / denom,
                                          3 / denom}}})
                   .get_vector()),
              read_vector<float>(result));
}

TEST(${BACKEND_NAME}, avg_pool_2d_2channel_2image)
{
    auto shape_a = Shape{2, 2, 5, 5};
    auto window_shape = Shape{2, 3};
    auto A = make_shared<op::Parameter>(element::f32, shape_a);
    auto shape_r = Shape{2, 2, 4, 3};
    auto f = make_shared<Function>(make_shared<op::AvgPool>(A, window_shape), op::Parameters{A});

    auto manager = runtime::Manager::get("${BACKEND_NAME}");
    auto external = manager->compile(f);
    auto backend = manager->allocate_backend();
    auto cf = backend->make_call_frame(external);

    // Create some tensors for input/output
    auto a = backend->make_primary_tensor_view(element::f32, shape_a);
    copy_data(a,
              test::NDArray<float, 4>({{{{0, 1, 0, 2, 1}, // img 0 chan 0
                                         {0, 3, 2, 0, 0},
                                         {2, 0, 0, 0, 1},
                                         {2, 0, 1, 1, 2},
                                         {0, 2, 1, 0, 0}},

                                        {{0, 0, 0, 2, 0}, // img 0 chan 1
                                         {0, 2, 3, 0, 1},
                                         {2, 0, 1, 0, 2},
                                         {3, 1, 0, 0, 0},
                                         {2, 0, 0, 0, 0}}},

                                       {{{0, 2, 1, 1, 0}, // img 1 chan 0
                                         {0, 0, 2, 0, 1},
                                         {0, 0, 1, 2, 3},
                                         {2, 0, 0, 3, 0},
                                         {0, 0, 0, 0, 0}},

                                        {{2, 1, 0, 0, 1}, // img 1 chan 1
                                         {0, 2, 0, 0, 0},
                                         {1, 1, 2, 0, 2},
                                         {1, 1, 1, 0, 1},
                                         {1, 0, 0, 0, 2}}}})
                  .get_vector());
    auto result = backend->make_primary_tensor_view(element::f32, shape_r);

    float denom = 2 * 3;

    cf->call({a}, {result});
    EXPECT_EQ((test::NDArray<float, 4>({{{{6 / denom, 8 / denom, 5 / denom}, // img 0 chan 0
                                          {7 / denom, 5 / denom, 3 / denom},
                                          {5 / denom, 2 / denom, 5 / denom},
                                          {6 / denom, 5 / denom, 5 / denom}},

                                         {{5 / denom, 7 / denom, 6 / denom}, // img 0 chan 1
                                          {8 / denom, 6 / denom, 7 / denom},
                                          {7 / denom, 2 / denom, 3 / denom},
                                          {6 / denom, 1 / denom, 0 / denom}}},

                                        {{{5 / denom, 6 / denom, 5 / denom}, // img 1 chan 0
                                          {3 / denom, 5 / denom, 9 / denom},
                                          {3 / denom, 6 / denom, 9 / denom},
                                          {2 / denom, 3 / denom, 3 / denom}},

                                         {{5 / denom, 3 / denom, 1 / denom}, // img 1 chan 1
                                          {6 / denom, 5 / denom, 4 / denom},
                                          {7 / denom, 5 / denom, 6 / denom},
                                          {4 / denom, 2 / denom, 4 / denom}}}})
                   .get_vector()),
              read_vector<float>(result));
}

TEST(${BACKEND_NAME}, avg_pool_2d_1channel_1image_strided)
{
    auto shape_a = Shape{1, 1, 8, 8};
    auto window_shape = Shape{2, 3};
    auto window_movement_strides = Strides{3, 2};
    auto A = make_shared<op::Parameter>(element::f32, shape_a);
    auto shape_r = Shape{1, 1, 3, 3};
    auto f = make_shared<Function>(
        make_shared<op::AvgPool>(A, window_shape, window_movement_strides), op::Parameters{A});

    auto manager = runtime::Manager::get("${BACKEND_NAME}");
    auto external = manager->compile(f);
    auto backend = manager->allocate_backend();
    auto cf = backend->make_call_frame(external);

    // Create some tensors for input/output
    auto a = backend->make_primary_tensor_view(element::f32, shape_a);
    copy_data(a,
              test::NDArray<float, 4>({{{{0, 1, 0, 2, 1, 2, 0, 0},
                                         {0, 3, 2, 0, 0, 0, 1, 0},
                                         {2, 0, 0, 0, 1, 0, 0, 0},
                                         {2, 0, 1, 1, 2, 2, 3, 0},
                                         {0, 2, 1, 0, 0, 0, 1, 0},
                                         {2, 0, 3, 1, 0, 0, 0, 0},
                                         {1, 2, 0, 0, 0, 1, 2, 0},
                                         {1, 0, 2, 0, 0, 0, 1, 0}}}})
                  .get_vector());
    auto result = backend->make_primary_tensor_view(element::f32, shape_r);

    float denom = 2 * 3;

    cf->call({a}, {result});
    EXPECT_EQ((test::NDArray<float, 4>({{{{6 / denom, 5 / denom, 4 / denom},
                                          {6 / denom, 5 / denom, 8 / denom},
                                          {6 / denom, 2 / denom, 4 / denom}}}})
                   .get_vector()),
              read_vector<float>(result));
}

TEST(${BACKEND_NAME}, avg_pool_2d_1channel_1image_padded)
{
    auto shape_a = Shape{1, 1, 3, 3};
    auto window_shape = Shape{2, 2};
    auto window_movement_strides = Strides{1, 1};
    auto padding_below = Shape{1, 1};
    auto padding_above = Shape{1, 1};
    auto A = make_shared<op::Parameter>(element::f32, shape_a);
    auto shape_r = Shape{1, 1, 4, 4};
    auto f = make_shared<Function>(
        make_shared<op::AvgPool>(
            A, window_shape, window_movement_strides, padding_below, padding_above),
        op::Parameters{A});

    auto manager = runtime::Manager::get("${BACKEND_NAME}");
    auto external = manager->compile(f);
    auto backend = manager->allocate_backend();
    auto cf = backend->make_call_frame(external);

    // Create some tensors for input/output
    auto a = backend->make_primary_tensor_view(element::f32, shape_a);
    copy_data(a, test::NDArray<float, 4>({{{{0, 1, 0}, {0, 3, 2}, {2, 0, 0}}}}).get_vector());
    auto result = backend->make_primary_tensor_view(element::f32, shape_r);

    cf->call({a}, {result});
    EXPECT_EQ((test::NDArray<float, 4>({{{{0.0f / 1, 1.0f / 2, 1.0f / 2, 0.0f / 1},
                                          {0.0f / 2, 4.0f / 4, 6.0f / 4, 2.0f / 2},
                                          {2.0f / 2, 5.0f / 4, 5.0f / 4, 2.0f / 2},
                                          {2.0f / 1, 2.0f / 2, 0.0f / 2, 0.0f / 1}}}})
                   .get_vector()),
              read_vector<float>(result));
}

TEST(${BACKEND_NAME}, avg_pool_2d_2channel_2image_padded)
{
    auto shape_a = Shape{2, 1, 3, 3};
    auto window_shape = Shape{2, 2};
    auto window_movement_strides = Strides{1, 1};
    auto padding_below = Shape{1, 1};
    auto padding_above = Shape{1, 1};
    auto A = make_shared<op::Parameter>(element::f32, shape_a);
    auto shape_r = Shape{2, 1, 4, 4};
    auto f = make_shared<Function>(
        make_shared<op::AvgPool>(
            A, window_shape, window_movement_strides, padding_below, padding_above),
        op::Parameters{A});

    auto manager = runtime::Manager::get("${BACKEND_NAME}");
    auto external = manager->compile(f);
    auto backend = manager->allocate_backend();
    auto cf = backend->make_call_frame(external);

    // Create some tensors for input/output
    auto a = backend->make_primary_tensor_view(element::f32, shape_a);
    copy_data(a,
              test::NDArray<float, 4>(
                  {{{{0, 1, 0}, {0, 3, 2}, {2, 0, 0}}, {{3, 5, 2}, {2, 0, 9}, {3, 6, 5}}}})
                  .get_vector());
    auto result = backend->make_primary_tensor_view(element::f32, shape_r);

    cf->call({a}, {result});
    EXPECT_EQ((test::NDArray<float, 4>({{{{0.0f / 1, 1.0f / 2, 1.0f / 2, 0.0f / 1},
                                          {0.0f / 2, 4.0f / 4, 6.0f / 4, 2.0f / 2},
                                          {2.0f / 2, 5.0f / 4, 5.0f / 4, 2.0f / 2},
                                          {2.0f / 1, 2.0f / 2, 0.0f / 2, 0.0f / 1}},
                                         {{3.0f / 1, 8.0f / 2, 7.0f / 2, 2.0f / 1},
                                          {5.0f / 2, 10.0f / 4, 16.0f / 4, 11.0f / 2},
                                          {5.0f / 2, 11.0f / 4, 20.0f / 4, 14.0f / 2},
                                          {3.0f / 1, 9.0f / 2, 11.0f / 2, 5.0f / 1}}}})
                   .get_vector()),
              read_vector<float>(result));
}

TEST(${BACKEND_NAME}, avg_pool_2d_2channel_2image_padded_only_below)
{
    auto shape_a = Shape{2, 1, 3, 3};
    auto window_shape = Shape{2, 2};
    auto window_movement_strides = Strides{1, 1};
    auto padding_below = Shape{1, 1};
    auto padding_above = Shape{0, 0};
    auto A = make_shared<op::Parameter>(element::f32, shape_a);
    auto shape_r = Shape{2, 1, 3, 3};
    auto f = make_shared<Function>(
        make_shared<op::AvgPool>(
            A, window_shape, window_movement_strides, padding_below, padding_above),
        op::Parameters{A});

    auto manager = runtime::Manager::get("${BACKEND_NAME}");
    auto external = manager->compile(f);
    auto backend = manager->allocate_backend();
    auto cf = backend->make_call_frame(external);

    // Create some tensors for input/output
    auto a = backend->make_primary_tensor_view(element::f32, shape_a);
    copy_data(a,
              test::NDArray<float, 4>(
                  {{{{0, 1, 0}, {0, 3, 2}, {2, 0, 0}}, {{3, 5, 2}, {2, 0, 9}, {3, 6, 5}}}})
                  .get_vector());
    auto result = backend->make_primary_tensor_view(element::f32, shape_r);

    cf->call({a}, {result});
    EXPECT_EQ((test::NDArray<float, 4>({{{{0.0f / 1, 1.0f / 2, 1.0f / 2},
                                          {0.0f / 2, 4.0f / 4, 6.0f / 4},
                                          {2.0f / 2, 5.0f / 4, 5.0f / 4}},
                                         {{3.0f / 1, 8.0f / 2, 7.0f / 2},
                                          {5.0f / 2, 10.0f / 4, 16.0f / 4},
                                          {5.0f / 2, 11.0f / 4, 20.0f / 4}}}})
                   .get_vector()),
              read_vector<float>(result));
}

TEST(${BACKEND_NAME}, avg_pool_2d_2channel_2image_padded_only_above)
{
    auto shape_a = Shape{2, 1, 3, 3};
    auto window_shape = Shape{2, 2};
    auto window_movement_strides = Strides{1, 1};
    auto padding_below = Shape{0, 0};
    auto padding_above = Shape{1, 1};
    auto A = make_shared<op::Parameter>(element::f32, shape_a);
    auto shape_r = Shape{2, 1, 3, 3};
    auto f = make_shared<Function>(
        make_shared<op::AvgPool>(
            A, window_shape, window_movement_strides, padding_below, padding_above),
        op::Parameters{A});

    auto manager = runtime::Manager::get("${BACKEND_NAME}");
    auto external = manager->compile(f);
    auto backend = manager->allocate_backend();
    auto cf = backend->make_call_frame(external);

    // Create some tensors for input/output
    auto a = backend->make_primary_tensor_view(element::f32, shape_a);
    copy_data(a,
              test::NDArray<float, 4>(
                  {{{{0, 1, 0}, {0, 3, 2}, {2, 0, 0}}, {{3, 5, 2}, {2, 0, 9}, {3, 6, 5}}}})
                  .get_vector());
    auto result = backend->make_primary_tensor_view(element::f32, shape_r);

    cf->call({a}, {result});
    EXPECT_EQ((test::NDArray<float, 4>({{{{4.0f / 4, 6.0f / 4, 2.0f / 2},
                                          {5.0f / 4, 5.0f / 4, 2.0f / 2},
                                          {2.0f / 2, 0.0f / 2, 0.0f / 1}},
                                         {{10.0f / 4, 16.0f / 4, 11.0f / 2},
                                          {11.0f / 4, 20.0f / 4, 14.0f / 2},
                                          {9.0f / 2, 11.0f / 2, 5.0f / 1}}}})
                   .get_vector()),
              read_vector<float>(result));
}

TEST(${BACKEND_NAME}, avg_pool_2d_2channel_2image_padded_3x3)
{
    auto shape_a = Shape{2, 1, 3, 3};
    auto window_shape = Shape{3, 3};
    auto window_movement_strides = Strides{1, 1};
    auto padding_below = Shape{2, 2};
    auto padding_above = Shape{2, 2};
    auto A = make_shared<op::Parameter>(element::f32, shape_a);
    auto shape_r = Shape{2, 1, 5, 5};
    auto f = make_shared<Function>(
        make_shared<op::AvgPool>(
            A, window_shape, window_movement_strides, padding_below, padding_above),
        op::Parameters{A});

    auto manager = runtime::Manager::get("${BACKEND_NAME}");
    auto external = manager->compile(f);
    auto backend = manager->allocate_backend();
    auto cf = backend->make_call_frame(external);

    // Create some tensors for input/output
    auto a = backend->make_primary_tensor_view(element::f32, shape_a);
    copy_data(a,
              test::NDArray<float, 4>(
                  {{{{0, 1, 0}, {0, 3, 2}, {2, 0, 0}}, {{3, 5, 2}, {2, 0, 9}, {3, 6, 5}}}})
                  .get_vector());
    auto result = backend->make_primary_tensor_view(element::f32, shape_r);

    cf->call({a}, {result});
    EXPECT_EQ((test::NDArray<float, 4>({{{{0.0f / 1, 1.0f / 2, 1.0f / 3, 1.0f / 2, 0.0f / 1},
                                          {0.0f / 2, 4.0f / 4, 6.0f / 6, 6.0f / 4, 2.0f / 2},
                                          {2.0f / 3, 6.0f / 6, 8.0f / 9, 6.0f / 6, 2.0f / 3},
                                          {2.0f / 2, 5.0f / 4, 7.0f / 6, 5.0f / 4, 2.0f / 2},
                                          {2.0f / 1, 2.0f / 2, 2.0f / 3, 0.0f / 2, 0.0f / 1}},
                                         {{3.0f / 1, 8.0f / 2, 10.0f / 3, 7.0f / 2, 2.0f / 1},
                                          {5.0f / 2, 10.0f / 4, 21.0f / 6, 16.0f / 4, 11.0f / 2},
                                          {8.0f / 3, 19.0f / 6, 35.0f / 9, 27.0f / 6, 16.0f / 3},
                                          {5.0f / 2, 11.0f / 4, 25.0f / 6, 20.0f / 4, 14.0f / 2},
                                          {3.0f / 1, 9.0f / 2, 14.0f / 3, 11.0f / 2, 5.0f / 1}}}})
                   .get_vector()),
              read_vector<float>(result));
}

TEST(${BACKEND_NAME}, avg_pool_2d_2channel_2image_padded_3x3_strided)
{
    auto shape_a = Shape{2, 1, 3, 3};
    auto window_shape = Shape{3, 3};
    auto window_movement_strides = Strides{2, 2};
    auto padding_below = Shape{2, 2};
    auto padding_above = Shape{2, 2};
    auto A = make_shared<op::Parameter>(element::f32, shape_a);
    auto shape_r = Shape{2, 1, 3, 3};
    auto f = make_shared<Function>(
        make_shared<op::AvgPool>(
            A, window_shape, window_movement_strides, padding_below, padding_above),
        op::Parameters{A});

    auto manager = runtime::Manager::get("${BACKEND_NAME}");
    auto external = manager->compile(f);
    auto backend = manager->allocate_backend();
    auto cf = backend->make_call_frame(external);

    // Create some tensors for input/output
    auto a = backend->make_primary_tensor_view(element::f32, shape_a);
    copy_data(a,
              test::NDArray<float, 4>(
                  {{{{0, 1, 0}, {0, 3, 2}, {2, 0, 0}}, {{3, 5, 2}, {2, 0, 9}, {3, 6, 5}}}})
                  .get_vector());
    auto result = backend->make_primary_tensor_view(element::f32, shape_r);

    cf->call({a}, {result});
    EXPECT_EQ((test::NDArray<float, 4>({{{{0.0f / 1, 1.0f / 3, 0.0f / 1},
                                          {2.0f / 3, 8.0f / 9, 2.0f / 3},
                                          {2.0f / 1, 2.0f / 3, 0.0f / 1}},
                                         {{3.0f / 1, 10.0f / 3, 2.0f / 1},
                                          {8.0f / 3, 35.0f / 9, 16.0f / 3},
                                          {3.0f / 1, 14.0f / 3, 5.0f / 1}}}})
                   .get_vector()),
              read_vector<float>(result));
}

TEST(${BACKEND_NAME}, avg_pool_2d_2channel_2image_padded_3x3_strided_uneven)
{
    auto shape_a = Shape{2, 1, 3, 3};
    auto window_shape = Shape{3, 3};
    auto window_movement_strides = Strides{2, 3};
    auto padding_below = Shape{2, 2};
    auto padding_above = Shape{2, 2};
    auto A = make_shared<op::Parameter>(element::f32, shape_a);
    auto shape_r = Shape{2, 1, 3, 2};
    auto f = make_shared<Function>(
        make_shared<op::AvgPool>(
            A, window_shape, window_movement_strides, padding_below, padding_above),
        op::Parameters{A});

    auto manager = runtime::Manager::get("${BACKEND_NAME}");
    auto external = manager->compile(f);
    auto backend = manager->allocate_backend();
    auto cf = backend->make_call_frame(external);

    // Create some tensors for input/output
    auto a = backend->make_primary_tensor_view(element::f32, shape_a);
    copy_data(a,
              test::NDArray<float, 4>(
                  {{{{0, 1, 0}, {0, 3, 2}, {2, 0, 0}}, {{3, 5, 2}, {2, 0, 9}, {3, 6, 5}}}})
                  .get_vector());
    auto result = backend->make_primary_tensor_view(element::f32, shape_r);

    cf->call({a}, {result});
    EXPECT_EQ((test::NDArray<float, 4>(
                   {{{{0.0f / 1, 1.0f / 2}, {2.0f / 3, 6.0f / 6}, {2.0f / 1, 0.0f / 2}},
                     {{3.0f / 1, 7.0f / 2}, {8.0f / 3, 27.0f / 6}, {3.0f / 1, 11.0f / 2}}}})
                   .get_vector()),
<<<<<<< HEAD
              read_vector<float>(result));
=======
              result->get_vector<float>());
}

TEST(${BACKEND_NAME}, pad_interior_1d)
{
    auto shape_a = Shape{6};
    auto A = make_shared<op::Parameter>(element::f32, shape_a);
    auto shape_b = Shape{};
    auto B = make_shared<op::Parameter>(element::f32, shape_b);
    auto shape_r = Shape{16};
    auto padding_below = Shape{0};
    auto padding_above = Shape{0};
    auto padding_interior = Shape{2};
    auto f = make_shared<Function>(
        make_shared<op::Pad>(A, B, padding_below, padding_above, padding_interior),
        op::Parameters{A, B});

    auto manager = runtime::Manager::get("${BACKEND_NAME}");
    auto external = manager->compile(f);
    auto backend = manager->allocate_backend();
    auto cf = backend->make_call_frame(external);

    // Create some tensors for input/output
    auto a = backend->make_primary_tensor_view(element::f32, shape_a);
    copy_data(a, test::NDArray<float, 1>({1, 2, 3, 4, 5, 6}).get_vector());
    auto b = backend->make_primary_tensor_view(element::f32, shape_b);
    copy_data(b, vector<float>{2112});
    auto result = backend->make_primary_tensor_view(element::f32, shape_r);

    cf->call({a, b}, {result});
    EXPECT_EQ((test::NDArray<float, 1>(
                   {1, 2112, 2112, 2, 2112, 2112, 3, 2112, 2112, 4, 2112, 2112, 5, 2112, 2112, 6})
                   .get_vector()),
              result->get_vector<float>());
}

TEST(${BACKEND_NAME}, pad_exterior_1d)
{
    auto shape_a = Shape{6};
    auto A = make_shared<op::Parameter>(element::f32, shape_a);
    auto shape_b = Shape{};
    auto B = make_shared<op::Parameter>(element::f32, shape_b);
    auto shape_r = Shape{15};
    auto padding_below = Shape{4};
    auto padding_above = Shape{5};
    auto padding_interior = Shape{0};
    auto f = make_shared<Function>(
        make_shared<op::Pad>(A, B, padding_below, padding_above, padding_interior),
        op::Parameters{A, B});

    auto manager = runtime::Manager::get("${BACKEND_NAME}");
    auto external = manager->compile(f);
    auto backend = manager->allocate_backend();
    auto cf = backend->make_call_frame(external);

    // Create some tensors for input/output
    auto a = backend->make_primary_tensor_view(element::f32, shape_a);
    copy_data(a, test::NDArray<float, 1>({1, 2, 3, 4, 5, 6}).get_vector());
    auto b = backend->make_primary_tensor_view(element::f32, shape_b);
    copy_data(b, vector<float>{2112});
    auto result = backend->make_primary_tensor_view(element::f32, shape_r);

    cf->call({a, b}, {result});
    EXPECT_EQ((test::NDArray<float, 1>(
                   {2112, 2112, 2112, 2112, 1, 2, 3, 4, 5, 6, 2112, 2112, 2112, 2112, 2112})
                   .get_vector()),
              result->get_vector<float>());
}

TEST(${BACKEND_NAME}, pad_interior_exterior_1d)
{
    auto shape_a = Shape{6};
    auto A = make_shared<op::Parameter>(element::f32, shape_a);
    auto shape_b = Shape{};
    auto B = make_shared<op::Parameter>(element::f32, shape_b);
    auto shape_r = Shape{25};
    auto padding_below = Shape{4};
    auto padding_above = Shape{5};
    auto padding_interior = Shape{2};
    auto f = make_shared<Function>(
        make_shared<op::Pad>(A, B, padding_below, padding_above, padding_interior),
        op::Parameters{A, B});

    auto manager = runtime::Manager::get("${BACKEND_NAME}");
    auto external = manager->compile(f);
    auto backend = manager->allocate_backend();
    auto cf = backend->make_call_frame(external);

    // Create some tensors for input/output
    auto a = backend->make_primary_tensor_view(element::f32, shape_a);
    copy_data(a, test::NDArray<float, 1>({1, 2, 3, 4, 5, 6}).get_vector());
    auto b = backend->make_primary_tensor_view(element::f32, shape_b);
    copy_data(b, vector<float>{2112});
    auto result = backend->make_primary_tensor_view(element::f32, shape_r);

    cf->call({a, b}, {result});
    EXPECT_EQ((test::NDArray<float, 1>({2112, 2112, 2112, 2112, 1,    2112, 2112, 2, 2112,
                                        2112, 3,    2112, 2112, 4,    2112, 2112, 5, 2112,
                                        2112, 6,    2112, 2112, 2112, 2112, 2112})
                   .get_vector()),
              result->get_vector<float>());
}

TEST(${BACKEND_NAME}, pad_interior_exterior_2d)
{
    auto shape_a = Shape{2, 3};
    auto A = make_shared<op::Parameter>(element::f32, shape_a);
    auto shape_b = Shape{};
    auto B = make_shared<op::Parameter>(element::f32, shape_b);
    auto shape_r = Shape{7, 6};
    auto padding_below = Shape{1, 0};
    auto padding_above = Shape{2, 1};
    auto padding_interior = Shape{2, 1};
    auto f = make_shared<Function>(
        make_shared<op::Pad>(A, B, padding_below, padding_above, padding_interior),
        op::Parameters{A, B});

    auto manager = runtime::Manager::get("${BACKEND_NAME}");
    auto external = manager->compile(f);
    auto backend = manager->allocate_backend();
    auto cf = backend->make_call_frame(external);

    // Create some tensors for input/output
    auto a = backend->make_primary_tensor_view(element::f32, shape_a);
    copy_data(a, test::NDArray<float, 2>({{1, 2, 3}, {4, 5, 6}}).get_vector());
    auto b = backend->make_primary_tensor_view(element::f32, shape_b);
    copy_data(b, vector<float>{9});
    auto result = backend->make_primary_tensor_view(element::f32, shape_r);

    cf->call({a, b}, {result});
    EXPECT_EQ((test::NDArray<float, 2>({{9, 9, 9, 9, 9, 9},
                                        {1, 9, 2, 9, 3, 9},
                                        {9, 9, 9, 9, 9, 9},
                                        {9, 9, 9, 9, 9, 9},
                                        {4, 9, 5, 9, 6, 9},
                                        {9, 9, 9, 9, 9, 9},
                                        {9, 9, 9, 9, 9, 9}})
                   .get_vector()),
              result->get_vector<float>());
}

TEST(${BACKEND_NAME}, pad_exterior_2d_0x0)
{
    auto shape_a = Shape{0, 0};
    auto A = make_shared<op::Parameter>(element::f32, shape_a);
    auto shape_b = Shape{};
    auto B = make_shared<op::Parameter>(element::f32, shape_b);
    auto shape_r = Shape{5, 5};
    auto padding_below = Shape{2, 3};
    auto padding_above = Shape{3, 2};
    auto padding_interior = Shape{0, 0};
    auto f = make_shared<Function>(
        make_shared<op::Pad>(A, B, padding_below, padding_above, padding_interior),
        op::Parameters{A, B});

    auto manager = runtime::Manager::get("${BACKEND_NAME}");
    auto external = manager->compile(f);
    auto backend = manager->allocate_backend();
    auto cf = backend->make_call_frame(external);

    // Create some tensors for input/output
    auto a = backend->make_primary_tensor_view(element::f32, shape_a);
    //copy_data(a, test::NDArray<float, 2>({{}}).get_vector());
    auto b = backend->make_primary_tensor_view(element::f32, shape_b);
    copy_data(b, vector<float>{2112});
    auto result = backend->make_primary_tensor_view(element::f32, shape_r);

    cf->call({a, b}, {result});
    EXPECT_EQ((test::NDArray<float, 2>({{2112, 2112, 2112, 2112, 2112},
                                        {2112, 2112, 2112, 2112, 2112},
                                        {2112, 2112, 2112, 2112, 2112},
                                        {2112, 2112, 2112, 2112, 2112},
                                        {2112, 2112, 2112, 2112, 2112}})
                   .get_vector()),
              result->get_vector<float>());
}

TEST(${BACKEND_NAME}, pad_exterior_2d_0x3)
{
    auto shape_a = Shape{0, 3};
    auto A = make_shared<op::Parameter>(element::f32, shape_a);
    auto shape_b = Shape{};
    auto B = make_shared<op::Parameter>(element::f32, shape_b);
    auto shape_r = Shape{5, 5};
    auto padding_below = Shape{2, 1};
    auto padding_above = Shape{3, 1};
    auto padding_interior = Shape{0, 0};
    auto f = make_shared<Function>(
        make_shared<op::Pad>(A, B, padding_below, padding_above, padding_interior),
        op::Parameters{A, B});

    auto manager = runtime::Manager::get("${BACKEND_NAME}");
    auto external = manager->compile(f);
    auto backend = manager->allocate_backend();
    auto cf = backend->make_call_frame(external);

    // Create some tensors for input/output
    auto a = backend->make_primary_tensor_view(element::f32, shape_a);
    //copy_data(a, test::NDArray<float, 2>({}).get_vector());
    auto b = backend->make_primary_tensor_view(element::f32, shape_b);
    copy_data(b, vector<float>{2112});
    auto result = backend->make_primary_tensor_view(element::f32, shape_r);

    cf->call({a, b}, {result});
    EXPECT_EQ((test::NDArray<float, 2>({{2112, 2112, 2112, 2112, 2112},
                                        {2112, 2112, 2112, 2112, 2112},
                                        {2112, 2112, 2112, 2112, 2112},
                                        {2112, 2112, 2112, 2112, 2112},
                                        {2112, 2112, 2112, 2112, 2112}})
                   .get_vector()),
              result->get_vector<float>());
}

TEST(${BACKEND_NAME}, pad_exterior_2d_3x0)
{
    auto shape_a = Shape{3, 0};
    auto A = make_shared<op::Parameter>(element::f32, shape_a);
    auto shape_b = Shape{};
    auto B = make_shared<op::Parameter>(element::f32, shape_b);
    auto shape_r = Shape{5, 5};
    auto padding_below = Shape{1, 3};
    auto padding_above = Shape{1, 2};
    auto padding_interior = Shape{0, 0};
    auto f = make_shared<Function>(
        make_shared<op::Pad>(A, B, padding_below, padding_above, padding_interior),
        op::Parameters{A, B});

    auto manager = runtime::Manager::get("${BACKEND_NAME}");
    auto external = manager->compile(f);
    auto backend = manager->allocate_backend();
    auto cf = backend->make_call_frame(external);

    // Create some tensors for input/output
    auto a = backend->make_primary_tensor_view(element::f32, shape_a);
    //copy_data(a, test::NDArray<float, 2>({}).get_vector());
    auto b = backend->make_primary_tensor_view(element::f32, shape_b);
    copy_data(b, vector<float>{2112});
    auto result = backend->make_primary_tensor_view(element::f32, shape_r);

    cf->call({a, b}, {result});
    EXPECT_EQ((test::NDArray<float, 2>({{2112, 2112, 2112, 2112, 2112},
                                        {2112, 2112, 2112, 2112, 2112},
                                        {2112, 2112, 2112, 2112, 2112},
                                        {2112, 2112, 2112, 2112, 2112},
                                        {2112, 2112, 2112, 2112, 2112}})
                   .get_vector()),
              result->get_vector<float>());
}

// This is a regression test for one of TF's unit tests, which was failing.
// The problem was inappropriate handling of the shape computation for a
// zero-length axis with interior padding. Rather than subtract 1 from the
// source shape and multiply by the interior padding (which causes underflow),
// we should just count the pre-interior-padding length as zero.
TEST(${BACKEND_NAME}, pad_interior_exterior_4d_2x0x3x2)
{
    auto shape_a = Shape{2, 0, 3, 2};
    auto A = make_shared<op::Parameter>(element::f32, shape_a);
    auto shape_b = Shape{};
    auto B = make_shared<op::Parameter>(element::f32, shape_b);
    auto padding_below = Shape{1, 0, 0, 0};
    auto padding_above = Shape{0, 2, 0, 0};
    auto padding_interior = Shape{2, 1, 0, 0};
    auto shape_r = Shape{5, 2, 3, 2};
    auto f = make_shared<Function>(
        make_shared<op::Pad>(A, B, padding_below, padding_above, padding_interior),
        op::Parameters{A, B});

    auto manager = runtime::Manager::get("${BACKEND_NAME}");
    auto external = manager->compile(f);
    auto backend = manager->allocate_backend();
    auto cf = backend->make_call_frame(external);

    // Create some tensors for input/output
    auto a = backend->make_primary_tensor_view(element::f32, shape_a);
    //copy_data(a, test::NDArray<float, 2>({}).get_vector());
    auto b = backend->make_primary_tensor_view(element::f32, shape_b);
    copy_data(b, vector<float>{2112});
    auto result = backend->make_primary_tensor_view(element::f32, shape_r);

    vector<float> expected(5 * 2 * 3 * 2, 2112);

    cf->call({a, b}, {result});
    EXPECT_EQ(expected, result->get_vector<float>());
>>>>>>> 7bd8cfbf
}<|MERGE_RESOLUTION|>--- conflicted
+++ resolved
@@ -6118,10 +6118,7 @@
                    {{{{0.0f / 1, 1.0f / 2}, {2.0f / 3, 6.0f / 6}, {2.0f / 1, 0.0f / 2}},
                      {{3.0f / 1, 7.0f / 2}, {8.0f / 3, 27.0f / 6}, {3.0f / 1, 11.0f / 2}}}})
                    .get_vector()),
-<<<<<<< HEAD
               read_vector<float>(result));
-=======
-              result->get_vector<float>());
 }
 
 TEST(${BACKEND_NAME}, pad_interior_1d)
@@ -6154,7 +6151,7 @@
     EXPECT_EQ((test::NDArray<float, 1>(
                    {1, 2112, 2112, 2, 2112, 2112, 3, 2112, 2112, 4, 2112, 2112, 5, 2112, 2112, 6})
                    .get_vector()),
-              result->get_vector<float>());
+              read_vector<float>(result));
 }
 
 TEST(${BACKEND_NAME}, pad_exterior_1d)
@@ -6187,7 +6184,7 @@
     EXPECT_EQ((test::NDArray<float, 1>(
                    {2112, 2112, 2112, 2112, 1, 2, 3, 4, 5, 6, 2112, 2112, 2112, 2112, 2112})
                    .get_vector()),
-              result->get_vector<float>());
+              read_vector<float>(result));
 }
 
 TEST(${BACKEND_NAME}, pad_interior_exterior_1d)
@@ -6221,7 +6218,7 @@
                                         2112, 3,    2112, 2112, 4,    2112, 2112, 5, 2112,
                                         2112, 6,    2112, 2112, 2112, 2112, 2112})
                    .get_vector()),
-              result->get_vector<float>());
+              read_vector<float>(result));
 }
 
 TEST(${BACKEND_NAME}, pad_interior_exterior_2d)
@@ -6259,7 +6256,7 @@
                                         {9, 9, 9, 9, 9, 9},
                                         {9, 9, 9, 9, 9, 9}})
                    .get_vector()),
-              result->get_vector<float>());
+              read_vector<float>(result));
 }
 
 TEST(${BACKEND_NAME}, pad_exterior_2d_0x0)
@@ -6295,7 +6292,7 @@
                                         {2112, 2112, 2112, 2112, 2112},
                                         {2112, 2112, 2112, 2112, 2112}})
                    .get_vector()),
-              result->get_vector<float>());
+              read_vector<float>(result));
 }
 
 TEST(${BACKEND_NAME}, pad_exterior_2d_0x3)
@@ -6331,7 +6328,7 @@
                                         {2112, 2112, 2112, 2112, 2112},
                                         {2112, 2112, 2112, 2112, 2112}})
                    .get_vector()),
-              result->get_vector<float>());
+              read_vector<float>(result));
 }
 
 TEST(${BACKEND_NAME}, pad_exterior_2d_3x0)
@@ -6367,7 +6364,7 @@
                                         {2112, 2112, 2112, 2112, 2112},
                                         {2112, 2112, 2112, 2112, 2112}})
                    .get_vector()),
-              result->get_vector<float>());
+              read_vector<float>(result));
 }
 
 // This is a regression test for one of TF's unit tests, which was failing.
@@ -6404,6 +6401,5 @@
     vector<float> expected(5 * 2 * 3 * 2, 2112);
 
     cf->call({a, b}, {result});
-    EXPECT_EQ(expected, result->get_vector<float>());
->>>>>>> 7bd8cfbf
+    EXPECT_EQ(expected, read_vector<float>(result));
 }