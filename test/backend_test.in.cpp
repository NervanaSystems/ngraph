--- conflicted
+++ resolved
@@ -844,11 +844,7 @@
     auto result = backend->make_primary_tensor_view(element::Float32::element_type(), shape_r);
 
     cf->call({a, b}, {result});
-<<<<<<< HEAD
-    ASSERT_EQ((vector<float>{11, 14, 17, 20, 23, 30, 37, 44, 35, 46, 57, 68, 47, 62, 77, 92}),
-=======
-    EXPECT_EQ((vector<float>{7, 10, 19, 22, 15, 22, 43, 50, 23, 34, 67, 78, 31, 46, 91, 106}),
->>>>>>> a960f07e
+    EXPECT_EQ((vector<float>{11, 14, 17, 20, 23, 30, 37, 44, 35, 46, 57, 68, 47, 62, 77, 92}),
               result->get_vector<float>());
 }
 
