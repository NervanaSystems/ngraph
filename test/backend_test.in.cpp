// ----------------------------------------------------------------------------
// Copyright 2017 Nervana Systems Inc.
// Licensed under the Apache License, Version 2.0 (the "License");
// you may not use this file except in compliance with the License.
// You may obtain a copy of the License at
//
//      http://www.apache.org/licenses/LICENSE-2.0
//
// Unless required by applicable law or agreed to in writing, software
// distributed under the License is distributed on an "AS IS" BASIS,
// WITHOUT WARRANTIES OR CONDITIONS OF ANY KIND, either express or implied.
// See the License for the specific language governing permissions and
// ----------------------------------------------------------------------------

#include <algorithm>
#include <cinttypes>
#include "gtest/gtest.h"

#include <cmath>
#include "ngraph/log.hpp"
#include "ngraph/ngraph.hpp"

using namespace std;
using namespace ngraph;

template <typename T>
static void copy_data(shared_ptr<runtime::TensorView> tv, const vector<T>& data)
{
    size_t data_size = data.size() * sizeof(T);
    tv->write(data.data(), 0, data_size);
}

TEST(${BACKEND_NAME}, abc)
{
    using f32 = element::Float32;

    auto shape = Shape{2, 2};
    auto A = make_shared<op::Parameter>(f32::element_type(), shape);
    auto B = make_shared<op::Parameter>(f32::element_type(), shape);
    auto C = make_shared<op::Parameter>(f32::element_type(), shape);
    auto rt = make_shared<TensorViewType>(f32::element_type(), shape);
    auto f = make_shared<Function>((A + B) * C, rt, op::Parameters{A, B, C});

    auto manager = runtime::Manager::get("${BACKEND_NAME}");
    auto external = manager->compile(f);
    auto backend = manager->allocate_backend();
    auto cf = backend->make_call_frame(external);

    // Create some tensors for input/output
    shared_ptr<runtime::TensorView> a =
        backend->make_primary_tensor_view(f32::element_type(), shape);
    shared_ptr<runtime::TensorView> b =
        backend->make_primary_tensor_view(f32::element_type(), shape);
    shared_ptr<runtime::TensorView> c =
        backend->make_primary_tensor_view(f32::element_type(), shape);
    shared_ptr<runtime::TensorView> result =
        backend->make_primary_tensor_view(f32::element_type(), shape);

    copy_data(a, runtime::NDArray<float, 2>({{1, 2}, {3, 4}}).get_vector());
    copy_data(b, runtime::NDArray<float, 2>({{5, 6}, {7, 8}}).get_vector());
    copy_data(c, runtime::NDArray<float, 2>({{9, 10}, {11, 12}}).get_vector());

    (*cf)({a, b, c}, {result});
    EXPECT_EQ(*result, (runtime::NDArray<float, 2>({{54, 80}, {110, 144}})));

    (*cf)({b, a, c}, {result});
    EXPECT_EQ(*result, (runtime::NDArray<float, 2>({{54, 80}, {110, 144}})));

    (*cf)({a, c, b}, {result});
    EXPECT_EQ(*result, (runtime::NDArray<float, 2>({{50, 72}, {98, 128}})));
}

TEST(${BACKEND_NAME}, abc_int64)
{
    auto shape = Shape{2, 2};
    auto A = make_shared<op::Parameter>(element::Int64::element_type(), shape);
    auto B = make_shared<op::Parameter>(element::Int64::element_type(), shape);
    auto C = make_shared<op::Parameter>(element::Int64::element_type(), shape);
    auto rt = make_shared<TensorViewType>(element::Int64::element_type(), shape);
    auto f = make_shared<Function>((A + B) * C, rt, op::Parameters{A, B, C});

    auto manager = runtime::Manager::get("${BACKEND_NAME}");
    auto external = manager->compile(f);
    auto backend = manager->allocate_backend();
    auto cf = backend->make_call_frame(external);

    // Create some tensors for input/output
    auto a = backend->make_primary_tensor_view(element::Int64::element_type(), shape);
    copy_data(a, vector<element::Int64::type>{1, 2, 3, 4});
    auto b = backend->make_primary_tensor_view(element::Int64::element_type(), shape);
    copy_data(b, vector<element::Int64::type>{5, 6, 7, 8});
    auto c = backend->make_primary_tensor_view(element::Int64::element_type(), shape);
    copy_data(c, vector<element::Int64::type>{9, 10, 11, 12});
    auto result = backend->make_primary_tensor_view(element::Int64::element_type(), shape);

    (*cf)({a, b, c}, {result});
    EXPECT_EQ((vector<element::Int64::type>{54, 80, 110, 144}), result->get_vector<int64_t>());

    (*cf)({b, a, c}, {result});
    EXPECT_EQ((vector<element::Int64::type>{54, 80, 110, 144}), result->get_vector<int64_t>());

    (*cf)({a, c, b}, {result});
    EXPECT_EQ((vector<element::Int64::type>{50, 72, 98, 128}), result->get_vector<int64_t>());
}

// Same as abc, but using tuples for input and output
TEST(${BACKEND_NAME}, abc_tuple)
{
    auto shape = Shape{2, 2};

    auto tensor_view_type = make_shared<TensorViewType>(element::Float32::element_type(), shape);

    auto ABC = make_shared<op::Parameter>(
        make_shared<TupleType>(ValueTypes{tensor_view_type, tensor_view_type, tensor_view_type}));

    auto A = make_shared<op::GetTupleElement>(ABC, 0);
    auto B = make_shared<op::GetTupleElement>(ABC, 1);
    auto C = make_shared<op::GetTupleElement>(ABC, 2);
    auto f = make_shared<Function>(
        make_shared<op::Tuple>(Nodes{(A + B) * C}), tensor_view_type, op::Parameters{ABC});

    auto manager = runtime::Manager::get("${BACKEND_NAME}");
    auto external = manager->compile(f);
    auto backend = manager->allocate_backend();
    auto cf = backend->make_call_frame(external);

    // Create some tensors for input/output
    auto a = backend->make_primary_tensor_view(element::Float32::element_type(), shape);
    copy_data(a, vector<float>{1, 2, 3, 4});
    auto b = backend->make_primary_tensor_view(element::Float32::element_type(), shape);
    copy_data(b, vector<float>{5, 6, 7, 8});
    auto c = backend->make_primary_tensor_view(element::Float32::element_type(), shape);
    copy_data(c, vector<float>{9, 10, 11, 12});
    auto abc = runtime::make_tuple({a, b, c});
    auto bac = runtime::make_tuple({b, a, c});
    auto acb = runtime::make_tuple({a, c, b});
    auto result = backend->make_primary_tensor_view(element::Float32::element_type(), shape);
    auto result_tuple = runtime::make_tuple({result});

    (*cf)({abc}, {result_tuple});
    ASSERT_EQ((vector<float>{54, 80, 110, 144}), result->get_vector<float>());

    (*cf)({bac}, {result_tuple});
    ASSERT_EQ((vector<float>{54, 80, 110, 144}), result->get_vector<float>());

    (*cf)({acb}, {result_tuple});
    ASSERT_EQ((vector<float>{50, 72, 98, 128}), result->get_vector<float>());
}

// Same as abc, but using tuples for input and output
TEST(${BACKEND_NAME}, abc_tuple_int64)
{
    auto shape = Shape{2, 2};

    auto tensor_view_type = make_shared<TensorViewType>(element::Int64::element_type(), shape);

    auto ABC = make_shared<op::Parameter>(
        make_shared<TupleType>(ValueTypes{tensor_view_type, tensor_view_type, tensor_view_type}));

    auto A = make_shared<op::GetTupleElement>(ABC, 0);
    auto B = make_shared<op::GetTupleElement>(ABC, 1);
    auto C = make_shared<op::GetTupleElement>(ABC, 2);
    auto f = make_shared<Function>(
        make_shared<op::Tuple>(Nodes{(A + B) * C}), tensor_view_type, op::Parameters{ABC});

    auto manager = runtime::Manager::get("${BACKEND_NAME}");
    auto external = manager->compile(f);
    auto backend = manager->allocate_backend();
    auto cf = backend->make_call_frame(external);

    // Create some tensors for input/output
    auto a = backend->make_primary_tensor_view(element::Int64::element_type(), shape);
    copy_data(a, vector<element::Int64::type>{1, 2, 3, 4});
    auto b = backend->make_primary_tensor_view(element::Int64::element_type(), shape);
    copy_data(b, vector<element::Int64::type>{5, 6, 7, 8});
    auto c = backend->make_primary_tensor_view(element::Int64::element_type(), shape);
    copy_data(c, vector<element::Int64::type>{9, 10, 11, 12});
    auto abc = runtime::make_tuple({a, b, c});
    auto bac = runtime::make_tuple({b, a, c});
    auto acb = runtime::make_tuple({a, c, b});
    auto result = backend->make_primary_tensor_view(element::Int64::element_type(), shape);
    auto result_tuple = runtime::make_tuple({result});

    (*cf)({abc}, {result_tuple});
    ASSERT_EQ((vector<element::Int64::type>{54, 80, 110, 144}),
              result->get_vector<element::Int64::type>());

    (*cf)({bac}, {result_tuple});
    ASSERT_EQ((vector<element::Int64::type>{54, 80, 110, 144}),
              result->get_vector<element::Int64::type>());

    (*cf)({acb}, {result_tuple});
    ASSERT_EQ((vector<element::Int64::type>{50, 72, 98, 128}),
              result->get_vector<element::Int64::type>());
}

// Multiple retrive values
TEST(${BACKEND_NAME}, tuple_result)
{
    auto shape = Shape{2, 2};
    auto A = make_shared<op::Parameter>(element::Float32::element_type(), shape);
    auto B = make_shared<op::Parameter>(element::Float32::element_type(), shape);
    auto C = make_shared<op::Parameter>(element::Float32::element_type(), shape);
    auto A_add_B = make_shared<op::Add>(A, B);
    auto A_add_B_mul_C = make_shared<op::Multiply>(A_add_B, C);

    auto rt = make_shared<TupleType>(std::vector<shared_ptr<const ValueType>>(
        {make_shared<TensorViewType>(element::Float32::element_type(), shape),
         make_shared<TensorViewType>(element::Float32::element_type(), shape)}));
    auto f = make_shared<Function>(
        make_shared<op::Tuple>(Nodes{A_add_B, A_add_B_mul_C}), rt, op::Parameters{A, B, C});

    auto manager = runtime::Manager::get("${BACKEND_NAME}");
    auto external = manager->compile(f);
    auto backend = manager->allocate_backend();
    auto cf = backend->make_call_frame(external);

    auto a = backend->make_primary_tensor_view(element::Float32::element_type(), shape);
    copy_data(a, vector<float>{1, 2, 3, 4});
    auto b = backend->make_primary_tensor_view(element::Float32::element_type(), shape);
    copy_data(b, vector<float>{5, 6, 7, 8});
    auto c = backend->make_primary_tensor_view(element::Float32::element_type(), shape);
    copy_data(c, vector<float>{9, 10, 11, 12});

    auto r0 = backend->make_primary_tensor_view(element::Float32::element_type(), shape);
    auto r1 = backend->make_primary_tensor_view(element::Float32::element_type(), shape);
    auto result_tuple = runtime::make_tuple({r0, r1});

    (*cf)({a, b, c}, {result_tuple});

    ASSERT_EQ((vector<float>{6, 8, 10, 12}), r0->get_vector<float>());
    ASSERT_EQ((vector<float>{54, 80, 110, 144}), r1->get_vector<float>());
}

TEST(${BACKEND_NAME}, abs)
{
    auto shape = Shape{2, 2};
    auto A = make_shared<op::Parameter>(element::Float32::element_type(), shape);
    auto result_type = make_shared<TensorViewType>(element::Float32::element_type(), shape);
    auto f = make_shared<Function>(make_shared<op::Abs>(A), result_type, op::Parameters{A});

    auto manager = runtime::Manager::get("${BACKEND_NAME}");
    auto external = manager->compile(f);
    auto backend = manager->allocate_backend();
    auto cf = backend->make_call_frame(external);

    // Create some tensors for input/output
    auto a = backend->make_primary_tensor_view(element::Float32::element_type(), shape);
    copy_data(a, vector<float>{1, -2, 0, -4.8f});
    auto result = backend->make_primary_tensor_view(element::Float32::element_type(), shape);

    (*cf)({a}, {result});
    ASSERT_EQ((vector<float>{1, 2, 0, 4.8f}), result->get_vector<float>());
}

TEST(${BACKEND_NAME}, ceiling)
{
    auto shape = Shape{2, 2};
    auto A = make_shared<op::Parameter>(element::Float32::element_type(), shape);
    auto result_type = make_shared<TensorViewType>(element::Float32::element_type(), shape);
    auto f = make_shared<Function>(make_shared<op::Ceiling>(A), result_type, op::Parameters{A});

    auto manager = runtime::Manager::get("NGVM");
    auto external = manager->compile(f);
    auto backend = manager->allocate_backend();
    auto cf = backend->make_call_frame(external);

    // Create some tensors for input/output
    auto a = backend->make_parameterized_tensor_view<element::Float32>(shape);
    *a = vector<float>{-2.5f, -2.0f, 0.3f, 4.8f};
    auto result = backend->make_parameterized_tensor_view<element::Float32>(shape);

    (*cf)({a}, {result});
    ASSERT_EQ((vector<float>{-2.0f, -2.0f, 1.0f, 5.0f}), result->get_vector());
}

TEST(${BACKEND_NAME}, concat_matrix_colwise)
{
    auto shape_a = Shape{2, 2};
    auto A = make_shared<op::Parameter>(element::Float32::element_type(), shape_a);
    auto shape_b = Shape{2, 3};
    auto B = make_shared<op::Parameter>(element::Float32::element_type(), shape_b);
    auto shape_c = Shape{2, 3};
    auto C = make_shared<op::Parameter>(element::Float32::element_type(), shape_c);
    auto shape_r = Shape{2, 8};
    auto rt = make_shared<TensorViewType>(element::Float32::element_type(), Shape{2, 8});
    auto f = make_shared<Function>(
        make_shared<op::Concat>(Nodes{A, B, C}, 1), rt, op::Parameters{A, B, C});

    auto manager = runtime::Manager::get("${BACKEND_NAME}");
    auto external = manager->compile(f);
    auto backend = manager->allocate_backend();
    auto cf = backend->make_call_frame(external);

    // Create some tensors for input/output
    auto a = backend->make_primary_tensor_view(element::Float32::element_type(), shape_a);
    copy_data(a, vector<float>{2, 4, 8, 16});
    auto b = backend->make_primary_tensor_view(element::Float32::element_type(), shape_b);
    copy_data(b, vector<float>{1, 2, 4, 8, 16, 32});
    auto c = backend->make_primary_tensor_view(element::Float32::element_type(), shape_c);
    copy_data(c, vector<float>{2, 3, 5, 7, 11, 13});
    auto result = backend->make_primary_tensor_view(element::Float32::element_type(), shape_r);

    (*cf)({a, b, c}, {result});
    ASSERT_EQ((vector<float>{2, 4, 1, 2, 4, 2, 3, 5, 8, 16, 8, 16, 32, 7, 11, 13}),
              result->get_vector<float>());
}

TEST(${BACKEND_NAME}, concat_matrix_rowwise)
{
    auto shape_a = Shape{2, 2};
    auto A = make_shared<op::Parameter>(element::Float32::element_type(), shape_a);
    auto shape_b = Shape{3, 2};
    auto B = make_shared<op::Parameter>(element::Float32::element_type(), shape_b);
    auto shape_c = Shape{3, 2};
    auto C = make_shared<op::Parameter>(element::Float32::element_type(), shape_c);
    auto shape_r = Shape{8, 2};
    auto rt = make_shared<TensorViewType>(element::Float32::element_type(), Shape{8, 2});
    auto f = make_shared<Function>(
        make_shared<op::Concat>(Nodes{A, B, C}, 0), rt, op::Parameters{A, B, C});

    auto manager = runtime::Manager::get("${BACKEND_NAME}");
    auto external = manager->compile(f);
    auto backend = manager->allocate_backend();
    auto cf = backend->make_call_frame(external);

    // Create some tensors for input/output
    auto a = backend->make_primary_tensor_view(element::Float32::element_type(), shape_a);
    copy_data(a, vector<float>{2, 4, 8, 16});
    auto b = backend->make_primary_tensor_view(element::Float32::element_type(), shape_b);
    copy_data(b, vector<float>{1, 2, 4, 8, 16, 32});
    auto c = backend->make_primary_tensor_view(element::Float32::element_type(), shape_c);
    copy_data(c, vector<float>{2, 3, 5, 7, 11, 13});
    auto result = backend->make_primary_tensor_view(element::Float32::element_type(), shape_r);

    (*cf)({a, b, c}, {result});
    ASSERT_EQ((vector<float>{2, 4, 8, 16, 1, 2, 4, 8, 16, 32, 2, 3, 5, 7, 11, 13}),
              result->get_vector<float>());
}

TEST(${BACKEND_NAME}, concat_matrix_int64)
{
    auto shape_a = Shape{2, 2};
    auto A = make_shared<op::Parameter>(element::Int64::element_type(), shape_a);
    auto shape_b = Shape{3, 2};
    auto B = make_shared<op::Parameter>(element::Int64::element_type(), shape_b);
    auto shape_c = Shape{3, 2};
    auto C = make_shared<op::Parameter>(element::Int64::element_type(), shape_c);
    auto shape_r = Shape{8, 2};
    auto rt = make_shared<TensorViewType>(element::Int64::element_type(), Shape{8, 2});
    auto f = make_shared<Function>(
        make_shared<op::Concat>(Nodes{A, B, C}, 0), rt, op::Parameters{A, B, C});

    auto manager = runtime::Manager::get("${BACKEND_NAME}");
    auto external = manager->compile(f);
    auto backend = manager->allocate_backend();
    auto cf = backend->make_call_frame(external);

    // Create some tensors for input/output
    auto a = backend->make_primary_tensor_view(element::Int64::element_type(), shape_a);
    copy_data(a, vector<element::Int64::type>{2, 4, 8, 16});
    auto b = backend->make_primary_tensor_view(element::Int64::element_type(), shape_b);
    copy_data(b, vector<element::Int64::type>{1, 2, 4, 8, 16, 32});
    auto c = backend->make_primary_tensor_view(element::Int64::element_type(), shape_c);
    copy_data(c, vector<element::Int64::type>{2, 3, 5, 7, 11, 13});
    auto result = backend->make_primary_tensor_view(element::Int64::element_type(), shape_r);

    (*cf)({a, b, c}, {result});
    ASSERT_EQ((vector<element::Int64::type>{2, 4, 8, 16, 1, 2, 4, 8, 16, 32, 2, 3, 5, 7, 11, 13}),
              result->get_vector<element::Int64::type>());
}

TEST(${BACKEND_NAME}, concat_vector)
{
    auto shape_a = Shape{4};
    auto A = make_shared<op::Parameter>(element::Float32::element_type(), shape_a);
    auto shape_b = Shape{6};
    auto B = make_shared<op::Parameter>(element::Float32::element_type(), shape_b);
    auto shape_c = Shape{2};
    auto C = make_shared<op::Parameter>(element::Float32::element_type(), shape_c);
    auto shape_r = Shape{12};
    auto rt = make_shared<TensorViewType>(element::Float32::element_type(), Shape{12});
    auto f = make_shared<Function>(
        make_shared<op::Concat>(Nodes{A, B, C}, 0), rt, op::Parameters{A, B, C});

    auto manager = runtime::Manager::get("${BACKEND_NAME}");
    auto external = manager->compile(f);
    auto backend = manager->allocate_backend();
    auto cf = backend->make_call_frame(external);

    // Create some tensors for input/output
    auto a = backend->make_primary_tensor_view(element::Float32::element_type(), shape_a);
    copy_data(a, vector<float>{2, 4, 8, 16});
    auto b = backend->make_primary_tensor_view(element::Float32::element_type(), shape_b);
    copy_data(b, vector<float>{1, 2, 4, 8, 16, 32});
    auto c = backend->make_primary_tensor_view(element::Float32::element_type(), shape_c);
    copy_data(c, vector<float>{18, 19});
    auto result = backend->make_primary_tensor_view(element::Float32::element_type(), shape_r);

    (*cf)({a, b, c}, {result});
    ASSERT_EQ((vector<float>{2, 4, 8, 16, 1, 2, 4, 8, 16, 32, 18, 19}),
              result->get_vector<float>());
}

TEST(${BACKEND_NAME}, divide)
{
    auto manager = runtime::Manager::get("${BACKEND_NAME}");
    auto backend = manager->allocate_backend();

    auto shape = Shape{2, 2};

    auto make_external = [&]() {
        auto A = make_shared<op::Parameter>(element::Float32::element_type(), shape);
        auto B = make_shared<op::Parameter>(element::Float32::element_type(), shape);
        auto rt = make_shared<TensorViewType>(element::Float32::element_type(), shape);
        auto f = make_shared<Function>(make_shared<op::Divide>(A, B), rt, op::Parameters{A, B});

        auto external = manager->compile(f);
        return external;
    };

    auto cf = backend->make_call_frame(make_external());

    // Create some tensors for input/output
    auto a = backend->make_primary_tensor_view(element::Float32::element_type(), shape);
    copy_data(a, vector<float>{2, 4, 8, 16});
    auto b = backend->make_primary_tensor_view(element::Float32::element_type(), shape);
    copy_data(b, vector<float>{1, 2, 4, 8});
    auto result = backend->make_primary_tensor_view(element::Float32::element_type(), shape);

    (*cf)({a, b}, {result});
    ASSERT_EQ((vector<float>{2, 2, 2, 2}), result->get_vector<float>());
}

TEST(${BACKEND_NAME}, equal)
{
    auto shape = Shape{2, 2, 2};
    auto A = make_shared<op::Parameter>(element::Float32::element_type(), shape);
    auto B = make_shared<op::Parameter>(element::Float32::element_type(), shape);
    auto rt = make_shared<TensorViewType>(element::Bool::element_type(), shape);
    auto f = make_shared<Function>(make_shared<op::Equal>(A, B), rt, op::Parameters{A, B});

    auto manager = runtime::Manager::get("${BACKEND_NAME}");
    auto external = manager->compile(f);
    auto backend = manager->allocate_backend();
    auto cf = backend->make_call_frame(external);

    // Create some tensors for input/output
    auto a = backend->make_primary_tensor_view(element::Float32::element_type(), shape);
    copy_data(a, vector<float>{1, 8, -8, 17, -0.5, 0, 1, 1});
    auto b = backend->make_primary_tensor_view(element::Float32::element_type(), shape);
    copy_data(b, vector<float>{1, 8, 4, 8, 0, 0, 1, 1.5});
    auto result = backend->make_primary_tensor_view(element::Bool::element_type(), shape);

    (*cf)({a, b}, {result});
    ASSERT_EQ((vector<char>{1, 1, 0, 0, 0, 1, 1, 0}), result->get_vector<char>());
}

TEST(${BACKEND_NAME}, floor)
{
    auto shape = Shape{2, 2};
    auto A = make_shared<op::Parameter>(element::Float32::element_type(), shape);
    auto result_type = make_shared<TensorViewType>(element::Float32::element_type(), shape);
    auto f = make_shared<Function>(make_shared<op::Floor>(A), result_type, op::Parameters{A});

    auto manager = runtime::Manager::get("NGVM");
    auto external = manager->compile(f);
    auto backend = manager->allocate_backend();
    auto cf = backend->make_call_frame(external);

    // Create some tensors for input/output
    auto a = backend->make_parameterized_tensor_view<element::Float32>(shape);
    *a = vector<float>{-2.5f, -2.0f, 0.3f, 4.8f};
    auto result = backend->make_parameterized_tensor_view<element::Float32>(shape);

    (*cf)({a}, {result});
    ASSERT_EQ((vector<float>{-3.0f, -2.0f, 0.0f, 4.0f}), result->get_vector());
}

TEST(${BACKEND_NAME}, dot_0_0)
{
    auto shape = Shape{0};
    auto A = make_shared<op::Parameter>(element::Float32::element_type(), shape);
    auto B = make_shared<op::Parameter>(element::Float32::element_type(), shape);
    auto shape_r = Shape{};
    auto rt = make_shared<TensorViewType>(element::Float32::element_type(), Shape{});
    auto f = make_shared<Function>(make_shared<op::Dot>(A, B), rt, op::Parameters{A, B});

    auto manager = runtime::Manager::get("${BACKEND_NAME}");
    auto external = manager->compile(f);
    auto backend = manager->allocate_backend();
    auto cf = backend->make_call_frame(external);

    // Create some tensors for input/output
    auto a = backend->make_primary_tensor_view(element::Float32::element_type(), shape);
    copy_data(a, vector<float>{});
    auto b = backend->make_primary_tensor_view(element::Float32::element_type(), shape);
    copy_data(b, vector<float>{});
    auto result = backend->make_primary_tensor_view(element::Float32::element_type(), shape_r);

    (*cf)({a, b}, {result});
    ASSERT_EQ((vector<float>{0}), result->get_vector<float>());
}

TEST(${BACKEND_NAME}, dot_matrix_2x0_0x2)
{
    auto shape_a = Shape{2, 0};
    auto shape_b = Shape{0, 2};
    auto shape_r = Shape{2, 2};

    auto manager = runtime::Manager::get("${BACKEND_NAME}");
    auto backend = manager->allocate_backend();

    auto make_external = [&]() {
        auto A = make_shared<op::Parameter>(element::Float32::element_type(), shape_a);
        auto B = make_shared<op::Parameter>(element::Float32::element_type(), shape_b);
        auto rt = make_shared<TensorViewType>(element::Float32::element_type(), shape_r);
        auto f = make_shared<Function>(make_shared<op::Dot>(A, B), rt, op::Parameters{A, B});

        auto external = manager->compile(f);
        return external;
    };

    auto cf = backend->make_call_frame(make_external());

    // Create some tensors for input/output
    auto a = backend->make_primary_tensor_view(element::Float32::element_type(), shape_a);
    copy_data(a, vector<float>{});
    auto b = backend->make_primary_tensor_view(element::Float32::element_type(), shape_b);
    copy_data(b, vector<float>{});
    auto result = backend->make_primary_tensor_view(element::Float32::element_type(), shape_r);

    (*cf)({a, b}, {result});
    ASSERT_EQ((vector<float>{0, 0, 0, 0}), result->get_vector<float>());
}

TEST(${BACKEND_NAME}, dot_matrix_0x2_2x0)
{
    auto shape_a = Shape{0, 2};
    auto A = make_shared<op::Parameter>(element::Float32::element_type(), shape_a);
    auto shape_b = Shape{2, 0};
    auto B = make_shared<op::Parameter>(element::Float32::element_type(), shape_b);
    auto shape_r = Shape{0, 0};
    auto rt = make_shared<TensorViewType>(element::Float32::element_type(), shape_r);
    auto f = make_shared<Function>(make_shared<op::Dot>(A, B), rt, op::Parameters{A, B});

    auto manager = runtime::Manager::get("${BACKEND_NAME}");
    auto external = manager->compile(f);
    auto backend = manager->allocate_backend();
    auto cf = backend->make_call_frame(external);

    // Create some tensors for input/output
    auto a = backend->make_primary_tensor_view(element::Float32::element_type(), shape_a);
    copy_data(a, vector<float>{});
    auto b = backend->make_primary_tensor_view(element::Float32::element_type(), shape_b);
    copy_data(b, vector<float>{});
    auto result = backend->make_primary_tensor_view(element::Float32::element_type(), shape_r);

    (*cf)({a, b}, {result});
    ASSERT_EQ((vector<float>{}), result->get_vector<float>());
}

TEST(${BACKEND_NAME}, dot_matrix_3x2_2x0)
{
    auto shape_a = Shape{3, 2};
    auto A = make_shared<op::Parameter>(element::Float32::element_type(), shape_a);
    auto shape_b = Shape{2, 0};
    auto B = make_shared<op::Parameter>(element::Float32::element_type(), shape_b);
    auto shape_r = Shape{0, 0};
    auto rt = make_shared<TensorViewType>(element::Float32::element_type(), shape_r);
    auto f = make_shared<Function>(make_shared<op::Dot>(A, B), rt, op::Parameters{A, B});

    auto manager = runtime::Manager::get("${BACKEND_NAME}");
    auto external = manager->compile(f);
    auto backend = manager->allocate_backend();
    auto cf = backend->make_call_frame(external);

    // Create some tensors for input/output
    auto a = backend->make_primary_tensor_view(element::Float32::element_type(), shape_a);
    copy_data(a, vector<float>{1, 2, 3, 4, 5, 6});
    auto b = backend->make_primary_tensor_view(element::Float32::element_type(), shape_b);
    copy_data(b, vector<float>{});
    auto result = backend->make_primary_tensor_view(element::Float32::element_type(), shape_r);

    (*cf)({a, b}, {result});
    ASSERT_EQ((vector<float>{}), result->get_vector<float>());
}

TEST(${BACKEND_NAME}, dot_scalar_0x2)
{
    auto shape_a = Shape{};
    auto A = make_shared<op::Parameter>(element::Float32::element_type(), shape_a);
    auto shape_b = Shape{0, 2};
    auto B = make_shared<op::Parameter>(element::Float32::element_type(), shape_b);
    auto shape_r = Shape{0, 2};
    auto rt = make_shared<TensorViewType>(element::Float32::element_type(), shape_r);
    auto f = make_shared<Function>(make_shared<op::Dot>(A, B), rt, op::Parameters{A, B});

    auto manager = runtime::Manager::get("${BACKEND_NAME}");
    auto external = manager->compile(f);
    auto backend = manager->allocate_backend();
    auto cf = backend->make_call_frame(external);

    // Create some tensors for input/output
    auto a = backend->make_primary_tensor_view(element::Float32::element_type(), shape_a);
    copy_data(a, vector<float>{1});
    auto b = backend->make_primary_tensor_view(element::Float32::element_type(), shape_b);
    copy_data(b, vector<float>{});
    auto result = backend->make_primary_tensor_view(element::Float32::element_type(), shape_r);

    (*cf)({a, b}, {result});
    ASSERT_EQ((vector<float>{}), result->get_vector<float>());
}

TEST(${BACKEND_NAME}, dot_2x0_0)
{
    auto shape_a = Shape{2, 0};
    auto A = make_shared<op::Parameter>(element::Float32::element_type(), shape_a);
    auto shape_b = Shape{0};
    auto B = make_shared<op::Parameter>(element::Float32::element_type(), shape_b);
    auto shape_r = Shape{2};
    auto rt = make_shared<TensorViewType>(element::Float32::element_type(), shape_r);
    auto f = make_shared<Function>(make_shared<op::Dot>(A, B), rt, op::Parameters{A, B});

    auto manager = runtime::Manager::get("${BACKEND_NAME}");
    auto external = manager->compile(f);
    auto backend = manager->allocate_backend();
    auto cf = backend->make_call_frame(external);

    // Create some tensors for input/output
    auto a = backend->make_primary_tensor_view(element::Float32::element_type(), shape_a);
    copy_data(a, vector<float>{});
    auto b = backend->make_primary_tensor_view(element::Float32::element_type(), shape_b);
    copy_data(b, vector<float>{});
    auto result = backend->make_primary_tensor_view(element::Float32::element_type(), shape_r);

    (*cf)({a, b}, {result});
    ASSERT_EQ((vector<float>{0, 0}), result->get_vector<float>());
}

TEST(${BACKEND_NAME}, dot1d)
{
    auto shape = Shape{4};
    auto A = make_shared<op::Parameter>(element::Float32::element_type(), shape);
    auto B = make_shared<op::Parameter>(element::Float32::element_type(), shape);
    auto shape_r = Shape{1};
    auto rt = make_shared<TensorViewType>(element::Float32::element_type(), Shape{});
    auto f = make_shared<Function>(make_shared<op::Dot>(A, B), rt, op::Parameters{A, B});

    auto manager = runtime::Manager::get("${BACKEND_NAME}");
    auto external = manager->compile(f);
    auto backend = manager->allocate_backend();
    auto cf = backend->make_call_frame(external);

    // Create some tensors for input/output
    auto a = backend->make_primary_tensor_view(element::Float32::element_type(), shape);
    copy_data(a, vector<float>{2, 4, 8, 16});
    auto b = backend->make_primary_tensor_view(element::Float32::element_type(), shape);
    copy_data(b, vector<float>{1, 2, 4, 8});
    auto result = backend->make_primary_tensor_view(element::Float32::element_type(), shape_r);

    (*cf)({a, b}, {result});
    ASSERT_EQ((vector<float>{170}), result->get_vector<float>());
}

TEST(${BACKEND_NAME}, dot2d)
{
    auto shape = Shape{2, 2};
    auto A = make_shared<op::Parameter>(element::Float32::element_type(), shape);
    auto B = make_shared<op::Parameter>(element::Float32::element_type(), shape);
    auto shape_r = Shape{2, 2};
    auto rt = make_shared<TensorViewType>(element::Float32::element_type(), shape);
    auto f = make_shared<Function>(make_shared<op::Dot>(A, B), rt, op::Parameters{A, B});

    auto manager = runtime::Manager::get("${BACKEND_NAME}");
    auto external = manager->compile(f);
    auto backend = manager->allocate_backend();
    auto cf = backend->make_call_frame(external);

    // Create some tensors for input/output
    auto a = backend->make_primary_tensor_view(element::Float32::element_type(), shape);
    copy_data(a, vector<float>{1, 2, 3, 4});
    auto b = backend->make_primary_tensor_view(element::Float32::element_type(), shape);
    copy_data(b, vector<float>{5, 6, 7, 8});
    auto result = backend->make_primary_tensor_view(element::Float32::element_type(), shape_r);

    (*cf)({a, b}, {result});
    ASSERT_EQ((vector<float>{19, 22, 43, 50}), result->get_vector<float>());
}

TEST(${BACKEND_NAME}, dot_scalar_tensor_arg0)
{
    auto shape_a = Shape{};
    auto shape_b = Shape{2, 2, 2};
    auto A = make_shared<op::Parameter>(element::Float32::element_type(), shape_a);
    auto B = make_shared<op::Parameter>(element::Float32::element_type(), shape_b);
    auto rt = make_shared<TensorViewType>(element::Float32::element_type(), shape_b);
    auto f = make_shared<Function>(make_shared<op::Dot>(A, B), rt, op::Parameters{A, B});

    auto manager = runtime::Manager::get("${BACKEND_NAME}");
    auto external = manager->compile(f);
    auto backend = manager->allocate_backend();
    auto cf = backend->make_call_frame(external);

    // Create some tensors for input/output
    auto a = backend->make_primary_tensor_view(element::Float32::element_type(), shape_a);
    copy_data(a, vector<float>{6});
    auto b = backend->make_primary_tensor_view(element::Float32::element_type(), shape_b);
    copy_data(b, vector<float>{1, 2, 3, 4, 5, 6, 7, 8});
    auto result = backend->make_primary_tensor_view(element::Float32::element_type(), shape_b);

    (*cf)({a, b}, {result});
    ASSERT_EQ((vector<float>{6, 12, 18, 24, 30, 36, 42, 48}), result->get_vector<float>());
}

TEST(${BACKEND_NAME}, dot_scalar_tensor_arg1)
{
    auto shape_a = Shape{2, 2, 2};
    auto shape_b = Shape{};
    auto A = make_shared<op::Parameter>(element::Float32::element_type(), shape_a);
    auto B = make_shared<op::Parameter>(element::Float32::element_type(), shape_b);
    auto rt = make_shared<TensorViewType>(element::Float32::element_type(), shape_a);
    auto f = make_shared<Function>(make_shared<op::Dot>(A, B), rt, op::Parameters{A, B});

    auto manager = runtime::Manager::get("${BACKEND_NAME}");
    auto external = manager->compile(f);
    auto backend = manager->allocate_backend();
    auto cf = backend->make_call_frame(external);

    // Create some tensors for input/output
    auto a = backend->make_primary_tensor_view(element::Float32::element_type(), shape_a);
    copy_data(a, vector<float>{1, 2, 3, 4, 5, 6, 7, 8});
    auto b = backend->make_primary_tensor_view(element::Float32::element_type(), shape_b);
    copy_data(b, vector<float>{6});
    auto result = backend->make_primary_tensor_view(element::Float32::element_type(), shape_a);

    (*cf)({a, b}, {result});
    ASSERT_EQ((vector<float>{6, 12, 18, 24, 30, 36, 42, 48}), result->get_vector<float>());
}

TEST(${BACKEND_NAME}, dot_scalar_scalar)
{
    auto shape = Shape{};
    auto A = make_shared<op::Parameter>(element::Float32::element_type(), shape);
    auto B = make_shared<op::Parameter>(element::Float32::element_type(), shape);
    auto rt = make_shared<TensorViewType>(element::Float32::element_type(), shape);
    auto f = make_shared<Function>(make_shared<op::Dot>(A, B), rt, op::Parameters{A, B});

    auto manager = runtime::Manager::get("${BACKEND_NAME}");
    auto external = manager->compile(f);
    auto backend = manager->allocate_backend();
    auto cf = backend->make_call_frame(external);

    // Create some tensors for input/output
    auto a = backend->make_primary_tensor_view(element::Float32::element_type(), shape);
    copy_data(a, vector<float>{8});
    auto b = backend->make_primary_tensor_view(element::Float32::element_type(), shape);
    copy_data(b, vector<float>{6});
    auto result = backend->make_primary_tensor_view(element::Float32::element_type(), shape);

    (*cf)({a, b}, {result});
    ASSERT_EQ((vector<float>{48}), result->get_vector<float>());
}

TEST(${BACKEND_NAME}, dot_matrix_vector)
{
    auto shape_a = Shape{4, 4};
    auto shape_b = Shape{4};
    auto A = make_shared<op::Parameter>(element::Float32::element_type(), shape_a);
    auto B = make_shared<op::Parameter>(element::Float32::element_type(), shape_b);
    auto rt = make_shared<TensorViewType>(element::Float32::element_type(), shape_b);
    auto f = make_shared<Function>(make_shared<op::Dot>(A, B), rt, op::Parameters{A, B});
    auto shape_r = Shape{4};

    auto manager = runtime::Manager::get("${BACKEND_NAME}");
    auto external = manager->compile(f);
    auto backend = manager->allocate_backend();
    auto cf = backend->make_call_frame(external);

    // Create some tensors for input/output
    auto a = backend->make_primary_tensor_view(element::Float32::element_type(), shape_a);
    copy_data(a, vector<float>{1, 2, 3, 4, 5, 6, 7, 8, 9, 10, 11, 12, 13, 14, 15, 16});
    auto b = backend->make_primary_tensor_view(element::Float32::element_type(), shape_b);
    copy_data(b, vector<float>{17, 18, 19, 20});
    auto result = backend->make_primary_tensor_view(element::Float32::element_type(), shape_r);

    (*cf)({a, b}, {result});
    ASSERT_EQ((vector<float>{190, 486, 782, 1078}), result->get_vector<float>());
}

TEST(${BACKEND_NAME}, dot_matrix_vector_int64)
{
    auto shape_a = Shape{4, 4};
    auto shape_b = Shape{4};
    auto A = make_shared<op::Parameter>(element::Int64::element_type(), shape_a);
    auto B = make_shared<op::Parameter>(element::Int64::element_type(), shape_b);
    auto rt = make_shared<TensorViewType>(element::Int64::element_type(), shape_b);
    auto f = make_shared<Function>(make_shared<op::Dot>(A, B), rt, op::Parameters{A, B});
    auto shape_r = Shape{4};

    auto manager = runtime::Manager::get("${BACKEND_NAME}");
    auto external = manager->compile(f);
    auto backend = manager->allocate_backend();
    auto cf = backend->make_call_frame(external);

    // Create some tensors for input/output
    auto a = backend->make_primary_tensor_view(element::Int64::element_type(), shape_a);
    copy_data(a,
              vector<element::Int64::type>{1, 2, 3, 4, 5, 6, 7, 8, 9, 10, 11, 12, 13, 14, 15, 16});
    auto b = backend->make_primary_tensor_view(element::Int64::element_type(), shape_b);
    copy_data(b, vector<element::Int64::type>{17, 18, 19, 20});
    auto result = backend->make_primary_tensor_view(element::Int64::element_type(), shape_r);

    (*cf)({a, b}, {result});
    ASSERT_EQ((vector<element::Int64::type>{190, 486, 782, 1078}),
              result->get_vector<element::Int64::type>());
}

TEST(${BACKEND_NAME}, greater)
{
    auto shape = Shape{2, 2, 2};
    auto A = make_shared<op::Parameter>(element::Float32::element_type(), shape);
    auto B = make_shared<op::Parameter>(element::Float32::element_type(), shape);
    auto rt = make_shared<TensorViewType>(element::Bool::element_type(), shape);
    auto f = make_shared<Function>(make_shared<op::Greater>(A, B), rt, op::Parameters{A, B});

    auto manager = runtime::Manager::get("${BACKEND_NAME}");
    auto external = manager->compile(f);
    auto backend = manager->allocate_backend();
    auto cf = backend->make_call_frame(external);

    // Create some tensors for input/output
    auto a = backend->make_primary_tensor_view(element::Float32::element_type(), shape);
    copy_data(a, vector<float>{1, 8, -8, 17, -0.5, 0.5, 2, 1});
    auto b = backend->make_primary_tensor_view(element::Float32::element_type(), shape);
    copy_data(b, vector<float>{1, 2, 4, 8, 0, 0, 1, 1.5});
    auto result = backend->make_primary_tensor_view(element::Bool::element_type(), shape);

    (*cf)({a, b}, {result});
    ASSERT_EQ((vector<char>{0, 1, 0, 1, 0, 1, 1, 0}), result->get_vector<char>());
}

TEST(${BACKEND_NAME}, greatereq)
{
    auto shape = Shape{2, 2, 2};
    auto A = make_shared<op::Parameter>(element::Float32::element_type(), shape);
    auto B = make_shared<op::Parameter>(element::Float32::element_type(), shape);
    auto rt = make_shared<TensorViewType>(element::Bool::element_type(), shape);
    auto f = make_shared<Function>(make_shared<op::GreaterEq>(A, B), rt, op::Parameters{A, B});

    auto manager = runtime::Manager::get("${BACKEND_NAME}");
    auto external = manager->compile(f);
    auto backend = manager->allocate_backend();
    auto cf = backend->make_call_frame(external);

    // Create some tensors for input/output
    auto a = backend->make_primary_tensor_view(element::Float32::element_type(), shape);
    copy_data(a, vector<float>{1, 8, -8, 17, -0.5, 0, 2, 1});
    auto b = backend->make_primary_tensor_view(element::Float32::element_type(), shape);
    copy_data(b, vector<float>{1, 2, -8, 8, 0, 0, 0.5, 1.5});
    auto result = backend->make_primary_tensor_view(element::Bool::element_type(), shape);

    (*cf)({a, b}, {result});
    ASSERT_EQ((vector<char>{1, 1, 1, 1, 0, 1, 1, 0}), result->get_vector<char>());
}

TEST(${BACKEND_NAME}, less)
{
    auto shape = Shape{2, 2, 2};
    auto A = make_shared<op::Parameter>(element::Float32::element_type(), shape);
    auto B = make_shared<op::Parameter>(element::Float32::element_type(), shape);
    auto rt = make_shared<TensorViewType>(element::Bool::element_type(), shape);
    auto f = make_shared<Function>(make_shared<op::Less>(A, B), rt, op::Parameters{A, B});

    auto manager = runtime::Manager::get("${BACKEND_NAME}");
    auto external = manager->compile(f);
    auto backend = manager->allocate_backend();
    auto cf = backend->make_call_frame(external);

    // Create some tensors for input/output
    auto a = backend->make_primary_tensor_view(element::Float32::element_type(), shape);
    copy_data(a, vector<float>{1, 8, -8, 17, -0.5, 0.5, 2, 1});
    auto b = backend->make_primary_tensor_view(element::Float32::element_type(), shape);
    copy_data(b, vector<float>{1, 2, 4, 8, 0, 0, 1, 1.5});
    auto result = backend->make_primary_tensor_view(element::Bool::element_type(), shape);

    (*cf)({a, b}, {result});
    ASSERT_EQ((vector<char>{0, 0, 1, 0, 1, 0, 0, 1}), result->get_vector<char>());
}

TEST(${BACKEND_NAME}, lesseq)
{
    auto shape = Shape{2, 2, 2};
    auto A = make_shared<op::Parameter>(element::Float32::element_type(), shape);
    auto B = make_shared<op::Parameter>(element::Float32::element_type(), shape);
    auto rt = make_shared<TensorViewType>(element::Bool::element_type(), shape);
    auto f = make_shared<Function>(make_shared<op::LessEq>(A, B), rt, op::Parameters{A, B});

    auto manager = runtime::Manager::get("${BACKEND_NAME}");
    auto external = manager->compile(f);
    auto backend = manager->allocate_backend();
    auto cf = backend->make_call_frame(external);

    // Create some tensors for input/output
    auto a = backend->make_primary_tensor_view(element::Float32::element_type(), shape);
    copy_data(a, vector<float>{1, 8, -8, 17, -0.5, 0, 2, 1});
    auto b = backend->make_primary_tensor_view(element::Float32::element_type(), shape);
    copy_data(b, vector<float>{1, 2, -8, 8, 0, 0, 0.5, 1.5});
    auto result = backend->make_primary_tensor_view(element::Bool::element_type(), shape);

    (*cf)({a, b}, {result});
    ASSERT_EQ((vector<char>{1, 0, 1, 0, 1, 1, 0, 1}), result->get_vector<char>());
}

TEST(${BACKEND_NAME}, lesseq_bool)
{
    auto shape = Shape{2, 2, 2};
    auto A = make_shared<op::Parameter>(element::Bool::element_type(), shape);
    auto B = make_shared<op::Parameter>(element::Bool::element_type(), shape);
    auto rt = make_shared<TensorViewType>(element::Bool::element_type(), shape);
    auto f = make_shared<Function>(make_shared<op::LessEq>(A, B), rt, op::Parameters{A, B});

    auto manager = runtime::Manager::get("${BACKEND_NAME}");
    auto external = manager->compile(f);
    auto backend = manager->allocate_backend();
    auto cf = backend->make_call_frame(external);

    // Create some tensors for input/output
    auto a = backend->make_primary_tensor_view(element::Bool::element_type(), shape);
    copy_data(a, vector<char>{1, 1, 1, 1, 1, 1, 1, 1});
    auto b = backend->make_primary_tensor_view(element::Bool::element_type(), shape);
    copy_data(b, vector<char>{0, 0, 0, 0, 0, 0, 0, 0});
    auto result = backend->make_primary_tensor_view(element::Bool::element_type(), shape);

    (*cf)({a, b}, {result});
    ASSERT_EQ((vector<char>{0, 0, 0, 0, 0, 0, 0, 0}), result->get_vector<char>());
}

TEST(${BACKEND_NAME}, log)
{
    auto shape = Shape{2, 2, 2};
    auto A = make_shared<op::Parameter>(element::Float32::element_type(), shape);
    auto rt = make_shared<TensorViewType>(element::Float32::element_type(), shape);
    auto f = make_shared<Function>(make_shared<op::Log>(A), rt, op::Parameters{A});

    auto manager = runtime::Manager::get("${BACKEND_NAME}");
    auto external = manager->compile(f);
    auto backend = manager->allocate_backend();
    auto cf = backend->make_call_frame(external);

    // Create some tensors for input/output
    auto a = backend->make_primary_tensor_view(element::Float32::element_type(), shape);
    copy_data(
        a, vector<float>{expf(1), expf(2), expf(3), expf(4), expf(5), expf(6), expf(7), expf(8)});
    vector<float> loga;
    for (auto elt : a->get_vector<float>())
    {
        loga.push_back(logf(elt));
    }
    auto result = backend->make_primary_tensor_view(element::Float32::element_type(), shape);

    (*cf)({a}, {result});
    ASSERT_EQ(loga, result->get_vector<float>());
}

TEST(${BACKEND_NAME}, maximum)
{
    auto shape = Shape{2, 2, 2};
    auto A = make_shared<op::Parameter>(element::Float32::element_type(), shape);
    auto B = make_shared<op::Parameter>(element::Float32::element_type(), shape);
    auto rt = make_shared<TensorViewType>(element::Float32::element_type(), shape);
    auto f = make_shared<Function>(make_shared<op::Maximum>(A, B), rt, op::Parameters{A, B});

    auto manager = runtime::Manager::get("${BACKEND_NAME}");
    auto external = manager->compile(f);
    auto backend = manager->allocate_backend();
    auto cf = backend->make_call_frame(external);

    // Create some tensors for input/output
    auto a = backend->make_primary_tensor_view(element::Float32::element_type(), shape);
    copy_data(a, vector<float>{1, 8, -8, 17, -0.5, 0.5, 2, 1});
    auto b = backend->make_primary_tensor_view(element::Float32::element_type(), shape);
    copy_data(b, vector<float>{1, 2, 4, 8, 0, 0, 1, 1.5});
    auto result = backend->make_primary_tensor_view(element::Float32::element_type(), shape);

    (*cf)({a, b}, {result});
    ASSERT_EQ((vector<float>{1, 8, 4, 17, 0, 0.5, 2, 1.5}), result->get_vector<float>());
}

TEST(${BACKEND_NAME}, minimum)
{
    auto shape = Shape{2, 2, 2};
    auto A = make_shared<op::Parameter>(element::Float32::element_type(), shape);
    auto B = make_shared<op::Parameter>(element::Float32::element_type(), shape);
    auto rt = make_shared<TensorViewType>(element::Float32::element_type(), shape);
    auto f = make_shared<Function>(make_shared<op::Minimum>(A, B), rt, op::Parameters{A, B});

    auto manager = runtime::Manager::get("${BACKEND_NAME}");
    auto external = manager->compile(f);
    auto backend = manager->allocate_backend();
    auto cf = backend->make_call_frame(external);

    // Create some tensors for input/output
    auto a = backend->make_primary_tensor_view(element::Float32::element_type(), shape);
    copy_data(a, vector<float>{1, 8, -8, 17, -0.5, 0.5, 2, 1});
    auto b = backend->make_primary_tensor_view(element::Float32::element_type(), shape);
    copy_data(b, vector<float>{1, 2, 4, 8, 0, 0, 1, 1.5});
    auto result = backend->make_primary_tensor_view(element::Float32::element_type(), shape);

    (*cf)({a, b}, {result});
    ASSERT_EQ((vector<float>{1, 2, -8, 8, -.5, 0, 1, 1}), result->get_vector<float>());
}

TEST(${BACKEND_NAME}, negative)
{
    auto shape = Shape{2, 3};
    auto A = make_shared<op::Parameter>(element::Float32::element_type(), shape);
    auto rt = make_shared<TensorViewType>(element::Float32::element_type(), shape);
    auto f = make_shared<Function>(make_shared<op::Negative>(A), rt, op::Parameters{A});

    auto manager = runtime::Manager::get("${BACKEND_NAME}");
    auto external = manager->compile(f);
    auto backend = manager->allocate_backend();
    auto cf = backend->make_call_frame(external);

    // Create some tensors for input/output
    auto a = backend->make_primary_tensor_view(element::Float32::element_type(), shape);
    copy_data(a, vector<float>{1, -2, 0, -4.8f, 8.6f, -8.6f});
    auto result = backend->make_primary_tensor_view(element::Float32::element_type(), shape);

    (*cf)({a}, {result});
    ASSERT_EQ((vector<float>{-1, 2, 0, 4.8f, -8.6f, 8.6f}), result->get_vector<float>());
}

TEST(${BACKEND_NAME}, notequal)
{
    auto shape = Shape{2, 2, 2};
    auto A = make_shared<op::Parameter>(element::Float32::element_type(), shape);
    auto B = make_shared<op::Parameter>(element::Float32::element_type(), shape);
    auto rt = make_shared<TensorViewType>(element::Bool::element_type(), shape);
    auto f = make_shared<Function>(make_shared<op::NotEqual>(A, B), rt, op::Parameters{A, B});

    auto manager = runtime::Manager::get("${BACKEND_NAME}");
    auto external = manager->compile(f);
    auto backend = manager->allocate_backend();
    auto cf = backend->make_call_frame(external);

    // Create some tensors for input/output
    auto a = backend->make_primary_tensor_view(element::Float32::element_type(), shape);
    copy_data(a, vector<float>{1, 8, -8, 17, -0.5, 0, 1, 1});
    auto b = backend->make_primary_tensor_view(element::Float32::element_type(), shape);
    copy_data(b, vector<float>{1, 8, 4, 8, 0, 0, 1, 1.5});
    auto result = backend->make_primary_tensor_view(element::Bool::element_type(), shape);

    (*cf)({a, b}, {result});
    ASSERT_EQ((vector<char>{0, 0, 1, 1, 1, 0, 0, 1}), result->get_vector<char>());
}

TEST(${BACKEND_NAME}, select)
{
    auto shape = Shape{2, 2, 2};
    auto A = make_shared<op::Parameter>(element::Bool::element_type(), shape);
    auto B = make_shared<op::Parameter>(element::Float32::element_type(), shape);
    auto C = make_shared<op::Parameter>(element::Float32::element_type(), shape);
    auto rt = make_shared<TensorViewType>(element::Float32::element_type(), shape);
    auto f = make_shared<Function>(make_shared<op::Select>(A, B, C), rt, op::Parameters{A, B, C});

    auto manager = runtime::Manager::get("${BACKEND_NAME}");
    auto external = manager->compile(f);
    auto backend = manager->allocate_backend();
    auto cf = backend->make_call_frame(external);

    // Create some tensors for input/output
    auto a = backend->make_primary_tensor_view(element::Bool::element_type(), shape);
    copy_data(a, vector<char>{0, 1, 1, 0, 0, 1, 0, 1});
    auto b = backend->make_primary_tensor_view(element::Float32::element_type(), shape);
    copy_data(b, vector<float>{1, 2, 3, 4, 5, 6, 7, 8});
    auto c = backend->make_primary_tensor_view(element::Float32::element_type(), shape);
    copy_data(c, vector<float>{11, 12, 13, 14, 15, 16, 17, 18});
    auto result = backend->make_primary_tensor_view(element::Float32::element_type(), shape);

    (*cf)({a, b, c}, {result});
    ASSERT_EQ((vector<float>{11, 2, 3, 14, 15, 6, 17, 8}), result->get_vector<float>());
}

TEST(${BACKEND_NAME}, subtract)
{
    auto shape = Shape{2, 2};
    auto A = make_shared<op::Parameter>(element::Float32::element_type(), shape);
    auto B = make_shared<op::Parameter>(element::Float32::element_type(), shape);
    auto rt = make_shared<TensorViewType>(element::Float32::element_type(), shape);
    auto f = make_shared<Function>(make_shared<op::Subtract>(A, B), rt, op::Parameters{A, B});

    auto manager = runtime::Manager::get("${BACKEND_NAME}");
    auto external = manager->compile(f);
    auto backend = manager->allocate_backend();
    auto cf = backend->make_call_frame(external);

    // Create some tensors for input/output
    auto a = backend->make_primary_tensor_view(element::Float32::element_type(), shape);
    copy_data(a, vector<float>{2, 4, 8, 16});
    auto b = backend->make_primary_tensor_view(element::Float32::element_type(), shape);
    copy_data(b, vector<float>{1, 2, 4, 8});
    auto result = backend->make_primary_tensor_view(element::Float32::element_type(), shape);

    (*cf)({a, b}, {result});
    ASSERT_EQ((vector<float>{1, 2, 4, 8}), result->get_vector<float>());
}

TEST(${BACKEND_NAME}, scalar_constant)
{
    auto shape = Shape{};
    auto t = runtime::make_tensor<element::Float32>(shape);
    (*t) = std::vector<float>{-3.0f};
    auto A = make_shared<op::ParameterizedConstant<element::Float32>>(shape, t);
    auto rt = make_shared<TensorViewType>(element::Float32::element_type(), shape);
    auto f = make_shared<Function>(A, rt, op::Parameters{});

    auto manager = runtime::Manager::get("${BACKEND_NAME}");
    auto external = manager->compile(f);
    auto backend = manager->allocate_backend();
    auto cf = backend->make_call_frame(external);

    // Create some tensors for input/output
    auto result = backend->make_primary_tensor_view(element::Float32::element_type(), shape);

    (*cf)({}, {result});
    ASSERT_EQ((vector<float>{-3.0f}), result->get_vector<float>());
}

TEST(${BACKEND_NAME}, tensor_constant)
{
    auto shape = Shape{2, 2, 2};
    auto t = runtime::make_tensor<element::Float32>(shape);
    (*t) = std::vector<float>{1, 2, 3, 4, 5, 6, 7, 8};
    auto A = make_shared<op::ParameterizedConstant<element::Float32>>(shape, t);
    auto rt = make_shared<TensorViewType>(element::Float32::element_type(), shape);
    auto f = make_shared<Function>(A, rt, op::Parameters{});

    auto manager = runtime::Manager::get("${BACKEND_NAME}");
    auto external = manager->compile(f);
    auto backend = manager->allocate_backend();
    auto cf = backend->make_call_frame(external);

    // Create some tensors for input/output
    auto result = backend->make_primary_tensor_view(element::Float32::element_type(), shape);

    (*cf)({}, {result});
    ASSERT_EQ((vector<float>{1, 2, 3, 4, 5, 6, 7, 8}), result->get_vector<float>());
}

TEST(${BACKEND_NAME}, tensor_constant_with_op)
{
    auto shape = Shape{2, 2, 2};
    auto t = runtime::make_tensor<element::Float32>(shape);
    (*t) = std::vector<float>{-1, 2, 3, -4, 5, -6, -7, 8};
    auto A = make_shared<op::ParameterizedConstant<element::Float32>>(shape, t);
    auto rt = make_shared<TensorViewType>(element::Float32::element_type(), shape);
    auto f = make_shared<Function>(make_shared<op::Abs>(A), rt, op::Parameters{});

    auto manager = runtime::Manager::get("${BACKEND_NAME}");
    auto external = manager->compile(f);
    auto backend = manager->allocate_backend();
    auto cf = backend->make_call_frame(external);

    // Create some tensors for input/output
    auto result = backend->make_primary_tensor_view(element::Float32::element_type(), shape);

    (*cf)({}, {result});
    ASSERT_EQ((vector<float>{1, 2, 3, 4, 5, 6, 7, 8}), result->get_vector<float>());
}

TEST(${BACKEND_NAME}, function_call)
{
    // First create "f(A,B,C) = (A+B)*C".
    auto shape = Shape{2, 2};
    auto A = make_shared<op::Parameter>(element::Float32::element_type(), shape);
    auto B = make_shared<op::Parameter>(element::Float32::element_type(), shape);
    auto C = make_shared<op::Parameter>(element::Float32::element_type(), shape);
    auto rt_f = make_shared<TensorViewType>(element::Float32::element_type(), shape);
    auto f = make_shared<Function>((A + B) * C, rt_f, op::Parameters{A, B, C});

    // Now make "g(X,Y,Z) = f(X,Y,Z) + f(X,Y,Z)"
    auto X = make_shared<op::Parameter>(element::Float32::element_type(), shape);
    auto Y = make_shared<op::Parameter>(element::Float32::element_type(), shape);
    auto Z = make_shared<op::Parameter>(element::Float32::element_type(), shape);
    auto rt_g = make_shared<TensorViewType>(element::Float32::element_type(), shape);
    auto g = make_shared<Function>(make_shared<op::FunctionCall>(f, Nodes{X, Y, Z}) +
                                       make_shared<op::FunctionCall>(f, Nodes{X, Y, Z}),
                                   rt_g,
                                   op::Parameters{X, Y, Z});

    // Now call g on some test vectors.
    auto manager = runtime::Manager::get("${BACKEND_NAME}");
    auto external = manager->compile(g);
    auto backend = manager->allocate_backend();
    auto cf = backend->make_call_frame(external);

    auto x = backend->make_primary_tensor_view(element::Float32::element_type(), shape);
    copy_data(x, vector<float>{1, 2, 3, 4});
    auto y = backend->make_primary_tensor_view(element::Float32::element_type(), shape);
    copy_data(y, vector<float>{5, 6, 7, 8});
    auto z = backend->make_primary_tensor_view(element::Float32::element_type(), shape);
    copy_data(z, vector<float>{9, 10, 11, 12});
    auto result = backend->make_primary_tensor_view(element::Float32::element_type(), shape);

    (*cf)({x, y, z}, {result});
    ASSERT_EQ((vector<float>{108, 160, 220, 288}), result->get_vector<float>());

    (*cf)({y, x, z}, {result});
    ASSERT_EQ((vector<float>{108, 160, 220, 288}), result->get_vector<float>());

    (*cf)({x, z, y}, {result});
    ASSERT_EQ((vector<float>{100, 144, 196, 256}), result->get_vector<float>());
}

TEST(${BACKEND_NAME}, broadcast_scalar_vector)
{
    auto shape_a = Shape{};
    auto A = make_shared<op::Parameter>(element::Float32::element_type(), shape_a);
    auto shape_r = Shape{4};
    auto rt = make_shared<TensorViewType>(element::Float32::element_type(), shape_r);
    auto f = make_shared<Function>(
        make_shared<op::Broadcast>(A, shape_r, AxisSet{0}), rt, op::Parameters{A});

    auto manager = runtime::Manager::get("${BACKEND_NAME}");
    auto external = manager->compile(f);
    auto backend = manager->allocate_backend();
    auto cf = backend->make_call_frame(external);

    // Create some tensors for input/output
    auto a = backend->make_primary_tensor_view(element::Float32::element_type(), shape_a);
    copy_data(a, vector<float>{6});
    auto result = backend->make_primary_tensor_view(element::Float32::element_type(), shape_r);

    (*cf)({a}, {result});
    ASSERT_EQ((vector<float>{6, 6, 6, 6}), result->get_vector<float>());
}

TEST(${BACKEND_NAME}, broadcast_scalar_matrix)
{
    auto shape_a = Shape{};
    auto A = make_shared<op::Parameter>(element::Float32::element_type(), shape_a);
    auto shape_r = Shape{2, 2};
    auto rt = make_shared<TensorViewType>(element::Float32::element_type(), shape_r);
    auto f = make_shared<Function>(
        make_shared<op::Broadcast>(A, shape_r, AxisSet{0, 1}), rt, op::Parameters{A});

    auto manager = runtime::Manager::get("${BACKEND_NAME}");
    auto external = manager->compile(f);
    auto backend = manager->allocate_backend();
    auto cf = backend->make_call_frame(external);

    // Create some tensors for input/output
    auto a = backend->make_primary_tensor_view(element::Float32::element_type(), shape_a);
    copy_data(a, vector<float>{6});
    auto result = backend->make_primary_tensor_view(element::Float32::element_type(), shape_r);

    (*cf)({a}, {result});
    ASSERT_EQ((vector<float>{6, 6, 6, 6}), result->get_vector<float>());
}

TEST(${BACKEND_NAME}, broadcast_scalar_tensor)
{
    auto shape_a = Shape{};
    auto A = make_shared<op::Parameter>(element::Float32::element_type(), shape_a);
    auto shape_r = Shape{2, 2, 2};
    auto rt = make_shared<TensorViewType>(element::Float32::element_type(), shape_r);
    auto f = make_shared<Function>(
        make_shared<op::Broadcast>(A, shape_r, AxisSet{0, 1, 2}), rt, op::Parameters{A});

    auto manager = runtime::Manager::get("${BACKEND_NAME}");
    auto external = manager->compile(f);
    auto backend = manager->allocate_backend();
    auto cf = backend->make_call_frame(external);

    // Create some tensors for input/output
    auto a = backend->make_primary_tensor_view(element::Float32::element_type(), shape_a);
    copy_data(a, vector<float>{6});
    auto result = backend->make_primary_tensor_view(element::Float32::element_type(), shape_r);

    (*cf)({a}, {result});
    ASSERT_EQ((vector<float>{6, 6, 6, 6, 6, 6, 6, 6}), result->get_vector<float>());
}

TEST(${BACKEND_NAME}, broadcast_trivial)
{
    auto shape = Shape{2, 2, 2};
    auto A = make_shared<op::Parameter>(element::Float32::element_type(), shape);
    auto rt = make_shared<TensorViewType>(element::Float32::element_type(), shape);
    auto f = make_shared<Function>(
        make_shared<op::Broadcast>(A, shape, AxisSet{}), rt, op::Parameters{A});

    auto manager = runtime::Manager::get("${BACKEND_NAME}");
    auto external = manager->compile(f);
    auto backend = manager->allocate_backend();
    auto cf = backend->make_call_frame(external);

    // Create some tensors for input/output
    auto a = backend->make_primary_tensor_view(element::Float32::element_type(), shape);
    copy_data(a, vector<float>{2, 4, 6, 8, 16, 32, 64, 128});
    auto result = backend->make_primary_tensor_view(element::Float32::element_type(), shape);

    (*cf)({a}, {result});
    ASSERT_EQ((vector<float>{2, 4, 6, 8, 16, 32, 64, 128}), result->get_vector<float>());
}

TEST(${BACKEND_NAME}, broadcast_vector_colwise)
{
    auto shape_a = Shape{3};
    auto A = make_shared<op::Parameter>(element::Float32::element_type(), shape_a);
    auto shape_r = Shape{3, 4};
    auto rt = make_shared<TensorViewType>(element::Float32::element_type(), shape_r);
    auto f = make_shared<Function>(
        make_shared<op::Broadcast>(A, shape_r, AxisSet{1}), rt, op::Parameters{A});

    auto manager = runtime::Manager::get("${BACKEND_NAME}");
    auto external = manager->compile(f);
    auto backend = manager->allocate_backend();
    auto cf = backend->make_call_frame(external);

    // Create some tensors for input/output
    auto a = backend->make_primary_tensor_view(element::Float32::element_type(), shape_a);
    copy_data(a, vector<float>{1, 2, 3});
    auto result = backend->make_primary_tensor_view(element::Float32::element_type(), shape_r);

    (*cf)({a}, {result});
    ASSERT_EQ((vector<float>{1, 1, 1, 1, 2, 2, 2, 2, 3, 3, 3, 3}), result->get_vector<float>());
}

TEST(${BACKEND_NAME}, broadcast_vector_rowwise)
{
    auto shape_a = Shape{4};
    auto A = make_shared<op::Parameter>(element::Float32::element_type(), shape_a);
    auto shape_r = Shape{3, 4};
    auto rt = make_shared<TensorViewType>(element::Float32::element_type(), shape_r);
    auto f = make_shared<Function>(
        make_shared<op::Broadcast>(A, shape_r, AxisSet{0}), rt, op::Parameters{A});

    auto manager = runtime::Manager::get("${BACKEND_NAME}");
    auto external = manager->compile(f);
    auto backend = manager->allocate_backend();
    auto cf = backend->make_call_frame(external);

    // Create some tensors for input/output
    auto a = backend->make_primary_tensor_view(element::Float32::element_type(), shape_a);
    copy_data(a, vector<float>{1, 2, 3, 4});
    auto result = backend->make_primary_tensor_view(element::Float32::element_type(), shape_r);

    (*cf)({a}, {result});
    ASSERT_EQ((vector<float>{1, 2, 3, 4, 1, 2, 3, 4, 1, 2, 3, 4}), result->get_vector<float>());
}

TEST(${BACKEND_NAME}, broadcast_vector_rowwise_int64)
{
    auto shape_a = Shape{4};
    auto A = make_shared<op::Parameter>(element::Int64::element_type(), shape_a);
    auto shape_r = Shape{3, 4};
    auto rt = make_shared<TensorViewType>(element::Int64::element_type(), shape_r);
    auto f = make_shared<Function>(
        make_shared<op::Broadcast>(A, shape_r, AxisSet{0}), rt, op::Parameters{A});

    auto manager = runtime::Manager::get("${BACKEND_NAME}");
    auto external = manager->compile(f);
    auto backend = manager->allocate_backend();
    auto cf = backend->make_call_frame(external);

    // Create some tensors for input/output
    auto a = backend->make_primary_tensor_view(element::Int64::element_type(), shape_a);
    copy_data(a, vector<element::Int64::type>{1, 2, 3, 4});
    auto result = backend->make_primary_tensor_view(element::Int64::element_type(), shape_r);

    (*cf)({a}, {result});
    ASSERT_EQ((vector<element::Int64::type>{1, 2, 3, 4, 1, 2, 3, 4, 1, 2, 3, 4}),
              result->get_vector<element::Int64::type>());
}

TEST(${BACKEND_NAME}, convert_int32_float32)
{
    auto shape = Shape{2, 2};
    auto A = make_shared<op::Parameter>(element::Int32::element_type(), shape);
    auto rt = make_shared<TensorViewType>(element::Float32::element_type(), shape);
    auto f = make_shared<Function>(
        make_shared<op::Convert>(A, element::Float32::element_type()), rt, op::Parameters{A});

    auto manager = runtime::Manager::get("${BACKEND_NAME}");
    auto external = manager->compile(f);
    auto backend = manager->allocate_backend();
    auto cf = backend->make_call_frame(external);

    // Create some tensors for input/output
    auto a = backend->make_primary_tensor_view(element::Int32::element_type(), shape);
    copy_data(a, vector<element::Int32::type>{1, 2, 3, 4});
    auto result = backend->make_primary_tensor_view(element::Float32::element_type(), shape);

    (*cf)({a}, {result});
    ASSERT_EQ((vector<element::Float32::type>{1, 2, 3, 4}), result->get_vector<float>());
}

TEST(${BACKEND_NAME}, convert_int32_bool)
{
    auto shape = Shape{2, 2};
    auto A = make_shared<op::Parameter>(element::Int32::element_type(), shape);
    auto rt = make_shared<TensorViewType>(element::Bool::element_type(), shape);
    auto f = make_shared<Function>(
        make_shared<op::Convert>(A, element::Bool::element_type()), rt, op::Parameters{A});

    auto manager = runtime::Manager::get("${BACKEND_NAME}");
    auto external = manager->compile(f);
    auto backend = manager->allocate_backend();
    auto cf = backend->make_call_frame(external);

    // Create some tensors for input/output
    auto a = backend->make_primary_tensor_view(element::Int32::element_type(), shape);
    copy_data(a, vector<element::Int32::type>{1, 2, 3, 4});
    auto result = backend->make_primary_tensor_view(element::Bool::element_type(), shape);

    (*cf)({a}, {result});
    ASSERT_EQ((vector<element::Bool::type>{1, 2, 3, 4}), result->get_vector<element::Bool::type>());
}

TEST(${BACKEND_NAME}, convert_float32_bool)
{
    auto shape = Shape{2, 2};
    auto A = make_shared<op::Parameter>(element::Float32::element_type(), shape);
    auto rt = make_shared<TensorViewType>(element::Bool::element_type(), shape);
    auto f = make_shared<Function>(
        make_shared<op::Convert>(A, element::Bool::element_type()), rt, op::Parameters{A});

    auto manager = runtime::Manager::get("${BACKEND_NAME}");
    auto external = manager->compile(f);
    auto backend = manager->allocate_backend();
    auto cf = backend->make_call_frame(external);

    // Create some tensors for input/output
    auto a = backend->make_primary_tensor_view(element::Float32::element_type(), shape);
    copy_data(a, vector<element::Float32::type>{1, 2, 3, 4});
    auto result = backend->make_primary_tensor_view(element::Bool::element_type(), shape);

    (*cf)({a}, {result});
    ASSERT_EQ((vector<element::Bool::type>{1, 2, 3, 4}), result->get_vector<element::Bool::type>());
}

// Trivial case with no reduction axes.
TEST(${BACKEND_NAME}, reduce_trivial)
{
    // First, the reduction function (f(x:float32[],y:float32[]) = x+y).
    auto f_A = make_shared<op::Parameter>(element::Float32::element_type(), Shape{});
    auto f_B = make_shared<op::Parameter>(element::Float32::element_type(), Shape{});
    auto f_rt = make_shared<TensorViewType>(element::Float32::element_type(), Shape{});
    auto f = make_shared<Function>(make_shared<op::Add>(f_A, f_B), f_rt, op::Parameters{f_A, f_B});

    // Now the reduction (g(x:float32[2,2],y:float32[]) = reduce(x,y,f,axes={})).
    auto shape = Shape{2, 2};
    auto g_A = make_shared<op::Parameter>(element::Float32::element_type(), shape);
    auto g_B = make_shared<op::Parameter>(element::Float32::element_type(), Shape{});
    auto g_rt = make_shared<TensorViewType>(element::Float32::element_type(), shape);
    auto g = make_shared<Function>(
        make_shared<op::Reduce>(g_A, g_B, f, AxisSet{}), g_rt, op::Parameters{g_A, g_B});

    auto manager = runtime::Manager::get("${BACKEND_NAME}");
    auto external = manager->compile(g);
    auto backend = manager->allocate_backend();
    auto cf = backend->make_call_frame(external);

    // Create some tensors for input/output
    auto a = backend->make_primary_tensor_view(element::Float32::element_type(), shape);
    copy_data(a, vector<float>{1, 2, 3, 4});
    auto b = backend->make_primary_tensor_view(element::Float32::element_type(), shape);
    copy_data(b, vector<float>{0, 0, 0, 0});
    auto result = backend->make_primary_tensor_view(element::Float32::element_type(), shape);

    (*cf)({a, b}, {result});
    ASSERT_EQ((vector<float>{1, 2, 3, 4}), result->get_vector<float>());
}

TEST(${BACKEND_NAME}, reduce_to_scalar)
{
    // First, the reduction function (f(x:float32[],y:float32[]) = x+y).
    auto f_A = make_shared<op::Parameter>(element::Float32::element_type(), Shape{});
    auto f_B = make_shared<op::Parameter>(element::Float32::element_type(), Shape{});
    auto f_rt = make_shared<TensorViewType>(element::Float32::element_type(), Shape{});
    auto f = make_shared<Function>(make_shared<op::Add>(f_A, f_B), f_rt, op::Parameters{f_A, f_B});

    // Now the reduction (g(x:float32[2,2],y:float32[]) = reduce(x,y,f,axes={})).
    auto shape = Shape{2, 2};
    auto g_A = make_shared<op::Parameter>(element::Float32::element_type(), shape);
    auto g_B = make_shared<op::Parameter>(element::Float32::element_type(), Shape{});
    auto g_rt = make_shared<TensorViewType>(element::Float32::element_type(), Shape{});
    auto g = make_shared<Function>(
        make_shared<op::Reduce>(g_A, g_B, f, AxisSet{0, 1}), g_rt, op::Parameters{g_A, g_B});

    auto manager = runtime::Manager::get("${BACKEND_NAME}");
    auto external = manager->compile(g);
    auto backend = manager->allocate_backend();
    auto cf = backend->make_call_frame(external);

    // Create some tensors for input/output
    auto a = backend->make_primary_tensor_view(element::Float32::element_type(), shape);
    copy_data(a, vector<float>{1, 2, 3, 4});
    auto b = backend->make_primary_tensor_view(element::Float32::element_type(), Shape{});
    copy_data(b, vector<float>{0});
    auto result = backend->make_primary_tensor_view(element::Float32::element_type(), Shape{});

    (*cf)({a, b}, {result});
    ASSERT_EQ((vector<float>{10}), result->get_vector<float>());

    // For some reason I'm feeling extra paranoid about making sure reduction doesn't clobber the
    // input tensors, so let's do this too.
    ASSERT_EQ((vector<float>{1, 2, 3, 4}), a->get_vector<float>());
    ASSERT_EQ((vector<float>{0}), b->get_vector<float>());
}

TEST(${BACKEND_NAME}, reduce_matrix_columns)
{
    // First, the reduction function (f(x:float32[],y:float32[]) = x+y).
    auto f_A = make_shared<op::Parameter>(element::Float32::element_type(), Shape{});
    auto f_B = make_shared<op::Parameter>(element::Float32::element_type(), Shape{});
    auto f_rt = make_shared<TensorViewType>(element::Float32::element_type(), Shape{});
    auto f = make_shared<Function>(make_shared<op::Add>(f_A, f_B), f_rt, op::Parameters{f_A, f_B});

    // Now the reduction (g(x:float32[2,2],y:float32[]) = reduce(x,y,f,axes={})).
    auto shape_a = Shape{3, 2};
    auto g_A = make_shared<op::Parameter>(element::Float32::element_type(), shape_a);
    auto g_B = make_shared<op::Parameter>(element::Float32::element_type(), Shape{});
    auto shape_rt = Shape{2};
    auto g_rt = make_shared<TensorViewType>(element::Float32::element_type(), shape_rt);
    auto g = make_shared<Function>(
        make_shared<op::Reduce>(g_A, g_B, f, AxisSet{0}), g_rt, op::Parameters{g_A, g_B});

    auto manager = runtime::Manager::get("${BACKEND_NAME}");
    auto external = manager->compile(g);
    auto backend = manager->allocate_backend();
    auto cf = backend->make_call_frame(external);

    // Create some tensors for input/output
    auto a = backend->make_primary_tensor_view(element::Float32::element_type(), shape_a);
    copy_data(a, vector<float>{1, 2, 3, 4, 5, 6});
    auto b = backend->make_primary_tensor_view(element::Float32::element_type(), Shape{});
    copy_data(b, vector<float>{0});
    auto result = backend->make_primary_tensor_view(element::Float32::element_type(), shape_rt);

    (*cf)({a, b}, {result});
    ASSERT_EQ((vector<float>{9, 12}), result->get_vector<float>());

    // For some reason I'm feeling extra paranoid about making sure reduction doesn't clobber the
    // input tensors, so let's do this too.
    ASSERT_EQ((vector<float>{1, 2, 3, 4, 5, 6}), a->get_vector<float>());
    ASSERT_EQ((vector<float>{0}), b->get_vector<float>());
}

TEST(${BACKEND_NAME}, reduce_matrix_rows)
{
    // First, the reduction function (f(x:float32[],y:float32[]) = x+y).
    auto f_A = make_shared<op::Parameter>(element::Float32::element_type(), Shape{});
    auto f_B = make_shared<op::Parameter>(element::Float32::element_type(), Shape{});
    auto f_rt = make_shared<TensorViewType>(element::Float32::element_type(), Shape{});
    auto f = make_shared<Function>(make_shared<op::Add>(f_A, f_B), f_rt, op::Parameters{f_A, f_B});

    // Now the reduction (g(x:float32[2,2],y:float32[]) = reduce(x,y,f,axes={})).
    auto shape_a = Shape{3, 2};
    auto g_A = make_shared<op::Parameter>(element::Float32::element_type(), shape_a);
    auto g_B = make_shared<op::Parameter>(element::Float32::element_type(), Shape{});
    auto shape_rt = Shape{3};
    auto g_rt = make_shared<TensorViewType>(element::Float32::element_type(), shape_rt);
    auto g = make_shared<Function>(
        make_shared<op::Reduce>(g_A, g_B, f, AxisSet{1}), g_rt, op::Parameters{g_A, g_B});

    auto manager = runtime::Manager::get("${BACKEND_NAME}");
    auto external = manager->compile(g);
    auto backend = manager->allocate_backend();
    auto cf = backend->make_call_frame(external);

    // Create some tensors for input/output
    auto a = backend->make_primary_tensor_view(element::Float32::element_type(), shape_a);
    copy_data(a, vector<float>{1, 2, 3, 4, 5, 6});
    auto b = backend->make_primary_tensor_view(element::Float32::element_type(), Shape{});
    copy_data(b, vector<float>{0});
    auto result = backend->make_primary_tensor_view(element::Float32::element_type(), shape_rt);

    (*cf)({a, b}, {result});
    ASSERT_EQ((vector<float>{3, 7, 11}), result->get_vector<float>());

    // For some reason I'm feeling extra paranoid about making sure reduction doesn't clobber the
    // input tensors, so let's do this too.
    ASSERT_EQ((vector<float>{1, 2, 3, 4, 5, 6}), a->get_vector<float>());
    ASSERT_EQ((vector<float>{0}), b->get_vector<float>());
}

TEST(${BACKEND_NAME}, reduce_matrix_rows_zero)
{
    // First, the reduction function (f(x:float32[],y:float32[]) = x+y).
    auto f_A = make_shared<op::Parameter>(element::Float32::element_type(), Shape{});
    auto f_B = make_shared<op::Parameter>(element::Float32::element_type(), Shape{});
    auto f_rt = make_shared<TensorViewType>(element::Float32::element_type(), Shape{});
    auto f = make_shared<Function>(make_shared<op::Add>(f_A, f_B), f_rt, op::Parameters{f_A, f_B});

    // Now the reduction (g(x:float32[2,2],y:float32[]) = reduce(x,y,f,axes={})).
    auto shape_a = Shape{3, 0};
    auto g_A = make_shared<op::Parameter>(element::Float32::element_type(), shape_a);
    auto g_B = make_shared<op::Parameter>(element::Float32::element_type(), Shape{});
    auto shape_rt = Shape{3};
    auto g_rt = make_shared<TensorViewType>(element::Float32::element_type(), shape_rt);
    auto g = make_shared<Function>(
        make_shared<op::Reduce>(g_A, g_B, f, AxisSet{1}), g_rt, op::Parameters{g_A, g_B});

    auto manager = runtime::Manager::get("${BACKEND_NAME}");
    auto external = manager->compile(g);
    auto backend = manager->allocate_backend();
    auto cf = backend->make_call_frame(external);

    // Create some tensors for input/output
    auto a = backend->make_primary_tensor_view(element::Float32::element_type(), shape_a);
    copy_data(a, vector<float>{});
    auto b = backend->make_primary_tensor_view(element::Float32::element_type(), Shape{});
    copy_data(b, vector<float>{66});
    auto result = backend->make_primary_tensor_view(element::Float32::element_type(), shape_rt);

    (*cf)({a, b}, {result});
    ASSERT_EQ((vector<float>{66, 66, 66}), result->get_vector<float>());

    // For some reason I'm feeling extra paranoid about making sure reduction doesn't clobber the
    // input tensors, so let's do this too.
    ASSERT_EQ((vector<float>{}), a->get_vector<float>());
    ASSERT_EQ((vector<float>{66}), b->get_vector<float>());
}

TEST(${BACKEND_NAME}, reduce_matrix_cols_zero)
{
    // First, the reduction function (f(x:float32[],y:float32[]) = x+y).
    auto f_A = make_shared<op::Parameter>(element::Float32::element_type(), Shape{});
    auto f_B = make_shared<op::Parameter>(element::Float32::element_type(), Shape{});
    auto f_rt = make_shared<TensorViewType>(element::Float32::element_type(), Shape{});
    auto f = make_shared<Function>(make_shared<op::Add>(f_A, f_B), f_rt, op::Parameters{f_A, f_B});

    // Now the reduction (g(x:float32[2,2],y:float32[]) = reduce(x,y,f,axes={})).
    auto shape_a = Shape{0, 2};
    auto g_A = make_shared<op::Parameter>(element::Float32::element_type(), shape_a);
    auto g_B = make_shared<op::Parameter>(element::Float32::element_type(), Shape{});
    auto shape_rt = Shape{2};
    auto g_rt = make_shared<TensorViewType>(element::Float32::element_type(), shape_rt);
    auto g = make_shared<Function>(
        make_shared<op::Reduce>(g_A, g_B, f, AxisSet{0}), g_rt, op::Parameters{g_A, g_B});

    auto manager = runtime::Manager::get("${BACKEND_NAME}");
    auto external = manager->compile(g);
    auto backend = manager->allocate_backend();
    auto cf = backend->make_call_frame(external);

    // Create some tensors for input/output
    auto a = backend->make_primary_tensor_view(element::Float32::element_type(), shape_a);
    copy_data(a, vector<float>{});
    auto b = backend->make_primary_tensor_view(element::Float32::element_type(), Shape{});
    copy_data(b, vector<float>{77});
    auto result = backend->make_primary_tensor_view(element::Float32::element_type(), shape_rt);

    (*cf)({a, b}, {result});
    ASSERT_EQ((vector<float>{77, 77}), result->get_vector<float>());

    // For some reason I'm feeling extra paranoid about making sure reduction doesn't clobber the
    // input tensors, so let's do this too.
    ASSERT_EQ((vector<float>{}), a->get_vector<float>());
    ASSERT_EQ((vector<float>{77}), b->get_vector<float>());
}

TEST(${BACKEND_NAME}, reduce_vector_zero)
{
    // First, the reduction function (f(x:float32[],y:float32[]) = x+y).
    auto f_A = make_shared<op::Parameter>(element::Float32::element_type(), Shape{});
    auto f_B = make_shared<op::Parameter>(element::Float32::element_type(), Shape{});
    auto f_rt = make_shared<TensorViewType>(element::Float32::element_type(), Shape{});
    auto f = make_shared<Function>(make_shared<op::Add>(f_A, f_B), f_rt, op::Parameters{f_A, f_B});

    // Now the reduction (g(x:float32[2,2],y:float32[]) = reduce(x,y,f,axes={})).
    auto shape_a = Shape{0};
    auto g_A = make_shared<op::Parameter>(element::Float32::element_type(), shape_a);
    auto g_B = make_shared<op::Parameter>(element::Float32::element_type(), Shape{});
    auto shape_rt = Shape{};
    auto g_rt = make_shared<TensorViewType>(element::Float32::element_type(), shape_rt);
    auto g = make_shared<Function>(
        make_shared<op::Reduce>(g_A, g_B, f, AxisSet{0}), g_rt, op::Parameters{g_A, g_B});

    auto manager = runtime::Manager::get("${BACKEND_NAME}");
    auto external = manager->compile(g);
    auto backend = manager->allocate_backend();
    auto cf = backend->make_call_frame(external);

    // Create some tensors for input/output
    auto a = backend->make_primary_tensor_view(element::Float32::element_type(), shape_a);
    copy_data(a, vector<float>{});
    auto b = backend->make_primary_tensor_view(element::Float32::element_type(), Shape{});
    copy_data(b, vector<float>{88});
    auto result = backend->make_primary_tensor_view(element::Float32::element_type(), shape_rt);

    (*cf)({a, b}, {result});
    ASSERT_EQ((vector<float>{88}), result->get_vector<float>());

    // For some reason I'm feeling extra paranoid about making sure reduction doesn't clobber the
    // input tensors, so let's do this too.
    ASSERT_EQ((vector<float>{}), a->get_vector<float>());
    ASSERT_EQ((vector<float>{88}), b->get_vector<float>());
}

TEST(${BACKEND_NAME}, reduce_matrix_to_scalar_zero_by_zero)
{
    // First, the reduction function (f(x:float32[],y:float32[]) = x+y).
    auto f_A = make_shared<op::Parameter>(element::Float32::element_type(), Shape{});
    auto f_B = make_shared<op::Parameter>(element::Float32::element_type(), Shape{});
    auto f_rt = make_shared<TensorViewType>(element::Float32::element_type(), Shape{});
    auto f = make_shared<Function>(make_shared<op::Add>(f_A, f_B), f_rt, op::Parameters{f_A, f_B});

    // Now the reduction (g(x:float32[2,2],y:float32[]) = reduce(x,y,f,axes={})).
    auto shape_a = Shape{0, 0};
    auto g_A = make_shared<op::Parameter>(element::Float32::element_type(), shape_a);
    auto g_B = make_shared<op::Parameter>(element::Float32::element_type(), Shape{});
    auto shape_rt = Shape{};
    auto g_rt = make_shared<TensorViewType>(element::Float32::element_type(), shape_rt);
    auto g = make_shared<Function>(
        make_shared<op::Reduce>(g_A, g_B, f, AxisSet{0, 1}), g_rt, op::Parameters{g_A, g_B});

    auto manager = runtime::Manager::get("${BACKEND_NAME}");
    auto external = manager->compile(g);
    auto backend = manager->allocate_backend();
    auto cf = backend->make_call_frame(external);

    // Create some tensors for input/output
    auto a = backend->make_primary_tensor_view(element::Float32::element_type(), shape_a);
    copy_data(a, vector<float>{});
    auto b = backend->make_primary_tensor_view(element::Float32::element_type(), Shape{});
    copy_data(b, vector<float>{99});
    auto result = backend->make_primary_tensor_view(element::Float32::element_type(), shape_rt);

    (*cf)({a, b}, {result});
    ASSERT_EQ((vector<float>{99}), result->get_vector<float>());

    // For some reason I'm feeling extra paranoid about making sure reduction doesn't clobber the
    // input tensors, so let's do this too.
    ASSERT_EQ((vector<float>{}), a->get_vector<float>());
    ASSERT_EQ((vector<float>{99}), b->get_vector<float>());
}

TEST(${BACKEND_NAME}, reshape_t2v_012)
{
    auto shape_a = Shape{2, 2, 3};
    auto A = make_shared<op::Parameter>(
        make_shared<TensorViewType>(element::Float32::element_type(), shape_a));
    auto shape_r = Shape{12};
    auto rt = make_shared<TensorViewType>(element::Float32::element_type(), shape_r);
    auto r = make_shared<op::Reshape>(A, AxisVector{0, 1, 2}, shape_r);
    auto f = make_shared<Function>(r, rt, op::Parameters{A});

    auto manager = runtime::Manager::get("${BACKEND_NAME}");
    auto external = manager->compile(f);
    auto backend = manager->allocate_backend();
    auto cf = backend->make_call_frame(external);

    // Create some tensors for input/output
    auto a = backend->make_primary_tensor_view(element::Float32::element_type(), shape_a);
    copy_data(a, vector<float>{1, 2, 3, 4, 5, 6, 7, 8, 9, 10, 11, 12});
    auto result = backend->make_primary_tensor_view(element::Float32::element_type(), shape_r);

    (*cf)({a}, {result});
    ASSERT_EQ((vector<float>{1, 2, 3, 4, 5, 6, 7, 8, 9, 10, 11, 12}), result->get_vector<float>());
}

TEST(${BACKEND_NAME}, reshape_t2s_012)
{
    auto shape_a = Shape{1, 1, 1};
    auto A = make_shared<op::Parameter>(
        make_shared<TensorViewType>(element::Float32::element_type(), shape_a));
    auto shape_r = Shape{};
    auto rt = make_shared<TensorViewType>(element::Float32::element_type(), shape_r);
    auto r = make_shared<op::Reshape>(A, AxisVector{0, 1, 2}, shape_r);
    auto f = make_shared<Function>(r, rt, op::Parameters{A});

    auto manager = runtime::Manager::get("${BACKEND_NAME}");
    auto external = manager->compile(f);
    auto backend = manager->allocate_backend();
    auto cf = backend->make_call_frame(external);

    // Create some tensors for input/output
    auto a = backend->make_primary_tensor_view(element::Float32::element_type(), shape_a);
    copy_data(a, vector<float>{6});
    auto result = backend->make_primary_tensor_view(element::Float32::element_type(), shape_r);

    (*cf)({a}, {result});
    ASSERT_EQ((vector<float>{6}), result->get_vector<float>());
}

TEST(${BACKEND_NAME}, reshape_t2s_120)
{
    auto shape_a = Shape{1, 1, 1};
    auto A = make_shared<op::Parameter>(
        make_shared<TensorViewType>(element::Float32::element_type(), shape_a));
    auto shape_r = Shape{};
    auto rt = make_shared<TensorViewType>(element::Float32::element_type(), shape_r);
    auto r = make_shared<op::Reshape>(A, AxisVector{1, 2, 0}, shape_r);
    auto f = make_shared<Function>(r, rt, op::Parameters{A});

    auto manager = runtime::Manager::get("${BACKEND_NAME}");
    auto external = manager->compile(f);
    auto backend = manager->allocate_backend();
    auto cf = backend->make_call_frame(external);

    // Create some tensors for input/output
    auto a = backend->make_primary_tensor_view(element::Float32::element_type(), shape_a);
    copy_data(a, vector<float>{6});
    auto result = backend->make_primary_tensor_view(element::Float32::element_type(), shape_r);

    (*cf)({a}, {result});
    ASSERT_EQ((vector<float>{6}), result->get_vector<float>());
}

TEST(${BACKEND_NAME}, reshape_s2t)
{
    auto shape_a = Shape{};
    auto A = make_shared<op::Parameter>(
        make_shared<TensorViewType>(element::Float32::element_type(), shape_a));
    auto shape_r = Shape{1, 1, 1, 1, 1, 1};
    auto rt = make_shared<TensorViewType>(element::Float32::element_type(), shape_r);
    auto r = make_shared<op::Reshape>(A, AxisVector{}, shape_r);
    auto f = make_shared<Function>(r, rt, op::Parameters{A});

    auto manager = runtime::Manager::get("${BACKEND_NAME}");
    auto external = manager->compile(f);
    auto backend = manager->allocate_backend();
    auto cf = backend->make_call_frame(external);

    // Create some tensors for input/output
    auto a = backend->make_primary_tensor_view(element::Float32::element_type(), shape_a);
    copy_data(a, vector<float>{42});
    auto result = backend->make_primary_tensor_view(element::Float32::element_type(), shape_r);

    (*cf)({a}, {result});
    ASSERT_EQ((vector<float>{42}), result->get_vector<float>());
}

TEST(${BACKEND_NAME}, reshape_v2m_col)
{
    auto shape_a = Shape{3};
    auto A = make_shared<op::Parameter>(
        make_shared<TensorViewType>(element::Float32::element_type(), shape_a));
    auto shape_r = Shape{3, 1};
    auto rt = make_shared<TensorViewType>(element::Float32::element_type(), shape_r);
    auto r = make_shared<op::Reshape>(A, AxisVector{0}, shape_r);
    auto f = make_shared<Function>(r, rt, op::Parameters{A});

    auto manager = runtime::Manager::get("${BACKEND_NAME}");
    auto external = manager->compile(f);
    auto backend = manager->allocate_backend();
    auto cf = backend->make_call_frame(external);

    // Create some tensors for input/output
    auto a = backend->make_primary_tensor_view(element::Float32::element_type(), shape_a);
    copy_data(a, vector<float>{1, 2, 3});
    auto result = backend->make_primary_tensor_view(element::Float32::element_type(), shape_r);

    (*cf)({a}, {result});
    ASSERT_EQ((vector<float>{1, 2, 3}), result->get_vector<float>());
}

TEST(${BACKEND_NAME}, reshape_v2m_row)
{
    auto shape_a = Shape{3};
    auto A = make_shared<op::Parameter>(
        make_shared<TensorViewType>(element::Float32::element_type(), shape_a));
    auto shape_r = Shape{1, 3};
    auto rt = make_shared<TensorViewType>(element::Float32::element_type(), shape_r);
    auto r = make_shared<op::Reshape>(A, AxisVector{0}, shape_r);
    auto f = make_shared<Function>(r, rt, op::Parameters{A});

    auto manager = runtime::Manager::get("${BACKEND_NAME}");
    auto external = manager->compile(f);
    auto backend = manager->allocate_backend();
    auto cf = backend->make_call_frame(external);

    // Create some tensors for input/output
    auto a = backend->make_primary_tensor_view(element::Float32::element_type(), shape_a);
    copy_data(a, vector<float>{1, 2, 3});
    auto result = backend->make_primary_tensor_view(element::Float32::element_type(), shape_r);

    (*cf)({a}, {result});
    ASSERT_EQ((vector<float>{1, 2, 3}), result->get_vector<float>());
}

TEST(${BACKEND_NAME}, reshape_v2t_middle)
{
    auto shape_a = Shape{3};
    auto A = make_shared<op::Parameter>(
        make_shared<TensorViewType>(element::Float32::element_type(), shape_a));
    auto shape_r = Shape{1, 3, 1};
    auto rt = make_shared<TensorViewType>(element::Float32::element_type(), shape_r);
    auto r = make_shared<op::Reshape>(A, AxisVector{0}, shape_r);
    auto f = make_shared<Function>(r, rt, op::Parameters{A});

    auto manager = runtime::Manager::get("${BACKEND_NAME}");
    auto external = manager->compile(f);
    auto backend = manager->allocate_backend();
    auto cf = backend->make_call_frame(external);

    // Create some tensors for input/output
    auto a = backend->make_primary_tensor_view(element::Float32::element_type(), shape_a);
    copy_data(a, vector<float>{1, 2, 3});
    auto result = backend->make_primary_tensor_view(element::Float32::element_type(), shape_r);

    (*cf)({a}, {result});
    ASSERT_EQ((vector<float>{1, 2, 3}), result->get_vector<float>());
}

TEST(${BACKEND_NAME}, reshape_m2m_same)
{
    auto shape_a = Shape{3, 3};
    auto A = make_shared<op::Parameter>(
        make_shared<TensorViewType>(element::Float32::element_type(), shape_a));
    auto shape_r = Shape{3, 3};
    auto rt = make_shared<TensorViewType>(element::Float32::element_type(), shape_r);
    auto r = make_shared<op::Reshape>(A, AxisVector{0, 1}, shape_r);
    auto f = make_shared<Function>(r, rt, op::Parameters{A});

    auto manager = runtime::Manager::get("${BACKEND_NAME}");
    auto external = manager->compile(f);
    auto backend = manager->allocate_backend();
    auto cf = backend->make_call_frame(external);

    // Create some tensors for input/output
    auto a = backend->make_primary_tensor_view(element::Float32::element_type(), shape_a);
    copy_data(a, vector<float>{1, 2, 3, 4, 5, 6, 7, 8, 9});
    auto result = backend->make_primary_tensor_view(element::Float32::element_type(), shape_r);

    (*cf)({a}, {result});
    ASSERT_EQ((vector<float>{1, 2, 3, 4, 5, 6, 7, 8, 9}), result->get_vector<float>());
}

TEST(${BACKEND_NAME}, reshape_m2m_transpose)
{
    auto shape_a = Shape{3, 3};
    auto A = make_shared<op::Parameter>(
        make_shared<TensorViewType>(element::Float32::element_type(), shape_a));
    auto shape_r = Shape{3, 3};
    auto rt = make_shared<TensorViewType>(element::Float32::element_type(), shape_r);
    auto r = make_shared<op::Reshape>(A, AxisVector{1, 0}, shape_r);
    auto f = make_shared<Function>(r, rt, op::Parameters{A});

    auto manager = runtime::Manager::get("${BACKEND_NAME}");
    auto external = manager->compile(f);
    auto backend = manager->allocate_backend();
    auto cf = backend->make_call_frame(external);

    // Create some tensors for input/output
    auto a = backend->make_primary_tensor_view(element::Float32::element_type(), shape_a);
    copy_data(a, vector<float>{1, 2, 3, 4, 5, 6, 7, 8, 9});
    auto result = backend->make_primary_tensor_view(element::Float32::element_type(), shape_r);

    (*cf)({a}, {result});
    ASSERT_EQ((vector<float>{1, 4, 7, 2, 5, 8, 3, 6, 9}), result->get_vector<float>());
}

TEST(${BACKEND_NAME}, reshape_m2m_dim_change_transpose)
{
    auto shape_a = Shape{3, 2};
    auto A = make_shared<op::Parameter>(
        make_shared<TensorViewType>(element::Float32::element_type(), shape_a));
    auto shape_r = Shape{2, 3};
    auto rt = make_shared<TensorViewType>(element::Float32::element_type(), shape_r);
    auto r = make_shared<op::Reshape>(A, AxisVector{1, 0}, shape_r);
    auto f = make_shared<Function>(r, rt, op::Parameters{A});

    auto manager = runtime::Manager::get("${BACKEND_NAME}");
    auto external = manager->compile(f);
    auto backend = manager->allocate_backend();
    auto cf = backend->make_call_frame(external);

    // Create some tensors for input/output
    auto a = backend->make_primary_tensor_view(element::Float32::element_type(), shape_a);
    copy_data(a, vector<float>{1, 2, 3, 4, 5, 6});
    auto result = backend->make_primary_tensor_view(element::Float32::element_type(), shape_r);

    (*cf)({a}, {result});
    ASSERT_EQ((vector<float>{1, 3, 5, 2, 4, 6}), result->get_vector<float>());
}

TEST(${BACKEND_NAME}, sin)
{
    auto shape = Shape{6};
    auto A = make_shared<op::Parameter>(element::Float32::element_type(), shape);
    auto result_type = make_shared<TensorViewType>(element::Float32::element_type(), shape);
    auto f = make_shared<Function>(make_shared<op::Sin>(A), result_type, op::Parameters{A});

    auto manager = runtime::Manager::get("${BACKEND_NAME}");
    auto external = manager->compile(f);
    auto backend = manager->allocate_backend();
    auto cf = backend->make_call_frame(external);

    // Create some tensors for input/output
    float pi = acosf(-1);
    auto a = backend->make_primary_tensor_view(element::Float32::element_type(), shape);
    vector<float> input{pi / 2, 0.0f, -0.0f, pi / 6, -pi, pi};
    copy_data(a, input);
    auto result = backend->make_primary_tensor_view(element::Float32::element_type(), shape);

    std::transform(
        input.begin(), input.end(), input.begin(), [](float x) -> float { return sinf(x); });

    (*cf)({a}, {result});
    ASSERT_EQ(input, result->get_vector<float>());
}

TEST(${BACKEND_NAME}, cos)
{
    auto shape = Shape{6};
    auto A = make_shared<op::Parameter>(element::Float32::element_type(), shape);
    auto result_type = make_shared<TensorViewType>(element::Float32::element_type(), shape);
    auto f = make_shared<Function>(make_shared<op::Cos>(A), result_type, op::Parameters{A});

    auto manager = runtime::Manager::get("${BACKEND_NAME}");
    auto external = manager->compile(f);
    auto backend = manager->allocate_backend();
    auto cf = backend->make_call_frame(external);

    // Create some tensors for input/output
    float pi = acosf(-1);
    auto a = backend->make_primary_tensor_view(element::Float32::element_type(), shape);
    vector<float> input{pi / 2, 0.0f, -0.0f, pi / 3, -pi, pi};
    copy_data(a, input);
    auto result = backend->make_primary_tensor_view(element::Float32::element_type(), shape);

    std::transform(
        input.begin(), input.end(), input.begin(), [](float x) -> float { return cosf(x); });

    (*cf)({a}, {result});
    ASSERT_EQ(input, result->get_vector<float>());
}

TEST(${BACKEND_NAME}, tan)
{
    auto shape = Shape{6};
    auto A = make_shared<op::Parameter>(element::Float32::element_type(), shape);
    auto result_type = make_shared<TensorViewType>(element::Float32::element_type(), shape);
    auto f = make_shared<Function>(make_shared<op::Tan>(A), result_type, op::Parameters{A});

    auto manager = runtime::Manager::get("${BACKEND_NAME}");
    auto external = manager->compile(f);
    auto backend = manager->allocate_backend();
    auto cf = backend->make_call_frame(external);

    // Create some tensors for input/output
    float pi = acosf(-1);
    auto a = backend->make_primary_tensor_view(element::Float32::element_type(), shape);
    vector<float> input{pi / 4, 0.0f, -0.0f, 7 * pi / 4, 3 * pi / 4, 5 * pi / 4};
    copy_data(a, input);
    auto result = backend->make_primary_tensor_view(element::Float32::element_type(), shape);

    std::transform(
        input.begin(), input.end(), input.begin(), [](float x) -> float { return tanf(x); });

    (*cf)({a}, {result});
    ASSERT_EQ(input, result->get_vector<float>());
}

TEST(${BACKEND_NAME}, asin)
{
    auto shape = Shape{6};
    auto A = make_shared<op::Parameter>(element::Float32::element_type(), shape);
    auto result_type = make_shared<TensorViewType>(element::Float32::element_type(), shape);
    auto f = make_shared<Function>(make_shared<op::Asin>(A), result_type, op::Parameters{A});

    auto manager = runtime::Manager::get("${BACKEND_NAME}");
    auto external = manager->compile(f);
    auto backend = manager->allocate_backend();
    auto cf = backend->make_call_frame(external);

    // Create some tensors for input/output
    auto a = backend->make_primary_tensor_view(element::Float32::element_type(), shape);
    vector<float> input{1.0f, 0.0f, -0.0f, -1.0f, 0.5f, -0.5f};
    copy_data(a, input);
    auto result = backend->make_primary_tensor_view(element::Float32::element_type(), shape);

    std::transform(
        input.begin(), input.end(), input.begin(), [](float x) -> float { return asinf(x); });

    (*cf)({a}, {result});
    ASSERT_EQ(input, result->get_vector<float>());
}

TEST(${BACKEND_NAME}, acos)
{
    auto shape = Shape{6};
    auto A = make_shared<op::Parameter>(element::Float32::element_type(), shape);
    auto result_type = make_shared<TensorViewType>(element::Float32::element_type(), shape);
    auto f = make_shared<Function>(make_shared<op::Acos>(A), result_type, op::Parameters{A});

    auto manager = runtime::Manager::get("${BACKEND_NAME}");
    auto external = manager->compile(f);
    auto backend = manager->allocate_backend();
    auto cf = backend->make_call_frame(external);

    // Create some tensors for input/output
    auto a = backend->make_primary_tensor_view(element::Float32::element_type(), shape);
    vector<float> input{1.0f, 0.0f, -0.0f, -1.0f, 0.5f, -0.5f};
    copy_data(a, input);
    auto result = backend->make_primary_tensor_view(element::Float32::element_type(), shape);

    std::transform(
        input.begin(), input.end(), input.begin(), [](float x) -> float { return acosf(x); });

    (*cf)({a}, {result});
    ASSERT_EQ(input, result->get_vector<float>());
}

TEST(${BACKEND_NAME}, atan)
{
    auto shape = Shape{6};
    auto A = make_shared<op::Parameter>(element::Float32::element_type(), shape);
    auto result_type = make_shared<TensorViewType>(element::Float32::element_type(), shape);
    auto f = make_shared<Function>(make_shared<op::Atan>(A), result_type, op::Parameters{A});

    auto manager = runtime::Manager::get("${BACKEND_NAME}");
    auto external = manager->compile(f);
    auto backend = manager->allocate_backend();
    auto cf = backend->make_call_frame(external);

    // Create some tensors for input/output
    auto a = backend->make_primary_tensor_view(element::Float32::element_type(), shape);
    vector<float> input{1.0f, 0.0f, -0.0f, -1.0f, 0.5f, -0.5f};
    copy_data(a, input);
    auto result = backend->make_primary_tensor_view(element::Float32::element_type(), shape);

    std::transform(
        input.begin(), input.end(), input.begin(), [](float x) -> float { return atanf(x); });

    (*cf)({a}, {result});
    ASSERT_EQ(input, result->get_vector<float>());
}

TEST(${BACKEND_NAME}, sinh)
{
    auto shape = Shape{6};
    auto A = make_shared<op::Parameter>(element::Float32::element_type(), shape);
    auto result_type = make_shared<TensorViewType>(element::Float32::element_type(), shape);
    auto f = make_shared<Function>(make_shared<op::Sinh>(A), result_type, op::Parameters{A});

    auto manager = runtime::Manager::get("${BACKEND_NAME}");
    auto external = manager->compile(f);
    auto backend = manager->allocate_backend();
    auto cf = backend->make_call_frame(external);

    // Create some tensors for input/output
    auto a = backend->make_primary_tensor_view(element::Float32::element_type(), shape);
    vector<float> input{1.0f, 0.0f, -0.0f, -1.0f, 5.0f, -5.0f};
    copy_data(a, input);
    auto result = backend->make_primary_tensor_view(element::Float32::element_type(), shape);

    std::transform(
        input.begin(), input.end(), input.begin(), [](float x) -> float { return sinhf(x); });

    (*cf)({a}, {result});
    ASSERT_EQ(input, result->get_vector<float>());
}

TEST(${BACKEND_NAME}, cosh)
{
    auto shape = Shape{6};
    auto A = make_shared<op::Parameter>(element::Float32::element_type(), shape);
    auto result_type = make_shared<TensorViewType>(element::Float32::element_type(), shape);
    auto f = make_shared<Function>(make_shared<op::Cosh>(A), result_type, op::Parameters{A});

    auto manager = runtime::Manager::get("${BACKEND_NAME}");
    auto external = manager->compile(f);
    auto backend = manager->allocate_backend();
    auto cf = backend->make_call_frame(external);

    // Create some tensors for input/output
    auto a = backend->make_primary_tensor_view(element::Float32::element_type(), shape);
    vector<float> input{1.0f, 0.0f, -0.0f, -1.0f, 5.0f, -5.0f};
    copy_data(a, input);
    auto result = backend->make_primary_tensor_view(element::Float32::element_type(), shape);

    std::transform(
        input.begin(), input.end(), input.begin(), [](float x) -> float { return coshf(x); });

    (*cf)({a}, {result});
    ASSERT_EQ(input, result->get_vector<float>());
}

TEST(${BACKEND_NAME}, tanh)
{
    auto shape = Shape{6};
    auto A = make_shared<op::Parameter>(element::Float32::element_type(), shape);
    auto result_type = make_shared<TensorViewType>(element::Float32::element_type(), shape);
    auto f = make_shared<Function>(make_shared<op::Tanh>(A), result_type, op::Parameters{A});

    auto manager = runtime::Manager::get("${BACKEND_NAME}");
    auto external = manager->compile(f);
    auto backend = manager->allocate_backend();
    auto cf = backend->make_call_frame(external);

    // Create some tensors for input/output
    auto a = backend->make_primary_tensor_view(element::Float32::element_type(), shape);
    vector<float> input{1.0f, 0.0f, -0.0f, -1.0f, 0.5f, -0.5f};
    copy_data(a, input);
    auto result = backend->make_primary_tensor_view(element::Float32::element_type(), shape);

    std::transform(
        input.begin(), input.end(), input.begin(), [](float x) -> float { return tanhf(x); });

    (*cf)({a}, {result});
    ASSERT_EQ(input, result->get_vector<float>());
}

TEST(${BACKEND_NAME}, exp)
{
    auto shape = Shape{8};
    auto A = make_shared<op::Parameter>(element::Float32::element_type(), shape);
    auto result_type = make_shared<TensorViewType>(element::Float32::element_type(), shape);
    auto f = make_shared<Function>(make_shared<op::Exp>(A), result_type, op::Parameters{A});

    auto manager = runtime::Manager::get("${BACKEND_NAME}");
    auto external = manager->compile(f);
    auto backend = manager->allocate_backend();
    auto cf = backend->make_call_frame(external);

    // Create some tensors for input/output
    auto a = backend->make_primary_tensor_view(element::Float32::element_type(), shape);
    copy_data(a, vector<float>{-4, -3, -2, -1, 0, 1, 2, 3});
    auto result = backend->make_primary_tensor_view(element::Float32::element_type(), shape);

    (*cf)({a}, {result});
    ASSERT_EQ(
        (vector<float>{expf(-4), expf(-3), expf(-2), expf(-1), expf(0), expf(1), expf(2), expf(3)}),
        result->get_vector<float>());
}

TEST(${BACKEND_NAME}, slice_scalar)
{
    auto shape_a = Shape{};
    auto A = make_shared<op::Parameter>(
        make_shared<TensorViewType>(element::Float32::element_type(), shape_a));
    auto shape_r = Shape{};
    auto rt = make_shared<TensorViewType>(element::Float32::element_type(), shape_r);
    auto r = make_shared<op::Slice>(A, Coordinate{}, Coordinate{});
    auto f = make_shared<Function>(r, rt, op::Parameters{A});

    auto manager = runtime::Manager::get("${BACKEND_NAME}");
    auto external = manager->compile(f);
    auto backend = manager->allocate_backend();
    auto cf = backend->make_call_frame(external);

    // Create some tensors for input/output
    auto a = backend->make_primary_tensor_view(element::Float32::element_type(), shape_a);
    copy_data(a, vector<float>{312});
    auto result = backend->make_primary_tensor_view(element::Float32::element_type(), shape_r);

    (*cf)({a}, {result});
    ASSERT_EQ((vector<float>{312}), result->get_vector<float>());
}

TEST(${BACKEND_NAME}, slice_matrix)
{
    auto shape_a = Shape{4, 4};
    auto A = make_shared<op::Parameter>(
        make_shared<TensorViewType>(element::Float32::element_type(), shape_a));
    auto shape_r = Shape{2, 3};
    auto rt = make_shared<TensorViewType>(element::Float32::element_type(), shape_r);
    auto r = make_shared<op::Slice>(A, Coordinate{0, 1}, Coordinate{3, 3});
    auto f = make_shared<Function>(r, rt, op::Parameters{A});

    auto manager = runtime::Manager::get("${BACKEND_NAME}");
    auto external = manager->compile(f);
    auto backend = manager->allocate_backend();
    auto cf = backend->make_call_frame(external);

    // Create some tensors for input/output
    auto a = backend->make_primary_tensor_view(element::Float32::element_type(), shape_a);
    copy_data(a, vector<float>{1, 2, 3, 4, 5, 6, 7, 8, 9, 10, 11, 12, 13, 14, 15, 16});
    auto result = backend->make_primary_tensor_view(element::Float32::element_type(), shape_r);

    (*cf)({a}, {result});
    ASSERT_EQ((vector<float>{2, 3, 6, 7, 10, 11}), result->get_vector<float>());
}

TEST(${BACKEND_NAME}, slice_vector)
{
    auto shape_a = Shape{16};
    auto A = make_shared<op::Parameter>(
        make_shared<TensorViewType>(element::Float32::element_type(), shape_a));
    auto shape_r = Shape{12};
    auto rt = make_shared<TensorViewType>(element::Float32::element_type(), shape_r);
    auto r = make_shared<op::Slice>(A, Coordinate{2}, Coordinate{14});
    auto f = make_shared<Function>(r, rt, op::Parameters{A});

    auto manager = runtime::Manager::get("${BACKEND_NAME}");
    auto external = manager->compile(f);
    auto backend = manager->allocate_backend();
    auto cf = backend->make_call_frame(external);

    // Create some tensors for input/output
    auto a = backend->make_primary_tensor_view(element::Float32::element_type(), shape_a);
    copy_data(a, vector<float>{0, 1, 2, 3, 4, 5, 6, 7, 8, 9, 10, 11, 12, 13, 14, 15});
    auto result = backend->make_primary_tensor_view(element::Float32::element_type(), shape_r);

    (*cf)({a}, {result});
    ASSERT_EQ((vector<float>{2, 3, 4, 5, 6, 7, 8, 9, 10, 11, 12, 13}), result->get_vector<float>());
}

TEST(${BACKEND_NAME}, scalar_constant_float32)
{
    auto rt = make_shared<TensorViewType>(element::Float32::element_type(), Shape{});
    auto r = make_shared<op::Constant>(element::Float32::element_type(), Shape{}, "4.8");
    auto f = make_shared<Function>(r, rt, op::Parameters{});

    auto manager = runtime::Manager::get("${BACKEND_NAME}");
    auto external = manager->compile(f);
    auto backend = manager->allocate_backend();
    auto cf = backend->make_call_frame(external);

    // Create some tensors for input/output
    auto result = backend->make_primary_tensor_view(element::Float32::element_type(), Shape{});

    (*cf)({}, {result});
    ASSERT_EQ(vector<float>{std::strtof("4.8", NULL)}, result->get_vector<float>());
}

TEST(${BACKEND_NAME}, scalar_constant_int64)
{
    auto rt = make_shared<TensorViewType>(element::Int64::element_type(), Shape{});
    auto r = make_shared<op::Constant>(element::Int64::element_type(), Shape{}, "2112");
    auto f = make_shared<Function>(r, rt, op::Parameters{});

    auto manager = runtime::Manager::get("${BACKEND_NAME}");
    auto external = manager->compile(f);
    auto backend = manager->allocate_backend();
    auto cf = backend->make_call_frame(external);

    // Create some tensors for input/output
    auto result = backend->make_primary_tensor_view(element::Int64::element_type(), Shape{});

    (*cf)({}, {result});
    ASSERT_EQ(vector<element::Int64::type>{std::strtol("2112", NULL, 10)},
              result->get_vector<element::Int64::type>());
}

TEST(${BACKEND_NAME}, tensor_constant_float32)
{
    auto shape = Shape{2, 2};
    auto rt = make_shared<TensorViewType>(element::Float32::element_type(), shape);
    auto r = make_shared<op::Constant>(element::Float32::element_type(),
                                       shape,
                                       std::vector<std::string>{"4.8", "4.7", "-5.3", "0"});
    auto f = make_shared<Function>(r, rt, op::Parameters{});

    auto manager = runtime::Manager::get("${BACKEND_NAME}");
    auto external = manager->compile(f);
    auto backend = manager->allocate_backend();
    auto cf = backend->make_call_frame(external);

    // Create some tensors for input/output
    auto result = backend->make_primary_tensor_view(element::Float32::element_type(), shape);

    (*cf)({}, {result});
    ASSERT_EQ((vector<float>{std::strtof("4.8", NULL),
                             std::strtof("4.7", NULL),
                             std::strtof("-5.3", NULL),
                             std::strtof("0", NULL)}),
              result->get_vector<float>());
}

TEST(${BACKEND_NAME}, tensor_constant_int64)
{
    auto shape = Shape{2, 2};
    auto rt = make_shared<TensorViewType>(element::Int64::element_type(), shape);
    auto r = make_shared<op::Constant>(element::Int64::element_type(),
                                       shape,
                                       std::vector<std::string>{"2112", "1848", "1776", "1964"});
    auto f = make_shared<Function>(r, rt, op::Parameters{});

    auto manager = runtime::Manager::get("${BACKEND_NAME}");
    auto external = manager->compile(f);
    auto backend = manager->allocate_backend();
    auto cf = backend->make_call_frame(external);

    // Create some tensors for input/output
    auto result = backend->make_primary_tensor_view(element::Int64::element_type(), shape);

    (*cf)({}, {result});
    ASSERT_EQ((vector<element::Int64::type>{std::strtol("2112", NULL, 10),
                                            std::strtol("1848", NULL, 10),
                                            std::strtol("1776", NULL, 10),
                                            std::strtol("1964", NULL, 10)}),
              result->get_vector<element::Int64::type>());
}

// Trivial case with no summed axes.
TEST(${BACKEND_NAME}, sum_trivial)
{
    auto shape = Shape{2, 2};
    auto A = make_shared<op::Parameter>(element::Float32::element_type(), shape);
    auto rt = make_shared<TensorViewType>(element::Float32::element_type(), shape);
    auto f = make_shared<Function>(make_shared<op::Sum>(A, AxisSet{}), rt, op::Parameters{A});

    auto manager = runtime::Manager::get("${BACKEND_NAME}");
    auto external = manager->compile(f);
    auto backend = manager->allocate_backend();
    auto cf = backend->make_call_frame(external);

    // Create some tensors for input/output
    auto a = backend->make_primary_tensor_view(element::Float32::element_type(), shape);
    copy_data(a, vector<float>{1, 2, 3, 4});
    auto result = backend->make_primary_tensor_view(element::Float32::element_type(), shape);

    (*cf)({a}, {result});
    ASSERT_EQ((vector<float>{1, 2, 3, 4}), result->get_vector<float>());
}

TEST(${BACKEND_NAME}, sum_to_scalar)
{
    auto shape = Shape{2, 2};
    auto A = make_shared<op::Parameter>(element::Float32::element_type(), shape);
    auto rt = make_shared<TensorViewType>(element::Float32::element_type(), Shape{});
    auto f = make_shared<Function>(make_shared<op::Sum>(A, AxisSet{0, 1}), rt, op::Parameters{A});

    auto manager = runtime::Manager::get("${BACKEND_NAME}");
    auto external = manager->compile(f);
    auto backend = manager->allocate_backend();
    auto cf = backend->make_call_frame(external);

    // Create some tensors for input/output
    auto a = backend->make_primary_tensor_view(element::Float32::element_type(), shape);
    copy_data(a, vector<float>{1, 2, 3, 4});
    auto result = backend->make_primary_tensor_view(element::Float32::element_type(), Shape{});

    (*cf)({a}, {result});
    ASSERT_EQ((vector<float>{10}), result->get_vector<float>());

    // For some reason I'm feeling extra paranoid about making sure reduction doesn't clobber the
    // input tensors, so let's do this too.
    ASSERT_EQ((vector<float>{1, 2, 3, 4}), a->get_vector<float>());
}

TEST(${BACKEND_NAME}, sum_matrix_columns)
{
    auto shape_a = Shape{3, 2};
    auto A = make_shared<op::Parameter>(element::Float32::element_type(), shape_a);
    auto shape_rt = Shape{2};
    auto rt = make_shared<TensorViewType>(element::Float32::element_type(), shape_rt);
    auto f = make_shared<Function>(make_shared<op::Sum>(A, AxisSet{0}), rt, op::Parameters{A});

    auto manager = runtime::Manager::get("${BACKEND_NAME}");
    auto external = manager->compile(f);
    auto backend = manager->allocate_backend();
    auto cf = backend->make_call_frame(external);

    // Create some tensors for input/output
    auto a = backend->make_primary_tensor_view(element::Float32::element_type(), shape_a);
    copy_data(a, vector<float>{1, 2, 3, 4, 5, 6});
    auto result = backend->make_primary_tensor_view(element::Float32::element_type(), shape_rt);

    (*cf)({a}, {result});
    ASSERT_EQ((vector<float>{9, 12}), result->get_vector<float>());

    // For some reason I'm feeling extra paranoid about making sure reduction doesn't clobber the
    // input tensors, so let's do this too.
    ASSERT_EQ((vector<float>{1, 2, 3, 4, 5, 6}), a->get_vector<float>());
}

TEST(${BACKEND_NAME}, sum_matrix_rows)
{
    auto shape_a = Shape{3, 2};
    auto A = make_shared<op::Parameter>(element::Float32::element_type(), shape_a);
    auto shape_rt = Shape{3};
    auto rt = make_shared<TensorViewType>(element::Float32::element_type(), shape_rt);
    auto f = make_shared<Function>(make_shared<op::Sum>(A, AxisSet{1}), rt, op::Parameters{A});

    auto manager = runtime::Manager::get("${BACKEND_NAME}");
    auto external = manager->compile(f);
    auto backend = manager->allocate_backend();
    auto cf = backend->make_call_frame(external);

    // Create some tensors for input/output
    auto a = backend->make_primary_tensor_view(element::Float32::element_type(), shape_a);
    copy_data(a, vector<float>{1, 2, 3, 4, 5, 6});
    auto result = backend->make_primary_tensor_view(element::Float32::element_type(), shape_rt);

    (*cf)({a}, {result});
    ASSERT_EQ((vector<float>{3, 7, 11}), result->get_vector<float>());

    // For some reason I'm feeling extra paranoid about making sure reduction doesn't clobber the
    // input tensors, so let's do this too.
    ASSERT_EQ((vector<float>{1, 2, 3, 4, 5, 6}), a->get_vector<float>());
}

TEST(${BACKEND_NAME}, sum_matrix_rows_zero)
{
    auto shape_a = Shape{3, 0};
    auto A = make_shared<op::Parameter>(element::Float32::element_type(), shape_a);
    auto shape_rt = Shape{3};
    auto rt = make_shared<TensorViewType>(element::Float32::element_type(), shape_rt);
    auto f = make_shared<Function>(make_shared<op::Sum>(A, AxisSet{1}), rt, op::Parameters{A});

    auto manager = runtime::Manager::get("${BACKEND_NAME}");
    auto external = manager->compile(f);
    auto backend = manager->allocate_backend();
    auto cf = backend->make_call_frame(external);

    // Create some tensors for input/output
    auto a = backend->make_primary_tensor_view(element::Float32::element_type(), shape_a);
    copy_data(a, vector<float>{});
    auto result = backend->make_primary_tensor_view(element::Float32::element_type(), shape_rt);

    (*cf)({a}, {result});
    ASSERT_EQ((vector<float>{0, 0, 0}), result->get_vector<float>());

    // For some reason I'm feeling extra paranoid about making sure reduction doesn't clobber the
    // input tensors, so let's do this too.
    ASSERT_EQ((vector<float>{}), a->get_vector<float>());
}

TEST(${BACKEND_NAME}, sum_matrix_cols_zero)
{
    // Now the reduction (g(x:float32[2,2],y:float32[]) = reduce(x,y,f,axes={})).
    auto shape_a = Shape{0, 2};
    auto A = make_shared<op::Parameter>(element::Float32::element_type(), shape_a);
    auto shape_rt = Shape{2};
    auto rt = make_shared<TensorViewType>(element::Float32::element_type(), shape_rt);
    auto f = make_shared<Function>(make_shared<op::Sum>(A, AxisSet{0}), rt, op::Parameters{A});

    auto manager = runtime::Manager::get("${BACKEND_NAME}");
    auto external = manager->compile(f);
    auto backend = manager->allocate_backend();
    auto cf = backend->make_call_frame(external);

    // Create some tensors for input/output
    auto a = backend->make_primary_tensor_view(element::Float32::element_type(), shape_a);
    copy_data(a, vector<float>{});
    auto result = backend->make_primary_tensor_view(element::Float32::element_type(), shape_rt);

    (*cf)({a}, {result});
    ASSERT_EQ((vector<float>{0, 0}), result->get_vector<float>());

    // For some reason I'm feeling extra paranoid about making sure reduction doesn't clobber the
    // input tensors, so let's do this too.
    ASSERT_EQ((vector<float>{}), a->get_vector<float>());
}

TEST(${BACKEND_NAME}, sum_vector_zero)
{
    auto shape_a = Shape{0};
    auto A = make_shared<op::Parameter>(element::Float32::element_type(), shape_a);
    auto shape_rt = Shape{};
    auto rt = make_shared<TensorViewType>(element::Float32::element_type(), shape_rt);
    auto f = make_shared<Function>(make_shared<op::Sum>(A, AxisSet{0}), rt, op::Parameters{A});

    auto manager = runtime::Manager::get("${BACKEND_NAME}");
    auto external = manager->compile(f);
    auto backend = manager->allocate_backend();
    auto cf = backend->make_call_frame(external);

    // Create some tensors for input/output
    auto a = backend->make_primary_tensor_view(element::Float32::element_type(), shape_a);
    copy_data(a, vector<float>{});
    auto result = backend->make_primary_tensor_view(element::Float32::element_type(), shape_rt);

    (*cf)({a}, {result});
    ASSERT_EQ((vector<float>{0}), result->get_vector<float>());

    // For some reason I'm feeling extra paranoid about making sure reduction doesn't clobber the
    // input tensors, so let's do this too.
    ASSERT_EQ((vector<float>{}), a->get_vector<float>());
}

TEST(${BACKEND_NAME}, sum_matrix_to_scalar_zero_by_zero)
{
    auto shape_a = Shape{0, 0};
    auto A = make_shared<op::Parameter>(element::Float32::element_type(), shape_a);
    auto shape_rt = Shape{};
    auto rt = make_shared<TensorViewType>(element::Float32::element_type(), shape_rt);
    auto f = make_shared<Function>(make_shared<op::Sum>(A, AxisSet{0, 1}), rt, op::Parameters{A});

    auto manager = runtime::Manager::get("${BACKEND_NAME}");
    auto external = manager->compile(f);
    auto backend = manager->allocate_backend();
    auto cf = backend->make_call_frame(external);

    // Create some tensors for input/output
    auto a = backend->make_primary_tensor_view(element::Float32::element_type(), shape_a);
    copy_data(a, vector<float>{});
    auto result = backend->make_primary_tensor_view(element::Float32::element_type(), shape_rt);

    (*cf)({a}, {result});
    ASSERT_EQ((vector<float>{0}), result->get_vector<float>());

    // For some reason I'm feeling extra paranoid about making sure reduction doesn't clobber the
    // input tensors, so let's do this too.
    ASSERT_EQ((vector<float>{}), a->get_vector<float>());
}

TEST(${BACKEND_NAME}, sign)
{
    auto shape = Shape{2, 3};
    auto A = make_shared<op::Parameter>(element::Float32::element_type(), shape);
    auto result_type = make_shared<TensorViewType>(element::Float32::element_type(), shape);
    auto f = make_shared<Function>(make_shared<op::Sign>(A), result_type, op::Parameters{A});

    auto manager = runtime::Manager::get("${BACKEND_NAME}");
    auto external = manager->compile(f);
    auto backend = manager->allocate_backend();
    auto cf = backend->make_call_frame(external);

    // Create some tensors for input/output
    auto a = backend->make_primary_tensor_view(element::Float32::element_type(), shape);
    copy_data(a, vector<float>{1, -2, 0, -4.8f, 4.8f, -0.0});
    auto result = backend->make_primary_tensor_view(element::Float32::element_type(), shape);

    (*cf)({a}, {result});
<<<<<<< HEAD
    ASSERT_EQ((vector<float>{1, -1, 0, -1, 1, 0}), result->get_vector());
}

TEST(${BACKEND_NAME}, sqrt)
{
    auto shape = Shape{2, 3};
    auto A = make_shared<op::Parameter>(element::Float32::element_type(), shape);
    auto result_type = make_shared<TensorViewType>(element::Float32::element_type(), shape);
    auto f = make_shared<Function>(make_shared<op::Sqrt>(A), result_type, op::Parameters{A});

    auto manager = runtime::Manager::get("NGVM");
    auto external = manager->compile(f);
    auto backend = manager->allocate_backend();
    auto cf = backend->make_call_frame(external);

    // Create some tensors for input/output
    auto a = backend->make_parameterized_tensor_view<element::Float32>(shape);
    *a = vector<float>{16, 4, 81, 100, 10000, 0};
    auto result = backend->make_parameterized_tensor_view<element::Float32>(shape);

    (*cf)({a}, {result});
    ASSERT_EQ((vector<float>{4, 2, 9, 10, 100, 0}), result->get_vector());
=======
    ASSERT_EQ((vector<float>{1, -1, 0, -1, 1, 0}), result->get_vector<float>());
>>>>>>> 521d2223
}<|MERGE_RESOLUTION|>--- conflicted
+++ resolved
@@ -2611,8 +2611,7 @@
     auto result = backend->make_primary_tensor_view(element::Float32::element_type(), shape);
 
     (*cf)({a}, {result});
-<<<<<<< HEAD
-    ASSERT_EQ((vector<float>{1, -1, 0, -1, 1, 0}), result->get_vector());
+    ASSERT_EQ((vector<float>{1, -1, 0, -1, 1, 0}), result->get_vector<float>());
 }
 
 TEST(${BACKEND_NAME}, sqrt)
@@ -2634,7 +2633,4 @@
 
     (*cf)({a}, {result});
     ASSERT_EQ((vector<float>{4, 2, 9, 10, 100, 0}), result->get_vector());
-=======
-    ASSERT_EQ((vector<float>{1, -1, 0, -1, 1, 0}), result->get_vector<float>());
->>>>>>> 521d2223
 }