--- conflicted
+++ resolved
@@ -43,7 +43,6 @@
                                                             element::from<uint32_t>(),
                                                             element::from<uint64_t>()};
 
-<<<<<<< HEAD
 TEST(${BACKEND_NAME}, function_name)
 {
     Shape shape{2, 2};
@@ -94,7 +93,7 @@
     cf->call({a, b}, {result});
     EXPECT_EQ(read_vector<float>(result),
               (test::NDArray<float, 2>({{6, 8}, {10, 12}})).get_vector());
-=======
+
 TEST(${BACKEND_NAME}, component_cleanup)
 {
     shared_ptr<runtime::Backend> backend;
@@ -116,7 +115,6 @@
     EXPECT_EQ(backend.use_count(), 1);
     backend = nullptr;
     EXPECT_EQ(external.use_count(), 1);
->>>>>>> 3da0e440
 }
 
 TEST(${BACKEND_NAME}, aliased_output)
