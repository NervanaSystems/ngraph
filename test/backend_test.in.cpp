--- conflicted
+++ resolved
@@ -4218,35 +4218,24 @@
     EXPECT_EQ((vector<float>{1, -2, 0, -4.8f}), result->get_vector<float>());
 }
 
-<<<<<<< HEAD
 TEST(${BACKEND_NAME}, max_pool_1d_1channel_1image)
 {
     auto shape_a = Shape{1, 1, 14};
     auto window_shape = Shape{3};
-    auto A = make_shared<op::Parameter>(element::Float32::element_type(), shape_a);
+    auto A = make_shared<op::Parameter>(element::f32, shape_a);
     auto shape_r = Shape{1, 1, 12};
-    auto result_type = make_shared<TensorViewType>(element::Float32::element_type(), shape_r);
-    auto f = make_shared<Function>(
-        make_shared<op::MaxPool>(A, window_shape), result_type, op::Parameters{A});
-=======
-TEST(${BACKEND_NAME}, not)
-{
-    auto shape = Shape{2, 2};
-    auto A = make_shared<op::Parameter>(element::boolean, shape);
-    auto f = make_shared<Function>(make_shared<op::Not>(A), op::Parameters{A});
->>>>>>> d092cb91
-
-    auto manager = runtime::Manager::get("${BACKEND_NAME}");
-    auto external = manager->compile(f);
-    auto backend = manager->allocate_backend();
-    auto cf = backend->make_call_frame(external);
-
-    // Create some tensors for input/output
-<<<<<<< HEAD
-    auto a = backend->make_primary_tensor_view(element::Float32::element_type(), shape_a);
+    auto f = make_shared<Function>(make_shared<op::MaxPool>(A, window_shape), op::Parameters{A});
+
+    auto manager = runtime::Manager::get("${BACKEND_NAME}");
+    auto external = manager->compile(f);
+    auto backend = manager->allocate_backend();
+    auto cf = backend->make_call_frame(external);
+
+    // Create some tensors for input/output
+    auto a = backend->make_primary_tensor_view(element::f32, shape_a);
     copy_data(a,
               test::NDArray<float, 3>{{{0, 1, 0, 2, 1, 0, 3, 2, 0, 0, 2, 0, 0, 0}}}.get_vector());
-    auto result = backend->make_primary_tensor_view(element::Float32::element_type(), shape_r);
+    auto result = backend->make_primary_tensor_view(element::f32, shape_r);
 
     cf->call({a}, {result});
     EXPECT_EQ((test::NDArray<float, 3>({{{1, 2, 2, 2, 3, 3, 3, 2, 2, 2, 2, 0}}}).get_vector()),
@@ -4257,41 +4246,22 @@
 {
     auto shape_a = Shape{2, 1, 14};
     auto window_shape = Shape{3};
-    auto A = make_shared<op::Parameter>(element::Float32::element_type(), shape_a);
+    auto A = make_shared<op::Parameter>(element::f32, shape_a);
     auto shape_r = Shape{2, 1, 12};
-    auto result_type = make_shared<TensorViewType>(element::Float32::element_type(), shape_r);
-    auto f = make_shared<Function>(
-        make_shared<op::MaxPool>(A, window_shape), result_type, op::Parameters{A});
-=======
-    auto a = backend->make_primary_tensor_view(element::boolean, shape);
-    copy_data(a, vector<char>{1, 0, 2, 0});
-    auto result = backend->make_primary_tensor_view(element::boolean, shape);
-
-    cf->call({a}, {result});
-    EXPECT_EQ((vector<char>{0, 1, 0, 1}), result->get_vector<char>());
-}
-
-TEST(${BACKEND_NAME}, numeric_float_nan)
-{
-    auto shape = Shape{5};
-    auto A = op::Constant::create(element::f32, shape, {-2.5f, 25.5f, 2.25f, NAN, 6.0f});
-    auto B = op::Constant::create(element::f32, shape, {10.0f, 5.0f, 2.25f, 10.0f, NAN});
-    auto f = make_shared<Function>(make_shared<op::Equal>(A, B), op::Parameters{});
->>>>>>> d092cb91
-
-    auto manager = runtime::Manager::get("${BACKEND_NAME}");
-    auto external = manager->compile(f);
-    auto backend = manager->allocate_backend();
-    auto cf = backend->make_call_frame(external);
-
-    // Create some tensors for input/output
-<<<<<<< HEAD
-    auto a = backend->make_primary_tensor_view(element::Float32::element_type(), shape_a);
+    auto f = make_shared<Function>(make_shared<op::MaxPool>(A, window_shape), op::Parameters{A});
+
+    auto manager = runtime::Manager::get("${BACKEND_NAME}");
+    auto external = manager->compile(f);
+    auto backend = manager->allocate_backend();
+    auto cf = backend->make_call_frame(external);
+
+    // Create some tensors for input/output
+    auto a = backend->make_primary_tensor_view(element::f32, shape_a);
     copy_data(a,
               test::NDArray<float, 3>({{{0, 1, 0, 2, 1, 0, 3, 2, 0, 0, 2, 0, 0, 0}},
                                        {{0, 2, 1, 1, 0, 0, 0, 2, 0, 1, 0, 0, 1, 2}}})
                   .get_vector());
-    auto result = backend->make_primary_tensor_view(element::Float32::element_type(), shape_r);
+    auto result = backend->make_primary_tensor_view(element::f32, shape_r);
 
     cf->call({a}, {result});
     EXPECT_EQ((test::NDArray<float, 3>(
@@ -4304,33 +4274,17 @@
 {
     auto shape_a = Shape{2, 2, 14};
     auto window_shape = Shape{3};
-    auto A = make_shared<op::Parameter>(element::Float32::element_type(), shape_a);
+    auto A = make_shared<op::Parameter>(element::f32, shape_a);
     auto shape_r = Shape{2, 2, 12};
-    auto result_type = make_shared<TensorViewType>(element::Float32::element_type(), shape_r);
-    auto f = make_shared<Function>(
-        make_shared<op::MaxPool>(A, window_shape), result_type, op::Parameters{A});
-=======
-    auto result = backend->make_primary_tensor_view(element::boolean, shape);
-    cf->call({}, {result});
-    EXPECT_EQ((vector<char>{false, false, true, false, false}), result->get_vector<char>());
-}
-
-TEST(${BACKEND_NAME}, numeric_double_nan)
-{
-    auto shape = Shape{5};
-    auto A = op::Constant::create(element::f64, shape, {-2.5f, 25.5f, 2.25f, NAN, 6.0f});
-    auto B = op::Constant::create(element::f64, shape, {10.0f, 5.0f, 2.25f, 10.0f, NAN});
-    auto f = make_shared<Function>(make_shared<op::Equal>(A, B), op::Parameters{});
->>>>>>> d092cb91
-
-    auto manager = runtime::Manager::get("${BACKEND_NAME}");
-    auto external = manager->compile(f);
-    auto backend = manager->allocate_backend();
-    auto cf = backend->make_call_frame(external);
-
-    // Create some tensors for input/output
-<<<<<<< HEAD
-    auto a = backend->make_primary_tensor_view(element::Float32::element_type(), shape_a);
+    auto f = make_shared<Function>(make_shared<op::MaxPool>(A, window_shape), op::Parameters{A});
+
+    auto manager = runtime::Manager::get("${BACKEND_NAME}");
+    auto external = manager->compile(f);
+    auto backend = manager->allocate_backend();
+    auto cf = backend->make_call_frame(external);
+
+    // Create some tensors for input/output
+    auto a = backend->make_primary_tensor_view(element::f32, shape_a);
     copy_data(a,
               test::NDArray<float, 3>({{{0, 1, 0, 2, 1, 0, 3, 2, 0, 0, 2, 0, 0, 0},
                                         {0, 0, 0, 2, 0, 0, 2, 3, 0, 1, 2, 0, 1, 0}},
@@ -4338,7 +4292,7 @@
                                        {{0, 2, 1, 1, 0, 0, 0, 2, 0, 1, 0, 0, 1, 2},
                                         {2, 1, 0, 0, 1, 0, 2, 0, 0, 0, 1, 1, 2, 0}}})
                   .get_vector());
-    auto result = backend->make_primary_tensor_view(element::Float32::element_type(), shape_r);
+    auto result = backend->make_primary_tensor_view(element::f32, shape_r);
 
     cf->call({a}, {result});
     EXPECT_EQ((test::NDArray<float, 3>(
@@ -4353,51 +4307,17 @@
 {
     auto shape_a = Shape{2, 2, 5, 5};
     auto window_shape = Shape{2, 3};
-    auto A = make_shared<op::Parameter>(element::Float32::element_type(), shape_a);
+    auto A = make_shared<op::Parameter>(element::f32, shape_a);
     auto shape_r = Shape{2, 2, 4, 3};
-    auto result_type = make_shared<TensorViewType>(element::Float32::element_type(), shape_r);
-    auto f = make_shared<Function>(
-        make_shared<op::MaxPool>(A, window_shape), result_type, op::Parameters{A});
-=======
-    auto result = backend->make_primary_tensor_view(element::boolean, shape);
-    cf->call({}, {result});
-    EXPECT_EQ((vector<char>{false, false, true, false, false}), result->get_vector<char>());
-}
-
-TEST(${BACKEND_NAME}, numeric_float_inf)
-{
-    auto shape = Shape{5};
-    auto A = op::Constant::create(element::f32, shape, {-2.5f, 25.5f, 2.25f, INFINITY, 6.0f});
-    auto B = op::Constant::create(element::f32, shape, {10.0f, 5.0f, 2.25f, 10.0f, -INFINITY});
-    auto f = make_shared<Function>(make_shared<op::Equal>(A, B), op::Parameters{});
-
-    auto manager = runtime::Manager::get("${BACKEND_NAME}");
-    auto external = manager->compile(f);
-    auto backend = manager->allocate_backend();
-    auto cf = backend->make_call_frame(external);
-
-    // Create some tensors for input/output
-    auto result = backend->make_primary_tensor_view(element::boolean, shape);
-    cf->call({}, {result});
-    EXPECT_EQ((vector<char>{false, false, true, false, false}), result->get_vector<char>());
-}
-
-TEST(${BACKEND_NAME}, numeric_double_inf)
-{
-    auto shape = Shape{5};
-    auto A = op::Constant::create(element::f64, shape, {-2.5f, 25.5f, 2.25f, INFINITY, 6.0f});
-    auto B = op::Constant::create(element::f64, shape, {10.0f, 5.0f, 2.25f, 10.0f, -INFINITY});
-    auto f = make_shared<Function>(make_shared<op::Equal>(A, B), op::Parameters{});
->>>>>>> d092cb91
-
-    auto manager = runtime::Manager::get("${BACKEND_NAME}");
-    auto external = manager->compile(f);
-    auto backend = manager->allocate_backend();
-    auto cf = backend->make_call_frame(external);
-
-    // Create some tensors for input/output
-<<<<<<< HEAD
-    auto a = backend->make_primary_tensor_view(element::Float32::element_type(), shape_a);
+    auto f = make_shared<Function>(make_shared<op::MaxPool>(A, window_shape), op::Parameters{A});
+
+    auto manager = runtime::Manager::get("${BACKEND_NAME}");
+    auto external = manager->compile(f);
+    auto backend = manager->allocate_backend();
+    auto cf = backend->make_call_frame(external);
+
+    // Create some tensors for input/output
+    auto a = backend->make_primary_tensor_view(element::f32, shape_a);
     copy_data(a,
               test::NDArray<float, 4>({{{{0, 1, 0, 2, 1}, // img 0 chan 0
                                          {0, 3, 2, 0, 0},
@@ -4423,7 +4343,7 @@
                                          {1, 1, 1, 0, 1},
                                          {1, 0, 0, 0, 2}}}})
                   .get_vector());
-    auto result = backend->make_primary_tensor_view(element::Float32::element_type(), shape_r);
+    auto result = backend->make_primary_tensor_view(element::f32, shape_r);
 
     cf->call({a}, {result});
     EXPECT_EQ((test::NDArray<float, 4>({{{{3, 3, 2}, // img 0 chan 0
@@ -4454,44 +4374,18 @@
     auto shape_a = Shape{1, 1, 8, 8};
     auto window_shape = Shape{2, 3};
     auto window_movement_strides = Strides{3, 2};
-    auto A = make_shared<op::Parameter>(element::Float32::element_type(), shape_a);
+    auto A = make_shared<op::Parameter>(element::f32, shape_a);
     auto shape_r = Shape{1, 1, 3, 3};
-    auto result_type = make_shared<TensorViewType>(element::Float32::element_type(), shape_r);
-    auto f =
-        make_shared<Function>(make_shared<op::MaxPool>(A, window_shape, window_movement_strides),
-                              result_type,
-                              op::Parameters{A});
-=======
-    auto result = backend->make_primary_tensor_view(element::boolean, shape);
-    cf->call({}, {result});
-    EXPECT_EQ((vector<char>{false, false, true, false, false}), result->get_vector<char>());
-}
-
-TEST(${BACKEND_NAME}, abc_tbb)
-{
-    // Force TBB flow graph generation in the CPU backend
-    // This has no effect on other backends
-    bool use_tbb = (getenv("NGRAPH_CPU_USE_TBB") != nullptr);
-    if (!use_tbb)
-    {
-        setenv("NGRAPH_CPU_USE_TBB", "1", 1);
-    }
-
-    auto shape = Shape{2, 2};
-    auto A = make_shared<op::Parameter>(element::f32, shape);
-    auto B = make_shared<op::Parameter>(element::f32, shape);
-    auto C = make_shared<op::Parameter>(element::f32, shape);
-    auto f = make_shared<Function>((A + B) * C, op::Parameters{A, B, C});
->>>>>>> d092cb91
-
-    auto manager = runtime::Manager::get("${BACKEND_NAME}");
-    auto external = manager->compile(f);
-    auto backend = manager->allocate_backend();
-    auto cf = backend->make_call_frame(external);
-
-    // Create some tensors for input/output
-<<<<<<< HEAD
-    auto a = backend->make_primary_tensor_view(element::Float32::element_type(), shape_a);
+    auto f = make_shared<Function>(
+        make_shared<op::MaxPool>(A, window_shape, window_movement_strides), op::Parameters{A});
+
+    auto manager = runtime::Manager::get("${BACKEND_NAME}");
+    auto external = manager->compile(f);
+    auto backend = manager->allocate_backend();
+    auto cf = backend->make_call_frame(external);
+
+    // Create some tensors for input/output
+    auto a = backend->make_primary_tensor_view(element::f32, shape_a);
     copy_data(a,
               test::NDArray<float, 4>({{{{0, 1, 0, 2, 1, 2, 0, 0},
                                          {0, 3, 2, 0, 0, 0, 1, 0},
@@ -4502,12 +4396,127 @@
                                          {1, 2, 0, 0, 0, 1, 2, 0},
                                          {1, 0, 2, 0, 0, 0, 1, 0}}}})
                   .get_vector());
-    auto result = backend->make_primary_tensor_view(element::Float32::element_type(), shape_r);
+    auto result = backend->make_primary_tensor_view(element::f32, shape_r);
 
     cf->call({a}, {result});
     EXPECT_EQ((test::NDArray<float, 4>({{{{3, 2, 2}, {2, 2, 3}, {2, 2, 2}}}}).get_vector()),
               result->get_vector<float>());
-=======
+}
+
+TEST(${BACKEND_NAME}, not)
+{
+    auto shape = Shape{2, 2};
+    auto A = make_shared<op::Parameter>(element::boolean, shape);
+    auto f = make_shared<Function>(make_shared<op::Not>(A), op::Parameters{A});
+
+    auto manager = runtime::Manager::get("${BACKEND_NAME}");
+    auto external = manager->compile(f);
+    auto backend = manager->allocate_backend();
+    auto cf = backend->make_call_frame(external);
+
+    // Create some tensors for input/output
+    auto a = backend->make_primary_tensor_view(element::boolean, shape);
+    copy_data(a, vector<char>{1, 0, 2, 0});
+    auto result = backend->make_primary_tensor_view(element::boolean, shape);
+
+    cf->call({a}, {result});
+    EXPECT_EQ((vector<char>{0, 1, 0, 1}), result->get_vector<char>());
+}
+
+TEST(${BACKEND_NAME}, numeric_float_nan)
+{
+    auto shape = Shape{5};
+    auto A = op::Constant::create(element::f32, shape, {-2.5f, 25.5f, 2.25f, NAN, 6.0f});
+    auto B = op::Constant::create(element::f32, shape, {10.0f, 5.0f, 2.25f, 10.0f, NAN});
+    auto f = make_shared<Function>(make_shared<op::Equal>(A, B), op::Parameters{});
+
+    auto manager = runtime::Manager::get("${BACKEND_NAME}");
+    auto external = manager->compile(f);
+    auto backend = manager->allocate_backend();
+    auto cf = backend->make_call_frame(external);
+
+    // Create some tensors for input/output
+    auto result = backend->make_primary_tensor_view(element::boolean, shape);
+    cf->call({}, {result});
+    EXPECT_EQ((vector<char>{false, false, true, false, false}), result->get_vector<char>());
+}
+
+TEST(${BACKEND_NAME}, numeric_double_nan)
+{
+    auto shape = Shape{5};
+    auto A = op::Constant::create(element::f64, shape, {-2.5f, 25.5f, 2.25f, NAN, 6.0f});
+    auto B = op::Constant::create(element::f64, shape, {10.0f, 5.0f, 2.25f, 10.0f, NAN});
+    auto f = make_shared<Function>(make_shared<op::Equal>(A, B), op::Parameters{});
+
+    auto manager = runtime::Manager::get("${BACKEND_NAME}");
+    auto external = manager->compile(f);
+    auto backend = manager->allocate_backend();
+    auto cf = backend->make_call_frame(external);
+
+    // Create some tensors for input/output
+    auto result = backend->make_primary_tensor_view(element::boolean, shape);
+    cf->call({}, {result});
+    EXPECT_EQ((vector<char>{false, false, true, false, false}), result->get_vector<char>());
+}
+
+TEST(${BACKEND_NAME}, numeric_float_inf)
+{
+    auto shape = Shape{5};
+    auto A = op::Constant::create(element::f32, shape, {-2.5f, 25.5f, 2.25f, INFINITY, 6.0f});
+    auto B = op::Constant::create(element::f32, shape, {10.0f, 5.0f, 2.25f, 10.0f, -INFINITY});
+    auto f = make_shared<Function>(make_shared<op::Equal>(A, B), op::Parameters{});
+
+    auto manager = runtime::Manager::get("${BACKEND_NAME}");
+    auto external = manager->compile(f);
+    auto backend = manager->allocate_backend();
+    auto cf = backend->make_call_frame(external);
+
+    // Create some tensors for input/output
+    auto result = backend->make_primary_tensor_view(element::boolean, shape);
+    cf->call({}, {result});
+    EXPECT_EQ((vector<char>{false, false, true, false, false}), result->get_vector<char>());
+}
+
+TEST(${BACKEND_NAME}, numeric_double_inf)
+{
+    auto shape = Shape{5};
+    auto A = op::Constant::create(element::f64, shape, {-2.5f, 25.5f, 2.25f, INFINITY, 6.0f});
+    auto B = op::Constant::create(element::f64, shape, {10.0f, 5.0f, 2.25f, 10.0f, -INFINITY});
+    auto f = make_shared<Function>(make_shared<op::Equal>(A, B), op::Parameters{});
+
+    auto manager = runtime::Manager::get("${BACKEND_NAME}");
+    auto external = manager->compile(f);
+    auto backend = manager->allocate_backend();
+    auto cf = backend->make_call_frame(external);
+
+    // Create some tensors for input/output
+    auto result = backend->make_primary_tensor_view(element::boolean, shape);
+    cf->call({}, {result});
+    EXPECT_EQ((vector<char>{false, false, true, false, false}), result->get_vector<char>());
+}
+
+TEST(${BACKEND_NAME}, abc_tbb)
+{
+    // Force TBB flow graph generation in the CPU backend
+    // This has no effect on other backends
+    bool use_tbb = (getenv("NGRAPH_CPU_USE_TBB") != nullptr);
+    if (!use_tbb)
+    {
+        setenv("NGRAPH_CPU_USE_TBB", "1", 1);
+    }
+
+    auto shape = Shape{2, 2};
+    auto A = make_shared<op::Parameter>(element::f32, shape);
+    auto B = make_shared<op::Parameter>(element::f32, shape);
+    auto C = make_shared<op::Parameter>(element::f32, shape);
+    auto f = make_shared<Function>((A + B) * C, op::Parameters{A, B, C});
+
+    auto manager = runtime::Manager::get("${BACKEND_NAME}");
+    auto external = manager->compile(f);
+    auto backend = manager->allocate_backend();
+    auto cf = backend->make_call_frame(external);
+
+    // Create some tensors for input/output
     shared_ptr<runtime::TensorView> a = backend->make_primary_tensor_view(element::f32, shape);
     shared_ptr<runtime::TensorView> b = backend->make_primary_tensor_view(element::f32, shape);
     shared_ptr<runtime::TensorView> c = backend->make_primary_tensor_view(element::f32, shape);
@@ -4533,5 +4542,4 @@
     {
         unsetenv("NGRAPH_CPU_USE_TBB");
     }
->>>>>>> d092cb91
 }