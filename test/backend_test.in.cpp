--- conflicted
+++ resolved
@@ -8025,29 +8025,139 @@
     EXPECT_EQ((vector<float>{inf, inf, inf, inf, inf, inf}), read_vector<float>(result));
 }
 
-<<<<<<< HEAD
+TEST(${BACKEND_NAME}, relu_2Dfprop)
+{
+    SKIP_TEST_FOR("GPU", "${BACKEND_NAME}");
+    auto shape_a = Shape{2, 5};
+    auto A = make_shared<op::Parameter>(element::f32, shape_a);
+    auto relu = make_shared<op::Relu>(A);
+    auto shape_rt = Shape{2, 5};
+    auto f = make_shared<Function>(relu, op::Parameters{A});
+
+    auto manager = runtime::Manager::get("${BACKEND_NAME}");
+    auto external = manager->compile(f);
+    auto backend = manager->allocate_backend();
+    auto cf = backend->make_call_frame(external);
+
+    auto a = backend->make_primary_tensor_view(element::f32, shape_a);
+    copy_data(a, vector<float>{1, 8, -8, 17, -0.5, 1, 8, -8, 17, -0.5});
+    auto result = backend->make_primary_tensor_view(element::f32, shape_rt);
+    vector<float> expected{1, 8, 0, 17, 0, 1, 8, 0, 17, 0};
+
+    cf->call({a}, {result});
+    EXPECT_EQ(read_vector<float>(result), expected);
+}
+
+TEST(${BACKEND_NAME}, relu_4Dfprop)
+{
+    SKIP_TEST_FOR("GPU", "${BACKEND_NAME}");
+    auto shape_a = Shape{2, 2, 2, 2};
+    auto A = make_shared<op::Parameter>(element::f32, shape_a);
+    auto relu = make_shared<op::Relu>(A);
+    auto shape_rt = Shape{2, 2, 2, 2};
+    auto f = make_shared<Function>(relu, op::Parameters{A});
+
+    auto manager = runtime::Manager::get("${BACKEND_NAME}");
+    auto external = manager->compile(f);
+    auto backend = manager->allocate_backend();
+    auto cf = backend->make_call_frame(external);
+
+    auto a = backend->make_primary_tensor_view(element::f32, shape_a);
+    copy_data(a, vector<float>{1, 8, -8, 17, -0.5, 1, 8, -8, 17, -0.5, 1, 8, -8, 17, -0.5, 1});
+    auto result = backend->make_primary_tensor_view(element::f32, shape_rt);
+    vector<float> expected{1, 8, 0, 17, 0, 1, 8, 0, 17, 0, 1, 8, 0, 17, 0, 1};
+
+    cf->call({a}, {result});
+    EXPECT_EQ(read_vector<float>(result), expected);
+}
+
+TEST(${BACKEND_NAME}, fuse_max_with_constant_zero_input_as_relu)
+{
+    SKIP_TEST_FOR("GPU", "${BACKEND_NAME}");
+    auto shape_a = Shape{2, 5};
+    auto A = op::Constant::create(element::f32, shape_a, {0, 0, 0, 0, 0, 0, 0, 0, 0, 0});
+    auto B = make_shared<op::Parameter>(element::f32, shape_a);
+    auto max = make_shared<op::Maximum>(A, B);
+    auto shape_rt = Shape{2, 5};
+    auto f = make_shared<Function>(max, op::Parameters{B});
+
+    auto manager = runtime::Manager::get("${BACKEND_NAME}");
+    auto external = manager->compile(f);
+    auto backend = manager->allocate_backend();
+    auto cf = backend->make_call_frame(external);
+
+    auto b = backend->make_primary_tensor_view(element::f32, shape_a);
+    copy_data(b, vector<float>{1, 8, -8, 17, -0.5, 1, 8, -8, 17, -0.5});
+    auto result = backend->make_primary_tensor_view(element::f32, shape_rt);
+    vector<float> expected{1, 8, 0, 17, 0, 1, 8, 0, 17, 0};
+
+    cf->call({b}, {result});
+    EXPECT_EQ(read_vector<float>(result), expected);
+}
+
+TEST(${BACKEND_NAME}, relu_2Dbackprop)
+{
+    SKIP_TEST_FOR("GPU", "${BACKEND_NAME}");
+    auto shape_a = Shape{2, 5};
+    auto A = make_shared<op::Parameter>(element::f32, shape_a);
+    auto delta_val = make_shared<op::Parameter>(element::f32, shape_a);
+    auto relu = make_shared<op::ReluBackprop>(A, delta_val);
+    auto shape_rt = Shape{2, 5};
+    auto f = make_shared<Function>(relu, op::Parameters{A, delta_val});
+
+    auto manager = runtime::Manager::get("${BACKEND_NAME}");
+    auto external = manager->compile(f);
+    auto backend = manager->allocate_backend();
+    auto cf = backend->make_call_frame(external);
+
+    auto a = backend->make_primary_tensor_view(element::f32, shape_a);
+    copy_data(a, vector<float>{1, 8, -8, 17, -0.5, 1, 8, -8, 17, -0.5});
+    auto delta = backend->make_primary_tensor_view(element::f32, shape_a);
+    copy_data(delta, vector<float>{1, 2, 3, 4, 5, 6, 7, 8, 9, 10});
+    auto result = backend->make_primary_tensor_view(element::f32, shape_rt);
+    vector<float> expected{1, 2, 0, 4, 0, 6, 7, 0, 9, 0};
+
+    cf->call({a, delta}, {result});
+    EXPECT_EQ(read_vector<float>(result), expected);
+}
+
+TEST(${BACKEND_NAME}, relu_4Dbackprop)
+{
+    SKIP_TEST_FOR("GPU", "${BACKEND_NAME}");
+    auto shape_a = Shape{2, 2, 2, 2};
+    auto A = make_shared<op::Parameter>(element::f32, shape_a);
+    auto delta_val = make_shared<op::Parameter>(element::f32, shape_a);
+    auto relu = make_shared<op::ReluBackprop>(A, delta_val);
+    auto shape_rt = Shape{2, 2, 2, 2};
+    auto f = make_shared<Function>(relu, op::Parameters{A, delta_val});
+
+    auto manager = runtime::Manager::get("${BACKEND_NAME}");
+    auto external = manager->compile(f);
+    auto backend = manager->allocate_backend();
+    auto cf = backend->make_call_frame(external);
+
+    auto a = backend->make_primary_tensor_view(element::f32, shape_a);
+    copy_data(a, vector<float>{1, 8, -8, 17, -0.5, 1, 8, -8, 17, -0.5, 1, 8, -8, 17, -0.5, 1});
+    auto delta = backend->make_primary_tensor_view(element::f32, shape_a);
+    copy_data(delta, vector<float>{1, 8, -8, 17, -0.5, 1, 8, -8, 17, -0.5, 1, 8, -8, 17, -0.5, 1});
+    auto result = backend->make_primary_tensor_view(element::f32, shape_rt);
+    vector<float> expected{1, 8, 0, 17, 0, 1, 8, 0, 17, 0, 1, 8, 0, 17, 0, 1};
+
+    cf->call({a, delta}, {result});
+    EXPECT_EQ(read_vector<float>(result), expected);
+}
+
 TEST(${BACKEND_NAME}, softmax)
 {
     Shape shape{8};
     auto A = make_shared<op::Parameter>(element::f32, shape);
     auto f = make_shared<Function>(make_shared<op::Softmax>(A), op::Parameters{A});
-=======
-TEST(${BACKEND_NAME}, relu_2Dfprop)
-{
-    SKIP_TEST_FOR("GPU", "${BACKEND_NAME}");
-    auto shape_a = Shape{2, 5};
-    auto A = make_shared<op::Parameter>(element::f32, shape_a);
-    auto relu = make_shared<op::Relu>(A);
-    auto shape_rt = Shape{2, 5};
-    auto f = make_shared<Function>(relu, op::Parameters{A});
->>>>>>> dd3af46c
-
-    auto manager = runtime::Manager::get("${BACKEND_NAME}");
-    auto external = manager->compile(f);
-    auto backend = manager->allocate_backend();
-    auto cf = backend->make_call_frame(external);
-
-<<<<<<< HEAD
+
+    auto manager = runtime::Manager::get("${BACKEND_NAME}");
+    auto external = manager->compile(f);
+    auto backend = manager->allocate_backend();
+    auto cf = backend->make_call_frame(external);
+
     // Create some tensors for input/output
     auto a = backend->make_primary_tensor_view(element::f32, shape);
     copy_data(a, vector<float>{-4, -3, -2, -1, 0, 1, 2, 3});
@@ -8065,112 +8175,4 @@
                                               expf(2) / d,
                                               expf(3) / d},
                                 read_vector<float>(result)));
-=======
-    auto a = backend->make_primary_tensor_view(element::f32, shape_a);
-    copy_data(a, vector<float>{1, 8, -8, 17, -0.5, 1, 8, -8, 17, -0.5});
-    auto result = backend->make_primary_tensor_view(element::f32, shape_rt);
-    vector<float> expected{1, 8, 0, 17, 0, 1, 8, 0, 17, 0};
-
-    cf->call({a}, {result});
-    EXPECT_EQ(read_vector<float>(result), expected);
-}
-
-TEST(${BACKEND_NAME}, relu_4Dfprop)
-{
-    SKIP_TEST_FOR("GPU", "${BACKEND_NAME}");
-    auto shape_a = Shape{2, 2, 2, 2};
-    auto A = make_shared<op::Parameter>(element::f32, shape_a);
-    auto relu = make_shared<op::Relu>(A);
-    auto shape_rt = Shape{2, 2, 2, 2};
-    auto f = make_shared<Function>(relu, op::Parameters{A});
-
-    auto manager = runtime::Manager::get("${BACKEND_NAME}");
-    auto external = manager->compile(f);
-    auto backend = manager->allocate_backend();
-    auto cf = backend->make_call_frame(external);
-
-    auto a = backend->make_primary_tensor_view(element::f32, shape_a);
-    copy_data(a, vector<float>{1, 8, -8, 17, -0.5, 1, 8, -8, 17, -0.5, 1, 8, -8, 17, -0.5, 1});
-    auto result = backend->make_primary_tensor_view(element::f32, shape_rt);
-    vector<float> expected{1, 8, 0, 17, 0, 1, 8, 0, 17, 0, 1, 8, 0, 17, 0, 1};
-
-    cf->call({a}, {result});
-    EXPECT_EQ(read_vector<float>(result), expected);
-}
-
-TEST(${BACKEND_NAME}, fuse_max_with_constant_zero_input_as_relu)
-{
-    SKIP_TEST_FOR("GPU", "${BACKEND_NAME}");
-    auto shape_a = Shape{2, 5};
-    auto A = op::Constant::create(element::f32, shape_a, {0, 0, 0, 0, 0, 0, 0, 0, 0, 0});
-    auto B = make_shared<op::Parameter>(element::f32, shape_a);
-    auto max = make_shared<op::Maximum>(A, B);
-    auto shape_rt = Shape{2, 5};
-    auto f = make_shared<Function>(max, op::Parameters{B});
-
-    auto manager = runtime::Manager::get("${BACKEND_NAME}");
-    auto external = manager->compile(f);
-    auto backend = manager->allocate_backend();
-    auto cf = backend->make_call_frame(external);
-
-    auto b = backend->make_primary_tensor_view(element::f32, shape_a);
-    copy_data(b, vector<float>{1, 8, -8, 17, -0.5, 1, 8, -8, 17, -0.5});
-    auto result = backend->make_primary_tensor_view(element::f32, shape_rt);
-    vector<float> expected{1, 8, 0, 17, 0, 1, 8, 0, 17, 0};
-
-    cf->call({b}, {result});
-    EXPECT_EQ(read_vector<float>(result), expected);
-}
-
-TEST(${BACKEND_NAME}, relu_2Dbackprop)
-{
-    SKIP_TEST_FOR("GPU", "${BACKEND_NAME}");
-    auto shape_a = Shape{2, 5};
-    auto A = make_shared<op::Parameter>(element::f32, shape_a);
-    auto delta_val = make_shared<op::Parameter>(element::f32, shape_a);
-    auto relu = make_shared<op::ReluBackprop>(A, delta_val);
-    auto shape_rt = Shape{2, 5};
-    auto f = make_shared<Function>(relu, op::Parameters{A, delta_val});
-
-    auto manager = runtime::Manager::get("${BACKEND_NAME}");
-    auto external = manager->compile(f);
-    auto backend = manager->allocate_backend();
-    auto cf = backend->make_call_frame(external);
-
-    auto a = backend->make_primary_tensor_view(element::f32, shape_a);
-    copy_data(a, vector<float>{1, 8, -8, 17, -0.5, 1, 8, -8, 17, -0.5});
-    auto delta = backend->make_primary_tensor_view(element::f32, shape_a);
-    copy_data(delta, vector<float>{1, 2, 3, 4, 5, 6, 7, 8, 9, 10});
-    auto result = backend->make_primary_tensor_view(element::f32, shape_rt);
-    vector<float> expected{1, 2, 0, 4, 0, 6, 7, 0, 9, 0};
-
-    cf->call({a, delta}, {result});
-    EXPECT_EQ(read_vector<float>(result), expected);
-}
-
-TEST(${BACKEND_NAME}, relu_4Dbackprop)
-{
-    SKIP_TEST_FOR("GPU", "${BACKEND_NAME}");
-    auto shape_a = Shape{2, 2, 2, 2};
-    auto A = make_shared<op::Parameter>(element::f32, shape_a);
-    auto delta_val = make_shared<op::Parameter>(element::f32, shape_a);
-    auto relu = make_shared<op::ReluBackprop>(A, delta_val);
-    auto shape_rt = Shape{2, 2, 2, 2};
-    auto f = make_shared<Function>(relu, op::Parameters{A, delta_val});
-
-    auto manager = runtime::Manager::get("${BACKEND_NAME}");
-    auto external = manager->compile(f);
-    auto backend = manager->allocate_backend();
-    auto cf = backend->make_call_frame(external);
-
-    auto a = backend->make_primary_tensor_view(element::f32, shape_a);
-    copy_data(a, vector<float>{1, 8, -8, 17, -0.5, 1, 8, -8, 17, -0.5, 1, 8, -8, 17, -0.5, 1});
-    auto delta = backend->make_primary_tensor_view(element::f32, shape_a);
-    copy_data(delta, vector<float>{1, 8, -8, 17, -0.5, 1, 8, -8, 17, -0.5, 1, 8, -8, 17, -0.5, 1});
-    auto result = backend->make_primary_tensor_view(element::f32, shape_rt);
-    vector<float> expected{1, 8, 0, 17, 0, 1, 8, 0, 17, 0, 1, 8, 0, 17, 0, 1};
-
-    cf->call({a, delta}, {result});
-    EXPECT_EQ(read_vector<float>(result), expected);
->>>>>>> dd3af46c
 }