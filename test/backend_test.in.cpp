//*****************************************************************************
// Copyright 2017-2018 Intel Corporation
//
// Licensed under the Apache License, Version 2.0 (the "License");
// you may not use this file except in compliance with the License.
// You may obtain a copy of the License at
//
//     http://www.apache.org/licenses/LICENSE-2.0
//
// Unless required by applicable law or agreed to in writing, software
// distributed under the License is distributed on an "AS IS" BASIS,
// WITHOUT WARRANTIES OR CONDITIONS OF ANY KIND, either express or implied.
// See the License for the specific language governing permissions and
// limitations under the License.
//*****************************************************************************

#include <algorithm>
#include <algorithm>
#include <cinttypes>
#include <cmath>
#include <cstdlib>
#include <random>
#include <string>
#include "gtest/gtest.h"

#include "ngraph/autodiff/adjoints.hpp"
#include "ngraph/graph_util.hpp"
#include "ngraph/log.hpp"
#include "ngraph/ngraph.hpp"
#include "ngraph/op/experimental/generate_mask.hpp"
#include "ngraph/serializer.hpp"
#include "ngraph/state/rng_state.hpp"
#include "util/all_close.hpp"
#include "util/all_close_f.hpp"
#include "util/ndarray.hpp"
#include "util/random.hpp"
#include "util/test_control.hpp"
#include "util/test_tools.hpp"

using namespace std;
using namespace ngraph;

static string s_manifest = "${MANIFEST}";

static const vector<element::Type> s_known_element_types = {element::from<float>(),
                                                            element::from<double>(),
                                                            element::from<int8_t>(),
                                                            element::from<int16_t>(),
                                                            element::from<int32_t>(),
                                                            element::from<int64_t>(),
                                                            element::from<uint8_t>(),
                                                            element::from<uint16_t>(),
                                                            element::from<uint32_t>(),
                                                            element::from<uint64_t>()};

class UnhandledOp : public ngraph::op::Op
{
public:
    UnhandledOp(const std::shared_ptr<Node>& arg)
        : Op("Unsupported_op", check_single_output_args({arg}))
    {
        constructor_validate_and_infer_types();
    }
    shared_ptr<Node> copy_with_new_args(const NodeVector& new_args) const override
    {
        return make_shared<UnhandledOp>(new_args[0]);
    }

protected:
    void validate_and_infer_types() override
    {
        set_output_type(0, get_input_element_type(0), get_input_partial_shape(0));
    }
};

NGRAPH_TEST(${BACKEND_NAME}, unhandled_op)
{
    Shape shape{2, 2};
    auto A = make_shared<op::Parameter>(element::f32, shape);
    auto unhandled = make_shared<UnhandledOp>(A);
    auto f = make_shared<Function>(unhandled, op::ParameterVector{A});
    auto backend = runtime::Backend::create("${BACKEND_NAME}");

    shared_ptr<runtime::Tensor> a = backend->create_tensor<float>(shape);
    shared_ptr<runtime::Tensor> result = backend->create_tensor<float>(shape);
    ASSERT_THROW(backend->call_with_validate(backend->compile(f), {result}, {a}), unsupported_op);
}

NGRAPH_TEST(${BACKEND_NAME}, function_name)
{
    Shape shape{2, 2};
    auto A = make_shared<op::Parameter>(element::f32, shape);
    auto B = make_shared<op::Parameter>(element::f32, shape);
    auto f = make_shared<Function>(A + B, op::ParameterVector{A, B}, "funky func name");

    auto backend = runtime::Backend::create("${BACKEND_NAME}");

    // Create some tensors for input/output
    shared_ptr<runtime::Tensor> a = backend->create_tensor<float>(shape);
    shared_ptr<runtime::Tensor> b = backend->create_tensor<float>(shape);
    shared_ptr<runtime::Tensor> result = backend->create_tensor<float>(shape);

    copy_data(a, test::NDArray<float, 2>({{1, 2}, {3, 4}}).get_vector());
    copy_data(b, test::NDArray<float, 2>({{5, 6}, {7, 8}}).get_vector());

    backend->call_with_validate(backend->compile(f), {result}, {a, b});
    EXPECT_EQ(read_vector<float>(result),
              (test::NDArray<float, 2>({{6, 8}, {10, 12}})).get_vector());
}

NGRAPH_TEST(${BACKEND_NAME}, node_name)
{
    Shape shape{2, 2};
    auto A = make_shared<op::Parameter>(element::f32, shape);
    auto B = make_shared<op::Parameter>(element::f32, shape);
    auto C = A + B;
    C->set_name("a node name");
    auto f = make_shared<Function>(C, op::ParameterVector{A, B});

    auto backend = runtime::Backend::create("${BACKEND_NAME}");

    // Create some tensors for input/output
    shared_ptr<runtime::Tensor> a = backend->create_tensor(element::f32, shape);
    shared_ptr<runtime::Tensor> b = backend->create_tensor(element::f32, shape);
    shared_ptr<runtime::Tensor> result = backend->create_tensor(element::f32, shape);

    copy_data(a, test::NDArray<float, 2>({{1, 2}, {3, 4}}).get_vector());
    copy_data(b, test::NDArray<float, 2>({{5, 6}, {7, 8}}).get_vector());

    backend->call_with_validate(backend->compile(f), {result}, {a, b});
    EXPECT_EQ(read_vector<float>(result),
              (test::NDArray<float, 2>({{6, 8}, {10, 12}})).get_vector());
}

NGRAPH_TEST(${BACKEND_NAME}, aliased_output)
{
    Shape shape{2, 2};
    auto A = make_shared<op::Parameter>(element::f32, shape);
    auto B = make_shared<op::Parameter>(element::f32, shape);
    auto C = A + B;
    auto D = A * B;
    auto E = op::Constant::create(element::f32, shape, {1, 2, 3, 4});
    auto f = make_shared<Function>(NodeVector{C, C, D, D, C, E, E}, op::ParameterVector{A, B});

    auto backend = runtime::Backend::create("${BACKEND_NAME}");

    // Create some tensors for input/output
    shared_ptr<runtime::Tensor> a = backend->create_tensor(element::f32, shape);
    shared_ptr<runtime::Tensor> b = backend->create_tensor(element::f32, shape);
    shared_ptr<runtime::Tensor> out1 = backend->create_tensor(element::f32, shape);
    shared_ptr<runtime::Tensor> out2 = backend->create_tensor(element::f32, shape);
    shared_ptr<runtime::Tensor> out3 = backend->create_tensor(element::f32, shape);
    shared_ptr<runtime::Tensor> out4 = backend->create_tensor(element::f32, shape);
    shared_ptr<runtime::Tensor> out5 = backend->create_tensor(element::f32, shape);
    shared_ptr<runtime::Tensor> out6 = backend->create_tensor(element::f32, shape);
    shared_ptr<runtime::Tensor> out7 = backend->create_tensor(element::f32, shape);

    copy_data(a, vector<float>{0, 1, 2, 3});
    copy_data(b, vector<float>{1, 2, 3, 4});
    vector<float> expectedC{1, 3, 5, 7};
    vector<float> expectedD{0, 2, 6, 12};
    vector<float> expectedE{1, 2, 3, 4};

    backend->call_with_validate(
        backend->compile(f), {out1, out2, out3, out4, out5, out6, out7}, {a, b});
    EXPECT_EQ(expectedC, read_vector<float>(out1));
    EXPECT_EQ(expectedC, read_vector<float>(out2));
    EXPECT_EQ(expectedD, read_vector<float>(out3));
    EXPECT_EQ(expectedD, read_vector<float>(out4));
    EXPECT_EQ(expectedC, read_vector<float>(out5));
    EXPECT_EQ(expectedE, read_vector<float>(out6));
    EXPECT_EQ(expectedE, read_vector<float>(out7));
}

NGRAPH_TEST(${BACKEND_NAME}, parameter_as_output)
{
    Shape shape{3, 4};
    auto A = make_shared<op::Parameter>(element::f32, shape);
    auto f = make_shared<Function>(A, op::ParameterVector{A});

    auto backend = runtime::Backend::create("${BACKEND_NAME}");

    // Create some tensors for input/output
    shared_ptr<runtime::Tensor> a = backend->create_tensor(element::f32, shape);
    shared_ptr<runtime::Tensor> result = backend->create_tensor(element::f32, shape);

    vector<float> expected{0, 1, 2, 3, 4, 5, 6, 7, 8, 9, 10, 11};
    vector<float> zero(shape_size(shape), 0);
    copy_data(a, expected);

    backend->call_with_validate(backend->compile(f), {result}, {a});
    EXPECT_EQ(read_vector<float>(result), expected);
}

NGRAPH_TEST(${BACKEND_NAME}, abc)
{
    Shape shape{2, 2};
    auto A = make_shared<op::Parameter>(element::f32, shape);
    auto B = make_shared<op::Parameter>(element::f32, shape);
    auto C = make_shared<op::Parameter>(element::f32, shape);
    auto f = make_shared<Function>((A + B) * C, op::ParameterVector{A, B, C});

    auto backend = runtime::Backend::create("${BACKEND_NAME}");

    // Create some tensors for input/output
    shared_ptr<runtime::Tensor> a = backend->create_tensor(element::f32, shape);
    shared_ptr<runtime::Tensor> b = backend->create_tensor(element::f32, shape);
    shared_ptr<runtime::Tensor> c = backend->create_tensor(element::f32, shape);
    shared_ptr<runtime::Tensor> result = backend->create_tensor(element::f32, shape);

    copy_data(a, test::NDArray<float, 2>({{1, 2}, {3, 4}}).get_vector());
    copy_data(b, test::NDArray<float, 2>({{5, 6}, {7, 8}}).get_vector());
    copy_data(c, test::NDArray<float, 2>({{9, 10}, {11, 12}}).get_vector());

    backend->call_with_validate(backend->compile(f), {result}, {a, b, c});
    EXPECT_EQ(read_vector<float>(result),
              (test::NDArray<float, 2>({{54, 80}, {110, 144}})).get_vector());

    backend->call_with_validate(backend->compile(f), {result}, {b, a, c});
    EXPECT_EQ(read_vector<float>(result),
              (test::NDArray<float, 2>({{54, 80}, {110, 144}})).get_vector());

    backend->call_with_validate(backend->compile(f), {result}, {a, c, b});
    EXPECT_EQ(read_vector<float>(result),
              (test::NDArray<float, 2>({{50, 72}, {98, 128}})).get_vector());
}

NGRAPH_TEST(${BACKEND_NAME}, abc_int64)
{
    Shape shape{2, 2};
    auto A = make_shared<op::Parameter>(element::i64, shape);
    auto B = make_shared<op::Parameter>(element::i64, shape);
    auto C = make_shared<op::Parameter>(element::i64, shape);
    auto f = make_shared<Function>((A + B) * C, op::ParameterVector{A, B, C});

    auto backend = runtime::Backend::create("${BACKEND_NAME}");

    // Create some tensors for input/output
    auto a = backend->create_tensor(element::i64, shape);
    copy_data(a, vector<int64_t>{1, 2, 3, 4});
    auto b = backend->create_tensor(element::i64, shape);
    copy_data(b, vector<int64_t>{5, 6, 7, 8});
    auto c = backend->create_tensor(element::i64, shape);
    copy_data(c, vector<int64_t>{9, 10, 11, 12});
    auto result = backend->create_tensor(element::i64, shape);

    backend->call_with_validate(backend->compile(f), {result}, {a, b, c});
    EXPECT_EQ((vector<int64_t>{54, 80, 110, 144}), read_vector<int64_t>(result));

    backend->call_with_validate(backend->compile(f), {result}, {b, a, c});
    EXPECT_EQ((vector<int64_t>{54, 80, 110, 144}), read_vector<int64_t>(result));

    backend->call_with_validate(backend->compile(f), {result}, {a, c, b});
    EXPECT_EQ((vector<int64_t>{50, 72, 98, 128}), read_vector<int64_t>(result));
}

// Multiple retrive values
NGRAPH_TEST(${BACKEND_NAME}, multiple_result)
{
    Shape shape{2, 2};
    auto A = make_shared<op::Parameter>(element::f32, shape);
    auto B = make_shared<op::Parameter>(element::f32, shape);
    auto C = make_shared<op::Parameter>(element::f32, shape);
    auto A_add_B = make_shared<op::Add>(A, B);
    auto A_add_B_mul_C = make_shared<op::Multiply>(A_add_B, C);

    auto f =
        make_shared<Function>(NodeVector{A_add_B, A_add_B_mul_C}, op::ParameterVector{A, B, C});

    auto backend = runtime::Backend::create("${BACKEND_NAME}");

    auto a = backend->create_tensor(element::f32, shape);
    copy_data(a, vector<float>{1, 2, 3, 4});
    auto b = backend->create_tensor(element::f32, shape);
    copy_data(b, vector<float>{5, 6, 7, 8});
    auto c = backend->create_tensor(element::f32, shape);
    copy_data(c, vector<float>{9, 10, 11, 12});

    auto r0 = backend->create_tensor(element::f32, shape);
    auto r1 = backend->create_tensor(element::f32, shape);

    backend->call_with_validate(backend->compile(f), {r0, r1}, {a, b, c});

    EXPECT_EQ((vector<float>{6, 8, 10, 12}), read_vector<float>(r0));
    EXPECT_EQ((vector<float>{54, 80, 110, 144}), read_vector<float>(r1));
}

NGRAPH_TEST(${BACKEND_NAME}, batch_norm_one_output)
{
    auto shape_in = Shape{2, 3};
    auto shape_mean = Shape{3};

    auto A = make_shared<op::Parameter>(element::f64, shape_in);
    auto Mean =
        op::Constant::create(element::f64, shape_mean, {0.00396654, -1.25294404, 1.16651872});
    auto Variance =
        op::Constant::create(element::f64, shape_mean, {2.40871689, 1.44969511, 0.23469392});
    auto Beta =
        op::Constant::create(element::f64, shape_mean, {2.14211921, -0.75733924, 0.42210531});
    auto Gamma =
        op::Constant::create(element::f64, shape_mean, {1.75437676, 0.37950502, 1.13727544});

    auto BN = make_shared<op::BatchNormInference>(1e-3, Gamma, Beta, A, Mean, Variance);
    auto f = make_shared<Function>(BN, op::ParameterVector{A});

    auto backend = runtime::Backend::create("${BACKEND_NAME}");

    // Create some tensors for input/output
    auto a = backend->create_tensor(element::f64, shape_in);
    copy_data(
        a,
        vector<double>{-1.97431703, -2.06521307, 0.54122217, 2.53375939, -0.22342691, 0.45340773});

    auto result = backend->create_tensor(element::f64, shape_in);
    vector<double> expected_result{
        -0.09365749, -1.01327395, -1.04269195, 5.00118923, -0.43295258, -1.24840283};

    backend->call_with_validate(backend->compile(f), {result}, {a});
    EXPECT_TRUE(test::all_close(vector<double>{expected_result}, read_vector<double>(result)));
}

NGRAPH_TEST(${BACKEND_NAME}, batch_norm_three_outputs)
{
    auto shape_in = Shape{2, 3};
    auto shape_mean = Shape{3};

    auto A = make_shared<op::Parameter>(element::f64, shape_in);
    auto Beta =
        op::Constant::create(element::f64, shape_mean, {2.14211921, -0.75733924, 0.42210531});
    auto Gamma =
        op::Constant::create(element::f64, shape_mean, {1.75437676, 0.37950502, 1.13727544});

    auto BN = make_shared<op::BatchNormTraining>(1e-3, Gamma, Beta, A);

    auto f0 =
        make_shared<Function>(make_shared<op::GetOutputElement>(BN, 0), op::ParameterVector{A});
    auto f1 =
        make_shared<Function>(make_shared<op::GetOutputElement>(BN, 1), op::ParameterVector{A});
    auto f2 =
        make_shared<Function>(make_shared<op::GetOutputElement>(BN, 2), op::ParameterVector{A});

    auto backend = runtime::Backend::create("${BACKEND_NAME}");

    // Create some tensors for input/output
    auto a = backend->create_tensor(element::f64, shape_in);
    copy_data(
        a,
        vector<double>{-1.97431703, -2.06521307, 0.54122217, 2.53375939, -0.22342691, 0.45340773});

    auto result0 = backend->create_tensor(element::f64, shape_in);
    vector<double> expected_result0{
        0.3879149, -1.13662076, 1.34494817, 3.89632344, -0.37805778, -0.50073695};

    backend->call_with_validate(backend->compile(f0), {result0}, {a});
    EXPECT_TRUE(test::all_close(vector<double>{expected_result0}, read_vector<double>(result0)));

    auto result1 = backend->create_tensor(element::f64, shape_mean);
    vector<double> expected_result1{0.27972114, -1.14431989, 0.49731493};

    backend->call_with_validate(backend->compile(f1), {result1}, {a});
    EXPECT_TRUE(test::all_close(vector<double>{expected_result1}, read_vector<double>(result1)));

    auto result2 = backend->create_tensor(element::f64, shape_mean);
    vector<double> expected_result2{5.08068895e+00, 8.48043919e-01, 1.92784308e-03};

    backend->call_with_validate(backend->compile(f2), {result2}, {a});
    EXPECT_TRUE(test::all_close(vector<double>{expected_result2}, read_vector<double>(result2)));
}

NGRAPH_TEST(${BACKEND_NAME}, concat_matrix_colwise)
{
    Shape shape_a{2, 2};
    auto A = make_shared<op::Parameter>(element::f32, shape_a);
    Shape shape_b{2, 3};
    auto B = make_shared<op::Parameter>(element::f32, shape_b);
    Shape shape_c{2, 3};
    auto C = make_shared<op::Parameter>(element::f32, shape_c);
    Shape shape_r{2, 8};
    auto f = make_shared<Function>(make_shared<op::Concat>(NodeVector{A, B, C}, 1),
                                   op::ParameterVector{A, B, C});

    auto backend = runtime::Backend::create("${BACKEND_NAME}");

    // Create some tensors for input/output
    auto a = backend->create_tensor(element::f32, shape_a);
    copy_data(a, vector<float>{2, 4, 8, 16});
    auto b = backend->create_tensor(element::f32, shape_b);
    copy_data(b, vector<float>{1, 2, 4, 8, 16, 32});
    auto c = backend->create_tensor(element::f32, shape_c);
    copy_data(c, vector<float>{2, 3, 5, 7, 11, 13});
    auto result = backend->create_tensor(element::f32, shape_r);

    backend->call_with_validate(backend->compile(f), {result}, {a, b, c});
    EXPECT_EQ((vector<float>{2, 4, 1, 2, 4, 2, 3, 5, 8, 16, 8, 16, 32, 7, 11, 13}),
              read_vector<float>(result));
}

NGRAPH_TEST(${BACKEND_NAME}, concat_matrix_rowwise)
{
    Shape shape_a{2, 2};
    auto A = make_shared<op::Parameter>(element::f32, shape_a);
    Shape shape_b{3, 2};
    auto B = make_shared<op::Parameter>(element::f32, shape_b);
    Shape shape_c{3, 2};
    auto C = make_shared<op::Parameter>(element::f32, shape_c);
    Shape shape_r{8, 2};
    auto f = make_shared<Function>(make_shared<op::Concat>(NodeVector{A, B, C}, 0),
                                   op::ParameterVector{A, B, C});

    auto backend = runtime::Backend::create("${BACKEND_NAME}");

    // Create some tensors for input/output
    auto a = backend->create_tensor(element::f32, shape_a);
    copy_data(a, vector<float>{2, 4, 8, 16});
    auto b = backend->create_tensor(element::f32, shape_b);
    copy_data(b, vector<float>{1, 2, 4, 8, 16, 32});
    auto c = backend->create_tensor(element::f32, shape_c);
    copy_data(c, vector<float>{2, 3, 5, 7, 11, 13});
    auto result = backend->create_tensor(element::f32, shape_r);

    backend->call_with_validate(backend->compile(f), {result}, {a, b, c});
    EXPECT_EQ((vector<float>{2, 4, 8, 16, 1, 2, 4, 8, 16, 32, 2, 3, 5, 7, 11, 13}),
              read_vector<float>(result));
}

NGRAPH_TEST(${BACKEND_NAME}, concat_matrix_int64)
{
    Shape shape_a{2, 2};
    auto A = make_shared<op::Parameter>(element::i64, shape_a);
    Shape shape_b{3, 2};
    auto B = make_shared<op::Parameter>(element::i64, shape_b);
    Shape shape_c{3, 2};
    auto C = make_shared<op::Parameter>(element::i64, shape_c);
    Shape shape_r{8, 2};
    auto f = make_shared<Function>(make_shared<op::Concat>(NodeVector{A, B, C}, 0),
                                   op::ParameterVector{A, B, C});

    auto backend = runtime::Backend::create("${BACKEND_NAME}");

    // Create some tensors for input/output
    auto a = backend->create_tensor(element::i64, shape_a);
    copy_data(a, vector<int64_t>{2, 4, 8, 16});
    auto b = backend->create_tensor(element::i64, shape_b);
    copy_data(b, vector<int64_t>{1, 2, 4, 8, 16, 32});
    auto c = backend->create_tensor(element::i64, shape_c);
    copy_data(c, vector<int64_t>{2, 3, 5, 7, 11, 13});
    auto result = backend->create_tensor(element::i64, shape_r);

    backend->call_with_validate(backend->compile(f), {result}, {a, b, c});
    EXPECT_EQ((vector<int64_t>{2, 4, 8, 16, 1, 2, 4, 8, 16, 32, 2, 3, 5, 7, 11, 13}),
              read_vector<int64_t>(result));
}

// Params to drive concat_vector_large testing variations
class concat_vector_params : public ::testing::TestWithParam<int>
{
protected:
    concat_vector_params() { num_inputs = GetParam(); }
    uint32_t num_inputs;
};

NGRAPH_TEST_P(${BACKEND_NAME}, concat_vector_params, concat_vector_large)
{
    Shape shape_a{1};
    NodeVector inputs;
    op::ParameterVector inputs_param;
    for (uint32_t i = 0; i < num_inputs; i++)
    {
        auto A = make_shared<op::Parameter>(element::f32, shape_a);
        inputs_param.push_back(A);
        inputs.push_back(A);
    }
    Shape shape_r{num_inputs};
    auto f = make_shared<Function>(make_shared<op::Concat>(inputs, 0), inputs_param);

    auto backend = runtime::Backend::create("${BACKEND_NAME}");

    // Create some tensors for input/output
    std::vector<std::shared_ptr<runtime::Tensor>> inputs_value;
    std::vector<float> ref_result;
    for (uint32_t i = 0; i < num_inputs; i++)
    {
        auto a = backend->create_tensor(element::f32, shape_a);
        copy_data(a, vector<float>{static_cast<float>(i)});
        ref_result.push_back(static_cast<float>(i));
        inputs_value.push_back(a);
    }
    auto result = backend->create_tensor(element::f32, shape_r);

    backend->call_with_validate(backend->compile(f), {result}, inputs_value);
    EXPECT_EQ(ref_result, read_vector<float>(result));
}

// concat_vector_large case generation
// Add thhosw tests to cover paramter space overflow:
// cuda kernel parameter space have limit, if there is large number of parameters,
// there will be overflow for parameter space.
NGRAPH_INSTANTIATE_TEST_CASE_P(${BACKEND_NAME},
                               input_sizes,
                               concat_vector_params,
                               testing::Values(100, 128, 999));

NGRAPH_TEST(${BACKEND_NAME}, concat_vector)
{
    Shape shape_a{4};
    auto A = make_shared<op::Parameter>(element::f32, shape_a);
    Shape shape_b{6};
    auto B = make_shared<op::Parameter>(element::f32, shape_b);
    Shape shape_c{2};
    auto C = make_shared<op::Parameter>(element::f32, shape_c);
    Shape shape_r{12};
    auto f = make_shared<Function>(make_shared<op::Concat>(NodeVector{A, B, C}, 0),
                                   op::ParameterVector{A, B, C});

    auto backend = runtime::Backend::create("${BACKEND_NAME}");

    // Create some tensors for input/output
    auto a = backend->create_tensor(element::f32, shape_a);
    copy_data(a, vector<float>{2, 4, 8, 16});
    auto b = backend->create_tensor(element::f32, shape_b);
    copy_data(b, vector<float>{1, 2, 4, 8, 16, 32});
    auto c = backend->create_tensor(element::f32, shape_c);
    copy_data(c, vector<float>{18, 19});
    auto result = backend->create_tensor(element::f32, shape_r);

    backend->call_with_validate(backend->compile(f), {result}, {a, b, c});
    EXPECT_EQ((vector<float>{2, 4, 8, 16, 1, 2, 4, 8, 16, 32, 18, 19}), read_vector<float>(result));
}

NGRAPH_TEST(${BACKEND_NAME}, concat_4d_tensor)
{
    Shape shape{1, 1, 1, 1};
    auto A = make_shared<op::Parameter>(element::f32, shape);
    auto B = make_shared<op::Parameter>(element::f32, shape);
    auto C = make_shared<op::Parameter>(element::f32, shape);
    Shape shape_r{3, 1, 1, 1};
    auto f = make_shared<Function>(make_shared<op::Concat>(NodeVector{A, B, C}, 0),
                                   op::ParameterVector{A, B, C});

    auto backend = runtime::Backend::create("${BACKEND_NAME}");

    // Create some tensors for input/output
    auto a = backend->create_tensor(element::f32, shape);
    copy_data(a, vector<float>{1});
    auto b = backend->create_tensor(element::f32, shape);
    copy_data(b, vector<float>{2});
    auto c = backend->create_tensor(element::f32, shape);
    copy_data(c, vector<float>{3});
    auto result = backend->create_tensor(element::f32, shape_r);

    backend->call_with_validate(backend->compile(f), {result}, {a, b, c});
    EXPECT_EQ((vector<float>{1, 2, 3}), read_vector<float>(result));
}

NGRAPH_TEST(${BACKEND_NAME}, concat_2d_tensor)
{
    Shape shape{1, 1};
    auto A = make_shared<op::Parameter>(element::f32, shape);
    auto B = make_shared<op::Parameter>(element::f32, shape);
    auto C = make_shared<op::Parameter>(element::f32, shape);
    Shape shape_r{3, 1};
    auto f = make_shared<Function>(make_shared<op::Concat>(NodeVector{A, B, C}, 0),
                                   op::ParameterVector{A, B, C});

    auto backend = runtime::Backend::create("${BACKEND_NAME}");

    // Create some tensors for input/output
    auto a = backend->create_tensor(element::f32, shape);
    copy_data(a, vector<float>{1});
    auto b = backend->create_tensor(element::f32, shape);
    copy_data(b, vector<float>{2});
    auto c = backend->create_tensor(element::f32, shape);
    copy_data(c, vector<float>{3});
    auto result = backend->create_tensor(element::f32, shape_r);

    backend->call_with_validate(backend->compile(f), {result}, {a, b, c});
    EXPECT_EQ((vector<float>{1, 2, 3}), read_vector<float>(result));
}

NGRAPH_TEST(${BACKEND_NAME}, concat_in_place_2d_tensor)
{
    Shape shape{1, 1};
    auto A = make_shared<op::Parameter>(element::f32, shape);
    auto B = make_shared<op::Parameter>(element::f32, shape);
    auto add1 = make_shared<op::Add>(A, B);
    auto C = make_shared<op::Parameter>(element::f32, shape);
    auto D = make_shared<op::Parameter>(element::f32, shape);
    auto add2 = make_shared<op::Add>(C, D);
    auto subtract = make_shared<op::Subtract>(C, A);
    Shape shape_r{3, 1};
    auto f = make_shared<Function>(make_shared<op::Concat>(NodeVector{add1, add2, subtract}, 0),
                                   op::ParameterVector{A, B, C, D});

    auto backend = runtime::Backend::create("${BACKEND_NAME}");

    // Create some tensors for input/output
    auto a = backend->create_tensor(element::f32, shape);
    copy_data(a, vector<float>{1});
    auto b = backend->create_tensor(element::f32, shape);
    copy_data(b, vector<float>{2});
    auto c = backend->create_tensor(element::f32, shape);
    copy_data(c, vector<float>{3});
    auto d = backend->create_tensor(element::f32, shape);
    copy_data(d, vector<float>{4});
    auto result = backend->create_tensor(element::f32, shape_r);

    backend->call_with_validate(backend->compile(f), {result}, {a, b, c, d});
    EXPECT_EQ((vector<float>{3, 7, 2}), read_vector<float>(result));
}

NGRAPH_TEST(${BACKEND_NAME}, concat_in_place_propagate_2d_tensor)
{
    Shape shape{1, 1};
    auto A = make_shared<op::Parameter>(element::f32, shape);
    auto B = make_shared<op::Parameter>(element::f32, shape);
    auto add1 = make_shared<op::Add>(A, B);
    auto C = make_shared<op::Parameter>(element::f32, shape);
    auto D = make_shared<op::Parameter>(element::f32, shape);
    auto add2 = make_shared<op::Add>(C, D);
    auto concat1 = make_shared<op::Concat>(NodeVector{add1, add2}, 0);
    auto subtract = make_shared<op::Subtract>(C, A);
    Shape shape_r{3, 1};
    auto f = make_shared<Function>(make_shared<op::Concat>(NodeVector{concat1, subtract}, 0),
                                   op::ParameterVector{A, B, C, D});

    auto backend = runtime::Backend::create("${BACKEND_NAME}");

    // Create some tensors for input/output
    auto a = backend->create_tensor(element::f32, shape);
    copy_data(a, vector<float>{1});
    auto b = backend->create_tensor(element::f32, shape);
    copy_data(b, vector<float>{2});
    auto c = backend->create_tensor(element::f32, shape);
    copy_data(c, vector<float>{3});
    auto d = backend->create_tensor(element::f32, shape);
    copy_data(d, vector<float>{4});
    auto result = backend->create_tensor(element::f32, shape_r);

    backend->call_with_validate(backend->compile(f), {result}, {a, b, c, d});
    EXPECT_EQ((vector<float>{3, 7, 2}), read_vector<float>(result));
}

// from numpy import *
// a=linspace(1,2*3*4*3*2,2*3*4*3*2)
// b=linspace(1000+1,1000+2*3*3*3*2,2*3*3*3*2)
// c=linspace(2000+1,2000+2*3*2*3*2,2*3*2*3*2)
// a.shape=(2,3,4,3,2)
// b.shape=(2,3,3,3,2)
// c.shape=(2,3,2,3,2)
// z=concatenate((a,b,c),axis=2)
// z.shape=(2*3*(4+3+2)*3*2)
// set_printoptions(suppress=True)
// print(z)
//
// [    1.     2.     3.     4.     5.     6.     7.     8.     9.    10.
//     11.    12.    13.    14.    15.    16.    17.    18.    19.    20.
//     21.    22.    23.    24.  1001.  1002.  1003.  1004.  1005.  1006.
//   1007.  1008.  1009.  1010.  1011.  1012.  1013.  1014.  1015.  1016.
//   1017.  1018.  2001.  2002.  2003.  2004.  2005.  2006.  2007.  2008.
//   2009.  2010.  2011.  2012.    25.    26.    27.    28.    29.    30.
//     31.    32.    33.    34.    35.    36.    37.    38.    39.    40.
//     41.    42.    43.    44.    45.    46.    47.    48.  1019.  1020.
//   1021.  1022.  1023.  1024.  1025.  1026.  1027.  1028.  1029.  1030.
//   1031.  1032.  1033.  1034.  1035.  1036.  2013.  2014.  2015.  2016.
//   2017.  2018.  2019.  2020.  2021.  2022.  2023.  2024.    49.    50.
//     51.    52.    53.    54.    55.    56.    57.    58.    59.    60.
//     61.    62.    63.    64.    65.    66.    67.    68.    69.    70.
//     71.    72.  1037.  1038.  1039.  1040.  1041.  1042.  1043.  1044.
//   1045.  1046.  1047.  1048.  1049.  1050.  1051.  1052.  1053.  1054.
//   2025.  2026.  2027.  2028.  2029.  2030.  2031.  2032.  2033.  2034.
//   2035.  2036.    73.    74.    75.    76.    77.    78.    79.    80.
//     81.    82.    83.    84.    85.    86.    87.    88.    89.    90.
//     91.    92.    93.    94.    95.    96.  1055.  1056.  1057.  1058.
//   1059.  1060.  1061.  1062.  1063.  1064.  1065.  1066.  1067.  1068.
//   1069.  1070.  1071.  1072.  2037.  2038.  2039.  2040.  2041.  2042.
//   2043.  2044.  2045.  2046.  2047.  2048.    97.    98.    99.   100.
//    101.   102.   103.   104.   105.   106.   107.   108.   109.   110.
//    111.   112.   113.   114.   115.   116.   117.   118.   119.   120.
//   1073.  1074.  1075.  1076.  1077.  1078.  1079.  1080.  1081.  1082.
//   1083.  1084.  1085.  1086.  1087.  1088.  1089.  1090.  2049.  2050.
//   2051.  2052.  2053.  2054.  2055.  2056.  2057.  2058.  2059.  2060.
//    121.   122.   123.   124.   125.   126.   127.   128.   129.   130.
//    131.   132.   133.   134.   135.   136.   137.   138.   139.   140.
//    141.   142.   143.   144.  1091.  1092.  1093.  1094.  1095.  1096.
//   1097.  1098.  1099.  1100.  1101.  1102.  1103.  1104.  1105.  1106.
//   1107.  1108.  2061.  2062.  2063.  2064.  2065.  2066.  2067.  2068.
//   2069.  2070.  2071.  2072.]
NGRAPH_TEST(${BACKEND_NAME}, concat_5d)
{
    vector<float> a_data(2 * 3 * 4 * 3 * 2);
    for (int i = 0; i < 2 * 3 * 4 * 3 * 2; i++)
    {
        a_data[i] = float(i + 1);
    }

    vector<float> b_data(2 * 3 * 3 * 3 * 2);
    for (int i = 0; i < 2 * 3 * 3 * 3 * 2; i++)
    {
        b_data[i] = 1000 + float(i + 1);
    }

    vector<float> c_data(2 * 3 * 2 * 3 * 2);
    for (int i = 0; i < 2 * 3 * 2 * 3 * 2; i++)
    {
        c_data[i] = 2000 + float(i + 1);
    }

    Shape shape_a{2, 3, 4, 3, 2};
    auto A = make_shared<op::Parameter>(element::f32, shape_a);
    Shape shape_b{2, 3, 3, 3, 2};
    auto B = make_shared<op::Parameter>(element::f32, shape_b);
    Shape shape_c{2, 3, 2, 3, 2};
    auto C = make_shared<op::Parameter>(element::f32, shape_c);
    Shape shape_r{2, 3, 9, 3, 2};

    auto r = make_shared<op::Concat>(NodeVector{A, B, C}, 2);
    auto f = make_shared<Function>(r, op::ParameterVector{A, B, C});

    auto backend = runtime::Backend::create("${BACKEND_NAME}");

    // Create some tensors for input/output
    auto a = backend->create_tensor(element::f32, shape_a);
    copy_data(a, a_data);
    auto b = backend->create_tensor(element::f32, shape_b);
    copy_data(b, b_data);
    auto c = backend->create_tensor(element::f32, shape_c);
    copy_data(c, c_data);

    auto result = backend->create_tensor(element::f32, shape_r);

    backend->call_with_validate(backend->compile(f), {result}, {a, b, c});
    EXPECT_EQ(
        (vector<float>{
            1.,    2.,    3.,    4.,    5.,    6.,    7.,    8.,    9.,    10.,   11.,   12.,
            13.,   14.,   15.,   16.,   17.,   18.,   19.,   20.,   21.,   22.,   23.,   24.,
            1001., 1002., 1003., 1004., 1005., 1006., 1007., 1008., 1009., 1010., 1011., 1012.,
            1013., 1014., 1015., 1016., 1017., 1018., 2001., 2002., 2003., 2004., 2005., 2006.,
            2007., 2008., 2009., 2010., 2011., 2012., 25.,   26.,   27.,   28.,   29.,   30.,
            31.,   32.,   33.,   34.,   35.,   36.,   37.,   38.,   39.,   40.,   41.,   42.,
            43.,   44.,   45.,   46.,   47.,   48.,   1019., 1020., 1021., 1022., 1023., 1024.,
            1025., 1026., 1027., 1028., 1029., 1030., 1031., 1032., 1033., 1034., 1035., 1036.,
            2013., 2014., 2015., 2016., 2017., 2018., 2019., 2020., 2021., 2022., 2023., 2024.,
            49.,   50.,   51.,   52.,   53.,   54.,   55.,   56.,   57.,   58.,   59.,   60.,
            61.,   62.,   63.,   64.,   65.,   66.,   67.,   68.,   69.,   70.,   71.,   72.,
            1037., 1038., 1039., 1040., 1041., 1042., 1043., 1044., 1045., 1046., 1047., 1048.,
            1049., 1050., 1051., 1052., 1053., 1054., 2025., 2026., 2027., 2028., 2029., 2030.,
            2031., 2032., 2033., 2034., 2035., 2036., 73.,   74.,   75.,   76.,   77.,   78.,
            79.,   80.,   81.,   82.,   83.,   84.,   85.,   86.,   87.,   88.,   89.,   90.,
            91.,   92.,   93.,   94.,   95.,   96.,   1055., 1056., 1057., 1058., 1059., 1060.,
            1061., 1062., 1063., 1064., 1065., 1066., 1067., 1068., 1069., 1070., 1071., 1072.,
            2037., 2038., 2039., 2040., 2041., 2042., 2043., 2044., 2045., 2046., 2047., 2048.,
            97.,   98.,   99.,   100.,  101.,  102.,  103.,  104.,  105.,  106.,  107.,  108.,
            109.,  110.,  111.,  112.,  113.,  114.,  115.,  116.,  117.,  118.,  119.,  120.,
            1073., 1074., 1075., 1076., 1077., 1078., 1079., 1080., 1081., 1082., 1083., 1084.,
            1085., 1086., 1087., 1088., 1089., 1090., 2049., 2050., 2051., 2052., 2053., 2054.,
            2055., 2056., 2057., 2058., 2059., 2060., 121.,  122.,  123.,  124.,  125.,  126.,
            127.,  128.,  129.,  130.,  131.,  132.,  133.,  134.,  135.,  136.,  137.,  138.,
            139.,  140.,  141.,  142.,  143.,  144.,  1091., 1092., 1093., 1094., 1095., 1096.,
            1097., 1098., 1099., 1100., 1101., 1102., 1103., 1104., 1105., 1106., 1107., 1108.,
            2061., 2062., 2063., 2064., 2065., 2066., 2067., 2068., 2069., 2070., 2071., 2072.}),
        read_vector<float>(result));
}

NGRAPH_TEST(${BACKEND_NAME}, concat_zero_length_1d_last)
{
    Shape shape_a{4};
    auto A = make_shared<op::Parameter>(element::f32, shape_a);
    Shape shape_b{0};
    auto B = make_shared<op::Parameter>(element::f32, shape_b);
    Shape shape_r{4};

    auto r = make_shared<op::Concat>(NodeVector{A, B}, 0);
    auto f = make_shared<Function>(r, op::ParameterVector{A, B});

    auto backend = runtime::Backend::create("${BACKEND_NAME}");

    // Create some tensors for input/output
    vector<float> a_data{1, 2, 3, 4};
    vector<float> b_data(0);

    auto a = backend->create_tensor(element::f32, shape_a);
    copy_data(a, a_data);
    auto b = backend->create_tensor(element::f32, shape_b);
    copy_data(b, b_data);

    auto result = backend->create_tensor(element::f32, shape_r);

    backend->call_with_validate(backend->compile(f), {result}, {a, b});
    EXPECT_EQ((vector<float>{1, 2, 3, 4}), read_vector<float>(result));
}

NGRAPH_TEST(${BACKEND_NAME}, concat_zero_length_1d_middle)
{
    Shape shape_a{4};
    auto A = make_shared<op::Parameter>(element::f32, shape_a);
    Shape shape_b{0};
    auto B = make_shared<op::Parameter>(element::f32, shape_b);
    Shape shape_c{4};
    auto C = make_shared<op::Parameter>(element::f32, shape_c);
    Shape shape_r{8};

    auto r = make_shared<op::Concat>(NodeVector{A, B, C}, 0);
    auto f = make_shared<Function>(r, op::ParameterVector{A, B, C});

    auto backend = runtime::Backend::create("${BACKEND_NAME}");

    // Create some tensors for input/output
    vector<float> a_data{1, 2, 3, 4};
    vector<float> b_data(0);
    vector<float> c_data{5, 6, 7, 8};

    auto a = backend->create_tensor(element::f32, shape_a);
    copy_data(a, a_data);
    auto b = backend->create_tensor(element::f32, shape_b);
    copy_data(b, b_data);
    auto c = backend->create_tensor(element::f32, shape_c);
    copy_data(c, c_data);

    auto result = backend->create_tensor(element::f32, shape_r);

    backend->call_with_validate(backend->compile(f), {result}, {a, b, c});
    EXPECT_EQ((vector<float>{1, 2, 3, 4, 5, 6, 7, 8}), read_vector<float>(result));
}

NGRAPH_TEST(${BACKEND_NAME}, concat_zero_length_4d_middle)
{
    Shape shape_a{2, 2, 1, 1};
    auto A = make_shared<op::Parameter>(element::f32, shape_a);
    Shape shape_b{2, 2, 0, 1};
    auto B = make_shared<op::Parameter>(element::f32, shape_b);
    Shape shape_c{2, 2, 1, 1};
    auto C = make_shared<op::Parameter>(element::f32, shape_c);
    Shape shape_r{2, 2, 2, 1};

    auto r = make_shared<op::Concat>(NodeVector{A, B, C}, 2);
    auto f = make_shared<Function>(r, op::ParameterVector{A, B, C});

    auto backend = runtime::Backend::create("${BACKEND_NAME}");

    // Create some tensors for input/output
    vector<float> a_data{1, 2, 3, 4};
    vector<float> b_data(0);
    vector<float> c_data{5, 6, 7, 8};

    auto a = backend->create_tensor(element::f32, shape_a);
    copy_data(a, a_data);
    auto b = backend->create_tensor(element::f32, shape_b);
    copy_data(b, b_data);
    auto c = backend->create_tensor(element::f32, shape_c);
    copy_data(c, c_data);

    auto result = backend->create_tensor(element::f32, shape_r);

    backend->call_with_validate(backend->compile(f), {result}, {a, b, c});
    EXPECT_EQ((vector<float>{1, 5, 2, 6, 3, 7, 4, 8}), read_vector<float>(result));
}

NGRAPH_TEST(${BACKEND_NAME}, lrn)
{
    Shape shape{2, 3, 2, 1};
    auto A = make_shared<op::Parameter>(element::f32, shape);
    auto lrn = make_shared<op::LRN>(A, 1., 2., 1., 3);
    auto f = make_shared<Function>(lrn, op::ParameterVector{A});

    auto backend = runtime::Backend::create("${BACKEND_NAME}");

    vector<float> args{0.0f, 1.0f, 2.0f, 3.0f, 4.0f, 5.0f, 6.0f, 7.0f, 8.0f, 9.0f, 10.0f, 11.0f};
    auto a = backend->create_tensor(element::f32, shape);
    copy_data(a, args);

    auto result = backend->create_tensor(element::f32, shape);
    backend->call_with_validate(backend->compile(f), {result}, {a});

    vector<float> expected{0.f,
                           0.05325444f,
                           0.03402646f,
                           0.01869806f,
                           0.06805293f,
                           0.03287071f,
                           0.00509002f,
                           0.00356153f,
                           0.00174719f,
                           0.0012555f,
                           0.00322708f,
                           0.00235574f};
    EXPECT_TRUE(test::all_close_f(expected, read_vector<float>(result)));
}

NGRAPH_TEST(${BACKEND_NAME}, select)
{
    Shape shape{2, 2, 2};
    auto A = make_shared<op::Parameter>(element::boolean, shape);
    auto B = make_shared<op::Parameter>(element::f32, shape);
    auto C = make_shared<op::Parameter>(element::f32, shape);
    auto f = make_shared<Function>(make_shared<op::Select>(A, B, C), op::ParameterVector{A, B, C});

    auto backend = runtime::Backend::create("${BACKEND_NAME}");

    // Create some tensors for input/output
    auto a = backend->create_tensor(element::boolean, shape);
    copy_data(a, vector<char>{0, 1, 1, 0, 0, 1, 0, 1});
    auto b = backend->create_tensor(element::f32, shape);
    copy_data(b, vector<float>{1, 2, 3, 4, 5, 6, 7, 8});
    auto c = backend->create_tensor(element::f32, shape);
    copy_data(c, vector<float>{11, 12, 13, 14, 15, 16, 17, 18});
    auto result = backend->create_tensor(element::f32, shape);

    backend->call_with_validate(backend->compile(f), {result}, {a, b, c});
    EXPECT_EQ((vector<float>{11, 2, 3, 14, 15, 6, 17, 8}), read_vector<float>(result));
}

NGRAPH_TEST(${BACKEND_NAME}, tensor_constant)
{
    Shape shape{2, 2, 2};
    auto A = op::Constant::create(element::f32, shape, {1, 2, 3, 4, 5, 6, 7, 8});
    auto f = make_shared<Function>(A, op::ParameterVector{});

    auto backend = runtime::Backend::create("${BACKEND_NAME}");

    // Create some tensors for input/output
    auto result = backend->create_tensor(element::f32, shape);

    backend->call_with_validate(backend->compile(f), {result}, {});
    EXPECT_EQ((vector<float>{1, 2, 3, 4, 5, 6, 7, 8}), read_vector<float>(result));
}

NGRAPH_TEST(${BACKEND_NAME}, tensor_2constant)
{
    Shape shape{2, 2, 2};
    auto A = op::Constant::create(element::f32, shape, {1, 2, 3, 4, 5, 6, 7, 8});
    auto f = make_shared<Function>(NodeVector{A, A}, op::ParameterVector{});

    auto backend = runtime::Backend::create("${BACKEND_NAME}");

    // Create some tensors for input/output
    auto result0 = backend->create_tensor(element::f32, shape);
    auto result1 = backend->create_tensor(element::f32, shape);

    backend->call_with_validate(backend->compile(f), {result0, result1}, {});
    EXPECT_EQ((vector<float>{1, 2, 3, 4, 5, 6, 7, 8}), read_vector<float>(result0));
    EXPECT_EQ((vector<float>{1, 2, 3, 4, 5, 6, 7, 8}), read_vector<float>(result1));
}

NGRAPH_TEST(${BACKEND_NAME}, tensor_constant_with_op)
{
    Shape shape{2, 2, 2};
    auto A = op::Constant::create(element::f32, shape, {-1, 2, 3, -4, 5, -6, -7, 8});
    auto f = make_shared<Function>(make_shared<op::Abs>(A), op::ParameterVector{});

    auto backend = runtime::Backend::create("${BACKEND_NAME}");

    // Create some tensors for input/output
    auto result = backend->create_tensor(element::f32, shape);

    backend->call_with_validate(backend->compile(f), {result}, {});
    EXPECT_EQ((vector<float>{1, 2, 3, 4, 5, 6, 7, 8}), read_vector<float>(result));
}

NGRAPH_TEST(${BACKEND_NAME}, constant_multi_use)
{
    auto A = make_shared<op::Constant>(element::i32, Shape{}, std::vector<std::string>{"388"});
    auto f = make_shared<Function>(A, op::ParameterVector{});
    auto backend = runtime::Backend::create("${BACKEND_NAME}");

    std::shared_ptr<runtime::Tensor> r1 = backend->create_tensor(element::i32, Shape{});
    backend->call_with_validate(
        backend->compile(f), {r1}, std::vector<std::shared_ptr<runtime::Tensor>>{});
    EXPECT_EQ(read_vector<int>(r1), std::vector<int>{388});

    std::shared_ptr<runtime::Tensor> r2 = backend->create_tensor(element::i32, Shape{});
    backend->call_with_validate(
        backend->compile(f), {r2}, std::vector<std::shared_ptr<runtime::Tensor>>{});
    EXPECT_EQ(read_vector<int>(r2), std::vector<int>{388});
}

NGRAPH_TEST(${BACKEND_NAME}, function_call)
{
    // First create "f(A,B,C) = (A+B)*C".
    Shape shape{2, 2};
    auto A = make_shared<op::Parameter>(element::f32, shape);
    auto B = make_shared<op::Parameter>(element::f32, shape);
    auto C = make_shared<op::Parameter>(element::f32, shape);
    auto f = make_shared<Function>((A + B) * C, op::ParameterVector{A, B, C});

    // Now make "g(X,Y,Z) = f(X,Y,Z) + f(X,Y,Z)"
    auto X = make_shared<op::Parameter>(element::f32, shape);
    auto Y = make_shared<op::Parameter>(element::f32, shape);
    auto Z = make_shared<op::Parameter>(element::f32, shape);
    auto g =
        make_shared<Function>(make_shared<op::FunctionCall>(f, NodeVector{X + Y, Y + Z, Z + X}) +
                                  make_shared<op::FunctionCall>(f, NodeVector{X, Y, Z}),
                              op::ParameterVector{X, Y, Z});

    // Now call g on some test vectors.
    auto backend = runtime::Backend::create("${BACKEND_NAME}");

    auto x = backend->create_tensor(element::f32, shape);
    copy_data(x, vector<float>{1, 2, 3, 4});
    auto y = backend->create_tensor(element::f32, shape);
    copy_data(y, vector<float>{5, 6, 7, 8});
    auto z = backend->create_tensor(element::f32, shape);
    copy_data(z, vector<float>{9, 10, 11, 12});
    auto result = backend->create_tensor(element::f32, shape);

    backend->call_with_validate(backend->compile(g), {result}, {x, y, z});
    EXPECT_EQ((vector<float>{254, 368, 502, 656}), read_vector<float>(result));

    backend->call_with_validate(backend->compile(g), {result}, {y, x, z});
    EXPECT_EQ((vector<float>{278, 400, 542, 704}), read_vector<float>(result));

    backend->call_with_validate(backend->compile(g), {result}, {x, z, y});
    EXPECT_EQ((vector<float>{194, 296, 418, 560}), read_vector<float>(result));
}

NGRAPH_TEST(${BACKEND_NAME}, convert_int32_float32)
{
    Shape shape{2, 2};
    auto A = make_shared<op::Parameter>(element::i32, shape);
    auto f =
        make_shared<Function>(make_shared<op::Convert>(A, element::f32), op::ParameterVector{A});

    auto backend = runtime::Backend::create("${BACKEND_NAME}");

    // Create some tensors for input/output
    auto a = backend->create_tensor(element::i32, shape);
    copy_data(a, vector<int32_t>{1, 2, 3, 4});
    auto result = backend->create_tensor(element::f32, shape);

    backend->call_with_validate(backend->compile(f), {result}, {a});
    EXPECT_EQ((vector<float>{1, 2, 3, 4}), read_vector<float>(result));
}

NGRAPH_TEST(${BACKEND_NAME}, convert_uint16_float32)
{
    Shape shape{2, 2};
    auto A = make_shared<op::Parameter>(element::u16, shape);
    auto f =
        make_shared<Function>(make_shared<op::Convert>(A, element::f32), op::ParameterVector{A});

    auto backend = runtime::Backend::create("${BACKEND_NAME}");

    // Create some tensors for input/output
    auto a = backend->create_tensor(element::u16, shape);
    copy_data(a, vector<uint16_t>{1, 2, 3, 4});
    auto result = backend->create_tensor(element::f32, shape);

    backend->call_with_validate(backend->compile(f), {result}, {a});
    EXPECT_EQ((vector<float>{1, 2, 3, 4}), read_vector<float>(result));
}

NGRAPH_TEST(${BACKEND_NAME}, convert_int32_bool)
{
    Shape shape{2, 2};
    auto A = make_shared<op::Parameter>(element::i32, shape);
    auto f = make_shared<Function>(make_shared<op::Convert>(A, element::boolean),
                                   op::ParameterVector{A});

    auto backend = runtime::Backend::create("${BACKEND_NAME}");

    // Create some tensors for input/output
    auto a = backend->create_tensor(element::i32, shape);
    copy_data(a, vector<int32_t>{1, 2, 3, 4});
    auto result = backend->create_tensor(element::boolean, shape);

    backend->call_with_validate(backend->compile(f), {result}, {a});
    EXPECT_EQ((vector<char>{1, 2, 3, 4}), read_vector<char>(result));
}

NGRAPH_TEST(${BACKEND_NAME}, convert_float32_bool)
{
    Shape shape{2, 2};
    auto A = make_shared<op::Parameter>(element::f32, shape);
    auto f = make_shared<Function>(make_shared<op::Convert>(A, element::boolean),
                                   op::ParameterVector{A});

    auto backend = runtime::Backend::create("${BACKEND_NAME}");

    // Create some tensors for input/output
    auto a = backend->create_tensor(element::f32, shape);
    copy_data(a, vector<float>{1, 2, 3, 4});
    auto result = backend->create_tensor(element::boolean, shape);

    backend->call_with_validate(backend->compile(f), {result}, {a});
    EXPECT_EQ((vector<char>{1, 2, 3, 4}), read_vector<char>(result));
}

NGRAPH_TEST(${BACKEND_NAME}, slice_scalar)
{
    Shape shape_a{};
    auto A = make_shared<op::Parameter>(element::f32, shape_a);
    Shape shape_r{};
    auto r = make_shared<op::Slice>(A, Coordinate{}, Coordinate{});
    auto f = make_shared<Function>(r, op::ParameterVector{A});

    auto backend = runtime::Backend::create("${BACKEND_NAME}");

    // Create some tensors for input/output
    auto a = backend->create_tensor(element::f32, shape_a);
    copy_data(a, vector<float>{312});
    auto result = backend->create_tensor(element::f32, shape_r);

    backend->call_with_validate(backend->compile(f), {result}, {a});
    EXPECT_EQ((vector<float>{312}), read_vector<float>(result));
}

NGRAPH_TEST(${BACKEND_NAME}, slice_matrix)
{
    Shape shape_a{4, 4};
    auto A = make_shared<op::Parameter>(element::f32, shape_a);
    Shape shape_r{3, 2};
    auto r = make_shared<op::Slice>(A, Coordinate{0, 1}, Coordinate{3, 3});
    auto f = make_shared<Function>(r, op::ParameterVector{A});

    auto backend = runtime::Backend::create("${BACKEND_NAME}");

    // Create some tensors for input/output
    auto a = backend->create_tensor(element::f32, shape_a);
    copy_data(a, vector<float>{1, 2, 3, 4, 5, 6, 7, 8, 9, 10, 11, 12, 13, 14, 15, 16});
    auto result = backend->create_tensor(element::f32, shape_r);

    backend->call_with_validate(backend->compile(f), {result}, {a});
    EXPECT_EQ((vector<float>{2, 3, 6, 7, 10, 11}), read_vector<float>(result));
}

NGRAPH_TEST(${BACKEND_NAME}, slice_vector)
{
    Shape shape_a{16};
    auto A = make_shared<op::Parameter>(element::f32, shape_a);
    Shape shape_r{12};
    auto r = make_shared<op::Slice>(A, Coordinate{2}, Coordinate{14});
    auto f = make_shared<Function>(r, op::ParameterVector{A});

    auto backend = runtime::Backend::create("${BACKEND_NAME}");

    // Create some tensors for input/output
    auto a = backend->create_tensor(element::f32, shape_a);
    copy_data(a, vector<float>{0, 1, 2, 3, 4, 5, 6, 7, 8, 9, 10, 11, 12, 13, 14, 15});
    auto result = backend->create_tensor(element::f32, shape_r);

    backend->call_with_validate(backend->compile(f), {result}, {a});
    EXPECT_EQ((vector<float>{2, 3, 4, 5, 6, 7, 8, 9, 10, 11, 12, 13}), read_vector<float>(result));
}

NGRAPH_TEST(${BACKEND_NAME}, slice_matrix_axis_0_overlap)
{
    Shape shape_a{4, 4};
    auto A = make_shared<op::Parameter>(element::f32, shape_a);
    auto B = make_shared<op::Parameter>(element::f32, shape_a);
    auto C = make_shared<op::Add>(A, B);
    Shape shape_r{2, 4};
    auto D = make_shared<op::Slice>(C, Coordinate{0, 0}, Coordinate{2, 4});
    auto E = make_shared<op::Slice>(C, Coordinate{1, 0}, Coordinate{3, 4});
    auto r = make_shared<op::Add>(D, E);
    auto f = make_shared<Function>(r, op::ParameterVector{A, B});

    auto backend = runtime::Backend::create("${BACKEND_NAME}");

    // Create some tensors for input/output
    auto a = backend->create_tensor(element::f32, shape_a);
    copy_data(a, vector<float>{1, 2, 3, 4, 5, 6, 7, 8, 9, 10, 11, 12, 13, 14, 15, 16});
    auto b = backend->create_tensor(element::f32, shape_a);
    copy_data(b, vector<float>{1, 2, 3, 4, 5, 6, 7, 8, 9, 10, 11, 12, 13, 14, 15, 16});
    auto result = backend->create_tensor(element::f32, shape_r);

    backend->call_with_validate(backend->compile(f), {result}, {a, b});
    EXPECT_EQ((vector<float>{12, 16, 20, 24, 28, 32, 36, 40}), read_vector<float>(result));
}

NGRAPH_TEST(${BACKEND_NAME}, slice_matrix_strided)
{
    Shape shape_a{4, 4};
    auto A = make_shared<op::Parameter>(element::f32, shape_a);
    Shape shape_r{2, 2};
    auto r = make_shared<op::Slice>(A, Coordinate{1, 0}, Coordinate{4, 4}, Strides{2, 3});
    auto f = make_shared<Function>(r, op::ParameterVector{A});

    auto backend = runtime::Backend::create("${BACKEND_NAME}");

    // Create some tensors for input/output
    auto a = backend->create_tensor(element::f32, shape_a);
    copy_data(a, vector<float>{0, 1, 2, 3, 4, 5, 6, 7, 8, 9, 10, 11, 12, 13, 14, 15});
    auto result = backend->create_tensor(element::f32, shape_r);

    backend->call_with_validate(backend->compile(f), {result}, {a});
    EXPECT_EQ((vector<float>{4, 7, 12, 15}), read_vector<float>(result));
}

NGRAPH_TEST(${BACKEND_NAME}, slice_3d)
{
    Shape shape_a{4, 4, 4};
    auto A = make_shared<op::Parameter>(element::f32, shape_a);
    Shape shape_r{2, 2, 2};
    auto r = make_shared<op::Slice>(A, Coordinate{1, 1, 1}, Coordinate{3, 3, 3});
    auto f = make_shared<Function>(r, op::ParameterVector{A});

    auto backend = runtime::Backend::create("${BACKEND_NAME}");

    // Create some tensors for input/output
    auto a = backend->create_tensor(element::f32, shape_a);
    copy_data(a, vector<float>{0,  1,  2,  3,  4,  5,  6,  7,  8,  9,  10, 11, 12, 13, 14, 15,

                               16, 17, 18, 19, 20, 21, 22, 23, 24, 25, 26, 27, 28, 29, 30, 31,

                               32, 33, 34, 35, 36, 37, 38, 39, 40, 41, 42, 43, 44, 45, 46, 47,

                               48, 49, 50, 51, 52, 53, 54, 55, 56, 57, 58, 59, 60, 61, 62, 63});
    auto result = backend->create_tensor(element::f32, shape_r);

    backend->call_with_validate(backend->compile(f), {result}, {a});
    EXPECT_EQ((vector<float>{21, 22, 25, 26, 37, 38, 41, 42}), read_vector<float>(result));
}

NGRAPH_TEST(${BACKEND_NAME}, slice_3d_strided)
{
    Shape shape_a{4, 4, 4};
    auto A = make_shared<op::Parameter>(element::f32, shape_a);
    Shape shape_r{2, 2, 2};
    auto r = make_shared<op::Slice>(A, Coordinate{0, 0, 0}, Coordinate{4, 4, 4}, Strides{2, 2, 2});
    auto f = make_shared<Function>(r, op::ParameterVector{A});

    auto backend = runtime::Backend::create("${BACKEND_NAME}");

    // Create some tensors for input/output
    auto a = backend->create_tensor(element::f32, shape_a);
    copy_data(a, vector<float>{0,  1,  2,  3,  4,  5,  6,  7,  8,  9,  10, 11, 12, 13, 14, 15,

                               16, 17, 18, 19, 20, 21, 22, 23, 24, 25, 26, 27, 28, 29, 30, 31,

                               32, 33, 34, 35, 36, 37, 38, 39, 40, 41, 42, 43, 44, 45, 46, 47,

                               48, 49, 50, 51, 52, 53, 54, 55, 56, 57, 58, 59, 60, 61, 62, 63});
    auto result = backend->create_tensor(element::f32, shape_r);

    backend->call_with_validate(backend->compile(f), {result}, {a});
    EXPECT_EQ((vector<float>{0, 2, 8, 10, 32, 34, 40, 42}), read_vector<float>(result));
}

NGRAPH_TEST(${BACKEND_NAME}, slice_3d_strided_different_strides)
{
    Shape shape_a{4, 4, 4};
    auto A = make_shared<op::Parameter>(element::f32, shape_a);
    Shape shape_r{2, 2, 2};
    auto r = make_shared<op::Slice>(A, Coordinate{0, 0, 0}, Coordinate{4, 4, 4}, Strides{2, 2, 3});
    auto f = make_shared<Function>(r, op::ParameterVector{A});

    auto backend = runtime::Backend::create("${BACKEND_NAME}");

    // Create some tensors for input/output
    auto a = backend->create_tensor(element::f32, shape_a);
    copy_data(a, vector<float>{0,  1,  2,  3,  4,  5,  6,  7,  8,  9,  10, 11, 12, 13, 14, 15,

                               16, 17, 18, 19, 20, 21, 22, 23, 24, 25, 26, 27, 28, 29, 30, 31,

                               32, 33, 34, 35, 36, 37, 38, 39, 40, 41, 42, 43, 44, 45, 46, 47,

                               48, 49, 50, 51, 52, 53, 54, 55, 56, 57, 58, 59, 60, 61, 62, 63});
    auto result = backend->create_tensor(element::f32, shape_r);

    backend->call_with_validate(backend->compile(f), {result}, {a});
    EXPECT_EQ((vector<float>{0, 3, 8, 11, 32, 35, 40, 43}), read_vector<float>(result));
}

NGRAPH_TEST(${BACKEND_NAME}, scalar_constant_float32)
{
    auto r = op::Constant::create(element::f32, Shape{}, {4.75});
    auto f = make_shared<Function>(r, op::ParameterVector{});

    auto backend = runtime::Backend::create("${BACKEND_NAME}");

    // Create some tensors for input/output
    auto result = backend->create_tensor(element::f32, Shape{});

    backend->call_with_validate(backend->compile(f), {result}, {});
    EXPECT_EQ(vector<float>{4.75f}, read_vector<float>(result));
}

NGRAPH_TEST(${BACKEND_NAME}, scalar_constant_int64)
{
    auto r = op::Constant::create(element::i64, Shape{}, {2112});
    auto f = make_shared<Function>(r, op::ParameterVector{});

    auto backend = runtime::Backend::create("${BACKEND_NAME}");

    // Create some tensors for input/output
    auto result = backend->create_tensor(element::i64, Shape{});

    backend->call_with_validate(backend->compile(f), {result}, {});
    EXPECT_EQ(vector<int64_t>{2112}, read_vector<int64_t>(result));
}

NGRAPH_TEST(${BACKEND_NAME}, tensor_constant_float32)
{
    Shape shape{2, 2};
    auto r = op::Constant::create(element::f32, shape, {4.75, 4.5, -5.25, 0.0});
    auto f = make_shared<Function>(r, op::ParameterVector{});

    auto backend = runtime::Backend::create("${BACKEND_NAME}");

    // Create some tensors for input/output
    auto result = backend->create_tensor(element::f32, shape);

    backend->call_with_validate(backend->compile(f), {result}, {});
    EXPECT_EQ((vector<float>{4.75f, 4.5f, -5.25f, 0.0f}), read_vector<float>(result));
}

NGRAPH_TEST(${BACKEND_NAME}, tensor_constant_int64)
{
    Shape shape{2, 2};
    auto r = op::Constant::create(element::i64, shape, {2112, 1848, 1776, 1964});
    auto f = make_shared<Function>(r, op::ParameterVector{});

    auto backend = runtime::Backend::create("${BACKEND_NAME}");

    // Create some tensors for input/output
    auto result = backend->create_tensor(element::i64, shape);

    backend->call_with_validate(backend->compile(f), {result}, {});
    EXPECT_EQ((vector<int64_t>{2112, 1848, 1776, 1964}), read_vector<int64_t>(result));
}

// TODO: Kahan sum only works in limited cases with CPU / Interpreter backend
NGRAPH_TEST(${BACKEND_NAME}, kahan_sum_to_scalar)
{
    Shape shape{2, 2};
    auto A = make_shared<op::Parameter>(element::f32, shape);
    auto f = make_shared<Function>(make_shared<op::Sum>(A, AxisSet{0, 1}), op::ParameterVector{A});

    auto backend = runtime::Backend::create("${BACKEND_NAME}");

    // Create some tensors for input/output
    float epsilon = 9.5367431640625e-7f;
    auto a = backend->create_tensor(element::f32, shape);
    copy_data(a, vector<float>{epsilon, -1.f, 0.f, 1.f});
    auto result = backend->create_tensor(element::f32, Shape{});

    backend->call_with_validate(backend->compile(f), {result}, {a});
    EXPECT_TRUE(test::all_close_f(vector<float>{epsilon}, read_vector<float>(result)));
}

// TODO: Kahan sum only works in limited cases with CPU / Interpreter backend
NGRAPH_TEST(${BACKEND_NAME}, kahan_sum_3d_to_vector)
{
    Shape shape_a{3, 3, 3};
    auto A = make_shared<op::Parameter>(element::f32, shape_a);
    Shape shape_rt{3};
    auto f = make_shared<Function>(make_shared<op::Sum>(A, AxisSet{0, 1}), op::ParameterVector{A});

    auto backend = runtime::Backend::create("${BACKEND_NAME}");

    // Create some tensors for input/output
    auto a = backend->create_tensor(element::f32, shape_a);
    float epsilon_a = 1.220703125e-4f;
    float epsilon_b = 3.0517578125e-5f;
    float epsilon_c = 7.62939453125e-6f;
    copy_data(a, vector<float>{1,  1,  1,  1,  1,  1,  epsilon_a, epsilon_b, epsilon_c,
                               1,  1,  1,  1,  1,  1,  -1,        -1,        -1,
                               -1, -1, -1, -1, -1, -1, -1,        -1,        -1});
    auto result = backend->create_tensor(element::f32, shape_rt);

    backend->call_with_validate(backend->compile(f), {result}, {a});
    EXPECT_TRUE(test::all_close_f(vector<float>{epsilon_a, epsilon_b, epsilon_c},
                                  read_vector<float>(result)));
}

NGRAPH_TEST(${BACKEND_NAME}, constant_equality_bool)
{
    Shape shape{4};
    // auto A = make_shared<op::Parameter>(element::boolean, shape);
    // auto B = make_shared<op::Parameter>(element::boolean, shape);
    // auto f = make_shared<Function>(make_shared<op::Equal>(A, B), op::ParameterVector{A, B});

    auto A = op::Constant::create(element::boolean, shape, {true, false, true, false});
    auto B = op::Constant::create(element::boolean, shape, {true, true, true, true});
    auto f = make_shared<Function>(make_shared<op::Equal>(A, B), op::ParameterVector{});

    auto backend = runtime::Backend::create("${BACKEND_NAME}");

    // Create some tensors for input/output
    auto result = backend->create_tensor(element::boolean, shape);

    backend->call_with_validate(backend->compile(f), {result}, {});
    EXPECT_EQ((vector<char>{true, false, true, false}), read_vector<char>(result));
}

NGRAPH_TEST(${BACKEND_NAME}, replace_slice_scalar)
{
    Shape shape_a{};
    auto A = make_shared<op::Parameter>(element::f32, shape_a);
    Shape shape_b{};
    auto B = make_shared<op::Parameter>(element::f32, shape_b);
    Shape shape_r{};
    auto r = make_shared<op::ReplaceSlice>(A, B, Coordinate{}, Coordinate{});
    auto f = make_shared<Function>(r, op::ParameterVector{A, B});

    auto backend = runtime::Backend::create("${BACKEND_NAME}");

    // Create some tensors for input/output
    auto a = backend->create_tensor(element::f32, shape_a);
    copy_data(a, vector<float>{312});
    auto b = backend->create_tensor(element::f32, shape_b);
    copy_data(b, vector<float>{808});
    auto result = backend->create_tensor(element::f32, shape_r);

    backend->call_with_validate(backend->compile(f), {result}, {a, b});
    EXPECT_EQ((vector<float>{808}), read_vector<float>(result));
}

NGRAPH_TEST(${BACKEND_NAME}, replace_slice_matrix_inplace)
{
    Shape shape_a{4, 4};
    auto A = make_shared<op::Parameter>(element::f32, shape_a);
    auto abs_A = make_shared<op::Abs>(A);

    Shape shape_b{3, 2};
    auto B = make_shared<op::Parameter>(element::f32, shape_b);
    Shape shape_r{4, 4};
    auto r = make_shared<op::ReplaceSlice>(abs_A, B, Coordinate{0, 1}, Coordinate{3, 3});
    auto abs_r = make_shared<op::Abs>(r);
    auto f = make_shared<Function>(abs_r, op::ParameterVector{A, B});

    auto backend = runtime::Backend::create("${BACKEND_NAME}");

    // Create some tensors for input/output
    auto a = backend->create_tensor(element::f32, shape_a);
    copy_data(a, vector<float>{1, 2, 3, 4, 5, 6, 7, 8, 9, 10, 11, 12, 13, 14, 15, 16});
    auto b = backend->create_tensor(element::f32, shape_b);
    copy_data(b, vector<float>{102, 103, 106, 107, 110, 111});
    auto result = backend->create_tensor(element::f32, shape_r);

    backend->call_with_validate(backend->compile(f), {result}, {a, b});
    EXPECT_EQ((vector<float>{1, 102, 103, 4, 5, 106, 107, 8, 9, 110, 111, 12, 13, 14, 15, 16}),
              read_vector<float>(result));
}

NGRAPH_TEST(${BACKEND_NAME}, replace_slice_matrix)
{
    Shape shape_a{4, 4};
    auto A = make_shared<op::Parameter>(element::f32, shape_a);
    Shape shape_b{3, 2};
    auto B = make_shared<op::Parameter>(element::f32, shape_b);
    Shape shape_r{4, 4};
    auto r = make_shared<op::ReplaceSlice>(A, B, Coordinate{0, 1}, Coordinate{3, 3});
    auto f = make_shared<Function>(r, op::ParameterVector{A, B});

    auto backend = runtime::Backend::create("${BACKEND_NAME}");

    // Create some tensors for input/output
    auto a = backend->create_tensor(element::f32, shape_a);
    copy_data(a, vector<float>{1, 2, 3, 4, 5, 6, 7, 8, 9, 10, 11, 12, 13, 14, 15, 16});
    auto b = backend->create_tensor(element::f32, shape_b);
    copy_data(b, vector<float>{102, 103, 106, 107, 110, 111});
    auto result = backend->create_tensor(element::f32, shape_r);

    backend->call_with_validate(backend->compile(f), {result}, {a, b});
    EXPECT_EQ((vector<float>{1, 102, 103, 4, 5, 106, 107, 8, 9, 110, 111, 12, 13, 14, 15, 16}),
              read_vector<float>(result));
}

NGRAPH_TEST(${BACKEND_NAME}, replace_slice_vector)
{
    Shape shape_a{16};
    auto A = make_shared<op::Parameter>(element::f32, shape_a);
    Shape shape_b{12};
    auto B = make_shared<op::Parameter>(element::f32, shape_b);
    Shape shape_r{16};
    auto r = make_shared<op::ReplaceSlice>(A, B, Coordinate{2}, Coordinate{14});
    auto f = make_shared<Function>(r, op::ParameterVector{A, B});

    auto backend = runtime::Backend::create("${BACKEND_NAME}");

    // Create some tensors for input/output
    auto a = backend->create_tensor(element::f32, shape_a);
    copy_data(a, vector<float>{0, 1, 2, 3, 4, 5, 6, 7, 8, 9, 10, 11, 12, 13, 14, 15});
    auto b = backend->create_tensor(element::f32, shape_b);
    copy_data(b, vector<float>{102, 103, 104, 105, 106, 107, 108, 109, 110, 111, 112, 113});
    auto result = backend->create_tensor(element::f32, shape_r);

    backend->call_with_validate(backend->compile(f), {result}, {a, b});
    EXPECT_EQ(
        (vector<float>{0, 1, 102, 103, 104, 105, 106, 107, 108, 109, 110, 111, 112, 113, 14, 15}),
        read_vector<float>(result));
}

NGRAPH_TEST(${BACKEND_NAME}, replace_slice_3d)
{
    Shape shape_a{4, 4, 4};
    auto A = make_shared<op::Parameter>(element::f32, shape_a);
    Shape shape_b{2, 2, 2};
    auto B = make_shared<op::Parameter>(element::f32, shape_b);
    Shape shape_r{4, 4, 4};
    auto r = make_shared<op::ReplaceSlice>(A, B, Coordinate{1, 1, 1}, Coordinate{3, 3, 3});
    auto f = make_shared<Function>(r, op::ParameterVector{A, B});

    auto backend = runtime::Backend::create("${BACKEND_NAME}");

    // Create some tensors for input/output
    auto a = backend->create_tensor(element::f32, shape_a);
    copy_data(a, vector<float>{0,  1,  2,  3,  4,  5,  6,  7,  8,  9,  10, 11, 12, 13, 14, 15,

                               16, 17, 18, 19, 20, 21, 22, 23, 24, 25, 26, 27, 28, 29, 30, 31,

                               32, 33, 34, 35, 36, 37, 38, 39, 40, 41, 42, 43, 44, 45, 46, 47,

                               48, 49, 50, 51, 52, 53, 54, 55, 56, 57, 58, 59, 60, 61, 62, 63});
    auto b = backend->create_tensor(element::f32, shape_b);
    copy_data(b, vector<float>{921, 922, 925, 926, 937, 938, 941, 942});
    auto result = backend->create_tensor(element::f32, shape_r);

    backend->call_with_validate(backend->compile(f), {result}, {a, b});
    EXPECT_EQ((vector<float>{0,  1,  2,  3,  4,  5,   6,   7,  8,  9,   10,  11, 12, 13, 14, 15,

                             16, 17, 18, 19, 20, 921, 922, 23, 24, 925, 926, 27, 28, 29, 30, 31,

                             32, 33, 34, 35, 36, 937, 938, 39, 40, 941, 942, 43, 44, 45, 46, 47,

                             48, 49, 50, 51, 52, 53,  54,  55, 56, 57,  58,  59, 60, 61, 62, 63}),
              read_vector<float>(result));
}

NGRAPH_TEST(${BACKEND_NAME}, replace_slice_3d_strided)
{
    Shape shape_a{4, 4, 4};
    auto A = make_shared<op::Parameter>(element::f32, shape_a);
    Shape shape_b{2, 2, 2};
    auto B = make_shared<op::Parameter>(element::f32, shape_b);
    Shape shape_r{4, 4, 4};
    auto r = make_shared<op::ReplaceSlice>(
        A, B, Coordinate{0, 0, 0}, Coordinate{4, 4, 4}, Strides{2, 2, 2});
    auto f = make_shared<Function>(r, op::ParameterVector{A, B});

    auto backend = runtime::Backend::create("${BACKEND_NAME}");

    // Create some tensors for input/output
    auto a = backend->create_tensor(element::f32, shape_a);
    copy_data(a, vector<float>{0,  1,  2,  3,  4,  5,  6,  7,  8,  9,  10, 11, 12, 13, 14, 15,

                               16, 17, 18, 19, 20, 21, 22, 23, 24, 25, 26, 27, 28, 29, 30, 31,

                               32, 33, 34, 35, 36, 37, 38, 39, 40, 41, 42, 43, 44, 45, 46, 47,

                               48, 49, 50, 51, 52, 53, 54, 55, 56, 57, 58, 59, 60, 61, 62, 63});
    auto b = backend->create_tensor(element::f32, shape_b);
    copy_data(b, vector<float>{900, 902, 908, 910, 932, 934, 940, 942});
    auto result = backend->create_tensor(element::f32, shape_r);

    backend->call_with_validate(backend->compile(f), {result}, {a, b});
    EXPECT_EQ((vector<float>{900, 1,  902, 3,  4,  5,  6,  7,  908, 9,  910, 11, 12, 13, 14, 15,

                             16,  17, 18,  19, 20, 21, 22, 23, 24,  25, 26,  27, 28, 29, 30, 31,

                             932, 33, 934, 35, 36, 37, 38, 39, 940, 41, 942, 43, 44, 45, 46, 47,

                             48,  49, 50,  51, 52, 53, 54, 55, 56,  57, 58,  59, 60, 61, 62, 63}),
              read_vector<float>(result));
}

NGRAPH_TEST(${BACKEND_NAME}, replace_slice_3d_strided_different_strides)
{
    Shape shape_a{4, 4, 4};
    auto A = make_shared<op::Parameter>(element::f32, shape_a);
    Shape shape_b{2, 2, 2};
    auto B = make_shared<op::Parameter>(element::f32, shape_b);
    Shape shape_r{4, 4, 4};
    auto r = make_shared<op::ReplaceSlice>(
        A, B, Coordinate{0, 0, 0}, Coordinate{4, 4, 4}, Strides{2, 2, 3});
    auto f = make_shared<Function>(r, op::ParameterVector{A, B});

    auto backend = runtime::Backend::create("${BACKEND_NAME}");

    // Create some tensors for input/output
    auto a = backend->create_tensor(element::f32, shape_a);
    copy_data(a, vector<float>{0,  1,  2,  3,  4,  5,  6,  7,  8,  9,  10, 11, 12, 13, 14, 15,

                               16, 17, 18, 19, 20, 21, 22, 23, 24, 25, 26, 27, 28, 29, 30, 31,

                               32, 33, 34, 35, 36, 37, 38, 39, 40, 41, 42, 43, 44, 45, 46, 47,

                               48, 49, 50, 51, 52, 53, 54, 55, 56, 57, 58, 59, 60, 61, 62, 63});
    auto b = backend->create_tensor(element::f32, shape_b);
    copy_data(b, vector<float>{900, 903, 908, 911, 932, 935, 940, 943});
    auto result = backend->create_tensor(element::f32, shape_r);

    backend->call_with_validate(backend->compile(f), {result}, {a, b});
    EXPECT_EQ((vector<float>{900, 1,  2,  903, 4,  5,  6,  7,  908, 9,  10, 911, 12, 13, 14, 15,

                             16,  17, 18, 19,  20, 21, 22, 23, 24,  25, 26, 27,  28, 29, 30, 31,

                             932, 33, 34, 935, 36, 37, 38, 39, 940, 41, 42, 943, 44, 45, 46, 47,

                             48,  49, 50, 51,  52, 53, 54, 55, 56,  57, 58, 59,  60, 61, 62, 63}),
              read_vector<float>(result));
}

NGRAPH_TEST(${BACKEND_NAME}, reverse_0d)
{
    Shape shape{};
    auto A = make_shared<op::Parameter>(element::f32, shape);
    auto f = make_shared<Function>(make_shared<op::Reverse>(A, AxisSet{}), op::ParameterVector{A});

    auto backend = runtime::Backend::create("${BACKEND_NAME}");

    // Create some tensors for input/output
    auto a = backend->create_tensor(element::f32, shape);
    copy_data(a, vector<float>{6});
    auto result = backend->create_tensor(element::f32, shape);

    backend->call_with_validate(backend->compile(f), {result}, {a});
    EXPECT_EQ((vector<float>{6}), read_vector<float>(result));
}

NGRAPH_TEST(${BACKEND_NAME}, reverse_1d_nochange)
{
    Shape shape{8};
    auto A = make_shared<op::Parameter>(element::f32, shape);
    auto f = make_shared<Function>(make_shared<op::Reverse>(A, AxisSet{}), op::ParameterVector{A});

    auto backend = runtime::Backend::create("${BACKEND_NAME}");

    // Create some tensors for input/output
    auto a = backend->create_tensor(element::f32, shape);
    copy_data(a, vector<float>{0, 1, 2, 3, 4, 5, 6, 7});
    auto result = backend->create_tensor(element::f32, shape);

    backend->call_with_validate(backend->compile(f), {result}, {a});
    EXPECT_EQ((vector<float>{0, 1, 2, 3, 4, 5, 6, 7}), read_vector<float>(result));
}

NGRAPH_TEST(${BACKEND_NAME}, reverse_1d_0)
{
    Shape shape{8};
    auto A = make_shared<op::Parameter>(element::f32, shape);
    auto f = make_shared<Function>(make_shared<op::Reverse>(A, AxisSet{0}), op::ParameterVector{A});

    auto backend = runtime::Backend::create("${BACKEND_NAME}");

    // Create some tensors for input/output
    auto a = backend->create_tensor(element::f32, shape);
    copy_data(a, vector<float>{0, 1, 2, 3, 4, 5, 6, 7});
    auto result = backend->create_tensor(element::f32, shape);

    backend->call_with_validate(backend->compile(f), {result}, {a});
    EXPECT_EQ((vector<float>{7, 6, 5, 4, 3, 2, 1, 0}), read_vector<float>(result));
}

NGRAPH_TEST(${BACKEND_NAME}, reverse_2d_nochange)
{
    Shape shape{4, 3};
    auto A = make_shared<op::Parameter>(element::f32, shape);
    auto f = make_shared<Function>(make_shared<op::Reverse>(A, AxisSet{}), op::ParameterVector{A});

    auto backend = runtime::Backend::create("${BACKEND_NAME}");

    // Create some tensors for input/output
    auto a = backend->create_tensor(element::f32, shape);
    copy_data(a,
              test::NDArray<float, 2>({{0, 1, 2}, {3, 4, 5}, {6, 7, 8}, {9, 10, 11}}).get_vector());
    auto result = backend->create_tensor(element::f32, shape);

    backend->call_with_validate(backend->compile(f), {result}, {a});
    EXPECT_EQ(
        (test::NDArray<float, 2>({{0, 1, 2}, {3, 4, 5}, {6, 7, 8}, {9, 10, 11}}).get_vector()),
        read_vector<float>(result));
}

NGRAPH_TEST(${BACKEND_NAME}, reverse_2d_0)
{
    Shape shape{4, 3};
    auto A = make_shared<op::Parameter>(element::f32, shape);
    auto f = make_shared<Function>(make_shared<op::Reverse>(A, AxisSet{0}), op::ParameterVector{A});

    auto backend = runtime::Backend::create("${BACKEND_NAME}");

    // Create some tensors for input/output
    auto a = backend->create_tensor(element::f32, shape);
    copy_data(a,
              test::NDArray<float, 2>({{0, 1, 2}, {3, 4, 5}, {6, 7, 8}, {9, 10, 11}}).get_vector());
    auto result = backend->create_tensor(element::f32, shape);

    backend->call_with_validate(backend->compile(f), {result}, {a});
    EXPECT_EQ(
        (test::NDArray<float, 2>({{9, 10, 11}, {6, 7, 8}, {3, 4, 5}, {0, 1, 2}}).get_vector()),
        read_vector<float>(result));
}

NGRAPH_TEST(${BACKEND_NAME}, reverse_2d_1)
{
    Shape shape{4, 3};
    auto A = make_shared<op::Parameter>(element::f32, shape);
    auto f = make_shared<Function>(make_shared<op::Reverse>(A, AxisSet{1}), op::ParameterVector{A});

    auto backend = runtime::Backend::create("${BACKEND_NAME}");

    // Create some tensors for input/output
    auto a = backend->create_tensor(element::f32, shape);
    copy_data(a,
              test::NDArray<float, 2>({{0, 1, 2}, {3, 4, 5}, {6, 7, 8}, {9, 10, 11}}).get_vector());
    auto result = backend->create_tensor(element::f32, shape);

    backend->call_with_validate(backend->compile(f), {result}, {a});
    EXPECT_EQ(
        (test::NDArray<float, 2>({{2, 1, 0}, {5, 4, 3}, {8, 7, 6}, {11, 10, 9}}).get_vector()),
        read_vector<float>(result));
}

NGRAPH_TEST(${BACKEND_NAME}, reverse_2d_01)
{
    Shape shape{4, 3};
    auto A = make_shared<op::Parameter>(element::f32, shape);
    auto f =
        make_shared<Function>(make_shared<op::Reverse>(A, AxisSet{0, 1}), op::ParameterVector{A});

    auto backend = runtime::Backend::create("${BACKEND_NAME}");

    // Create some tensors for input/output
    auto a = backend->create_tensor(element::f32, shape);
    copy_data(a,
              test::NDArray<float, 2>({{0, 1, 2}, {3, 4, 5}, {6, 7, 8}, {9, 10, 11}}).get_vector());
    auto result = backend->create_tensor(element::f32, shape);

    backend->call_with_validate(backend->compile(f), {result}, {a});
    EXPECT_EQ(
        (test::NDArray<float, 2>({{11, 10, 9}, {8, 7, 6}, {5, 4, 3}, {2, 1, 0}}).get_vector()),
        read_vector<float>(result));
}

NGRAPH_TEST(${BACKEND_NAME}, reverse_3d_nochange)
{
    Shape shape{2, 4, 3};
    auto A = make_shared<op::Parameter>(element::f32, shape);
    auto f = make_shared<Function>(make_shared<op::Reverse>(A, AxisSet{}), op::ParameterVector{A});

    auto backend = runtime::Backend::create("${BACKEND_NAME}");

    // Create some tensors for input/output
    auto a = backend->create_tensor(element::f32, shape);
    copy_data(a,
              test::NDArray<float, 3>({{{0, 1, 2}, {3, 4, 5}, {6, 7, 8}, {9, 10, 11}},
                                       {{12, 13, 14}, {15, 16, 17}, {18, 19, 20}, {21, 22, 23}}})
                  .get_vector());
    auto result = backend->create_tensor(element::f32, shape);

    backend->call_with_validate(backend->compile(f), {result}, {a});
    EXPECT_EQ((test::NDArray<float, 3>({{{0, 1, 2}, {3, 4, 5}, {6, 7, 8}, {9, 10, 11}},
                                        {{12, 13, 14}, {15, 16, 17}, {18, 19, 20}, {21, 22, 23}}})
                   .get_vector()),
              read_vector<float>(result));
}

NGRAPH_TEST(${BACKEND_NAME}, reverse_3d_0)
{
    Shape shape{2, 4, 3};
    auto A = make_shared<op::Parameter>(element::f32, shape);
    auto f = make_shared<Function>(make_shared<op::Reverse>(A, AxisSet{0}), op::ParameterVector{A});

    auto backend = runtime::Backend::create("${BACKEND_NAME}");

    // Create some tensors for input/output
    auto a = backend->create_tensor(element::f32, shape);
    copy_data(a,
              test::NDArray<float, 3>({{{0, 1, 2}, {3, 4, 5}, {6, 7, 8}, {9, 10, 11}},
                                       {{12, 13, 14}, {15, 16, 17}, {18, 19, 20}, {21, 22, 23}}})
                  .get_vector());
    auto result = backend->create_tensor(element::f32, shape);

    backend->call_with_validate(backend->compile(f), {result}, {a});
    EXPECT_EQ((test::NDArray<float, 3>({{{12, 13, 14}, {15, 16, 17}, {18, 19, 20}, {21, 22, 23}},
                                        {{0, 1, 2}, {3, 4, 5}, {6, 7, 8}, {9, 10, 11}}})
                   .get_vector()),
              read_vector<float>(result));
}

NGRAPH_TEST(${BACKEND_NAME}, reverse_3d_1)
{
    Shape shape{2, 4, 3};
    auto A = make_shared<op::Parameter>(element::f32, shape);
    auto f = make_shared<Function>(make_shared<op::Reverse>(A, AxisSet{1}), op::ParameterVector{A});

    auto backend = runtime::Backend::create("${BACKEND_NAME}");

    // Create some tensors for input/output
    auto a = backend->create_tensor(element::f32, shape);
    copy_data(a,
              test::NDArray<float, 3>({{{0, 1, 2}, {3, 4, 5}, {6, 7, 8}, {9, 10, 11}},
                                       {{12, 13, 14}, {15, 16, 17}, {18, 19, 20}, {21, 22, 23}}})
                  .get_vector());
    auto result = backend->create_tensor(element::f32, shape);

    backend->call_with_validate(backend->compile(f), {result}, {a});
    EXPECT_EQ((test::NDArray<float, 3>({{{9, 10, 11}, {6, 7, 8}, {3, 4, 5}, {0, 1, 2}},
                                        {{21, 22, 23}, {18, 19, 20}, {15, 16, 17}, {12, 13, 14}}})
                   .get_vector()),
              read_vector<float>(result));
}

NGRAPH_TEST(${BACKEND_NAME}, reverse_3d_2)
{
    Shape shape{2, 4, 3};
    auto A = make_shared<op::Parameter>(element::f32, shape);
    auto f = make_shared<Function>(make_shared<op::Reverse>(A, AxisSet{2}), op::ParameterVector{A});

    auto backend = runtime::Backend::create("${BACKEND_NAME}");

    // Create some tensors for input/output
    auto a = backend->create_tensor(element::f32, shape);
    copy_data(a,
              test::NDArray<float, 3>({{{0, 1, 2}, {3, 4, 5}, {6, 7, 8}, {9, 10, 11}},
                                       {{12, 13, 14}, {15, 16, 17}, {18, 19, 20}, {21, 22, 23}}})
                  .get_vector());
    auto result = backend->create_tensor(element::f32, shape);

    backend->call_with_validate(backend->compile(f), {result}, {a});
    EXPECT_EQ((test::NDArray<float, 3>({{{2, 1, 0}, {5, 4, 3}, {8, 7, 6}, {11, 10, 9}},
                                        {{14, 13, 12}, {17, 16, 15}, {20, 19, 18}, {23, 22, 21}}})
                   .get_vector()),
              read_vector<float>(result));
}

NGRAPH_TEST(${BACKEND_NAME}, reverse_3d_01)
{
    Shape shape{2, 4, 3};
    auto A = make_shared<op::Parameter>(element::f32, shape);
    auto f =
        make_shared<Function>(make_shared<op::Reverse>(A, AxisSet{0, 1}), op::ParameterVector{A});

    auto backend = runtime::Backend::create("${BACKEND_NAME}");

    // Create some tensors for input/output
    auto a = backend->create_tensor(element::f32, shape);
    copy_data(a,
              test::NDArray<float, 3>({{{0, 1, 2}, {3, 4, 5}, {6, 7, 8}, {9, 10, 11}},
                                       {{12, 13, 14}, {15, 16, 17}, {18, 19, 20}, {21, 22, 23}}})
                  .get_vector());
    auto result = backend->create_tensor(element::f32, shape);

    backend->call_with_validate(backend->compile(f), {result}, {a});
    EXPECT_EQ((test::NDArray<float, 3>({{{21, 22, 23}, {18, 19, 20}, {15, 16, 17}, {12, 13, 14}},
                                        {{9, 10, 11}, {6, 7, 8}, {3, 4, 5}, {0, 1, 2}}})
                   .get_vector()),
              read_vector<float>(result));
}

NGRAPH_TEST(${BACKEND_NAME}, reverse_3d_02)
{
    Shape shape{2, 4, 3};
    auto A = make_shared<op::Parameter>(element::f32, shape);
    auto f =
        make_shared<Function>(make_shared<op::Reverse>(A, AxisSet{0, 2}), op::ParameterVector{A});

    auto backend = runtime::Backend::create("${BACKEND_NAME}");

    // Create some tensors for input/output
    auto a = backend->create_tensor(element::f32, shape);
    copy_data(a,
              test::NDArray<float, 3>({{{0, 1, 2}, {3, 4, 5}, {6, 7, 8}, {9, 10, 11}},
                                       {{12, 13, 14}, {15, 16, 17}, {18, 19, 20}, {21, 22, 23}}})
                  .get_vector());
    auto result = backend->create_tensor(element::f32, shape);

    backend->call_with_validate(backend->compile(f), {result}, {a});
    EXPECT_EQ((test::NDArray<float, 3>({{{14, 13, 12}, {17, 16, 15}, {20, 19, 18}, {23, 22, 21}},
                                        {{2, 1, 0}, {5, 4, 3}, {8, 7, 6}, {11, 10, 9}}})
                   .get_vector()),
              read_vector<float>(result));
}

NGRAPH_TEST(${BACKEND_NAME}, reverse_3d_12)
{
    Shape shape{2, 4, 3};
    auto A = make_shared<op::Parameter>(element::f32, shape);
    auto f =
        make_shared<Function>(make_shared<op::Reverse>(A, AxisSet{1, 2}), op::ParameterVector{A});

    auto backend = runtime::Backend::create("${BACKEND_NAME}");

    // Create some tensors for input/output
    auto a = backend->create_tensor(element::f32, shape);
    copy_data(a,
              test::NDArray<float, 3>({{{0, 1, 2}, {3, 4, 5}, {6, 7, 8}, {9, 10, 11}},
                                       {{12, 13, 14}, {15, 16, 17}, {18, 19, 20}, {21, 22, 23}}})
                  .get_vector());
    auto result = backend->create_tensor(element::f32, shape);

    backend->call_with_validate(backend->compile(f), {result}, {a});
    EXPECT_EQ((test::NDArray<float, 3>({{{11, 10, 9}, {8, 7, 6}, {5, 4, 3}, {2, 1, 0}},
                                        {{23, 22, 21}, {20, 19, 18}, {17, 16, 15}, {14, 13, 12}}})
                   .get_vector()),
              read_vector<float>(result));
}

NGRAPH_TEST(${BACKEND_NAME}, reverse_3d_012)
{
    Shape shape{2, 4, 3};
    auto A = make_shared<op::Parameter>(element::f32, shape);
    auto f = make_shared<Function>(make_shared<op::Reverse>(A, AxisSet{0, 1, 2}),
                                   op::ParameterVector{A});

    auto backend = runtime::Backend::create("${BACKEND_NAME}");

    // Create some tensors for input/output
    auto a = backend->create_tensor(element::f32, shape);
    copy_data(a,
              test::NDArray<float, 3>({{{0, 1, 2}, {3, 4, 5}, {6, 7, 8}, {9, 10, 11}},
                                       {{12, 13, 14}, {15, 16, 17}, {18, 19, 20}, {21, 22, 23}}})
                  .get_vector());
    auto result = backend->create_tensor(element::f32, shape);

    backend->call_with_validate(backend->compile(f), {result}, {a});
    EXPECT_EQ((test::NDArray<float, 3>({{{23, 22, 21}, {20, 19, 18}, {17, 16, 15}, {14, 13, 12}},
                                        {{11, 10, 9}, {8, 7, 6}, {5, 4, 3}, {2, 1, 0}}})
                   .get_vector()),
              read_vector<float>(result));
}

NGRAPH_TEST(${BACKEND_NAME}, numeric_float_nan)
{
    Shape shape{5};
    auto A = op::Constant::create(element::f32, shape, {-2.5f, 25.5f, 2.25f, NAN, 6.0f});
    auto B = op::Constant::create(element::f32, shape, {10.0f, 5.0f, 2.25f, 10.0f, NAN});
    auto f = make_shared<Function>(make_shared<op::Equal>(A, B), op::ParameterVector{});

    auto backend = runtime::Backend::create("${BACKEND_NAME}");

    // Create some tensors for input/output
    auto result = backend->create_tensor(element::boolean, shape);
    backend->call_with_validate(backend->compile(f), {result}, {});
    EXPECT_EQ((vector<char>{false, false, true, false, false}), read_vector<char>(result));
}

NGRAPH_TEST(${BACKEND_NAME}, numeric_double_nan)
{
    Shape shape{5};
    auto A = op::Constant::create(element::f64, shape, {-2.5f, 25.5f, 2.25f, NAN, 6.0f});
    auto B = op::Constant::create(element::f64, shape, {10.0f, 5.0f, 2.25f, 10.0f, NAN});
    auto f = make_shared<Function>(make_shared<op::Equal>(A, B), op::ParameterVector{});

    auto backend = runtime::Backend::create("${BACKEND_NAME}");

    // Create some tensors for input/output
    auto result = backend->create_tensor(element::boolean, shape);
    backend->call_with_validate(backend->compile(f), {result}, {});
    EXPECT_EQ((vector<char>{false, false, true, false, false}), read_vector<char>(result));
}

NGRAPH_TEST(${BACKEND_NAME}, numeric_float_inf)
{
    Shape shape{5};
    auto A = op::Constant::create(element::f32, shape, {-2.5f, 25.5f, 2.25f, INFINITY, 6.0f});
    auto B = op::Constant::create(element::f32, shape, {10.0f, 5.0f, 2.25f, 10.0f, -INFINITY});
    auto f = make_shared<Function>(make_shared<op::Equal>(A, B), op::ParameterVector{});

    auto backend = runtime::Backend::create("${BACKEND_NAME}");

    // Create some tensors for input/output
    auto result = backend->create_tensor(element::boolean, shape);
    backend->call_with_validate(backend->compile(f), {result}, {});
    EXPECT_EQ((vector<char>{false, false, true, false, false}), read_vector<char>(result));
}

NGRAPH_TEST(${BACKEND_NAME}, numeric_double_inf)
{
    Shape shape{5};
    auto A = op::Constant::create(element::f64, shape, {-2.5f, 25.5f, 2.25f, INFINITY, 6.0f});
    auto B = op::Constant::create(element::f64, shape, {10.0f, 5.0f, 2.25f, 10.0f, -INFINITY});
    auto f = make_shared<Function>(make_shared<op::Equal>(A, B), op::ParameterVector{});

    auto backend = runtime::Backend::create("${BACKEND_NAME}");

    // Create some tensors for input/output
    auto result = backend->create_tensor(element::boolean, shape);
    backend->call_with_validate(backend->compile(f), {result}, {});
    EXPECT_EQ((vector<char>{false, false, true, false, false}), read_vector<char>(result));
}

//
// From the XLA docs: https://www.tensorflow.org/performance/xla/operation_semantics#selectandscatter
//
NGRAPH_TEST(${BACKEND_NAME}, select_and_scatter_with_overlap)
{
    Shape shape_sel_a{};
    auto SEL_A = make_shared<op::Parameter>(element::f32, shape_sel_a);
    Shape shape_sel_b{};
    auto SEL_B = make_shared<op::Parameter>(element::f32, shape_sel_b);
    auto sel_f = make_shared<Function>(make_shared<op::Greater>(SEL_A, SEL_B),
                                       op::ParameterVector{SEL_A, SEL_B});

    Shape shape_scatter_a{};
    auto SCATTER_A = make_shared<op::Parameter>(element::f32, shape_scatter_a);
    Shape shape_scatter_b{};
    auto SCATTER_B = make_shared<op::Parameter>(element::f32, shape_scatter_b);
    auto scatter_f =
        make_shared<Function>(SCATTER_A + SCATTER_B, op::ParameterVector{SCATTER_A, SCATTER_B});

    Shape shape_a{4, 5};
    auto A = make_shared<op::Parameter>(element::f32, shape_a);
    Shape shape_b{2, 2};
    auto B = make_shared<op::Parameter>(element::f32, shape_b);
    Shape shape_c{};
    auto C = make_shared<op::Parameter>(element::f32, shape_c);
    Shape shape_r{4, 5};
    Shape window_shape{2, 3};
    auto window_strides = Strides{2, 2};
    auto f = make_shared<Function>(
        make_shared<op::SelectAndScatter>(A, B, C, sel_f, scatter_f, window_shape, window_strides),
        op::ParameterVector{A, B, C});

    auto backend = runtime::Backend::create("${BACKEND_NAME}");

    // Create some tensors for input/output
    auto a = backend->create_tensor(element::f32, shape_a);
    copy_data(a,
              test::NDArray<float, 2>(
                  {{7, 2, 5, 3, 8}, {3, 8, 9, 3, 4}, {1, 5, 7, 5, 6}, {0, 6, 2, 10, 2}})
                  .get_vector());
    auto b = backend->create_tensor(element::f32, shape_b);
    copy_data(b, test::NDArray<float, 2>({{2, 6}, {3, 1}}).get_vector());
    auto c = backend->create_tensor(element::f32, shape_c);
    copy_data(c, vector<float>{0});
    auto result = backend->create_tensor(element::f32, shape_r);

    backend->call_with_validate(backend->compile(f), {result}, {a, b, c});
    EXPECT_EQ((test::NDArray<float, 2>(
                   {{0, 0, 0, 0, 0}, {0, 0, 8, 0, 0}, {0, 0, 3, 0, 0}, {0, 0, 0, 1, 0}})
                   .get_vector()),
              read_vector<float>(result));
}

//
// From the XLA docs: https://www.tensorflow.org/performance/xla/operation_semantics#selectandscatter
//
NGRAPH_TEST(${BACKEND_NAME}, select_and_scatter_without_overlap)
{
    Shape shape_sel_a{};
    auto SEL_A = make_shared<op::Parameter>(element::f32, shape_sel_a);
    Shape shape_sel_b{};
    auto SEL_B = make_shared<op::Parameter>(element::f32, shape_sel_b);
    auto sel_f = make_shared<Function>(make_shared<op::Greater>(SEL_A, SEL_B),
                                       op::ParameterVector{SEL_A, SEL_B});

    Shape shape_scatter_a{};
    auto SCATTER_A = make_shared<op::Parameter>(element::f32, shape_scatter_a);
    Shape shape_scatter_b{};
    auto SCATTER_B = make_shared<op::Parameter>(element::f32, shape_scatter_b);
    auto scatter_f =
        make_shared<Function>(SCATTER_A + SCATTER_B, op::ParameterVector{SCATTER_A, SCATTER_B});

    Shape shape_a{4, 6};
    auto A = make_shared<op::Parameter>(element::f32, shape_a);
    Shape shape_b{2, 2};
    auto B = make_shared<op::Parameter>(element::f32, shape_b);
    Shape shape_c{};
    auto C = make_shared<op::Parameter>(element::f32, shape_c);
    Shape shape_r{4, 6};
    Shape window_shape{2, 3};
    auto window_strides = Strides{2, 3};
    auto f = make_shared<Function>(
        make_shared<op::SelectAndScatter>(A, B, C, sel_f, scatter_f, window_shape, window_strides),
        op::ParameterVector{A, B, C});

    auto backend = runtime::Backend::create("${BACKEND_NAME}");

    // Create some tensors for input/output
    auto a = backend->create_tensor(element::f32, shape_a);
    copy_data(a,
              test::NDArray<float, 2>(
                  {{7, 2, 5, 3, 10, 2}, {3, 8, 9, 3, 4, 2}, {1, 5, 7, 5, 6, 1}, {0, 6, 2, 7, 2, 8}})
                  .get_vector());
    auto b = backend->create_tensor(element::f32, shape_b);
    copy_data(b, test::NDArray<float, 2>({{2, 6}, {3, 1}}).get_vector());
    auto c = backend->create_tensor(element::f32, shape_c);
    copy_data(c, vector<float>{0});
    auto result = backend->create_tensor(element::f32, shape_r);

    backend->call_with_validate(backend->compile(f), {result}, {a, b, c});
    EXPECT_EQ((test::NDArray<float, 2>(
                   {{0, 0, 0, 0, 6, 0}, {0, 0, 2, 0, 0, 0}, {0, 0, 3, 0, 0, 0}, {0, 0, 0, 0, 0, 1}})
                   .get_vector()),
              read_vector<float>(result));
}

//
// Adapted from the XLA docs to provide an example in >2D: https://www.tensorflow.org/performance/xla/operation_semantics#selectandscatter
//
NGRAPH_TEST(${BACKEND_NAME}, select_and_scatter_3d_without_overlap)
{
    Shape shape_sel_a{};
    auto SEL_A = make_shared<op::Parameter>(element::f32, shape_sel_a);
    Shape shape_sel_b{};
    auto SEL_B = make_shared<op::Parameter>(element::f32, shape_sel_b);
    auto sel_f = make_shared<Function>(make_shared<op::Greater>(SEL_A, SEL_B),
                                       op::ParameterVector{SEL_A, SEL_B});

    Shape shape_scatter_a{};
    auto SCATTER_A = make_shared<op::Parameter>(element::f32, shape_scatter_a);
    Shape shape_scatter_b{};
    auto SCATTER_B = make_shared<op::Parameter>(element::f32, shape_scatter_b);
    auto scatter_f =
        make_shared<Function>(SCATTER_A + SCATTER_B, op::ParameterVector{SCATTER_A, SCATTER_B});

    Shape shape_a{2, 4, 6};
    auto A = make_shared<op::Parameter>(element::f32, shape_a);
    Shape shape_b{1, 2, 2};
    auto B = make_shared<op::Parameter>(element::f32, shape_b);
    Shape shape_c{};
    auto C = make_shared<op::Parameter>(element::f32, shape_c);
    Shape shape_r{2, 4, 6};
    Shape window_shape{2, 2, 3};
    auto window_strides = Strides{2, 2, 3};
    auto f = make_shared<Function>(
        make_shared<op::SelectAndScatter>(A, B, C, sel_f, scatter_f, window_shape, window_strides),
        op::ParameterVector{A, B, C});

    auto backend = runtime::Backend::create("${BACKEND_NAME}");

    // Create some tensors for input/output
    auto a = backend->create_tensor(element::f32, shape_a);
    copy_data(
        a,
        test::NDArray<float, 3>(
            {{{7, 2, 5, 3, 10, 2}, {3, 8, 9, 3, 4, 2}, {1, 5, 7, 5, 6, 1}, {0, 6, 2, 7, 2, 8}},
             {{2, 5, 8, 3, 4, 2}, {1, 2, 8, 4, 5, 2}, {10, 2, 3, 4, 1, 0}, {4, 1, 2, 4, 5, 7}}})
            .get_vector());
    auto b = backend->create_tensor(element::f32, shape_b);
    copy_data(b, test::NDArray<float, 3>({{{2, 6}, {3, 1}}}).get_vector());
    auto c = backend->create_tensor(element::f32, shape_c);
    copy_data(c, vector<float>{0});
    auto result = backend->create_tensor(element::f32, shape_r);

    backend->call_with_validate(backend->compile(f), {result}, {a, b, c});
    EXPECT_EQ(
        (test::NDArray<float, 3>(
             {{{0, 0, 0, 0, 6, 0}, {0, 0, 2, 0, 0, 0}, {0, 0, 0, 0, 0, 0}, {0, 0, 0, 0, 0, 1}},
              {{0, 0, 0, 0, 0, 0}, {0, 0, 0, 0, 0, 0}, {3, 0, 0, 0, 0, 0}, {0, 0, 0, 0, 0, 0}}})
             .get_vector()),
        read_vector<float>(result));
}

template <typename OP>
void make_unary_empty_test(const string& backend_name)
{
    Shape shape{0};

    op::ParameterVector params;
    NodeVector result_list;
    for (size_t i = 0; i < s_known_element_types.size(); i++)
    {
        shared_ptr<op::Parameter> p = make_shared<op::Parameter>(s_known_element_types[i], shape);
        params.push_back(p);
        result_list.push_back(make_shared<OP>(p));
    }

    auto f = make_shared<Function>(result_list, params);
    auto backend = runtime::Backend::create(backend_name);

    vector<shared_ptr<runtime::Tensor>> inputs;
    vector<shared_ptr<runtime::Tensor>> outputs;
    for (size_t i = 0; i < s_known_element_types.size(); i++)
    {
        inputs.push_back(backend->create_tensor(s_known_element_types[i], shape));
        outputs.push_back(backend->create_tensor(s_known_element_types[i], shape));
    }

    backend->call_with_validate(backend->compile(f), outputs, inputs);

    EXPECT_EQ(read_vector<float>(inputs[0]).size(), 0);
    EXPECT_EQ(read_vector<double>(inputs[1]).size(), 0);
    EXPECT_EQ(read_vector<int8_t>(inputs[2]).size(), 0);
    EXPECT_EQ(read_vector<int16_t>(inputs[3]).size(), 0);
    EXPECT_EQ(read_vector<int32_t>(inputs[4]).size(), 0);
    EXPECT_EQ(read_vector<int64_t>(inputs[5]).size(), 0);
    EXPECT_EQ(read_vector<uint8_t>(inputs[6]).size(), 0);
    EXPECT_EQ(read_vector<uint16_t>(inputs[7]).size(), 0);
    EXPECT_EQ(read_vector<uint32_t>(inputs[8]).size(), 0);
    EXPECT_EQ(read_vector<uint64_t>(inputs[9]).size(), 0);

    EXPECT_EQ(read_vector<float>(outputs[0]).size(), 0);
    EXPECT_EQ(read_vector<double>(outputs[1]).size(), 0);
    EXPECT_EQ(read_vector<int8_t>(outputs[2]).size(), 0);
    EXPECT_EQ(read_vector<int16_t>(outputs[3]).size(), 0);
    EXPECT_EQ(read_vector<int32_t>(outputs[4]).size(), 0);
    EXPECT_EQ(read_vector<int64_t>(outputs[5]).size(), 0);
    EXPECT_EQ(read_vector<uint8_t>(outputs[6]).size(), 0);
    EXPECT_EQ(read_vector<uint16_t>(outputs[7]).size(), 0);
    EXPECT_EQ(read_vector<uint32_t>(outputs[8]).size(), 0);
    EXPECT_EQ(read_vector<uint64_t>(outputs[9]).size(), 0);
}

template <typename OP>
void make_binary_empty_test(const string& backend_name, bool is_comparison = false)
{
    Shape shape{0};
    op::ParameterVector A;
    for (size_t i = 0; i < s_known_element_types.size(); i++)
    {
        A.push_back(make_shared<op::Parameter>(s_known_element_types[i], shape));
    }

    NodeVector result_list;
    for (shared_ptr<op::Parameter> p : A)
    {
        result_list.push_back(make_shared<OP>(p, p));
    }

    auto f = make_shared<Function>(result_list, A);
    auto backend = runtime::Backend::create(backend_name);

    vector<shared_ptr<runtime::Tensor>> inputs;
    vector<shared_ptr<runtime::Tensor>> outputs;
    for (size_t i = 0; i < s_known_element_types.size(); i++)
    {
        inputs.push_back(backend->create_tensor(s_known_element_types[i], shape));
        if (is_comparison)
        {
            outputs.push_back(backend->create_tensor(element::from<char>(), shape));
        }
        else
        {
            outputs.push_back(backend->create_tensor(s_known_element_types[i], shape));
        }
    }

    backend->call_with_validate(backend->compile(f), outputs, inputs);

    EXPECT_EQ(read_vector<float>(inputs[0]).size(), 0);
    EXPECT_EQ(read_vector<double>(inputs[1]).size(), 0);
    EXPECT_EQ(read_vector<int8_t>(inputs[2]).size(), 0);
    EXPECT_EQ(read_vector<int16_t>(inputs[3]).size(), 0);
    EXPECT_EQ(read_vector<int32_t>(inputs[4]).size(), 0);
    EXPECT_EQ(read_vector<int64_t>(inputs[5]).size(), 0);
    EXPECT_EQ(read_vector<uint8_t>(inputs[6]).size(), 0);
    EXPECT_EQ(read_vector<uint16_t>(inputs[7]).size(), 0);
    EXPECT_EQ(read_vector<uint32_t>(inputs[8]).size(), 0);
    EXPECT_EQ(read_vector<uint64_t>(inputs[9]).size(), 0);

    if (is_comparison)
    {
        EXPECT_EQ(read_vector<char>(outputs[0]).size(), 0);
        EXPECT_EQ(read_vector<char>(outputs[1]).size(), 0);
        EXPECT_EQ(read_vector<char>(outputs[2]).size(), 0);
        EXPECT_EQ(read_vector<char>(outputs[3]).size(), 0);
        EXPECT_EQ(read_vector<char>(outputs[4]).size(), 0);
        EXPECT_EQ(read_vector<char>(outputs[5]).size(), 0);
        EXPECT_EQ(read_vector<char>(outputs[6]).size(), 0);
        EXPECT_EQ(read_vector<char>(outputs[7]).size(), 0);
        EXPECT_EQ(read_vector<char>(outputs[8]).size(), 0);
        EXPECT_EQ(read_vector<char>(outputs[9]).size(), 0);
    }
    else
    {
        EXPECT_EQ(read_vector<float>(outputs[0]).size(), 0);
        EXPECT_EQ(read_vector<double>(outputs[1]).size(), 0);
        EXPECT_EQ(read_vector<int8_t>(outputs[2]).size(), 0);
        EXPECT_EQ(read_vector<int16_t>(outputs[3]).size(), 0);
        EXPECT_EQ(read_vector<int32_t>(outputs[4]).size(), 0);
        EXPECT_EQ(read_vector<int64_t>(outputs[5]).size(), 0);
        EXPECT_EQ(read_vector<uint8_t>(outputs[6]).size(), 0);
        EXPECT_EQ(read_vector<uint16_t>(outputs[7]).size(), 0);
        EXPECT_EQ(read_vector<uint32_t>(outputs[8]).size(), 0);
        EXPECT_EQ(read_vector<uint64_t>(outputs[9]).size(), 0);
    }
}

NGRAPH_TEST(${BACKEND_NAME}, zero_sized_abs)
{
    make_unary_empty_test<op::Abs>("${BACKEND_NAME}");
}

NGRAPH_TEST(${BACKEND_NAME}, zero_sized_ceiling)
{
    make_unary_empty_test<op::Ceiling>("${BACKEND_NAME}");
}

NGRAPH_TEST(${BACKEND_NAME}, zero_sized_exp)
{
    make_unary_empty_test<op::Exp>("${BACKEND_NAME}");
}

NGRAPH_TEST(${BACKEND_NAME}, zero_sized_floor)
{
    make_unary_empty_test<op::Floor>("${BACKEND_NAME}");
}

NGRAPH_TEST(${BACKEND_NAME}, zero_sized_log)
{
    make_unary_empty_test<op::Log>("${BACKEND_NAME}");
}

NGRAPH_TEST(${BACKEND_NAME}, zero_sized_negative)
{
    make_unary_empty_test<op::Negative>("${BACKEND_NAME}");
}

NGRAPH_TEST(${BACKEND_NAME}, zero_sized_not)
{
    Shape shape{0};
    auto A = make_shared<op::Parameter>(element::from<char>(), shape);
    auto f = make_shared<Function>(make_shared<op::Not>(A), op::ParameterVector{A});

    auto backend = runtime::Backend::create("${BACKEND_NAME}");

    auto a = backend->create_tensor(element::from<char>(), shape);
    auto result = backend->create_tensor(element::from<char>(), shape);

    backend->call_with_validate(backend->compile(f), {result}, {a});

    auto in_vec = read_vector<char>(a);
    auto out_vec = read_vector<char>(result);

    EXPECT_EQ(in_vec.size(), 0);
    EXPECT_EQ(out_vec.size(), 0);
}

NGRAPH_TEST(${BACKEND_NAME}, zero_sized_sign)
{
    make_unary_empty_test<op::Sign>("${BACKEND_NAME}");
}

NGRAPH_TEST(${BACKEND_NAME}, zero_sized_sqrt)
{
    make_unary_empty_test<op::Sqrt>("${BACKEND_NAME}");
}

NGRAPH_TEST(${BACKEND_NAME}, zero_sized_sin)
{
    make_unary_empty_test<op::Sin>("${BACKEND_NAME}");
}

NGRAPH_TEST(${BACKEND_NAME}, zero_sized_sinh)
{
    make_unary_empty_test<op::Sinh>("${BACKEND_NAME}");
}

NGRAPH_TEST(${BACKEND_NAME}, zero_sized_cos)
{
    make_unary_empty_test<op::Cos>("${BACKEND_NAME}");
}

NGRAPH_TEST(${BACKEND_NAME}, zero_sized_cosh)
{
    make_unary_empty_test<op::Cosh>("${BACKEND_NAME}");
}

NGRAPH_TEST(${BACKEND_NAME}, zero_sized_tan)
{
    make_unary_empty_test<op::Tan>("${BACKEND_NAME}");
}

NGRAPH_TEST(${BACKEND_NAME}, zero_sized_tanh)
{
    make_unary_empty_test<op::Tanh>("${BACKEND_NAME}");
}

NGRAPH_TEST(${BACKEND_NAME}, zero_sized_asin)
{
    make_unary_empty_test<op::Asin>("${BACKEND_NAME}");
}

NGRAPH_TEST(${BACKEND_NAME}, zero_sized_acos)
{
    make_unary_empty_test<op::Acos>("${BACKEND_NAME}");
}

NGRAPH_TEST(${BACKEND_NAME}, zero_sized_atan)
{
    make_unary_empty_test<op::Atan>("${BACKEND_NAME}");
}

NGRAPH_TEST(${BACKEND_NAME}, zero_sized_add)
{
    make_binary_empty_test<op::Add>("${BACKEND_NAME}");
}

NGRAPH_TEST(${BACKEND_NAME}, zero_sized_divide)
{
    make_binary_empty_test<op::Divide>("${BACKEND_NAME}");
}

NGRAPH_TEST(${BACKEND_NAME}, zero_sized_eq)
{
    make_binary_empty_test<op::Equal>("${BACKEND_NAME}", true);
}

NGRAPH_TEST(${BACKEND_NAME}, zero_sized_greater)
{
    make_binary_empty_test<op::Greater>("${BACKEND_NAME}", true);
}

NGRAPH_TEST(${BACKEND_NAME}, zero_sized_greatereq)
{
    make_binary_empty_test<op::GreaterEq>("${BACKEND_NAME}", true);
}

NGRAPH_TEST(${BACKEND_NAME}, zero_sized_less)
{
    make_binary_empty_test<op::Less>("${BACKEND_NAME}", true);
}

NGRAPH_TEST(${BACKEND_NAME}, zero_sized_lesseq)
{
    make_binary_empty_test<op::LessEq>("${BACKEND_NAME}", true);
}

NGRAPH_TEST(${BACKEND_NAME}, zero_sized_maximum)
{
    make_binary_empty_test<op::Maximum>("${BACKEND_NAME}");
}

NGRAPH_TEST(${BACKEND_NAME}, zero_sized_minimum)
{
    make_binary_empty_test<op::Minimum>("${BACKEND_NAME}");
}

NGRAPH_TEST(${BACKEND_NAME}, zero_sized_multiply)
{
    make_binary_empty_test<op::Multiply>("${BACKEND_NAME}");
}

NGRAPH_TEST(${BACKEND_NAME}, zero_sized_not_equal)
{
    make_binary_empty_test<op::NotEqual>("${BACKEND_NAME}", true);
}

NGRAPH_TEST(${BACKEND_NAME}, zero_sized_power)
{
    make_binary_empty_test<op::Power>("${BACKEND_NAME}");
}

NGRAPH_TEST(${BACKEND_NAME}, zero_sized_subtract)
{
    make_binary_empty_test<op::Subtract>("${BACKEND_NAME}");
}

NGRAPH_TEST(${BACKEND_NAME}, convolution_outlining)
{
    Shape shape_a{1, 2, 2, 2};
    auto A = make_shared<op::Parameter>(element::f32, shape_a);
    Shape shape_b{2, 2, 1, 1};
    auto B = make_shared<op::Parameter>(element::f32, shape_b);
    Shape shape_r{1, 2, 2, 2};
    auto conv1 = make_shared<op::Convolution>(A,
                                              B,
                                              Strides{1, 1},
                                              Strides{1, 1},
                                              CoordinateDiff{0, 0},
                                              CoordinateDiff{0, 0},
                                              Strides{1, 1});
    auto conv2 = make_shared<op::Convolution>(conv1,
                                              B,
                                              Strides{1, 1},
                                              Strides{1, 1},
                                              CoordinateDiff{0, 0},
                                              CoordinateDiff{0, 0},
                                              Strides{1, 1});
    auto f = make_shared<Function>(conv2, op::ParameterVector{A, B});

    auto backend = runtime::Backend::create("${BACKEND_NAME}");

    // Create some tensors for input/output
    auto a = backend->create_tensor(element::f32, shape_a);
    copy_data(a, vector<float>{1.0f, 1.0f, 1.0f, 1.0f, 1.0f, 1.0f, 1.0f, 1.0f});
    auto b = backend->create_tensor(element::f32, shape_b);
    copy_data(b, vector<float>{1.0f, 1.0f, 1.0f, 1.0f});
    auto result = backend->create_tensor(element::f32, shape_r);

    vector<float> expected_result{4.0f, 4.0f, 4.0f, 4.0f, 4.0f, 4.0f, 4.0f, 4.0f};

    backend->call_with_validate(backend->compile(f), {result}, {a, b});
    EXPECT_EQ(vector<float>{expected_result}, read_vector<float>(result));
}

NGRAPH_TEST(${BACKEND_NAME}, computation_reuse)
{
    Shape shape_a{1, 16, 2, 2};
    auto A = make_shared<op::Parameter>(element::f32, shape_a);
    Shape shape_b{32, 16, 1, 1};
    auto B = make_shared<op::Parameter>(element::f32, shape_b);
    Shape shape_r{1, 32, 2, 2};
    auto conv = make_shared<op::Convolution>(A,
                                             B,
                                             Strides{1, 1},
                                             Strides{1, 1},
                                             CoordinateDiff{0, 0},
                                             CoordinateDiff{0, 0},
                                             Strides{1, 1});
    Shape pool_shape{1, 1};
    auto pool = make_shared<op::AvgPool>(conv, pool_shape);
    auto bias = make_shared<op::Broadcast>(
        op::Constant::create(element::f32, Shape{}, {2.14}), shape_r, AxisSet{0, 1, 2, 3});
    auto result_op = make_shared<op::Result>(pool + bias);
    auto f = make_shared<Function>(ResultVector{result_op}, op::ParameterVector{A, B});

    auto backend = runtime::Backend::create("${BACKEND_NAME}");

    vector<float> input(64, 1.0f);
    vector<float> weights(512, 0.5f);
    vector<float> rv(128);

    auto a = backend->create_tensor(element::f32, shape_a, input.data());
    auto b = backend->create_tensor(element::f32, shape_b, weights.data());
    auto result = backend->create_tensor(element::f32, shape_r, rv.data());

    backend->call_with_validate(backend->compile(f), {result}, {a, b});

    vector<float> rv_saved(rv);

    b->set_stale(false);
    backend->call_with_validate(backend->compile(f), {result}, {a, b});
    EXPECT_EQ(rv_saved, rv);
}

NGRAPH_TEST(${BACKEND_NAME}, pad_interior_1d)
{
    Shape shape_a{6};
    auto A = make_shared<op::Parameter>(element::f32, shape_a);
    Shape shape_b{};
    auto B = make_shared<op::Parameter>(element::f32, shape_b);
    Shape shape_r{16};
    Shape padding_below{0};
    Shape padding_above{0};
    Shape padding_interior{2};
    auto f = make_shared<Function>(
        make_shared<op::Pad>(A, B, padding_below, padding_above, padding_interior),
        op::ParameterVector{A, B});

    auto backend = runtime::Backend::create("${BACKEND_NAME}");

    // Create some tensors for input/output
    auto a = backend->create_tensor(element::f32, shape_a);
    copy_data(a, test::NDArray<float, 1>({1, 2, 3, 4, 5, 6}).get_vector());
    auto b = backend->create_tensor(element::f32, shape_b);
    copy_data(b, vector<float>{2112});
    auto result = backend->create_tensor(element::f32, shape_r);

    backend->call_with_validate(backend->compile(f), {result}, {a, b});
    EXPECT_EQ((test::NDArray<float, 1>(
                   {1, 2112, 2112, 2, 2112, 2112, 3, 2112, 2112, 4, 2112, 2112, 5, 2112, 2112, 6})
                   .get_vector()),
              read_vector<float>(result));
}

NGRAPH_TEST(${BACKEND_NAME}, pad_exterior_1d)
{
    Shape shape_a{6};
    auto A = make_shared<op::Parameter>(element::f32, shape_a);
    Shape shape_b{};
    auto B = make_shared<op::Parameter>(element::f32, shape_b);
    Shape shape_r{15};
    Shape padding_below{4};
    Shape padding_above{5};
    Shape padding_interior{0};
    auto f = make_shared<Function>(
        make_shared<op::Pad>(A, B, padding_below, padding_above, padding_interior),
        op::ParameterVector{A, B});

    auto backend = runtime::Backend::create("${BACKEND_NAME}");

    // Create some tensors for input/output
    auto a = backend->create_tensor(element::f32, shape_a);
    copy_data(a, test::NDArray<float, 1>({1, 2, 3, 4, 5, 6}).get_vector());
    auto b = backend->create_tensor(element::f32, shape_b);
    copy_data(b, vector<float>{2112});
    auto result = backend->create_tensor(element::f32, shape_r);

    backend->call_with_validate(backend->compile(f), {result}, {a, b});
    EXPECT_EQ((test::NDArray<float, 1>(
                   {2112, 2112, 2112, 2112, 1, 2, 3, 4, 5, 6, 2112, 2112, 2112, 2112, 2112})
                   .get_vector()),
              read_vector<float>(result));
}

NGRAPH_TEST(${BACKEND_NAME}, pad_interior_exterior_1d)
{
    Shape shape_a{6};
    auto A = make_shared<op::Parameter>(element::f32, shape_a);
    Shape shape_b{};
    auto B = make_shared<op::Parameter>(element::f32, shape_b);
    Shape shape_r{25};
    Shape padding_below{4};
    Shape padding_above{5};
    Shape padding_interior{2};
    auto f = make_shared<Function>(
        make_shared<op::Pad>(A, B, padding_below, padding_above, padding_interior),
        op::ParameterVector{A, B});

    auto backend = runtime::Backend::create("${BACKEND_NAME}");

    // Create some tensors for input/output
    auto a = backend->create_tensor(element::f32, shape_a);
    copy_data(a, test::NDArray<float, 1>({1, 2, 3, 4, 5, 6}).get_vector());
    auto b = backend->create_tensor(element::f32, shape_b);
    copy_data(b, vector<float>{2112});
    auto result = backend->create_tensor(element::f32, shape_r);

    backend->call_with_validate(backend->compile(f), {result}, {a, b});
    EXPECT_EQ((test::NDArray<float, 1>({2112, 2112, 2112, 2112, 1,    2112, 2112, 2, 2112,
                                        2112, 3,    2112, 2112, 4,    2112, 2112, 5, 2112,
                                        2112, 6,    2112, 2112, 2112, 2112, 2112})
                   .get_vector()),
              read_vector<float>(result));
}

NGRAPH_TEST(${BACKEND_NAME}, pad_interior_exterior_2d)
{
    Shape shape_a{2, 3};
    auto A = make_shared<op::Parameter>(element::f32, shape_a);
    Shape shape_b{};
    auto B = make_shared<op::Parameter>(element::f32, shape_b);
    Shape shape_r{7, 6};
    Shape padding_below{1, 0};
    Shape padding_above{2, 1};
    Shape padding_interior{2, 1};
    auto f = make_shared<Function>(
        make_shared<op::Pad>(A, B, padding_below, padding_above, padding_interior),
        op::ParameterVector{A, B});

    auto backend = runtime::Backend::create("${BACKEND_NAME}");

    // Create some tensors for input/output
    auto a = backend->create_tensor(element::f32, shape_a);
    copy_data(a, test::NDArray<float, 2>({{1, 2, 3}, {4, 5, 6}}).get_vector());
    auto b = backend->create_tensor(element::f32, shape_b);
    copy_data(b, vector<float>{9});
    auto result = backend->create_tensor(element::f32, shape_r);

    backend->call_with_validate(backend->compile(f), {result}, {a, b});
    EXPECT_EQ((test::NDArray<float, 2>({{9, 9, 9, 9, 9, 9},
                                        {1, 9, 2, 9, 3, 9},
                                        {9, 9, 9, 9, 9, 9},
                                        {9, 9, 9, 9, 9, 9},
                                        {4, 9, 5, 9, 6, 9},
                                        {9, 9, 9, 9, 9, 9},
                                        {9, 9, 9, 9, 9, 9}})
                   .get_vector()),
              read_vector<float>(result));
}

NGRAPH_TEST(${BACKEND_NAME}, pad_exterior_2d_0x0)
{
    Shape shape_a{0, 0};
    auto A = make_shared<op::Parameter>(element::f32, shape_a);
    Shape shape_b{};
    auto B = make_shared<op::Parameter>(element::f32, shape_b);
    Shape shape_r{5, 5};
    Shape padding_below{2, 3};
    Shape padding_above{3, 2};
    Shape padding_interior{0, 0};
    auto f = make_shared<Function>(
        make_shared<op::Pad>(A, B, padding_below, padding_above, padding_interior),
        op::ParameterVector{A, B});

    auto backend = runtime::Backend::create("${BACKEND_NAME}");

    // Create some tensors for input/output
    auto a = backend->create_tensor(element::f32, shape_a);
    // copy_data(a, test::NDArray<float, 2>({{}}).get_vector());
    auto b = backend->create_tensor(element::f32, shape_b);
    copy_data(b, vector<float>{2112});
    auto result = backend->create_tensor(element::f32, shape_r);

    backend->call_with_validate(backend->compile(f), {result}, {a, b});
    EXPECT_EQ((test::NDArray<float, 2>({{2112, 2112, 2112, 2112, 2112},
                                        {2112, 2112, 2112, 2112, 2112},
                                        {2112, 2112, 2112, 2112, 2112},
                                        {2112, 2112, 2112, 2112, 2112},
                                        {2112, 2112, 2112, 2112, 2112}})
                   .get_vector()),
              read_vector<float>(result));
}

NGRAPH_TEST(${BACKEND_NAME}, pad_exterior_2d_0x3)
{
    Shape shape_a{0, 3};
    auto A = make_shared<op::Parameter>(element::f32, shape_a);
    Shape shape_b{};
    auto B = make_shared<op::Parameter>(element::f32, shape_b);
    Shape shape_r{5, 5};
    Shape padding_below{2, 1};
    Shape padding_above{3, 1};
    Shape padding_interior{0, 0};
    auto f = make_shared<Function>(
        make_shared<op::Pad>(A, B, padding_below, padding_above, padding_interior),
        op::ParameterVector{A, B});

    auto backend = runtime::Backend::create("${BACKEND_NAME}");

    // Create some tensors for input/output
    auto a = backend->create_tensor(element::f32, shape_a);
    // copy_data(a, test::NDArray<float, 2>({}).get_vector());
    auto b = backend->create_tensor(element::f32, shape_b);
    copy_data(b, vector<float>{2112});
    auto result = backend->create_tensor(element::f32, shape_r);

    backend->call_with_validate(backend->compile(f), {result}, {a, b});
    EXPECT_EQ((test::NDArray<float, 2>({{2112, 2112, 2112, 2112, 2112},
                                        {2112, 2112, 2112, 2112, 2112},
                                        {2112, 2112, 2112, 2112, 2112},
                                        {2112, 2112, 2112, 2112, 2112},
                                        {2112, 2112, 2112, 2112, 2112}})
                   .get_vector()),
              read_vector<float>(result));
}

NGRAPH_TEST(${BACKEND_NAME}, pad_exterior_2d_3x0)
{
    Shape shape_a{3, 0};
    auto A = make_shared<op::Parameter>(element::f32, shape_a);
    Shape shape_b{};
    auto B = make_shared<op::Parameter>(element::f32, shape_b);
    Shape shape_r{5, 5};
    Shape padding_below{1, 3};
    Shape padding_above{1, 2};
    Shape padding_interior{0, 0};
    auto f = make_shared<Function>(
        make_shared<op::Pad>(A, B, padding_below, padding_above, padding_interior),
        op::ParameterVector{A, B});

    auto backend = runtime::Backend::create("${BACKEND_NAME}");

    // Create some tensors for input/output
    auto a = backend->create_tensor(element::f32, shape_a);
    // copy_data(a, test::NDArray<float, 2>({}).get_vector());
    auto b = backend->create_tensor(element::f32, shape_b);
    copy_data(b, vector<float>{2112});
    auto result = backend->create_tensor(element::f32, shape_r);

    backend->call_with_validate(backend->compile(f), {result}, {a, b});
    EXPECT_EQ((test::NDArray<float, 2>({{2112, 2112, 2112, 2112, 2112},
                                        {2112, 2112, 2112, 2112, 2112},
                                        {2112, 2112, 2112, 2112, 2112},
                                        {2112, 2112, 2112, 2112, 2112},
                                        {2112, 2112, 2112, 2112, 2112}})
                   .get_vector()),
              read_vector<float>(result));
}

NGRAPH_TEST(${BACKEND_NAME}, pad_exterior_4d_1x2x2x2)
{
    Shape shape_a{1, 2, 2, 2};
    auto A = make_shared<op::Parameter>(element::f32, shape_a);
    Shape shape_b{};
    auto B = make_shared<op::Parameter>(element::f32, shape_b);
    Shape shape_r{1, 2, 4, 4};
    Shape padding_below{0, 0, 1, 1};
    Shape padding_above{0, 0, 1, 1};
    Shape padding_interior{0, 0, 0, 0};
    auto f = make_shared<Function>(
        make_shared<op::Pad>(A, B, padding_below, padding_above, padding_interior),
        op::ParameterVector{A, B});

    auto backend = runtime::Backend::create("${BACKEND_NAME}");

    // Create some tensors for input/output
    auto a = backend->create_tensor(element::f32, shape_a);
    // clang-format off
    copy_data(a, test::NDArray<float, 4>(
        {
            {
                {
                    {0.0f, 0.0f},
                    {0.0f, 0.0f}
                },
                {
                    {0.0f, 0.0f},
                    {0.0f, 0.0f}
                }
            }
        }).get_vector());
    // clang-format on

    auto b = backend->create_tensor(element::f32, shape_b);
    copy_data(b, vector<float>{42});

    auto result = backend->create_tensor(element::f32, shape_r);

    backend->call_with_validate(backend->compile(f), {result}, {a, b});
    // clang-format off
    EXPECT_EQ((test::NDArray<float, 4>(
        {
            {
                {
                    {42.0f, 42.0f, 42.0f, 42.0f},
                    {42.0f, 0.0f, 0.0f, 42.0f},
                    {42.0f, 0.0f, 0.0f, 42.0f},
                    {42.0f, 42.0f, 42.0f, 42.0f}
                },
                {
                    {42.0f, 42.0f, 42.0f, 42.0f},
                    {42.0f, 0.0f, 0.0f, 42.0f},
                    {42.0f, 0.0f, 0.0f, 42.0f},
                    {42.0f, 42.0f, 42.0f, 42.0f}
                }
            }
        }).get_vector()),
        read_vector<float>(result));
    // clang-format on
}

// This is a regression test for one of TF's unit tests, which was failing.
// The problem was inappropriate handling of the shape computation for a
// zero-length axis with interior padding. Rather than subtract 1 from the
// source shape and multiply by the interior padding (which causes underflow),
// we should just count the pre-interior-padding length as zero.
NGRAPH_TEST(${BACKEND_NAME}, pad_interior_exterior_4d_2x0x3x2)
{
    Shape shape_a{2, 0, 3, 2};
    auto A = make_shared<op::Parameter>(element::f32, shape_a);
    Shape shape_b{};
    auto B = make_shared<op::Parameter>(element::f32, shape_b);
    Shape padding_below{1, 0, 0, 0};
    Shape padding_above{0, 2, 0, 0};
    Shape padding_interior{2, 1, 0, 0};
    Shape shape_r{5, 2, 3, 2};
    auto f = make_shared<Function>(
        make_shared<op::Pad>(A, B, padding_below, padding_above, padding_interior),
        op::ParameterVector{A, B});

    auto backend = runtime::Backend::create("${BACKEND_NAME}");

    // Create some tensors for input/output
    auto a = backend->create_tensor(element::f32, shape_a);
    // copy_data(a, test::NDArray<float, 2>({}).get_vector());
    auto b = backend->create_tensor(element::f32, shape_b);
    copy_data(b, vector<float>{2112});
    auto result = backend->create_tensor(element::f32, shape_r);

    vector<float> expected(5 * 2 * 3 * 2, 2112);

    backend->call_with_validate(backend->compile(f), {result}, {a, b});
    EXPECT_EQ(expected, read_vector<float>(result));
}

// This test covers the case with multiple image and with asymetric pad
// bug has been found on nvGPU side now covered by this test
NGRAPH_TEST(${BACKEND_NAME}, pad_2channel_2image_asym)
{
    Shape shape_a{2, 2, 4, 4};
    auto window_movement_strides = Strides{2, 2};
    Shape padding_below{0, 0, 0, 0};
    Shape padding_above{0, 0, 2, 2};
    Shape padding_interior{0, 0, 0, 0};
    auto A = make_shared<op::Parameter>(element::f32, shape_a);
    Shape shape_b{};
    auto B = make_shared<op::Parameter>(element::f32, shape_b);
    Shape shape_r{2, 2, 6, 6};
    auto f = make_shared<Function>(
        make_shared<op::Pad>(A, B, padding_below, padding_above, padding_interior),
        op::ParameterVector{A, B});

    auto backend = runtime::Backend::create("${BACKEND_NAME}");

    // Create some tensors for input/output
    auto a = backend->create_tensor(element::f32, shape_a);
    copy_data(a,
              test::NDArray<float, 4>({{{{0, 1, 0, 2}, // img 0 chan 0
                                         {0, 3, 2, 0},
                                         {2, 0, 0, 0},
                                         {0, 2, 1, 0}},

                                        {{0, 0, 0, 2}, // img 0 chan 1
                                         {0, 2, 3, 0},
                                         {2, 0, 1, 0},
                                         {2, 0, 0, 0}}},

                                       {{{0, 2, 1, 1}, // img 1 chan 0
                                         {0, 0, 2, 0},
                                         {0, 0, 1, 2},
                                         {0, 0, 0, 0}},

                                        {{2, 1, 0, 0}, // img 1 chan 1
                                         {0, 2, 0, 0},
                                         {1, 1, 2, 0},
                                         {1, 0, 0, 0}}}})
                  .get_vector());

    auto b = backend->create_tensor(element::f32, shape_b);
    copy_data(b, vector<float>{42});

    auto result = backend->create_tensor(element::f32, shape_r);

    backend->call_with_validate(backend->compile(f), {result}, {a, b});
    EXPECT_EQ((test::NDArray<float, 4>({{{{0, 1, 0, 2, 42, 42}, // img 0 chan 0
                                          {0, 3, 2, 0, 42, 42},
                                          {2, 0, 0, 0, 42, 42},
                                          {0, 2, 1, 0, 42, 42},
                                          {42, 42, 42, 42, 42, 42},
                                          {42, 42, 42, 42, 42, 42}},

                                         {{0, 0, 0, 2, 42, 42}, // img 1 chan 0
                                          {0, 2, 3, 0, 42, 42},
                                          {2, 0, 1, 0, 42, 42},
                                          {2, 0, 0, 0, 42, 42},
                                          {42, 42, 42, 42, 42, 42},
                                          {42, 42, 42, 42, 42, 42}}},

                                        {{{0, 2, 1, 1, 42, 42}, // img 1 chan 0
                                          {0, 0, 2, 0, 42, 42},
                                          {0, 0, 1, 2, 42, 42},
                                          {0, 0, 0, 0, 42, 42},
                                          {42, 42, 42, 42, 42, 42},
                                          {42, 42, 42, 42, 42, 42}},

                                         {{2, 1, 0, 0, 42, 42}, // img 1 chan 1
                                          {0, 2, 0, 0, 42, 42},
                                          {1, 1, 2, 0, 42, 42},
                                          {1, 0, 0, 0, 42, 42},
                                          {42, 42, 42, 42, 42, 42},
                                          {42, 42, 42, 42, 42, 42}}}})
                   .get_vector()),
              read_vector<float>(result));
}

// Trivial case with no reduced axes.
NGRAPH_TEST(${BACKEND_NAME}, product_trivial)
{
    Shape shape{2, 2};
    auto A = make_shared<op::Parameter>(element::f32, shape);
    auto f = make_shared<Function>(make_shared<op::Product>(A, AxisSet{}), op::ParameterVector{A});

    auto backend = runtime::Backend::create("${BACKEND_NAME}");

    // Create some tensors for input/output
    auto a = backend->create_tensor(element::f32, shape);
    copy_data(a, vector<float>{1, 2, 3, 4});
    auto result = backend->create_tensor(element::f32, shape);

    backend->call_with_validate(backend->compile(f), {result}, {a});
    EXPECT_EQ((vector<float>{1, 2, 3, 4}), read_vector<float>(result));
}

// Failure has been reported at 5D for some reason
NGRAPH_TEST(${BACKEND_NAME}, product_trivial_5d)
{
    Shape shape{2, 2, 2, 2, 2};
    auto A = make_shared<op::Parameter>(element::f32, shape);
    auto f = make_shared<Function>(make_shared<op::Product>(A, AxisSet{}), op::ParameterVector{A});

    auto backend = runtime::Backend::create("${BACKEND_NAME}");

    // Create some tensors for input/output
    auto a = backend->create_tensor(element::f32, shape);
    copy_data(a, vector<float>{1, 1, 1, 1, 1, 1, 1, 1, 1, 1, 1, 1, 1, 1, 1, 1,
                               1, 1, 1, 1, 1, 1, 1, 1, 1, 1, 1, 1, 1, 1, 1, 1});
    auto result = backend->create_tensor(element::f32, shape);

    backend->call_with_validate(backend->compile(f), {result}, {a});
    EXPECT_EQ((vector<float>{1, 1, 1, 1, 1, 1, 1, 1, 1, 1, 1, 1, 1, 1, 1, 1,
                             1, 1, 1, 1, 1, 1, 1, 1, 1, 1, 1, 1, 1, 1, 1, 1}),
              read_vector<float>(result));
}

NGRAPH_TEST(${BACKEND_NAME}, product_to_scalar)
{
    Shape shape{2, 2};
    auto A = make_shared<op::Parameter>(element::f32, shape);
    auto f =
        make_shared<Function>(make_shared<op::Product>(A, AxisSet{0, 1}), op::ParameterVector{A});

    auto backend = runtime::Backend::create("${BACKEND_NAME}");

    // Create some tensors for input/output
    auto a = backend->create_tensor(element::f32, shape);
    copy_data(a, vector<float>{1, 2, 3, 4});
    auto result = backend->create_tensor(element::f32, Shape{});

    backend->call_with_validate(backend->compile(f), {result}, {a});
    EXPECT_EQ((vector<float>{24}), read_vector<float>(result));

    // For some reason I'm feeling extra paranoid about making sure reduction doesn't clobber the
    // input tensors, so let's do this too.
    EXPECT_EQ((vector<float>{1, 2, 3, 4}), read_vector<float>(a));
}

NGRAPH_TEST(${BACKEND_NAME}, product_matrix_columns)
{
    Shape shape_a{3, 2};
    auto A = make_shared<op::Parameter>(element::f32, shape_a);
    Shape shape_rt{2};
    auto f = make_shared<Function>(make_shared<op::Product>(A, AxisSet{0}), op::ParameterVector{A});

    auto backend = runtime::Backend::create("${BACKEND_NAME}");

    // Create some tensors for input/output
    auto a = backend->create_tensor(element::f32, shape_a);
    copy_data(a, vector<float>{1, 2, 3, 4, 5, 6});
    auto result = backend->create_tensor(element::f32, shape_rt);

    backend->call_with_validate(backend->compile(f), {result}, {a});
    EXPECT_EQ((vector<float>{15, 48}), read_vector<float>(result));

    // For some reason I'm feeling extra paranoid about making sure reduction doesn't clobber the
    // input tensors, so let's do this too.
    EXPECT_EQ((vector<float>{1, 2, 3, 4, 5, 6}), read_vector<float>(a));
}

NGRAPH_TEST(${BACKEND_NAME}, product_matrix_rows)
{
    Shape shape_a{3, 2};
    auto A = make_shared<op::Parameter>(element::f32, shape_a);
    Shape shape_rt{3};
    auto f = make_shared<Function>(make_shared<op::Product>(A, AxisSet{1}), op::ParameterVector{A});

    auto backend = runtime::Backend::create("${BACKEND_NAME}");

    // Create some tensors for input/output
    auto a = backend->create_tensor(element::f32, shape_a);
    copy_data(a, vector<float>{1, 2, 3, 4, 5, 6});
    auto result = backend->create_tensor(element::f32, shape_rt);

    backend->call_with_validate(backend->compile(f), {result}, {a});
    EXPECT_EQ((vector<float>{2, 12, 30}), read_vector<float>(result));

    // For some reason I'm feeling extra paranoid about making sure reduction doesn't clobber the
    // input tensors, so let's do this too.
    EXPECT_EQ((vector<float>{1, 2, 3, 4, 5, 6}), read_vector<float>(a));
}

NGRAPH_TEST(${BACKEND_NAME}, product_matrix_rows_zero)
{
    Shape shape_a{3, 0};
    auto A = make_shared<op::Parameter>(element::f32, shape_a);
    Shape shape_rt{3};
    auto f = make_shared<Function>(make_shared<op::Product>(A, AxisSet{1}), op::ParameterVector{A});

    auto backend = runtime::Backend::create("${BACKEND_NAME}");

    // Create some tensors for input/output
    auto a = backend->create_tensor(element::f32, shape_a);
    copy_data(a, vector<float>{});
    auto result = backend->create_tensor(element::f32, shape_rt);
    copy_data(result, vector<float>({3, 3, 3}));

    backend->call_with_validate(backend->compile(f), {result}, {a});
    EXPECT_EQ((vector<float>{1, 1, 1}), read_vector<float>(result));

    // For some reason I'm feeling extra paranoid about making sure reduction doesn't clobber the
    // input tensors, so let's do this too.
    EXPECT_EQ((vector<float>{}), read_vector<float>(a));
}

NGRAPH_TEST(${BACKEND_NAME}, product_matrix_cols_zero)
{
    // Now the reduction (g(x:float32[2,2],y:float32[]) = reduce(x,y,f,axes={})).
    Shape shape_a{0, 2};
    auto A = make_shared<op::Parameter>(element::f32, shape_a);
    Shape shape_rt{2};
    auto f = make_shared<Function>(make_shared<op::Product>(A, AxisSet{0}), op::ParameterVector{A});

    auto backend = runtime::Backend::create("${BACKEND_NAME}");

    // Create some tensors for input/output
    auto a = backend->create_tensor(element::f32, shape_a);
    copy_data(a, vector<float>{});
    auto result = backend->create_tensor(element::f32, shape_rt);
    copy_data(result, vector<float>({3, 3}));

    backend->call_with_validate(backend->compile(f), {result}, {a});
    EXPECT_EQ((vector<float>{1, 1}), read_vector<float>(result));

    // For some reason I'm feeling extra paranoid about making sure reduction doesn't clobber the
    // input tensors, so let's do this too.
    EXPECT_EQ((vector<float>{}), read_vector<float>(a));
}

NGRAPH_TEST(${BACKEND_NAME}, product_vector_zero)
{
    Shape shape_a{0};
    auto A = make_shared<op::Parameter>(element::f32, shape_a);
    Shape shape_rt{};
    auto f = make_shared<Function>(make_shared<op::Product>(A, AxisSet{0}), op::ParameterVector{A});

    auto backend = runtime::Backend::create("${BACKEND_NAME}");

    // Create some tensors for input/output
    auto a = backend->create_tensor(element::f32, shape_a);
    copy_data(a, vector<float>{});
    auto result = backend->create_tensor(element::f32, shape_rt);
    copy_data(result, vector<float>({3}));

    backend->call_with_validate(backend->compile(f), {result}, {a});
    EXPECT_EQ((vector<float>{1}), read_vector<float>(result));

    // For some reason I'm feeling extra paranoid about making sure reduction doesn't clobber the
    // input tensors, so let's do this too.
    EXPECT_EQ((vector<float>{}), read_vector<float>(a));
}

NGRAPH_TEST(${BACKEND_NAME}, product_matrix_to_scalar_zero_by_zero)
{
    Shape shape_a{0, 0};
    auto A = make_shared<op::Parameter>(element::f32, shape_a);
    Shape shape_rt{};
    auto f =
        make_shared<Function>(make_shared<op::Product>(A, AxisSet{0, 1}), op::ParameterVector{A});

    auto backend = runtime::Backend::create("${BACKEND_NAME}");

    // Create some tensors for input/output
    auto a = backend->create_tensor(element::f32, shape_a);
    copy_data(a, vector<float>{});
    auto result = backend->create_tensor(element::f32, shape_rt);
    copy_data(result, vector<float>({3}));

    backend->call_with_validate(backend->compile(f), {result}, {a});
    EXPECT_EQ((vector<float>{1}), read_vector<float>(result));

    // For some reason I'm feeling extra paranoid about making sure reduction doesn't clobber the
    // input tensors, so let's do this too.
    EXPECT_EQ((vector<float>{}), read_vector<float>(a));
}

NGRAPH_TEST(${BACKEND_NAME}, product_3d_to_matrix_most_sig)
{
    Shape shape_a{3, 3, 3};
    auto A = make_shared<op::Parameter>(element::f32, shape_a);
    Shape shape_rt{3, 3};
    auto f = make_shared<Function>(make_shared<op::Product>(A, AxisSet{0}), op::ParameterVector{A});

    auto backend = runtime::Backend::create("${BACKEND_NAME}");

    // Create some tensors for input/output
    auto a = backend->create_tensor(element::f32, shape_a);
    copy_data(a, vector<float>{1,  2,  3,  4,  5,  6,  7,  8,  9,  10, 11, 12, 13, 14,
                               15, 16, 17, 18, 19, 20, 21, 22, 23, 24, 25, 26, 27});
    auto result = backend->create_tensor(element::f32, shape_rt);

    backend->call_with_validate(backend->compile(f), {result}, {a});
    EXPECT_EQ((vector<float>{1 * 10 * 19,
                             2 * 11 * 20,
                             3 * 12 * 21,
                             4 * 13 * 22,
                             5 * 14 * 23,
                             6 * 15 * 24,
                             7 * 16 * 25,
                             8 * 17 * 26,
                             9 * 18 * 27}),
              read_vector<float>(result));
}

NGRAPH_TEST(${BACKEND_NAME}, product_3d_to_matrix_least_sig)
{
    Shape shape_a{3, 3, 3};
    auto A = make_shared<op::Parameter>(element::f32, shape_a);
    Shape shape_rt{3, 3};
    auto f = make_shared<Function>(make_shared<op::Product>(A, AxisSet{2}), op::ParameterVector{A});

    auto backend = runtime::Backend::create("${BACKEND_NAME}");

    // Create some tensors for input/output
    auto a = backend->create_tensor(element::f32, shape_a);
    copy_data(a, vector<float>{1,  2,  3,  4,  5,  6,  7,  8,  9,  10, 11, 12, 13, 14,
                               15, 16, 17, 18, 19, 20, 21, 22, 23, 24, 25, 26, 27});
    auto result = backend->create_tensor(element::f32, shape_rt);

    backend->call_with_validate(backend->compile(f), {result}, {a});
    EXPECT_EQ((vector<float>{1 * 2 * 3,
                             4 * 5 * 6,
                             7 * 8 * 9,
                             10 * 11 * 12,
                             13 * 14 * 15,
                             16 * 17 * 18,
                             19 * 20 * 21,
                             22 * 23 * 24,
                             25 * 26 * 27}),
              read_vector<float>(result));
}

NGRAPH_TEST(${BACKEND_NAME}, product_3d_to_vector)
{
    Shape shape_a{3, 3, 3};
    auto A = make_shared<op::Parameter>(element::f32, shape_a);
    Shape shape_rt{3};
    auto f =
        make_shared<Function>(make_shared<op::Product>(A, AxisSet{0, 1}), op::ParameterVector{A});

    auto backend = runtime::Backend::create("${BACKEND_NAME}");

    // Create some tensors for input/output
    auto a = backend->create_tensor(element::f32, shape_a);
    copy_data(a, vector<float>{1,  2,  3,  4,  5,  6,  7,  8,  9,  10, 11, 12, 13, 14,
                               15, 16, 17, 18, 19, 20, 21, 22, 23, 24, 25, 26, 27});
    auto result = backend->create_tensor(element::f32, shape_rt);

    backend->call_with_validate(backend->compile(f), {result}, {a});
    EXPECT_EQ((vector<float>{1.0f * 10.0f * 19.0f * 4.0f * 13.0f * 22.0f * 7.0f * 16.0f * 25.0f,
                             2.0f * 11.0f * 20.0f * 5.0f * 14.0f * 23.0f * 8.0f * 17.0f * 26.0f,
                             3.0f * 12.0f * 21.0f * 6.0f * 15.0f * 24.0f * 9.0f * 18.0f * 27.0f}),
              read_vector<float>(result));
}

NGRAPH_TEST(${BACKEND_NAME}, product_3d_to_scalar)
{
    Shape shape_a{3, 3, 3};
    auto A = make_shared<op::Parameter>(element::f32, shape_a);
    Shape shape_rt{};
    auto f = make_shared<Function>(make_shared<op::Product>(A, AxisSet{0, 1, 2}),
                                   op::ParameterVector{A});

    auto backend = runtime::Backend::create("${BACKEND_NAME}");

    // Create some tensors for input/output
    auto a = backend->create_tensor(element::f32, shape_a);
    copy_data(a, vector<float>{1,  2,  3,  4,  5, 6, 7, 8, 9, 10, 11, 12, 13, 14,
                               13, 12, 11, 10, 9, 8, 7, 6, 5, 4,  3,  2,  1});
    auto result = backend->create_tensor(element::f32, shape_rt);

    backend->call_with_validate(backend->compile(f), {result}, {a});
    EXPECT_TRUE(test::all_close(vector<float>{1.0f * 10.0f * 9.0f * 4.0f * 13.0f * 6.0f * 7.0f *
                                              12.0f * 3.0f * 2.0f * 11.0f * 8.0f * 5.0f * 14.0f *
                                              5.0f * 8.0f * 11.0f * 2.0f * 3.0f * 12.0f * 7.0f *
                                              6.0f * 13.0f * 4.0f * 9.0f * 10.0f * 1.0f},
                                read_vector<float>(result)));
}

NGRAPH_TEST(${BACKEND_NAME}, product_3d_eliminate_zero_dim)
{
    Shape shape_a{3, 0, 2};
    auto A = make_shared<op::Parameter>(element::f32, shape_a);
    Shape shape_rt{3, 2};
    auto f = make_shared<Function>(make_shared<op::Product>(A, AxisSet{1}), op::ParameterVector{A});

    auto backend = runtime::Backend::create("${BACKEND_NAME}");

    // Create some tensors for input/output
    auto a = backend->create_tensor(element::f32, shape_a);
    copy_data(a, vector<float>{});
    auto result = backend->create_tensor(element::f32, shape_rt);

    // Overwrite the initial result vector to make sure we're not just coincidentally getting the right value.
    copy_data(result, vector<float>{2112, 2112, 2112, 2112, 2112, 2112});

    backend->call_with_validate(backend->compile(f), {result}, {a});
    EXPECT_EQ((vector<float>{1, 1, 1, 1, 1, 1}), read_vector<float>(result));
}

// Trivial case with no reduced axes.
NGRAPH_TEST(${BACKEND_NAME}, max_trivial)
{
    Shape shape{2, 2};
    auto A = make_shared<op::Parameter>(element::f32, shape);
    auto f = make_shared<Function>(make_shared<op::Max>(A, AxisSet{}), op::ParameterVector{A});

    auto backend = runtime::Backend::create("${BACKEND_NAME}");

    // Create some tensors for input/output
    auto a = backend->create_tensor(element::f32, shape);
    copy_data(a, vector<float>{1, 2, 3, 4});
    auto result = backend->create_tensor(element::f32, shape);

    backend->call_with_validate(backend->compile(f), {result}, {a});
    EXPECT_EQ((vector<float>{1, 2, 3, 4}), read_vector<float>(result));
}

// Failure has been reported at 5D for some reason
NGRAPH_TEST(${BACKEND_NAME}, max_trivial_5d)
{
    Shape shape{2, 2, 2, 2, 2};
    auto A = make_shared<op::Parameter>(element::f32, shape);
    auto f = make_shared<Function>(make_shared<op::Max>(A, AxisSet{}), op::ParameterVector{A});

    auto backend = runtime::Backend::create("${BACKEND_NAME}");

    // Create some tensors for input/output
    auto a = backend->create_tensor(element::f32, shape);
    copy_data(a, vector<float>{1, 1, 1, 1, 1, 1, 1, 1, 1, 1, 1, 1, 1, 1, 1, 1,
                               1, 1, 1, 1, 1, 1, 1, 1, 1, 1, 1, 1, 1, 1, 1, 1});
    auto result = backend->create_tensor(element::f32, shape);

    backend->call_with_validate(backend->compile(f), {result}, {a});
    EXPECT_EQ((vector<float>{1, 1, 1, 1, 1, 1, 1, 1, 1, 1, 1, 1, 1, 1, 1, 1,
                             1, 1, 1, 1, 1, 1, 1, 1, 1, 1, 1, 1, 1, 1, 1, 1}),
              read_vector<float>(result));
}

NGRAPH_TEST(${BACKEND_NAME}, max_to_scalar)
{
    Shape shape{2, 2};
    auto A = make_shared<op::Parameter>(element::f32, shape);
    auto f = make_shared<Function>(make_shared<op::Max>(A, AxisSet{0, 1}), op::ParameterVector{A});

    auto backend = runtime::Backend::create("${BACKEND_NAME}");

    // Create some tensors for input/output
    auto a = backend->create_tensor(element::f32, shape);
    copy_data(a, vector<float>{1, 2, 3, 4});
    auto result = backend->create_tensor(element::f32, Shape{});

    backend->call_with_validate(backend->compile(f), {result}, {a});
    EXPECT_EQ((vector<float>{4}), read_vector<float>(result));

    // For some reason I'm feeling extra paranoid about making sure reduction doesn't clobber the
    // input tensors, so let's do this too.
    EXPECT_EQ((vector<float>{1, 2, 3, 4}), read_vector<float>(a));
}

NGRAPH_TEST(${BACKEND_NAME}, max_matrix_columns)
{
    Shape shape_a{3, 2};
    auto A = make_shared<op::Parameter>(element::f32, shape_a);
    Shape shape_rt{2};
    auto f = make_shared<Function>(make_shared<op::Max>(A, AxisSet{0}), op::ParameterVector{A});

    auto backend = runtime::Backend::create("${BACKEND_NAME}");

    // Create some tensors for input/output
    auto a = backend->create_tensor(element::f32, shape_a);
    copy_data(a, vector<float>{1, 2, 3, 4, 5, 6});
    auto result = backend->create_tensor(element::f32, shape_rt);

    backend->call_with_validate(backend->compile(f), {result}, {a});
    EXPECT_EQ((vector<float>{5, 6}), read_vector<float>(result));

    // For some reason I'm feeling extra paranoid about making sure reduction doesn't clobber the
    // input tensors, so let's do this too.
    EXPECT_EQ((vector<float>{1, 2, 3, 4, 5, 6}), read_vector<float>(a));
}

NGRAPH_TEST(${BACKEND_NAME}, max_matrix_rows)
{
    Shape shape_a{3, 2};
    auto A = make_shared<op::Parameter>(element::f32, shape_a);
    Shape shape_rt{3};
    auto f = make_shared<Function>(make_shared<op::Max>(A, AxisSet{1}), op::ParameterVector{A});

    auto backend = runtime::Backend::create("${BACKEND_NAME}");

    // Create some tensors for input/output
    auto a = backend->create_tensor(element::f32, shape_a);
    copy_data(a, vector<float>{1, 2, 3, 4, 5, 6});
    auto result = backend->create_tensor(element::f32, shape_rt);

    backend->call_with_validate(backend->compile(f), {result}, {a});
    EXPECT_EQ((vector<float>{2, 4, 6}), read_vector<float>(result));

    // For some reason I'm feeling extra paranoid about making sure reduction doesn't clobber the
    // input tensors, so let's do this too.
    EXPECT_EQ((vector<float>{1, 2, 3, 4, 5, 6}), read_vector<float>(a));
}

NGRAPH_TEST(${BACKEND_NAME}, max_matrix_rows_zero)
{
    Shape shape_a{3, 0};
    auto A = make_shared<op::Parameter>(element::f32, shape_a);
    Shape shape_rt{3};
    auto f = make_shared<Function>(make_shared<op::Max>(A, AxisSet{1}), op::ParameterVector{A});

    auto backend = runtime::Backend::create("${BACKEND_NAME}");

    // Create some tensors for input/output
    auto a = backend->create_tensor(element::f32, shape_a);
    copy_data(a, vector<float>{});
    auto result = backend->create_tensor(element::f32, shape_rt);
    copy_data(result, vector<float>({3, 3, 3}));

    backend->call_with_validate(backend->compile(f), {result}, {a});
    EXPECT_EQ((vector<float>{-std::numeric_limits<float>::infinity(),
                             -std::numeric_limits<float>::infinity(),
                             -std::numeric_limits<float>::infinity()}),
              read_vector<float>(result));

    // For some reason I'm feeling extra paranoid about making sure reduction doesn't clobber the
    // input tensors, so let's do this too.
    EXPECT_EQ((vector<float>{}), read_vector<float>(a));
}

NGRAPH_TEST(${BACKEND_NAME}, max_matrix_cols_zero)
{
    // Now the reduction (g(x:float32[2,2],y:float32[]) = reduce(x,y,f,axes={})).
    Shape shape_a{0, 2};
    auto A = make_shared<op::Parameter>(element::f32, shape_a);
    Shape shape_rt{2};
    auto f = make_shared<Function>(make_shared<op::Max>(A, AxisSet{0}), op::ParameterVector{A});

    auto backend = runtime::Backend::create("${BACKEND_NAME}");

    // Create some tensors for input/output
    auto a = backend->create_tensor(element::f32, shape_a);
    copy_data(a, vector<float>{});
    auto result = backend->create_tensor(element::f32, shape_rt);
    copy_data(result, vector<float>({3, 3}));

    backend->call_with_validate(backend->compile(f), {result}, {a});
    EXPECT_EQ((vector<float>{-std::numeric_limits<float>::infinity(),
                             -std::numeric_limits<float>::infinity()}),
              read_vector<float>(result));

    // For some reason I'm feeling extra paranoid about making sure reduction doesn't clobber the
    // input tensors, so let's do this too.
    EXPECT_EQ((vector<float>{}), read_vector<float>(a));
}

NGRAPH_TEST(${BACKEND_NAME}, max_vector_zero)
{
    Shape shape_a{0};
    auto A = make_shared<op::Parameter>(element::f32, shape_a);
    Shape shape_rt{};
    auto f = make_shared<Function>(make_shared<op::Max>(A, AxisSet{0}), op::ParameterVector{A});

    auto backend = runtime::Backend::create("${BACKEND_NAME}");

    // Create some tensors for input/output
    auto a = backend->create_tensor(element::f32, shape_a);
    copy_data(a, vector<float>{});
    auto result = backend->create_tensor(element::f32, shape_rt);
    copy_data(result, vector<float>({3}));

    backend->call_with_validate(backend->compile(f), {result}, {a});
    EXPECT_EQ((vector<float>{-std::numeric_limits<float>::infinity()}), read_vector<float>(result));

    // For some reason I'm feeling extra paranoid about making sure reduction doesn't clobber the
    // input tensors, so let's do this too.
    EXPECT_EQ((vector<float>{}), read_vector<float>(a));
}

NGRAPH_TEST(${BACKEND_NAME}, max_matrix_to_scalar_zero_by_zero)
{
    Shape shape_a{0, 0};
    auto A = make_shared<op::Parameter>(element::f32, shape_a);
    Shape shape_rt{};
    auto f = make_shared<Function>(make_shared<op::Max>(A, AxisSet{0, 1}), op::ParameterVector{A});

    auto backend = runtime::Backend::create("${BACKEND_NAME}");

    // Create some tensors for input/output
    auto a = backend->create_tensor(element::f32, shape_a);
    copy_data(a, vector<float>{});
    auto result = backend->create_tensor(element::f32, shape_rt);
    copy_data(result, vector<float>({3}));

    backend->call_with_validate(backend->compile(f), {result}, {a});
    EXPECT_EQ((vector<float>{-std::numeric_limits<float>::infinity()}), read_vector<float>(result));

    // For some reason I'm feeling extra paranoid about making sure reduction doesn't clobber the
    // input tensors, so let's do this too.
    EXPECT_EQ((vector<float>{}), read_vector<float>(a));
}

NGRAPH_TEST(${BACKEND_NAME}, max_3d_to_matrix_most_sig)
{
    Shape shape_a{3, 3, 3};
    auto A = make_shared<op::Parameter>(element::f32, shape_a);
    Shape shape_rt{3, 3};
    auto f = make_shared<Function>(make_shared<op::Max>(A, AxisSet{0}), op::ParameterVector{A});

    auto backend = runtime::Backend::create("${BACKEND_NAME}");

    // Create some tensors for input/output
    auto a = backend->create_tensor(element::f32, shape_a);
    copy_data(a, vector<float>{1,  2,  3,  4,  5,  6,  7,  8,  9,  10, 11, 12, 13, 14,
                               15, 16, 17, 18, 19, 20, 21, 22, 23, 24, 25, 26, 27});
    auto result = backend->create_tensor(element::f32, shape_rt);

    backend->call_with_validate(backend->compile(f), {result}, {a});
    EXPECT_EQ((vector<float>{19, 20, 21, 22, 23, 24, 25, 26, 27}), read_vector<float>(result));
}

NGRAPH_TEST(${BACKEND_NAME}, max_3d_to_matrix_least_sig)
{
    Shape shape_a{3, 3, 3};
    auto A = make_shared<op::Parameter>(element::f32, shape_a);
    Shape shape_rt{3, 3};
    auto f = make_shared<Function>(make_shared<op::Max>(A, AxisSet{2}), op::ParameterVector{A});

    auto backend = runtime::Backend::create("${BACKEND_NAME}");

    // Create some tensors for input/output
    auto a = backend->create_tensor(element::f32, shape_a);
    copy_data(a, vector<float>{1,  2,  3,  4,  5,  6,  7,  8,  9,  10, 11, 12, 13, 14,
                               15, 16, 17, 18, 19, 20, 21, 22, 23, 24, 25, 26, 27});
    auto result = backend->create_tensor(element::f32, shape_rt);

    backend->call_with_validate(backend->compile(f), {result}, {a});
    EXPECT_EQ((vector<float>{3, 6, 9, 12, 15, 18, 21, 24, 27}), read_vector<float>(result));
}

NGRAPH_TEST(${BACKEND_NAME}, max_3d_to_vector)
{
    Shape shape_a{3, 3, 3};
    auto A = make_shared<op::Parameter>(element::f32, shape_a);
    Shape shape_rt{3};
    auto f = make_shared<Function>(make_shared<op::Max>(A, AxisSet{0, 1}), op::ParameterVector{A});

    auto backend = runtime::Backend::create("${BACKEND_NAME}");

    // Create some tensors for input/output
    auto a = backend->create_tensor(element::f32, shape_a);
    copy_data(a, vector<float>{1,  2,  3,  4,  5,  6,  7,  8,  9,  10, 11, 12, 13, 14,
                               15, 16, 17, 18, 19, 20, 21, 22, 23, 24, 25, 26, 27});
    auto result = backend->create_tensor(element::f32, shape_rt);

    backend->call_with_validate(backend->compile(f), {result}, {a});
    EXPECT_EQ((vector<float>{25.0f, 26.0f, 27.0f}), read_vector<float>(result));
}

NGRAPH_TEST(${BACKEND_NAME}, max_3d_to_scalar)
{
    Shape shape_a{3, 3, 3};
    auto A = make_shared<op::Parameter>(element::f32, shape_a);
    Shape shape_rt{};
    auto f =
        make_shared<Function>(make_shared<op::Max>(A, AxisSet{0, 1, 2}), op::ParameterVector{A});

    auto backend = runtime::Backend::create("${BACKEND_NAME}");

    // Create some tensors for input/output
    auto a = backend->create_tensor(element::f32, shape_a);
    copy_data(a, vector<float>{1,  2,  3,  4,  5, 6, 7, 8, 9, 10, 11, 12, 13, 14,
                               13, 12, 11, 10, 9, 8, 7, 6, 5, 4,  3,  2,  1});
    auto result = backend->create_tensor(element::f32, shape_rt);

    backend->call_with_validate(backend->compile(f), {result}, {a});
    EXPECT_EQ((vector<float>{14.0f}), read_vector<float>(result));
}

NGRAPH_TEST(${BACKEND_NAME}, max_3d_eliminate_zero_dim)
{
    Shape shape_a{3, 0, 2};
    auto A = make_shared<op::Parameter>(element::f32, shape_a);
    Shape shape_rt{3, 2};
    auto f = make_shared<Function>(make_shared<op::Max>(A, AxisSet{1}), op::ParameterVector{A});

    auto backend = runtime::Backend::create("${BACKEND_NAME}");

    // Create some tensors for input/output
    auto a = backend->create_tensor(element::f32, shape_a);
    copy_data(a, vector<float>{});
    auto result = backend->create_tensor(element::f32, shape_rt);

    // Overwrite the initial result vector to make sure we're not just coincidentally getting the right value.
    copy_data(result, vector<float>{2112, 2112, 2112, 2112, 2112, 2112});

    float mi = -std::numeric_limits<float>::infinity();

    backend->call_with_validate(backend->compile(f), {result}, {a});
    EXPECT_EQ((vector<float>{mi, mi, mi, mi, mi, mi}), read_vector<float>(result));
}

// Trivial case with no reduced axes.
NGRAPH_TEST(${BACKEND_NAME}, min_trivial)
{
    Shape shape{2, 2};
    auto A = make_shared<op::Parameter>(element::f32, shape);
    auto f = make_shared<Function>(make_shared<op::Min>(A, AxisSet{}), op::ParameterVector{A});

    auto backend = runtime::Backend::create("${BACKEND_NAME}");

    // Create some tensors for input/output
    auto a = backend->create_tensor(element::f32, shape);
    copy_data(a, vector<float>{1, 2, 3, 4});
    auto result = backend->create_tensor(element::f32, shape);

    backend->call_with_validate(backend->compile(f), {result}, {a});
    EXPECT_EQ((vector<float>{1, 2, 3, 4}), read_vector<float>(result));
}

// Failure has been reported at 5D for some reason
NGRAPH_TEST(${BACKEND_NAME}, min_trivial_5d)
{
    Shape shape{2, 2, 2, 2, 2};
    auto A = make_shared<op::Parameter>(element::f32, shape);
    auto f = make_shared<Function>(make_shared<op::Min>(A, AxisSet{}), op::ParameterVector{A});

    auto backend = runtime::Backend::create("${BACKEND_NAME}");

    // Create some tensors for input/output
    auto a = backend->create_tensor(element::f32, shape);
    copy_data(a, vector<float>{1, 1, 1, 1, 1, 1, 1, 1, 1, 1, 1, 1, 1, 1, 1, 1,
                               1, 1, 1, 1, 1, 1, 1, 1, 1, 1, 1, 1, 1, 1, 1, 1});
    auto result = backend->create_tensor(element::f32, shape);

    backend->call_with_validate(backend->compile(f), {result}, {a});
    EXPECT_EQ((vector<float>{1, 1, 1, 1, 1, 1, 1, 1, 1, 1, 1, 1, 1, 1, 1, 1,
                             1, 1, 1, 1, 1, 1, 1, 1, 1, 1, 1, 1, 1, 1, 1, 1}),
              read_vector<float>(result));
}

NGRAPH_TEST(${BACKEND_NAME}, min_to_scalar)
{
    Shape shape{2, 2};
    auto A = make_shared<op::Parameter>(element::f32, shape);
    auto f = make_shared<Function>(make_shared<op::Min>(A, AxisSet{0, 1}), op::ParameterVector{A});

    auto backend = runtime::Backend::create("${BACKEND_NAME}");

    // Create some tensors for input/output
    auto a = backend->create_tensor(element::f32, shape);
    copy_data(a, vector<float>{1, 2, 3, 4});
    auto result = backend->create_tensor(element::f32, Shape{});

    backend->call_with_validate(backend->compile(f), {result}, {a});
    EXPECT_EQ((vector<float>{1}), read_vector<float>(result));

    // For some reason I'm feeling extra paranoid about making sure reduction doesn't clobber the
    // input tensors, so let's do this too.
    EXPECT_EQ((vector<float>{1, 2, 3, 4}), read_vector<float>(a));
}

NGRAPH_TEST(${BACKEND_NAME}, min_matrix_columns)
{
    Shape shape_a{3, 2};
    auto A = make_shared<op::Parameter>(element::f32, shape_a);
    Shape shape_rt{2};
    auto f = make_shared<Function>(make_shared<op::Min>(A, AxisSet{0}), op::ParameterVector{A});

    auto backend = runtime::Backend::create("${BACKEND_NAME}");

    // Create some tensors for input/output
    auto a = backend->create_tensor(element::f32, shape_a);
    copy_data(a, vector<float>{1, 2, 3, 4, 5, 6});
    auto result = backend->create_tensor(element::f32, shape_rt);

    backend->call_with_validate(backend->compile(f), {result}, {a});
    EXPECT_EQ((vector<float>{1, 2}), read_vector<float>(result));

    // For some reason I'm feeling extra paranoid about making sure reduction doesn't clobber the
    // input tensors, so let's do this too.
    EXPECT_EQ((vector<float>{1, 2, 3, 4, 5, 6}), read_vector<float>(a));
}

NGRAPH_TEST(${BACKEND_NAME}, min_matrix_rows)
{
    Shape shape_a{3, 2};
    auto A = make_shared<op::Parameter>(element::f32, shape_a);
    Shape shape_rt{3};
    auto f = make_shared<Function>(make_shared<op::Min>(A, AxisSet{1}), op::ParameterVector{A});

    auto backend = runtime::Backend::create("${BACKEND_NAME}");

    // Create some tensors for input/output
    auto a = backend->create_tensor(element::f32, shape_a);
    copy_data(a, vector<float>{1, 2, 3, 4, 5, 6});
    auto result = backend->create_tensor(element::f32, shape_rt);

    backend->call_with_validate(backend->compile(f), {result}, {a});
    EXPECT_EQ((vector<float>{1, 3, 5}), read_vector<float>(result));

    // For some reason I'm feeling extra paranoid about making sure reduction doesn't clobber the
    // input tensors, so let's do this too.
    EXPECT_EQ((vector<float>{1, 2, 3, 4, 5, 6}), read_vector<float>(a));
}

NGRAPH_TEST(${BACKEND_NAME}, min_matrix_rows_zero)
{
    Shape shape_a{3, 0};
    auto A = make_shared<op::Parameter>(element::f32, shape_a);
    Shape shape_rt{3};
    auto f = make_shared<Function>(make_shared<op::Min>(A, AxisSet{1}), op::ParameterVector{A});

    auto backend = runtime::Backend::create("${BACKEND_NAME}");

    // Create some tensors for input/output
    auto a = backend->create_tensor(element::f32, shape_a);
    copy_data(a, vector<float>{});
    auto result = backend->create_tensor(element::f32, shape_rt);
    copy_data(result, vector<float>({3, 3, 3}));

    backend->call_with_validate(backend->compile(f), {result}, {a});
    EXPECT_EQ((vector<float>{std::numeric_limits<float>::infinity(),
                             std::numeric_limits<float>::infinity(),
                             std::numeric_limits<float>::infinity()}),
              read_vector<float>(result));

    // For some reason I'm feeling extra paranoid about making sure reduction doesn't clobber the
    // input tensors, so let's do this too.
    EXPECT_EQ((vector<float>{}), read_vector<float>(a));
}

NGRAPH_TEST(${BACKEND_NAME}, min_matrix_cols_zero)
{
    // Now the reduction (g(x:float32[2,2],y:float32[]) = reduce(x,y,f,axes={})).
    Shape shape_a{0, 2};
    auto A = make_shared<op::Parameter>(element::f32, shape_a);
    Shape shape_rt{2};
    auto f = make_shared<Function>(make_shared<op::Min>(A, AxisSet{0}), op::ParameterVector{A});

    auto backend = runtime::Backend::create("${BACKEND_NAME}");

    // Create some tensors for input/output
    auto a = backend->create_tensor(element::f32, shape_a);
    copy_data(a, vector<float>{});
    auto result = backend->create_tensor(element::f32, shape_rt);
    copy_data(result, vector<float>({3, 3}));

    backend->call_with_validate(backend->compile(f), {result}, {a});
    EXPECT_EQ((vector<float>{std::numeric_limits<float>::infinity(),
                             std::numeric_limits<float>::infinity()}),
              read_vector<float>(result));

    // For some reason I'm feeling extra paranoid about making sure reduction doesn't clobber the
    // input tensors, so let's do this too.
    EXPECT_EQ((vector<float>{}), read_vector<float>(a));
}

NGRAPH_TEST(${BACKEND_NAME}, min_vector_zero)
{
    Shape shape_a{0};
    auto A = make_shared<op::Parameter>(element::f32, shape_a);
    Shape shape_rt{};
    auto f = make_shared<Function>(make_shared<op::Min>(A, AxisSet{0}), op::ParameterVector{A});

    auto backend = runtime::Backend::create("${BACKEND_NAME}");

    // Create some tensors for input/output
    auto a = backend->create_tensor(element::f32, shape_a);
    copy_data(a, vector<float>{});
    auto result = backend->create_tensor(element::f32, shape_rt);
    copy_data(result, vector<float>({3}));

    backend->call_with_validate(backend->compile(f), {result}, {a});
    EXPECT_EQ((vector<float>{std::numeric_limits<float>::infinity()}), read_vector<float>(result));

    // For some reason I'm feeling extra paranoid about making sure reduction doesn't clobber the
    // input tensors, so let's do this too.
    EXPECT_EQ((vector<float>{}), read_vector<float>(a));
}

NGRAPH_TEST(${BACKEND_NAME}, min_matrix_to_scalar_zero_by_zero)
{
    Shape shape_a{0, 0};
    auto A = make_shared<op::Parameter>(element::f32, shape_a);
    Shape shape_rt{};
    auto f = make_shared<Function>(make_shared<op::Min>(A, AxisSet{0, 1}), op::ParameterVector{A});

    auto backend = runtime::Backend::create("${BACKEND_NAME}");

    // Create some tensors for input/output
    auto a = backend->create_tensor(element::f32, shape_a);
    copy_data(a, vector<float>{});
    auto result = backend->create_tensor(element::f32, shape_rt);
    copy_data(result, vector<float>({3}));

    backend->call_with_validate(backend->compile(f), {result}, {a});
    EXPECT_EQ((vector<float>{std::numeric_limits<float>::infinity()}), read_vector<float>(result));

    // For some reason I'm feeling extra paranoid about making sure reduction doesn't clobber the
    // input tensors, so let's do this too.
    EXPECT_EQ((vector<float>{}), read_vector<float>(a));
}

NGRAPH_TEST(${BACKEND_NAME}, min_3d_to_matrix_most_sig)
{
    Shape shape_a{3, 3, 3};
    auto A = make_shared<op::Parameter>(element::f32, shape_a);
    Shape shape_rt{3, 3};
    auto f = make_shared<Function>(make_shared<op::Min>(A, AxisSet{0}), op::ParameterVector{A});

    auto backend = runtime::Backend::create("${BACKEND_NAME}");

    // Create some tensors for input/output
    auto a = backend->create_tensor(element::f32, shape_a);
    copy_data(a, vector<float>{1,  2,  3,  4,  5,  6,  7,  8,  9,  10, 11, 12, 13, 14,
                               15, 16, 17, 18, 19, 20, 21, 22, 23, 24, 25, 26, 27});
    auto result = backend->create_tensor(element::f32, shape_rt);

    backend->call_with_validate(backend->compile(f), {result}, {a});
    EXPECT_EQ((vector<float>{1, 2, 3, 4, 5, 6, 7, 8, 9}), read_vector<float>(result));
}

NGRAPH_TEST(${BACKEND_NAME}, min_3d_to_matrix_least_sig)
{
    Shape shape_a{3, 3, 3};
    auto A = make_shared<op::Parameter>(element::f32, shape_a);
    Shape shape_rt{3, 3};
    auto f = make_shared<Function>(make_shared<op::Min>(A, AxisSet{2}), op::ParameterVector{A});

    auto backend = runtime::Backend::create("${BACKEND_NAME}");

    // Create some tensors for input/output
    auto a = backend->create_tensor(element::f32, shape_a);
    copy_data(a, vector<float>{1,  2,  3,  4,  5,  6,  7,  8,  9,  10, 11, 12, 13, 14,
                               15, 16, 17, 18, 19, 20, 21, 22, 23, 24, 25, 26, 27});
    auto result = backend->create_tensor(element::f32, shape_rt);

    backend->call_with_validate(backend->compile(f), {result}, {a});
    EXPECT_EQ((vector<float>{1, 4, 7, 10, 13, 16, 19, 22, 25}), read_vector<float>(result));
}

NGRAPH_TEST(${BACKEND_NAME}, min_3d_to_vector)
{
    Shape shape_a{3, 3, 3};
    auto A = make_shared<op::Parameter>(element::f32, shape_a);
    Shape shape_rt{3};
    auto f = make_shared<Function>(make_shared<op::Min>(A, AxisSet{0, 1}), op::ParameterVector{A});

    auto backend = runtime::Backend::create("${BACKEND_NAME}");

    // Create some tensors for input/output
    auto a = backend->create_tensor(element::f32, shape_a);
    copy_data(a, vector<float>{1,  2,  3,  4,  5,  6,  7,  8,  9,  10, 11, 12, 13, 14,
                               15, 16, 17, 18, 19, 20, 21, 22, 23, 24, 25, 26, 27});
    auto result = backend->create_tensor(element::f32, shape_rt);

    backend->call_with_validate(backend->compile(f), {result}, {a});
    EXPECT_EQ((vector<float>{1, 2, 3}), read_vector<float>(result));
}

NGRAPH_TEST(${BACKEND_NAME}, min_3d_to_scalar)
{
    Shape shape_a{3, 3, 3};
    auto A = make_shared<op::Parameter>(element::f32, shape_a);
    Shape shape_rt{};
    auto f =
        make_shared<Function>(make_shared<op::Min>(A, AxisSet{0, 1, 2}), op::ParameterVector{A});

    auto backend = runtime::Backend::create("${BACKEND_NAME}");

    // Create some tensors for input/output
    auto a = backend->create_tensor(element::f32, shape_a);
    copy_data(a, vector<float>{1,  2,  3,  4,  5, 6, 7, 8, 9, 10, 11, 12, 13, 14,
                               13, 12, 11, 10, 9, 8, 7, 6, 5, 4,  3,  2,  1});
    auto result = backend->create_tensor(element::f32, shape_rt);

    backend->call_with_validate(backend->compile(f), {result}, {a});
    EXPECT_EQ((vector<float>{1}), read_vector<float>(result));
}

NGRAPH_TEST(${BACKEND_NAME}, min_3d_eliminate_zero_dim)
{
    Shape shape_a{3, 0, 2};
    auto A = make_shared<op::Parameter>(element::f32, shape_a);
    Shape shape_rt{3, 2};
    auto f = make_shared<Function>(make_shared<op::Min>(A, AxisSet{1}), op::ParameterVector{A});

    auto backend = runtime::Backend::create("${BACKEND_NAME}");

    // Create some tensors for input/output
    auto a = backend->create_tensor(element::f32, shape_a);
    copy_data(a, vector<float>{});
    auto result = backend->create_tensor(element::f32, shape_rt);

    // Overwrite the initial result vector to make sure we're not just coincidentally getting the right value.
    copy_data(result, vector<float>{2112, 2112, 2112, 2112, 2112, 2112});

    float inf = std::numeric_limits<float>::infinity();

    backend->call_with_validate(backend->compile(f), {result}, {a});
    EXPECT_EQ((vector<float>{inf, inf, inf, inf, inf, inf}), read_vector<float>(result));
}

NGRAPH_TEST(${BACKEND_NAME}, sigmoid_n1c1h2w2)
{
    auto input = make_shared<op::Parameter>(element::f32, Shape{1, 1, 2, 2});
    auto sigmoid_node = make_shared<op::Sigmoid>(input);
    auto func = make_shared<Function>(sigmoid_node, op::ParameterVector{input});

    auto backend = runtime::Backend::create("${BACKEND_NAME}");

    shared_ptr<runtime::Tensor> a = backend->create_tensor(element::f32, input->get_shape());
    shared_ptr<runtime::Tensor> result = backend->create_tensor(element::f32, input->get_shape());

    vector<float> dataA{1.0f, 4.0f, 1.0f, 4.0f};
    copy_data(a, dataA);

    backend->call_with_validate(backend->compile(func), {result}, {a});
    vector<float> expected{0.73105858f, 0.98201379f, 0.73105858f, 0.98201379f};
    ASSERT_TRUE(read_vector<float>(result) == expected);
}

NGRAPH_TEST(${BACKEND_NAME}, sigmoid_n1c1h4)
{
    auto input = make_shared<op::Parameter>(element::f32, Shape{1, 1, 4});
    auto sigmoid_node = make_shared<op::Sigmoid>(input);
    auto func = make_shared<Function>(sigmoid_node, op::ParameterVector{input});

    auto backend = runtime::Backend::create("${BACKEND_NAME}");

    shared_ptr<runtime::Tensor> a = backend->create_tensor(element::f32, input->get_shape());
    shared_ptr<runtime::Tensor> result = backend->create_tensor(element::f32, input->get_shape());

    vector<float> dataA{1.0f, 4.0f, 1.0f, 4.0f};
    copy_data(a, dataA);

    backend->call_with_validate(backend->compile(func), {result}, {a});
    vector<float> expected{0.73105858f, 0.98201379f, 0.73105858f, 0.98201379f};
    ASSERT_TRUE(read_vector<float>(result) == expected);
}

NGRAPH_TEST(${BACKEND_NAME}, sigmoid_bprop_n1c1h4)
{
    auto input = make_shared<op::Parameter>(element::f32, Shape{1, 1, 4});
    auto delta = make_shared<op::Parameter>(element::f32, Shape{1, 1, 4});
    auto sigmoid_node = make_shared<op::SigmoidBackprop>(input, delta);
    auto func = make_shared<Function>(sigmoid_node, op::ParameterVector{input, delta});
    auto backend = runtime::Backend::create("${BACKEND_NAME}");

    shared_ptr<runtime::Tensor> a = backend->create_tensor(element::f32, input->get_shape());
    shared_ptr<runtime::Tensor> b = backend->create_tensor(element::f32, delta->get_shape());
    shared_ptr<runtime::Tensor> result = backend->create_tensor(element::f32, input->get_shape());

    vector<float> dataA{1.0f, 4.0f, 1.0f, 4.0f};
    vector<float> dataB{1.0f, 1.0f, 1.0f, 1.0f};

    copy_data(a, dataA);
    copy_data(b, dataB);
    backend->call_with_validate(backend->compile(func), {result}, {a, b});

    vector<float> expected{0.196612f, 0.0176627f, 0.196612f, 0.0176627f};
    EXPECT_TRUE(test::all_close(expected, read_vector<float>(result)));
}

NGRAPH_TEST(${BACKEND_NAME}, relu_2Dfprop)
{
    auto shape_a = Shape{2, 5};
    auto A = make_shared<op::Parameter>(element::f32, shape_a);
    auto relu = make_shared<op::Relu>(A);
    auto shape_rt = Shape{2, 5};
    auto f = make_shared<Function>(relu, op::ParameterVector{A});

    auto backend = runtime::Backend::create("${BACKEND_NAME}");

    auto a = backend->create_tensor(element::f32, shape_a);
    copy_data(a, vector<float>{1, 8, -8, 17, -0.5, 1, 8, -8, 17, -0.5});
    auto result = backend->create_tensor(element::f32, shape_rt);
    vector<float> expected{1, 8, 0, 17, 0, 1, 8, 0, 17, 0};

    backend->call_with_validate(backend->compile(f), {result}, {a});
    EXPECT_EQ(read_vector<float>(result), expected);
}

NGRAPH_TEST(${BACKEND_NAME}, relu_4Dfprop)
{
    auto shape_a = Shape{2, 2, 2, 2};
    auto A = make_shared<op::Parameter>(element::f32, shape_a);
    auto relu = make_shared<op::Relu>(A);
    auto shape_rt = Shape{2, 2, 2, 2};
    auto f = make_shared<Function>(relu, op::ParameterVector{A});

    auto backend = runtime::Backend::create("${BACKEND_NAME}");

    auto a = backend->create_tensor(element::f32, shape_a);
    copy_data(a, vector<float>{1, 8, -8, 17, -0.5, 1, 8, -8, 17, -0.5, 1, 8, -8, 17, -0.5, 1});
    auto result = backend->create_tensor(element::f32, shape_rt);
    vector<float> expected{1, 8, 0, 17, 0, 1, 8, 0, 17, 0, 1, 8, 0, 17, 0, 1};

    backend->call_with_validate(backend->compile(f), {result}, {a});
    EXPECT_EQ(read_vector<float>(result), expected);
}

NGRAPH_TEST(${BACKEND_NAME}, fuse_max_with_constant_zero_input_as_relu)
{
    auto shape_a = Shape{2, 5};
    auto A = op::Constant::create(element::f32, shape_a, {0, 0, 0, 0, 0, 0, 0, 0, 0, 0});
    auto B = make_shared<op::Parameter>(element::f32, shape_a);
    auto max = make_shared<op::Maximum>(A, B);
    auto shape_rt = Shape{2, 5};
    auto f = make_shared<Function>(max, op::ParameterVector{B});

    auto backend = runtime::Backend::create("${BACKEND_NAME}");

    auto b = backend->create_tensor(element::f32, shape_a);
    copy_data(b, vector<float>{1, 8, -8, 17, -0.5, 1, 8, -8, 17, -0.5});
    auto result = backend->create_tensor(element::f32, shape_rt);
    vector<float> expected{1, 8, 0, 17, 0, 1, 8, 0, 17, 0};

    backend->call_with_validate(backend->compile(f), {result}, {b});
    EXPECT_EQ(read_vector<float>(result), expected);
}

NGRAPH_TEST(${BACKEND_NAME}, relu_2Dbackprop)
{
    auto shape_a = Shape{2, 5};
    auto A = make_shared<op::Parameter>(element::f32, shape_a);
    auto delta_val = make_shared<op::Parameter>(element::f32, shape_a);
    auto relu = make_shared<op::ReluBackprop>(A, delta_val);
    auto shape_rt = Shape{2, 5};
    auto f = make_shared<Function>(relu, op::ParameterVector{A, delta_val});

    auto backend = runtime::Backend::create("${BACKEND_NAME}");

    auto a = backend->create_tensor(element::f32, shape_a);
    copy_data(a, vector<float>{1, 8, -8, 17, -0.5, 1, 8, -8, 17, -0.5});
    auto delta = backend->create_tensor(element::f32, shape_a);
    copy_data(delta, vector<float>{1, 2, 3, 4, 5, 6, 7, 8, 9, 10});
    auto result = backend->create_tensor(element::f32, shape_rt);
    vector<float> expected{1, 2, 0, 4, 0, 6, 7, 0, 9, 0};

    backend->call_with_validate(backend->compile(f), {result}, {a, delta});
    EXPECT_EQ(read_vector<float>(result), expected);
}

NGRAPH_TEST(${BACKEND_NAME}, relu_4Dbackprop)
{
    auto shape_a = Shape{2, 2, 2, 2};
    auto A = make_shared<op::Parameter>(element::f32, shape_a);
    auto delta_val = make_shared<op::Parameter>(element::f32, shape_a);
    auto relu = make_shared<op::ReluBackprop>(A, delta_val);
    auto shape_rt = Shape{2, 2, 2, 2};
    auto f = make_shared<Function>(relu, op::ParameterVector{A, delta_val});

    auto backend = runtime::Backend::create("${BACKEND_NAME}");

    auto a = backend->create_tensor(element::f32, shape_a);
    copy_data(a, vector<float>{1, 8, -8, 17, -0.5, 1, 8, -8, 17, -0.5, 1, 8, -8, 17, -0.5, 1});
    auto delta = backend->create_tensor(element::f32, shape_a);
    copy_data(delta, vector<float>{1, 8, -8, 17, -0.5, 1, 8, -8, 17, -0.5, 1, 8, -8, 17, -0.5, 1});
    auto result = backend->create_tensor(element::f32, shape_rt);
    vector<float> expected{1, 8, 0, 17, 0, 1, 8, 0, 17, 0, 1, 8, 0, 17, 0, 1};

    backend->call_with_validate(backend->compile(f), {result}, {a, delta});
    EXPECT_EQ(read_vector<float>(result), expected);
}

NGRAPH_TEST(${BACKEND_NAME}, softmax_all)
{
    Shape shape{2, 3};
    auto A = make_shared<op::Parameter>(element::f32, shape);
    auto f =
        make_shared<Function>(make_shared<op::Softmax>(A, AxisSet{0, 1}), op::ParameterVector{A});

    auto backend = runtime::Backend::create("${BACKEND_NAME}");

    auto a = backend->create_tensor(element::f32, shape);
    copy_data(a, vector<float>{-3, -2, -1, 0, 1, 2});
    auto result = backend->create_tensor(element::f32, shape);

    auto d = expf(-3) + expf(-2) + expf(-1) + expf(0) + expf(1) + expf(2);

    backend->call_with_validate(backend->compile(f), {result}, {a});
    vector<float> expected{
        expf(-3) / d, expf(-2) / d, expf(-1) / d, expf(0) / d, expf(1) / d, expf(2) / d};
    EXPECT_TRUE(test::all_close_f(expected, read_vector<float>(result)));

    // empty AxisSet is the same as "full" AxisSet
    f = make_shared<Function>(make_shared<op::Softmax>(A, AxisSet{}), op::ParameterVector{A});
    backend = runtime::Backend::create("${BACKEND_NAME}");

    backend->call_with_validate(backend->compile(f), {result}, {a});
    EXPECT_TRUE(test::all_close_f(expected, read_vector<float>(result)));
}

NGRAPH_TEST(${BACKEND_NAME}, softmax_axis_3d)
{
    Shape shape{2, 2, 3};
    auto A = make_shared<op::Parameter>(element::f32, shape);
    auto f = make_shared<Function>(make_shared<op::Softmax>(A, AxisSet{0}), op::ParameterVector{A});

    auto backend = runtime::Backend::create("${BACKEND_NAME}");

    auto a = backend->create_tensor(element::f32, shape);
    copy_data(a, vector<float>{-10, -20, -30, -40, -50, -60, -1, -2, -3, -4, -5, -6});
    auto result = backend->create_tensor(element::f32, shape);

    auto d0 = expf(-10) + expf(-1);
    auto d1 = expf(-20) + expf(-2);
    auto d2 = expf(-30) + expf(-3);
    auto d3 = expf(-40) + expf(-4);
    auto d4 = expf(-50) + expf(-5);
    auto d5 = expf(-60) + expf(-6);

    backend->call_with_validate(backend->compile(f), {result}, {a});
    vector<float> expected{expf(-10) / d0,
                           expf(-20) / d1,
                           expf(-30) / d2,
                           expf(-40) / d3,
                           expf(-50) / d4,
                           expf(-60) / d5,
                           expf(-1) / d0,
                           expf(-2) / d1,
                           expf(-3) / d2,
                           expf(-4) / d3,
                           expf(-5) / d4,
                           expf(-6) / d5};

    EXPECT_TRUE(test::all_close(expected, read_vector<float>(result)));
}

NGRAPH_TEST(${BACKEND_NAME}, softmax_axis_3d_double)
{
    Shape shape{2, 2, 3};
    auto A = make_shared<op::Parameter>(element::f64, shape);
    auto f = make_shared<Function>(make_shared<op::Softmax>(A, AxisSet{0}), op::ParameterVector{A});

    auto backend = runtime::Backend::create("${BACKEND_NAME}");

    auto a = backend->create_tensor(element::f64, shape);
    copy_data(a, vector<double>{-10, -20, -30, -40, -50, -60, -1, -2, -3, -4, -5, -6});
    auto result = backend->create_tensor(element::f64, shape);

    auto d0 = expf(-10) + expf(-1);
    auto d1 = expf(-20) + expf(-2);
    auto d2 = expf(-30) + expf(-3);
    auto d3 = expf(-40) + expf(-4);
    auto d4 = expf(-50) + expf(-5);
    auto d5 = expf(-60) + expf(-6);

    backend->call_with_validate(backend->compile(f), {result}, {a});
    vector<double> expected{expf(-10) / d0,
                            expf(-20) / d1,
                            expf(-30) / d2,
                            expf(-40) / d3,
                            expf(-50) / d4,
                            expf(-60) / d5,
                            expf(-1) / d0,
                            expf(-2) / d1,
                            expf(-3) / d2,
                            expf(-4) / d3,
                            expf(-5) / d4,
                            expf(-6) / d5};

    EXPECT_TRUE(test::all_close(expected, read_vector<double>(result)));
}

NGRAPH_TEST(${BACKEND_NAME}, softmax_axis)
{
    Shape shape{2, 3};
    auto A = make_shared<op::Parameter>(element::f32, shape);
    auto f = make_shared<Function>(make_shared<op::Softmax>(A, AxisSet{1}), op::ParameterVector{A});

    auto backend = runtime::Backend::create("${BACKEND_NAME}");

    auto a = backend->create_tensor(element::f32, shape);
    copy_data(a, vector<float>{-10, -20, -30, -40, -50, -60});
    auto result = backend->create_tensor(element::f32, shape);

    auto d0 = expf(-10) + expf(-20) + expf(-30);
    auto d1 = expf(-40) + expf(-50) + expf(-60);

    backend->call_with_validate(backend->compile(f), {result}, {a});
    vector<float> expected{expf(-10) / d0,
                           expf(-20) / d0,
                           expf(-30) / d0,
                           expf(-40) / d1,
                           expf(-50) / d1,
                           expf(-60) / d1};
    EXPECT_TRUE(test::all_close_f(expected, read_vector<float>(result)));
}

NGRAPH_TEST(${BACKEND_NAME}, softmax_axis_2)
{
    Shape shape{2, 3};
    auto A = make_shared<op::Parameter>(element::f32, shape);
    auto f = make_shared<Function>(make_shared<op::Softmax>(A, AxisSet{0}), op::ParameterVector{A});

    auto backend = runtime::Backend::create("${BACKEND_NAME}");

    auto a = backend->create_tensor(element::f32, shape);
    copy_data(a, vector<float>{-10, -20, -30, -40, -50, -60});
    auto result = backend->create_tensor(element::f32, shape);

    auto d0 = expf(-10) + expf(-40);
    auto d1 = expf(-20) + expf(-50);
    auto d2 = expf(-30) + expf(-60);

    backend->call_with_validate(backend->compile(f), {result}, {a});
    vector<float> expected{expf(-10) / d0,
                           expf(-20) / d1,
                           expf(-30) / d2,
                           expf(-40) / d0,
                           expf(-50) / d1,
                           expf(-60) / d2};
    EXPECT_TRUE(test::all_close(expected, read_vector<float>(result)));
}

NGRAPH_TEST(${BACKEND_NAME}, softmax_axis_3d_trivial)
{
    Shape shape{1, 2, 3};
    auto A = make_shared<op::Parameter>(element::f32, shape);
    auto f = make_shared<Function>(make_shared<op::Softmax>(A, AxisSet{0}), op::ParameterVector{A});

    auto backend = runtime::Backend::create("${BACKEND_NAME}");

    auto a = backend->create_tensor(element::f32, shape);
    copy_data(a, vector<float>{-10, -20, -30, -40, -50, -60});
    auto result = backend->create_tensor(element::f32, shape);

    backend->call_with_validate(backend->compile(f), {result}, {a});
    vector<float> expected{1, 1, 1, 1, 1, 1};
    EXPECT_TRUE(test::all_close(expected, read_vector<float>(result)));
}

NGRAPH_TEST(${BACKEND_NAME}, softmax_underflow)
{
    Shape shape{2, 3};
    auto A = make_shared<op::Parameter>(element::f32, shape);
    auto f = make_shared<Function>(make_shared<op::Softmax>(A, AxisSet{0}), op::ParameterVector{A});

    auto backend = runtime::Backend::create("${BACKEND_NAME}");

    auto low = std::numeric_limits<float>::lowest();

    auto a = backend->create_tensor(element::f32, shape);
    copy_data(a, vector<float>{low, 1, 2, 3, 4, 5});
    auto result = backend->create_tensor(element::f32, shape);

    auto d0 = expf(low) + expf(3);
    auto d1 = expf(1) + expf(4);
    auto d2 = expf(2) + expf(5);

    backend->call_with_validate(backend->compile(f), {result}, {a});
    vector<float> expected{
        expf(low) / d0, expf(1) / d1, expf(2) / d2, expf(3) / d0, expf(4) / d1, expf(5) / d2};
    EXPECT_TRUE(test::all_close(expected, read_vector<float>(result)));
}

NGRAPH_TEST(${BACKEND_NAME}, softmax_overflow)
{
    Shape shape{2, 3};
    auto A = make_shared<op::Parameter>(element::f32, shape);
    auto f = make_shared<Function>(make_shared<op::Softmax>(A, AxisSet{0}), op::ParameterVector{A});

    auto backend = runtime::Backend::create("${BACKEND_NAME}");

    auto high = std::numeric_limits<float>::max();

    auto a = backend->create_tensor(element::f32, shape);
    copy_data(a, vector<float>{high, 1, 2, 3, 4, 5});
    auto result = backend->create_tensor(element::f32, shape);

    auto d0 = expf(high - high) + expf(3 - high);
    auto d1 = expf(1) + expf(4);
    auto d2 = expf(2) + expf(5);

    backend->call_with_validate(backend->compile(f), {result}, {a});
    vector<float> expected{expf(high - high) / d0,
                           expf(1) / d1,
                           expf(2) / d2,
                           expf(3 - high) / d0,
                           expf(4) / d1,
                           expf(5) / d2};
    EXPECT_TRUE(test::all_close_f(expected, read_vector<float>(result)));
}

NGRAPH_TEST(${BACKEND_NAME}, multiple_backends)
{
    Shape shape{2, 2};
    auto A1 = make_shared<op::Parameter>(element::f32, shape);
    auto B1 = make_shared<op::Parameter>(element::f32, shape);
    auto f = make_shared<Function>(A1 + B1, op::ParameterVector{A1, B1});

    auto A2 = make_shared<op::Parameter>(element::f32, shape);
    auto B2 = make_shared<op::Parameter>(element::f32, shape);
    auto g = make_shared<Function>(A2 * B2, op::ParameterVector{A2, B2});

    auto backend1 = runtime::Backend::create("${BACKEND_NAME}");

    auto backend2 = runtime::Backend::create("${BACKEND_NAME}");

    // Create some tensors for input/output
    shared_ptr<runtime::Tensor> a1 = backend1->create_tensor(element::f32, shape);
    shared_ptr<runtime::Tensor> b1 = backend1->create_tensor(element::f32, shape);
    shared_ptr<runtime::Tensor> result1 = backend1->create_tensor(element::f32, shape);

    shared_ptr<runtime::Tensor> a2 = backend2->create_tensor(element::f32, shape);
    shared_ptr<runtime::Tensor> b2 = backend2->create_tensor(element::f32, shape);
    shared_ptr<runtime::Tensor> result2 = backend2->create_tensor(element::f32, shape);

    copy_data(a1, test::NDArray<float, 2>({{1, 2}, {3, 4}}).get_vector());
    copy_data(b1, test::NDArray<float, 2>({{5, 6}, {7, 8}}).get_vector());

    copy_data(a2, test::NDArray<float, 2>({{1, 2}, {3, 4}}).get_vector());
    copy_data(b2, test::NDArray<float, 2>({{5, 6}, {7, 8}}).get_vector());

    backend1->call_with_validate(backend1->compile(f), {result1}, {a1, b1});
    EXPECT_EQ(read_vector<float>(result1),
              (test::NDArray<float, 2>({{6, 8}, {10, 12}})).get_vector());

    backend2->call_with_validate(backend2->compile(g), {result2}, {a2, b2});
    EXPECT_EQ(read_vector<float>(result2),
              (test::NDArray<float, 2>({{5, 12}, {21, 32}})).get_vector());
}

NGRAPH_TEST(${BACKEND_NAME}, tensorview_custom_mem)
{
    auto backend = runtime::Backend::create("${BACKEND_NAME}");

    Shape shape{2, 2};

    auto make_external = [&]() {
        auto A = make_shared<op::Parameter>(element::f32, shape);
        auto B = make_shared<op::Parameter>(element::f32, shape);
        auto f = make_shared<Function>(make_shared<op::Divide>(A, B), op::ParameterVector{A, B});

        return f;
    };

    auto f = make_external();

    vector<float> av{2, 4, 8, 16};
    vector<float> bv{1, 2, 4, 8};
    // use custom mem with tensorview, no need to copy data
    auto a = backend->create_tensor(element::f32, shape, av.data());
    auto b = backend->create_tensor(element::f32, shape, bv.data());

    // use custom mem with result tensorview
    vector<float> rv{0, 0, 0, 0};
    auto result = backend->create_tensor(element::f32, shape, rv.data());

    // result should be in memory without needing explict read
    backend->call_with_validate(backend->compile(f), {result}, {a, b});
    EXPECT_EQ((vector<float>{2, 2, 2, 2}), rv);
}

NGRAPH_TEST(${BACKEND_NAME}, validate_call_input_count)
{
    auto backend = runtime::Backend::create("${BACKEND_NAME}");

    Shape shape{2, 2};

    auto A = make_shared<op::Parameter>(element::f32, shape);
    auto B = make_shared<op::Parameter>(element::f32, shape);
    auto f = make_shared<Function>(make_shared<op::Add>(A, B), op::ParameterVector{A, B});

    auto a = backend->create_tensor(element::f32, shape);
    auto b = backend->create_tensor(element::f32, shape);
    auto c = backend->create_tensor(element::f32, shape);

    EXPECT_ANY_THROW(backend->call_with_validate(backend->compile(f), {c}, {a}));
}

NGRAPH_TEST(${BACKEND_NAME}, validate_call_input_type)
{
    auto backend = runtime::Backend::create("${BACKEND_NAME}");

    Shape shape{2, 2};

    auto A = make_shared<op::Parameter>(element::f32, shape);
    auto B = make_shared<op::Parameter>(element::f32, shape);
    auto f = make_shared<Function>(make_shared<op::Add>(A, B), op::ParameterVector{A, B});

    auto a = backend->create_tensor(element::i32, shape);
    auto b = backend->create_tensor(element::f32, shape);
    auto c = backend->create_tensor(element::f32, shape);

    EXPECT_ANY_THROW(backend->call_with_validate(backend->compile(f), {c}, {a, b}));
}

NGRAPH_TEST(${BACKEND_NAME}, validate_call_input_shape)
{
    auto backend = runtime::Backend::create("${BACKEND_NAME}");

    Shape shape{2, 2};

    auto A = make_shared<op::Parameter>(element::f32, shape);
    auto B = make_shared<op::Parameter>(element::f32, shape);
    auto f = make_shared<Function>(make_shared<op::Add>(A, B), op::ParameterVector{A, B});

    auto a = backend->create_tensor(element::f32, {2, 3});
    auto b = backend->create_tensor(element::f32, shape);
    auto c = backend->create_tensor(element::f32, shape);

    EXPECT_ANY_THROW(backend->call_with_validate(backend->compile(f), {c}, {a, b}));
}

NGRAPH_TEST(${BACKEND_NAME}, validate_call_output_count)
{
    auto backend = runtime::Backend::create("${BACKEND_NAME}");

    Shape shape{2, 2};

    auto A = make_shared<op::Parameter>(element::f32, shape);
    auto B = make_shared<op::Parameter>(element::f32, shape);
    auto f = make_shared<Function>(make_shared<op::Add>(A, B), op::ParameterVector{A, B});

    auto a = backend->create_tensor(element::f32, shape);
    auto b = backend->create_tensor(element::f32, shape);
    auto c = backend->create_tensor(element::f32, shape);
    auto d = backend->create_tensor(element::f32, shape);

    EXPECT_ANY_THROW(backend->call_with_validate(backend->compile(f), {c, d}, {a, b}));
}

NGRAPH_TEST(${BACKEND_NAME}, validate_call_output_type)
{
    auto backend = runtime::Backend::create("${BACKEND_NAME}");

    Shape shape{2, 2};

    auto A = make_shared<op::Parameter>(element::f32, shape);
    auto B = make_shared<op::Parameter>(element::f32, shape);
    auto f = make_shared<Function>(make_shared<op::Add>(A, B), op::ParameterVector{A, B});

    auto a = backend->create_tensor(element::i32, shape);
    auto b = backend->create_tensor(element::f32, shape);
    auto c = backend->create_tensor(element::f32, shape);

    EXPECT_ANY_THROW(backend->call_with_validate(backend->compile(f), {a}, {b, c}));
}

NGRAPH_TEST(${BACKEND_NAME}, validate_call_output_shape)
{
    auto backend = runtime::Backend::create("${BACKEND_NAME}");

    Shape shape{2, 2};

    auto A = make_shared<op::Parameter>(element::f32, shape);
    auto B = make_shared<op::Parameter>(element::f32, shape);
    auto f = make_shared<Function>(make_shared<op::Add>(A, B), op::ParameterVector{A, B});

    auto a = backend->create_tensor(element::f32, {2, 3});
    auto b = backend->create_tensor(element::f32, shape);
    auto c = backend->create_tensor(element::f32, shape);

    EXPECT_ANY_THROW(backend->call_with_validate(backend->compile(f), {a}, {c, b}));
}

NGRAPH_TEST(${BACKEND_NAME}, logical_and)
{
    Shape shape{2, 2, 2};
    auto A = make_shared<op::Parameter>(element::boolean, shape);
    auto B = make_shared<op::Parameter>(element::boolean, shape);
    auto f = make_shared<Function>(make_shared<op::And>(A, B), op::ParameterVector{A, B});

    auto backend = runtime::Backend::create("${BACKEND_NAME}");

    // Create some tensors for input/output
    auto a = backend->create_tensor(element::boolean, shape);
    copy_data(a, vector<char>{1, 0, 1, 1, 1, 0, 1, 0});
    auto b = backend->create_tensor(element::boolean, shape);
    copy_data(b, vector<char>{0, 0, 1, 0, 0, 1, 1, 0});
    auto result = backend->create_tensor(element::boolean, shape);

    backend->call_with_validate(backend->compile(f), {result}, {a, b});
    EXPECT_EQ((vector<char>{0, 0, 1, 0, 0, 0, 1, 0}), read_vector<char>(result));
}

NGRAPH_TEST(${BACKEND_NAME}, logical_or)
{
    Shape shape{2, 2, 2};
    auto A = make_shared<op::Parameter>(element::boolean, shape);
    auto B = make_shared<op::Parameter>(element::boolean, shape);
    auto f = make_shared<Function>(make_shared<op::Or>(A, B), op::ParameterVector{A, B});

    auto backend = runtime::Backend::create("${BACKEND_NAME}");

    // Create some tensors for input/output
    auto a = backend->create_tensor(element::boolean, shape);
    copy_data(a, vector<char>{1, 0, 1, 1, 1, 0, 1, 0});
    auto b = backend->create_tensor(element::boolean, shape);
    copy_data(b, vector<char>{0, 0, 1, 0, 0, 1, 1, 0});
    auto result = backend->create_tensor(element::boolean, shape);

    backend->call_with_validate(backend->compile(f), {result}, {a, b});
    EXPECT_EQ((vector<char>{1, 0, 1, 1, 1, 1, 1, 0}), read_vector<char>(result));
}

NGRAPH_TEST(${BACKEND_NAME}, batchnorm_fprop_b1c2h2w2)
{
    auto input_shape = Shape{1, 2, 2, 2};
    auto input = make_shared<op::Parameter>(element::f32, input_shape);
    auto mean_shape = Shape{2};
    auto var_shape = Shape{2};
    auto gamma_shape = Shape{2};
    auto gamma = make_shared<op::Parameter>(element::f32, gamma_shape);
    auto beta_shape = Shape{2};
    auto beta = make_shared<op::Parameter>(element::f32, beta_shape);
    double eps = 0.001;
    auto shape_r = Shape{1, 2, 2, 2};
    auto bn = make_shared<op::BatchNormTraining>(eps, gamma, beta, input);

    auto output_rt = std::make_shared<op::GetOutputElement>(bn, 0);
    auto mean_rt = std::make_shared<op::GetOutputElement>(bn, 1);
    auto variance_rt = std::make_shared<op::GetOutputElement>(bn, 2);

    auto f = make_shared<Function>(NodeVector{output_rt, mean_rt, variance_rt},
                                   op::ParameterVector{input, gamma, beta});

    auto backend = runtime::Backend::create("${BACKEND_NAME}");

    // Create some tensors for input/output
    auto _input = backend->create_tensor(element::f32, Shape{1, 2, 2, 2});

    copy_data(_input,
              vector<float>{0.54881352f,
                            0.71518934f,
                            0.60276335f,
                            0.54488319f,
                            0.42365479f,
                            0.64589411f,
                            0.4375872f,
                            0.89177299f});
    auto _gamma = backend->create_tensor(element::f32, gamma_shape);
    copy_data(_gamma, vector<float>{1.0f, 1.0f});
    auto _beta = backend->create_tensor(element::f32, beta_shape);
    copy_data(_beta, vector<float>{0.0f, 0.0f});
    auto bn_output = backend->create_tensor(element::f32, shape_r);
    auto result_mean = backend->create_tensor(element::f32, mean_shape);
    auto result_variance = backend->create_tensor(element::f32, var_shape);

    vector<float> expected_result{-0.71498716f,
                                  1.48388731f,
                                  -0.00196938f,
                                  -0.76693159f,
                                  -0.91316032f,
                                  0.23943391f,
                                  -0.84090298f,
                                  1.51462936f};
    vector<float> expected_mean{0.602912f, 0.599727f};
    vector<float> expected_variance{0.00472505f, 0.0361782f};

    backend->call_with_validate(
        backend->compile(f), {bn_output, result_mean, result_variance}, {_input, _gamma, _beta});

    EXPECT_TRUE(test::all_close(expected_result, read_vector<float>(bn_output), 1e-5f, 1e-6f));
    EXPECT_TRUE(test::all_close(expected_mean, read_vector<float>(result_mean), 1e-5f, 1e-6f));
    EXPECT_TRUE(
        test::all_close(expected_variance, read_vector<float>(result_variance), 1e-5f, 1e-6f));
}

NGRAPH_TEST(${BACKEND_NAME}, batchnorm_fprop_b2c2h2w1)
{
    auto input_shape = Shape{2, 2, 2, 1};
    auto input = make_shared<op::Parameter>(element::f32, input_shape);
    auto mean_shape = Shape{2};
    auto var_shape = Shape{2};
    auto gamma_shape = Shape{2};
    auto gamma = make_shared<op::Parameter>(element::f32, gamma_shape);
    auto beta_shape = Shape{2};
    auto beta = make_shared<op::Parameter>(element::f32, beta_shape);
    double eps = 0.001;
    auto shape_r = Shape{2, 2, 2, 1};
    auto bn = make_shared<op::BatchNormTraining>(eps, gamma, beta, input);

    auto output_rt = std::make_shared<op::GetOutputElement>(bn, 0);
    auto mean_rt = std::make_shared<op::GetOutputElement>(bn, 1);
    auto variance_rt = std::make_shared<op::GetOutputElement>(bn, 2);

    auto f = make_shared<Function>(NodeVector{output_rt, mean_rt, variance_rt},
                                   op::ParameterVector{input, gamma, beta});
    auto backend = runtime::Backend::create("${BACKEND_NAME}");
    // Create some tensors for input/output
    auto _input = backend->create_tensor(element::f32, input_shape);
    copy_data(_input,
              vector<float>{0.54881352f,
                            0.71518934f,
                            0.60276335f,
                            0.54488319f,
                            0.42365479f,
                            0.64589411f,
                            0.4375872f,
                            0.89177299f});

    auto _gamma = backend->create_tensor(element::f32, gamma_shape);
    copy_data(_gamma, vector<float>{1.0f, 1.0f});
    auto _beta = backend->create_tensor(element::f32, beta_shape);
    copy_data(_beta, vector<float>{0.0f, 0.0f});
    auto bn_output = backend->create_tensor(element::f32, shape_r);
    auto result_mean = backend->create_tensor(element::f32, mean_shape);
    auto result_variance = backend->create_tensor(element::f32, var_shape);

    vector<float> expected_result{
        -0.30327f, 1.1561f, -0.0963782f, -0.434702f, -1.4011f, 0.548275f, -1.06187f, 1.59295f};
    vector<float> expected_mean{0.583388f, 0.619252f};
    vector<float> expected_variance{0.0119972f, 0.0282681f};
    backend->call_with_validate(
        backend->compile(f), {bn_output, result_mean, result_variance}, {_input, _gamma, _beta});

    EXPECT_TRUE(test::all_close(expected_result, read_vector<float>(bn_output)));
    EXPECT_TRUE(test::all_close(expected_mean, read_vector<float>(result_mean)));
    EXPECT_TRUE(
        test::all_close(expected_variance, read_vector<float>(result_variance), 1e-5f, 1e-6f));
}

NGRAPH_TEST(${BACKEND_NAME}, batchnorm_bprop_n4c3h2w2)
{
    auto input_shape = Shape{4, 3, 2, 2};
    auto shape_mean = Shape{3};
    auto input = make_shared<op::Parameter>(element::f32, input_shape);
    auto mean_shape = Shape{3};
    auto mean = make_shared<op::Parameter>(element::f32, mean_shape);
    auto var_shape = Shape{3};
    auto var = make_shared<op::Parameter>(element::f32, var_shape);
    auto gamma_shape = Shape{3};
    auto gamma = make_shared<op::Parameter>(element::f32, gamma_shape);
    auto beta_shape = Shape{3};
    auto beta = make_shared<op::Parameter>(element::f32, beta_shape);
    double eps = 0.001;
    auto shape_r = Shape{4, 3, 2, 2};
    auto bn = make_shared<op::BatchNormTraining>(eps, gamma, beta, input);
    auto bn_dx = make_shared<op::GetOutputElement>(bn, 0);
    auto bn_dgamma = make_shared<op::GetOutputElement>(bn, 1);
    auto bn_dbeta = make_shared<op::GetOutputElement>(bn, 2);

    auto backend = runtime::Backend::create("${BACKEND_NAME}");

    auto _input = backend->create_tensor(element::f32, input_shape);
    vector<float> dataInput{
        10.76331902f, 11.51178265f, 10.31018162f, 12.2993021f,  14.17626667f, 14.63498497f,
        13.63494492f, 13.84248161f, 11.34602547f, 13.22014618f, 10.46686649f, 10.39842987f,
        12.94806862f, 11.71670246f, 14.94438076f, 13.13236618f, 13.40889645f, 12.76128387f,
        11.34430027f, 11.86629677f, 11.11464024f, 10.93221283f, 11.95324039f, 10.96581173f,
        13.05455494f, 14.41404247f, 13.11169434f, 11.26559448f, 10.89965153f, 14.08202171f,
        11.12685776f, 12.58428574f, 12.59247875f, 13.00187492f, 12.66310215f, 10.06655025f,
        12.62048626f, 14.47942352f, 13.84950638f, 10.61425877f, 11.47936344f, 13.06011772f,
        13.63069057f, 12.31748772f, 13.84555244f, 10.95815468f, 12.78933334f, 12.75389099f};
    copy_data(_input, dataInput);
    auto _mean = backend->create_tensor(element::f32, mean_shape);
    copy_data(_mean, vector<float>{12.56472874f, 12.80312157f, 11.81676865f});
    auto _var = backend->create_tensor(element::f32, var_shape);
    copy_data(_var, vector<float>{1.94557643f, 1.32772446f, 1.28163588f});

    auto _gamma = backend->create_tensor(element::f32, gamma_shape);
    copy_data(_gamma, vector<float>{2.0f, 2.0f, 2.0f});
    auto _beta = backend->create_tensor(element::f32, beta_shape);
    copy_data(_beta, vector<float>{1.0f, 1.0f, 1.0f});
    auto result = backend->create_tensor(element::f32, shape_r);

    shared_ptr<runtime::Tensor> _delta = backend->create_tensor(element::f32, shape_r);
    vector<float> deltaData(shape_size(shape_r), 20.0f);
    copy_data(_delta, deltaData);

    auto f = make_shared<Function>(NodeVector{bn_dx, bn_dgamma, bn_dbeta},
                                   op::ParameterVector{mean, var, input, gamma, beta});

    auto C = std::make_shared<op::Parameter>(element::f32, shape_r);

    auto zero = ngraph::make_zero(bn_dgamma->get_element_type(), bn_dgamma->get_shape());
    ngraph::autodiff::Adjoints adjoints(NodeVector{bn_dx, bn_dgamma, bn_dbeta},
                                        NodeVector{C, zero, zero});

    auto dinput = adjoints.backprop_node(input);
    auto dgamma = adjoints.backprop_node(gamma);
    auto dbeta = adjoints.backprop_node(beta);

    auto df = make_shared<Function>(NodeVector{dinput, dgamma, dbeta},
                                    op::ParameterVector{mean, var, input, gamma, beta, C});

    // roundtrip serialization
    string js = serialize(df, 4);
    istringstream in(js);
    df = deserialize(in);

    shared_ptr<runtime::Tensor> _dinput = backend->create_tensor(element::f32, shape_r);
    shared_ptr<runtime::Tensor> _dgamma = backend->create_tensor(element::f32, gamma_shape);
    shared_ptr<runtime::Tensor> _dbeta = backend->create_tensor(element::f32, beta_shape);

    backend->call_with_validate(backend->compile(df),
                                {_dinput, _dgamma, _dbeta},
                                {_mean, _var, _input, _gamma, _beta, _delta});

    vector<float> expected_input{
        8.17051607e-06f,  4.77576657e-06f,  1.02257760e-05f,  1.20387525e-06f,  -1.73868522e-06f,
        3.84632768e-06f,  -1.07932050e-05f, -2.57458956e-06f, -2.22166714e-06f, -8.38779043e-06f,
        -2.48082982e-06f, 5.89238360e-06f,  -2.52895109e-07f, -8.68433445e-06f, -5.82726737e-06f,
        8.84659658e-06f,  3.03944108e-05f,  4.05480879e-05f,  1.84123158e-05f,  2.30061178e-05f,
        1.34087590e-05f,  -9.26072571e-07f, -3.22908454e-05f, -2.07365116e-05f, -4.21330941e-05f,
        2.83083100e-05f,  -3.71039101e-05f, -4.84390640e-06f, -2.93012376e-05f, 5.68858087e-06f,
        1.83181458e-05f,  -1.07494506e-05f, -2.32429103e-06f, 6.92914809e-06f,  -6.66512321e-06f,
        -7.00302840e-06f, -3.46675184e-06f, -4.36748381e-06f, 6.73822226e-07f,  -4.20158993e-06f,
        3.83005061e-06f,  5.85143729e-06f,  4.17875243e-06f,  -8.64167783e-06f, 1.00170803e-05f,
        -4.23939666e-06f, 4.80201680e-06f,  4.62702078e-06f};

    ASSERT_TRUE(ngraph::test::all_close(read_vector<float>(_dinput), expected_input, 1e-3f, 1e-4f));
    vector<float> expected_dgamma{7.06315041e-05f, -2.35289335e-04f, -5.06639481e-05f};
    ASSERT_TRUE(
        ngraph::test::all_close(read_vector<float>(_dgamma), expected_dgamma, 1e-2f, 1e-3f));
    vector<float> expected_dbeta{320.f, 320.f, 320.f};
    ASSERT_TRUE(ngraph::test::all_close(read_vector<float>(_dbeta), expected_dbeta, 1e-4f, 1e-8f));
}

NGRAPH_TEST(${BACKEND_NAME}, batchnorm_fprop_inference_b2c2h2w1)
{
    auto input_shape = Shape{2, 2, 2, 1};
    auto input = make_shared<op::Parameter>(element::f32, input_shape);
    auto mean_shape = Shape{2};
    auto mean = make_shared<op::Parameter>(element::f32, mean_shape);
    auto var_shape = Shape{2};
    auto var = make_shared<op::Parameter>(element::f32, var_shape);
    auto gamma_shape = Shape{2};
    auto gamma = make_shared<op::Parameter>(element::f32, gamma_shape);
    auto beta_shape = Shape{2};
    auto beta = make_shared<op::Parameter>(element::f32, beta_shape);
    double eps = 0.001;
    auto shape_r = Shape{2, 2, 2, 1};
    auto bn = make_shared<op::BatchNormInference>(eps, gamma, beta, input, mean, var);

    auto f = make_shared<Function>(bn, op::ParameterVector{input, gamma, beta, mean, var});
    auto backend = runtime::Backend::create("${BACKEND_NAME}");
    // Create some tensors for input/output
    auto _input = backend->create_tensor(element::f32, input_shape);
    copy_data(_input,
              vector<float>{0.54881352f,
                            0.71518934f,
                            0.60276335f,
                            0.54488319f,
                            0.42365479f,
                            0.64589411f,
                            0.4375872f,
                            0.89177299f});

    auto _gamma = backend->create_tensor(element::f32, gamma_shape);
    copy_data(_gamma, vector<float>{1.0f, 1.0f});
    auto _beta = backend->create_tensor(element::f32, beta_shape);
    copy_data(_beta, vector<float>{0.0f, 0.0f});
    auto _mean = backend->create_tensor(element::f32, mean_shape);
    copy_data(_mean, vector<float>{0.583388f, 0.619252f});
    auto _var = backend->create_tensor(element::f32, var_shape);
    copy_data(_var, vector<float>{0.0119972f, 0.0282681f});
    auto bn_output = backend->create_tensor(element::f32, shape_r);

    vector<float> expected_result{
        -0.30327f, 1.1561f, -0.0963782f, -0.434702f, -1.4011f, 0.548275f, -1.06187f, 1.59295f};
    backend->call_with_validate(
        backend->compile(f), {bn_output}, {_input, _gamma, _beta, _mean, _var});

    ASSERT_TRUE(
        ngraph::test::all_close(expected_result, read_vector<float>(bn_output), 1e-3f, 1e-4f));
}

#if 0
NGRAPH_TEST(${BACKEND_NAME}, batchnorm_fprop_globalstats_b2c2w2h1)
{
    auto input_shape = Shape{2, 2, 2, 1};
    auto input = make_shared<op::Parameter>(element::f32, input_shape);
    auto mean_shape = Shape{2};
    auto mean = make_shared<op::Parameter>(element::f32, mean_shape);
    auto var_shape = Shape{2};
    auto var = make_shared<op::Parameter>(element::f32, var_shape);
    auto gamma_shape = Shape{2};
    auto gamma = make_shared<op::Parameter>(element::f32, gamma_shape);
    auto beta_shape = Shape{2};
    auto beta = make_shared<op::Parameter>(element::f32, beta_shape);
    double eps = 0.001;
    auto shape_r = Shape{2, 2, 2, 1};
    auto bn = make_shared<op::BatchNormTraining>(eps, gamma, beta, input, mean, var);

    auto f = make_shared<Function>(bn, op::ParameterVector{gamma, beta, input, mean, var});
    auto backend = runtime::Backend::create("${BACKEND_NAME}");
    // Create some tensors for input/output
    auto _input = backend->create_tensor(element::f32, input_shape);
    copy_data(_input,
              vector<float>{0.54881352f,
                            0.71518934f,
                            0.60276335f,
                            0.54488319f,
                            0.42365479f,
                            0.64589411f,
                            0.4375872f,
                            0.89177299f});

    auto _gamma = backend->create_tensor(element::f32, gamma_shape);
    copy_data(_gamma, vector<float>{1.0f, 1.0f});
    auto _beta = backend->create_tensor(element::f32, beta_shape);
    copy_data(_beta, vector<float>{0.0f, 0.0f});
    auto _mean = backend->create_tensor(element::f32, mean_shape);
    copy_data(_mean, vector<float>{0.583388f, 0.619252f});
    auto _var = backend->create_tensor(element::f32, var_shape);
    copy_data(_var, vector<float>{0.0119972f, 0.0282681f});
    auto bn_output = backend->create_tensor(element::f32, shape_r);

    vector<float> expected_result{
        -0.30327f, 1.1561f, -0.0963782f, -0.434702f, -1.4011f, 0.548275f, -1.06187f, 1.59295f};
    backend->call_with_validate(backend->compile(f), {bn_output}, {_gamma, _beta, _input, _mean, _var});

    ASSERT_TRUE(
        ngraph::test::all_close(expected_result, read_vector<float>(bn_output), 1e-3f, 1e-4f));
}
#endif

NGRAPH_TEST(${BACKEND_NAME}, reverse_sequence_n2c3h4w2)
{
    Shape shape{2, 3, 4, 2};
    Shape seq_len_shape{4};
    auto A = make_shared<op::Parameter>(element::i32, shape);
    auto B = make_shared<op::Parameter>(element::i32, seq_len_shape);

    size_t batch_axis = 2;
    size_t sequence_axis = 1;
    auto rs = std::make_shared<op::ReverseSequence>(A, B, batch_axis, sequence_axis);

    auto f = make_shared<Function>(rs, op::ParameterVector{A, B});

    auto backend = runtime::Backend::create("${BACKEND_NAME}");

    // Create some tensors for input/output
    shared_ptr<runtime::Tensor> a = backend->create_tensor(element::i32, shape);
    shared_ptr<runtime::Tensor> b = backend->create_tensor(element::i32, seq_len_shape);

    shared_ptr<runtime::Tensor> result = backend->create_tensor(element::i32, shape);

    std::vector<int> input{
        0,  0, 3,  0, 6,  0, 9,  0, 1,  0, 4,  0, 7,  0, 10, 0, 2,  0, 5,  0, 8,  0, 11, 0,
        12, 0, 15, 0, 18, 0, 21, 0, 13, 0, 16, 0, 19, 0, 22, 0, 14, 0, 17, 0, 20, 0, 23, 0,
    };

    std::vector<int> seq_lenghts{1, 2, 1, 2};
    copy_data(b, seq_lenghts);

    std::vector<int> expected{
        0,  0, 4,  0, 6,  0, 10, 0, 1,  0, 3,  0, 7,  0, 9,  0, 2,  0, 5,  0, 8,  0, 11, 0,

        12, 0, 16, 0, 18, 0, 22, 0, 13, 0, 15, 0, 19, 0, 21, 0, 14, 0, 17, 0, 20, 0, 23, 0};

    copy_data(a, input);

    backend->call_with_validate(backend->compile(f), {result}, {a, b});
    EXPECT_EQ(read_vector<int>(result), expected);
}

NGRAPH_TEST(${BACKEND_NAME}, reverse_sequence_n4c3h2w2)
{
    Shape shape{4, 3, 2, 2};
    auto A = make_shared<op::Parameter>(element::i32, shape);
    Shape seq_len_shape{4};
    auto B = make_shared<op::Parameter>(element::i32, seq_len_shape);

    size_t batch_axis = 0;
    size_t sequence_axis = 1;

    auto rs = std::make_shared<op::ReverseSequence>(A, B, batch_axis, sequence_axis);

    auto f = make_shared<Function>(rs, op::ParameterVector{A, B});

    auto backend = runtime::Backend::create("${BACKEND_NAME}");

    // Create some tensors for input/output
    shared_ptr<runtime::Tensor> a = backend->create_tensor(element::i32, shape);
    shared_ptr<runtime::Tensor> b = backend->create_tensor(element::i32, seq_len_shape);

    shared_ptr<runtime::Tensor> result = backend->create_tensor(element::i32, shape);

    std::vector<int> seq_lenghts{1, 2, 3, 3};
    copy_data(b, seq_lenghts);

    std::vector<int> input{0,  1,  2,  3,  4,  5,  6,  7,  8,  9,  10, 11, 12, 13, 14, 15,
                           16, 17, 18, 19, 20, 21, 22, 23, 24, 25, 26, 27, 28, 29, 30, 31,
                           32, 33, 34, 35, 36, 37, 38, 39, 40, 41, 42, 43, 44, 45, 46, 47};

    std::vector<int> expected{0,  1,  2,  3,  4,  5,  6,  7,  8,  9,  10, 11, 16, 17, 18, 19,
                              12, 13, 14, 15, 20, 21, 22, 23, 32, 33, 34, 35, 28, 29, 30, 31,
                              24, 25, 26, 27, 44, 45, 46, 47, 40, 41, 42, 43, 36, 37, 38, 39};

    copy_data(a, input);

    backend->call_with_validate(backend->compile(f), {result}, {a, b});
    EXPECT_EQ(read_vector<int>(result), expected);
}

NGRAPH_TEST(${BACKEND_NAME}, reverse_sequence_n4d2c3h2w2)
{
    Shape shape{4, 2, 3, 2, 2};
    auto A = make_shared<op::Parameter>(element::i32, shape);
    Shape seq_len_shape{4};
    auto B = make_shared<op::Parameter>(element::i32, seq_len_shape);

    size_t batch_axis = 0;
    size_t sequence_axis = 2;

    auto rs = std::make_shared<op::ReverseSequence>(A, B, batch_axis, sequence_axis);

    auto f = make_shared<Function>(rs, op::ParameterVector{A, B});

    auto backend = runtime::Backend::create("${BACKEND_NAME}");

    // Create some tensors for input/output
    shared_ptr<runtime::Tensor> a = backend->create_tensor(element::i32, shape);
    shared_ptr<runtime::Tensor> b = backend->create_tensor(element::i32, seq_len_shape);

    shared_ptr<runtime::Tensor> result = backend->create_tensor(element::i32, shape);

    std::vector<int> input{0,  1,  2,  3,  4,  5,  6,  7,  8,  9,  10, 11, 12, 13, 14, 15,
                           16, 17, 18, 19, 20, 21, 22, 23, 24, 25, 26, 27, 28, 29, 30, 31,
                           32, 33, 34, 35, 36, 37, 38, 39, 40, 41, 42, 43, 44, 45, 46, 47,
                           48, 49, 50, 51, 52, 53, 54, 55, 56, 57, 58, 59, 60, 61, 62, 63,
                           64, 65, 66, 67, 68, 69, 70, 71, 72, 73, 74, 75, 76, 77, 78, 79,
                           80, 81, 82, 83, 84, 85, 86, 87, 88, 89, 90, 91, 92, 93, 94, 95};

    std::vector<int> expected{0,  1,  2,  3,  4,  5,  6,  7,  8,  9,  10, 11, 12, 13, 14, 15,
                              16, 17, 18, 19, 20, 21, 22, 23, 28, 29, 30, 31, 24, 25, 26, 27,
                              32, 33, 34, 35, 40, 41, 42, 43, 36, 37, 38, 39, 44, 45, 46, 47,
                              48, 49, 50, 51, 52, 53, 54, 55, 56, 57, 58, 59, 60, 61, 62, 63,
                              64, 65, 66, 67, 68, 69, 70, 71, 76, 77, 78, 79, 72, 73, 74, 75,
                              80, 81, 82, 83, 88, 89, 90, 91, 84, 85, 86, 87, 92, 93, 94, 95};

    copy_data(a, input);

    std::vector<int> seq_lenghts{1, 2, 1, 2};
    copy_data(b, seq_lenghts);

    backend->call_with_validate(backend->compile(f), {result}, {a, b});
    EXPECT_EQ(read_vector<int>(result), expected);
}

NGRAPH_TEST(${BACKEND_NAME}, generate_mask)
{
    Shape scalar{};
    Shape result_shape{1, 128};
    const unsigned int seed = 777;
    auto training = op::Constant::create(element::f32, Shape{}, {1});
    auto gen_mask = make_shared<op::GenerateMask>(training, result_shape, element::f32, seed, 0.5);
    auto gen_mask2 = make_shared<op::GenerateMask>(training, result_shape, element::f32, seed, 0.5);
    auto f = make_shared<Function>(NodeVector{gen_mask, gen_mask2}, op::ParameterVector{});

    auto backend = runtime::Backend::create("${BACKEND_NAME}");
    auto handle = backend->compile(f);

    auto is_not_zero_or_one = [](float num) { return num != 0.f && num != 1.f; };

    auto result_tv1 = backend->create_tensor<float>(result_shape);
    auto result_tv2 = backend->create_tensor<float>(result_shape);
    backend->call_with_validate(handle, {result_tv1, result_tv2}, {});
    auto result1 = read_vector<float>(result_tv1);
    auto result2 = read_vector<float>(result_tv2);
    ASSERT_EQ(result1, result2);
    ASSERT_FALSE(std::any_of(result1.begin(), result1.end(), is_not_zero_or_one));
    backend->call_with_validate(handle, {result_tv1, result_tv2}, {});
    auto result1_2 = read_vector<float>(result_tv1);
    auto result2_2 = read_vector<float>(result_tv2);
    ASSERT_NE(result1, result1_2);
    ASSERT_FALSE(std::any_of(result1_2.begin(), result1_2.end(), is_not_zero_or_one));
    ASSERT_NE(result2, result2_2);
    ASSERT_FALSE(std::any_of(result2_2.begin(), result2_2.end(), is_not_zero_or_one));
}

NGRAPH_TEST(${BACKEND_NAME}, quantize)
{
    Shape input_shape{4, 3};
    Shape scale_offset_shape;
    AxisSet quantization_axes;

    auto input_type = element::f32;
    auto output_type = element::u8;

    typedef float input_c_type;
    typedef uint8_t output_c_type;

    op::Quantize::RoundMode round_mode = op::Quantize::RoundMode::ROUND_NEAREST_TOWARD_EVEN;

    auto X = make_shared<op::Parameter>(input_type, input_shape);
    auto scale = op::Constant::create(input_type, scale_offset_shape, {2});
    auto offset = op::Constant::create(output_type, scale_offset_shape, {1});
    auto quantize =
        make_shared<op::Quantize>(X, scale, offset, output_type, quantization_axes, round_mode);
    auto f = make_shared<Function>(quantize, op::ParameterVector{X});

    auto backend = runtime::Backend::create("${BACKEND_NAME}");
    auto x = backend->create_tensor(input_type, input_shape);
    auto y = backend->create_tensor(output_type, input_shape);

    copy_data(x, vector<input_c_type>{0, 1, 2, 3, 4, 5, 6, 7, 8, 9, 10, 11});
    // divide by scale                2  2  2  2  2  2  2  2  2  2  2   2
    // equals (rounded)               0  0  1  2  2  2  3  4  4  4  5   6
    // plus offset                    1  1  1  1  1  1  1  1  1  1  1   1
    // equals                         1  1  2  3  3  3  4  5  5  5  6   7

<<<<<<< HEAD
    backend->call_with_validate(backend->compile(f), {y}, {x});
    EXPECT_EQ((vector<output_c_type>{1, 2, 2, 3, 3, 4, 4, 5, 5, 6, 6, 7}),
=======
    backend->call_with_validate(f, {y}, {x});
    EXPECT_EQ((vector<output_c_type>{1, 1, 2, 3, 3, 3, 4, 5, 5, 5, 6, 7}),
>>>>>>> 47a527d8
              read_vector<output_c_type>(y));
}

NGRAPH_TEST(${BACKEND_NAME}, dequantize)
{
    Shape input_shape{4, 3};
    Shape scale_offset_shape;
    AxisSet quantization_axes;

    auto input_type = element::u8;
    auto output_type = element::f32;

    typedef uint8_t input_c_type;
    typedef float output_c_type;

    auto X = make_shared<op::Parameter>(input_type, input_shape);
    auto scale = op::Constant::create(output_type, scale_offset_shape, {2});
    auto offset = op::Constant::create(input_type, scale_offset_shape, {1});
    auto dequantize = make_shared<op::Dequantize>(X, scale, offset, output_type, quantization_axes);
    auto f = make_shared<Function>(dequantize, op::ParameterVector{X});

    auto backend = runtime::Backend::create("${BACKEND_NAME}");
    auto x = backend->create_tensor(input_type, input_shape);
    auto y = backend->create_tensor(output_type, input_shape);

    copy_data(x, vector<input_c_type>{1, 1, 2, 3, 3, 3, 4, 5, 5, 5, 6, 7});
    // minus offset                   1  1  1  1  1  1  1  1  1  1  1  1
    // eqauls                         0  0  1  2  2  2  3  4  4  4  5  6
    // multiplied by scale            2  2  2  2  2  2  2  2  2  2  2  2
    // equals                         0  0  2  4  4  4  6  8  8  8 10 12

<<<<<<< HEAD
    backend->call_with_validate(backend->compile(f), {y}, {x});
    EXPECT_EQ((vector<output_c_type>{0, 2, 2, 4, 4, 6, 6, 8, 8, 10, 10, 12}),
=======
    backend->call_with_validate(f, {y}, {x});
    EXPECT_EQ((vector<output_c_type>{0, 0, 2, 4, 4, 4, 6, 8, 8, 8, 10, 12}),
              read_vector<output_c_type>(y));
}

NGRAPH_TEST(${BACKEND_NAME}, quantize_zero_offset)
{
    Shape input_shape{4, 3};
    Shape scale_offset_shape;
    AxisSet quantization_axes;

    auto input_type = element::f32;
    auto output_type = element::u8;

    typedef float input_c_type;
    typedef uint8_t output_c_type;

    op::Quantize::RoundMode round_mode = op::Quantize::RoundMode::ROUND_NEAREST_TOWARD_EVEN;

    auto X = make_shared<op::Parameter>(input_type, input_shape);
    auto scale = op::Constant::create(input_type, scale_offset_shape, {2});
    auto offset = op::Constant::create(output_type, scale_offset_shape, {0});
    auto quantize =
        make_shared<op::Quantize>(X, scale, offset, output_type, quantization_axes, round_mode);
    auto f = make_shared<Function>(quantize, op::ParameterVector{X});

    auto backend = runtime::Backend::create("${BACKEND_NAME}");
    auto x = backend->create_tensor(input_type, input_shape);
    auto y = backend->create_tensor(output_type, input_shape);

    copy_data(x, vector<input_c_type>{0, 1, 2, 3, 4, 5, 6, 7, 8, 9, 10, 11});
    // divide by scale                2  2  2  2  2  2  2  2  2  2  2   2
    // equals (rounded)               0  0  1  2  2  2  3  4  4  4  5   6
    // plus offset                    0  0  0  0  0  0  0  0  0  0  0   0
    // equals                         0  0  1  2  2  2  3  4  4  4  5   6

    backend->call_with_validate(f, {y}, {x});
    EXPECT_EQ((vector<output_c_type>{0, 0, 1, 2, 2, 2, 3, 4, 4, 4, 5, 6}),
>>>>>>> 47a527d8
              read_vector<output_c_type>(y));
}

NGRAPH_TEST(${BACKEND_NAME}, dequantize_zero_offset)
{
    Shape input_shape{4, 3};
    Shape scale_offset_shape;
    AxisSet quantization_axes;

    auto input_type = element::u8;
    auto output_type = element::f32;

    typedef uint8_t input_c_type;
    typedef float output_c_type;

    auto X = make_shared<op::Parameter>(input_type, input_shape);
    auto scale = op::Constant::create(output_type, scale_offset_shape, {2});
    auto offset = op::Constant::create(input_type, scale_offset_shape, {0});
    auto dequantize = make_shared<op::Dequantize>(X, scale, offset, output_type, quantization_axes);
    auto f = make_shared<Function>(dequantize, op::ParameterVector{X});

    auto backend = runtime::Backend::create("${BACKEND_NAME}");
    auto x = backend->create_tensor(input_type, input_shape);
    auto y = backend->create_tensor(output_type, input_shape);

    copy_data(x, vector<input_c_type>{0, 0, 1, 2, 2, 2, 3, 4, 4, 4, 5, 6});
    // minus offset                   0  0  0  0  0  0  0  0  0  0  0  0
    // equals                         0  0  1  2  2  2  3  4  4  4  5  6
    // multiplied by scale            2  2  2  2  2  2  2  2  2  2  2  2
    // equals                         0  0  2  4  4  4  6  8  8  8 10 12

<<<<<<< HEAD
    backend->call_with_validate(backend->compile(f), {y}, {x});
    EXPECT_EQ((vector<output_c_type>{2, 4, 4, 6, 6, 8, 8, 10, 10, 12, 12, 14}),
=======
    backend->call_with_validate(f, {y}, {x});
    EXPECT_EQ((vector<output_c_type>{0, 0, 2, 4, 4, 4, 6, 8, 8, 8, 10, 12}),
>>>>>>> 47a527d8
              read_vector<output_c_type>(y));
}

NGRAPH_TEST(${BACKEND_NAME}, quantize_axes)
{
    Shape input_shape{4, 3};
    Shape scale_offset_shape{4};
    AxisSet quantization_axes{0};

    auto input_type = element::f32;
    auto output_type = element::u8;

    typedef float input_c_type;
    typedef uint8_t output_c_type;

    op::Quantize::RoundMode round_mode = op::Quantize::RoundMode::ROUND_NEAREST_TOWARD_INFINITY;

    auto X = make_shared<op::Parameter>(input_type, input_shape);
    auto scale = op::Constant::create(input_type, scale_offset_shape, {2, 3, 4, 5});
    auto offset = op::Constant::create(output_type, scale_offset_shape, {10, 20, 30, 40});
    auto quantize =
        make_shared<op::Quantize>(X, scale, offset, output_type, quantization_axes, round_mode);
    auto f = make_shared<Function>(quantize, op::ParameterVector{X});

    auto backend = runtime::Backend::create("${BACKEND_NAME}");
    auto x = backend->create_tensor(input_type, input_shape);
    auto y = backend->create_tensor(output_type, input_shape);

    copy_data(x, vector<input_c_type>{0, 1, 2, 3, 4, 5, 6, 7, 8, 9, 10, 11});
    // divided by scale               2  2  2  3  3  3  4  4  4  5  5   5
    // equals (rounded)               0  1  1  1  1  2  2  2  2  2  2   2
    // plus offset                   10 10 10 20 20 20 30 30 30 40 40  40
    // equals                        10 11 11 21 21 22 32 32 32 42 42  42

    backend->call_with_validate(backend->compile(f), {y}, {x});
    EXPECT_EQ((vector<output_c_type>{10, 11, 11, 21, 21, 22, 32, 32, 32, 42, 42, 42}),
              read_vector<output_c_type>(y));
}

NGRAPH_TEST(${BACKEND_NAME}, dequantize_axes)
{
    Shape input_shape{4, 3};
    Shape scale_offset_shape{4};
    AxisSet quantization_axes{0};

    auto input_type = element::u8;
    auto output_type = element::f32;

    typedef uint8_t input_c_type;
    typedef float output_c_type;

    auto X = make_shared<op::Parameter>(input_type, input_shape);
    auto scale = op::Constant::create(output_type, scale_offset_shape, {2, 3, 4, 5});
    auto offset = op::Constant::create(input_type, scale_offset_shape, {10, 20, 30, 40});
    auto dequantize = make_shared<op::Dequantize>(X, scale, offset, output_type, quantization_axes);
    auto f = make_shared<Function>(dequantize, op::ParameterVector{X});

    auto backend = runtime::Backend::create("${BACKEND_NAME}");
    auto x = backend->create_tensor(input_type, input_shape);
    auto y = backend->create_tensor(output_type, input_shape);

    copy_data(x, vector<input_c_type>{10, 11, 11, 21, 21, 22, 32, 32, 32, 42, 42, 42});
    // minus offset                   10  10  10  20  20  20  30  30  30  40  40  40
    // equals                          0   1   1   1   1   2   2   2   2   2   2   2
    // multiplied by scale             2   2   2   3   3   3   4   4   4   5   5   5
    // equals                          0   2   2   3   3   6   8   8   8  10  10  10

    backend->call_with_validate(backend->compile(f), {y}, {x});
    EXPECT_EQ((vector<output_c_type>{0, 2, 2, 3, 3, 6, 8, 8, 8, 10, 10, 10}),
              read_vector<output_c_type>(y));
}

NGRAPH_TEST(${BACKEND_NAME}, quantize_int8)
{
    Shape input_shape{4, 3};
    Shape scale_offset_shape;
    AxisSet quantization_axes;

    auto input_type = element::f32;
    auto output_type = element::i8;

    typedef float input_c_type;
    typedef int8_t output_c_type;

    op::Quantize::RoundMode round_mode = op::Quantize::RoundMode::ROUND_NEAREST_TOWARD_EVEN;

    auto X = make_shared<op::Parameter>(input_type, input_shape);
    auto scale = op::Constant::create(input_type, scale_offset_shape, {2});
    auto offset = op::Constant::create(output_type, scale_offset_shape, {1});
    auto quantize =
        make_shared<op::Quantize>(X, scale, offset, output_type, quantization_axes, round_mode);
    auto f = make_shared<Function>(quantize, op::ParameterVector{X});

    auto backend = runtime::Backend::create("${BACKEND_NAME}");
    auto x = backend->create_tensor(input_type, input_shape);
    auto y = backend->create_tensor(output_type, input_shape);

    copy_data(x, vector<input_c_type>{0, -1, 2, -3, 4, -5, 6, -7, 8, -9, 10, -11});
    // divide by scale                2   2  2   2  2   2  2   2  2   2  2    2
    // equals (rounded)               0   0  1  -2  2  -2  3  -4  4  -4  5   -6
    // plus offset                    1   1  1   1  1   1  1   1  1   1  1    1
    // equals                         1   1  2  -1  3  -1  4  -3  5  -3  6   -5

<<<<<<< HEAD
    backend->call_with_validate(backend->compile(f), {y}, {x});
    EXPECT_EQ((vector<output_c_type>{1, 0, 2, -1, 3, -2, 4, -3, 5, -4, 6, -5}),
=======
    backend->call_with_validate(f, {y}, {x});
    EXPECT_EQ((vector<output_c_type>{1, 1, 2, -1, 3, -1, 4, -3, 5, -3, 6, -5}),
>>>>>>> 47a527d8
              read_vector<output_c_type>(y));
}

NGRAPH_TEST(${BACKEND_NAME}, dequantize_int8)
{
    Shape input_shape{4, 3};
    Shape scale_offset_shape;
    AxisSet quantization_axes;

    auto input_type = element::i8;
    auto output_type = element::f32;

    typedef int8_t input_c_type;
    typedef float output_c_type;

    auto X = make_shared<op::Parameter>(input_type, input_shape);
    auto scale = op::Constant::create(output_type, scale_offset_shape, {2});
    auto offset = op::Constant::create(input_type, scale_offset_shape, {1});
    auto dequantize = make_shared<op::Dequantize>(X, scale, offset, output_type, quantization_axes);
    auto f = make_shared<Function>(dequantize, op::ParameterVector{X});

    auto backend = runtime::Backend::create("${BACKEND_NAME}");
    auto x = backend->create_tensor(input_type, input_shape);
    auto y = backend->create_tensor(output_type, input_shape);

    copy_data(x, vector<input_c_type>{1, 1, 2, -1, 3, -1, 4, -3, 5, -3, 6, -5});
    // minus offset                   1  1  1   1  1   1  1   1  1   1  1   1
    // equals                         0  0  1  -2  2  -2  3  -4  4  -4  5  -6
    // multiplied by scale            2  2  2   2  2   2  2   2  2   2  2   2
    // equals                         0  0  2  -4  4  -4  6  -8  8  -8 10 -12

<<<<<<< HEAD
    backend->call_with_validate(backend->compile(f), {y}, {x});
    EXPECT_EQ((vector<output_c_type>{0, -2, 2, -4, 4, -6, 6, -8, 8, -10, 10, -12}),
=======
    backend->call_with_validate(f, {y}, {x});
    EXPECT_EQ((vector<output_c_type>{0, 0, 2, -4, 4, -4, 6, -8, 8, -8, 10, -12}),
>>>>>>> 47a527d8
              read_vector<output_c_type>(y));
}

NGRAPH_TEST(${BACKEND_NAME}, quantize_int8_zero_offset)
{
    Shape input_shape{4, 3};
    Shape scale_offset_shape;
    AxisSet quantization_axes;

    auto input_type = element::f32;
    auto output_type = element::i8;

    typedef float input_c_type;
    typedef int8_t output_c_type;

    op::Quantize::RoundMode round_mode = op::Quantize::RoundMode::ROUND_NEAREST_TOWARD_EVEN;

    auto X = make_shared<op::Parameter>(input_type, input_shape);
    auto scale = op::Constant::create(input_type, scale_offset_shape, {2});
    auto offset = op::Constant::create(output_type, scale_offset_shape, {0});
    auto quantize =
        make_shared<op::Quantize>(X, scale, offset, output_type, quantization_axes, round_mode);
    auto f = make_shared<Function>(quantize, op::ParameterVector{X});

    auto backend = runtime::Backend::create("${BACKEND_NAME}");
    auto x = backend->create_tensor(input_type, input_shape);
    auto y = backend->create_tensor(output_type, input_shape);

    copy_data(x, vector<input_c_type>{0, -1, 2, -3, 4, -5, 6, -7, 8, -9, 10, -11});
    // divide by scale                2   2  2   2  2   2  2   2  2   2  2    2
    // equals (rounded)               0   0  1  -2  2  -2  3  -4  4  -4  5   -6
    // plus offset                    0   0  0   0  0   0  0   0  0   0  0    0
    // equals                         0   0  1  -2  2  -2  3  -4  4  -4  5   -6

    backend->call_with_validate(f, {y}, {x});
    EXPECT_EQ((vector<output_c_type>{0, 0, 1, -2, 2, -2, 3, -4, 4, -4, 5, -6}),
              read_vector<output_c_type>(y));
}

NGRAPH_TEST(${BACKEND_NAME}, dequantize_int8_zero_offset)
{
    Shape input_shape{4, 3};
    Shape scale_offset_shape;
    AxisSet quantization_axes;

    auto input_type = element::i8;
    auto output_type = element::f32;

    typedef int8_t input_c_type;
    typedef float output_c_type;

    auto X = make_shared<op::Parameter>(input_type, input_shape);
    auto scale = op::Constant::create(output_type, scale_offset_shape, {2});
    auto offset = op::Constant::create(input_type, scale_offset_shape, {0});
    auto dequantize = make_shared<op::Dequantize>(X, scale, offset, output_type, quantization_axes);
    auto f = make_shared<Function>(dequantize, op::ParameterVector{X});

    auto backend = runtime::Backend::create("${BACKEND_NAME}");
    auto x = backend->create_tensor(input_type, input_shape);
    auto y = backend->create_tensor(output_type, input_shape);

    copy_data(x, vector<input_c_type>{0, 0, 1, -2, 2, -2, 3, -4, 4, -4, 5, -6});
    // minus offset                   0  0  0   0  0   0  0   0  0   0  0   0
    // equals                         0  0  1  -2  2  -2  3  -4  4  -4  5  -6
    // multiplied by scale            2  2  2   2  2   2  2   2  2   2  2   2
    // equals                         0  0  2  -4  4  -4  6  -8  8  -8 10 -12

    backend->call_with_validate(f, {y}, {x});
    EXPECT_EQ((vector<output_c_type>{0, 0, 2, -4, 4, -4, 6, -8, 8, -8, 10, -12}),
              read_vector<output_c_type>(y));
}

NGRAPH_TEST(${BACKEND_NAME}, quantize_int32)
{
    Shape input_shape{4, 3};
    Shape scale_offset_shape;
    AxisSet quantization_axes;

    auto input_type = element::f32;
    auto output_type = element::i32;

    typedef float input_c_type;
    typedef int32_t output_c_type;

    op::Quantize::RoundMode round_mode = op::Quantize::RoundMode::ROUND_NEAREST_TOWARD_EVEN;

    auto X = make_shared<op::Parameter>(input_type, input_shape);
    auto scale = op::Constant::create(input_type, scale_offset_shape, {2});
    auto offset = op::Constant::create(output_type, scale_offset_shape, {1});
    auto quantize =
        make_shared<op::Quantize>(X, scale, offset, output_type, quantization_axes, round_mode);
    auto f = make_shared<Function>(quantize, op::ParameterVector{X});

    auto backend = runtime::Backend::create("${BACKEND_NAME}");
    auto x = backend->create_tensor(input_type, input_shape);
    auto y = backend->create_tensor(output_type, input_shape);

    copy_data(x, vector<input_c_type>{0, -1, 2, -3, 4, -5, 6, -7, 8, -9, 10, -11});
    // divide by scale                2   2  2   2  2   2  2   2  2   2  2    2
    // equals (rounded)               0   0  1  -2  2  -2  3  -4  4  -4  5   -6
    // plus offset                    1   1  1   1  1   1  1   1  1   1  1    1
    // equals                         1   1  2  -1  3  -1  4  -3  5  -3  6   -5

<<<<<<< HEAD
    backend->call_with_validate(backend->compile(f), {y}, {x});
    EXPECT_EQ(
        (vector<output_c_type>{1, -128, 127, -128, 127, -128, 127, -128, 127, -128, 127, -128}),
        read_vector<output_c_type>(y));
=======
    backend->call_with_validate(f, {y}, {x});
    EXPECT_EQ((vector<output_c_type>{1, 1, 2, -1, 3, -1, 4, -3, 5, -3, 6, -5}),
              read_vector<output_c_type>(y));
}

NGRAPH_TEST(${BACKEND_NAME}, dequantize_int32)
{
    Shape input_shape{4, 3};
    Shape scale_offset_shape;
    AxisSet quantization_axes;

    auto input_type = element::i32;
    auto output_type = element::f32;

    typedef int32_t input_c_type;
    typedef float output_c_type;

    auto X = make_shared<op::Parameter>(input_type, input_shape);
    auto scale = op::Constant::create(output_type, scale_offset_shape, {2});
    auto offset = op::Constant::create(input_type, scale_offset_shape, {1});
    auto dequantize = make_shared<op::Dequantize>(X, scale, offset, output_type, quantization_axes);
    auto f = make_shared<Function>(dequantize, op::ParameterVector{X});

    auto backend = runtime::Backend::create("${BACKEND_NAME}");
    auto x = backend->create_tensor(input_type, input_shape);
    auto y = backend->create_tensor(output_type, input_shape);

    copy_data(x, vector<input_c_type>{1, 1, 2, -1, 3, -1, 4, -3, 5, -3, 6, -5});
    // minus offset                   1  1  1   1  1   1  1   1  1   1  1   1
    // equals                         0  0  1  -2  2  -2  3  -4  4  -4  5  -6
    // multiplied by scale            2  2  2   2  2   2  2   2  2   2  2   2
    // equals                         0  0  2  -4  4  -4  6  -8  8  -8 10 -12

    backend->call_with_validate(f, {y}, {x});
    EXPECT_EQ((vector<output_c_type>{0, 0, 2, -4, 4, -4, 6, -8, 8, -8, 10, -12}),
              read_vector<output_c_type>(y));
}

NGRAPH_TEST(${BACKEND_NAME}, quantize_int32_zero_offset)
{
    Shape input_shape{4, 3};
    Shape scale_offset_shape;
    AxisSet quantization_axes;

    auto input_type = element::f32;
    auto output_type = element::i32;

    typedef float input_c_type;
    typedef int32_t output_c_type;

    op::Quantize::RoundMode round_mode = op::Quantize::RoundMode::ROUND_NEAREST_TOWARD_EVEN;

    auto X = make_shared<op::Parameter>(input_type, input_shape);
    auto scale = op::Constant::create(input_type, scale_offset_shape, {2});
    auto offset = op::Constant::create(output_type, scale_offset_shape, {0});
    auto quantize =
        make_shared<op::Quantize>(X, scale, offset, output_type, quantization_axes, round_mode);
    auto f = make_shared<Function>(quantize, op::ParameterVector{X});

    auto backend = runtime::Backend::create("${BACKEND_NAME}");
    auto x = backend->create_tensor(input_type, input_shape);
    auto y = backend->create_tensor(output_type, input_shape);

    copy_data(x, vector<input_c_type>{0, -1, 2, -3, 4, -5, 6, -7, 8, -9, 10, -11});
    // divide by scale                2   2  2   2  2   2  2   2  2   2  2    2
    // equals (rounded)               0   0  1  -2  2  -2  3  -4  4  -4  5   -6
    // plus offset                    0   0  0   0  0   0  0   0  0   0  0    0
    // equals                         0   0  1  -2  2  -2  3  -4  4  -4  5   -6

    backend->call_with_validate(f, {y}, {x});
    EXPECT_EQ((vector<output_c_type>{0, 0, 1, -2, 2, -2, 3, -4, 4, -4, 5, -6}),
              read_vector<output_c_type>(y));
}

NGRAPH_TEST(${BACKEND_NAME}, dequantize_int32_zero_offset)
{
    Shape input_shape{4, 3};
    Shape scale_offset_shape;
    AxisSet quantization_axes;

    auto input_type = element::i32;
    auto output_type = element::f32;

    typedef int32_t input_c_type;
    typedef float output_c_type;

    auto X = make_shared<op::Parameter>(input_type, input_shape);
    auto scale = op::Constant::create(output_type, scale_offset_shape, {2});
    auto offset = op::Constant::create(input_type, scale_offset_shape, {0});
    auto dequantize = make_shared<op::Dequantize>(X, scale, offset, output_type, quantization_axes);
    auto f = make_shared<Function>(dequantize, op::ParameterVector{X});

    auto backend = runtime::Backend::create("${BACKEND_NAME}");
    auto x = backend->create_tensor(input_type, input_shape);
    auto y = backend->create_tensor(output_type, input_shape);

    copy_data(x, vector<input_c_type>{0, 0, 1, -2, 2, -2, 3, -4, 4, -4, 5, -6});
    // minus offset                   0  0  0   0  0   0  0   0  0   0  0   0
    // equals                         0  0  1  -2  2  -2  3  -4  4  -4  5  -6
    // multiplied by scale            2  2  2   2  2   2  2   2  2   2  2   2
    // equals                         0  0  2  -4  4  -4  6  -8  8  -8 10 -12

    backend->call_with_validate(f, {y}, {x});
    EXPECT_EQ((vector<output_c_type>{0, 0, 2, -4, 4, -4, 6, -8, 8, -8, 10, -12}),
              read_vector<output_c_type>(y));
}

NGRAPH_TEST(${BACKEND_NAME}, quantize_clamp_uint8)
{
    Shape input_shape{4, 3};
    Shape scale_offset_shape;
    AxisSet quantization_axes;

    auto input_type = element::f32;
    auto output_type = element::u8;

    typedef float input_c_type;
    typedef uint8_t output_c_type;

    op::Quantize::RoundMode round_mode = op::Quantize::RoundMode::ROUND_NEAREST_TOWARD_EVEN;

    auto max = std::numeric_limits<uint8_t>::max();

    auto X = make_shared<op::Parameter>(input_type, input_shape);
    auto scale = op::Constant::create(input_type, scale_offset_shape, {1.0 / (max + 1.0)});
    auto offset = op::Constant::create(output_type, scale_offset_shape, {0});
    auto quantize =
        make_shared<op::Quantize>(X, scale, offset, output_type, quantization_axes, round_mode);
    auto f = make_shared<Function>(quantize, op::ParameterVector{X});

    auto backend = runtime::Backend::create("${BACKEND_NAME}");
    auto x = backend->create_tensor(input_type, input_shape);
    auto y = backend->create_tensor(output_type, input_shape);

    copy_data(x, vector<input_c_type>{0, 1, 2, 3, 4, 5, 6, 7, 8, 9, 10, 11});

    backend->call_with_validate(f, {y}, {x});
    EXPECT_EQ((vector<output_c_type>{0, max, max, max, max, max, max, max, max, max, max, max}),
              read_vector<output_c_type>(y));
}

NGRAPH_TEST(${BACKEND_NAME}, quantize_clamp_int8)
{
    Shape input_shape{4, 3};
    Shape scale_offset_shape;
    AxisSet quantization_axes;

    auto input_type = element::f32;
    auto output_type = element::i8;

    typedef float input_c_type;
    typedef int8_t output_c_type;

    op::Quantize::RoundMode round_mode = op::Quantize::RoundMode::ROUND_NEAREST_TOWARD_EVEN;

    auto min = std::numeric_limits<int8_t>::min();
    auto max = std::numeric_limits<int8_t>::max();

    auto X = make_shared<op::Parameter>(input_type, input_shape);
    auto scale = op::Constant::create(input_type, scale_offset_shape, {1.0 / (max + 1.0)});
    auto offset = op::Constant::create(output_type, scale_offset_shape, {0});
    auto quantize =
        make_shared<op::Quantize>(X, scale, offset, output_type, quantization_axes, round_mode);
    auto f = make_shared<Function>(quantize, op::ParameterVector{X});

    auto backend = runtime::Backend::create("${BACKEND_NAME}");
    auto x = backend->create_tensor(input_type, input_shape);
    auto y = backend->create_tensor(output_type, input_shape);

    copy_data(x, vector<input_c_type>{0, -1, 2, -3, 4, -5, 6, -7, 8, -9, 10, -11});

    backend->call_with_validate(f, {y}, {x});
    EXPECT_EQ((vector<output_c_type>{0, min, max, min, max, min, max, min, max, min, max, min}),
              read_vector<output_c_type>(y));
}

NGRAPH_TEST(${BACKEND_NAME}, quantize_clamp_int32)
{
    Shape input_shape{4, 3};
    Shape scale_offset_shape;
    AxisSet quantization_axes;

    auto input_type = element::f64;
    auto output_type = element::i32;

    // TODO: fails with input due to 32 bits
    typedef double input_c_type;
    typedef int32_t output_c_type;

    op::Quantize::RoundMode round_mode = op::Quantize::RoundMode::ROUND_NEAREST_TOWARD_EVEN;

    auto min = std::numeric_limits<int32_t>::min();
    auto max = std::numeric_limits<int32_t>::max();

    auto X = make_shared<op::Parameter>(input_type, input_shape);
    auto scale = op::Constant::create(input_type, scale_offset_shape, {1.0 / (max + 1.0)});
    auto offset = op::Constant::create(output_type, scale_offset_shape, {0});
    auto quantize =
        make_shared<op::Quantize>(X, scale, offset, output_type, quantization_axes, round_mode);
    auto f = make_shared<Function>(quantize, op::ParameterVector{X});

    auto backend = runtime::Backend::create("${BACKEND_NAME}");
    auto x = backend->create_tensor(input_type, input_shape);
    auto y = backend->create_tensor(output_type, input_shape);

    copy_data(x, vector<input_c_type>{0, -1, 2, -3, 4, -5, 6, -7, 8, -9, 10, -11});

    backend->call_with_validate(f, {y}, {x});
    EXPECT_EQ((vector<output_c_type>{0, min, max, min, max, min, max, min, max, min, max, min}),
              read_vector<output_c_type>(y));
>>>>>>> 47a527d8
}

NGRAPH_TEST(${BACKEND_NAME}, quantize_ROUND_NEAREST_TOWARD_ZERO)
{
    Shape input_shape{4, 3};
    Shape scale_offset_shape;
    AxisSet quantization_axes;

    auto input_type = element::f32;
    auto output_type = element::i8;

    typedef float input_c_type;
    typedef int8_t output_c_type;

    op::Quantize::RoundMode round_mode = op::Quantize::RoundMode::ROUND_NEAREST_TOWARD_ZERO;

    auto X = make_shared<op::Parameter>(input_type, input_shape);
    auto scale = op::Constant::create(input_type, scale_offset_shape, {4});
    auto offset = op::Constant::create(output_type, scale_offset_shape, {0});
    auto quantize =
        make_shared<op::Quantize>(X, scale, offset, output_type, quantization_axes, round_mode);
    auto f = make_shared<Function>(quantize, op::ParameterVector{X});

    auto backend = runtime::Backend::create("${BACKEND_NAME}");
    auto x = backend->create_tensor(input_type, input_shape);
    auto y = backend->create_tensor(output_type, input_shape);

    copy_data(x, vector<input_c_type>{9, 10, 11, -9, -10, -11, 13, 14, 15, -13, -14, -15});
    // divide by scale                4   4   4   4    4    4   4   4   4    4    4    4
    // equals (rounded)               2   2   3  -2   -2   -3   3   3   4   -3   -3   -4

    backend->call_with_validate(backend->compile(f), {y}, {x});
    EXPECT_EQ((vector<output_c_type>{2, 2, 3, -2, -2, -3, 3, 3, 4, -3, -3, -4}),
              read_vector<output_c_type>(y));
}

NGRAPH_TEST(${BACKEND_NAME}, quantize_ROUND_NEAREST_TOWARD_INFINITY)
{
    Shape input_shape{4, 3};
    Shape scale_offset_shape;
    AxisSet quantization_axes;

    auto input_type = element::f32;
    auto output_type = element::i8;

    typedef float input_c_type;
    typedef int8_t output_c_type;

    op::Quantize::RoundMode round_mode = op::Quantize::RoundMode::ROUND_NEAREST_TOWARD_INFINITY;

    auto X = make_shared<op::Parameter>(input_type, input_shape);
    auto scale = op::Constant::create(input_type, scale_offset_shape, {4});
    auto offset = op::Constant::create(output_type, scale_offset_shape, {0});
    auto quantize =
        make_shared<op::Quantize>(X, scale, offset, output_type, quantization_axes, round_mode);
    auto f = make_shared<Function>(quantize, op::ParameterVector{X});

    auto backend = runtime::Backend::create("${BACKEND_NAME}");
    auto x = backend->create_tensor(input_type, input_shape);
    auto y = backend->create_tensor(output_type, input_shape);

    copy_data(x, vector<input_c_type>{9, 10, 11, -9, -10, -11, 13, 14, 15, -13, -14, -15});
    // divide by scale                4   4   4   4    4    4   4   4   4    4    4    4
    // equals (rounded)               2   3   3  -2   -3   -3   3   4   4   -3   -4   -4

    backend->call_with_validate(f, {y}, {x});
    EXPECT_EQ((vector<output_c_type>{2, 3, 3, -2, -3, -3, 3, 4, 4, -3, -4, -4}),
              read_vector<output_c_type>(y));
}

NGRAPH_TEST(${BACKEND_NAME}, quantize_ROUND_NEAREST_UPWARD)
{
    Shape input_shape{4, 3};
    Shape scale_offset_shape;
    AxisSet quantization_axes;

    auto input_type = element::f32;
    auto output_type = element::i8;

    typedef float input_c_type;
    typedef int8_t output_c_type;

    op::Quantize::RoundMode round_mode = op::Quantize::RoundMode::ROUND_NEAREST_UPWARD;

    auto X = make_shared<op::Parameter>(input_type, input_shape);
    auto scale = op::Constant::create(input_type, scale_offset_shape, {4});
    auto offset = op::Constant::create(output_type, scale_offset_shape, {0});
    auto quantize =
        make_shared<op::Quantize>(X, scale, offset, output_type, quantization_axes, round_mode);
    auto f = make_shared<Function>(quantize, op::ParameterVector{X});

    auto backend = runtime::Backend::create("${BACKEND_NAME}");
    auto x = backend->create_tensor(input_type, input_shape);
    auto y = backend->create_tensor(output_type, input_shape);

    copy_data(x, vector<input_c_type>{9, 10, 11, -9, -10, -11, 13, 14, 15, -13, -14, -15});
    // divide by scale                4   4   4   4    4    4   4   4   4    4    4    4
    // equals (rounded)               2   3   3  -2   -2   -3   3   4   4   -3   -3   -4

    backend->call_with_validate(backend->compile(f), {y}, {x});
    EXPECT_EQ((vector<output_c_type>{2, 3, 3, -2, -2, -3, 3, 4, 4, -3, -3, -4}),
              read_vector<output_c_type>(y));
}

NGRAPH_TEST(${BACKEND_NAME}, quantize_ROUND_NEAREST_DOWNWARD)
{
    Shape input_shape{4, 3};
    Shape scale_offset_shape;
    AxisSet quantization_axes;

    auto input_type = element::f32;
    auto output_type = element::i8;

    typedef float input_c_type;
    typedef int8_t output_c_type;

    op::Quantize::RoundMode round_mode = op::Quantize::RoundMode::ROUND_NEAREST_DOWNWARD;

    auto X = make_shared<op::Parameter>(input_type, input_shape);
    auto scale = op::Constant::create(input_type, scale_offset_shape, {4});
    auto offset = op::Constant::create(output_type, scale_offset_shape, {0});
    auto quantize =
        make_shared<op::Quantize>(X, scale, offset, output_type, quantization_axes, round_mode);
    auto f = make_shared<Function>(quantize, op::ParameterVector{X});

    auto backend = runtime::Backend::create("${BACKEND_NAME}");
    auto x = backend->create_tensor(input_type, input_shape);
    auto y = backend->create_tensor(output_type, input_shape);

    copy_data(x, vector<input_c_type>{9, 10, 11, -9, -10, -11, 13, 14, 15, -13, -14, -15});
    // divide by scale                4   4   4   4    4    4   4   4   4    4    4    4
    // equals (rounded)               2   2   3  -2   -3   -3   3   3   4   -3   -4   -4

    backend->call_with_validate(backend->compile(f), {y}, {x});
    EXPECT_EQ((vector<output_c_type>{2, 2, 3, -2, -3, -3, 3, 3, 4, -3, -4, -4}),
              read_vector<output_c_type>(y));
}

NGRAPH_TEST(${BACKEND_NAME}, quantize_ROUND_NEAREST_TOWARD_EVEN)
{
    Shape input_shape{4, 3};
    Shape scale_offset_shape;
    AxisSet quantization_axes;

    auto input_type = element::f32;
    auto output_type = element::i8;

    typedef float input_c_type;
    typedef int8_t output_c_type;

    op::Quantize::RoundMode round_mode = op::Quantize::RoundMode::ROUND_NEAREST_TOWARD_EVEN;

    auto X = make_shared<op::Parameter>(input_type, input_shape);
    auto scale = op::Constant::create(input_type, scale_offset_shape, {4});
    auto offset = op::Constant::create(output_type, scale_offset_shape, {0});
    auto quantize =
        make_shared<op::Quantize>(X, scale, offset, output_type, quantization_axes, round_mode);
    auto f = make_shared<Function>(quantize, op::ParameterVector{X});

    auto backend = runtime::Backend::create("${BACKEND_NAME}");
    auto x = backend->create_tensor(input_type, input_shape);
    auto y = backend->create_tensor(output_type, input_shape);

    copy_data(x, vector<input_c_type>{9, 10, 11, -9, -10, -11, 13, 14, 15, -13, -14, -15});
    // divide by scale                4   4   4   4    4    4   4   4   4    4    4    4
    // equals (rounded)               2   2   3  -2   -2   -3   3   4   4   -3   -4   -4

    backend->call_with_validate(backend->compile(f), {y}, {x});
    EXPECT_EQ((vector<output_c_type>{2, 2, 3, -2, -2, -3, 3, 4, 4, -3, -4, -4}),
              read_vector<output_c_type>(y));
}

NGRAPH_TEST(${BACKEND_NAME}, quantize_ROUND_TOWARD_INFINITY)
{
    Shape input_shape{4, 3};
    Shape scale_offset_shape;
    AxisSet quantization_axes;

    auto input_type = element::f32;
    auto output_type = element::i8;

    typedef float input_c_type;
    typedef int8_t output_c_type;

    op::Quantize::RoundMode round_mode = op::Quantize::RoundMode::ROUND_TOWARD_INFINITY;

    auto X = make_shared<op::Parameter>(input_type, input_shape);
    auto scale = op::Constant::create(input_type, scale_offset_shape, {4});
    auto offset = op::Constant::create(output_type, scale_offset_shape, {0});
    auto quantize = make_shared<op::Quantize>(
        X,
        scale,
        offset,
        output_type,
        quantization_axes,
        static_cast<op::Quantize::RoundMode>(static_cast<int>(round_mode)));
    auto f = make_shared<Function>(quantize, op::ParameterVector{X});

    auto backend = runtime::Backend::create("${BACKEND_NAME}");
    auto x = backend->create_tensor(input_type, input_shape);
    auto y = backend->create_tensor(output_type, input_shape);

    copy_data(x, vector<input_c_type>{9, 10, 11, -9, -10, -11, 13, 14, 15, -13, -14, -15});
    // divide by scale                4   4   4   4    4    4   4   4   4    4    4    4
    // equals (rounded)               3   3   3  -3   -3   -3   4   4   4   -4   -4   -4

    backend->call_with_validate(backend->compile(f), {y}, {x});
    EXPECT_EQ((vector<output_c_type>{3, 3, 3, -3, -3, -3, 4, 4, 4, -4, -4, -4}),
              read_vector<output_c_type>(y));
}

NGRAPH_TEST(${BACKEND_NAME}, quantize_ROUND_TOWARD_ZERO)
{
    Shape input_shape{4, 3};
    Shape scale_offset_shape;
    AxisSet quantization_axes;

    auto input_type = element::f32;
    auto output_type = element::i8;

    typedef float input_c_type;
    typedef int8_t output_c_type;

    op::Quantize::RoundMode round_mode = op::Quantize::RoundMode::ROUND_TOWARD_ZERO;

    auto X = make_shared<op::Parameter>(input_type, input_shape);
    auto scale = op::Constant::create(input_type, scale_offset_shape, {4});
    auto offset = op::Constant::create(output_type, scale_offset_shape, {0});
    auto quantize = make_shared<op::Quantize>(
        X,
        scale,
        offset,
        output_type,
        quantization_axes,
        static_cast<op::Quantize::RoundMode>(static_cast<int>(round_mode)));
    auto f = make_shared<Function>(quantize, op::ParameterVector{X});

    auto backend = runtime::Backend::create("${BACKEND_NAME}");
    auto x = backend->create_tensor(input_type, input_shape);
    auto y = backend->create_tensor(output_type, input_shape);

    copy_data(x, vector<input_c_type>{9, 10, 11, -9, -10, -11, 13, 14, 15, -13, -14, -15});
    // divide by scale                4   4   4   4    4    4   4   4   4    4    4    4
    // equals (rounded)               2   2   2  -2   -2   -2   3   3   3   -3   -3   -3

    backend->call_with_validate(backend->compile(f), {y}, {x});
    EXPECT_EQ((vector<output_c_type>{2, 2, 2, -2, -2, -2, 3, 3, 3, -3, -3, -3}),
              read_vector<output_c_type>(y));
}

NGRAPH_TEST(${BACKEND_NAME}, quantize_ROUND_UP)
{
    Shape input_shape{4, 3};
    Shape scale_offset_shape;
    AxisSet quantization_axes;

    auto input_type = element::f32;
    auto output_type = element::i8;

    typedef float input_c_type;
    typedef int8_t output_c_type;

    op::Quantize::RoundMode round_mode = op::Quantize::RoundMode::ROUND_UP;

    auto X = make_shared<op::Parameter>(input_type, input_shape);
    auto scale = op::Constant::create(input_type, scale_offset_shape, {4});
    auto offset = op::Constant::create(output_type, scale_offset_shape, {0});
    auto quantize =
        make_shared<op::Quantize>(X, scale, offset, output_type, quantization_axes, round_mode);
    auto f = make_shared<Function>(quantize, op::ParameterVector{X});

    auto backend = runtime::Backend::create("${BACKEND_NAME}");
    auto x = backend->create_tensor(input_type, input_shape);
    auto y = backend->create_tensor(output_type, input_shape);

    copy_data(x, vector<input_c_type>{9, 10, 11, -9, -10, -11, 13, 14, 15, -13, -14, -15});
    // divide by scale                4   4   4   4    4    4   4   4   4    4    4    4
    // equals (rounded)               3   3   3  -2   -2   -2   4   4   4   -3   -3   -3

    backend->call_with_validate(backend->compile(f), {y}, {x});
    EXPECT_EQ((vector<output_c_type>{3, 3, 3, -2, -2, -2, 4, 4, 4, -3, -3, -3}),
              read_vector<output_c_type>(y));
}

NGRAPH_TEST(${BACKEND_NAME}, quantize_ROUND_DOWN)
{
    Shape input_shape{4, 3};
    Shape scale_offset_shape;
    AxisSet quantization_axes;

    auto input_type = element::f32;
    auto output_type = element::i8;

    typedef float input_c_type;
    typedef int8_t output_c_type;

    op::Quantize::RoundMode round_mode = op::Quantize::RoundMode::ROUND_DOWN;

    auto X = make_shared<op::Parameter>(input_type, input_shape);
    auto scale = op::Constant::create(input_type, scale_offset_shape, {4});
    auto offset = op::Constant::create(output_type, scale_offset_shape, {0});
    auto quantize =
        make_shared<op::Quantize>(X, scale, offset, output_type, quantization_axes, round_mode);
    auto f = make_shared<Function>(quantize, op::ParameterVector{X});

    auto backend = runtime::Backend::create("${BACKEND_NAME}");
    auto x = backend->create_tensor(input_type, input_shape);
    auto y = backend->create_tensor(output_type, input_shape);

    copy_data(x, vector<input_c_type>{9, 10, 11, -9, -10, -11, 13, 14, 15, -13, -14, -15});
    // divide by scale                4   4   4   4    4    4   4   4   4    4    4    4
    // equals (rounded)               2   2   2  -3   -3   -3   3   3   3   -4   -4   -4

    backend->call_with_validate(backend->compile(f), {y}, {x});
    EXPECT_EQ((vector<output_c_type>{2, 2, 2, -3, -3, -3, 3, 3, 3, -4, -4, -4}),
              read_vector<output_c_type>(y));
}

NGRAPH_TEST(${BACKEND_NAME}, batchnorm_fprop_bprop)
{
    Shape sca{1};
    Shape vec{1, 1, 1, 2};
    double eps = 1.0e-04;

    auto g = std::make_shared<op::Parameter>(element::f32, sca);
    auto b = std::make_shared<op::Parameter>(element::f32, sca);
    auto input = std::make_shared<op::Parameter>(element::f32, vec);
    auto bn_fp = std::make_shared<op::BatchNormTraining>(eps, g, b, input);
    auto bnorm = std::make_shared<op::GetOutputElement>(bn_fp, 0);
    auto mean = std::make_shared<op::GetOutputElement>(bn_fp, 1);
    auto var = std::make_shared<op::GetOutputElement>(bn_fp, 2);

    auto delta = std::make_shared<op::Parameter>(element::f32, vec);
    auto bn_bp =
        std::make_shared<op::BatchNormTrainingBackprop>(eps, g, b, bnorm, mean, var, delta);
    auto dx = std::make_shared<op::GetOutputElement>(bn_bp, 0);

    std::vector<std::vector<float>> args = {
        {1.0f},       // gamma
        {1.0f},       // beta
        {1.1f, 1.0f}, // x
        {1.0f, 1.0f}, // dy
    };

    auto func = std::make_shared<Function>(dx, op::ParameterVector{g, b, input, delta});
    auto results = execute(func, args, "${BACKEND_NAME}");
    EXPECT_TRUE(test::all_close_f(std::vector<float>{350.957, -388.67}, results.at(0)));
}

NGRAPH_TEST(${BACKEND_NAME}, batchnorm_fprop_bprop_2step)
{
    Shape sca{1};
    Shape vec{1, 1, 1, 2};
    double eps = 1.0e-04;

    auto g = std::make_shared<op::Parameter>(element::f32, sca);
    auto b = std::make_shared<op::Parameter>(element::f32, sca);
    auto input = std::make_shared<op::Parameter>(element::f32, vec);
    auto bn_fp = std::make_shared<op::BatchNormTraining>(eps, g, b, input);
    auto bnorm = std::make_shared<op::GetOutputElement>(bn_fp, 0);
    auto mean = std::make_shared<op::GetOutputElement>(bn_fp, 1);
    auto var = std::make_shared<op::GetOutputElement>(bn_fp, 2);

    auto func_bn =
        std::make_shared<Function>(NodeVector{bnorm, mean, var}, op::ParameterVector{g, b, input});

    std::vector<std::vector<float>> args = {
        {1.0f},       // gamma
        {1.0f},       // beta
        {1.1f, 1.0f}, // x
    };
    auto results = execute(func_bn, args, "${BACKEND_NAME}");

    g = std::make_shared<op::Parameter>(element::f32, sca);
    b = std::make_shared<op::Parameter>(element::f32, sca);
    auto bn_output = std::make_shared<op::Parameter>(element::f32, vec);
    auto m = std::make_shared<op::Parameter>(element::f32, sca);
    auto v = std::make_shared<op::Parameter>(element::f32, sca);
    auto delta = std::make_shared<op::Parameter>(element::f32, vec);
    auto bn_bp = std::make_shared<op::BatchNormTrainingBackprop>(eps, g, b, bn_output, m, v, delta);
    auto dx = std::make_shared<op::GetOutputElement>(bn_bp, 0);

    args.pop_back();               // remove x
    args.push_back(results.at(0)); // bn_output
    args.push_back(results.at(1)); // m
    args.push_back(results.at(2)); // v
    args.push_back({1.0f, 1.0f});  // dy

    auto func = std::make_shared<Function>(dx, op::ParameterVector{g, b, bn_output, m, v, delta});
    results = execute(func, args, "${BACKEND_NAME}");
    EXPECT_TRUE(test::all_close_f(std::vector<float>{350.957, -388.67}, results.at(0)));
}

NGRAPH_TEST(${BACKEND_NAME}, shape_of_scalar)
{
    Shape input_shape{};
    Shape output_shape{0};

    auto A = std::make_shared<op::Parameter>(element::f32, input_shape);
    auto f = std::make_shared<Function>(std::make_shared<op::ShapeOf>(A), op::ParameterVector{A});

    auto backend = runtime::Backend::create("${BACKEND_NAME}");

    auto a = backend->create_tensor(element::f32, input_shape);
    copy_data(a, vector<float>{0});
    auto result = backend->create_tensor(element::u64, output_shape);

    backend->call_with_validate(backend->compile(f), {result}, {a});
    vector<uint64_t> expected{};
    EXPECT_EQ(expected, read_vector<uint64_t>(result));
}

NGRAPH_TEST(${BACKEND_NAME}, shape_of_vector)
{
    Shape input_shape{2};
    Shape output_shape{1};

    auto A = std::make_shared<op::Parameter>(element::f32, input_shape);
    auto f = std::make_shared<Function>(std::make_shared<op::ShapeOf>(A), op::ParameterVector{A});

    auto backend = runtime::Backend::create("${BACKEND_NAME}");

    auto a = backend->create_tensor(element::f32, input_shape);
    copy_data(a, vector<float>(2, 0));
    auto result = backend->create_tensor(element::u64, output_shape);

    backend->call_with_validate(backend->compile(f), {result}, {a});
    vector<uint64_t> expected{2};
    EXPECT_EQ(expected, read_vector<uint64_t>(result));
}

NGRAPH_TEST(${BACKEND_NAME}, shape_of_matrix)
{
    Shape input_shape{2, 4};
    Shape output_shape{2};

    auto A = std::make_shared<op::Parameter>(element::f32, input_shape);
    auto f = std::make_shared<Function>(std::make_shared<op::ShapeOf>(A), op::ParameterVector{A});

    auto backend = runtime::Backend::create("${BACKEND_NAME}");

    auto a = backend->create_tensor(element::f32, input_shape);
    copy_data(a, vector<float>(2 * 4, 0));
    auto result = backend->create_tensor(element::u64, output_shape);

    backend->call_with_validate(backend->compile(f), {result}, {a});
    vector<uint64_t> expected{2, 4};
    EXPECT_EQ(expected, read_vector<uint64_t>(result));
}

NGRAPH_TEST(${BACKEND_NAME}, shape_of_5d)
{
    Shape input_shape{2, 4, 8, 16, 32};
    Shape output_shape{5};

    auto A = std::make_shared<op::Parameter>(element::f32, input_shape);
    auto f = std::make_shared<Function>(std::make_shared<op::ShapeOf>(A), op::ParameterVector{A});

    auto backend = runtime::Backend::create("${BACKEND_NAME}");

    auto a = backend->create_tensor(element::f32, input_shape);
    copy_data(a, vector<float>(2 * 4 * 8 * 16 * 32, 0));
    auto result = backend->create_tensor(element::u64, output_shape);

    backend->call_with_validate(backend->compile(f), {result}, {a});
    vector<uint64_t> expected{2, 4, 8, 16, 32};
    EXPECT_EQ(expected, read_vector<uint64_t>(result));
}<|MERGE_RESOLUTION|>--- conflicted
+++ resolved
@@ -4486,7 +4486,7 @@
     vector<float> expected_variance{0.00472505f, 0.0361782f};
 
     backend->call_with_validate(
-        backend->compile(f), {bn_output, result_mean, result_variance}, {_input, _gamma, _beta});
+        f, {bn_output, result_mean, result_variance}, {_input, _gamma, _beta});
 
     EXPECT_TRUE(test::all_close(expected_result, read_vector<float>(bn_output), 1e-5f, 1e-6f));
     EXPECT_TRUE(test::all_close(expected_mean, read_vector<float>(result_mean), 1e-5f, 1e-6f));
@@ -4540,7 +4540,7 @@
     vector<float> expected_mean{0.583388f, 0.619252f};
     vector<float> expected_variance{0.0119972f, 0.0282681f};
     backend->call_with_validate(
-        backend->compile(f), {bn_output, result_mean, result_variance}, {_input, _gamma, _beta});
+        f, {bn_output, result_mean, result_variance}, {_input, _gamma, _beta});
 
     EXPECT_TRUE(test::all_close(expected_result, read_vector<float>(bn_output)));
     EXPECT_TRUE(test::all_close(expected_mean, read_vector<float>(result_mean)));
@@ -4621,9 +4621,8 @@
     shared_ptr<runtime::Tensor> _dgamma = backend->create_tensor(element::f32, gamma_shape);
     shared_ptr<runtime::Tensor> _dbeta = backend->create_tensor(element::f32, beta_shape);
 
-    backend->call_with_validate(backend->compile(df),
-                                {_dinput, _dgamma, _dbeta},
-                                {_mean, _var, _input, _gamma, _beta, _delta});
+    backend->call_with_validate(
+        df, {_dinput, _dgamma, _dbeta}, {_mean, _var, _input, _gamma, _beta, _delta});
 
     vector<float> expected_input{
         8.17051607e-06f,  4.77576657e-06f,  1.02257760e-05f,  1.20387525e-06f,  -1.73868522e-06f,
@@ -4879,18 +4878,17 @@
     auto f = make_shared<Function>(NodeVector{gen_mask, gen_mask2}, op::ParameterVector{});
 
     auto backend = runtime::Backend::create("${BACKEND_NAME}");
-    auto handle = backend->compile(f);
 
     auto is_not_zero_or_one = [](float num) { return num != 0.f && num != 1.f; };
 
     auto result_tv1 = backend->create_tensor<float>(result_shape);
     auto result_tv2 = backend->create_tensor<float>(result_shape);
-    backend->call_with_validate(handle, {result_tv1, result_tv2}, {});
+    backend->call_with_validate(backend->compile(f), {result_tv1, result_tv2}, {});
     auto result1 = read_vector<float>(result_tv1);
     auto result2 = read_vector<float>(result_tv2);
     ASSERT_EQ(result1, result2);
     ASSERT_FALSE(std::any_of(result1.begin(), result1.end(), is_not_zero_or_one));
-    backend->call_with_validate(handle, {result_tv1, result_tv2}, {});
+    backend->call_with_validate(backend->compile(f), {result_tv1, result_tv2}, {});
     auto result1_2 = read_vector<float>(result_tv1);
     auto result2_2 = read_vector<float>(result_tv2);
     ASSERT_NE(result1, result1_2);
@@ -4930,13 +4928,8 @@
     // plus offset                    1  1  1  1  1  1  1  1  1  1  1   1
     // equals                         1  1  2  3  3  3  4  5  5  5  6   7
 
-<<<<<<< HEAD
     backend->call_with_validate(backend->compile(f), {y}, {x});
-    EXPECT_EQ((vector<output_c_type>{1, 2, 2, 3, 3, 4, 4, 5, 5, 6, 6, 7}),
-=======
-    backend->call_with_validate(f, {y}, {x});
     EXPECT_EQ((vector<output_c_type>{1, 1, 2, 3, 3, 3, 4, 5, 5, 5, 6, 7}),
->>>>>>> 47a527d8
               read_vector<output_c_type>(y));
 }
 
@@ -4968,11 +4961,7 @@
     // multiplied by scale            2  2  2  2  2  2  2  2  2  2  2  2
     // equals                         0  0  2  4  4  4  6  8  8  8 10 12
 
-<<<<<<< HEAD
     backend->call_with_validate(backend->compile(f), {y}, {x});
-    EXPECT_EQ((vector<output_c_type>{0, 2, 2, 4, 4, 6, 6, 8, 8, 10, 10, 12}),
-=======
-    backend->call_with_validate(f, {y}, {x});
     EXPECT_EQ((vector<output_c_type>{0, 0, 2, 4, 4, 4, 6, 8, 8, 8, 10, 12}),
               read_vector<output_c_type>(y));
 }
@@ -5008,9 +4997,8 @@
     // plus offset                    0  0  0  0  0  0  0  0  0  0  0   0
     // equals                         0  0  1  2  2  2  3  4  4  4  5   6
 
-    backend->call_with_validate(f, {y}, {x});
+    backend->call_with_validate(backend->compile(f), {y}, {x});
     EXPECT_EQ((vector<output_c_type>{0, 0, 1, 2, 2, 2, 3, 4, 4, 4, 5, 6}),
->>>>>>> 47a527d8
               read_vector<output_c_type>(y));
 }
 
@@ -5042,13 +5030,8 @@
     // multiplied by scale            2  2  2  2  2  2  2  2  2  2  2  2
     // equals                         0  0  2  4  4  4  6  8  8  8 10 12
 
-<<<<<<< HEAD
     backend->call_with_validate(backend->compile(f), {y}, {x});
-    EXPECT_EQ((vector<output_c_type>{2, 4, 4, 6, 6, 8, 8, 10, 10, 12, 12, 14}),
-=======
-    backend->call_with_validate(f, {y}, {x});
     EXPECT_EQ((vector<output_c_type>{0, 0, 2, 4, 4, 4, 6, 8, 8, 8, 10, 12}),
->>>>>>> 47a527d8
               read_vector<output_c_type>(y));
 }
 
@@ -5152,13 +5135,8 @@
     // plus offset                    1   1  1   1  1   1  1   1  1   1  1    1
     // equals                         1   1  2  -1  3  -1  4  -3  5  -3  6   -5
 
-<<<<<<< HEAD
     backend->call_with_validate(backend->compile(f), {y}, {x});
-    EXPECT_EQ((vector<output_c_type>{1, 0, 2, -1, 3, -2, 4, -3, 5, -4, 6, -5}),
-=======
-    backend->call_with_validate(f, {y}, {x});
     EXPECT_EQ((vector<output_c_type>{1, 1, 2, -1, 3, -1, 4, -3, 5, -3, 6, -5}),
->>>>>>> 47a527d8
               read_vector<output_c_type>(y));
 }
 
@@ -5190,13 +5168,8 @@
     // multiplied by scale            2  2  2   2  2   2  2   2  2   2  2   2
     // equals                         0  0  2  -4  4  -4  6  -8  8  -8 10 -12
 
-<<<<<<< HEAD
     backend->call_with_validate(backend->compile(f), {y}, {x});
-    EXPECT_EQ((vector<output_c_type>{0, -2, 2, -4, 4, -6, 6, -8, 8, -10, 10, -12}),
-=======
-    backend->call_with_validate(f, {y}, {x});
     EXPECT_EQ((vector<output_c_type>{0, 0, 2, -4, 4, -4, 6, -8, 8, -8, 10, -12}),
->>>>>>> 47a527d8
               read_vector<output_c_type>(y));
 }
 
@@ -5231,7 +5204,7 @@
     // plus offset                    0   0  0   0  0   0  0   0  0   0  0    0
     // equals                         0   0  1  -2  2  -2  3  -4  4  -4  5   -6
 
-    backend->call_with_validate(f, {y}, {x});
+    backend->call_with_validate(backend->compile(f), {y}, {x});
     EXPECT_EQ((vector<output_c_type>{0, 0, 1, -2, 2, -2, 3, -4, 4, -4, 5, -6}),
               read_vector<output_c_type>(y));
 }
@@ -5264,7 +5237,7 @@
     // multiplied by scale            2  2  2   2  2   2  2   2  2   2  2   2
     // equals                         0  0  2  -4  4  -4  6  -8  8  -8 10 -12
 
-    backend->call_with_validate(f, {y}, {x});
+    backend->call_with_validate(backend->compile(f), {y}, {x});
     EXPECT_EQ((vector<output_c_type>{0, 0, 2, -4, 4, -4, 6, -8, 8, -8, 10, -12}),
               read_vector<output_c_type>(y));
 }
@@ -5300,13 +5273,7 @@
     // plus offset                    1   1  1   1  1   1  1   1  1   1  1    1
     // equals                         1   1  2  -1  3  -1  4  -3  5  -3  6   -5
 
-<<<<<<< HEAD
     backend->call_with_validate(backend->compile(f), {y}, {x});
-    EXPECT_EQ(
-        (vector<output_c_type>{1, -128, 127, -128, 127, -128, 127, -128, 127, -128, 127, -128}),
-        read_vector<output_c_type>(y));
-=======
-    backend->call_with_validate(f, {y}, {x});
     EXPECT_EQ((vector<output_c_type>{1, 1, 2, -1, 3, -1, 4, -3, 5, -3, 6, -5}),
               read_vector<output_c_type>(y));
 }
@@ -5339,7 +5306,7 @@
     // multiplied by scale            2  2  2   2  2   2  2   2  2   2  2   2
     // equals                         0  0  2  -4  4  -4  6  -8  8  -8 10 -12
 
-    backend->call_with_validate(f, {y}, {x});
+    backend->call_with_validate(backend->compile(f), {y}, {x});
     EXPECT_EQ((vector<output_c_type>{0, 0, 2, -4, 4, -4, 6, -8, 8, -8, 10, -12}),
               read_vector<output_c_type>(y));
 }
@@ -5375,7 +5342,7 @@
     // plus offset                    0   0  0   0  0   0  0   0  0   0  0    0
     // equals                         0   0  1  -2  2  -2  3  -4  4  -4  5   -6
 
-    backend->call_with_validate(f, {y}, {x});
+    backend->call_with_validate(backend->compile(f), {y}, {x});
     EXPECT_EQ((vector<output_c_type>{0, 0, 1, -2, 2, -2, 3, -4, 4, -4, 5, -6}),
               read_vector<output_c_type>(y));
 }
@@ -5408,7 +5375,7 @@
     // multiplied by scale            2  2  2   2  2   2  2   2  2   2  2   2
     // equals                         0  0  2  -4  4  -4  6  -8  8  -8 10 -12
 
-    backend->call_with_validate(f, {y}, {x});
+    backend->call_with_validate(backend->compile(f), {y}, {x});
     EXPECT_EQ((vector<output_c_type>{0, 0, 2, -4, 4, -4, 6, -8, 8, -8, 10, -12}),
               read_vector<output_c_type>(y));
 }
@@ -5442,7 +5409,7 @@
 
     copy_data(x, vector<input_c_type>{0, 1, 2, 3, 4, 5, 6, 7, 8, 9, 10, 11});
 
-    backend->call_with_validate(f, {y}, {x});
+    backend->call_with_validate(backend->compile(f), {y}, {x});
     EXPECT_EQ((vector<output_c_type>{0, max, max, max, max, max, max, max, max, max, max, max}),
               read_vector<output_c_type>(y));
 }
@@ -5477,7 +5444,7 @@
 
     copy_data(x, vector<input_c_type>{0, -1, 2, -3, 4, -5, 6, -7, 8, -9, 10, -11});
 
-    backend->call_with_validate(f, {y}, {x});
+    backend->call_with_validate(backend->compile(f), {y}, {x});
     EXPECT_EQ((vector<output_c_type>{0, min, max, min, max, min, max, min, max, min, max, min}),
               read_vector<output_c_type>(y));
 }
@@ -5513,10 +5480,9 @@
 
     copy_data(x, vector<input_c_type>{0, -1, 2, -3, 4, -5, 6, -7, 8, -9, 10, -11});
 
-    backend->call_with_validate(f, {y}, {x});
+    backend->call_with_validate(backend->compile(f), {y}, {x});
     EXPECT_EQ((vector<output_c_type>{0, min, max, min, max, min, max, min, max, min, max, min}),
               read_vector<output_c_type>(y));
->>>>>>> 47a527d8
 }
 
 NGRAPH_TEST(${BACKEND_NAME}, quantize_ROUND_NEAREST_TOWARD_ZERO)
@@ -5582,7 +5548,7 @@
     // divide by scale                4   4   4   4    4    4   4   4   4    4    4    4
     // equals (rounded)               2   3   3  -2   -3   -3   3   4   4   -3   -4   -4
 
-    backend->call_with_validate(f, {y}, {x});
+    backend->call_with_validate(backend->compile(f), {y}, {x});
     EXPECT_EQ((vector<output_c_type>{2, 3, 3, -2, -3, -3, 3, 4, 4, -3, -4, -4}),
               read_vector<output_c_type>(y));
 }
