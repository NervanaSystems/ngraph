--- conflicted
+++ resolved
@@ -4766,741 +4766,6 @@
     EXPECT_EQ(read_vector<int>(result), expected);
 }
 
-<<<<<<< HEAD
-// Trivial case.
-NGRAPH_TEST(${BACKEND_NAME}, argmin_trivial)
-{
-    Shape shape{4, 3};
-    Shape rshape{3};
-    auto A = make_shared<op::Parameter>(element::f32, shape);
-    auto f =
-        make_shared<Function>(make_shared<op::ArgMin>(A, 0, element::i32), op::ParameterVector{A});
-
-    auto backend = runtime::Backend::create("${BACKEND_NAME}");
-
-    // Create some tensors for input/output
-    auto a = backend->create_tensor(element::f32, shape);
-    copy_data(a, vector<float>{12, 2, 10, 9, 8, 4, 6, 1, 5, 3, 11, 7});
-    auto result = backend->create_tensor(element::i32, rshape);
-
-    backend->call_with_validate(f, {result}, {a});
-    EXPECT_EQ((vector<int>{3, 2, 1}), read_vector<int>(result));
-}
-
-NGRAPH_TEST(${BACKEND_NAME}, argmin_4D_axis_3)
-{
-    Shape shape{2, 2, 5, 5}; // NCHW ->(0,1,2,3)
-    Shape rshape{2, 2, 5};
-    auto A = make_shared<op::Parameter>(element::f32, shape);
-    auto f =
-        make_shared<Function>(make_shared<op::ArgMin>(A, 3, element::i32), op::ParameterVector{A});
-    auto backend = runtime::Backend::create("${BACKEND_NAME}");
-    // Create some tensors for input/output
-    auto a = backend->create_tensor(element::f32, shape);
-    copy_data(a,
-              test::NDArray<float, 4>({{{{0.5f, 1.5f, 0.8f, 2.9f, 1.05f}, // img 0 ch 0
-                                         {0.5f, 3.5f, 2.0f, 1.0f, 0.2f},
-                                         {2.0f, 0.0f, 2.2f, 0.2f, 1.4f},
-                                         {2.9f, 0.0f, 1.52f, 1.2f, 2.22f},
-                                         {5.0f, 2.0f, 1.0f, 0.5f, 0.85f}},
-                                        {{0.25f, 0.02f, 0.02f, 2.2f, 0.001f}, // img 0 ch 1
-                                         {1.0f, 0.2f, 3.0f, 0.25f, 1.14f},
-                                         {2.25f, 10.1f, 1.0f, 0.02f, 2.22f},
-                                         {3.2f, 1.002f, 0.001f, 0.2f, 6.0f},
-                                         {2.0f, 0.0f, 0.0f, 0.0f, 0.0f}}},
-                                       {{{0.0f, 2.2f, 1.2f, 1.6f, 0.2f}, // img 1 ch 0
-                                         {0.01f, 0.0f, 0.22f, 0.02f, 1.1f},
-                                         {0.01f, 0.5f, 1.6f, 0.2f, 3.2f},
-                                         {2.4f, 0.5f, 0.0f, 3.0f, 0.1f},
-                                         {0.0f, 0.5f, 0.4f, 0.8f, 1.0f}},
-                                        {{2.0f, 1.0f, 0.0f, 0.0f, 1.0f}, // img 1 ch 1
-                                         {0.0f, 2.0f, 0.0f, 0.0f, 0.0f},
-                                         {1.0f, 1.0f, 2.0f, 0.0f, 2.0f},
-                                         {1.0f, 1.0f, 1.0f, 0.0f, 1.0f},
-                                         {1.0f, 0.0f, 0.0f, 0.0f, 2.0f}}}})
-                  .get_vector());
-    auto result = backend->create_tensor(element::i32, rshape);
-    backend->call_with_validate(f, {result}, {a});
-    EXPECT_EQ((test::NDArray<int, 3>({{{0, 4, 1, 1, 3},   // ch0
-                                       {4, 1, 3, 2, 1}},  //
-                                      {{0, 1, 0, 2, 0},   // ch1
-                                       {2, 0, 3, 3, 1}}}) //
-                   .get_vector()),
-              read_vector<int>(result));
-}
-NGRAPH_TEST(${BACKEND_NAME}, argmin_4D_axis_3_i64)
-{
-    Shape shape{2, 2, 5, 5}; // NCHW ->(0,1,2,3)
-    Shape rshape{2, 2, 5};
-    auto A = make_shared<op::Parameter>(element::f32, shape);
-    auto f =
-        make_shared<Function>(make_shared<op::ArgMin>(A, 3, element::i64), op::ParameterVector{A});
-    auto backend = runtime::Backend::create("${BACKEND_NAME}");
-    // Create some tensors for input/output
-    auto a = backend->create_tensor(element::f32, shape);
-    copy_data(a,
-              test::NDArray<float, 4>({{{{0.5f, 1.5f, 0.8f, 2.9f, 1.05f}, // img 0 ch 0
-                                         {0.5f, 3.5f, 2.0f, 1.0f, 0.2f},
-                                         {2.0f, 0.0f, 2.2f, 0.2f, 1.4f},
-                                         {2.9f, 0.0f, 1.52f, 1.2f, 2.22f},
-                                         {5.0f, 2.0f, 1.0f, 0.5f, 0.85f}},
-                                        {{0.25f, 0.02f, 0.02f, 2.2f, 0.001f}, // img 0 ch 1
-                                         {1.0f, 0.2f, 3.0f, 0.25f, 1.14f},
-                                         {2.25f, 10.1f, 1.0f, 0.02f, 2.22f},
-                                         {3.2f, 1.002f, 0.001f, 0.2f, 6.0f},
-                                         {2.0f, 0.0f, 0.0f, 0.0f, 0.0f}}},
-                                       {{{0.0f, 2.2f, 1.2f, 1.6f, 0.2f}, // img 1 ch 0
-                                         {0.01f, 0.0f, 0.22f, 0.02f, 1.1f},
-                                         {0.01f, 0.5f, 1.6f, 0.2f, 3.2f},
-                                         {2.4f, 0.5f, 0.0f, 3.0f, 0.1f},
-                                         {0.0f, 0.5f, 0.4f, 0.8f, 1.0f}},
-                                        {{2.0f, 1.0f, 0.0f, 0.0f, 1.0f}, // img 1 ch 1
-                                         {0.0f, 2.0f, 0.0f, 0.0f, 0.0f},
-                                         {1.0f, 1.0f, 2.0f, 0.0f, 2.0f},
-                                         {1.0f, 1.0f, 1.0f, 0.0f, 1.0f},
-                                         {1.0f, 0.0f, 0.0f, 0.0f, 2.0f}}}})
-                  .get_vector());
-    auto result = backend->create_tensor(element::i64, rshape);
-    backend->call_with_validate(f, {result}, {a});
-    EXPECT_EQ((test::NDArray<int64_t, 3>({{{0, 4, 1, 1, 3},   // ch0
-                                           {4, 1, 3, 2, 1}},  //
-                                          {{0, 1, 0, 2, 0},   // ch1
-                                           {2, 0, 3, 3, 1}}}) //
-                   .get_vector()),
-              read_vector<int64_t>(result));
-}
-
-NGRAPH_TEST(${BACKEND_NAME}, argmax_trivial)
-{
-    Shape shape{4, 3}; // HW -> (0,1)
-    Shape rshape{3};
-    auto A = make_shared<op::Parameter>(element::f32, shape);
-    auto f =
-        make_shared<Function>(make_shared<op::ArgMax>(A, 0, element::i32), op::ParameterVector{A});
-
-    auto backend = runtime::Backend::create("${BACKEND_NAME}");
-
-    // Create some tensors for input/output
-    auto a = backend->create_tensor(element::f32, shape);
-    copy_data(a, vector<float>{9, 2, 10, 12, 8, 4, 6, 1, 5, 3, 11, 7});
-    auto result = backend->create_tensor(element::i32, rshape);
-
-    backend->call_with_validate(f, {result}, {a});
-    EXPECT_EQ((vector<int>{1, 3, 0}), read_vector<int>(result));
-}
-
-NGRAPH_TEST(${BACKEND_NAME}, argmax_3D_axis_0) // Along Channels
-{
-    Shape shape{3, 4, 2}; // CHW ->(0,1,2)
-    Shape rshape{4, 2};
-    auto A = make_shared<op::Parameter>(element::f32, shape);
-    auto f =
-        make_shared<Function>(make_shared<op::ArgMax>(A, 0, element::i32), op::ParameterVector{A});
-
-    auto backend = runtime::Backend::create("${BACKEND_NAME}");
-
-    // Create some tensors for input/output
-    auto a = backend->create_tensor(element::f32, shape);
-
-    copy_data(a,
-              test::NDArray<float, 3>({{{8, 4}, //ch0
-                                        {12, 10},
-                                        {2, 9},
-                                        {1, 5}},
-
-                                       {{6, 7}, //ch1
-                                        {11, 3},
-                                        {9, 2},
-                                        {10, 12}},
-
-                                       {{8, 4}, //ch2
-                                        {6, 1},
-                                        {5, 3},
-                                        {11, 7}}})
-                  .get_vector());
-    auto result = backend->create_tensor(element::i32, rshape);
-
-    backend->call_with_validate(f, {result}, {a});
-    EXPECT_EQ((test::NDArray<int, 2>({{0, 1},  //r0
-                                      {0, 0},  //r1
-                                      {1, 0},  //r2
-                                      {2, 1}}) //r3
-                   .get_vector()),
-              read_vector<int>(result));
-}
-
-NGRAPH_TEST(${BACKEND_NAME}, argmax_3D_axis_1) // Along Height
-{
-    Shape shape{3, 4, 2}; // CHW ->(0,1,2)
-    Shape rshape{3, 2};
-    auto A = make_shared<op::Parameter>(element::f32, shape);
-    auto f =
-        make_shared<Function>(make_shared<op::ArgMax>(A, 1, element::i32), op::ParameterVector{A});
-
-    auto backend = runtime::Backend::create("${BACKEND_NAME}");
-
-    // Create some tensors for input/output
-    auto a = backend->create_tensor(element::f32, shape);
-    copy_data(a,
-              test::NDArray<float, 3>({{{8, 4}, //ch0
-                                        {12, 10},
-                                        {2, 9},
-                                        {1, 5}},
-
-                                       {{6, 7}, //ch1
-                                        {11, 3},
-                                        {9, 2},
-                                        {10, 12}},
-
-                                       {{8, 4}, //ch2
-                                        {6, 1},
-                                        {5, 3},
-                                        {11, 7}}})
-                  .get_vector());
-    auto result = backend->create_tensor(element::i32, rshape);
-
-    backend->call_with_validate(f, {result}, {a});
-    EXPECT_EQ((test::NDArray<int, 2>({{1, 1}, //
-                                      {1, 3}, //
-                                      {3, 3}})
-                   .get_vector()),
-              read_vector<int>(result));
-}
-
-NGRAPH_TEST(${BACKEND_NAME}, argmax_3D_axis_2) // Along Width
-{
-    Shape shape{3, 4, 2}; // CHW ->(0,1,2)
-    Shape rshape{3, 4};
-    auto A = make_shared<op::Parameter>(element::f32, shape);
-    auto f =
-        make_shared<Function>(make_shared<op::ArgMax>(A, 2, element::i32), op::ParameterVector{A});
-
-    auto backend = runtime::Backend::create("${BACKEND_NAME}");
-
-    // Create some tensors for input/output
-    auto a = backend->create_tensor(element::f32, shape);
-    copy_data(a,
-              test::NDArray<float, 3>({{{8, 4}, //ch0
-                                        {12, 10},
-                                        {2, 9},
-                                        {1, 5}},
-
-                                       {{6, 7}, //ch1
-                                        {11, 3},
-                                        {9, 2},
-                                        {10, 12}},
-
-                                       {{8, 4}, //ch2
-                                        {6, 1},
-                                        {5, 3},
-                                        {11, 7}}})
-                  .get_vector());
-    auto result = backend->create_tensor(element::i32, rshape);
-
-    backend->call_with_validate(f, {result}, {a});
-    EXPECT_EQ((test::NDArray<int, 2>({{0, 0, 1, 1},  //
-                                      {1, 0, 0, 1},  //
-                                      {0, 0, 0, 0}}) //
-                   .get_vector()),
-              read_vector<int>(result));
-}
-
-NGRAPH_TEST(${BACKEND_NAME}, argmax_4D_axis_3)
-{
-    Shape shape{2, 2, 5, 5}; // NCHW ->(0,1,2,3)
-    Shape rshape{2, 2, 5};
-    auto A = make_shared<op::Parameter>(element::f32, shape);
-    auto f =
-        make_shared<Function>(make_shared<op::ArgMax>(A, 3, element::i32), op::ParameterVector{A});
-
-    auto backend = runtime::Backend::create("${BACKEND_NAME}");
-
-    // Create some tensors for input/output
-    auto a = backend->create_tensor(element::f32, shape);
-    copy_data(a,
-              test::NDArray<float, 4>({{{{0, 1, 0, 2, 1}, // img 0 ch 0
-                                         {0, 3, 2, 0, 0},
-                                         {2, 0, 0, 0, 1},
-                                         {2, 0, 1, 1, 2},
-                                         {0, 2, 1, 0, 0}},
-
-                                        {{0, 0, 0, 2, 0}, // img 0 ch 1
-                                         {0, 2, 3, 0, 1},
-                                         {2, 0, 1, 0, 2},
-                                         {3, 1, 0, 0, 0},
-                                         {2, 0, 0, 0, 0}}},
-
-                                       {{{0, 2, 1, 1, 0}, // img 1 ch 0
-                                         {0, 0, 2, 0, 1},
-                                         {0, 0, 1, 2, 3},
-                                         {2, 0, 0, 3, 0},
-                                         {0, 0, 0, 0, 0}},
-
-                                        {{2, 1, 0, 0, 1}, // img 1 ch 1
-                                         {0, 2, 0, 0, 0},
-                                         {1, 1, 2, 0, 2},
-                                         {1, 1, 1, 0, 1},
-                                         {1, 0, 0, 0, 2}}}})
-                  .get_vector());
-    auto result = backend->create_tensor(element::i32, rshape);
-
-    backend->call_with_validate(f, {result}, {a});
-    EXPECT_EQ((test::NDArray<int, 3>({{{3, 1, 0, 0, 1}, {3, 2, 0, 0, 0}},  //ch0
-                                      {{1, 2, 4, 3, 0}, {0, 1, 2, 0, 4}}}) //ch1
-                   .get_vector()),
-              read_vector<int>(result));
-}
-
-NGRAPH_TEST(${BACKEND_NAME}, topk_1d_max_all)
-{
-    Shape shape{6};
-    Shape rshape{6};
-    auto A = make_shared<op::Parameter>(element::f32, shape);
-    auto B = make_shared<op::TopK>(A, 0, element::i32, 0, true);
-    auto f0 =
-        make_shared<Function>(make_shared<op::GetOutputElement>(B, 0), op::ParameterVector{A});
-    auto f1 =
-        make_shared<Function>(make_shared<op::GetOutputElement>(B, 1), op::ParameterVector{A});
-
-    auto backend = runtime::Backend::create("${BACKEND_NAME}");
-
-    // Create some tensors for input/output
-    auto a = backend->create_tensor(element::f32, shape);
-    copy_data(a, vector<float>{1, 2, 3, 4, 5, 6});
-    auto result0 = backend->create_tensor(element::i32, rshape);
-    auto result1 = backend->create_tensor(element::f32, rshape);
-
-    backend->call_with_validate(f0, {result0}, {a});
-    EXPECT_EQ((vector<int32_t>{5, 4, 3, 2, 1, 0}), read_vector<int32_t>(result0));
-    backend->call_with_validate(f1, {result1}, {a});
-    EXPECT_EQ((vector<float>{6, 5, 4, 3, 2, 1}), read_vector<float>(result1));
-}
-
-NGRAPH_TEST(${BACKEND_NAME}, topk_1d_max_partial)
-{
-    Shape shape{6};
-    Shape rshape{3};
-    auto A = make_shared<op::Parameter>(element::f32, shape);
-    auto B = make_shared<op::TopK>(A, 0, element::i32, 3, true);
-    auto f0 =
-        make_shared<Function>(make_shared<op::GetOutputElement>(B, 0), op::ParameterVector{A});
-    auto f1 =
-        make_shared<Function>(make_shared<op::GetOutputElement>(B, 1), op::ParameterVector{A});
-
-    auto backend = runtime::Backend::create("${BACKEND_NAME}");
-
-    // Create some tensors for input/output
-    auto a = backend->create_tensor(element::f32, shape);
-    copy_data(a, vector<float>{1, 2, 3, 4, 5, 6});
-    auto result0 = backend->create_tensor(element::i32, rshape);
-    auto result1 = backend->create_tensor(element::f32, rshape);
-
-    backend->call_with_validate(f0, {result0}, {a});
-    EXPECT_EQ((vector<int32_t>{5, 4, 3}), read_vector<int32_t>(result0));
-    backend->call_with_validate(f1, {result1}, {a});
-    EXPECT_EQ((vector<float>{6, 5, 4}), read_vector<float>(result1));
-}
-
-NGRAPH_TEST(${BACKEND_NAME}, topk_1d_max_one)
-{
-    Shape shape{6};
-    Shape rshape{1};
-    auto A = make_shared<op::Parameter>(element::f32, shape);
-    auto B = make_shared<op::TopK>(A, 0, element::i32, 1, true);
-    auto f0 =
-        make_shared<Function>(make_shared<op::GetOutputElement>(B, 0), op::ParameterVector{A});
-    auto f1 =
-        make_shared<Function>(make_shared<op::GetOutputElement>(B, 1), op::ParameterVector{A});
-
-    auto backend = runtime::Backend::create("${BACKEND_NAME}");
-
-    // Create some tensors for input/output
-    auto a = backend->create_tensor(element::f32, shape);
-    copy_data(a, vector<float>{1, 2, 3, 4, 5, 6});
-    auto result0 = backend->create_tensor(element::i32, rshape);
-    auto result1 = backend->create_tensor(element::f32, rshape);
-
-    backend->call_with_validate(f0, {result0}, {a});
-    EXPECT_EQ((vector<int32_t>{5}), read_vector<int32_t>(result0));
-    backend->call_with_validate(f1, {result1}, {a});
-    EXPECT_EQ((vector<float>{6}), read_vector<float>(result1));
-}
-
-NGRAPH_TEST(${BACKEND_NAME}, topk_1d_min_all)
-{
-    Shape shape{6};
-    Shape rshape{6};
-    auto A = make_shared<op::Parameter>(element::f32, shape);
-    auto B = make_shared<op::TopK>(A, 0, element::i32, 0, false);
-    auto f0 =
-        make_shared<Function>(make_shared<op::GetOutputElement>(B, 0), op::ParameterVector{A});
-    auto f1 =
-        make_shared<Function>(make_shared<op::GetOutputElement>(B, 1), op::ParameterVector{A});
-
-    auto backend = runtime::Backend::create("${BACKEND_NAME}");
-
-    // Create some tensors for input/output
-    auto a = backend->create_tensor(element::f32, shape);
-    copy_data(a, vector<float>{6, 5, 4, 3, 2, 1});
-    auto result0 = backend->create_tensor(element::i32, rshape);
-    auto result1 = backend->create_tensor(element::f32, rshape);
-
-    backend->call_with_validate(f0, {result0}, {a});
-    EXPECT_EQ((vector<int32_t>{5, 4, 3, 2, 1, 0}), read_vector<int32_t>(result0));
-    backend->call_with_validate(f1, {result1}, {a});
-    EXPECT_EQ((vector<float>{1, 2, 3, 4, 5, 6}), read_vector<float>(result1));
-}
-
-NGRAPH_TEST(${BACKEND_NAME}, topk_1d_min_partial)
-{
-    Shape shape{6};
-    Shape rshape{3};
-    auto A = make_shared<op::Parameter>(element::f32, shape);
-    auto B = make_shared<op::TopK>(A, 0, element::i32, 3, false);
-    auto f0 =
-        make_shared<Function>(make_shared<op::GetOutputElement>(B, 0), op::ParameterVector{A});
-    auto f1 =
-        make_shared<Function>(make_shared<op::GetOutputElement>(B, 1), op::ParameterVector{A});
-
-    auto backend = runtime::Backend::create("${BACKEND_NAME}");
-
-    // Create some tensors for input/output
-    auto a = backend->create_tensor(element::f32, shape);
-    copy_data(a, vector<float>{6, 5, 4, 3, 2, 1});
-    auto result0 = backend->create_tensor(element::i32, rshape);
-    auto result1 = backend->create_tensor(element::f32, rshape);
-
-    backend->call_with_validate(f0, {result0}, {a});
-    EXPECT_EQ((vector<int32_t>{5, 4, 3}), read_vector<int32_t>(result0));
-    backend->call_with_validate(f1, {result1}, {a});
-    EXPECT_EQ((vector<float>{1, 2, 3}), read_vector<float>(result1));
-}
-
-NGRAPH_TEST(${BACKEND_NAME}, topk_1d_min_one)
-{
-    Shape shape{6};
-    Shape rshape{1};
-    auto A = make_shared<op::Parameter>(element::f32, shape);
-    auto B = make_shared<op::TopK>(A, 0, element::i32, 1, false);
-    auto f0 =
-        make_shared<Function>(make_shared<op::GetOutputElement>(B, 0), op::ParameterVector{A});
-    auto f1 =
-        make_shared<Function>(make_shared<op::GetOutputElement>(B, 1), op::ParameterVector{A});
-
-    auto backend = runtime::Backend::create("${BACKEND_NAME}");
-
-    // Create some tensors for input/output
-    auto a = backend->create_tensor(element::f32, shape);
-    copy_data(a, vector<float>{6, 5, 4, 3, 2, 1});
-    auto result0 = backend->create_tensor(element::i32, rshape);
-    auto result1 = backend->create_tensor(element::f32, rshape);
-
-    backend->call_with_validate(f0, {result0}, {a});
-    EXPECT_EQ((vector<int32_t>{5}), read_vector<int32_t>(result0));
-    backend->call_with_validate(f1, {result1}, {a});
-    EXPECT_EQ((vector<float>{1}), read_vector<float>(result1));
-}
-
-NGRAPH_TEST(${BACKEND_NAME}, topk_3d_max_all)
-{
-    Shape shape{2, 3, 2};
-    Shape rshape{2, 3, 2};
-    auto A = make_shared<op::Parameter>(element::f32, shape);
-    auto B = make_shared<op::TopK>(A, 1, element::i32, 0, true);
-    auto f0 =
-        make_shared<Function>(make_shared<op::GetOutputElement>(B, 0), op::ParameterVector{A});
-    auto f1 =
-        make_shared<Function>(make_shared<op::GetOutputElement>(B, 1), op::ParameterVector{A});
-
-    auto backend = runtime::Backend::create("${BACKEND_NAME}");
-
-    // Create some tensors for input/output
-    auto a = backend->create_tensor(element::f32, shape);
-    copy_data(a, vector<float>{9, 2, 10, 12, 8, 4, 6, 1, 5, 3, 11, 7});
-    auto result0 = backend->create_tensor(element::i32, rshape);
-    auto result1 = backend->create_tensor(element::f32, rshape);
-
-    backend->call_with_validate(f0, {result0}, {a});
-    EXPECT_EQ((vector<int32_t>{1, 1, 0, 2, 2, 0, 2, 2, 0, 1, 1, 0}), read_vector<int32_t>(result0));
-    backend->call_with_validate(f1, {result1}, {a});
-    EXPECT_EQ((vector<float>{10, 12, 9, 4, 8, 2, 11, 7, 6, 3, 5, 1}), read_vector<float>(result1));
-}
-
-NGRAPH_TEST(${BACKEND_NAME}, topk_3d_max_partial)
-{
-    Shape shape{2, 3, 2};
-    Shape rshape{2, 2, 2};
-    auto A = make_shared<op::Parameter>(element::f32, shape);
-    auto B = make_shared<op::TopK>(A, 1, element::i32, 2, true);
-    auto f0 =
-        make_shared<Function>(make_shared<op::GetOutputElement>(B, 0), op::ParameterVector{A});
-    auto f1 =
-        make_shared<Function>(make_shared<op::GetOutputElement>(B, 1), op::ParameterVector{A});
-
-    auto backend = runtime::Backend::create("${BACKEND_NAME}");
-
-    // Create some tensors for input/output
-    auto a = backend->create_tensor(element::f32, shape);
-    copy_data(a, vector<float>{9, 2, 10, 12, 8, 4, 6, 1, 5, 3, 11, 7});
-    auto result0 = backend->create_tensor(element::i32, rshape);
-    auto result1 = backend->create_tensor(element::f32, rshape);
-
-    backend->call_with_validate(f0, {result0}, {a});
-    EXPECT_EQ((vector<int32_t>{1, 1, 0, 2, 2, 2, 0, 1}), read_vector<int32_t>(result0));
-    backend->call_with_validate(f1, {result1}, {a});
-    EXPECT_EQ((vector<float>{10, 12, 9, 4, 11, 7, 6, 3}), read_vector<float>(result1));
-}
-
-NGRAPH_TEST(${BACKEND_NAME}, topk_3d_max_one)
-{
-    Shape shape{2, 3, 2};
-    Shape rshape{2, 1, 2};
-    auto A = make_shared<op::Parameter>(element::f32, shape);
-    auto B = make_shared<op::TopK>(A, 1, element::i32, 1, true);
-    auto f0 =
-        make_shared<Function>(make_shared<op::GetOutputElement>(B, 0), op::ParameterVector{A});
-    auto f1 =
-        make_shared<Function>(make_shared<op::GetOutputElement>(B, 1), op::ParameterVector{A});
-
-    auto backend = runtime::Backend::create("${BACKEND_NAME}");
-
-    // Create some tensors for input/output
-    auto a = backend->create_tensor(element::f32, shape);
-    copy_data(a, vector<float>{9, 2, 10, 12, 8, 4, 6, 1, 5, 3, 11, 7});
-    auto result0 = backend->create_tensor(element::i32, rshape);
-    auto result1 = backend->create_tensor(element::f32, rshape);
-
-    backend->call_with_validate(f0, {result0}, {a});
-    EXPECT_EQ((vector<int32_t>{1, 1, 2, 2}), read_vector<int32_t>(result0));
-    backend->call_with_validate(f1, {result1}, {a});
-    EXPECT_EQ((vector<float>{10, 12, 11, 7}), read_vector<float>(result1));
-}
-
-NGRAPH_TEST(${BACKEND_NAME}, topk_3d_min_all)
-{
-    Shape shape{2, 3, 2};
-    Shape rshape{2, 3, 2};
-    auto A = make_shared<op::Parameter>(element::f32, shape);
-    auto B = make_shared<op::TopK>(A, 1, element::i32, 0, false);
-    auto f0 =
-        make_shared<Function>(make_shared<op::GetOutputElement>(B, 0), op::ParameterVector{A});
-    auto f1 =
-        make_shared<Function>(make_shared<op::GetOutputElement>(B, 1), op::ParameterVector{A});
-
-    auto backend = runtime::Backend::create("${BACKEND_NAME}");
-
-    // Create some tensors for input/output
-    auto a = backend->create_tensor(element::f32, shape);
-    copy_data(a, vector<float>{12, 2, 10, 9, 8, 4, 6, 1, 5, 3, 11, 7});
-    auto result0 = backend->create_tensor(element::i32, rshape);
-    auto result1 = backend->create_tensor(element::f32, rshape);
-
-    backend->call_with_validate(f0, {result0}, {a});
-    EXPECT_EQ((vector<int32_t>{2, 0, 1, 2, 0, 1, 1, 0, 0, 1, 2, 2}), read_vector<int32_t>(result0));
-    backend->call_with_validate(f1, {result1}, {a});
-    EXPECT_EQ((vector<float>{8, 2, 10, 4, 12, 9, 5, 1, 6, 3, 11, 7}), read_vector<float>(result1));
-}
-
-NGRAPH_TEST(${BACKEND_NAME}, topk_3d_min_partial)
-{
-    Shape shape{2, 3, 2};
-    Shape rshape{2, 2, 2};
-    auto A = make_shared<op::Parameter>(element::f32, shape);
-    auto B = make_shared<op::TopK>(A, 1, element::i32, 2, false);
-    auto f0 =
-        make_shared<Function>(make_shared<op::GetOutputElement>(B, 0), op::ParameterVector{A});
-    auto f1 =
-        make_shared<Function>(make_shared<op::GetOutputElement>(B, 1), op::ParameterVector{A});
-
-    auto backend = runtime::Backend::create("${BACKEND_NAME}");
-
-    // Create some tensors for input/output
-    auto a = backend->create_tensor(element::f32, shape);
-    copy_data(a, vector<float>{12, 2, 10, 9, 8, 4, 6, 1, 5, 3, 11, 7});
-    auto result0 = backend->create_tensor(element::i32, rshape);
-    auto result1 = backend->create_tensor(element::f32, rshape);
-
-    backend->call_with_validate(f0, {result0}, {a});
-    EXPECT_EQ((vector<int32_t>{2, 0, 1, 2, 1, 0, 0, 1}), read_vector<int32_t>(result0));
-    backend->call_with_validate(f1, {result1}, {a});
-    EXPECT_EQ((vector<float>{8, 2, 10, 4, 5, 1, 6, 3}), read_vector<float>(result1));
-}
-
-NGRAPH_TEST(${BACKEND_NAME}, topk_3d_min_one)
-{
-    Shape shape{2, 3, 2};
-    Shape rshape{2, 1, 2};
-    auto A = make_shared<op::Parameter>(element::f32, shape);
-    auto B = make_shared<op::TopK>(A, 1, element::i32, 1, false);
-    auto f0 =
-        make_shared<Function>(make_shared<op::GetOutputElement>(B, 0), op::ParameterVector{A});
-    auto f1 =
-        make_shared<Function>(make_shared<op::GetOutputElement>(B, 1), op::ParameterVector{A});
-
-    auto backend = runtime::Backend::create("${BACKEND_NAME}");
-
-    // Create some tensors for input/output
-    auto a = backend->create_tensor(element::f32, shape);
-    copy_data(a, vector<float>{12, 2, 10, 9, 8, 4, 6, 1, 5, 3, 11, 7});
-    auto result0 = backend->create_tensor(element::i32, rshape);
-    auto result1 = backend->create_tensor(element::f32, rshape);
-
-    backend->call_with_validate(f0, {result0}, {a});
-    EXPECT_EQ((vector<int32_t>{2, 0, 1, 0}), read_vector<int32_t>(result0));
-    backend->call_with_validate(f1, {result1}, {a});
-    EXPECT_EQ((vector<float>{8, 2, 5, 1}), read_vector<float>(result1));
-}
-
-NGRAPH_TEST(${BACKEND_NAME}, topk_2d_max_all)
-{
-    Shape shape{4, 3};
-    Shape rshape{4, 3};
-    auto A = make_shared<op::Parameter>(element::f32, shape);
-    auto B = make_shared<op::TopK>(A, 0, element::i32, 4, true);
-    auto f0 =
-        make_shared<Function>(make_shared<op::GetOutputElement>(B, 0), op::ParameterVector{A});
-    auto f1 =
-        make_shared<Function>(make_shared<op::GetOutputElement>(B, 1), op::ParameterVector{A});
-
-    auto backend = runtime::Backend::create("${BACKEND_NAME}");
-
-    // Create some tensors for input/output
-    auto a = backend->create_tensor(element::f32, shape);
-    copy_data(a, vector<float>{9, 2, 10, 12, 8, 4, 6, 1, 5, 3, 11, 7});
-    auto result0 = backend->create_tensor(element::i32, rshape);
-    auto result1 = backend->create_tensor(element::f32, rshape);
-
-    backend->call_with_validate(f0, {result0}, {a});
-    EXPECT_EQ((vector<int32_t>{1, 3, 0, 0, 1, 3, 2, 0, 2, 3, 2, 1}), read_vector<int32_t>(result0));
-    backend->call_with_validate(f1, {result1}, {a});
-    EXPECT_EQ((vector<float>{12, 11, 10, 9, 8, 7, 6, 2, 5, 3, 1, 4}), read_vector<float>(result1));
-}
-
-NGRAPH_TEST(${BACKEND_NAME}, topk_2d_max_partial)
-{
-    Shape shape{4, 3};
-    Shape rshape{2, 3};
-    auto A = make_shared<op::Parameter>(element::f32, shape);
-    auto B = make_shared<op::TopK>(A, 0, element::i32, 2, true);
-    auto f0 =
-        make_shared<Function>(make_shared<op::GetOutputElement>(B, 0), op::ParameterVector{A});
-    auto f1 =
-        make_shared<Function>(make_shared<op::GetOutputElement>(B, 1), op::ParameterVector{A});
-
-    auto backend = runtime::Backend::create("${BACKEND_NAME}");
-
-    // Create some tensors for input/output
-    auto a = backend->create_tensor(element::f32, shape);
-    copy_data(a, vector<float>{9, 2, 10, 12, 8, 4, 6, 1, 5, 3, 11, 7});
-    auto result0 = backend->create_tensor(element::i32, rshape);
-    auto result1 = backend->create_tensor(element::f32, rshape);
-
-    backend->call_with_validate(f0, {result0}, {a});
-    EXPECT_EQ((vector<int32_t>{1, 3, 0, 0, 1, 3}), read_vector<int32_t>(result0));
-    backend->call_with_validate(f1, {result1}, {a});
-    EXPECT_EQ((vector<float>{12, 11, 10, 9, 8, 7}), read_vector<float>(result1));
-}
-
-NGRAPH_TEST(${BACKEND_NAME}, topk_2d_max_one)
-{
-    Shape shape{4, 3};
-    Shape rshape{1, 3};
-    auto A = make_shared<op::Parameter>(element::f32, shape);
-    auto B = make_shared<op::TopK>(A, 0, element::i32, 1, true);
-    auto f0 =
-        make_shared<Function>(make_shared<op::GetOutputElement>(B, 0), op::ParameterVector{A});
-    auto f1 =
-        make_shared<Function>(make_shared<op::GetOutputElement>(B, 1), op::ParameterVector{A});
-
-    auto backend = runtime::Backend::create("${BACKEND_NAME}");
-
-    // Create some tensors for input/output
-    auto a = backend->create_tensor(element::f32, shape);
-    copy_data(a, vector<float>{9, 2, 10, 12, 8, 4, 6, 1, 5, 3, 11, 7});
-    auto result0 = backend->create_tensor(element::i32, rshape);
-    auto result1 = backend->create_tensor(element::f32, rshape);
-
-    backend->call_with_validate(f0, {result0}, {a});
-    EXPECT_EQ((vector<int32_t>{1, 3, 0}), read_vector<int32_t>(result0));
-    backend->call_with_validate(f1, {result1}, {a});
-    EXPECT_EQ((vector<float>{12, 11, 10}), read_vector<float>(result1));
-}
-
-NGRAPH_TEST(${BACKEND_NAME}, topk_2d_min_all)
-{
-    Shape shape{4, 3};
-    Shape rshape{4, 3};
-    auto A = make_shared<op::Parameter>(element::f32, shape);
-    auto B = make_shared<op::TopK>(A, 0, element::i32, 4, false);
-    auto f0 =
-        make_shared<Function>(make_shared<op::GetOutputElement>(B, 0), op::ParameterVector{A});
-    auto f1 =
-        make_shared<Function>(make_shared<op::GetOutputElement>(B, 1), op::ParameterVector{A});
-
-    auto backend = runtime::Backend::create("${BACKEND_NAME}");
-
-    // Create some tensors for input/output
-    auto a = backend->create_tensor(element::f32, shape);
-    copy_data(a, vector<float>{12, 2, 10, 9, 8, 4, 6, 1, 5, 3, 11, 7});
-    auto result0 = backend->create_tensor(element::i32, rshape);
-    auto result1 = backend->create_tensor(element::f32, rshape);
-
-    backend->call_with_validate(f0, {result0}, {a});
-    EXPECT_EQ((vector<int32_t>{3, 2, 1, 2, 0, 2, 1, 1, 3, 0, 3, 0}), read_vector<int32_t>(result0));
-    backend->call_with_validate(f1, {result1}, {a});
-    EXPECT_EQ((vector<float>{3, 1, 4, 6, 2, 5, 9, 8, 7, 12, 11, 10}), read_vector<float>(result1));
-}
-
-NGRAPH_TEST(${BACKEND_NAME}, topk_2d_min_partial)
-{
-    Shape shape{4, 3};
-    Shape rshape{2, 3};
-    auto A = make_shared<op::Parameter>(element::f32, shape);
-    auto B = make_shared<op::TopK>(A, 0, element::i32, 2, false);
-    auto f0 =
-        make_shared<Function>(make_shared<op::GetOutputElement>(B, 0), op::ParameterVector{A});
-    auto f1 =
-        make_shared<Function>(make_shared<op::GetOutputElement>(B, 1), op::ParameterVector{A});
-
-    auto backend = runtime::Backend::create("${BACKEND_NAME}");
-
-    // Create some tensors for input/output
-    auto a = backend->create_tensor(element::f32, shape);
-    copy_data(a, vector<float>{12, 2, 10, 9, 8, 4, 6, 1, 5, 3, 11, 7});
-    auto result0 = backend->create_tensor(element::i32, rshape);
-    auto result1 = backend->create_tensor(element::f32, rshape);
-
-    backend->call_with_validate(f0, {result0}, {a});
-    EXPECT_EQ((vector<int32_t>{3, 2, 1, 2, 0, 2}), read_vector<int32_t>(result0));
-    backend->call_with_validate(f1, {result1}, {a});
-    EXPECT_EQ((vector<float>{3, 1, 4, 6, 2, 5}), read_vector<float>(result1));
-}
-
-NGRAPH_TEST(${BACKEND_NAME}, topk_2d_min_one)
-{
-    Shape shape{4, 3};
-    Shape rshape{1, 3};
-    auto A = make_shared<op::Parameter>(element::f32, shape);
-    auto B = make_shared<op::TopK>(A, 0, element::i32, 1, false);
-    auto f0 =
-        make_shared<Function>(make_shared<op::GetOutputElement>(B, 0), op::ParameterVector{A});
-    auto f1 =
-        make_shared<Function>(make_shared<op::GetOutputElement>(B, 1), op::ParameterVector{A});
-
-    auto backend = runtime::Backend::create("${BACKEND_NAME}");
-
-    // Create some tensors for input/output
-    auto a = backend->create_tensor(element::f32, shape);
-    copy_data(a, vector<float>{12, 2, 10, 9, 8, 4, 6, 1, 5, 3, 11, 7});
-    auto result0 = backend->create_tensor(element::i32, rshape);
-    auto result1 = backend->create_tensor(element::f32, rshape);
-
-    backend->call_with_validate(f0, {result0}, {a});
-    EXPECT_EQ((vector<int32_t>{3, 2, 1}), read_vector<int32_t>(result0));
-    backend->call_with_validate(f1, {result1}, {a});
-    EXPECT_EQ((vector<float>{3, 1, 4}), read_vector<float>(result1));
-}
-
 NGRAPH_TEST(${BACKEND_NAME}, generate_mask)
 {
     Shape scalar{};
@@ -5525,8 +4790,6 @@
     ASSERT_NE(result2, result2_2);
 }
 
-=======
->>>>>>> fe5673de
 NGRAPH_TEST(${BACKEND_NAME}, quantize)
 {
     Shape input_shape{4, 3};
