--- conflicted
+++ resolved
@@ -4238,46 +4238,380 @@
     EXPECT_EQ((vector<char>{0, 1, 0, 1}), result->get_vector<char>());
 }
 
-<<<<<<< HEAD
 TEST(${BACKEND_NAME}, reverse_0d)
 {
     auto shape = Shape{};
     auto A = make_shared<op::Parameter>(element::f32, shape);
-    auto result_type = make_shared<TensorViewType>(element::f32, shape);
-    auto f = make_shared<Function>(
-        make_shared<op::Reverse>(A, AxisSet{}), result_type, op::Parameters{A});
-=======
+    auto f = make_shared<Function>(make_shared<op::Reverse>(A, AxisSet{}), op::Parameters{A});
+
+    auto manager = runtime::Manager::get("${BACKEND_NAME}");
+    auto external = manager->compile(f);
+    auto backend = manager->allocate_backend();
+    auto cf = backend->make_call_frame(external);
+
+    // Create some tensors for input/output
+    auto a = backend->make_primary_tensor_view(element::f32, shape);
+    copy_data(a, vector<float>{6});
+    auto result = backend->make_primary_tensor_view(element::f32, shape);
+
+    cf->call({a}, {result});
+    EXPECT_EQ((vector<float>{6}), result->get_vector<float>());
+}
+
+TEST(${BACKEND_NAME}, reverse_1d_nochange)
+{
+    auto shape = Shape{8};
+    auto A = make_shared<op::Parameter>(element::f32, shape);
+    auto f = make_shared<Function>(make_shared<op::Reverse>(A, AxisSet{}), op::Parameters{A});
+
+    auto manager = runtime::Manager::get("${BACKEND_NAME}");
+    auto external = manager->compile(f);
+    auto backend = manager->allocate_backend();
+    auto cf = backend->make_call_frame(external);
+
+    // Create some tensors for input/output
+    auto a = backend->make_primary_tensor_view(element::f32, shape);
+    copy_data(a, vector<float>{0, 1, 2, 3, 4, 5, 6, 7});
+    auto result = backend->make_primary_tensor_view(element::f32, shape);
+
+    cf->call({a}, {result});
+    EXPECT_EQ((vector<float>{0, 1, 2, 3, 4, 5, 6, 7}), result->get_vector<float>());
+}
+
+TEST(${BACKEND_NAME}, reverse_1d_0)
+{
+    auto shape = Shape{8};
+    auto A = make_shared<op::Parameter>(element::f32, shape);
+    auto f = make_shared<Function>(make_shared<op::Reverse>(A, AxisSet{0}), op::Parameters{A});
+
+    auto manager = runtime::Manager::get("${BACKEND_NAME}");
+    auto external = manager->compile(f);
+    auto backend = manager->allocate_backend();
+    auto cf = backend->make_call_frame(external);
+
+    // Create some tensors for input/output
+    auto a = backend->make_primary_tensor_view(element::f32, shape);
+    copy_data(a, vector<float>{0, 1, 2, 3, 4, 5, 6, 7});
+    auto result = backend->make_primary_tensor_view(element::f32, shape);
+
+    cf->call({a}, {result});
+    EXPECT_EQ((vector<float>{7, 6, 5, 4, 3, 2, 1, 0}), result->get_vector<float>());
+}
+
+TEST(${BACKEND_NAME}, reverse_2d_nochange)
+{
+    auto shape = Shape{4, 3};
+    auto A = make_shared<op::Parameter>(element::f32, shape);
+    auto f = make_shared<Function>(make_shared<op::Reverse>(A, AxisSet{}), op::Parameters{A});
+
+    auto manager = runtime::Manager::get("${BACKEND_NAME}");
+    auto external = manager->compile(f);
+    auto backend = manager->allocate_backend();
+    auto cf = backend->make_call_frame(external);
+
+    // Create some tensors for input/output
+    auto a = backend->make_primary_tensor_view(element::f32, shape);
+    copy_data(a,
+              test::NDArray<float, 2>({{0, 1, 2}, {3, 4, 5}, {6, 7, 8}, {9, 10, 11}}).get_vector());
+    auto result = backend->make_primary_tensor_view(element::f32, shape);
+
+    cf->call({a}, {result});
+    EXPECT_EQ(
+        (test::NDArray<float, 2>({{0, 1, 2}, {3, 4, 5}, {6, 7, 8}, {9, 10, 11}}).get_vector()),
+        result->get_vector<float>());
+}
+
+TEST(${BACKEND_NAME}, reverse_2d_0)
+{
+    auto shape = Shape{4, 3};
+    auto A = make_shared<op::Parameter>(element::f32, shape);
+    auto f = make_shared<Function>(make_shared<op::Reverse>(A, AxisSet{0}), op::Parameters{A});
+
+    auto manager = runtime::Manager::get("${BACKEND_NAME}");
+    auto external = manager->compile(f);
+    auto backend = manager->allocate_backend();
+    auto cf = backend->make_call_frame(external);
+
+    // Create some tensors for input/output
+    auto a = backend->make_primary_tensor_view(element::f32, shape);
+    copy_data(a,
+              test::NDArray<float, 2>({{0, 1, 2}, {3, 4, 5}, {6, 7, 8}, {9, 10, 11}}).get_vector());
+    auto result = backend->make_primary_tensor_view(element::f32, shape);
+
+    cf->call({a}, {result});
+    EXPECT_EQ(
+        (test::NDArray<float, 2>({{9, 10, 11}, {6, 7, 8}, {3, 4, 5}, {0, 1, 2}}).get_vector()),
+        result->get_vector<float>());
+}
+
+TEST(${BACKEND_NAME}, reverse_2d_1)
+{
+    auto shape = Shape{4, 3};
+    auto A = make_shared<op::Parameter>(element::f32, shape);
+    auto f = make_shared<Function>(make_shared<op::Reverse>(A, AxisSet{1}), op::Parameters{A});
+
+    auto manager = runtime::Manager::get("${BACKEND_NAME}");
+    auto external = manager->compile(f);
+    auto backend = manager->allocate_backend();
+    auto cf = backend->make_call_frame(external);
+
+    // Create some tensors for input/output
+    auto a = backend->make_primary_tensor_view(element::f32, shape);
+    copy_data(a,
+              test::NDArray<float, 2>({{0, 1, 2}, {3, 4, 5}, {6, 7, 8}, {9, 10, 11}}).get_vector());
+    auto result = backend->make_primary_tensor_view(element::f32, shape);
+
+    cf->call({a}, {result});
+    EXPECT_EQ(
+        (test::NDArray<float, 2>({{2, 1, 0}, {5, 4, 3}, {8, 7, 6}, {11, 10, 9}}).get_vector()),
+        result->get_vector<float>());
+}
+
+TEST(${BACKEND_NAME}, reverse_2d_01)
+{
+    auto shape = Shape{4, 3};
+    auto A = make_shared<op::Parameter>(element::f32, shape);
+    auto f = make_shared<Function>(make_shared<op::Reverse>(A, AxisSet{0, 1}), op::Parameters{A});
+
+    auto manager = runtime::Manager::get("${BACKEND_NAME}");
+    auto external = manager->compile(f);
+    auto backend = manager->allocate_backend();
+    auto cf = backend->make_call_frame(external);
+
+    // Create some tensors for input/output
+    auto a = backend->make_primary_tensor_view(element::f32, shape);
+    copy_data(a,
+              test::NDArray<float, 2>({{0, 1, 2}, {3, 4, 5}, {6, 7, 8}, {9, 10, 11}}).get_vector());
+    auto result = backend->make_primary_tensor_view(element::f32, shape);
+
+    cf->call({a}, {result});
+    EXPECT_EQ(
+        (test::NDArray<float, 2>({{11, 10, 9}, {8, 7, 6}, {5, 4, 3}, {2, 1, 0}}).get_vector()),
+        result->get_vector<float>());
+}
+
+TEST(${BACKEND_NAME}, reverse_3d_nochange)
+{
+    auto shape = Shape{2, 4, 3};
+    auto A = make_shared<op::Parameter>(element::f32, shape);
+    auto f = make_shared<Function>(make_shared<op::Reverse>(A, AxisSet{}), op::Parameters{A});
+
+    auto manager = runtime::Manager::get("${BACKEND_NAME}");
+    auto external = manager->compile(f);
+    auto backend = manager->allocate_backend();
+    auto cf = backend->make_call_frame(external);
+
+    // Create some tensors for input/output
+    auto a = backend->make_primary_tensor_view(element::f32, shape);
+    copy_data(a,
+              test::NDArray<float, 3>({{{0, 1, 2}, {3, 4, 5}, {6, 7, 8}, {9, 10, 11}},
+                                       {{12, 13, 14}, {15, 16, 17}, {18, 19, 20}, {21, 22, 23}}})
+                  .get_vector());
+    auto result = backend->make_primary_tensor_view(element::f32, shape);
+
+    cf->call({a}, {result});
+    EXPECT_EQ((test::NDArray<float, 3>({{{0, 1, 2}, {3, 4, 5}, {6, 7, 8}, {9, 10, 11}},
+                                        {{12, 13, 14}, {15, 16, 17}, {18, 19, 20}, {21, 22, 23}}})
+                   .get_vector()),
+              result->get_vector<float>());
+}
+
+TEST(${BACKEND_NAME}, reverse_3d_0)
+{
+    auto shape = Shape{2, 4, 3};
+    auto A = make_shared<op::Parameter>(element::f32, shape);
+    auto f = make_shared<Function>(make_shared<op::Reverse>(A, AxisSet{0}), op::Parameters{A});
+
+    auto manager = runtime::Manager::get("${BACKEND_NAME}");
+    auto external = manager->compile(f);
+    auto backend = manager->allocate_backend();
+    auto cf = backend->make_call_frame(external);
+
+    // Create some tensors for input/output
+    auto a = backend->make_primary_tensor_view(element::f32, shape);
+    copy_data(a,
+              test::NDArray<float, 3>({{{0, 1, 2}, {3, 4, 5}, {6, 7, 8}, {9, 10, 11}},
+                                       {{12, 13, 14}, {15, 16, 17}, {18, 19, 20}, {21, 22, 23}}})
+                  .get_vector());
+    auto result = backend->make_primary_tensor_view(element::f32, shape);
+
+    cf->call({a}, {result});
+    EXPECT_EQ((test::NDArray<float, 3>({{{12, 13, 14}, {15, 16, 17}, {18, 19, 20}, {21, 22, 23}},
+                                        {{0, 1, 2}, {3, 4, 5}, {6, 7, 8}, {9, 10, 11}}})
+                   .get_vector()),
+              result->get_vector<float>());
+}
+
+TEST(${BACKEND_NAME}, reverse_3d_1)
+{
+    auto shape = Shape{2, 4, 3};
+    auto A = make_shared<op::Parameter>(element::f32, shape);
+    auto f = make_shared<Function>(make_shared<op::Reverse>(A, AxisSet{1}), op::Parameters{A});
+
+    auto manager = runtime::Manager::get("${BACKEND_NAME}");
+    auto external = manager->compile(f);
+    auto backend = manager->allocate_backend();
+    auto cf = backend->make_call_frame(external);
+
+    // Create some tensors for input/output
+    auto a = backend->make_primary_tensor_view(element::f32, shape);
+    copy_data(a,
+              test::NDArray<float, 3>({{{0, 1, 2}, {3, 4, 5}, {6, 7, 8}, {9, 10, 11}},
+                                       {{12, 13, 14}, {15, 16, 17}, {18, 19, 20}, {21, 22, 23}}})
+                  .get_vector());
+    auto result = backend->make_primary_tensor_view(element::f32, shape);
+
+    cf->call({a}, {result});
+    EXPECT_EQ((test::NDArray<float, 3>({{{9, 10, 11}, {6, 7, 8}, {3, 4, 5}, {0, 1, 2}},
+                                        {{21, 22, 23}, {18, 19, 20}, {15, 16, 17}, {12, 13, 14}}})
+                   .get_vector()),
+              result->get_vector<float>());
+}
+
+TEST(${BACKEND_NAME}, reverse_3d_2)
+{
+    auto shape = Shape{2, 4, 3};
+    auto A = make_shared<op::Parameter>(element::f32, shape);
+    auto f = make_shared<Function>(make_shared<op::Reverse>(A, AxisSet{2}), op::Parameters{A});
+
+    auto manager = runtime::Manager::get("${BACKEND_NAME}");
+    auto external = manager->compile(f);
+    auto backend = manager->allocate_backend();
+    auto cf = backend->make_call_frame(external);
+
+    // Create some tensors for input/output
+    auto a = backend->make_primary_tensor_view(element::f32, shape);
+    copy_data(a,
+              test::NDArray<float, 3>({{{0, 1, 2}, {3, 4, 5}, {6, 7, 8}, {9, 10, 11}},
+                                       {{12, 13, 14}, {15, 16, 17}, {18, 19, 20}, {21, 22, 23}}})
+                  .get_vector());
+    auto result = backend->make_primary_tensor_view(element::f32, shape);
+
+    cf->call({a}, {result});
+    EXPECT_EQ((test::NDArray<float, 3>({{{2, 1, 0}, {5, 4, 3}, {8, 7, 6}, {11, 10, 9}},
+                                        {{14, 13, 12}, {17, 16, 15}, {20, 19, 18}, {23, 22, 21}}})
+                   .get_vector()),
+              result->get_vector<float>());
+}
+
+TEST(${BACKEND_NAME}, reverse_3d_01)
+{
+    auto shape = Shape{2, 4, 3};
+    auto A = make_shared<op::Parameter>(element::f32, shape);
+    auto f = make_shared<Function>(make_shared<op::Reverse>(A, AxisSet{0, 1}), op::Parameters{A});
+
+    auto manager = runtime::Manager::get("${BACKEND_NAME}");
+    auto external = manager->compile(f);
+    auto backend = manager->allocate_backend();
+    auto cf = backend->make_call_frame(external);
+
+    // Create some tensors for input/output
+    auto a = backend->make_primary_tensor_view(element::f32, shape);
+    copy_data(a,
+              test::NDArray<float, 3>({{{0, 1, 2}, {3, 4, 5}, {6, 7, 8}, {9, 10, 11}},
+                                       {{12, 13, 14}, {15, 16, 17}, {18, 19, 20}, {21, 22, 23}}})
+                  .get_vector());
+    auto result = backend->make_primary_tensor_view(element::f32, shape);
+
+    cf->call({a}, {result});
+    EXPECT_EQ((test::NDArray<float, 3>({{{21, 22, 23}, {18, 19, 20}, {15, 16, 17}, {12, 13, 14}},
+                                        {{9, 10, 11}, {6, 7, 8}, {3, 4, 5}, {0, 1, 2}}})
+                   .get_vector()),
+              result->get_vector<float>());
+}
+
+TEST(${BACKEND_NAME}, reverse_3d_02)
+{
+    auto shape = Shape{2, 4, 3};
+    auto A = make_shared<op::Parameter>(element::f32, shape);
+    auto f = make_shared<Function>(make_shared<op::Reverse>(A, AxisSet{0, 2}), op::Parameters{A});
+
+    auto manager = runtime::Manager::get("${BACKEND_NAME}");
+    auto external = manager->compile(f);
+    auto backend = manager->allocate_backend();
+    auto cf = backend->make_call_frame(external);
+
+    // Create some tensors for input/output
+    auto a = backend->make_primary_tensor_view(element::f32, shape);
+    copy_data(a,
+              test::NDArray<float, 3>({{{0, 1, 2}, {3, 4, 5}, {6, 7, 8}, {9, 10, 11}},
+                                       {{12, 13, 14}, {15, 16, 17}, {18, 19, 20}, {21, 22, 23}}})
+                  .get_vector());
+    auto result = backend->make_primary_tensor_view(element::f32, shape);
+
+    cf->call({a}, {result});
+    EXPECT_EQ((test::NDArray<float, 3>({{{14, 13, 12}, {17, 16, 15}, {20, 19, 18}, {23, 22, 21}},
+                                        {{2, 1, 0}, {5, 4, 3}, {8, 7, 6}, {11, 10, 9}}})
+                   .get_vector()),
+              result->get_vector<float>());
+}
+
+TEST(${BACKEND_NAME}, reverse_3d_12)
+{
+    auto shape = Shape{2, 4, 3};
+    auto A = make_shared<op::Parameter>(element::f32, shape);
+    auto f = make_shared<Function>(make_shared<op::Reverse>(A, AxisSet{1, 2}), op::Parameters{A});
+
+    auto manager = runtime::Manager::get("${BACKEND_NAME}");
+    auto external = manager->compile(f);
+    auto backend = manager->allocate_backend();
+    auto cf = backend->make_call_frame(external);
+
+    // Create some tensors for input/output
+    auto a = backend->make_primary_tensor_view(element::f32, shape);
+    copy_data(a,
+              test::NDArray<float, 3>({{{0, 1, 2}, {3, 4, 5}, {6, 7, 8}, {9, 10, 11}},
+                                       {{12, 13, 14}, {15, 16, 17}, {18, 19, 20}, {21, 22, 23}}})
+                  .get_vector());
+    auto result = backend->make_primary_tensor_view(element::f32, shape);
+
+    cf->call({a}, {result});
+    EXPECT_EQ((test::NDArray<float, 3>({{{11, 10, 9}, {8, 7, 6}, {5, 4, 3}, {2, 1, 0}},
+                                        {{23, 22, 21}, {20, 19, 18}, {17, 16, 15}, {14, 13, 12}}})
+                   .get_vector()),
+              result->get_vector<float>());
+}
+
+TEST(${BACKEND_NAME}, reverse_3d_012)
+{
+    auto shape = Shape{2, 4, 3};
+    auto A = make_shared<op::Parameter>(element::f32, shape);
+    auto f =
+        make_shared<Function>(make_shared<op::Reverse>(A, AxisSet{0, 1, 2}), op::Parameters{A});
+
+    auto manager = runtime::Manager::get("${BACKEND_NAME}");
+    auto external = manager->compile(f);
+    auto backend = manager->allocate_backend();
+    auto cf = backend->make_call_frame(external);
+
+    // Create some tensors for input/output
+    auto a = backend->make_primary_tensor_view(element::f32, shape);
+    copy_data(a,
+              test::NDArray<float, 3>({{{0, 1, 2}, {3, 4, 5}, {6, 7, 8}, {9, 10, 11}},
+                                       {{12, 13, 14}, {15, 16, 17}, {18, 19, 20}, {21, 22, 23}}})
+                  .get_vector());
+    auto result = backend->make_primary_tensor_view(element::f32, shape);
+
+    cf->call({a}, {result});
+    EXPECT_EQ((test::NDArray<float, 3>({{{23, 22, 21}, {20, 19, 18}, {17, 16, 15}, {14, 13, 12}},
+                                        {{11, 10, 9}, {8, 7, 6}, {5, 4, 3}, {2, 1, 0}}})
+                   .get_vector()),
+              result->get_vector<float>());
+}
+
 TEST(${BACKEND_NAME}, numeric_float_nan)
 {
     auto shape = Shape{5};
     auto A = op::Constant::create(element::f32, shape, {-2.5f, 25.5f, 2.25f, NAN, 6.0f});
     auto B = op::Constant::create(element::f32, shape, {10.0f, 5.0f, 2.25f, 10.0f, NAN});
     auto f = make_shared<Function>(make_shared<op::Equal>(A, B), op::Parameters{});
->>>>>>> d092cb91
-
-    auto manager = runtime::Manager::get("${BACKEND_NAME}");
-    auto external = manager->compile(f);
-    auto backend = manager->allocate_backend();
-    auto cf = backend->make_call_frame(external);
-
-    // Create some tensors for input/output
-<<<<<<< HEAD
-    auto a = backend->make_primary_tensor_view(element::f32, shape);
-    copy_data(a, vector<float>{6});
-    auto result = backend->make_primary_tensor_view(element::f32, shape);
-
-    cf->call({a}, {result});
-    EXPECT_EQ((vector<float>{6}), result->get_vector<float>());
-}
-
-TEST(${BACKEND_NAME}, reverse_1d_nochange)
-{
-    auto shape = Shape{8};
-    auto A = make_shared<op::Parameter>(element::f32, shape);
-    auto result_type = make_shared<TensorViewType>(element::f32, shape);
-    auto f = make_shared<Function>(
-        make_shared<op::Reverse>(A, AxisSet{}), result_type, op::Parameters{A});
-=======
+
+    auto manager = runtime::Manager::get("${BACKEND_NAME}");
+    auto external = manager->compile(f);
+    auto backend = manager->allocate_backend();
+    auto cf = backend->make_call_frame(external);
+
+    // Create some tensors for input/output
     auto result = backend->make_primary_tensor_view(element::boolean, shape);
     cf->call({}, {result});
     EXPECT_EQ((vector<char>{false, false, true, false, false}), result->get_vector<char>());
@@ -4289,31 +4623,13 @@
     auto A = op::Constant::create(element::f64, shape, {-2.5f, 25.5f, 2.25f, NAN, 6.0f});
     auto B = op::Constant::create(element::f64, shape, {10.0f, 5.0f, 2.25f, 10.0f, NAN});
     auto f = make_shared<Function>(make_shared<op::Equal>(A, B), op::Parameters{});
->>>>>>> d092cb91
-
-    auto manager = runtime::Manager::get("${BACKEND_NAME}");
-    auto external = manager->compile(f);
-    auto backend = manager->allocate_backend();
-    auto cf = backend->make_call_frame(external);
-
-    // Create some tensors for input/output
-<<<<<<< HEAD
-    auto a = backend->make_primary_tensor_view(element::f32, shape);
-    copy_data(a, vector<float>{0, 1, 2, 3, 4, 5, 6, 7});
-    auto result = backend->make_primary_tensor_view(element::f32, shape);
-
-    cf->call({a}, {result});
-    EXPECT_EQ((vector<float>{0, 1, 2, 3, 4, 5, 6, 7}), result->get_vector<float>());
-}
-
-TEST(${BACKEND_NAME}, reverse_1d_0)
-{
-    auto shape = Shape{8};
-    auto A = make_shared<op::Parameter>(element::f32, shape);
-    auto result_type = make_shared<TensorViewType>(element::f32, shape);
-    auto f = make_shared<Function>(
-        make_shared<op::Reverse>(A, AxisSet{0}), result_type, op::Parameters{A});
-=======
+
+    auto manager = runtime::Manager::get("${BACKEND_NAME}");
+    auto external = manager->compile(f);
+    auto backend = manager->allocate_backend();
+    auto cf = backend->make_call_frame(external);
+
+    // Create some tensors for input/output
     auto result = backend->make_primary_tensor_view(element::boolean, shape);
     cf->call({}, {result});
     EXPECT_EQ((vector<char>{false, false, true, false, false}), result->get_vector<char>());
@@ -4325,31 +4641,13 @@
     auto A = op::Constant::create(element::f32, shape, {-2.5f, 25.5f, 2.25f, INFINITY, 6.0f});
     auto B = op::Constant::create(element::f32, shape, {10.0f, 5.0f, 2.25f, 10.0f, -INFINITY});
     auto f = make_shared<Function>(make_shared<op::Equal>(A, B), op::Parameters{});
->>>>>>> d092cb91
-
-    auto manager = runtime::Manager::get("${BACKEND_NAME}");
-    auto external = manager->compile(f);
-    auto backend = manager->allocate_backend();
-    auto cf = backend->make_call_frame(external);
-
-    // Create some tensors for input/output
-<<<<<<< HEAD
-    auto a = backend->make_primary_tensor_view(element::f32, shape);
-    copy_data(a, vector<float>{0, 1, 2, 3, 4, 5, 6, 7});
-    auto result = backend->make_primary_tensor_view(element::f32, shape);
-
-    cf->call({a}, {result});
-    EXPECT_EQ((vector<float>{7, 6, 5, 4, 3, 2, 1, 0}), result->get_vector<float>());
-}
-
-TEST(${BACKEND_NAME}, reverse_2d_nochange)
-{
-    auto shape = Shape{4, 3};
-    auto A = make_shared<op::Parameter>(element::f32, shape);
-    auto result_type = make_shared<TensorViewType>(element::f32, shape);
-    auto f = make_shared<Function>(
-        make_shared<op::Reverse>(A, AxisSet{}), result_type, op::Parameters{A});
-=======
+
+    auto manager = runtime::Manager::get("${BACKEND_NAME}");
+    auto external = manager->compile(f);
+    auto backend = manager->allocate_backend();
+    auto cf = backend->make_call_frame(external);
+
+    // Create some tensors for input/output
     auto result = backend->make_primary_tensor_view(element::boolean, shape);
     cf->call({}, {result});
     EXPECT_EQ((vector<char>{false, false, true, false, false}), result->get_vector<char>());
@@ -4361,34 +4659,13 @@
     auto A = op::Constant::create(element::f64, shape, {-2.5f, 25.5f, 2.25f, INFINITY, 6.0f});
     auto B = op::Constant::create(element::f64, shape, {10.0f, 5.0f, 2.25f, 10.0f, -INFINITY});
     auto f = make_shared<Function>(make_shared<op::Equal>(A, B), op::Parameters{});
->>>>>>> d092cb91
-
-    auto manager = runtime::Manager::get("${BACKEND_NAME}");
-    auto external = manager->compile(f);
-    auto backend = manager->allocate_backend();
-    auto cf = backend->make_call_frame(external);
-
-    // Create some tensors for input/output
-<<<<<<< HEAD
-    auto a = backend->make_primary_tensor_view(element::f32, shape);
-    copy_data(a,
-              test::NDArray<float, 2>({{0, 1, 2}, {3, 4, 5}, {6, 7, 8}, {9, 10, 11}}).get_vector());
-    auto result = backend->make_primary_tensor_view(element::f32, shape);
-
-    cf->call({a}, {result});
-    EXPECT_EQ(
-        (test::NDArray<float, 2>({{0, 1, 2}, {3, 4, 5}, {6, 7, 8}, {9, 10, 11}}).get_vector()),
-        result->get_vector<float>());
-}
-
-TEST(${BACKEND_NAME}, reverse_2d_0)
-{
-    auto shape = Shape{4, 3};
-    auto A = make_shared<op::Parameter>(element::f32, shape);
-    auto result_type = make_shared<TensorViewType>(element::f32, shape);
-    auto f = make_shared<Function>(
-        make_shared<op::Reverse>(A, AxisSet{0}), result_type, op::Parameters{A});
-=======
+
+    auto manager = runtime::Manager::get("${BACKEND_NAME}");
+    auto external = manager->compile(f);
+    auto backend = manager->allocate_backend();
+    auto cf = backend->make_call_frame(external);
+
+    // Create some tensors for input/output
     auto result = backend->make_primary_tensor_view(element::boolean, shape);
     cf->call({}, {result});
     EXPECT_EQ((vector<char>{false, false, true, false, false}), result->get_vector<char>());
@@ -4409,299 +4686,13 @@
     auto B = make_shared<op::Parameter>(element::f32, shape);
     auto C = make_shared<op::Parameter>(element::f32, shape);
     auto f = make_shared<Function>((A + B) * C, op::Parameters{A, B, C});
->>>>>>> d092cb91
-
-    auto manager = runtime::Manager::get("${BACKEND_NAME}");
-    auto external = manager->compile(f);
-    auto backend = manager->allocate_backend();
-    auto cf = backend->make_call_frame(external);
-
-    // Create some tensors for input/output
-<<<<<<< HEAD
-    auto a = backend->make_primary_tensor_view(element::f32, shape);
-    copy_data(a,
-              test::NDArray<float, 2>({{0, 1, 2}, {3, 4, 5}, {6, 7, 8}, {9, 10, 11}}).get_vector());
-    auto result = backend->make_primary_tensor_view(element::f32, shape);
-
-    cf->call({a}, {result});
-    EXPECT_EQ(
-        (test::NDArray<float, 2>({{9, 10, 11}, {6, 7, 8}, {3, 4, 5}, {0, 1, 2}}).get_vector()),
-        result->get_vector<float>());
-}
-
-TEST(${BACKEND_NAME}, reverse_2d_1)
-{
-    auto shape = Shape{4, 3};
-    auto A = make_shared<op::Parameter>(element::f32, shape);
-    auto result_type = make_shared<TensorViewType>(element::f32, shape);
-    auto f = make_shared<Function>(
-        make_shared<op::Reverse>(A, AxisSet{1}), result_type, op::Parameters{A});
-
-    auto manager = runtime::Manager::get("${BACKEND_NAME}");
-    auto external = manager->compile(f);
-    auto backend = manager->allocate_backend();
-    auto cf = backend->make_call_frame(external);
-
-    // Create some tensors for input/output
-    auto a = backend->make_primary_tensor_view(element::f32, shape);
-    copy_data(a,
-              test::NDArray<float, 2>({{0, 1, 2}, {3, 4, 5}, {6, 7, 8}, {9, 10, 11}}).get_vector());
-    auto result = backend->make_primary_tensor_view(element::f32, shape);
-
-    cf->call({a}, {result});
-    EXPECT_EQ(
-        (test::NDArray<float, 2>({{2, 1, 0}, {5, 4, 3}, {8, 7, 6}, {11, 10, 9}}).get_vector()),
-        result->get_vector<float>());
-}
-
-TEST(${BACKEND_NAME}, reverse_2d_01)
-{
-    auto shape = Shape{4, 3};
-    auto A = make_shared<op::Parameter>(element::f32, shape);
-    auto result_type = make_shared<TensorViewType>(element::f32, shape);
-    auto f = make_shared<Function>(
-        make_shared<op::Reverse>(A, AxisSet{0, 1}), result_type, op::Parameters{A});
-
-    auto manager = runtime::Manager::get("${BACKEND_NAME}");
-    auto external = manager->compile(f);
-    auto backend = manager->allocate_backend();
-    auto cf = backend->make_call_frame(external);
-
-    // Create some tensors for input/output
-    auto a = backend->make_primary_tensor_view(element::f32, shape);
-    copy_data(a,
-              test::NDArray<float, 2>({{0, 1, 2}, {3, 4, 5}, {6, 7, 8}, {9, 10, 11}}).get_vector());
-    auto result = backend->make_primary_tensor_view(element::f32, shape);
-
-    cf->call({a}, {result});
-    EXPECT_EQ(
-        (test::NDArray<float, 2>({{11, 10, 9}, {8, 7, 6}, {5, 4, 3}, {2, 1, 0}}).get_vector()),
-        result->get_vector<float>());
-}
-
-TEST(${BACKEND_NAME}, reverse_3d_nochange)
-{
-    auto shape = Shape{2, 4, 3};
-    auto A = make_shared<op::Parameter>(element::f32, shape);
-    auto result_type = make_shared<TensorViewType>(element::f32, shape);
-    auto f = make_shared<Function>(
-        make_shared<op::Reverse>(A, AxisSet{}), result_type, op::Parameters{A});
-
-    auto manager = runtime::Manager::get("${BACKEND_NAME}");
-    auto external = manager->compile(f);
-    auto backend = manager->allocate_backend();
-    auto cf = backend->make_call_frame(external);
-
-    // Create some tensors for input/output
-    auto a = backend->make_primary_tensor_view(element::f32, shape);
-    copy_data(a,
-              test::NDArray<float, 3>({{{0, 1, 2}, {3, 4, 5}, {6, 7, 8}, {9, 10, 11}},
-                                       {{12, 13, 14}, {15, 16, 17}, {18, 19, 20}, {21, 22, 23}}})
-                  .get_vector());
-    auto result = backend->make_primary_tensor_view(element::f32, shape);
-
-    cf->call({a}, {result});
-    EXPECT_EQ((test::NDArray<float, 3>({{{0, 1, 2}, {3, 4, 5}, {6, 7, 8}, {9, 10, 11}},
-                                        {{12, 13, 14}, {15, 16, 17}, {18, 19, 20}, {21, 22, 23}}})
-                   .get_vector()),
-              result->get_vector<float>());
-}
-
-TEST(${BACKEND_NAME}, reverse_3d_0)
-{
-    auto shape = Shape{2, 4, 3};
-    auto A = make_shared<op::Parameter>(element::f32, shape);
-    auto result_type = make_shared<TensorViewType>(element::f32, shape);
-    auto f = make_shared<Function>(
-        make_shared<op::Reverse>(A, AxisSet{0}), result_type, op::Parameters{A});
-
-    auto manager = runtime::Manager::get("${BACKEND_NAME}");
-    auto external = manager->compile(f);
-    auto backend = manager->allocate_backend();
-    auto cf = backend->make_call_frame(external);
-
-    // Create some tensors for input/output
-    auto a = backend->make_primary_tensor_view(element::f32, shape);
-    copy_data(a,
-              test::NDArray<float, 3>({{{0, 1, 2}, {3, 4, 5}, {6, 7, 8}, {9, 10, 11}},
-                                       {{12, 13, 14}, {15, 16, 17}, {18, 19, 20}, {21, 22, 23}}})
-                  .get_vector());
-    auto result = backend->make_primary_tensor_view(element::f32, shape);
-
-    cf->call({a}, {result});
-    EXPECT_EQ((test::NDArray<float, 3>({{{12, 13, 14}, {15, 16, 17}, {18, 19, 20}, {21, 22, 23}},
-                                        {{0, 1, 2}, {3, 4, 5}, {6, 7, 8}, {9, 10, 11}}})
-                   .get_vector()),
-              result->get_vector<float>());
-}
-
-TEST(${BACKEND_NAME}, reverse_3d_1)
-{
-    auto shape = Shape{2, 4, 3};
-    auto A = make_shared<op::Parameter>(element::f32, shape);
-    auto result_type = make_shared<TensorViewType>(element::f32, shape);
-    auto f = make_shared<Function>(
-        make_shared<op::Reverse>(A, AxisSet{1}), result_type, op::Parameters{A});
-
-    auto manager = runtime::Manager::get("${BACKEND_NAME}");
-    auto external = manager->compile(f);
-    auto backend = manager->allocate_backend();
-    auto cf = backend->make_call_frame(external);
-
-    // Create some tensors for input/output
-    auto a = backend->make_primary_tensor_view(element::f32, shape);
-    copy_data(a,
-              test::NDArray<float, 3>({{{0, 1, 2}, {3, 4, 5}, {6, 7, 8}, {9, 10, 11}},
-                                       {{12, 13, 14}, {15, 16, 17}, {18, 19, 20}, {21, 22, 23}}})
-                  .get_vector());
-    auto result = backend->make_primary_tensor_view(element::f32, shape);
-
-    cf->call({a}, {result});
-    EXPECT_EQ((test::NDArray<float, 3>({{{9, 10, 11}, {6, 7, 8}, {3, 4, 5}, {0, 1, 2}},
-                                        {{21, 22, 23}, {18, 19, 20}, {15, 16, 17}, {12, 13, 14}}})
-                   .get_vector()),
-              result->get_vector<float>());
-}
-
-TEST(${BACKEND_NAME}, reverse_3d_2)
-{
-    auto shape = Shape{2, 4, 3};
-    auto A = make_shared<op::Parameter>(element::f32, shape);
-    auto result_type = make_shared<TensorViewType>(element::f32, shape);
-    auto f = make_shared<Function>(
-        make_shared<op::Reverse>(A, AxisSet{2}), result_type, op::Parameters{A});
-
-    auto manager = runtime::Manager::get("${BACKEND_NAME}");
-    auto external = manager->compile(f);
-    auto backend = manager->allocate_backend();
-    auto cf = backend->make_call_frame(external);
-
-    // Create some tensors for input/output
-    auto a = backend->make_primary_tensor_view(element::f32, shape);
-    copy_data(a,
-              test::NDArray<float, 3>({{{0, 1, 2}, {3, 4, 5}, {6, 7, 8}, {9, 10, 11}},
-                                       {{12, 13, 14}, {15, 16, 17}, {18, 19, 20}, {21, 22, 23}}})
-                  .get_vector());
-    auto result = backend->make_primary_tensor_view(element::f32, shape);
-
-    cf->call({a}, {result});
-    EXPECT_EQ((test::NDArray<float, 3>({{{2, 1, 0}, {5, 4, 3}, {8, 7, 6}, {11, 10, 9}},
-                                        {{14, 13, 12}, {17, 16, 15}, {20, 19, 18}, {23, 22, 21}}})
-                   .get_vector()),
-              result->get_vector<float>());
-}
-
-TEST(${BACKEND_NAME}, reverse_3d_01)
-{
-    auto shape = Shape{2, 4, 3};
-    auto A = make_shared<op::Parameter>(element::f32, shape);
-    auto result_type = make_shared<TensorViewType>(element::f32, shape);
-    auto f = make_shared<Function>(
-        make_shared<op::Reverse>(A, AxisSet{0, 1}), result_type, op::Parameters{A});
-
-    auto manager = runtime::Manager::get("${BACKEND_NAME}");
-    auto external = manager->compile(f);
-    auto backend = manager->allocate_backend();
-    auto cf = backend->make_call_frame(external);
-
-    // Create some tensors for input/output
-    auto a = backend->make_primary_tensor_view(element::f32, shape);
-    copy_data(a,
-              test::NDArray<float, 3>({{{0, 1, 2}, {3, 4, 5}, {6, 7, 8}, {9, 10, 11}},
-                                       {{12, 13, 14}, {15, 16, 17}, {18, 19, 20}, {21, 22, 23}}})
-                  .get_vector());
-    auto result = backend->make_primary_tensor_view(element::f32, shape);
-
-    cf->call({a}, {result});
-    EXPECT_EQ((test::NDArray<float, 3>({{{21, 22, 23}, {18, 19, 20}, {15, 16, 17}, {12, 13, 14}},
-                                        {{9, 10, 11}, {6, 7, 8}, {3, 4, 5}, {0, 1, 2}}})
-                   .get_vector()),
-              result->get_vector<float>());
-}
-
-TEST(${BACKEND_NAME}, reverse_3d_02)
-{
-    auto shape = Shape{2, 4, 3};
-    auto A = make_shared<op::Parameter>(element::f32, shape);
-    auto result_type = make_shared<TensorViewType>(element::f32, shape);
-    auto f = make_shared<Function>(
-        make_shared<op::Reverse>(A, AxisSet{0, 2}), result_type, op::Parameters{A});
-
-    auto manager = runtime::Manager::get("${BACKEND_NAME}");
-    auto external = manager->compile(f);
-    auto backend = manager->allocate_backend();
-    auto cf = backend->make_call_frame(external);
-
-    // Create some tensors for input/output
-    auto a = backend->make_primary_tensor_view(element::f32, shape);
-    copy_data(a,
-              test::NDArray<float, 3>({{{0, 1, 2}, {3, 4, 5}, {6, 7, 8}, {9, 10, 11}},
-                                       {{12, 13, 14}, {15, 16, 17}, {18, 19, 20}, {21, 22, 23}}})
-                  .get_vector());
-    auto result = backend->make_primary_tensor_view(element::f32, shape);
-
-    cf->call({a}, {result});
-    EXPECT_EQ((test::NDArray<float, 3>({{{14, 13, 12}, {17, 16, 15}, {20, 19, 18}, {23, 22, 21}},
-                                        {{2, 1, 0}, {5, 4, 3}, {8, 7, 6}, {11, 10, 9}}})
-                   .get_vector()),
-              result->get_vector<float>());
-}
-
-TEST(${BACKEND_NAME}, reverse_3d_12)
-{
-    auto shape = Shape{2, 4, 3};
-    auto A = make_shared<op::Parameter>(element::f32, shape);
-    auto result_type = make_shared<TensorViewType>(element::f32, shape);
-    auto f = make_shared<Function>(
-        make_shared<op::Reverse>(A, AxisSet{1, 2}), result_type, op::Parameters{A});
-
-    auto manager = runtime::Manager::get("${BACKEND_NAME}");
-    auto external = manager->compile(f);
-    auto backend = manager->allocate_backend();
-    auto cf = backend->make_call_frame(external);
-
-    // Create some tensors for input/output
-    auto a = backend->make_primary_tensor_view(element::f32, shape);
-    copy_data(a,
-              test::NDArray<float, 3>({{{0, 1, 2}, {3, 4, 5}, {6, 7, 8}, {9, 10, 11}},
-                                       {{12, 13, 14}, {15, 16, 17}, {18, 19, 20}, {21, 22, 23}}})
-                  .get_vector());
-    auto result = backend->make_primary_tensor_view(element::f32, shape);
-
-    cf->call({a}, {result});
-    EXPECT_EQ((test::NDArray<float, 3>({{{11, 10, 9}, {8, 7, 6}, {5, 4, 3}, {2, 1, 0}},
-                                        {{23, 22, 21}, {20, 19, 18}, {17, 16, 15}, {14, 13, 12}}})
-                   .get_vector()),
-              result->get_vector<float>());
-}
-
-TEST(${BACKEND_NAME}, reverse_3d_012)
-{
-    auto shape = Shape{2, 4, 3};
-    auto A = make_shared<op::Parameter>(element::f32, shape);
-    auto result_type = make_shared<TensorViewType>(element::f32, shape);
-    auto f = make_shared<Function>(
-        make_shared<op::Reverse>(A, AxisSet{0, 1, 2}), result_type, op::Parameters{A});
-
-    auto manager = runtime::Manager::get("${BACKEND_NAME}");
-    auto external = manager->compile(f);
-    auto backend = manager->allocate_backend();
-    auto cf = backend->make_call_frame(external);
-
-    // Create some tensors for input/output
-    auto a = backend->make_primary_tensor_view(element::f32, shape);
-    copy_data(a,
-              test::NDArray<float, 3>({{{0, 1, 2}, {3, 4, 5}, {6, 7, 8}, {9, 10, 11}},
-                                       {{12, 13, 14}, {15, 16, 17}, {18, 19, 20}, {21, 22, 23}}})
-                  .get_vector());
-    auto result = backend->make_primary_tensor_view(element::f32, shape);
-
-    cf->call({a}, {result});
-    EXPECT_EQ((test::NDArray<float, 3>({{{23, 22, 21}, {20, 19, 18}, {17, 16, 15}, {14, 13, 12}},
-                                        {{11, 10, 9}, {8, 7, 6}, {5, 4, 3}, {2, 1, 0}}})
-                   .get_vector()),
-              result->get_vector<float>());
-=======
+
+    auto manager = runtime::Manager::get("${BACKEND_NAME}");
+    auto external = manager->compile(f);
+    auto backend = manager->allocate_backend();
+    auto cf = backend->make_call_frame(external);
+
+    // Create some tensors for input/output
     shared_ptr<runtime::TensorView> a = backend->make_primary_tensor_view(element::f32, shape);
     shared_ptr<runtime::TensorView> b = backend->make_primary_tensor_view(element::f32, shape);
     shared_ptr<runtime::TensorView> c = backend->make_primary_tensor_view(element::f32, shape);
@@ -4727,5 +4718,4 @@
     {
         unsetenv("NGRAPH_CPU_USE_TBB");
     }
->>>>>>> d092cb91
 }