// ----------------------------------------------------------------------------
// Copyright 2017 Nervana Systems Inc.
// Licensed under the Apache License, Version 2.0 (the "License");
// you may not use this file except in compliance with the License.
// You may obtain a copy of the License at
//
//      http://www.apache.org/licenses/LICENSE-2.0
//
// Unless required by applicable law or agreed to in writing, software
// distributed under the License is distributed on an "AS IS" BASIS,
// WITHOUT WARRANTIES OR CONDITIONS OF ANY KIND, either express or implied.
// See the License for the specific language governing permissions and
// ----------------------------------------------------------------------------

#include <algorithm>
#include <cinttypes>
#include <cmath>

#include "gtest/gtest.h"

#include "ngraph/log.hpp"
#include "ngraph/ngraph.hpp"
#include "ngraph/serializer.hpp"
#include "util/all_close.hpp"
#include "util/ndarray.hpp"

using namespace std;
using namespace ngraph;

template <typename T>
static void copy_data(shared_ptr<runtime::TensorView> tv, const vector<T>& data)
{
    size_t data_size = data.size() * sizeof(T);
    tv->write(data.data(), 0, data_size);
}

TEST(${BACKEND_NAME}, ab)
{
    using f32 = element::Float32;

    auto shape = Shape{2, 2};
    auto A = make_shared<op::Parameter>(f32::element_type(), shape);
    auto B = make_shared<op::Parameter>(f32::element_type(), shape);
    auto rt = make_shared<TensorViewType>(f32::element_type(), shape);
    auto f = make_shared<Function>(A + B, rt, op::Parameters{A, B});

    auto manager = runtime::Manager::get("${BACKEND_NAME}");
    auto external = manager->compile(f);
    auto backend = manager->allocate_backend();
    auto cf = backend->make_call_frame(external);

    // Create some tensors for input/output
    shared_ptr<runtime::TensorView> a =
        backend->make_primary_tensor_view(f32::element_type(), shape);
    shared_ptr<runtime::TensorView> b =
        backend->make_primary_tensor_view(f32::element_type(), shape);
    shared_ptr<runtime::TensorView> result =
        backend->make_primary_tensor_view(f32::element_type(), shape);

    copy_data(a, test::NDArray<float, 2>({{1, 2}, {3, 4}}).get_vector());
    copy_data(b, test::NDArray<float, 2>({{5, 6}, {7, 8}}).get_vector());

    cf->call({a, b}, {result});
    EXPECT_EQ(result->get_vector<float>(),
              (test::NDArray<float, 2>({{6, 8}, {10, 12}})).get_vector());
}

TEST(${BACKEND_NAME}, abc)
{
    using f32 = element::Float32;

    auto shape = Shape{2, 2};
    auto A = make_shared<op::Parameter>(f32::element_type(), shape);
    auto B = make_shared<op::Parameter>(f32::element_type(), shape);
    auto C = make_shared<op::Parameter>(f32::element_type(), shape);
    auto rt = make_shared<TensorViewType>(f32::element_type(), shape);
    auto f = make_shared<Function>((A + B) * C, rt, op::Parameters{A, B, C});

    auto manager = runtime::Manager::get("${BACKEND_NAME}");
    auto external = manager->compile(f);
    auto backend = manager->allocate_backend();
    auto cf = backend->make_call_frame(external);

    // Create some tensors for input/output
    shared_ptr<runtime::TensorView> a =
        backend->make_primary_tensor_view(f32::element_type(), shape);
    shared_ptr<runtime::TensorView> b =
        backend->make_primary_tensor_view(f32::element_type(), shape);
    shared_ptr<runtime::TensorView> c =
        backend->make_primary_tensor_view(f32::element_type(), shape);
    shared_ptr<runtime::TensorView> result =
        backend->make_primary_tensor_view(f32::element_type(), shape);

    copy_data(a, test::NDArray<float, 2>({{1, 2}, {3, 4}}).get_vector());
    copy_data(b, test::NDArray<float, 2>({{5, 6}, {7, 8}}).get_vector());
    copy_data(c, test::NDArray<float, 2>({{9, 10}, {11, 12}}).get_vector());

    cf->call({a, b, c}, {result});
    EXPECT_EQ(result->get_vector<float>(),
              (test::NDArray<float, 2>({{54, 80}, {110, 144}})).get_vector());

    cf->call({b, a, c}, {result});
    EXPECT_EQ(result->get_vector<float>(),
              (test::NDArray<float, 2>({{54, 80}, {110, 144}})).get_vector());

    cf->call({a, c, b}, {result});
    EXPECT_EQ(result->get_vector<float>(),
              (test::NDArray<float, 2>({{50, 72}, {98, 128}})).get_vector());
}

TEST(${BACKEND_NAME}, abc_int64)
{
    auto shape = Shape{2, 2};
    auto A = make_shared<op::Parameter>(element::Int64::element_type(), shape);
    auto B = make_shared<op::Parameter>(element::Int64::element_type(), shape);
    auto C = make_shared<op::Parameter>(element::Int64::element_type(), shape);
    auto rt = make_shared<TensorViewType>(element::Int64::element_type(), shape);
    auto f = make_shared<Function>((A + B) * C, rt, op::Parameters{A, B, C});

    auto manager = runtime::Manager::get("${BACKEND_NAME}");
    auto external = manager->compile(f);
    auto backend = manager->allocate_backend();
    auto cf = backend->make_call_frame(external);

    // Create some tensors for input/output
    auto a = backend->make_primary_tensor_view(element::Int64::element_type(), shape);
    copy_data(a, vector<element::Int64::type>{1, 2, 3, 4});
    auto b = backend->make_primary_tensor_view(element::Int64::element_type(), shape);
    copy_data(b, vector<element::Int64::type>{5, 6, 7, 8});
    auto c = backend->make_primary_tensor_view(element::Int64::element_type(), shape);
    copy_data(c, vector<element::Int64::type>{9, 10, 11, 12});
    auto result = backend->make_primary_tensor_view(element::Int64::element_type(), shape);

    cf->call({a, b, c}, {result});
    EXPECT_EQ((vector<element::Int64::type>{54, 80, 110, 144}), result->get_vector<int64_t>());

    cf->call({b, a, c}, {result});
    EXPECT_EQ((vector<element::Int64::type>{54, 80, 110, 144}), result->get_vector<int64_t>());

    cf->call({a, c, b}, {result});
    EXPECT_EQ((vector<element::Int64::type>{50, 72, 98, 128}), result->get_vector<int64_t>());
}

// Same as abc, but using tuples for input and output
TEST(${BACKEND_NAME}, tuple_abc)
{
    auto shape = Shape{2, 2};

    auto tensor_view_type = make_shared<TensorViewType>(element::Float32::element_type(), shape);
    auto rt = make_shared<TupleType>(ValueTypes{tensor_view_type});

    auto ABC = make_shared<op::Parameter>(
        make_shared<TupleType>(ValueTypes{tensor_view_type, tensor_view_type, tensor_view_type}));

    auto A = make_shared<op::GetTupleElement>(ABC, 0);
    auto B = make_shared<op::GetTupleElement>(ABC, 1);
    auto C = make_shared<op::GetTupleElement>(ABC, 2);
    auto f =
        make_shared<Function>(make_shared<op::Tuple>(Nodes{(A + B) * C}), rt, op::Parameters{ABC});

    auto manager = runtime::Manager::get("${BACKEND_NAME}");
    auto external = manager->compile(f);
    auto backend = manager->allocate_backend();
    auto cf = backend->make_call_frame(external);

    // Create some tensors for input/output
    auto a = backend->make_primary_tensor_view(element::Float32::element_type(), shape);
    copy_data(a, vector<float>{1, 2, 3, 4});
    auto b = backend->make_primary_tensor_view(element::Float32::element_type(), shape);
    copy_data(b, vector<float>{5, 6, 7, 8});
    auto c = backend->make_primary_tensor_view(element::Float32::element_type(), shape);
    copy_data(c, vector<float>{9, 10, 11, 12});
    auto abc = runtime::make_tuple({a, b, c});
    auto bac = runtime::make_tuple({b, a, c});
    auto acb = runtime::make_tuple({a, c, b});
    auto result = backend->make_primary_tensor_view(element::Float32::element_type(), shape);
    auto result_tuple = runtime::make_tuple({result});

    cf->call({abc}, {result_tuple});
    EXPECT_EQ((vector<float>{54, 80, 110, 144}), result->get_vector<float>());

    cf->call({bac}, {result_tuple});
    EXPECT_EQ((vector<float>{54, 80, 110, 144}), result->get_vector<float>());

    cf->call({acb}, {result_tuple});
    EXPECT_EQ((vector<float>{50, 72, 98, 128}), result->get_vector<float>());
}

// Same as abc, but using tuples for input and output
TEST(${BACKEND_NAME}, tuple_abc_int64)
{
    auto shape = Shape{2, 2};

    auto tensor_view_type = make_shared<TensorViewType>(element::Int64::element_type(), shape);
    auto rt = make_shared<TupleType>(ValueTypes{tensor_view_type});

    auto ABC = make_shared<op::Parameter>(
        make_shared<TupleType>(ValueTypes{tensor_view_type, tensor_view_type, tensor_view_type}));

    auto A = make_shared<op::GetTupleElement>(ABC, 0);
    auto B = make_shared<op::GetTupleElement>(ABC, 1);
    auto C = make_shared<op::GetTupleElement>(ABC, 2);
    auto f =
        make_shared<Function>(make_shared<op::Tuple>(Nodes{(A + B) * C}), rt, op::Parameters{ABC});

    auto manager = runtime::Manager::get("${BACKEND_NAME}");
    auto external = manager->compile(f);
    auto backend = manager->allocate_backend();
    auto cf = backend->make_call_frame(external);

    // Create some tensors for input/output
    auto a = backend->make_primary_tensor_view(element::Int64::element_type(), shape);
    copy_data(a, vector<element::Int64::type>{1, 2, 3, 4});
    auto b = backend->make_primary_tensor_view(element::Int64::element_type(), shape);
    copy_data(b, vector<element::Int64::type>{5, 6, 7, 8});
    auto c = backend->make_primary_tensor_view(element::Int64::element_type(), shape);
    copy_data(c, vector<element::Int64::type>{9, 10, 11, 12});
    auto abc = runtime::make_tuple({a, b, c});
    auto bac = runtime::make_tuple({b, a, c});
    auto acb = runtime::make_tuple({a, c, b});
    auto result = backend->make_primary_tensor_view(element::Int64::element_type(), shape);
    auto result_tuple = runtime::make_tuple({result});

    cf->call({abc}, {result_tuple});
    EXPECT_EQ((vector<element::Int64::type>{54, 80, 110, 144}),
              result->get_vector<element::Int64::type>());

    cf->call({bac}, {result_tuple});
    EXPECT_EQ((vector<element::Int64::type>{54, 80, 110, 144}),
              result->get_vector<element::Int64::type>());

    cf->call({acb}, {result_tuple});
    EXPECT_EQ((vector<element::Int64::type>{50, 72, 98, 128}),
              result->get_vector<element::Int64::type>());
}

// Multiple retrive values
TEST(${BACKEND_NAME}, tuple_result)
{
    auto shape = Shape{2, 2};
    auto A = make_shared<op::Parameter>(element::Float32::element_type(), shape);
    auto B = make_shared<op::Parameter>(element::Float32::element_type(), shape);
    auto C = make_shared<op::Parameter>(element::Float32::element_type(), shape);
    auto A_add_B = make_shared<op::Add>(A, B);
    auto A_add_B_mul_C = make_shared<op::Multiply>(A_add_B, C);

    auto rt = make_shared<TupleType>(std::vector<shared_ptr<const ValueType>>(
        {make_shared<TensorViewType>(element::Float32::element_type(), shape),
         make_shared<TensorViewType>(element::Float32::element_type(), shape)}));
    auto f = make_shared<Function>(
        make_shared<op::Tuple>(Nodes{A_add_B, A_add_B_mul_C}), rt, op::Parameters{A, B, C});

    auto manager = runtime::Manager::get("${BACKEND_NAME}");
    auto external = manager->compile(f);
    auto backend = manager->allocate_backend();
    auto cf = backend->make_call_frame(external);

    auto a = backend->make_primary_tensor_view(element::Float32::element_type(), shape);
    copy_data(a, vector<float>{1, 2, 3, 4});
    auto b = backend->make_primary_tensor_view(element::Float32::element_type(), shape);
    copy_data(b, vector<float>{5, 6, 7, 8});
    auto c = backend->make_primary_tensor_view(element::Float32::element_type(), shape);
    copy_data(c, vector<float>{9, 10, 11, 12});

    auto r0 = backend->make_primary_tensor_view(element::Float32::element_type(), shape);
    auto r1 = backend->make_primary_tensor_view(element::Float32::element_type(), shape);
    auto result_tuple = runtime::make_tuple({r0, r1});

    cf->call({a, b, c}, {result_tuple});

    EXPECT_EQ((vector<float>{6, 8, 10, 12}), r0->get_vector<float>());
    EXPECT_EQ((vector<float>{54, 80, 110, 144}), r1->get_vector<float>());
}

TEST(${BACKEND_NAME}, abs)
{
    auto shape = Shape{2, 2};
    auto A = make_shared<op::Parameter>(element::Float32::element_type(), shape);
    auto result_type = make_shared<TensorViewType>(element::Float32::element_type(), shape);
    auto f = make_shared<Function>(make_shared<op::Abs>(A), result_type, op::Parameters{A});

    auto manager = runtime::Manager::get("${BACKEND_NAME}");
    auto external = manager->compile(f);
    auto backend = manager->allocate_backend();
    auto cf = backend->make_call_frame(external);

    // Create some tensors for input/output
    auto a = backend->make_primary_tensor_view(element::Float32::element_type(), shape);
    copy_data(a, vector<float>{1, -2, 0, -4.8f});
    auto result = backend->make_primary_tensor_view(element::Float32::element_type(), shape);

    cf->call({a}, {result});
    EXPECT_EQ((vector<float>{1, 2, 0, 4.8f}), result->get_vector<float>());
}

TEST(${BACKEND_NAME}, ceiling)
{
    auto shape = Shape{2, 2};
    auto A = make_shared<op::Parameter>(element::Float32::element_type(), shape);
    auto result_type = make_shared<TensorViewType>(element::Float32::element_type(), shape);
    auto f = make_shared<Function>(make_shared<op::Ceiling>(A), result_type, op::Parameters{A});

    auto manager = runtime::Manager::get("${BACKEND_NAME}");
    auto external = manager->compile(f);
    auto backend = manager->allocate_backend();
    auto cf = backend->make_call_frame(external);

    // Create some tensors for input/output
    auto a = backend->make_primary_tensor_view(element::Float32::element_type(), shape);
    copy_data(a, vector<float>{-2.5f, -2.0f, 0.3f, 4.8f});
    auto result = backend->make_primary_tensor_view(element::Float32::element_type(), shape);

    cf->call({a}, {result});
    EXPECT_EQ((vector<float>{-2.0f, -2.0f, 1.0f, 5.0f}), result->get_vector<float>());
}

TEST(${BACKEND_NAME}, concat_matrix_colwise)
{
    auto shape_a = Shape{2, 2};
    auto A = make_shared<op::Parameter>(element::Float32::element_type(), shape_a);
    auto shape_b = Shape{2, 3};
    auto B = make_shared<op::Parameter>(element::Float32::element_type(), shape_b);
    auto shape_c = Shape{2, 3};
    auto C = make_shared<op::Parameter>(element::Float32::element_type(), shape_c);
    auto shape_r = Shape{2, 8};
    auto rt = make_shared<TensorViewType>(element::Float32::element_type(), Shape{2, 8});
    auto f = make_shared<Function>(
        make_shared<op::Concat>(Nodes{A, B, C}, 1), rt, op::Parameters{A, B, C});

    auto manager = runtime::Manager::get("${BACKEND_NAME}");
    auto external = manager->compile(f);
    auto backend = manager->allocate_backend();
    auto cf = backend->make_call_frame(external);

    // Create some tensors for input/output
    auto a = backend->make_primary_tensor_view(element::Float32::element_type(), shape_a);
    copy_data(a, vector<float>{2, 4, 8, 16});
    auto b = backend->make_primary_tensor_view(element::Float32::element_type(), shape_b);
    copy_data(b, vector<float>{1, 2, 4, 8, 16, 32});
    auto c = backend->make_primary_tensor_view(element::Float32::element_type(), shape_c);
    copy_data(c, vector<float>{2, 3, 5, 7, 11, 13});
    auto result = backend->make_primary_tensor_view(element::Float32::element_type(), shape_r);

    cf->call({a, b, c}, {result});
    EXPECT_EQ((vector<float>{2, 4, 1, 2, 4, 2, 3, 5, 8, 16, 8, 16, 32, 7, 11, 13}),
              result->get_vector<float>());
}

TEST(${BACKEND_NAME}, concat_matrix_rowwise)
{
    auto shape_a = Shape{2, 2};
    auto A = make_shared<op::Parameter>(element::Float32::element_type(), shape_a);
    auto shape_b = Shape{3, 2};
    auto B = make_shared<op::Parameter>(element::Float32::element_type(), shape_b);
    auto shape_c = Shape{3, 2};
    auto C = make_shared<op::Parameter>(element::Float32::element_type(), shape_c);
    auto shape_r = Shape{8, 2};
    auto rt = make_shared<TensorViewType>(element::Float32::element_type(), Shape{8, 2});
    auto f = make_shared<Function>(
        make_shared<op::Concat>(Nodes{A, B, C}, 0), rt, op::Parameters{A, B, C});

    auto manager = runtime::Manager::get("${BACKEND_NAME}");
    auto external = manager->compile(f);
    auto backend = manager->allocate_backend();
    auto cf = backend->make_call_frame(external);

    // Create some tensors for input/output
    auto a = backend->make_primary_tensor_view(element::Float32::element_type(), shape_a);
    copy_data(a, vector<float>{2, 4, 8, 16});
    auto b = backend->make_primary_tensor_view(element::Float32::element_type(), shape_b);
    copy_data(b, vector<float>{1, 2, 4, 8, 16, 32});
    auto c = backend->make_primary_tensor_view(element::Float32::element_type(), shape_c);
    copy_data(c, vector<float>{2, 3, 5, 7, 11, 13});
    auto result = backend->make_primary_tensor_view(element::Float32::element_type(), shape_r);

    cf->call({a, b, c}, {result});
    EXPECT_EQ((vector<float>{2, 4, 8, 16, 1, 2, 4, 8, 16, 32, 2, 3, 5, 7, 11, 13}),
              result->get_vector<float>());
}

TEST(${BACKEND_NAME}, concat_matrix_int64)
{
    auto shape_a = Shape{2, 2};
    auto A = make_shared<op::Parameter>(element::Int64::element_type(), shape_a);
    auto shape_b = Shape{3, 2};
    auto B = make_shared<op::Parameter>(element::Int64::element_type(), shape_b);
    auto shape_c = Shape{3, 2};
    auto C = make_shared<op::Parameter>(element::Int64::element_type(), shape_c);
    auto shape_r = Shape{8, 2};
    auto rt = make_shared<TensorViewType>(element::Int64::element_type(), Shape{8, 2});
    auto f = make_shared<Function>(
        make_shared<op::Concat>(Nodes{A, B, C}, 0), rt, op::Parameters{A, B, C});

    auto manager = runtime::Manager::get("${BACKEND_NAME}");
    auto external = manager->compile(f);
    auto backend = manager->allocate_backend();
    auto cf = backend->make_call_frame(external);

    // Create some tensors for input/output
    auto a = backend->make_primary_tensor_view(element::Int64::element_type(), shape_a);
    copy_data(a, vector<element::Int64::type>{2, 4, 8, 16});
    auto b = backend->make_primary_tensor_view(element::Int64::element_type(), shape_b);
    copy_data(b, vector<element::Int64::type>{1, 2, 4, 8, 16, 32});
    auto c = backend->make_primary_tensor_view(element::Int64::element_type(), shape_c);
    copy_data(c, vector<element::Int64::type>{2, 3, 5, 7, 11, 13});
    auto result = backend->make_primary_tensor_view(element::Int64::element_type(), shape_r);

    cf->call({a, b, c}, {result});
    EXPECT_EQ((vector<element::Int64::type>{2, 4, 8, 16, 1, 2, 4, 8, 16, 32, 2, 3, 5, 7, 11, 13}),
              result->get_vector<element::Int64::type>());
}

TEST(${BACKEND_NAME}, concat_vector)
{
    auto shape_a = Shape{4};
    auto A = make_shared<op::Parameter>(element::Float32::element_type(), shape_a);
    auto shape_b = Shape{6};
    auto B = make_shared<op::Parameter>(element::Float32::element_type(), shape_b);
    auto shape_c = Shape{2};
    auto C = make_shared<op::Parameter>(element::Float32::element_type(), shape_c);
    auto shape_r = Shape{12};
    auto rt = make_shared<TensorViewType>(element::Float32::element_type(), Shape{12});
    auto f = make_shared<Function>(
        make_shared<op::Concat>(Nodes{A, B, C}, 0), rt, op::Parameters{A, B, C});

    auto manager = runtime::Manager::get("${BACKEND_NAME}");
    auto external = manager->compile(f);
    auto backend = manager->allocate_backend();
    auto cf = backend->make_call_frame(external);

    // Create some tensors for input/output
    auto a = backend->make_primary_tensor_view(element::Float32::element_type(), shape_a);
    copy_data(a, vector<float>{2, 4, 8, 16});
    auto b = backend->make_primary_tensor_view(element::Float32::element_type(), shape_b);
    copy_data(b, vector<float>{1, 2, 4, 8, 16, 32});
    auto c = backend->make_primary_tensor_view(element::Float32::element_type(), shape_c);
    copy_data(c, vector<float>{18, 19});
    auto result = backend->make_primary_tensor_view(element::Float32::element_type(), shape_r);

    cf->call({a, b, c}, {result});
    EXPECT_EQ((vector<float>{2, 4, 8, 16, 1, 2, 4, 8, 16, 32, 18, 19}),
              result->get_vector<float>());
}

// from numpy import *
// a=linspace(1,2*3*4*3*2,2*3*4*3*2)
// b=linspace(1000+1,1000+2*3*3*3*2,2*3*3*3*2)
// c=linspace(2000+1,2000+2*3*2*3*2,2*3*2*3*2)
// a.shape=(2,3,4,3,2)
// b.shape=(2,3,3,3,2)
// c.shape=(2,3,2,3,2)
// z=concatenate((a,b,c),axis=2)
// z.shape=(2*3*(4+3+2)*3*2)
// set_printoptions(suppress=True)
// print(z)
//
// [    1.     2.     3.     4.     5.     6.     7.     8.     9.    10.
//     11.    12.    13.    14.    15.    16.    17.    18.    19.    20.
//     21.    22.    23.    24.  1001.  1002.  1003.  1004.  1005.  1006.
//   1007.  1008.  1009.  1010.  1011.  1012.  1013.  1014.  1015.  1016.
//   1017.  1018.  2001.  2002.  2003.  2004.  2005.  2006.  2007.  2008.
//   2009.  2010.  2011.  2012.    25.    26.    27.    28.    29.    30.
//     31.    32.    33.    34.    35.    36.    37.    38.    39.    40.
//     41.    42.    43.    44.    45.    46.    47.    48.  1019.  1020.
//   1021.  1022.  1023.  1024.  1025.  1026.  1027.  1028.  1029.  1030.
//   1031.  1032.  1033.  1034.  1035.  1036.  2013.  2014.  2015.  2016.
//   2017.  2018.  2019.  2020.  2021.  2022.  2023.  2024.    49.    50.
//     51.    52.    53.    54.    55.    56.    57.    58.    59.    60.
//     61.    62.    63.    64.    65.    66.    67.    68.    69.    70.
//     71.    72.  1037.  1038.  1039.  1040.  1041.  1042.  1043.  1044.
//   1045.  1046.  1047.  1048.  1049.  1050.  1051.  1052.  1053.  1054.
//   2025.  2026.  2027.  2028.  2029.  2030.  2031.  2032.  2033.  2034.
//   2035.  2036.    73.    74.    75.    76.    77.    78.    79.    80.
//     81.    82.    83.    84.    85.    86.    87.    88.    89.    90.
//     91.    92.    93.    94.    95.    96.  1055.  1056.  1057.  1058.
//   1059.  1060.  1061.  1062.  1063.  1064.  1065.  1066.  1067.  1068.
//   1069.  1070.  1071.  1072.  2037.  2038.  2039.  2040.  2041.  2042.
//   2043.  2044.  2045.  2046.  2047.  2048.    97.    98.    99.   100.
//    101.   102.   103.   104.   105.   106.   107.   108.   109.   110.
//    111.   112.   113.   114.   115.   116.   117.   118.   119.   120.
//   1073.  1074.  1075.  1076.  1077.  1078.  1079.  1080.  1081.  1082.
//   1083.  1084.  1085.  1086.  1087.  1088.  1089.  1090.  2049.  2050.
//   2051.  2052.  2053.  2054.  2055.  2056.  2057.  2058.  2059.  2060.
//    121.   122.   123.   124.   125.   126.   127.   128.   129.   130.
//    131.   132.   133.   134.   135.   136.   137.   138.   139.   140.
//    141.   142.   143.   144.  1091.  1092.  1093.  1094.  1095.  1096.
//   1097.  1098.  1099.  1100.  1101.  1102.  1103.  1104.  1105.  1106.
//   1107.  1108.  2061.  2062.  2063.  2064.  2065.  2066.  2067.  2068.
//   2069.  2070.  2071.  2072.]
TEST(${BACKEND_NAME}, concat_5d)
{
    vector<float> a_data(2 * 3 * 4 * 3 * 2);
    for (int i = 0; i < 2 * 3 * 4 * 3 * 2; i++)
    {
        a_data[i] = float(i + 1);
    }

    vector<float> b_data(2 * 3 * 3 * 3 * 2);
    for (int i = 0; i < 2 * 3 * 3 * 3 * 2; i++)
    {
        b_data[i] = 1000 + float(i + 1);
    }

    vector<float> c_data(2 * 3 * 2 * 3 * 2);
    for (int i = 0; i < 2 * 3 * 2 * 3 * 2; i++)
    {
        c_data[i] = 2000 + float(i + 1);
    }

    auto shape_a = Shape{2, 3, 4, 3, 2};
    auto A = make_shared<op::Parameter>(
        make_shared<TensorViewType>(element::Float32::element_type(), shape_a));
    auto shape_b = Shape{2, 3, 3, 3, 2};
    auto B = make_shared<op::Parameter>(
        make_shared<TensorViewType>(element::Float32::element_type(), shape_b));
    auto shape_c = Shape{2, 3, 2, 3, 2};
    auto C = make_shared<op::Parameter>(
        make_shared<TensorViewType>(element::Float32::element_type(), shape_c));
    auto shape_r = Shape{2, 3, 9, 3, 2};

    auto rt = make_shared<TensorViewType>(element::Float32::element_type(), shape_r);
    auto r = make_shared<op::Concat>(Nodes{A, B, C}, 2);
    auto f = make_shared<Function>(r, rt, op::Parameters{A, B, C});

    auto manager = runtime::Manager::get("${BACKEND_NAME}");
    auto external = manager->compile(f);
    auto backend = manager->allocate_backend();
    auto cf = backend->make_call_frame(external);

    // Create some tensors for input/output
    auto a = backend->make_primary_tensor_view(element::Float32::element_type(), shape_a);
    copy_data(a, a_data);
    auto b = backend->make_primary_tensor_view(element::Float32::element_type(), shape_b);
    copy_data(b, b_data);
    auto c = backend->make_primary_tensor_view(element::Float32::element_type(), shape_c);
    copy_data(c, c_data);

    auto result = backend->make_primary_tensor_view(element::Float32::element_type(), shape_r);

    cf->call({a, b, c}, {result});
    EXPECT_EQ(
        (vector<float>{
            1.,    2.,    3.,    4.,    5.,    6.,    7.,    8.,    9.,    10.,   11.,   12.,
            13.,   14.,   15.,   16.,   17.,   18.,   19.,   20.,   21.,   22.,   23.,   24.,
            1001., 1002., 1003., 1004., 1005., 1006., 1007., 1008., 1009., 1010., 1011., 1012.,
            1013., 1014., 1015., 1016., 1017., 1018., 2001., 2002., 2003., 2004., 2005., 2006.,
            2007., 2008., 2009., 2010., 2011., 2012., 25.,   26.,   27.,   28.,   29.,   30.,
            31.,   32.,   33.,   34.,   35.,   36.,   37.,   38.,   39.,   40.,   41.,   42.,
            43.,   44.,   45.,   46.,   47.,   48.,   1019., 1020., 1021., 1022., 1023., 1024.,
            1025., 1026., 1027., 1028., 1029., 1030., 1031., 1032., 1033., 1034., 1035., 1036.,
            2013., 2014., 2015., 2016., 2017., 2018., 2019., 2020., 2021., 2022., 2023., 2024.,
            49.,   50.,   51.,   52.,   53.,   54.,   55.,   56.,   57.,   58.,   59.,   60.,
            61.,   62.,   63.,   64.,   65.,   66.,   67.,   68.,   69.,   70.,   71.,   72.,
            1037., 1038., 1039., 1040., 1041., 1042., 1043., 1044., 1045., 1046., 1047., 1048.,
            1049., 1050., 1051., 1052., 1053., 1054., 2025., 2026., 2027., 2028., 2029., 2030.,
            2031., 2032., 2033., 2034., 2035., 2036., 73.,   74.,   75.,   76.,   77.,   78.,
            79.,   80.,   81.,   82.,   83.,   84.,   85.,   86.,   87.,   88.,   89.,   90.,
            91.,   92.,   93.,   94.,   95.,   96.,   1055., 1056., 1057., 1058., 1059., 1060.,
            1061., 1062., 1063., 1064., 1065., 1066., 1067., 1068., 1069., 1070., 1071., 1072.,
            2037., 2038., 2039., 2040., 2041., 2042., 2043., 2044., 2045., 2046., 2047., 2048.,
            97.,   98.,   99.,   100.,  101.,  102.,  103.,  104.,  105.,  106.,  107.,  108.,
            109.,  110.,  111.,  112.,  113.,  114.,  115.,  116.,  117.,  118.,  119.,  120.,
            1073., 1074., 1075., 1076., 1077., 1078., 1079., 1080., 1081., 1082., 1083., 1084.,
            1085., 1086., 1087., 1088., 1089., 1090., 2049., 2050., 2051., 2052., 2053., 2054.,
            2055., 2056., 2057., 2058., 2059., 2060., 121.,  122.,  123.,  124.,  125.,  126.,
            127.,  128.,  129.,  130.,  131.,  132.,  133.,  134.,  135.,  136.,  137.,  138.,
            139.,  140.,  141.,  142.,  143.,  144.,  1091., 1092., 1093., 1094., 1095., 1096.,
            1097., 1098., 1099., 1100., 1101., 1102., 1103., 1104., 1105., 1106., 1107., 1108.,
            2061., 2062., 2063., 2064., 2065., 2066., 2067., 2068., 2069., 2070., 2071., 2072.}),
        result->get_vector<float>());
}

TEST(${BACKEND_NAME}, divide)
{
    auto manager = runtime::Manager::get("${BACKEND_NAME}");
    auto backend = manager->allocate_backend();

    auto shape = Shape{2, 2};

    auto make_external = [&]() {
        auto A = make_shared<op::Parameter>(element::Float32::element_type(), shape);
        auto B = make_shared<op::Parameter>(element::Float32::element_type(), shape);
        auto rt = make_shared<TensorViewType>(element::Float32::element_type(), shape);
        auto f = make_shared<Function>(make_shared<op::Divide>(A, B), rt, op::Parameters{A, B});

        auto external = manager->compile(f);
        return external;
    };

    auto cf = backend->make_call_frame(make_external());

    // Create some tensors for input/output
    auto a = backend->make_primary_tensor_view(element::Float32::element_type(), shape);
    copy_data(a, vector<float>{2, 4, 8, 16});
    auto b = backend->make_primary_tensor_view(element::Float32::element_type(), shape);
    copy_data(b, vector<float>{1, 2, 4, 8});
    auto result = backend->make_primary_tensor_view(element::Float32::element_type(), shape);

    cf->call({a, b}, {result});
    EXPECT_EQ((vector<float>{2, 2, 2, 2}), result->get_vector<float>());
}

TEST(${BACKEND_NAME}, divide_by_zero_float32)
{
    auto manager = runtime::Manager::get("${BACKEND_NAME}");
    auto backend = manager->allocate_backend();

    auto shape = Shape{2, 2};

    auto make_external = [&]() {
        auto A = make_shared<op::Parameter>(element::Float32::element_type(), shape);
        auto B = make_shared<op::Parameter>(element::Float32::element_type(), shape);
        auto rt = make_shared<TensorViewType>(element::Float32::element_type(), shape);
        auto f = make_shared<Function>(make_shared<op::Divide>(A, B), rt, op::Parameters{A, B});

        auto external = manager->compile(f);
        return external;
    };

    auto cf = backend->make_call_frame(make_external());

    // Create some tensors for input/output
    auto a = backend->make_primary_tensor_view(element::Float32::element_type(), shape);
    copy_data(a, vector<float>{2, 4, 8, 16});
    auto b = backend->make_primary_tensor_view(element::Float32::element_type(), shape);
    copy_data(b, vector<float>{0, 0, 0, 0});
    auto result = backend->make_primary_tensor_view(element::Float32::element_type(), shape);

    cf->call({a, b}, {result});
    EXPECT_EQ((vector<float>{std::numeric_limits<float>::infinity(),
                             std::numeric_limits<float>::infinity(),
                             std::numeric_limits<float>::infinity(),
                             std::numeric_limits<float>::infinity()}),
              result->get_vector<float>());
}

TEST(${BACKEND_NAME}, divide_by_zero_int32)
{
    auto manager = runtime::Manager::get("${BACKEND_NAME}");
    auto backend = manager->allocate_backend();

    auto shape = Shape{2, 2};

    auto make_external = [&]() {
        auto A = make_shared<op::Parameter>(element::Int32::element_type(), shape);
        auto B = make_shared<op::Parameter>(element::Int32::element_type(), shape);
        auto rt = make_shared<TensorViewType>(element::Int32::element_type(), shape);
        auto f = make_shared<Function>(make_shared<op::Divide>(A, B), rt, op::Parameters{A, B});

        auto external = manager->compile(f);
        return external;
    };

    auto cf = backend->make_call_frame(make_external());

    // Create some tensors for input/output
    auto a = backend->make_primary_tensor_view(element::Int32::element_type(), shape);
    copy_data(a, vector<int>{2, 4, 8, 16});
    auto b = backend->make_primary_tensor_view(element::Int32::element_type(), shape);
    copy_data(b, vector<int>{0, 0, 0, 0});
    auto result = backend->make_primary_tensor_view(element::Int32::element_type(), shape);

    EXPECT_ANY_THROW({ cf->call({a, b}, {result}); });
}

TEST(${BACKEND_NAME}, equal)
{
    auto shape = Shape{2, 2, 2};
    auto A = make_shared<op::Parameter>(element::Float32::element_type(), shape);
    auto B = make_shared<op::Parameter>(element::Float32::element_type(), shape);
    auto rt = make_shared<TensorViewType>(element::Bool::element_type(), shape);
    auto f = make_shared<Function>(make_shared<op::Equal>(A, B), rt, op::Parameters{A, B});

    auto manager = runtime::Manager::get("${BACKEND_NAME}");
    auto external = manager->compile(f);
    auto backend = manager->allocate_backend();
    auto cf = backend->make_call_frame(external);

    // Create some tensors for input/output
    auto a = backend->make_primary_tensor_view(element::Float32::element_type(), shape);
    copy_data(a, vector<float>{1, 8, -8, 17, -0.5, 0, 1, 1});
    auto b = backend->make_primary_tensor_view(element::Float32::element_type(), shape);
    copy_data(b, vector<float>{1, 8, 4, 8, 0, 0, 1, 1.5});
    auto result = backend->make_primary_tensor_view(element::Bool::element_type(), shape);

    cf->call({a, b}, {result});
    EXPECT_EQ((vector<char>{1, 1, 0, 0, 0, 1, 1, 0}), result->get_vector<char>());
}

TEST(${BACKEND_NAME}, floor)
{
    auto shape = Shape{2, 2};
    auto A = make_shared<op::Parameter>(element::Float32::element_type(), shape);
    auto result_type = make_shared<TensorViewType>(element::Float32::element_type(), shape);
    auto f = make_shared<Function>(make_shared<op::Floor>(A), result_type, op::Parameters{A});

    auto manager = runtime::Manager::get("${BACKEND_NAME}");
    auto external = manager->compile(f);
    auto backend = manager->allocate_backend();
    auto cf = backend->make_call_frame(external);

    // Create some tensors for input/output
    auto a = backend->make_primary_tensor_view(element::Float32::element_type(), shape);
    copy_data(a, vector<float>{-2.5f, -2.0f, 0.3f, 4.8f});
    auto result = backend->make_primary_tensor_view(element::Float32::element_type(), shape);

    cf->call({a}, {result});
    EXPECT_EQ((vector<float>{-3.0f, -2.0f, 0.0f, 4.0f}), result->get_vector<float>());
}

TEST(${BACKEND_NAME}, dot_0_0)
{
    auto shape = Shape{0};
    auto A = make_shared<op::Parameter>(element::Float32::element_type(), shape);
    auto B = make_shared<op::Parameter>(element::Float32::element_type(), shape);
    auto shape_r = Shape{};
    auto rt = make_shared<TensorViewType>(element::Float32::element_type(), Shape{});
    auto f = make_shared<Function>(make_shared<op::Dot>(A, B), rt, op::Parameters{A, B});

    auto manager = runtime::Manager::get("${BACKEND_NAME}");
    auto external = manager->compile(f);
    auto backend = manager->allocate_backend();
    auto cf = backend->make_call_frame(external);

    // Create some tensors for input/output
    auto a = backend->make_primary_tensor_view(element::Float32::element_type(), shape);
    copy_data(a, vector<float>{});
    auto b = backend->make_primary_tensor_view(element::Float32::element_type(), shape);
    copy_data(b, vector<float>{});
    auto result = backend->make_primary_tensor_view(element::Float32::element_type(), shape_r);

    // Overwrite the initial result vector to make sure we're not just coincidentally getting the right value.
    copy_data(result, vector<float>{2112});

    cf->call({a, b}, {result});
    EXPECT_EQ((vector<float>{0}), result->get_vector<float>());
}

TEST(${BACKEND_NAME}, dot_matrix_2x0_0x2)
{
    auto shape_a = Shape{2, 0};
    auto shape_b = Shape{0, 2};
    auto shape_r = Shape{2, 2};

    auto manager = runtime::Manager::get("${BACKEND_NAME}");
    auto backend = manager->allocate_backend();

    auto make_external = [&]() {
        auto A = make_shared<op::Parameter>(element::Float32::element_type(), shape_a);
        auto B = make_shared<op::Parameter>(element::Float32::element_type(), shape_b);
        auto rt = make_shared<TensorViewType>(element::Float32::element_type(), shape_r);
        auto f = make_shared<Function>(make_shared<op::Dot>(A, B), rt, op::Parameters{A, B});

        auto external = manager->compile(f);
        return external;
    };

    auto cf = backend->make_call_frame(make_external());

    // Create some tensors for input/output
    auto a = backend->make_primary_tensor_view(element::Float32::element_type(), shape_a);
    copy_data(a, vector<float>{});
    auto b = backend->make_primary_tensor_view(element::Float32::element_type(), shape_b);
    copy_data(b, vector<float>{});
    auto result = backend->make_primary_tensor_view(element::Float32::element_type(), shape_r);

    // Overwrite the initial result vector to make sure we're not just coincidentally getting the right value.
    copy_data(result, vector<float>{2112, 2112, 2112, 2112});

    cf->call({a, b}, {result});
    EXPECT_EQ((vector<float>{0, 0, 0, 0}), result->get_vector<float>());
}

TEST(${BACKEND_NAME}, dot_matrix_0x2_2x0)
{
    auto shape_a = Shape{0, 2};
    auto A = make_shared<op::Parameter>(element::Float32::element_type(), shape_a);
    auto shape_b = Shape{2, 0};
    auto B = make_shared<op::Parameter>(element::Float32::element_type(), shape_b);
    auto shape_r = Shape{0, 0};
    auto rt = make_shared<TensorViewType>(element::Float32::element_type(), shape_r);
    auto f = make_shared<Function>(make_shared<op::Dot>(A, B), rt, op::Parameters{A, B});

    auto manager = runtime::Manager::get("${BACKEND_NAME}");
    auto external = manager->compile(f);
    auto backend = manager->allocate_backend();
    auto cf = backend->make_call_frame(external);

    // Create some tensors for input/output
    auto a = backend->make_primary_tensor_view(element::Float32::element_type(), shape_a);
    copy_data(a, vector<float>{});
    auto b = backend->make_primary_tensor_view(element::Float32::element_type(), shape_b);
    copy_data(b, vector<float>{});
    auto result = backend->make_primary_tensor_view(element::Float32::element_type(), shape_r);

    cf->call({a, b}, {result});
    EXPECT_EQ((vector<float>{}), result->get_vector<float>());
}

TEST(${BACKEND_NAME}, dot_matrix_3x2_2x0)
{
    auto shape_a = Shape{3, 2};
    auto A = make_shared<op::Parameter>(element::Float32::element_type(), shape_a);
    auto shape_b = Shape{2, 0};
    auto B = make_shared<op::Parameter>(element::Float32::element_type(), shape_b);
    auto shape_r = Shape{3, 0};
    auto rt = make_shared<TensorViewType>(element::Float32::element_type(), shape_r);
    auto f = make_shared<Function>(make_shared<op::Dot>(A, B), rt, op::Parameters{A, B});

    auto manager = runtime::Manager::get("${BACKEND_NAME}");
    auto external = manager->compile(f);
    auto backend = manager->allocate_backend();
    auto cf = backend->make_call_frame(external);

    // Create some tensors for input/output
    auto a = backend->make_primary_tensor_view(element::Float32::element_type(), shape_a);
    copy_data(a, vector<float>{1, 2, 3, 4, 5, 6});
    auto b = backend->make_primary_tensor_view(element::Float32::element_type(), shape_b);
    copy_data(b, vector<float>{});
    auto result = backend->make_primary_tensor_view(element::Float32::element_type(), shape_r);

    cf->call({a, b}, {result});
    EXPECT_EQ((vector<float>{}), result->get_vector<float>());
}

TEST(${BACKEND_NAME}, dot_scalar_0x2)
{
    auto shape_a = Shape{};
    auto A = make_shared<op::Parameter>(element::Float32::element_type(), shape_a);
    auto shape_b = Shape{0, 2};
    auto B = make_shared<op::Parameter>(element::Float32::element_type(), shape_b);
    auto shape_r = Shape{0, 2};
    auto rt = make_shared<TensorViewType>(element::Float32::element_type(), shape_r);
    auto f = make_shared<Function>(make_shared<op::Dot>(A, B), rt, op::Parameters{A, B});

    auto manager = runtime::Manager::get("${BACKEND_NAME}");
    auto external = manager->compile(f);
    auto backend = manager->allocate_backend();
    auto cf = backend->make_call_frame(external);

    // Create some tensors for input/output
    auto a = backend->make_primary_tensor_view(element::Float32::element_type(), shape_a);
    copy_data(a, vector<float>{1});
    auto b = backend->make_primary_tensor_view(element::Float32::element_type(), shape_b);
    copy_data(b, vector<float>{});
    auto result = backend->make_primary_tensor_view(element::Float32::element_type(), shape_r);

    cf->call({a, b}, {result});
    EXPECT_EQ((vector<float>{}), result->get_vector<float>());
}

TEST(${BACKEND_NAME}, dot_2x0_0)
{
    auto shape_a = Shape{2, 0};
    auto A = make_shared<op::Parameter>(element::Float32::element_type(), shape_a);
    auto shape_b = Shape{0};
    auto B = make_shared<op::Parameter>(element::Float32::element_type(), shape_b);
    auto shape_r = Shape{2};
    auto rt = make_shared<TensorViewType>(element::Float32::element_type(), shape_r);
    auto f = make_shared<Function>(make_shared<op::Dot>(A, B), rt, op::Parameters{A, B});

    auto manager = runtime::Manager::get("${BACKEND_NAME}");
    auto external = manager->compile(f);
    auto backend = manager->allocate_backend();
    auto cf = backend->make_call_frame(external);

    // Create some tensors for input/output
    auto a = backend->make_primary_tensor_view(element::Float32::element_type(), shape_a);
    copy_data(a, vector<float>{});
    auto b = backend->make_primary_tensor_view(element::Float32::element_type(), shape_b);
    copy_data(b, vector<float>{});
    auto result = backend->make_primary_tensor_view(element::Float32::element_type(), shape_r);

    // Overwrite the initial result vector to make sure we're not just coincidentally getting the right value.
    copy_data(result, vector<float>{2112, 2112});

    cf->call({a, b}, {result});
    EXPECT_EQ((vector<float>{0, 0}), result->get_vector<float>());
}

TEST(${BACKEND_NAME}, dot1d)
{
    auto shape = Shape{4};
    auto A = make_shared<op::Parameter>(element::Float32::element_type(), shape);
    auto B = make_shared<op::Parameter>(element::Float32::element_type(), shape);
    auto shape_r = Shape{};
    auto rt = make_shared<TensorViewType>(element::Float32::element_type(), shape_r);
    auto f = make_shared<Function>(make_shared<op::Dot>(A, B), rt, op::Parameters{A, B});

    auto manager = runtime::Manager::get("${BACKEND_NAME}");
    auto external = manager->compile(f);
    auto backend = manager->allocate_backend();
    auto cf = backend->make_call_frame(external);

    // Create some tensors for input/output
    auto a = backend->make_primary_tensor_view(element::Float32::element_type(), shape);
    copy_data(a, vector<float>{2, 4, 8, 16});
    auto b = backend->make_primary_tensor_view(element::Float32::element_type(), shape);
    copy_data(b, vector<float>{1, 2, 4, 8});
    auto result = backend->make_primary_tensor_view(element::Float32::element_type(), shape_r);

    cf->call({a, b}, {result});
    EXPECT_EQ((vector<float>{170}), result->get_vector<float>());
}

TEST(${BACKEND_NAME}, dot2d)
{
    auto shape = Shape{2, 2};
    auto A = make_shared<op::Parameter>(element::Float32::element_type(), shape);
    auto B = make_shared<op::Parameter>(element::Float32::element_type(), shape);
    auto shape_r = Shape{2, 2};
    auto rt = make_shared<TensorViewType>(element::Float32::element_type(), shape);
    auto f = make_shared<Function>(make_shared<op::Dot>(A, B), rt, op::Parameters{A, B});

    auto manager = runtime::Manager::get("${BACKEND_NAME}");
    auto external = manager->compile(f);
    auto backend = manager->allocate_backend();
    auto cf = backend->make_call_frame(external);

    // Create some tensors for input/output
    auto a = backend->make_primary_tensor_view(element::Float32::element_type(), shape);
    copy_data(a, vector<float>{1, 2, 3, 4});
    auto b = backend->make_primary_tensor_view(element::Float32::element_type(), shape);
    copy_data(b, vector<float>{5, 6, 7, 8});
    auto result = backend->make_primary_tensor_view(element::Float32::element_type(), shape_r);

    cf->call({a, b}, {result});
    EXPECT_EQ((vector<float>{19, 22, 43, 50}), result->get_vector<float>());
}

//
// Here is what numpy does:
//
// >>> a = linspace(1,2*2*2,2*2*2)
// >>> b = linspace(1,2*2*2,2*2*2)
//
// >>> a.shape=(2,2,2)
// >>> b.shape=(2,2,2)
//
// >>> tensordot(a,b,axes=([2],[0]))
// array([[[[ 11.,  14.],
//          [ 17.,  20.]],
//
//         [[ 23.,  30.],
//          [ 37.,  44.]]],
//
//
//        [[[ 35.,  46.],
//          [ 57.,  68.]],
//
//         [[ 47.,  62.],
//          [ 77.,  92.]]]])
//
TEST(${BACKEND_NAME}, dot3d_3d)
{
    auto shape = Shape{2, 2, 2};
    auto A = make_shared<op::Parameter>(element::Float32::element_type(), shape);
    auto B = make_shared<op::Parameter>(element::Float32::element_type(), shape);
    auto shape_r = Shape{2, 2, 2, 2};
    auto rt = make_shared<TensorViewType>(element::Float32::element_type(), shape_r);
    auto f = make_shared<Function>(make_shared<op::Dot>(A, B), rt, op::Parameters{A, B});

    auto manager = runtime::Manager::get("${BACKEND_NAME}");
    auto external = manager->compile(f);
    auto backend = manager->allocate_backend();
    auto cf = backend->make_call_frame(external);

    // Create some tensors for input/output
    auto a = backend->make_primary_tensor_view(element::Float32::element_type(), shape);
    copy_data(a, vector<float>{1, 2, 3, 4, 5, 6, 7, 8});
    auto b = backend->make_primary_tensor_view(element::Float32::element_type(), shape);
    copy_data(b, vector<float>{1, 2, 3, 4, 5, 6, 7, 8});
    auto result = backend->make_primary_tensor_view(element::Float32::element_type(), shape_r);

    cf->call({a, b}, {result});
    EXPECT_EQ((vector<float>{11, 14, 17, 20, 23, 30, 37, 44, 35, 46, 57, 68, 47, 62, 77, 92}),
              result->get_vector<float>());
}

//
// Here is what numpy does:
//
// >>> from numpy import *
// >>> a = linspace(0,4*2*3-1,4*2*3)
// >>> b = linspace(0,3*4-1,3*4)
//
// >>> a.shape=(4,2,3)
// >>> b.shape=(3,4)
//
// >>> tensordot(a,b,axes=([2],[0]))
// array([[[  20.,   23.,   26.,   29.],
//         [  56.,   68.,   80.,   92.]],
//
//        [[  92.,  113.,  134.,  155.],
//         [ 128.,  158.,  188.,  218.]],
//
//        [[ 164.,  203.,  242.,  281.],
//         [ 200.,  248.,  296.,  344.]],
//
//        [[ 236.,  293.,  350.,  407.],
//         [ 272.,  338.,  404.,  470.]]])
//
TEST(${BACKEND_NAME}, dot3d_2d)
{
    auto shape_a = Shape{4, 2, 3};
    auto A = make_shared<op::Parameter>(element::Float32::element_type(), shape_a);
    auto shape_b = Shape{3, 4};
    auto B = make_shared<op::Parameter>(element::Float32::element_type(), shape_b);
    auto shape_r = Shape{4, 2, 4};
    auto rt = make_shared<TensorViewType>(element::Float32::element_type(), shape_r);
    auto f = make_shared<Function>(make_shared<op::Dot>(A, B), rt, op::Parameters{A, B});

    auto manager = runtime::Manager::get("${BACKEND_NAME}");
    auto external = manager->compile(f);
    auto backend = manager->allocate_backend();
    auto cf = backend->make_call_frame(external);

    // Create some tensors for input/output
    auto a = backend->make_primary_tensor_view(element::Float32::element_type(), shape_a);
    copy_data(a, vector<float>{0,  1,  2,  3,  4,  5,  6,  7,  8,  9,  10, 11,
                               12, 13, 14, 15, 16, 17, 18, 19, 20, 21, 22, 23});
    auto b = backend->make_primary_tensor_view(element::Float32::element_type(), shape_b);
    copy_data(b, vector<float>{0, 1, 2, 3, 4, 5, 6, 7, 8, 9, 10, 11});
    auto result = backend->make_primary_tensor_view(element::Float32::element_type(), shape_r);

    cf->call({a, b}, {result});
    EXPECT_EQ((vector<float>{20,  23,  26,  29,  56,  68,  80,  92,  92,  113, 134,
                             155, 128, 158, 188, 218, 164, 203, 242, 281, 200, 248,
                             296, 344, 236, 293, 350, 407, 272, 338, 404, 470}),
              result->get_vector<float>());
}

TEST(${BACKEND_NAME}, dot_scalar_tensor_arg0)
{
    auto shape_a = Shape{};
    auto shape_b = Shape{2, 2, 2};
    auto A = make_shared<op::Parameter>(element::Float32::element_type(), shape_a);
    auto B = make_shared<op::Parameter>(element::Float32::element_type(), shape_b);
    auto rt = make_shared<TensorViewType>(element::Float32::element_type(), shape_b);
    auto f = make_shared<Function>(make_shared<op::Dot>(A, B), rt, op::Parameters{A, B});

    auto manager = runtime::Manager::get("${BACKEND_NAME}");
    auto external = manager->compile(f);
    auto backend = manager->allocate_backend();
    auto cf = backend->make_call_frame(external);

    // Create some tensors for input/output
    auto a = backend->make_primary_tensor_view(element::Float32::element_type(), shape_a);
    copy_data(a, vector<float>{6});
    auto b = backend->make_primary_tensor_view(element::Float32::element_type(), shape_b);
    copy_data(b, vector<float>{1, 2, 3, 4, 5, 6, 7, 8});
    auto result = backend->make_primary_tensor_view(element::Float32::element_type(), shape_b);

    cf->call({a, b}, {result});
    EXPECT_EQ((vector<float>{6, 12, 18, 24, 30, 36, 42, 48}), result->get_vector<float>());
}

TEST(${BACKEND_NAME}, dot_scalar_tensor_arg1)
{
    auto shape_a = Shape{2, 2, 2};
    auto shape_b = Shape{};
    auto A = make_shared<op::Parameter>(element::Float32::element_type(), shape_a);
    auto B = make_shared<op::Parameter>(element::Float32::element_type(), shape_b);
    auto rt = make_shared<TensorViewType>(element::Float32::element_type(), shape_a);
    auto f = make_shared<Function>(make_shared<op::Dot>(A, B), rt, op::Parameters{A, B});

    auto manager = runtime::Manager::get("${BACKEND_NAME}");
    auto external = manager->compile(f);
    auto backend = manager->allocate_backend();
    auto cf = backend->make_call_frame(external);

    // Create some tensors for input/output
    auto a = backend->make_primary_tensor_view(element::Float32::element_type(), shape_a);
    copy_data(a, vector<float>{1, 2, 3, 4, 5, 6, 7, 8});
    auto b = backend->make_primary_tensor_view(element::Float32::element_type(), shape_b);
    copy_data(b, vector<float>{6});
    auto result = backend->make_primary_tensor_view(element::Float32::element_type(), shape_a);

    cf->call({a, b}, {result});
    EXPECT_EQ((vector<float>{6, 12, 18, 24, 30, 36, 42, 48}), result->get_vector<float>());
}

TEST(${BACKEND_NAME}, dot_scalar_scalar)
{
    auto shape = Shape{};
    auto A = make_shared<op::Parameter>(element::Float32::element_type(), shape);
    auto B = make_shared<op::Parameter>(element::Float32::element_type(), shape);
    auto rt = make_shared<TensorViewType>(element::Float32::element_type(), shape);
    auto f = make_shared<Function>(make_shared<op::Dot>(A, B), rt, op::Parameters{A, B});

    auto manager = runtime::Manager::get("${BACKEND_NAME}");
    auto external = manager->compile(f);
    auto backend = manager->allocate_backend();
    auto cf = backend->make_call_frame(external);

    // Create some tensors for input/output
    auto a = backend->make_primary_tensor_view(element::Float32::element_type(), shape);
    copy_data(a, vector<float>{8});
    auto b = backend->make_primary_tensor_view(element::Float32::element_type(), shape);
    copy_data(b, vector<float>{6});
    auto result = backend->make_primary_tensor_view(element::Float32::element_type(), shape);

    cf->call({a, b}, {result});
    EXPECT_EQ((vector<float>{48}), result->get_vector<float>());
}

TEST(${BACKEND_NAME}, dot_matrix_vector)
{
    auto shape_a = Shape{4, 4};
    auto shape_b = Shape{4};
    auto A = make_shared<op::Parameter>(element::Float32::element_type(), shape_a);
    auto B = make_shared<op::Parameter>(element::Float32::element_type(), shape_b);
    auto rt = make_shared<TensorViewType>(element::Float32::element_type(), shape_b);
    auto f = make_shared<Function>(make_shared<op::Dot>(A, B), rt, op::Parameters{A, B});
    auto shape_r = Shape{4};

    auto manager = runtime::Manager::get("${BACKEND_NAME}");
    auto external = manager->compile(f);
    auto backend = manager->allocate_backend();
    auto cf = backend->make_call_frame(external);

    // Create some tensors for input/output
    auto a = backend->make_primary_tensor_view(element::Float32::element_type(), shape_a);
    copy_data(a, vector<float>{1, 2, 3, 4, 5, 6, 7, 8, 9, 10, 11, 12, 13, 14, 15, 16});
    auto b = backend->make_primary_tensor_view(element::Float32::element_type(), shape_b);
    copy_data(b, vector<float>{17, 18, 19, 20});
    auto result = backend->make_primary_tensor_view(element::Float32::element_type(), shape_r);

    cf->call({a, b}, {result});
    EXPECT_EQ((vector<float>{190, 486, 782, 1078}), result->get_vector<float>());
}

TEST(${BACKEND_NAME}, dot_matrix_vector_int64)
{
    auto shape_a = Shape{4, 4};
    auto shape_b = Shape{4};
    auto A = make_shared<op::Parameter>(element::Int64::element_type(), shape_a);
    auto B = make_shared<op::Parameter>(element::Int64::element_type(), shape_b);
    auto rt = make_shared<TensorViewType>(element::Int64::element_type(), shape_b);
    auto f = make_shared<Function>(make_shared<op::Dot>(A, B), rt, op::Parameters{A, B});
    auto shape_r = Shape{4};

    auto manager = runtime::Manager::get("${BACKEND_NAME}");
    auto external = manager->compile(f);
    auto backend = manager->allocate_backend();
    auto cf = backend->make_call_frame(external);

    // Create some tensors for input/output
    auto a = backend->make_primary_tensor_view(element::Int64::element_type(), shape_a);
    copy_data(a,
              vector<element::Int64::type>{1, 2, 3, 4, 5, 6, 7, 8, 9, 10, 11, 12, 13, 14, 15, 16});
    auto b = backend->make_primary_tensor_view(element::Int64::element_type(), shape_b);
    copy_data(b, vector<element::Int64::type>{17, 18, 19, 20});
    auto result = backend->make_primary_tensor_view(element::Int64::element_type(), shape_r);

    cf->call({a, b}, {result});
    EXPECT_EQ((vector<element::Int64::type>{190, 486, 782, 1078}),
              result->get_vector<element::Int64::type>());
}

TEST(${BACKEND_NAME}, greater)
{
    auto shape = Shape{2, 2, 2};
    auto A = make_shared<op::Parameter>(element::Float32::element_type(), shape);
    auto B = make_shared<op::Parameter>(element::Float32::element_type(), shape);
    auto rt = make_shared<TensorViewType>(element::Bool::element_type(), shape);
    auto f = make_shared<Function>(make_shared<op::Greater>(A, B), rt, op::Parameters{A, B});

    auto manager = runtime::Manager::get("${BACKEND_NAME}");
    auto external = manager->compile(f);
    auto backend = manager->allocate_backend();
    auto cf = backend->make_call_frame(external);

    // Create some tensors for input/output
    auto a = backend->make_primary_tensor_view(element::Float32::element_type(), shape);
    copy_data(a, vector<float>{1, 8, -8, 17, -0.5, 0.5, 2, 1});
    auto b = backend->make_primary_tensor_view(element::Float32::element_type(), shape);
    copy_data(b, vector<float>{1, 2, 4, 8, 0, 0, 1, 1.5});
    auto result = backend->make_primary_tensor_view(element::Bool::element_type(), shape);

    cf->call({a, b}, {result});
    EXPECT_EQ((vector<char>{0, 1, 0, 1, 0, 1, 1, 0}), result->get_vector<char>());
}

TEST(${BACKEND_NAME}, greatereq)
{
    auto shape = Shape{2, 2, 2};
    auto A = make_shared<op::Parameter>(element::Float32::element_type(), shape);
    auto B = make_shared<op::Parameter>(element::Float32::element_type(), shape);
    auto rt = make_shared<TensorViewType>(element::Bool::element_type(), shape);
    auto f = make_shared<Function>(make_shared<op::GreaterEq>(A, B), rt, op::Parameters{A, B});

    auto manager = runtime::Manager::get("${BACKEND_NAME}");
    auto external = manager->compile(f);
    auto backend = manager->allocate_backend();
    auto cf = backend->make_call_frame(external);

    // Create some tensors for input/output
    auto a = backend->make_primary_tensor_view(element::Float32::element_type(), shape);
    copy_data(a, vector<float>{1, 8, -8, 17, -0.5, 0, 2, 1});
    auto b = backend->make_primary_tensor_view(element::Float32::element_type(), shape);
    copy_data(b, vector<float>{1, 2, -8, 8, 0, 0, 0.5, 1.5});
    auto result = backend->make_primary_tensor_view(element::Bool::element_type(), shape);

    cf->call({a, b}, {result});
    EXPECT_EQ((vector<char>{1, 1, 1, 1, 0, 1, 1, 0}), result->get_vector<char>());
}

TEST(${BACKEND_NAME}, less)
{
    auto shape = Shape{2, 2, 2};
    auto A = make_shared<op::Parameter>(element::Float32::element_type(), shape);
    auto B = make_shared<op::Parameter>(element::Float32::element_type(), shape);
    auto rt = make_shared<TensorViewType>(element::Bool::element_type(), shape);
    auto f = make_shared<Function>(make_shared<op::Less>(A, B), rt, op::Parameters{A, B});

    auto manager = runtime::Manager::get("${BACKEND_NAME}");
    auto external = manager->compile(f);
    auto backend = manager->allocate_backend();
    auto cf = backend->make_call_frame(external);

    // Create some tensors for input/output
    auto a = backend->make_primary_tensor_view(element::Float32::element_type(), shape);
    copy_data(a, vector<float>{1, 8, -8, 17, -0.5, 0.5, 2, 1});
    auto b = backend->make_primary_tensor_view(element::Float32::element_type(), shape);
    copy_data(b, vector<float>{1, 2, 4, 8, 0, 0, 1, 1.5});
    auto result = backend->make_primary_tensor_view(element::Bool::element_type(), shape);

    cf->call({a, b}, {result});
    EXPECT_EQ((vector<char>{0, 0, 1, 0, 1, 0, 0, 1}), result->get_vector<char>());
}

TEST(${BACKEND_NAME}, lesseq)
{
    auto shape = Shape{2, 2, 2};
    auto A = make_shared<op::Parameter>(element::Float32::element_type(), shape);
    auto B = make_shared<op::Parameter>(element::Float32::element_type(), shape);
    auto rt = make_shared<TensorViewType>(element::Bool::element_type(), shape);
    auto f = make_shared<Function>(make_shared<op::LessEq>(A, B), rt, op::Parameters{A, B});

    auto manager = runtime::Manager::get("${BACKEND_NAME}");
    auto external = manager->compile(f);
    auto backend = manager->allocate_backend();
    auto cf = backend->make_call_frame(external);

    // Create some tensors for input/output
    auto a = backend->make_primary_tensor_view(element::Float32::element_type(), shape);
    copy_data(a, vector<float>{1, 8, -8, 17, -0.5, 0, 2, 1});
    auto b = backend->make_primary_tensor_view(element::Float32::element_type(), shape);
    copy_data(b, vector<float>{1, 2, -8, 8, 0, 0, 0.5, 1.5});
    auto result = backend->make_primary_tensor_view(element::Bool::element_type(), shape);

    cf->call({a, b}, {result});
    EXPECT_EQ((vector<char>{1, 0, 1, 0, 1, 1, 0, 1}), result->get_vector<char>());
}

TEST(${BACKEND_NAME}, lesseq_bool)
{
    auto shape = Shape{2, 2, 2};
    auto A = make_shared<op::Parameter>(element::Bool::element_type(), shape);
    auto B = make_shared<op::Parameter>(element::Bool::element_type(), shape);
    auto rt = make_shared<TensorViewType>(element::Bool::element_type(), shape);
    auto f = make_shared<Function>(make_shared<op::LessEq>(A, B), rt, op::Parameters{A, B});

    auto manager = runtime::Manager::get("${BACKEND_NAME}");
    auto external = manager->compile(f);
    auto backend = manager->allocate_backend();
    auto cf = backend->make_call_frame(external);

    // Create some tensors for input/output
    auto a = backend->make_primary_tensor_view(element::Bool::element_type(), shape);
    copy_data(a, vector<char>{1, 1, 1, 1, 1, 1, 1, 1});
    auto b = backend->make_primary_tensor_view(element::Bool::element_type(), shape);
    copy_data(b, vector<char>{0, 0, 0, 0, 0, 0, 0, 0});
    auto result = backend->make_primary_tensor_view(element::Bool::element_type(), shape);

    // Overwrite the initial result vector to make sure we're not just coincidentally getting the right value.
    copy_data(result, vector<char>{1, 1, 1, 1, 1, 1, 1, 1});

    cf->call({a, b}, {result});
    EXPECT_EQ((vector<char>{0, 0, 0, 0, 0, 0, 0, 0}), result->get_vector<char>());
}

TEST(${BACKEND_NAME}, log)
{
    auto shape = Shape{2, 2, 2};
    auto A = make_shared<op::Parameter>(element::Float32::element_type(), shape);
    auto rt = make_shared<TensorViewType>(element::Float32::element_type(), shape);
    auto f = make_shared<Function>(make_shared<op::Log>(A), rt, op::Parameters{A});

    auto manager = runtime::Manager::get("${BACKEND_NAME}");
    auto external = manager->compile(f);
    auto backend = manager->allocate_backend();
    auto cf = backend->make_call_frame(external);

    // Create some tensors for input/output
    auto a = backend->make_primary_tensor_view(element::Float32::element_type(), shape);
    copy_data(
        a, vector<float>{expf(1), expf(2), expf(3), expf(4), expf(5), expf(6), expf(7), expf(8)});
    vector<float> loga;
    for (auto elt : a->get_vector<float>())
    {
        loga.push_back(logf(elt));
    }
    auto result = backend->make_primary_tensor_view(element::Float32::element_type(), shape);

    cf->call({a}, {result});
    EXPECT_EQ(loga, result->get_vector<float>());
}

TEST(${BACKEND_NAME}, maximum)
{
    auto shape = Shape{2, 2, 2};
    auto A = make_shared<op::Parameter>(element::Float32::element_type(), shape);
    auto B = make_shared<op::Parameter>(element::Float32::element_type(), shape);
    auto rt = make_shared<TensorViewType>(element::Float32::element_type(), shape);
    auto f = make_shared<Function>(make_shared<op::Maximum>(A, B), rt, op::Parameters{A, B});

    auto manager = runtime::Manager::get("${BACKEND_NAME}");
    auto external = manager->compile(f);
    auto backend = manager->allocate_backend();
    auto cf = backend->make_call_frame(external);

    // Create some tensors for input/output
    auto a = backend->make_primary_tensor_view(element::Float32::element_type(), shape);
    copy_data(a, vector<float>{1, 8, -8, 17, -0.5, 0.5, 2, 1});
    auto b = backend->make_primary_tensor_view(element::Float32::element_type(), shape);
    copy_data(b, vector<float>{1, 2, 4, 8, 0, 0, 1, 1.5});
    auto result = backend->make_primary_tensor_view(element::Float32::element_type(), shape);

    cf->call({a, b}, {result});
    EXPECT_EQ((vector<float>{1, 8, 4, 17, 0, 0.5, 2, 1.5}), result->get_vector<float>());
}

TEST(${BACKEND_NAME}, minimum)
{
    auto shape = Shape{2, 2, 2};
    auto A = make_shared<op::Parameter>(element::Float32::element_type(), shape);
    auto B = make_shared<op::Parameter>(element::Float32::element_type(), shape);
    auto rt = make_shared<TensorViewType>(element::Float32::element_type(), shape);
    auto f = make_shared<Function>(make_shared<op::Minimum>(A, B), rt, op::Parameters{A, B});

    auto manager = runtime::Manager::get("${BACKEND_NAME}");
    auto external = manager->compile(f);
    auto backend = manager->allocate_backend();
    auto cf = backend->make_call_frame(external);

    // Create some tensors for input/output
    auto a = backend->make_primary_tensor_view(element::Float32::element_type(), shape);
    copy_data(a, vector<float>{1, 8, -8, 17, -0.5, 0.5, 2, 1});
    auto b = backend->make_primary_tensor_view(element::Float32::element_type(), shape);
    copy_data(b, vector<float>{1, 2, 4, 8, 0, 0, 1, 1.5});
    auto result = backend->make_primary_tensor_view(element::Float32::element_type(), shape);

    cf->call({a, b}, {result});
    EXPECT_EQ((vector<float>{1, 2, -8, 8, -.5, 0, 1, 1}), result->get_vector<float>());
}

TEST(${BACKEND_NAME}, negative)
{
    auto shape = Shape{2, 3};
    auto A = make_shared<op::Parameter>(element::Float32::element_type(), shape);
    auto rt = make_shared<TensorViewType>(element::Float32::element_type(), shape);
    auto f = make_shared<Function>(make_shared<op::Negative>(A), rt, op::Parameters{A});

    auto manager = runtime::Manager::get("${BACKEND_NAME}");
    auto external = manager->compile(f);
    auto backend = manager->allocate_backend();
    auto cf = backend->make_call_frame(external);

    // Create some tensors for input/output
    auto a = backend->make_primary_tensor_view(element::Float32::element_type(), shape);
    copy_data(a, vector<float>{1, -2, 0, -4.8f, 8.6f, -8.6f});
    auto result = backend->make_primary_tensor_view(element::Float32::element_type(), shape);

    cf->call({a}, {result});
    EXPECT_EQ((vector<float>{-1, 2, 0, 4.8f, -8.6f, 8.6f}), result->get_vector<float>());
}

TEST(${BACKEND_NAME}, notequal)
{
    auto shape = Shape{2, 2, 2};
    auto A = make_shared<op::Parameter>(element::Float32::element_type(), shape);
    auto B = make_shared<op::Parameter>(element::Float32::element_type(), shape);
    auto rt = make_shared<TensorViewType>(element::Bool::element_type(), shape);
    auto f = make_shared<Function>(make_shared<op::NotEqual>(A, B), rt, op::Parameters{A, B});

    auto manager = runtime::Manager::get("${BACKEND_NAME}");
    auto external = manager->compile(f);
    auto backend = manager->allocate_backend();
    auto cf = backend->make_call_frame(external);

    // Create some tensors for input/output
    auto a = backend->make_primary_tensor_view(element::Float32::element_type(), shape);
    copy_data(a, vector<float>{1, 8, -8, 17, -0.5, 0, 1, 1});
    auto b = backend->make_primary_tensor_view(element::Float32::element_type(), shape);
    copy_data(b, vector<float>{1, 8, 4, 8, 0, 0, 1, 1.5});
    auto result = backend->make_primary_tensor_view(element::Bool::element_type(), shape);

    cf->call({a, b}, {result});
    EXPECT_EQ((vector<char>{0, 0, 1, 1, 1, 0, 0, 1}), result->get_vector<char>());
}

TEST(${BACKEND_NAME}, select)
{
    auto shape = Shape{2, 2, 2};
    auto A = make_shared<op::Parameter>(element::Bool::element_type(), shape);
    auto B = make_shared<op::Parameter>(element::Float32::element_type(), shape);
    auto C = make_shared<op::Parameter>(element::Float32::element_type(), shape);
    auto rt = make_shared<TensorViewType>(element::Float32::element_type(), shape);
    auto f = make_shared<Function>(make_shared<op::Select>(A, B, C), rt, op::Parameters{A, B, C});

    auto manager = runtime::Manager::get("${BACKEND_NAME}");
    auto external = manager->compile(f);
    auto backend = manager->allocate_backend();
    auto cf = backend->make_call_frame(external);

    // Create some tensors for input/output
    auto a = backend->make_primary_tensor_view(element::Bool::element_type(), shape);
    copy_data(a, vector<char>{0, 1, 1, 0, 0, 1, 0, 1});
    auto b = backend->make_primary_tensor_view(element::Float32::element_type(), shape);
    copy_data(b, vector<float>{1, 2, 3, 4, 5, 6, 7, 8});
    auto c = backend->make_primary_tensor_view(element::Float32::element_type(), shape);
    copy_data(c, vector<float>{11, 12, 13, 14, 15, 16, 17, 18});
    auto result = backend->make_primary_tensor_view(element::Float32::element_type(), shape);

    cf->call({a, b, c}, {result});
    EXPECT_EQ((vector<float>{11, 2, 3, 14, 15, 6, 17, 8}), result->get_vector<float>());
}

TEST(${BACKEND_NAME}, subtract)
{
    auto shape = Shape{2, 2};
    auto A = make_shared<op::Parameter>(element::Float32::element_type(), shape);
    auto B = make_shared<op::Parameter>(element::Float32::element_type(), shape);
    auto rt = make_shared<TensorViewType>(element::Float32::element_type(), shape);
    auto f = make_shared<Function>(make_shared<op::Subtract>(A, B), rt, op::Parameters{A, B});

    auto manager = runtime::Manager::get("${BACKEND_NAME}");
    auto external = manager->compile(f);
    auto backend = manager->allocate_backend();
    auto cf = backend->make_call_frame(external);

    // Create some tensors for input/output
    auto a = backend->make_primary_tensor_view(element::Float32::element_type(), shape);
    copy_data(a, vector<float>{2, 4, 8, 16});
    auto b = backend->make_primary_tensor_view(element::Float32::element_type(), shape);
    copy_data(b, vector<float>{1, 2, 4, 8});
    auto result = backend->make_primary_tensor_view(element::Float32::element_type(), shape);

    cf->call({a, b}, {result});
    EXPECT_EQ((vector<float>{1, 2, 4, 8}), result->get_vector<float>());
}

TEST(${BACKEND_NAME}, scalar_parameterized_constant_bool)
{
    auto shape = Shape{};
    auto t = runtime::make_tensor<element::Bool>(shape, {true});
    auto A = make_shared<op::ParameterizedConstant<element::Bool>>(shape, t);
    auto rt = make_shared<TensorViewType>(element::Bool::element_type(), shape);
    auto f = make_shared<Function>(A, rt, op::Parameters{});

    auto manager = runtime::Manager::get("${BACKEND_NAME}");
    auto external = manager->compile(f);
    auto backend = manager->allocate_backend();
    auto cf = backend->make_call_frame(external);

    // Create some tensors for input/output
    auto result = backend->make_primary_tensor_view(element::Bool::element_type(), shape);

    cf->call({}, {result});
    EXPECT_EQ((vector<char>{true}), result->get_vector<char>());
}

TEST(${BACKEND_NAME}, scalar_parameterized_constant_float)
{
    auto shape = Shape{};
    auto t = runtime::make_tensor<element::Float32>(shape, {-3.0f});
    auto A = make_shared<op::ParameterizedConstant<element::Float32>>(shape, t);
    auto rt = make_shared<TensorViewType>(element::Float32::element_type(), shape);
    auto f = make_shared<Function>(A, rt, op::Parameters{});

    auto manager = runtime::Manager::get("${BACKEND_NAME}");
    auto external = manager->compile(f);
    auto backend = manager->allocate_backend();
    auto cf = backend->make_call_frame(external);

    // Create some tensors for input/output
    auto result = backend->make_primary_tensor_view(element::Float32::element_type(), shape);

    cf->call({}, {result});
    EXPECT_EQ((vector<float>{-3.0f}), result->get_vector<float>());
}

TEST(${BACKEND_NAME}, scalar_parameterized_constant_int8)
{
    auto shape = Shape{};
    auto t = runtime::make_tensor<element::Int8>(shape, {-3});
    auto A = make_shared<op::ParameterizedConstant<element::Int8>>(shape, t);
    auto rt = make_shared<TensorViewType>(element::Int8::element_type(), shape);
    auto f = make_shared<Function>(A, rt, op::Parameters{});

    auto manager = runtime::Manager::get("${BACKEND_NAME}");
    auto external = manager->compile(f);
    auto backend = manager->allocate_backend();
    auto cf = backend->make_call_frame(external);

    // Create some tensors for input/output
    auto result = backend->make_primary_tensor_view(element::Int8::element_type(), shape);

    cf->call({}, {result});
    EXPECT_EQ((vector<int8_t>{-3}), result->get_vector<int8_t>());
}

TEST(${BACKEND_NAME}, scalar_parameterized_constant_int32)
{
    auto shape = Shape{};
    auto t = runtime::make_tensor<element::Int32>(shape, {-3});
    auto A = make_shared<op::ParameterizedConstant<element::Int32>>(shape, t);
    auto rt = make_shared<TensorViewType>(element::Int32::element_type(), shape);
    auto f = make_shared<Function>(A, rt, op::Parameters{});

    auto manager = runtime::Manager::get("${BACKEND_NAME}");
    auto external = manager->compile(f);
    auto backend = manager->allocate_backend();
    auto cf = backend->make_call_frame(external);

    // Create some tensors for input/output
    auto result = backend->make_primary_tensor_view(element::Int32::element_type(), shape);

    cf->call({}, {result});
    EXPECT_EQ((vector<int32_t>{-3}), result->get_vector<int32_t>());
}

TEST(${BACKEND_NAME}, scalar_parameterized_constant_int64)
{
    auto shape = Shape{};
    auto t = runtime::make_tensor<element::Int64>(shape, {-3});
    auto A = make_shared<op::ParameterizedConstant<element::Int64>>(shape, t);
    auto rt = make_shared<TensorViewType>(element::Int64::element_type(), shape);
    auto f = make_shared<Function>(A, rt, op::Parameters{});

    auto manager = runtime::Manager::get("${BACKEND_NAME}");
    auto external = manager->compile(f);
    auto backend = manager->allocate_backend();
    auto cf = backend->make_call_frame(external);

    // Create some tensors for input/output
    auto result = backend->make_primary_tensor_view(element::Int64::element_type(), shape);

    cf->call({}, {result});
    EXPECT_EQ((vector<int64_t>{-3}), result->get_vector<int64_t>());
}

TEST(${BACKEND_NAME}, scalar_parameterized_constant_uint8)
{
    auto shape = Shape{};
    auto t = runtime::make_tensor<element::UInt8>(shape, {3});
    auto A = make_shared<op::ParameterizedConstant<element::UInt8>>(shape, t);
    auto rt = make_shared<TensorViewType>(element::UInt8::element_type(), shape);
    auto f = make_shared<Function>(A, rt, op::Parameters{});

    auto manager = runtime::Manager::get("${BACKEND_NAME}");
    auto external = manager->compile(f);
    auto backend = manager->allocate_backend();
    auto cf = backend->make_call_frame(external);

    // Create some tensors for input/output
    auto result = backend->make_primary_tensor_view(element::UInt8::element_type(), shape);

    cf->call({}, {result});
    EXPECT_EQ((vector<uint8_t>{3}), result->get_vector<uint8_t>());
}

TEST(${BACKEND_NAME}, scalar_parameterized_constant_uint32)
{
    auto shape = Shape{};
    auto t = runtime::make_tensor<element::UInt32>(shape, {3});
    auto A = make_shared<op::ParameterizedConstant<element::UInt32>>(shape, t);
    auto rt = make_shared<TensorViewType>(element::UInt32::element_type(), shape);
    auto f = make_shared<Function>(A, rt, op::Parameters{});

    auto manager = runtime::Manager::get("${BACKEND_NAME}");
    auto external = manager->compile(f);
    auto backend = manager->allocate_backend();
    auto cf = backend->make_call_frame(external);

    // Create some tensors for input/output
    auto result = backend->make_primary_tensor_view(element::UInt32::element_type(), shape);

    cf->call({}, {result});
    EXPECT_EQ((vector<uint32_t>{3}), result->get_vector<uint32_t>());
}

TEST(${BACKEND_NAME}, scalar_parameterized_constant_uint64)
{
    auto shape = Shape{};
    auto t = runtime::make_tensor<element::UInt64>(shape, {3});
    auto A = make_shared<op::ParameterizedConstant<element::UInt64>>(shape, t);
    auto rt = make_shared<TensorViewType>(element::UInt64::element_type(), shape);
    auto f = make_shared<Function>(A, rt, op::Parameters{});

    auto manager = runtime::Manager::get("${BACKEND_NAME}");
    auto external = manager->compile(f);
    auto backend = manager->allocate_backend();
    auto cf = backend->make_call_frame(external);

    // Create some tensors for input/output
    auto result = backend->make_primary_tensor_view(element::UInt64::element_type(), shape);

    cf->call({}, {result});
    EXPECT_EQ((vector<uint64_t>{3}), result->get_vector<uint64_t>());
}

TEST(${BACKEND_NAME}, tensor_constant)
{
    auto shape = Shape{2, 2, 2};
    auto t = runtime::make_tensor<element::Float32>(shape, {1, 2, 3, 4, 5, 6, 7, 8});
    auto A = make_shared<op::ParameterizedConstant<element::Float32>>(shape, t);
    auto rt = make_shared<TensorViewType>(element::Float32::element_type(), shape);
    auto f = make_shared<Function>(A, rt, op::Parameters{});

    auto manager = runtime::Manager::get("${BACKEND_NAME}");
    auto external = manager->compile(f);
    auto backend = manager->allocate_backend();
    auto cf = backend->make_call_frame(external);

    // Create some tensors for input/output
    auto result = backend->make_primary_tensor_view(element::Float32::element_type(), shape);

    cf->call({}, {result});
    EXPECT_EQ((vector<float>{1, 2, 3, 4, 5, 6, 7, 8}), result->get_vector<float>());
}

TEST(${BACKEND_NAME}, tensor_constant_with_op)
{
    auto shape = Shape{2, 2, 2};
    auto t = runtime::make_tensor<element::Float32>(shape, {-1, 2, 3, -4, 5, -6, -7, 8});
    auto A = make_shared<op::ParameterizedConstant<element::Float32>>(shape, t);
    auto rt = make_shared<TensorViewType>(element::Float32::element_type(), shape);
    auto f = make_shared<Function>(make_shared<op::Abs>(A), rt, op::Parameters{});

    auto manager = runtime::Manager::get("${BACKEND_NAME}");
    auto external = manager->compile(f);
    auto backend = manager->allocate_backend();
    auto cf = backend->make_call_frame(external);

    // Create some tensors for input/output
    auto result = backend->make_primary_tensor_view(element::Float32::element_type(), shape);

    cf->call({}, {result});
    EXPECT_EQ((vector<float>{1, 2, 3, 4, 5, 6, 7, 8}), result->get_vector<float>());
}

TEST(${BACKEND_NAME}, constant_broadcast)
{
    const string js =
        R"([{
       "name" : "Function_0",
       "ops" : [
           {
             "element_type" :
                 {"bitwidth" : 32, "c_type_string" : "float", "is_real" : true, "is_signed" : true},
             "inputs" : [],
             "name" : "Parameter_4",
             "op" : "Parameter",
             "outputs" : ["Parameter_4"],
             "shape" : [ 3, 4 ]
           },
           {
             "element_type" :
                 {"bitwidth" : 32, "c_type_string" : "float", "is_real" : true, "is_signed" : true},
             "inputs" : [],
             "name" : "Parameter_0",
             "op" : "Parameter",
             "outputs" : ["Parameter_0"],
             "shape" : [ 3, 4 ]
           },
           {
             "element_type" :
                 {"bitwidth" : 32, "c_type_string" : "float", "is_real" : true, "is_signed" : true},
             "inputs" : [],
             "name" : "Constant_1",
             "op" : "Constant",
             "outputs" : ["Constant_1"],
             "shape" : [],
             "value" : ["0"]
           },
           {
             "axes" : [ 0, 1 ],
             "element_type" :
                 {"bitwidth" : 32, "c_type_string" : "float", "is_real" : true, "is_signed" : true},
             "inputs" : ["Constant_1"],
             "name" : "Broadcast_2",
             "op" : "Broadcast",
             "outputs" : ["Broadcast_2"],
             "shape" : [ 3, 4 ]
           },
           {
             "element_type" :
                 {"bitwidth" : 32, "c_type_string" : "float", "is_real" : true, "is_signed" : true},
             "inputs" : [ "Parameter_0", "Broadcast_2" ],
             "name" : "Maximum_3",
             "op" : "Maximum",
             "outputs" : ["Maximum_3"]
           },
           {
             "element_type" :
                 {"bitwidth" : 32, "c_type_string" : "float", "is_real" : true, "is_signed" : true},
             "inputs" : [ "Maximum_3", "Parameter_4" ],
             "name" : "Multiply_5",
             "op" : "Multiply",
             "outputs" : ["Multiply_5"]
           }
       ],
       "parameters" : [ "Parameter_0", "Parameter_4" ],
       "result" : ["Multiply_5"],
       "result_shape" : [ 3, 4 ],
       "result_type" :
           {"bitwidth" : 32, "c_type_string" : "float", "is_real" : true, "is_signed" : true}
    }])";
    stringstream ss(js);

    shared_ptr<Function> f = ngraph::deserialize(ss);

    // max(x,broadcast(Constant(0)))
    auto manager = runtime::Manager::get("${BACKEND_NAME}");
    auto external = manager->compile(f);
    auto backend = manager->allocate_backend();
    auto cf = backend->make_call_frame(external);

    // If this compiles it works
}

TEST(${BACKEND_NAME}, function_call)
{
    // First create "f(A,B,C) = (A+B)*C".
    auto shape = Shape{2, 2};
    auto A = make_shared<op::Parameter>(element::Float32::element_type(), shape);
    auto B = make_shared<op::Parameter>(element::Float32::element_type(), shape);
    auto C = make_shared<op::Parameter>(element::Float32::element_type(), shape);
    auto rt_f = make_shared<TensorViewType>(element::Float32::element_type(), shape);
    auto f = make_shared<Function>((A + B) * C, rt_f, op::Parameters{A, B, C});

    // Now make "g(X,Y,Z) = f(X,Y,Z) + f(X,Y,Z)"
    auto X = make_shared<op::Parameter>(element::Float32::element_type(), shape);
    auto Y = make_shared<op::Parameter>(element::Float32::element_type(), shape);
    auto Z = make_shared<op::Parameter>(element::Float32::element_type(), shape);
    auto rt_g = make_shared<TensorViewType>(element::Float32::element_type(), shape);
    auto g = make_shared<Function>(make_shared<op::FunctionCall>(f, Nodes{X, Y, Z}) +
                                       make_shared<op::FunctionCall>(f, Nodes{X, Y, Z}),
                                   rt_g,
                                   op::Parameters{X, Y, Z});

    // Now call g on some test vectors.
    auto manager = runtime::Manager::get("${BACKEND_NAME}");
    auto external = manager->compile(g);
    auto backend = manager->allocate_backend();
    auto cf = backend->make_call_frame(external);

    auto x = backend->make_primary_tensor_view(element::Float32::element_type(), shape);
    copy_data(x, vector<float>{1, 2, 3, 4});
    auto y = backend->make_primary_tensor_view(element::Float32::element_type(), shape);
    copy_data(y, vector<float>{5, 6, 7, 8});
    auto z = backend->make_primary_tensor_view(element::Float32::element_type(), shape);
    copy_data(z, vector<float>{9, 10, 11, 12});
    auto result = backend->make_primary_tensor_view(element::Float32::element_type(), shape);

    cf->call({x, y, z}, {result});
    EXPECT_EQ((vector<float>{108, 160, 220, 288}), result->get_vector<float>());

    cf->call({y, x, z}, {result});
    EXPECT_EQ((vector<float>{108, 160, 220, 288}), result->get_vector<float>());

    cf->call({x, z, y}, {result});
    EXPECT_EQ((vector<float>{100, 144, 196, 256}), result->get_vector<float>());
}

TEST(${BACKEND_NAME}, broadcast_scalar_vector)
{
    auto shape_a = Shape{};
    auto A = make_shared<op::Parameter>(element::Float32::element_type(), shape_a);
    auto shape_r = Shape{4};
    auto rt = make_shared<TensorViewType>(element::Float32::element_type(), shape_r);
    auto f = make_shared<Function>(
        make_shared<op::Broadcast>(A, shape_r, AxisSet{0}), rt, op::Parameters{A});

    auto manager = runtime::Manager::get("${BACKEND_NAME}");
    auto external = manager->compile(f);
    auto backend = manager->allocate_backend();
    auto cf = backend->make_call_frame(external);

    // Create some tensors for input/output
    auto a = backend->make_primary_tensor_view(element::Float32::element_type(), shape_a);
    copy_data(a, vector<float>{6});
    auto result = backend->make_primary_tensor_view(element::Float32::element_type(), shape_r);

    cf->call({a}, {result});
    EXPECT_EQ((vector<float>{6, 6, 6, 6}), result->get_vector<float>());
}

TEST(${BACKEND_NAME}, broadcast_scalar_matrix)
{
    auto shape_a = Shape{};
    auto A = make_shared<op::Parameter>(element::Float32::element_type(), shape_a);
    auto shape_r = Shape{2, 2};
    auto rt = make_shared<TensorViewType>(element::Float32::element_type(), shape_r);
    auto f = make_shared<Function>(
        make_shared<op::Broadcast>(A, shape_r, AxisSet{0, 1}), rt, op::Parameters{A});

    auto manager = runtime::Manager::get("${BACKEND_NAME}");
    auto external = manager->compile(f);
    auto backend = manager->allocate_backend();
    auto cf = backend->make_call_frame(external);

    // Create some tensors for input/output
    auto a = backend->make_primary_tensor_view(element::Float32::element_type(), shape_a);
    copy_data(a, vector<float>{6});
    auto result = backend->make_primary_tensor_view(element::Float32::element_type(), shape_r);

    cf->call({a}, {result});
    EXPECT_EQ((vector<float>{6, 6, 6, 6}), result->get_vector<float>());
}

TEST(${BACKEND_NAME}, broadcast_scalar_tensor)
{
    auto shape_a = Shape{};
    auto A = make_shared<op::Parameter>(element::Float32::element_type(), shape_a);
    auto shape_r = Shape{2, 2, 2};
    auto rt = make_shared<TensorViewType>(element::Float32::element_type(), shape_r);
    auto f = make_shared<Function>(
        make_shared<op::Broadcast>(A, shape_r, AxisSet{0, 1, 2}), rt, op::Parameters{A});

    auto manager = runtime::Manager::get("${BACKEND_NAME}");
    auto external = manager->compile(f);
    auto backend = manager->allocate_backend();
    auto cf = backend->make_call_frame(external);

    // Create some tensors for input/output
    auto a = backend->make_primary_tensor_view(element::Float32::element_type(), shape_a);
    copy_data(a, vector<float>{6});
    auto result = backend->make_primary_tensor_view(element::Float32::element_type(), shape_r);

    cf->call({a}, {result});
    EXPECT_EQ((vector<float>{6, 6, 6, 6, 6, 6, 6, 6}), result->get_vector<float>());
}

TEST(${BACKEND_NAME}, broadcast_trivial)
{
    auto shape = Shape{2, 2, 2};
    auto A = make_shared<op::Parameter>(element::Float32::element_type(), shape);
    auto rt = make_shared<TensorViewType>(element::Float32::element_type(), shape);
    auto f = make_shared<Function>(
        make_shared<op::Broadcast>(A, shape, AxisSet{}), rt, op::Parameters{A});

    auto manager = runtime::Manager::get("${BACKEND_NAME}");
    auto external = manager->compile(f);
    auto backend = manager->allocate_backend();
    auto cf = backend->make_call_frame(external);

    // Create some tensors for input/output
    auto a = backend->make_primary_tensor_view(element::Float32::element_type(), shape);
    copy_data(a, vector<float>{2, 4, 6, 8, 16, 32, 64, 128});
    auto result = backend->make_primary_tensor_view(element::Float32::element_type(), shape);

    cf->call({a}, {result});
    EXPECT_EQ((vector<float>{2, 4, 6, 8, 16, 32, 64, 128}), result->get_vector<float>());
}

TEST(${BACKEND_NAME}, broadcast_vector_colwise)
{
    auto shape_a = Shape{3};
    auto A = make_shared<op::Parameter>(element::Float32::element_type(), shape_a);
    auto shape_r = Shape{3, 4};
    auto rt = make_shared<TensorViewType>(element::Float32::element_type(), shape_r);
    auto f = make_shared<Function>(
        make_shared<op::Broadcast>(A, shape_r, AxisSet{1}), rt, op::Parameters{A});

    auto manager = runtime::Manager::get("${BACKEND_NAME}");
    auto external = manager->compile(f);
    auto backend = manager->allocate_backend();
    auto cf = backend->make_call_frame(external);

    // Create some tensors for input/output
    auto a = backend->make_primary_tensor_view(element::Float32::element_type(), shape_a);
    copy_data(a, vector<float>{1, 2, 3});
    auto result = backend->make_primary_tensor_view(element::Float32::element_type(), shape_r);

    cf->call({a}, {result});
    EXPECT_EQ((vector<float>{1, 1, 1, 1, 2, 2, 2, 2, 3, 3, 3, 3}), result->get_vector<float>());
}

TEST(${BACKEND_NAME}, broadcast_vector_rowwise)
{
    auto shape_a = Shape{4};
    auto A = make_shared<op::Parameter>(element::Float32::element_type(), shape_a);
    auto shape_r = Shape{3, 4};
    auto rt = make_shared<TensorViewType>(element::Float32::element_type(), shape_r);
    auto f = make_shared<Function>(
        make_shared<op::Broadcast>(A, shape_r, AxisSet{0}), rt, op::Parameters{A});

    auto manager = runtime::Manager::get("${BACKEND_NAME}");
    auto external = manager->compile(f);
    auto backend = manager->allocate_backend();
    auto cf = backend->make_call_frame(external);

    // Create some tensors for input/output
    auto a = backend->make_primary_tensor_view(element::Float32::element_type(), shape_a);
    copy_data(a, vector<float>{1, 2, 3, 4});
    auto result = backend->make_primary_tensor_view(element::Float32::element_type(), shape_r);

    cf->call({a}, {result});
    EXPECT_EQ((vector<float>{1, 2, 3, 4, 1, 2, 3, 4, 1, 2, 3, 4}), result->get_vector<float>());
}

TEST(${BACKEND_NAME}, broadcast_vector_rowwise_int64)
{
    auto shape_a = Shape{4};
    auto A = make_shared<op::Parameter>(element::Int64::element_type(), shape_a);
    auto shape_r = Shape{3, 4};
    auto rt = make_shared<TensorViewType>(element::Int64::element_type(), shape_r);
    auto f = make_shared<Function>(
        make_shared<op::Broadcast>(A, shape_r, AxisSet{0}), rt, op::Parameters{A});

    auto manager = runtime::Manager::get("${BACKEND_NAME}");
    auto external = manager->compile(f);
    auto backend = manager->allocate_backend();
    auto cf = backend->make_call_frame(external);

    // Create some tensors for input/output
    auto a = backend->make_primary_tensor_view(element::Int64::element_type(), shape_a);
    copy_data(a, vector<element::Int64::type>{1, 2, 3, 4});
    auto result = backend->make_primary_tensor_view(element::Int64::element_type(), shape_r);

    cf->call({a}, {result});
    EXPECT_EQ((vector<element::Int64::type>{1, 2, 3, 4, 1, 2, 3, 4, 1, 2, 3, 4}),
              result->get_vector<element::Int64::type>());
}

TEST(${BACKEND_NAME}, broadcast_matrix_0)
{
    auto shape_a = Shape{2, 2};
    auto A = make_shared<op::Parameter>(element::Float32::element_type(), shape_a);
    auto shape_r = Shape{2, 2, 2};
    auto rt = make_shared<TensorViewType>(element::Float32::element_type(), shape_r);
    auto f = make_shared<Function>(
        make_shared<op::Broadcast>(A, shape_r, AxisSet{0}), rt, op::Parameters{A});

    auto manager = runtime::Manager::get("${BACKEND_NAME}");
    auto external = manager->compile(f);
    auto backend = manager->allocate_backend();
    auto cf = backend->make_call_frame(external);

    // Create some tensors for input/output
    auto a = backend->make_primary_tensor_view(element::Float32::element_type(), shape_a);
    copy_data(a, vector<element::Float32::type>{1, 2, 3, 4});
    auto result = backend->make_primary_tensor_view(element::Float32::element_type(), shape_r);

    cf->call({a}, {result});
    EXPECT_EQ((vector<element::Float32::type>{1, 2, 3, 4, 1, 2, 3, 4}),
              result->get_vector<element::Float32::type>());
}

TEST(${BACKEND_NAME}, broadcast_matrix_1)
{
    auto shape_a = Shape{2, 2};
    auto A = make_shared<op::Parameter>(element::Float32::element_type(), shape_a);
    auto shape_r = Shape{2, 2, 2};
    auto rt = make_shared<TensorViewType>(element::Float32::element_type(), shape_r);
    auto f = make_shared<Function>(
        make_shared<op::Broadcast>(A, shape_r, AxisSet{1}), rt, op::Parameters{A});

    auto manager = runtime::Manager::get("${BACKEND_NAME}");
    auto external = manager->compile(f);
    auto backend = manager->allocate_backend();
    auto cf = backend->make_call_frame(external);

    // Create some tensors for input/output
    auto a = backend->make_primary_tensor_view(element::Float32::element_type(), shape_a);
    copy_data(a, vector<element::Float32::type>{1, 2, 3, 4});
    auto result = backend->make_primary_tensor_view(element::Float32::element_type(), shape_r);

    cf->call({a}, {result});
    EXPECT_EQ((vector<element::Float32::type>{1, 2, 1, 2, 3, 4, 3, 4}),
              result->get_vector<element::Float32::type>());
}

TEST(${BACKEND_NAME}, broadcast_matrix_2)
{
    auto shape_a = Shape{2, 2};
    auto A = make_shared<op::Parameter>(element::Float32::element_type(), shape_a);
    auto shape_r = Shape{2, 2, 2};
    auto rt = make_shared<TensorViewType>(element::Float32::element_type(), shape_r);
    auto f = make_shared<Function>(
        make_shared<op::Broadcast>(A, shape_r, AxisSet{2}), rt, op::Parameters{A});

    auto manager = runtime::Manager::get("${BACKEND_NAME}");
    auto external = manager->compile(f);
    auto backend = manager->allocate_backend();
    auto cf = backend->make_call_frame(external);

    // Create some tensors for input/output
    auto a = backend->make_primary_tensor_view(element::Float32::element_type(), shape_a);
    copy_data(a, vector<element::Float32::type>{1, 2, 3, 4});
    auto result = backend->make_primary_tensor_view(element::Float32::element_type(), shape_r);

    cf->call({a}, {result});
    EXPECT_EQ((vector<element::Float32::type>{1, 1, 2, 2, 3, 3, 4, 4}),
              result->get_vector<element::Float32::type>());
}

TEST(${BACKEND_NAME}, convert_int32_float32)
{
    auto shape = Shape{2, 2};
    auto A = make_shared<op::Parameter>(element::Int32::element_type(), shape);
    auto rt = make_shared<TensorViewType>(element::Float32::element_type(), shape);
    auto f = make_shared<Function>(
        make_shared<op::Convert>(A, element::Float32::element_type()), rt, op::Parameters{A});

    auto manager = runtime::Manager::get("${BACKEND_NAME}");
    auto external = manager->compile(f);
    auto backend = manager->allocate_backend();
    auto cf = backend->make_call_frame(external);

    // Create some tensors for input/output
    auto a = backend->make_primary_tensor_view(element::Int32::element_type(), shape);
    copy_data(a, vector<element::Int32::type>{1, 2, 3, 4});
    auto result = backend->make_primary_tensor_view(element::Float32::element_type(), shape);

    cf->call({a}, {result});
    EXPECT_EQ((vector<element::Float32::type>{1, 2, 3, 4}), result->get_vector<float>());
}

TEST(${BACKEND_NAME}, convert_int32_bool)
{
    auto shape = Shape{2, 2};
    auto A = make_shared<op::Parameter>(element::Int32::element_type(), shape);
    auto rt = make_shared<TensorViewType>(element::Bool::element_type(), shape);
    auto f = make_shared<Function>(
        make_shared<op::Convert>(A, element::Bool::element_type()), rt, op::Parameters{A});

    auto manager = runtime::Manager::get("${BACKEND_NAME}");
    auto external = manager->compile(f);
    auto backend = manager->allocate_backend();
    auto cf = backend->make_call_frame(external);

    // Create some tensors for input/output
    auto a = backend->make_primary_tensor_view(element::Int32::element_type(), shape);
    copy_data(a, vector<element::Int32::type>{1, 2, 3, 4});
    auto result = backend->make_primary_tensor_view(element::Bool::element_type(), shape);

    cf->call({a}, {result});
    EXPECT_EQ((vector<element::Bool::type>{1, 2, 3, 4}), result->get_vector<element::Bool::type>());
}

TEST(${BACKEND_NAME}, convert_float32_bool)
{
    auto shape = Shape{2, 2};
    auto A = make_shared<op::Parameter>(element::Float32::element_type(), shape);
    auto rt = make_shared<TensorViewType>(element::Bool::element_type(), shape);
    auto f = make_shared<Function>(
        make_shared<op::Convert>(A, element::Bool::element_type()), rt, op::Parameters{A});

    auto manager = runtime::Manager::get("${BACKEND_NAME}");
    auto external = manager->compile(f);
    auto backend = manager->allocate_backend();
    auto cf = backend->make_call_frame(external);

    // Create some tensors for input/output
    auto a = backend->make_primary_tensor_view(element::Float32::element_type(), shape);
    copy_data(a, vector<element::Float32::type>{1, 2, 3, 4});
    auto result = backend->make_primary_tensor_view(element::Bool::element_type(), shape);

    cf->call({a}, {result});
    EXPECT_EQ((vector<element::Bool::type>{1, 2, 3, 4}), result->get_vector<element::Bool::type>());
}

// Trivial case with no reduction axes.
TEST(${BACKEND_NAME}, reduce_trivial)
{
    // First, the reduction function (f(x:float32[],y:float32[]) = x+y).
    auto f_A = make_shared<op::Parameter>(element::Float32::element_type(), Shape{});
    auto f_B = make_shared<op::Parameter>(element::Float32::element_type(), Shape{});
    auto f_rt = make_shared<TensorViewType>(element::Float32::element_type(), Shape{});
    auto f = make_shared<Function>(make_shared<op::Add>(f_A, f_B), f_rt, op::Parameters{f_A, f_B});

    // Now the reduction (g(x:float32[2,2],y:float32[]) = reduce(x,y,f,axes={})).
    auto shape = Shape{2, 2};
    auto g_A = make_shared<op::Parameter>(element::Float32::element_type(), shape);
    auto g_B = make_shared<op::Parameter>(element::Float32::element_type(), Shape{});
    auto g_rt = make_shared<TensorViewType>(element::Float32::element_type(), shape);
    auto g = make_shared<Function>(
        make_shared<op::Reduce>(g_A, g_B, f, AxisSet{}), g_rt, op::Parameters{g_A, g_B});

    auto manager = runtime::Manager::get("${BACKEND_NAME}");
    auto external = manager->compile(g);
    auto backend = manager->allocate_backend();
    auto cf = backend->make_call_frame(external);

    // Create some tensors for input/output
    auto a = backend->make_primary_tensor_view(element::Float32::element_type(), shape);
    copy_data(a, vector<float>{1, 2, 3, 4});
    auto b = backend->make_primary_tensor_view(element::Float32::element_type(), shape);
    copy_data(b, vector<float>{0, 0, 0, 0});
    auto result = backend->make_primary_tensor_view(element::Float32::element_type(), shape);

    cf->call({a, b}, {result});
    EXPECT_EQ((vector<float>{1, 2, 3, 4}), result->get_vector<float>());
}

TEST(${BACKEND_NAME}, reduce_to_scalar)
{
    // First, the reduction function (f(x:float32[],y:float32[]) = x+y).
    auto f_A = make_shared<op::Parameter>(element::Float32::element_type(), Shape{});
    auto f_B = make_shared<op::Parameter>(element::Float32::element_type(), Shape{});
    auto f_rt = make_shared<TensorViewType>(element::Float32::element_type(), Shape{});
    auto f = make_shared<Function>(make_shared<op::Add>(f_A, f_B), f_rt, op::Parameters{f_A, f_B});

    // Now the reduction (g(x:float32[2,2],y:float32[]) = reduce(x,y,f,axes={})).
    auto shape = Shape{2, 2};
    auto g_A = make_shared<op::Parameter>(element::Float32::element_type(), shape);
    auto g_B = make_shared<op::Parameter>(element::Float32::element_type(), Shape{});
    auto g_rt = make_shared<TensorViewType>(element::Float32::element_type(), Shape{});
    auto g = make_shared<Function>(
        make_shared<op::Reduce>(g_A, g_B, f, AxisSet{0, 1}), g_rt, op::Parameters{g_A, g_B});

    auto manager = runtime::Manager::get("${BACKEND_NAME}");
    auto external = manager->compile(g);
    auto backend = manager->allocate_backend();
    auto cf = backend->make_call_frame(external);

    // Create some tensors for input/output
    auto a = backend->make_primary_tensor_view(element::Float32::element_type(), shape);
    copy_data(a, vector<float>{1, 2, 3, 4});
    auto b = backend->make_primary_tensor_view(element::Float32::element_type(), Shape{});
    copy_data(b, vector<float>{0});
    auto result = backend->make_primary_tensor_view(element::Float32::element_type(), Shape{});

    cf->call({a, b}, {result});
    EXPECT_EQ((vector<float>{10}), result->get_vector<float>());

    // For some reason I'm feeling extra paranoid about making sure reduction doesn't clobber the
    // input tensors, so let's do this too.
    EXPECT_EQ((vector<float>{1, 2, 3, 4}), a->get_vector<float>());
    EXPECT_EQ((vector<float>{0}), b->get_vector<float>());
}

TEST(${BACKEND_NAME}, reduce_matrix_columns)
{
    // First, the reduction function (f(x:float32[],y:float32[]) = x+y).
    auto f_A = make_shared<op::Parameter>(element::Float32::element_type(), Shape{});
    auto f_B = make_shared<op::Parameter>(element::Float32::element_type(), Shape{});
    auto f_rt = make_shared<TensorViewType>(element::Float32::element_type(), Shape{});
    auto f = make_shared<Function>(make_shared<op::Add>(f_A, f_B), f_rt, op::Parameters{f_A, f_B});

    // Now the reduction (g(x:float32[2,2],y:float32[]) = reduce(x,y,f,axes={})).
    auto shape_a = Shape{3, 2};
    auto g_A = make_shared<op::Parameter>(element::Float32::element_type(), shape_a);
    auto g_B = make_shared<op::Parameter>(element::Float32::element_type(), Shape{});
    auto shape_rt = Shape{2};
    auto g_rt = make_shared<TensorViewType>(element::Float32::element_type(), shape_rt);
    auto g = make_shared<Function>(
        make_shared<op::Reduce>(g_A, g_B, f, AxisSet{0}), g_rt, op::Parameters{g_A, g_B});

    auto manager = runtime::Manager::get("${BACKEND_NAME}");
    auto external = manager->compile(g);
    auto backend = manager->allocate_backend();
    auto cf = backend->make_call_frame(external);

    // Create some tensors for input/output
    auto a = backend->make_primary_tensor_view(element::Float32::element_type(), shape_a);
    copy_data(a, vector<float>{1, 2, 3, 4, 5, 6});
    auto b = backend->make_primary_tensor_view(element::Float32::element_type(), Shape{});
    copy_data(b, vector<float>{0});
    auto result = backend->make_primary_tensor_view(element::Float32::element_type(), shape_rt);

    cf->call({a, b}, {result});
    EXPECT_EQ((vector<float>{9, 12}), result->get_vector<float>());

    // For some reason I'm feeling extra paranoid about making sure reduction doesn't clobber the
    // input tensors, so let's do this too.
    EXPECT_EQ((vector<float>{1, 2, 3, 4, 5, 6}), a->get_vector<float>());
    EXPECT_EQ((vector<float>{0}), b->get_vector<float>());
}

TEST(${BACKEND_NAME}, reduce_matrix_rows)
{
    // First, the reduction function (f(x:float32[],y:float32[]) = x+y).
    auto f_A = make_shared<op::Parameter>(element::Float32::element_type(), Shape{});
    auto f_B = make_shared<op::Parameter>(element::Float32::element_type(), Shape{});
    auto f_rt = make_shared<TensorViewType>(element::Float32::element_type(), Shape{});
    auto f = make_shared<Function>(make_shared<op::Add>(f_A, f_B), f_rt, op::Parameters{f_A, f_B});

    // Now the reduction (g(x:float32[2,2],y:float32[]) = reduce(x,y,f,axes={})).
    auto shape_a = Shape{3, 2};
    auto g_A = make_shared<op::Parameter>(element::Float32::element_type(), shape_a);
    auto g_B = make_shared<op::Parameter>(element::Float32::element_type(), Shape{});
    auto shape_rt = Shape{3};
    auto g_rt = make_shared<TensorViewType>(element::Float32::element_type(), shape_rt);
    auto g = make_shared<Function>(
        make_shared<op::Reduce>(g_A, g_B, f, AxisSet{1}), g_rt, op::Parameters{g_A, g_B});

    auto manager = runtime::Manager::get("${BACKEND_NAME}");
    auto external = manager->compile(g);
    auto backend = manager->allocate_backend();
    auto cf = backend->make_call_frame(external);

    // Create some tensors for input/output
    auto a = backend->make_primary_tensor_view(element::Float32::element_type(), shape_a);
    copy_data(a, vector<float>{1, 2, 3, 4, 5, 6});
    auto b = backend->make_primary_tensor_view(element::Float32::element_type(), Shape{});
    copy_data(b, vector<float>{0});
    auto result = backend->make_primary_tensor_view(element::Float32::element_type(), shape_rt);

    cf->call({a, b}, {result});
    EXPECT_EQ((vector<float>{3, 7, 11}), result->get_vector<float>());

    // For some reason I'm feeling extra paranoid about making sure reduction doesn't clobber the
    // input tensors, so let's do this too.
    EXPECT_EQ((vector<float>{1, 2, 3, 4, 5, 6}), a->get_vector<float>());
    EXPECT_EQ((vector<float>{0}), b->get_vector<float>());
}

TEST(${BACKEND_NAME}, reduce_matrix_rows_zero)
{
    // First, the reduction function (f(x:float32[],y:float32[]) = x+y).
    auto f_A = make_shared<op::Parameter>(element::Float32::element_type(), Shape{});
    auto f_B = make_shared<op::Parameter>(element::Float32::element_type(), Shape{});
    auto f_rt = make_shared<TensorViewType>(element::Float32::element_type(), Shape{});
    auto f = make_shared<Function>(make_shared<op::Add>(f_A, f_B), f_rt, op::Parameters{f_A, f_B});

    // Now the reduction (g(x:float32[2,2],y:float32[]) = reduce(x,y,f,axes={})).
    auto shape_a = Shape{3, 0};
    auto g_A = make_shared<op::Parameter>(element::Float32::element_type(), shape_a);
    auto g_B = make_shared<op::Parameter>(element::Float32::element_type(), Shape{});
    auto shape_rt = Shape{3};
    auto g_rt = make_shared<TensorViewType>(element::Float32::element_type(), shape_rt);
    auto g = make_shared<Function>(
        make_shared<op::Reduce>(g_A, g_B, f, AxisSet{1}), g_rt, op::Parameters{g_A, g_B});

    auto manager = runtime::Manager::get("${BACKEND_NAME}");
    auto external = manager->compile(g);
    auto backend = manager->allocate_backend();
    auto cf = backend->make_call_frame(external);

    // Create some tensors for input/output
    auto a = backend->make_primary_tensor_view(element::Float32::element_type(), shape_a);
    copy_data(a, vector<float>{});
    auto b = backend->make_primary_tensor_view(element::Float32::element_type(), Shape{});
    copy_data(b, vector<float>{66});
    auto result = backend->make_primary_tensor_view(element::Float32::element_type(), shape_rt);

    cf->call({a, b}, {result});
    EXPECT_EQ((vector<float>{66, 66, 66}), result->get_vector<float>());

    // For some reason I'm feeling extra paranoid about making sure reduction doesn't clobber the
    // input tensors, so let's do this too.
    EXPECT_EQ((vector<float>{}), a->get_vector<float>());
    EXPECT_EQ((vector<float>{66}), b->get_vector<float>());
}

TEST(${BACKEND_NAME}, reduce_matrix_cols_zero)
{
    // First, the reduction function (f(x:float32[],y:float32[]) = x+y).
    auto f_A = make_shared<op::Parameter>(element::Float32::element_type(), Shape{});
    auto f_B = make_shared<op::Parameter>(element::Float32::element_type(), Shape{});
    auto f_rt = make_shared<TensorViewType>(element::Float32::element_type(), Shape{});
    auto f = make_shared<Function>(make_shared<op::Add>(f_A, f_B), f_rt, op::Parameters{f_A, f_B});

    // Now the reduction (g(x:float32[2,2],y:float32[]) = reduce(x,y,f,axes={})).
    auto shape_a = Shape{0, 2};
    auto g_A = make_shared<op::Parameter>(element::Float32::element_type(), shape_a);
    auto g_B = make_shared<op::Parameter>(element::Float32::element_type(), Shape{});
    auto shape_rt = Shape{2};
    auto g_rt = make_shared<TensorViewType>(element::Float32::element_type(), shape_rt);
    auto g = make_shared<Function>(
        make_shared<op::Reduce>(g_A, g_B, f, AxisSet{0}), g_rt, op::Parameters{g_A, g_B});

    auto manager = runtime::Manager::get("${BACKEND_NAME}");
    auto external = manager->compile(g);
    auto backend = manager->allocate_backend();
    auto cf = backend->make_call_frame(external);

    // Create some tensors for input/output
    auto a = backend->make_primary_tensor_view(element::Float32::element_type(), shape_a);
    copy_data(a, vector<float>{});
    auto b = backend->make_primary_tensor_view(element::Float32::element_type(), Shape{});
    copy_data(b, vector<float>{77});
    auto result = backend->make_primary_tensor_view(element::Float32::element_type(), shape_rt);

    cf->call({a, b}, {result});
    EXPECT_EQ((vector<float>{77, 77}), result->get_vector<float>());

    // For some reason I'm feeling extra paranoid about making sure reduction doesn't clobber the
    // input tensors, so let's do this too.
    EXPECT_EQ((vector<float>{}), a->get_vector<float>());
    EXPECT_EQ((vector<float>{77}), b->get_vector<float>());
}

TEST(${BACKEND_NAME}, reduce_vector_zero)
{
    // First, the reduction function (f(x:float32[],y:float32[]) = x+y).
    auto f_A = make_shared<op::Parameter>(element::Float32::element_type(), Shape{});
    auto f_B = make_shared<op::Parameter>(element::Float32::element_type(), Shape{});
    auto f_rt = make_shared<TensorViewType>(element::Float32::element_type(), Shape{});
    auto f = make_shared<Function>(make_shared<op::Add>(f_A, f_B), f_rt, op::Parameters{f_A, f_B});

    // Now the reduction (g(x:float32[2,2],y:float32[]) = reduce(x,y,f,axes={})).
    auto shape_a = Shape{0};
    auto g_A = make_shared<op::Parameter>(element::Float32::element_type(), shape_a);
    auto g_B = make_shared<op::Parameter>(element::Float32::element_type(), Shape{});
    auto shape_rt = Shape{};
    auto g_rt = make_shared<TensorViewType>(element::Float32::element_type(), shape_rt);
    auto g = make_shared<Function>(
        make_shared<op::Reduce>(g_A, g_B, f, AxisSet{0}), g_rt, op::Parameters{g_A, g_B});

    auto manager = runtime::Manager::get("${BACKEND_NAME}");
    auto external = manager->compile(g);
    auto backend = manager->allocate_backend();
    auto cf = backend->make_call_frame(external);

    // Create some tensors for input/output
    auto a = backend->make_primary_tensor_view(element::Float32::element_type(), shape_a);
    copy_data(a, vector<float>{});
    auto b = backend->make_primary_tensor_view(element::Float32::element_type(), Shape{});
    copy_data(b, vector<float>{88});
    auto result = backend->make_primary_tensor_view(element::Float32::element_type(), shape_rt);

    cf->call({a, b}, {result});
    EXPECT_EQ((vector<float>{88}), result->get_vector<float>());

    // For some reason I'm feeling extra paranoid about making sure reduction doesn't clobber the
    // input tensors, so let's do this too.
    EXPECT_EQ((vector<float>{}), a->get_vector<float>());
    EXPECT_EQ((vector<float>{88}), b->get_vector<float>());
}

TEST(${BACKEND_NAME}, reduce_matrix_to_scalar_zero_by_zero)
{
    // First, the reduction function (f(x:float32[],y:float32[]) = x+y).
    auto f_A = make_shared<op::Parameter>(element::Float32::element_type(), Shape{});
    auto f_B = make_shared<op::Parameter>(element::Float32::element_type(), Shape{});
    auto f_rt = make_shared<TensorViewType>(element::Float32::element_type(), Shape{});
    auto f = make_shared<Function>(make_shared<op::Add>(f_A, f_B), f_rt, op::Parameters{f_A, f_B});

    // Now the reduction (g(x:float32[2,2],y:float32[]) = reduce(x,y,f,axes={})).
    auto shape_a = Shape{0, 0};
    auto g_A = make_shared<op::Parameter>(element::Float32::element_type(), shape_a);
    auto g_B = make_shared<op::Parameter>(element::Float32::element_type(), Shape{});
    auto shape_rt = Shape{};
    auto g_rt = make_shared<TensorViewType>(element::Float32::element_type(), shape_rt);
    auto g = make_shared<Function>(
        make_shared<op::Reduce>(g_A, g_B, f, AxisSet{0, 1}), g_rt, op::Parameters{g_A, g_B});

    auto manager = runtime::Manager::get("${BACKEND_NAME}");
    auto external = manager->compile(g);
    auto backend = manager->allocate_backend();
    auto cf = backend->make_call_frame(external);

    // Create some tensors for input/output
    auto a = backend->make_primary_tensor_view(element::Float32::element_type(), shape_a);
    copy_data(a, vector<float>{});
    auto b = backend->make_primary_tensor_view(element::Float32::element_type(), Shape{});
    copy_data(b, vector<float>{99});
    auto result = backend->make_primary_tensor_view(element::Float32::element_type(), shape_rt);

    cf->call({a, b}, {result});
    EXPECT_EQ((vector<float>{99}), result->get_vector<float>());

    // For some reason I'm feeling extra paranoid about making sure reduction doesn't clobber the
    // input tensors, so let's do this too.
    EXPECT_EQ((vector<float>{}), a->get_vector<float>());
    EXPECT_EQ((vector<float>{99}), b->get_vector<float>());
}

TEST(${BACKEND_NAME}, reduce_3d_to_vector)
{
    // First, the reduction function (f(x:float32[],y:float32[]) = x*y).
    auto f_A = make_shared<op::Parameter>(element::Float32::element_type(), Shape{});
    auto f_B = make_shared<op::Parameter>(element::Float32::element_type(), Shape{});
    auto f_rt = make_shared<TensorViewType>(element::Float32::element_type(), Shape{});
    auto f =
        make_shared<Function>(make_shared<op::Multiply>(f_A, f_B), f_rt, op::Parameters{f_A, f_B});

    auto shape_a = Shape{3, 3, 3};
    auto A = make_shared<op::Parameter>(element::Float32::element_type(), shape_a);
    auto shape_b = Shape{};
    auto B = make_shared<op::Parameter>(element::Float32::element_type(), shape_b);
    auto shape_rt = Shape{3};
    auto rt = make_shared<TensorViewType>(element::Float32::element_type(), shape_rt);
    auto g = make_shared<Function>(
        make_shared<op::Reduce>(A, B, f, AxisSet{0, 1}), rt, op::Parameters{A, B});

    auto manager = runtime::Manager::get("${BACKEND_NAME}");
    auto external = manager->compile(g);
    auto backend = manager->allocate_backend();
    auto cf = backend->make_call_frame(external);

    // Create some tensors for input/output
    auto a = backend->make_primary_tensor_view(element::Float32::element_type(), shape_a);
    copy_data(a, vector<float>{1,  2,  3,  4,  5,  6,  7,  8,  9,  10, 11, 12, 13, 14,
                               15, 16, 17, 18, 19, 20, 21, 22, 23, 24, 25, 26, 27});
    auto b = backend->make_primary_tensor_view(element::Float32::element_type(), shape_b);
    copy_data(b, vector<float>{1});
    auto result = backend->make_primary_tensor_view(element::Float32::element_type(), shape_rt);

    cf->call({a, b}, {result});
    EXPECT_EQ((vector<float>{1.0f * 10.0f * 19.0f * 4.0f * 13.0f * 22.0f * 7.0f * 16.0f * 25.0f,
                             2.0f * 11.0f * 20.0f * 5.0f * 14.0f * 23.0f * 8.0f * 17.0f * 26.0f,
                             3.0f * 12.0f * 21.0f * 6.0f * 15.0f * 24.0f * 9.0f * 18.0f * 27.0f}),
              result->get_vector<float>());
}

TEST(${BACKEND_NAME}, reshape_t2v_012)
{
    auto shape_a = Shape{2, 2, 3};
    auto A = make_shared<op::Parameter>(
        make_shared<TensorViewType>(element::Float32::element_type(), shape_a));
    auto shape_r = Shape{12};
    auto rt = make_shared<TensorViewType>(element::Float32::element_type(), shape_r);
    auto r = make_shared<op::Reshape>(A, AxisVector{0, 1, 2}, shape_r);
    auto f = make_shared<Function>(r, rt, op::Parameters{A});

    auto manager = runtime::Manager::get("${BACKEND_NAME}");
    auto external = manager->compile(f);
    auto backend = manager->allocate_backend();
    auto cf = backend->make_call_frame(external);

    // Create some tensors for input/output
    auto a = backend->make_primary_tensor_view(element::Float32::element_type(), shape_a);
    copy_data(a, vector<float>{1, 2, 3, 4, 5, 6, 7, 8, 9, 10, 11, 12});
    auto result = backend->make_primary_tensor_view(element::Float32::element_type(), shape_r);

    cf->call({a}, {result});
    EXPECT_EQ((vector<float>{1, 2, 3, 4, 5, 6, 7, 8, 9, 10, 11, 12}), result->get_vector<float>());
}

TEST(${BACKEND_NAME}, reshape_t2s_012)
{
    auto shape_a = Shape{1, 1, 1};
    auto A = make_shared<op::Parameter>(
        make_shared<TensorViewType>(element::Float32::element_type(), shape_a));
    auto shape_r = Shape{};
    auto rt = make_shared<TensorViewType>(element::Float32::element_type(), shape_r);
    auto r = make_shared<op::Reshape>(A, AxisVector{0, 1, 2}, shape_r);
    auto f = make_shared<Function>(r, rt, op::Parameters{A});

    auto manager = runtime::Manager::get("${BACKEND_NAME}");
    auto external = manager->compile(f);
    auto backend = manager->allocate_backend();
    auto cf = backend->make_call_frame(external);

    // Create some tensors for input/output
    auto a = backend->make_primary_tensor_view(element::Float32::element_type(), shape_a);
    copy_data(a, vector<float>{6});
    auto result = backend->make_primary_tensor_view(element::Float32::element_type(), shape_r);

    cf->call({a}, {result});
    EXPECT_EQ((vector<float>{6}), result->get_vector<float>());
}

TEST(${BACKEND_NAME}, reshape_t2s_120)
{
    auto shape_a = Shape{1, 1, 1};
    auto A = make_shared<op::Parameter>(
        make_shared<TensorViewType>(element::Float32::element_type(), shape_a));
    auto shape_r = Shape{};
    auto rt = make_shared<TensorViewType>(element::Float32::element_type(), shape_r);
    auto r = make_shared<op::Reshape>(A, AxisVector{1, 2, 0}, shape_r);
    auto f = make_shared<Function>(r, rt, op::Parameters{A});

    auto manager = runtime::Manager::get("${BACKEND_NAME}");
    auto external = manager->compile(f);
    auto backend = manager->allocate_backend();
    auto cf = backend->make_call_frame(external);

    // Create some tensors for input/output
    auto a = backend->make_primary_tensor_view(element::Float32::element_type(), shape_a);
    copy_data(a, vector<float>{6});
    auto result = backend->make_primary_tensor_view(element::Float32::element_type(), shape_r);

    cf->call({a}, {result});
    EXPECT_EQ((vector<float>{6}), result->get_vector<float>());
}

TEST(${BACKEND_NAME}, reshape_s2t)
{
    auto shape_a = Shape{};
    auto A = make_shared<op::Parameter>(
        make_shared<TensorViewType>(element::Float32::element_type(), shape_a));
    auto shape_r = Shape{1, 1, 1, 1, 1, 1};
    auto rt = make_shared<TensorViewType>(element::Float32::element_type(), shape_r);
    auto r = make_shared<op::Reshape>(A, AxisVector{}, shape_r);
    auto f = make_shared<Function>(r, rt, op::Parameters{A});

    auto manager = runtime::Manager::get("${BACKEND_NAME}");
    auto external = manager->compile(f);
    auto backend = manager->allocate_backend();
    auto cf = backend->make_call_frame(external);

    // Create some tensors for input/output
    auto a = backend->make_primary_tensor_view(element::Float32::element_type(), shape_a);
    copy_data(a, vector<float>{42});
    auto result = backend->make_primary_tensor_view(element::Float32::element_type(), shape_r);

    cf->call({a}, {result});
    EXPECT_EQ((vector<float>{42}), result->get_vector<float>());
}

TEST(${BACKEND_NAME}, reshape_v2m_col)
{
    auto shape_a = Shape{3};
    auto A = make_shared<op::Parameter>(
        make_shared<TensorViewType>(element::Float32::element_type(), shape_a));
    auto shape_r = Shape{3, 1};
    auto rt = make_shared<TensorViewType>(element::Float32::element_type(), shape_r);
    auto r = make_shared<op::Reshape>(A, AxisVector{0}, shape_r);
    auto f = make_shared<Function>(r, rt, op::Parameters{A});

    auto manager = runtime::Manager::get("${BACKEND_NAME}");
    auto external = manager->compile(f);
    auto backend = manager->allocate_backend();
    auto cf = backend->make_call_frame(external);

    // Create some tensors for input/output
    auto a = backend->make_primary_tensor_view(element::Float32::element_type(), shape_a);
    copy_data(a, vector<float>{1, 2, 3});
    auto result = backend->make_primary_tensor_view(element::Float32::element_type(), shape_r);

    cf->call({a}, {result});
    EXPECT_EQ((vector<float>{1, 2, 3}), result->get_vector<float>());
}

TEST(${BACKEND_NAME}, reshape_v2m_row)
{
    auto shape_a = Shape{3};
    auto A = make_shared<op::Parameter>(
        make_shared<TensorViewType>(element::Float32::element_type(), shape_a));
    auto shape_r = Shape{1, 3};
    auto rt = make_shared<TensorViewType>(element::Float32::element_type(), shape_r);
    auto r = make_shared<op::Reshape>(A, AxisVector{0}, shape_r);
    auto f = make_shared<Function>(r, rt, op::Parameters{A});

    auto manager = runtime::Manager::get("${BACKEND_NAME}");
    auto external = manager->compile(f);
    auto backend = manager->allocate_backend();
    auto cf = backend->make_call_frame(external);

    // Create some tensors for input/output
    auto a = backend->make_primary_tensor_view(element::Float32::element_type(), shape_a);
    copy_data(a, vector<float>{1, 2, 3});
    auto result = backend->make_primary_tensor_view(element::Float32::element_type(), shape_r);

    cf->call({a}, {result});
    EXPECT_EQ((vector<float>{1, 2, 3}), result->get_vector<float>());
}

TEST(${BACKEND_NAME}, reshape_v2t_middle)
{
    auto shape_a = Shape{3};
    auto A = make_shared<op::Parameter>(
        make_shared<TensorViewType>(element::Float32::element_type(), shape_a));
    auto shape_r = Shape{1, 3, 1};
    auto rt = make_shared<TensorViewType>(element::Float32::element_type(), shape_r);
    auto r = make_shared<op::Reshape>(A, AxisVector{0}, shape_r);
    auto f = make_shared<Function>(r, rt, op::Parameters{A});

    auto manager = runtime::Manager::get("${BACKEND_NAME}");
    auto external = manager->compile(f);
    auto backend = manager->allocate_backend();
    auto cf = backend->make_call_frame(external);

    // Create some tensors for input/output
    auto a = backend->make_primary_tensor_view(element::Float32::element_type(), shape_a);
    copy_data(a, vector<float>{1, 2, 3});
    auto result = backend->make_primary_tensor_view(element::Float32::element_type(), shape_r);

    cf->call({a}, {result});
    EXPECT_EQ((vector<float>{1, 2, 3}), result->get_vector<float>());
}

TEST(${BACKEND_NAME}, reshape_m2m_same)
{
    auto shape_a = Shape{3, 3};
    auto A = make_shared<op::Parameter>(
        make_shared<TensorViewType>(element::Float32::element_type(), shape_a));
    auto shape_r = Shape{3, 3};
    auto rt = make_shared<TensorViewType>(element::Float32::element_type(), shape_r);
    auto r = make_shared<op::Reshape>(A, AxisVector{0, 1}, shape_r);
    auto f = make_shared<Function>(r, rt, op::Parameters{A});

    auto manager = runtime::Manager::get("${BACKEND_NAME}");
    auto external = manager->compile(f);
    auto backend = manager->allocate_backend();
    auto cf = backend->make_call_frame(external);

    // Create some tensors for input/output
    auto a = backend->make_primary_tensor_view(element::Float32::element_type(), shape_a);
    copy_data(a, vector<float>{1, 2, 3, 4, 5, 6, 7, 8, 9});
    auto result = backend->make_primary_tensor_view(element::Float32::element_type(), shape_r);

    cf->call({a}, {result});
    EXPECT_EQ((vector<float>{1, 2, 3, 4, 5, 6, 7, 8, 9}), result->get_vector<float>());
}

TEST(${BACKEND_NAME}, reshape_m2m_transpose)
{
    auto shape_a = Shape{3, 3};
    auto A = make_shared<op::Parameter>(
        make_shared<TensorViewType>(element::Float32::element_type(), shape_a));
    auto shape_r = Shape{3, 3};
    auto rt = make_shared<TensorViewType>(element::Float32::element_type(), shape_r);
    auto r = make_shared<op::Reshape>(A, AxisVector{1, 0}, shape_r);
    auto f = make_shared<Function>(r, rt, op::Parameters{A});

    auto manager = runtime::Manager::get("${BACKEND_NAME}");
    auto external = manager->compile(f);
    auto backend = manager->allocate_backend();
    auto cf = backend->make_call_frame(external);

    // Create some tensors for input/output
    auto a = backend->make_primary_tensor_view(element::Float32::element_type(), shape_a);
    copy_data(a, vector<float>{1, 2, 3, 4, 5, 6, 7, 8, 9});
    auto result = backend->make_primary_tensor_view(element::Float32::element_type(), shape_r);

    cf->call({a}, {result});
    EXPECT_EQ((vector<float>{1, 4, 7, 2, 5, 8, 3, 6, 9}), result->get_vector<float>());
}

TEST(${BACKEND_NAME}, reshape_m2m_dim_change_transpose)
{
    auto shape_a = Shape{3, 2};
    auto A = make_shared<op::Parameter>(
        make_shared<TensorViewType>(element::Float32::element_type(), shape_a));
    auto shape_r = Shape{2, 3};
    auto rt = make_shared<TensorViewType>(element::Float32::element_type(), shape_r);
    auto r = make_shared<op::Reshape>(A, AxisVector{1, 0}, shape_r);
    auto f = make_shared<Function>(r, rt, op::Parameters{A});

    auto manager = runtime::Manager::get("${BACKEND_NAME}");
    auto external = manager->compile(f);
    auto backend = manager->allocate_backend();
    auto cf = backend->make_call_frame(external);

    // Create some tensors for input/output
    auto a = backend->make_primary_tensor_view(element::Float32::element_type(), shape_a);
    copy_data(a, vector<float>{1, 2, 3, 4, 5, 6});
    auto result = backend->make_primary_tensor_view(element::Float32::element_type(), shape_r);

    cf->call({a}, {result});
    EXPECT_EQ((vector<float>{1, 3, 5, 2, 4, 6}), result->get_vector<float>());
}

//
// Numpy:
//
// >>> x = linspace(1,2*2*3*3*2*4,2*2*3*3*2*4)
// >>> x.shape=(2,2,3,3,2,4)
// >>> y = ascontiguousarray(transpose(x,(2,4,0,5,3,1)))
// >>> y.shape=2*2*3*3*2*4
// >>> y
// array([   1.,   73.,    9.,   81.,   17.,   89.,    2.,   74.,   10.,
//          82.,   18.,   90.,    3.,   75.,   11.,   83.,   19.,   91.,
//           4.,   76.,   12.,   84.,   20.,   92.,  145.,  217.,  153.,
//         225.,  161.,  233.,  146.,  218.,  154.,  226.,  162.,  234.,
//         147.,  219.,  155.,  227.,  163.,  235.,  148.,  220.,  156.,
//         228.,  164.,  236.,    5.,   77.,   13.,   85.,   21.,   93.,
//           6.,   78.,   14.,   86.,   22.,   94.,    7.,   79.,   15.,
//          87.,   23.,   95.,    8.,   80.,   16.,   88.,   24.,   96.,
//         149.,  221.,  157.,  229.,  165.,  237.,  150.,  222.,  158.,
//         230.,  166.,  238.,  151.,  223.,  159.,  231.,  167.,  239.,
//         152.,  224.,  160.,  232.,  168.,  240.,   25.,   97.,   33.,
//         105.,   41.,  113.,   26.,   98.,   34.,  106.,   42.,  114.,
//          27.,   99.,   35.,  107.,   43.,  115.,   28.,  100.,   36.,
//         108.,   44.,  116.,  169.,  241.,  177.,  249.,  185.,  257.,
//         170.,  242.,  178.,  250.,  186.,  258.,  171.,  243.,  179.,
//         251.,  187.,  259.,  172.,  244.,  180.,  252.,  188.,  260.,
//          29.,  101.,   37.,  109.,   45.,  117.,   30.,  102.,   38.,
//         110.,   46.,  118.,   31.,  103.,   39.,  111.,   47.,  119.,
//          32.,  104.,   40.,  112.,   48.,  120.,  173.,  245.,  181.,
//         253.,  189.,  261.,  174.,  246.,  182.,  254.,  190.,  262.,
//         175.,  247.,  183.,  255.,  191.,  263.,  176.,  248.,  184.,
//         256.,  192.,  264.,   49.,  121.,   57.,  129.,   65.,  137.,
//          50.,  122.,   58.,  130.,   66.,  138.,   51.,  123.,   59.,
//         131.,   67.,  139.,   52.,  124.,   60.,  132.,   68.,  140.,
//         193.,  265.,  201.,  273.,  209.,  281.,  194.,  266.,  202.,
//         274.,  210.,  282.,  195.,  267.,  203.,  275.,  211.,  283.,
//         196.,  268.,  204.,  276.,  212.,  284.,   53.,  125.,   61.,
//         133.,   69.,  141.,   54.,  126.,   62.,  134.,   70.,  142.,
//          55.,  127.,   63.,  135.,   71.,  143.,   56.,  128.,   64.,
//         136.,   72.,  144.,  197.,  269.,  205.,  277.,  213.,  285.,
//         198.,  270.,  206.,  278.,  214.,  286.,  199.,  271.,  207.,
//         279.,  215.,  287.,  200.,  272.,  208.,  280.,  216.,  288.])
//
// Disabled because it doesn't work on CPU yet.
//
TEST(DISABLED_${BACKEND_NAME}, reshape_6d)
{
    vector<float> a_data(2 * 2 * 3 * 3 * 2 * 4);
    for (int i = 0; i < 2 * 2 * 3 * 3 * 2 * 4; i++)
    {
        a_data[i] = float(i + 1);
    }

    auto shape_a = Shape{2, 2, 3, 3, 2, 4};
    auto A = make_shared<op::Parameter>(
        make_shared<TensorViewType>(element::Float32::element_type(), shape_a));
    auto shape_r = Shape{3, 2, 2, 4, 3, 2};
    auto rt = make_shared<TensorViewType>(element::Float32::element_type(), shape_r);

    auto r = make_shared<op::Reshape>(A, AxisVector{2, 4, 0, 5, 3, 1}, shape_r);
    auto f = make_shared<Function>(r, rt, op::Parameters{A});

    auto manager = runtime::Manager::get("${BACKEND_NAME}");
    auto external = manager->compile(f);
    auto backend = manager->allocate_backend();
    auto cf = backend->make_call_frame(external);

    // Create some tensors for input/output
    auto a = backend->make_primary_tensor_view(element::Float32::element_type(), shape_a);
    copy_data(a, a_data);

    auto result = backend->make_primary_tensor_view(element::Float32::element_type(), shape_r);

    cf->call({a}, {result});
    EXPECT_EQ(
        (vector<float>{
            1.,   73.,  9.,   81.,  17.,  89.,  2.,   74.,  10.,  82.,  18.,  90.,  3.,   75.,
            11.,  83.,  19.,  91.,  4.,   76.,  12.,  84.,  20.,  92.,  145., 217., 153., 225.,
            161., 233., 146., 218., 154., 226., 162., 234., 147., 219., 155., 227., 163., 235.,
            148., 220., 156., 228., 164., 236., 5.,   77.,  13.,  85.,  21.,  93.,  6.,   78.,
            14.,  86.,  22.,  94.,  7.,   79.,  15.,  87.,  23.,  95.,  8.,   80.,  16.,  88.,
            24.,  96.,  149., 221., 157., 229., 165., 237., 150., 222., 158., 230., 166., 238.,
            151., 223., 159., 231., 167., 239., 152., 224., 160., 232., 168., 240., 25.,  97.,
            33.,  105., 41.,  113., 26.,  98.,  34.,  106., 42.,  114., 27.,  99.,  35.,  107.,
            43.,  115., 28.,  100., 36.,  108., 44.,  116., 169., 241., 177., 249., 185., 257.,
            170., 242., 178., 250., 186., 258., 171., 243., 179., 251., 187., 259., 172., 244.,
            180., 252., 188., 260., 29.,  101., 37.,  109., 45.,  117., 30.,  102., 38.,  110.,
            46.,  118., 31.,  103., 39.,  111., 47.,  119., 32.,  104., 40.,  112., 48.,  120.,
            173., 245., 181., 253., 189., 261., 174., 246., 182., 254., 190., 262., 175., 247.,
            183., 255., 191., 263., 176., 248., 184., 256., 192., 264., 49.,  121., 57.,  129.,
            65.,  137., 50.,  122., 58.,  130., 66.,  138., 51.,  123., 59.,  131., 67.,  139.,
            52.,  124., 60.,  132., 68.,  140., 193., 265., 201., 273., 209., 281., 194., 266.,
            202., 274., 210., 282., 195., 267., 203., 275., 211., 283., 196., 268., 204., 276.,
            212., 284., 53.,  125., 61.,  133., 69.,  141., 54.,  126., 62.,  134., 70.,  142.,
            55.,  127., 63.,  135., 71.,  143., 56.,  128., 64.,  136., 72.,  144., 197., 269.,
            205., 277., 213., 285., 198., 270., 206., 278., 214., 286., 199., 271., 207., 279.,
            215., 287., 200., 272., 208., 280., 216., 288.}),
        result->get_vector<float>());
}

TEST(${BACKEND_NAME}, sin)
{
    auto shape = Shape{6};
    auto A = make_shared<op::Parameter>(element::Float32::element_type(), shape);
    auto result_type = make_shared<TensorViewType>(element::Float32::element_type(), shape);
    auto f = make_shared<Function>(make_shared<op::Sin>(A), result_type, op::Parameters{A});

    auto manager = runtime::Manager::get("${BACKEND_NAME}");
    auto external = manager->compile(f);
    auto backend = manager->allocate_backend();
    auto cf = backend->make_call_frame(external);

    // Create some tensors for input/output
    float pi = acosf(-1);
    auto a = backend->make_primary_tensor_view(element::Float32::element_type(), shape);
    vector<float> input{pi / 2, 0.0f, -0.0f, pi / 6, -pi, pi};
    copy_data(a, input);
    auto result = backend->make_primary_tensor_view(element::Float32::element_type(), shape);

    std::transform(
        input.begin(), input.end(), input.begin(), [](float x) -> float { return sinf(x); });

    cf->call({a}, {result});
    EXPECT_EQ(input, result->get_vector<float>());
}

TEST(${BACKEND_NAME}, cos)
{
    auto shape = Shape{6};
    auto A = make_shared<op::Parameter>(element::Float32::element_type(), shape);
    auto result_type = make_shared<TensorViewType>(element::Float32::element_type(), shape);
    auto f = make_shared<Function>(make_shared<op::Cos>(A), result_type, op::Parameters{A});

    auto manager = runtime::Manager::get("${BACKEND_NAME}");
    auto external = manager->compile(f);
    auto backend = manager->allocate_backend();
    auto cf = backend->make_call_frame(external);

    // Create some tensors for input/output
    float pi = acosf(-1);
    auto a = backend->make_primary_tensor_view(element::Float32::element_type(), shape);
    vector<float> input{pi / 2, 0.0f, -0.0f, pi / 3, -pi, pi};
    copy_data(a, input);
    auto result = backend->make_primary_tensor_view(element::Float32::element_type(), shape);

    std::transform(
        input.begin(), input.end(), input.begin(), [](float x) -> float { return cosf(x); });

    cf->call({a}, {result});
    EXPECT_EQ(input, result->get_vector<float>());
}

TEST(${BACKEND_NAME}, tan)
{
    auto shape = Shape{6};
    auto A = make_shared<op::Parameter>(element::Float32::element_type(), shape);
    auto result_type = make_shared<TensorViewType>(element::Float32::element_type(), shape);
    auto f = make_shared<Function>(make_shared<op::Tan>(A), result_type, op::Parameters{A});

    auto manager = runtime::Manager::get("${BACKEND_NAME}");
    auto external = manager->compile(f);
    auto backend = manager->allocate_backend();
    auto cf = backend->make_call_frame(external);

    // Create some tensors for input/output
    float pi = acosf(-1);
    auto a = backend->make_primary_tensor_view(element::Float32::element_type(), shape);
    vector<float> input{pi / 4, 0.0f, -0.0f, 7 * pi / 4, 3 * pi / 4, 5 * pi / 4};
    copy_data(a, input);
    auto result = backend->make_primary_tensor_view(element::Float32::element_type(), shape);

    std::transform(
        input.begin(), input.end(), input.begin(), [](float x) -> float { return tanf(x); });

    cf->call({a}, {result});
    EXPECT_EQ(input, result->get_vector<float>());
}

TEST(${BACKEND_NAME}, asin)
{
    auto shape = Shape{6};
    auto A = make_shared<op::Parameter>(element::Float32::element_type(), shape);
    auto result_type = make_shared<TensorViewType>(element::Float32::element_type(), shape);
    auto f = make_shared<Function>(make_shared<op::Asin>(A), result_type, op::Parameters{A});

    auto manager = runtime::Manager::get("${BACKEND_NAME}");
    auto external = manager->compile(f);
    auto backend = manager->allocate_backend();
    auto cf = backend->make_call_frame(external);

    // Create some tensors for input/output
    auto a = backend->make_primary_tensor_view(element::Float32::element_type(), shape);
    vector<float> input{1.0f, 0.0f, -0.0f, -1.0f, 0.5f, -0.5f};
    copy_data(a, input);
    auto result = backend->make_primary_tensor_view(element::Float32::element_type(), shape);

    std::transform(
        input.begin(), input.end(), input.begin(), [](float x) -> float { return asinf(x); });

    cf->call({a}, {result});
    EXPECT_EQ(input, result->get_vector<float>());
}

TEST(${BACKEND_NAME}, acos)
{
    auto shape = Shape{6};
    auto A = make_shared<op::Parameter>(element::Float32::element_type(), shape);
    auto result_type = make_shared<TensorViewType>(element::Float32::element_type(), shape);
    auto f = make_shared<Function>(make_shared<op::Acos>(A), result_type, op::Parameters{A});

    auto manager = runtime::Manager::get("${BACKEND_NAME}");
    auto external = manager->compile(f);
    auto backend = manager->allocate_backend();
    auto cf = backend->make_call_frame(external);

    // Create some tensors for input/output
    auto a = backend->make_primary_tensor_view(element::Float32::element_type(), shape);
    vector<float> input{1.0f, 0.0f, -0.0f, -1.0f, 0.5f, -0.5f};
    copy_data(a, input);
    auto result = backend->make_primary_tensor_view(element::Float32::element_type(), shape);

    std::transform(
        input.begin(), input.end(), input.begin(), [](float x) -> float { return acosf(x); });

    cf->call({a}, {result});
    EXPECT_EQ(input, result->get_vector<float>());
}

TEST(${BACKEND_NAME}, atan)
{
    auto shape = Shape{6};
    auto A = make_shared<op::Parameter>(element::Float32::element_type(), shape);
    auto result_type = make_shared<TensorViewType>(element::Float32::element_type(), shape);
    auto f = make_shared<Function>(make_shared<op::Atan>(A), result_type, op::Parameters{A});

    auto manager = runtime::Manager::get("${BACKEND_NAME}");
    auto external = manager->compile(f);
    auto backend = manager->allocate_backend();
    auto cf = backend->make_call_frame(external);

    // Create some tensors for input/output
    auto a = backend->make_primary_tensor_view(element::Float32::element_type(), shape);
    vector<float> input{1.0f, 0.0f, -0.0f, -1.0f, 0.5f, -0.5f};
    copy_data(a, input);
    auto result = backend->make_primary_tensor_view(element::Float32::element_type(), shape);

    std::transform(
        input.begin(), input.end(), input.begin(), [](float x) -> float { return atanf(x); });

    cf->call({a}, {result});
    EXPECT_EQ(input, result->get_vector<float>());
}

TEST(${BACKEND_NAME}, sinh)
{
    auto shape = Shape{6};
    auto A = make_shared<op::Parameter>(element::Float32::element_type(), shape);
    auto result_type = make_shared<TensorViewType>(element::Float32::element_type(), shape);
    auto f = make_shared<Function>(make_shared<op::Sinh>(A), result_type, op::Parameters{A});

    auto manager = runtime::Manager::get("${BACKEND_NAME}");
    auto external = manager->compile(f);
    auto backend = manager->allocate_backend();
    auto cf = backend->make_call_frame(external);

    // Create some tensors for input/output
    auto a = backend->make_primary_tensor_view(element::Float32::element_type(), shape);
    vector<float> input{1.0f, 0.0f, -0.0f, -1.0f, 5.0f, -5.0f};
    copy_data(a, input);
    auto result = backend->make_primary_tensor_view(element::Float32::element_type(), shape);

    std::transform(
        input.begin(), input.end(), input.begin(), [](float x) -> float { return sinhf(x); });

    cf->call({a}, {result});
    EXPECT_EQ(input, result->get_vector<float>());
}

TEST(${BACKEND_NAME}, cosh)
{
    auto shape = Shape{6};
    auto A = make_shared<op::Parameter>(element::Float32::element_type(), shape);
    auto result_type = make_shared<TensorViewType>(element::Float32::element_type(), shape);
    auto f = make_shared<Function>(make_shared<op::Cosh>(A), result_type, op::Parameters{A});

    auto manager = runtime::Manager::get("${BACKEND_NAME}");
    auto external = manager->compile(f);
    auto backend = manager->allocate_backend();
    auto cf = backend->make_call_frame(external);

    // Create some tensors for input/output
    auto a = backend->make_primary_tensor_view(element::Float32::element_type(), shape);
    vector<float> input{1.0f, 0.0f, -0.0f, -1.0f, 5.0f, -5.0f};
    copy_data(a, input);
    auto result = backend->make_primary_tensor_view(element::Float32::element_type(), shape);

    std::transform(
        input.begin(), input.end(), input.begin(), [](float x) -> float { return coshf(x); });

    cf->call({a}, {result});
    EXPECT_EQ(input, result->get_vector<float>());
}

TEST(${BACKEND_NAME}, tanh)
{
    auto shape = Shape{6};
    auto A = make_shared<op::Parameter>(element::Float32::element_type(), shape);
    auto result_type = make_shared<TensorViewType>(element::Float32::element_type(), shape);
    auto f = make_shared<Function>(make_shared<op::Tanh>(A), result_type, op::Parameters{A});

    auto manager = runtime::Manager::get("${BACKEND_NAME}");
    auto external = manager->compile(f);
    auto backend = manager->allocate_backend();
    auto cf = backend->make_call_frame(external);

    // Create some tensors for input/output
    auto a = backend->make_primary_tensor_view(element::Float32::element_type(), shape);
    vector<float> input{1.0f, 0.0f, -0.0f, -1.0f, 0.5f, -0.5f};
    copy_data(a, input);
    auto result = backend->make_primary_tensor_view(element::Float32::element_type(), shape);

    std::transform(
        input.begin(), input.end(), input.begin(), [](float x) -> float { return tanhf(x); });

    cf->call({a}, {result});
    EXPECT_EQ(input, result->get_vector<float>());
}

TEST(${BACKEND_NAME}, exp)
{
    auto shape = Shape{8};
    auto A = make_shared<op::Parameter>(element::Float32::element_type(), shape);
    auto result_type = make_shared<TensorViewType>(element::Float32::element_type(), shape);
    auto f = make_shared<Function>(make_shared<op::Exp>(A), result_type, op::Parameters{A});

    auto manager = runtime::Manager::get("${BACKEND_NAME}");
    auto external = manager->compile(f);
    auto backend = manager->allocate_backend();
    auto cf = backend->make_call_frame(external);

    // Create some tensors for input/output
    auto a = backend->make_primary_tensor_view(element::Float32::element_type(), shape);
    copy_data(a, vector<float>{-4, -3, -2, -1, 0, 1, 2, 3});
    auto result = backend->make_primary_tensor_view(element::Float32::element_type(), shape);

    cf->call({a}, {result});
    EXPECT_EQ(
        (vector<float>{expf(-4), expf(-3), expf(-2), expf(-1), expf(0), expf(1), expf(2), expf(3)}),
        result->get_vector<float>());
}

TEST(${BACKEND_NAME}, slice_scalar)
{
    auto shape_a = Shape{};
    auto A = make_shared<op::Parameter>(
        make_shared<TensorViewType>(element::Float32::element_type(), shape_a));
    auto shape_r = Shape{};
    auto rt = make_shared<TensorViewType>(element::Float32::element_type(), shape_r);
    auto r = make_shared<op::Slice>(A, Coordinate{}, Coordinate{});
    auto f = make_shared<Function>(r, rt, op::Parameters{A});

    auto manager = runtime::Manager::get("${BACKEND_NAME}");
    auto external = manager->compile(f);
    auto backend = manager->allocate_backend();
    auto cf = backend->make_call_frame(external);

    // Create some tensors for input/output
    auto a = backend->make_primary_tensor_view(element::Float32::element_type(), shape_a);
    copy_data(a, vector<float>{312});
    auto result = backend->make_primary_tensor_view(element::Float32::element_type(), shape_r);

    cf->call({a}, {result});
    EXPECT_EQ((vector<float>{312}), result->get_vector<float>());
}

TEST(${BACKEND_NAME}, slice_matrix)
{
    auto shape_a = Shape{4, 4};
    auto A = make_shared<op::Parameter>(
        make_shared<TensorViewType>(element::Float32::element_type(), shape_a));
    auto shape_r = Shape{3, 2};
    auto rt = make_shared<TensorViewType>(element::Float32::element_type(), shape_r);
    auto r = make_shared<op::Slice>(A, Coordinate{0, 1}, Coordinate{3, 3});
    auto f = make_shared<Function>(r, rt, op::Parameters{A});

    auto manager = runtime::Manager::get("${BACKEND_NAME}");
    auto external = manager->compile(f);
    auto backend = manager->allocate_backend();
    auto cf = backend->make_call_frame(external);

    // Create some tensors for input/output
    auto a = backend->make_primary_tensor_view(element::Float32::element_type(), shape_a);
    copy_data(a, vector<float>{1, 2, 3, 4, 5, 6, 7, 8, 9, 10, 11, 12, 13, 14, 15, 16});
    auto result = backend->make_primary_tensor_view(element::Float32::element_type(), shape_r);

    cf->call({a}, {result});
    EXPECT_EQ((vector<float>{2, 3, 6, 7, 10, 11}), result->get_vector<float>());
}

TEST(${BACKEND_NAME}, slice_vector)
{
    auto shape_a = Shape{16};
    auto A = make_shared<op::Parameter>(
        make_shared<TensorViewType>(element::Float32::element_type(), shape_a));
    auto shape_r = Shape{12};
    auto rt = make_shared<TensorViewType>(element::Float32::element_type(), shape_r);
    auto r = make_shared<op::Slice>(A, Coordinate{2}, Coordinate{14});
    auto f = make_shared<Function>(r, rt, op::Parameters{A});

    auto manager = runtime::Manager::get("${BACKEND_NAME}");
    auto external = manager->compile(f);
    auto backend = manager->allocate_backend();
    auto cf = backend->make_call_frame(external);

    // Create some tensors for input/output
    auto a = backend->make_primary_tensor_view(element::Float32::element_type(), shape_a);
    copy_data(a, vector<float>{0, 1, 2, 3, 4, 5, 6, 7, 8, 9, 10, 11, 12, 13, 14, 15});
    auto result = backend->make_primary_tensor_view(element::Float32::element_type(), shape_r);

    cf->call({a}, {result});
    EXPECT_EQ((vector<float>{2, 3, 4, 5, 6, 7, 8, 9, 10, 11, 12, 13}), result->get_vector<float>());
}

TEST(${BACKEND_NAME}, slice_matrix_strided)
{
    auto shape_a = Shape{4, 4};
    auto A = make_shared<op::Parameter>(
        make_shared<TensorViewType>(element::Float32::element_type(), shape_a));
    auto shape_r = Shape{2, 2};
    auto rt = make_shared<TensorViewType>(element::Float32::element_type(), shape_r);
    auto r = make_shared<op::Slice>(A, Coordinate{1, 0}, Coordinate{4, 4}, Strides{2, 3});
    auto f = make_shared<Function>(r, rt, op::Parameters{A});

    auto manager = runtime::Manager::get("${BACKEND_NAME}");
    auto external = manager->compile(f);
    auto backend = manager->allocate_backend();
    auto cf = backend->make_call_frame(external);

    // Create some tensors for input/output
    auto a = backend->make_primary_tensor_view(element::Float32::element_type(), shape_a);
    copy_data(a, vector<float>{0, 1, 2, 3, 4, 5, 6, 7, 8, 9, 10, 11, 12, 13, 14, 15});
    auto result = backend->make_primary_tensor_view(element::Float32::element_type(), shape_r);

    cf->call({a}, {result});
    EXPECT_EQ((vector<float>{4, 7, 12, 15}), result->get_vector<float>());
}

TEST(${BACKEND_NAME}, slice_3d)
{
    auto shape_a = Shape{4, 4, 4};
    auto A = make_shared<op::Parameter>(
        make_shared<TensorViewType>(element::Float32::element_type(), shape_a));
    auto shape_r = Shape{2, 2, 2};
    auto rt = make_shared<TensorViewType>(element::Float32::element_type(), shape_r);
    auto r = make_shared<op::Slice>(A, Coordinate{1, 1, 1}, Coordinate{3, 3, 3});
    auto f = make_shared<Function>(r, rt, op::Parameters{A});

    auto manager = runtime::Manager::get("${BACKEND_NAME}");
    auto external = manager->compile(f);
    auto backend = manager->allocate_backend();
    auto cf = backend->make_call_frame(external);

    // Create some tensors for input/output
    auto a = backend->make_primary_tensor_view(element::Float32::element_type(), shape_a);
    copy_data(a, vector<float>{0,  1,  2,  3,  4,  5,  6,  7,  8,  9,  10, 11, 12, 13, 14, 15,

                               16, 17, 18, 19, 20, 21, 22, 23, 24, 25, 26, 27, 28, 29, 30, 31,

                               32, 33, 34, 35, 36, 37, 38, 39, 40, 41, 42, 43, 44, 45, 46, 47,

                               48, 49, 50, 51, 52, 53, 54, 55, 56, 57, 58, 59, 60, 61, 62, 63});
    auto result = backend->make_primary_tensor_view(element::Float32::element_type(), shape_r);

    cf->call({a}, {result});
    EXPECT_EQ((vector<float>{21, 22, 25, 26, 37, 38, 41, 42}), result->get_vector<float>());
}

TEST(${BACKEND_NAME}, slice_3d_strided)
{
    auto shape_a = Shape{4, 4, 4};
    auto A = make_shared<op::Parameter>(
        make_shared<TensorViewType>(element::Float32::element_type(), shape_a));
    auto shape_r = Shape{2, 2, 2};
    auto rt = make_shared<TensorViewType>(element::Float32::element_type(), shape_r);
    auto r = make_shared<op::Slice>(A, Coordinate{0, 0, 0}, Coordinate{4, 4, 4}, Strides{2, 2, 2});
    auto f = make_shared<Function>(r, rt, op::Parameters{A});

    auto manager = runtime::Manager::get("${BACKEND_NAME}");
    auto external = manager->compile(f);
    auto backend = manager->allocate_backend();
    auto cf = backend->make_call_frame(external);

    // Create some tensors for input/output
    auto a = backend->make_primary_tensor_view(element::Float32::element_type(), shape_a);
    copy_data(a, vector<float>{0,  1,  2,  3,  4,  5,  6,  7,  8,  9,  10, 11, 12, 13, 14, 15,

                               16, 17, 18, 19, 20, 21, 22, 23, 24, 25, 26, 27, 28, 29, 30, 31,

                               32, 33, 34, 35, 36, 37, 38, 39, 40, 41, 42, 43, 44, 45, 46, 47,

                               48, 49, 50, 51, 52, 53, 54, 55, 56, 57, 58, 59, 60, 61, 62, 63});
    auto result = backend->make_primary_tensor_view(element::Float32::element_type(), shape_r);

    cf->call({a}, {result});
    EXPECT_EQ((vector<float>{0, 2, 8, 10, 32, 34, 40, 42}), result->get_vector<float>());
}

TEST(${BACKEND_NAME}, slice_3d_strided_different_strides)
{
    auto shape_a = Shape{4, 4, 4};
    auto A = make_shared<op::Parameter>(
        make_shared<TensorViewType>(element::Float32::element_type(), shape_a));
    auto shape_r = Shape{2, 2, 2};
    auto rt = make_shared<TensorViewType>(element::Float32::element_type(), shape_r);
    auto r = make_shared<op::Slice>(A, Coordinate{0, 0, 0}, Coordinate{4, 4, 4}, Strides{2, 2, 3});
    auto f = make_shared<Function>(r, rt, op::Parameters{A});

    auto manager = runtime::Manager::get("${BACKEND_NAME}");
    auto external = manager->compile(f);
    auto backend = manager->allocate_backend();
    auto cf = backend->make_call_frame(external);

    // Create some tensors for input/output
    auto a = backend->make_primary_tensor_view(element::Float32::element_type(), shape_a);
    copy_data(a, vector<float>{0,  1,  2,  3,  4,  5,  6,  7,  8,  9,  10, 11, 12, 13, 14, 15,

                               16, 17, 18, 19, 20, 21, 22, 23, 24, 25, 26, 27, 28, 29, 30, 31,

                               32, 33, 34, 35, 36, 37, 38, 39, 40, 41, 42, 43, 44, 45, 46, 47,

                               48, 49, 50, 51, 52, 53, 54, 55, 56, 57, 58, 59, 60, 61, 62, 63});
    auto result = backend->make_primary_tensor_view(element::Float32::element_type(), shape_r);

    cf->call({a}, {result});
    EXPECT_EQ((vector<float>{0, 3, 8, 11, 32, 35, 40, 43}), result->get_vector<float>());
}

TEST(${BACKEND_NAME}, scalar_constant_float32)
{
    auto rt = make_shared<TensorViewType>(element::Float32::element_type(), Shape{});
    auto r = make_shared<op::Constant>(element::Float32::element_type(), Shape{}, "4.8");
    auto f = make_shared<Function>(r, rt, op::Parameters{});

    auto manager = runtime::Manager::get("${BACKEND_NAME}");
    auto external = manager->compile(f);
    auto backend = manager->allocate_backend();
    auto cf = backend->make_call_frame(external);

    // Create some tensors for input/output
    auto result = backend->make_primary_tensor_view(element::Float32::element_type(), Shape{});

    cf->call({}, {result});
    EXPECT_EQ(vector<float>{std::strtof("4.8", NULL)}, result->get_vector<float>());
}

TEST(${BACKEND_NAME}, scalar_constant_int64)
{
    auto rt = make_shared<TensorViewType>(element::Int64::element_type(), Shape{});
    auto r = make_shared<op::Constant>(element::Int64::element_type(), Shape{}, "2112");
    auto f = make_shared<Function>(r, rt, op::Parameters{});

    auto manager = runtime::Manager::get("${BACKEND_NAME}");
    auto external = manager->compile(f);
    auto backend = manager->allocate_backend();
    auto cf = backend->make_call_frame(external);

    // Create some tensors for input/output
    auto result = backend->make_primary_tensor_view(element::Int64::element_type(), Shape{});

    cf->call({}, {result});
    EXPECT_EQ(vector<element::Int64::type>{std::strtol("2112", NULL, 10)},
              result->get_vector<element::Int64::type>());
}

TEST(${BACKEND_NAME}, tensor_constant_float32)
{
    auto shape = Shape{2, 2};
    auto rt = make_shared<TensorViewType>(element::Float32::element_type(), shape);
    auto r = make_shared<op::Constant>(element::Float32::element_type(),
                                       shape,
                                       std::vector<std::string>{"4.8", "4.7", "-5.3", "0"});
    auto f = make_shared<Function>(r, rt, op::Parameters{});

    auto manager = runtime::Manager::get("${BACKEND_NAME}");
    auto external = manager->compile(f);
    auto backend = manager->allocate_backend();
    auto cf = backend->make_call_frame(external);

    // Create some tensors for input/output
    auto result = backend->make_primary_tensor_view(element::Float32::element_type(), shape);

    cf->call({}, {result});
    EXPECT_EQ((vector<float>{std::strtof("4.8", NULL),
                             std::strtof("4.7", NULL),
                             std::strtof("-5.3", NULL),
                             std::strtof("0", NULL)}),
              result->get_vector<float>());
}

TEST(${BACKEND_NAME}, tensor_constant_int64)
{
    auto shape = Shape{2, 2};
    auto rt = make_shared<TensorViewType>(element::Int64::element_type(), shape);
    auto r = make_shared<op::Constant>(element::Int64::element_type(),
                                       shape,
                                       std::vector<std::string>{"2112", "1848", "1776", "1964"});
    auto f = make_shared<Function>(r, rt, op::Parameters{});

    auto manager = runtime::Manager::get("${BACKEND_NAME}");
    auto external = manager->compile(f);
    auto backend = manager->allocate_backend();
    auto cf = backend->make_call_frame(external);

    // Create some tensors for input/output
    auto result = backend->make_primary_tensor_view(element::Int64::element_type(), shape);

    cf->call({}, {result});
    EXPECT_EQ((vector<element::Int64::type>{std::strtol("2112", NULL, 10),
                                            std::strtol("1848", NULL, 10),
                                            std::strtol("1776", NULL, 10),
                                            std::strtol("1964", NULL, 10)}),
              result->get_vector<element::Int64::type>());
}

// Trivial case with no summed axes.
TEST(${BACKEND_NAME}, sum_trivial)
{
    auto shape = Shape{2, 2};
    auto A = make_shared<op::Parameter>(element::Float32::element_type(), shape);
    auto rt = make_shared<TensorViewType>(element::Float32::element_type(), shape);
    auto f = make_shared<Function>(make_shared<op::Sum>(A, AxisSet{}), rt, op::Parameters{A});

    auto manager = runtime::Manager::get("${BACKEND_NAME}");
    auto external = manager->compile(f);
    auto backend = manager->allocate_backend();
    auto cf = backend->make_call_frame(external);

    // Create some tensors for input/output
    auto a = backend->make_primary_tensor_view(element::Float32::element_type(), shape);
    copy_data(a, vector<float>{1, 2, 3, 4});
    auto result = backend->make_primary_tensor_view(element::Float32::element_type(), shape);

    cf->call({a}, {result});
    EXPECT_EQ((vector<float>{1, 2, 3, 4}), result->get_vector<float>());
}

// Failure has been reported at 5D for some reason
TEST(${BACKEND_NAME}, sum_trivial_5d)
{
    auto shape = Shape{2, 2, 2, 2, 2};
    auto A = make_shared<op::Parameter>(element::Float32::element_type(), shape);
    auto rt = make_shared<TensorViewType>(element::Float32::element_type(), shape);
    auto f = make_shared<Function>(make_shared<op::Sum>(A, AxisSet{}), rt, op::Parameters{A});

    auto manager = runtime::Manager::get("${BACKEND_NAME}");
    auto external = manager->compile(f);
    auto backend = manager->allocate_backend();
    auto cf = backend->make_call_frame(external);

    // Create some tensors for input/output
    auto a = backend->make_primary_tensor_view(element::Float32::element_type(), shape);
    copy_data(a, vector<float>{1, 1, 1, 1, 1, 1, 1, 1, 1, 1, 1, 1, 1, 1, 1, 1,
                               1, 1, 1, 1, 1, 1, 1, 1, 1, 1, 1, 1, 1, 1, 1, 1});
    auto result = backend->make_primary_tensor_view(element::Float32::element_type(), shape);

    cf->call({a}, {result});
    EXPECT_EQ((vector<float>{1, 1, 1, 1, 1, 1, 1, 1, 1, 1, 1, 1, 1, 1, 1, 1,
                             1, 1, 1, 1, 1, 1, 1, 1, 1, 1, 1, 1, 1, 1, 1, 1}),
              result->get_vector<float>());
}

TEST(${BACKEND_NAME}, sum_to_scalar)
{
    auto shape = Shape{2, 2};
    auto A = make_shared<op::Parameter>(element::Float32::element_type(), shape);
    auto rt = make_shared<TensorViewType>(element::Float32::element_type(), Shape{});
    auto f = make_shared<Function>(make_shared<op::Sum>(A, AxisSet{0, 1}), rt, op::Parameters{A});

    auto manager = runtime::Manager::get("${BACKEND_NAME}");
    auto external = manager->compile(f);
    auto backend = manager->allocate_backend();
    auto cf = backend->make_call_frame(external);

    // Create some tensors for input/output
    auto a = backend->make_primary_tensor_view(element::Float32::element_type(), shape);
    copy_data(a, vector<float>{1, 2, 3, 4});
    auto result = backend->make_primary_tensor_view(element::Float32::element_type(), Shape{});

    cf->call({a}, {result});
    EXPECT_EQ((vector<float>{10}), result->get_vector<float>());

    // For some reason I'm feeling extra paranoid about making sure reduction doesn't clobber the
    // input tensors, so let's do this too.
    EXPECT_EQ((vector<float>{1, 2, 3, 4}), a->get_vector<float>());
}

TEST(${BACKEND_NAME}, sum_matrix_columns)
{
    auto shape_a = Shape{3, 2};
    auto A = make_shared<op::Parameter>(element::Float32::element_type(), shape_a);
    auto shape_rt = Shape{2};
    auto rt = make_shared<TensorViewType>(element::Float32::element_type(), shape_rt);
    auto f = make_shared<Function>(make_shared<op::Sum>(A, AxisSet{0}), rt, op::Parameters{A});

    auto manager = runtime::Manager::get("${BACKEND_NAME}");
    auto external = manager->compile(f);
    auto backend = manager->allocate_backend();
    auto cf = backend->make_call_frame(external);

    // Create some tensors for input/output
    auto a = backend->make_primary_tensor_view(element::Float32::element_type(), shape_a);
    copy_data(a, vector<float>{1, 2, 3, 4, 5, 6});
    auto result = backend->make_primary_tensor_view(element::Float32::element_type(), shape_rt);

    cf->call({a}, {result});
    EXPECT_EQ((vector<float>{9, 12}), result->get_vector<float>());

    // For some reason I'm feeling extra paranoid about making sure reduction doesn't clobber the
    // input tensors, so let's do this too.
    EXPECT_EQ((vector<float>{1, 2, 3, 4, 5, 6}), a->get_vector<float>());
}

TEST(${BACKEND_NAME}, sum_matrix_rows)
{
    auto shape_a = Shape{3, 2};
    auto A = make_shared<op::Parameter>(element::Float32::element_type(), shape_a);
    auto shape_rt = Shape{3};
    auto rt = make_shared<TensorViewType>(element::Float32::element_type(), shape_rt);
    auto f = make_shared<Function>(make_shared<op::Sum>(A, AxisSet{1}), rt, op::Parameters{A});

    auto manager = runtime::Manager::get("${BACKEND_NAME}");
    auto external = manager->compile(f);
    auto backend = manager->allocate_backend();
    auto cf = backend->make_call_frame(external);

    // Create some tensors for input/output
    auto a = backend->make_primary_tensor_view(element::Float32::element_type(), shape_a);
    copy_data(a, vector<float>{1, 2, 3, 4, 5, 6});
    auto result = backend->make_primary_tensor_view(element::Float32::element_type(), shape_rt);

    cf->call({a}, {result});
    EXPECT_EQ((vector<float>{3, 7, 11}), result->get_vector<float>());

    // For some reason I'm feeling extra paranoid about making sure reduction doesn't clobber the
    // input tensors, so let's do this too.
    EXPECT_EQ((vector<float>{1, 2, 3, 4, 5, 6}), a->get_vector<float>());
}

TEST(${BACKEND_NAME}, sum_matrix_rows_zero)
{
    auto shape_a = Shape{3, 0};
    auto A = make_shared<op::Parameter>(element::Float32::element_type(), shape_a);
    auto shape_rt = Shape{3};
    auto rt = make_shared<TensorViewType>(element::Float32::element_type(), shape_rt);
    auto f = make_shared<Function>(make_shared<op::Sum>(A, AxisSet{1}), rt, op::Parameters{A});

    auto manager = runtime::Manager::get("${BACKEND_NAME}");
    auto external = manager->compile(f);
    auto backend = manager->allocate_backend();
    auto cf = backend->make_call_frame(external);

    // Create some tensors for input/output
    auto a = backend->make_primary_tensor_view(element::Float32::element_type(), shape_a);
    copy_data(a, vector<float>{});
    auto result = backend->make_primary_tensor_view(element::Float32::element_type(), shape_rt);
    copy_data(result, vector<float>({3, 3, 3}));

    cf->call({a}, {result});
    EXPECT_EQ((vector<float>{0, 0, 0}), result->get_vector<float>());

    // For some reason I'm feeling extra paranoid about making sure reduction doesn't clobber the
    // input tensors, so let's do this too.
    EXPECT_EQ((vector<float>{}), a->get_vector<float>());
}

TEST(${BACKEND_NAME}, sum_matrix_cols_zero)
{
    // Now the reduction (g(x:float32[2,2],y:float32[]) = reduce(x,y,f,axes={})).
    auto shape_a = Shape{0, 2};
    auto A = make_shared<op::Parameter>(element::Float32::element_type(), shape_a);
    auto shape_rt = Shape{2};
    auto rt = make_shared<TensorViewType>(element::Float32::element_type(), shape_rt);
    auto f = make_shared<Function>(make_shared<op::Sum>(A, AxisSet{0}), rt, op::Parameters{A});

    auto manager = runtime::Manager::get("${BACKEND_NAME}");
    auto external = manager->compile(f);
    auto backend = manager->allocate_backend();
    auto cf = backend->make_call_frame(external);

    // Create some tensors for input/output
    auto a = backend->make_primary_tensor_view(element::Float32::element_type(), shape_a);
    copy_data(a, vector<float>{});
    auto result = backend->make_primary_tensor_view(element::Float32::element_type(), shape_rt);
    copy_data(result, vector<float>({3, 3}));

    cf->call({a}, {result});
    EXPECT_EQ((vector<float>{0, 0}), result->get_vector<float>());

    // For some reason I'm feeling extra paranoid about making sure reduction doesn't clobber the
    // input tensors, so let's do this too.
    EXPECT_EQ((vector<float>{}), a->get_vector<float>());
}

TEST(${BACKEND_NAME}, sum_vector_zero)
{
    auto shape_a = Shape{0};
    auto A = make_shared<op::Parameter>(element::Float32::element_type(), shape_a);
    auto shape_rt = Shape{};
    auto rt = make_shared<TensorViewType>(element::Float32::element_type(), shape_rt);
    auto f = make_shared<Function>(make_shared<op::Sum>(A, AxisSet{0}), rt, op::Parameters{A});

    auto manager = runtime::Manager::get("${BACKEND_NAME}");
    auto external = manager->compile(f);
    auto backend = manager->allocate_backend();
    auto cf = backend->make_call_frame(external);

    // Create some tensors for input/output
    auto a = backend->make_primary_tensor_view(element::Float32::element_type(), shape_a);
    copy_data(a, vector<float>{});
    auto result = backend->make_primary_tensor_view(element::Float32::element_type(), shape_rt);
    copy_data(result, vector<float>({3}));

    cf->call({a}, {result});
    EXPECT_EQ((vector<float>{0}), result->get_vector<float>());

    // For some reason I'm feeling extra paranoid about making sure reduction doesn't clobber the
    // input tensors, so let's do this too.
    EXPECT_EQ((vector<float>{}), a->get_vector<float>());
}

TEST(${BACKEND_NAME}, sum_matrix_to_scalar_zero_by_zero)
{
    auto shape_a = Shape{0, 0};
    auto A = make_shared<op::Parameter>(element::Float32::element_type(), shape_a);
    auto shape_rt = Shape{};
    auto rt = make_shared<TensorViewType>(element::Float32::element_type(), shape_rt);
    auto f = make_shared<Function>(make_shared<op::Sum>(A, AxisSet{0, 1}), rt, op::Parameters{A});

    auto manager = runtime::Manager::get("${BACKEND_NAME}");
    auto external = manager->compile(f);
    auto backend = manager->allocate_backend();
    auto cf = backend->make_call_frame(external);

    // Create some tensors for input/output
    auto a = backend->make_primary_tensor_view(element::Float32::element_type(), shape_a);
    copy_data(a, vector<float>{});
    auto result = backend->make_primary_tensor_view(element::Float32::element_type(), shape_rt);
    copy_data(result, vector<float>({3}));

    cf->call({a}, {result});
    EXPECT_EQ((vector<float>{0}), result->get_vector<float>());

    // For some reason I'm feeling extra paranoid about making sure reduction doesn't clobber the
    // input tensors, so let's do this too.
    EXPECT_EQ((vector<float>{}), a->get_vector<float>());
}

TEST(${BACKEND_NAME}, sum_3d_to_matrix_most_sig)
{
    auto shape_a = Shape{3, 3, 3};
    auto A = make_shared<op::Parameter>(element::Float32::element_type(), shape_a);
    auto shape_rt = Shape{3, 3};
    auto rt = make_shared<TensorViewType>(element::Float32::element_type(), shape_rt);
    auto f = make_shared<Function>(make_shared<op::Sum>(A, AxisSet{0}), rt, op::Parameters{A});

    auto manager = runtime::Manager::get("${BACKEND_NAME}");
    auto external = manager->compile(f);
    auto backend = manager->allocate_backend();
    auto cf = backend->make_call_frame(external);

    // Create some tensors for input/output
    auto a = backend->make_primary_tensor_view(element::Float32::element_type(), shape_a);
    copy_data(a, vector<float>{1,  2,  3,  4,  5,  6,  7,  8,  9,  10, 11, 12, 13, 14,
                               15, 16, 17, 18, 19, 20, 21, 22, 23, 24, 25, 26, 27});
    auto result = backend->make_primary_tensor_view(element::Float32::element_type(), shape_rt);

    cf->call({a}, {result});
    EXPECT_EQ((vector<float>{1 + 10 + 19,
                             2 + 11 + 20,
                             3 + 12 + 21,
                             4 + 13 + 22,
                             5 + 14 + 23,
                             6 + 15 + 24,
                             7 + 16 + 25,
                             8 + 17 + 26,
                             9 + 18 + 27}),
              result->get_vector<float>());
}

TEST(${BACKEND_NAME}, sum_3d_to_matrix_least_sig)
{
    auto shape_a = Shape{3, 3, 3};
    auto A = make_shared<op::Parameter>(element::Float32::element_type(), shape_a);
    auto shape_rt = Shape{3, 3};
    auto rt = make_shared<TensorViewType>(element::Float32::element_type(), shape_rt);
    auto f = make_shared<Function>(make_shared<op::Sum>(A, AxisSet{2}), rt, op::Parameters{A});

    auto manager = runtime::Manager::get("${BACKEND_NAME}");
    auto external = manager->compile(f);
    auto backend = manager->allocate_backend();
    auto cf = backend->make_call_frame(external);

    // Create some tensors for input/output
    auto a = backend->make_primary_tensor_view(element::Float32::element_type(), shape_a);
    copy_data(a, vector<float>{1,  2,  3,  4,  5,  6,  7,  8,  9,  10, 11, 12, 13, 14,
                               15, 16, 17, 18, 19, 20, 21, 22, 23, 24, 25, 26, 27});
    auto result = backend->make_primary_tensor_view(element::Float32::element_type(), shape_rt);

    cf->call({a}, {result});
    EXPECT_EQ((vector<float>{1 + 2 + 3,
                             4 + 5 + 6,
                             7 + 8 + 9,
                             10 + 11 + 12,
                             13 + 14 + 15,
                             16 + 17 + 18,
                             19 + 20 + 21,
                             22 + 23 + 24,
                             25 + 26 + 27}),
              result->get_vector<float>());
}

TEST(${BACKEND_NAME}, sum_3d_to_vector)
{
    auto shape_a = Shape{3, 3, 3};
    auto A = make_shared<op::Parameter>(element::Float32::element_type(), shape_a);
    auto shape_rt = Shape{3};
    auto rt = make_shared<TensorViewType>(element::Float32::element_type(), shape_rt);
    auto f = make_shared<Function>(make_shared<op::Sum>(A, AxisSet{0, 1}), rt, op::Parameters{A});

    auto manager = runtime::Manager::get("${BACKEND_NAME}");
    auto external = manager->compile(f);
    auto backend = manager->allocate_backend();
    auto cf = backend->make_call_frame(external);

    // Create some tensors for input/output
    auto a = backend->make_primary_tensor_view(element::Float32::element_type(), shape_a);
    copy_data(a, vector<float>{1,  2,  3,  4,  5,  6,  7,  8,  9,  10, 11, 12, 13, 14,
                               15, 16, 17, 18, 19, 20, 21, 22, 23, 24, 25, 26, 27});
    auto result = backend->make_primary_tensor_view(element::Float32::element_type(), shape_rt);

    cf->call({a}, {result});
    EXPECT_EQ((vector<float>{1 + 10 + 19 + 4 + 13 + 22 + 7 + 16 + 25,
                             2 + 11 + 20 + 5 + 14 + 23 + 8 + 17 + 26,
                             3 + 12 + 21 + 6 + 15 + 24 + 9 + 18 + 27}),
              result->get_vector<float>());
}

TEST(${BACKEND_NAME}, sum_3d_to_scalar)
{
    auto shape_a = Shape{3, 3, 3};
    auto A = make_shared<op::Parameter>(element::Float32::element_type(), shape_a);
    auto shape_rt = Shape{};
    auto rt = make_shared<TensorViewType>(element::Float32::element_type(), shape_rt);
    auto f =
        make_shared<Function>(make_shared<op::Sum>(A, AxisSet{0, 1, 2}), rt, op::Parameters{A});

    auto manager = runtime::Manager::get("${BACKEND_NAME}");
    auto external = manager->compile(f);
    auto backend = manager->allocate_backend();
    auto cf = backend->make_call_frame(external);

    // Create some tensors for input/output
    auto a = backend->make_primary_tensor_view(element::Float32::element_type(), shape_a);
    copy_data(a, vector<float>{1,  2,  3,  4,  5,  6,  7,  8,  9,  10, 11, 12, 13, 14,
                               15, 16, 17, 18, 19, 20, 21, 22, 23, 24, 25, 26, 27});
    auto result = backend->make_primary_tensor_view(element::Float32::element_type(), shape_rt);

    cf->call({a}, {result});
    EXPECT_EQ((vector<float>{1 + 10 + 19 + 4 + 13 + 22 + 7 + 16 + 25 + 2 + 11 + 20 + 5 + 14 + 23 +
                             8 + 17 + 26 + 3 + 12 + 21 + 6 + 15 + 24 + 9 + 18 + 27}),
              result->get_vector<float>());
}

TEST(${BACKEND_NAME}, sum_3d_eliminate_zero_dim)
{
    auto shape_a = Shape{3, 0, 2};
    auto A = make_shared<op::Parameter>(element::Float32::element_type(), shape_a);
    auto shape_rt = Shape{3, 2};
    auto rt = make_shared<TensorViewType>(element::Float32::element_type(), shape_rt);
    auto f = make_shared<Function>(make_shared<op::Sum>(A, AxisSet{1}), rt, op::Parameters{A});

    auto manager = runtime::Manager::get("${BACKEND_NAME}");
    auto external = manager->compile(f);
    auto backend = manager->allocate_backend();
    auto cf = backend->make_call_frame(external);

    // Create some tensors for input/output
    auto a = backend->make_primary_tensor_view(element::Float32::element_type(), shape_a);
    copy_data(a, vector<float>{});
    auto result = backend->make_primary_tensor_view(element::Float32::element_type(), shape_rt);

    // Overwrite the initial result vector to make sure we're not just coincidentally getting the right value.
    copy_data(result, vector<float>{2112, 2112, 2112, 2112, 2112, 2112});

    cf->call({a}, {result});
    EXPECT_EQ((vector<float>{0, 0, 0, 0, 0, 0}), result->get_vector<float>());
}

TEST(${BACKEND_NAME}, sign)
{
    auto shape = Shape{2, 3};
    auto A = make_shared<op::Parameter>(element::Float32::element_type(), shape);
    auto result_type = make_shared<TensorViewType>(element::Float32::element_type(), shape);
    auto f = make_shared<Function>(make_shared<op::Sign>(A), result_type, op::Parameters{A});

    auto manager = runtime::Manager::get("${BACKEND_NAME}");
    auto external = manager->compile(f);
    auto backend = manager->allocate_backend();
    auto cf = backend->make_call_frame(external);

    // Create some tensors for input/output
    auto a = backend->make_primary_tensor_view(element::Float32::element_type(), shape);
    copy_data(a, vector<float>{1, -2, 0, -4.8f, 4.8f, -0.0});
    auto result = backend->make_primary_tensor_view(element::Float32::element_type(), shape);

    cf->call({a}, {result});
    EXPECT_EQ((vector<float>{1, -1, 0, -1, 1, 0}), result->get_vector<float>());
}

TEST(${BACKEND_NAME}, power)
{
    auto shape = Shape{2, 2};
    auto A = make_shared<op::Parameter>(element::Float32::element_type(), shape);
    auto B = make_shared<op::Parameter>(element::Float32::element_type(), shape);
    auto rt = make_shared<TensorViewType>(element::Float32::element_type(), shape);
    auto f = make_shared<Function>(make_shared<op::Power>(A, B), rt, op::Parameters{A, B});

    auto manager = runtime::Manager::get("${BACKEND_NAME}");
    auto external = manager->compile(f);
    auto backend = manager->allocate_backend();
    auto cf = backend->make_call_frame(external);

    // Create some tensors for input/output
    auto a = backend->make_primary_tensor_view(element::Float32::element_type(), shape);
    copy_data(a, vector<float>{1, 2, 3, 5});
    auto b = backend->make_primary_tensor_view(element::Float32::element_type(), shape);
    copy_data(b, vector<float>{2, 0, 6, 3});
    auto result = backend->make_primary_tensor_view(element::Float32::element_type(), shape);

    cf->call({a, b}, {result});
    EXPECT_EQ((vector<float>{1, 1, 729, 125}), result->get_vector<float>());
}

TEST(${BACKEND_NAME}, constant_equality_bool)
{
    auto shape = Shape{4};
    // auto A = make_shared<op::Parameter>(element::Bool::element_type(), shape);
    // auto B = make_shared<op::Parameter>(element::Bool::element_type(), shape);
    // auto result_type = make_shared<TensorViewType>(element::Bool::element_type(), shape);
    // auto f = make_shared<Function>(make_shared<op::Equal>(A, B), result_type, op::Parameters{A, B});

    auto a = runtime::make_tensor<element::Bool>(shape, {true, false, true, false});
    auto A = make_shared<op::ParameterizedConstant<element::Bool>>(shape, a);
    auto b = runtime::make_tensor<element::Bool>(shape, {true, true, true, true});
    auto B = make_shared<op::ParameterizedConstant<element::Bool>>(shape, b);
    auto rt = make_shared<TensorViewType>(element::Bool::element_type(), shape);
    auto f = make_shared<Function>(make_shared<op::Equal>(A, B), rt, op::Parameters{});

    auto manager = runtime::Manager::get("${BACKEND_NAME}");
    auto external = manager->compile(f);
    auto backend = manager->allocate_backend();
    auto cf = backend->make_call_frame(external);

    // Create some tensors for input/output
    auto result = backend->make_primary_tensor_view(element::Bool::element_type(), shape);

    cf->call({}, {result});
    EXPECT_EQ((vector<char>{true, false, true, false}), result->get_vector<char>());
}

TEST(${BACKEND_NAME}, sqrt)
{
    auto shape = Shape{2, 3};
    auto A = make_shared<op::Parameter>(element::Float32::element_type(), shape);
    auto result_type = make_shared<TensorViewType>(element::Float32::element_type(), shape);
    auto f = make_shared<Function>(make_shared<op::Sqrt>(A), result_type, op::Parameters{A});

    auto manager = runtime::Manager::get("${BACKEND_NAME}");
    auto external = manager->compile(f);
    auto backend = manager->allocate_backend();
    auto cf = backend->make_call_frame(external);

    // Create some tensors for input/output
    auto a = backend->make_primary_tensor_view(element::Float32::element_type(), shape);
    copy_data(a, vector<float>{16, 4, 81, 100, 10000, 0});
    auto result = backend->make_primary_tensor_view(element::Float32::element_type(), shape);

    cf->call({a}, {result});
    EXPECT_EQ((vector<float>{4, 2, 9, 10, 100, 0}), result->get_vector<float>());
}

TEST(${BACKEND_NAME}, replace_slice_scalar)
{
    auto shape_a = Shape{};
    auto A = make_shared<op::Parameter>(
        make_shared<TensorViewType>(element::Float32::element_type(), shape_a));
    auto shape_b = Shape{};
    auto B = make_shared<op::Parameter>(
        make_shared<TensorViewType>(element::Float32::element_type(), shape_b));
    auto shape_r = Shape{};
    auto rt = make_shared<TensorViewType>(element::Float32::element_type(), shape_r);
    auto r = make_shared<op::ReplaceSlice>(A, B, Coordinate{}, Coordinate{});
    auto f = make_shared<Function>(r, rt, op::Parameters{A, B});

    auto manager = runtime::Manager::get("${BACKEND_NAME}");
    auto external = manager->compile(f);
    auto backend = manager->allocate_backend();
    auto cf = backend->make_call_frame(external);

    // Create some tensors for input/output
    auto a = backend->make_primary_tensor_view(element::Float32::element_type(), shape_a);
    copy_data(a, vector<float>{312});
    auto b = backend->make_primary_tensor_view(element::Float32::element_type(), shape_b);
    copy_data(b, vector<float>{808});
    auto result = backend->make_primary_tensor_view(element::Float32::element_type(), shape_r);

    cf->call({a, b}, {result});
    EXPECT_EQ((vector<float>{808}), result->get_vector<float>());
}

TEST(${BACKEND_NAME}, replace_slice_matrix)
{
    auto shape_a = Shape{4, 4};
    auto A = make_shared<op::Parameter>(
        make_shared<TensorViewType>(element::Float32::element_type(), shape_a));
    auto shape_b = Shape{3, 2};
    auto B = make_shared<op::Parameter>(
        make_shared<TensorViewType>(element::Float32::element_type(), shape_b));
    auto shape_r = Shape{4, 4};
    auto rt = make_shared<TensorViewType>(element::Float32::element_type(), shape_r);
    auto r = make_shared<op::ReplaceSlice>(A, B, Coordinate{0, 1}, Coordinate{3, 3});
    auto f = make_shared<Function>(r, rt, op::Parameters{A, B});

    auto manager = runtime::Manager::get("${BACKEND_NAME}");
    auto external = manager->compile(f);
    auto backend = manager->allocate_backend();
    auto cf = backend->make_call_frame(external);

    // Create some tensors for input/output
    auto a = backend->make_primary_tensor_view(element::Float32::element_type(), shape_a);
    copy_data(a, vector<float>{1, 2, 3, 4, 5, 6, 7, 8, 9, 10, 11, 12, 13, 14, 15, 16});
    auto b = backend->make_primary_tensor_view(element::Float32::element_type(), shape_b);
    copy_data(b, vector<float>{102, 103, 106, 107, 110, 111});
    auto result = backend->make_primary_tensor_view(element::Float32::element_type(), shape_r);

    cf->call({a, b}, {result});
    EXPECT_EQ((vector<float>{1, 102, 103, 4, 5, 106, 107, 8, 9, 110, 111, 12, 13, 14, 15, 16}),
              result->get_vector<float>());
}

TEST(${BACKEND_NAME}, replace_slice_vector)
{
    auto shape_a = Shape{16};
    auto A = make_shared<op::Parameter>(
        make_shared<TensorViewType>(element::Float32::element_type(), shape_a));
    auto shape_b = Shape{12};
    auto B = make_shared<op::Parameter>(
        make_shared<TensorViewType>(element::Float32::element_type(), shape_b));
    auto shape_r = Shape{16};
    auto rt = make_shared<TensorViewType>(element::Float32::element_type(), shape_r);
    auto r = make_shared<op::ReplaceSlice>(A, B, Coordinate{2}, Coordinate{14});
    auto f = make_shared<Function>(r, rt, op::Parameters{A, B});

    auto manager = runtime::Manager::get("${BACKEND_NAME}");
    auto external = manager->compile(f);
    auto backend = manager->allocate_backend();
    auto cf = backend->make_call_frame(external);

    // Create some tensors for input/output
    auto a = backend->make_primary_tensor_view(element::Float32::element_type(), shape_a);
    copy_data(a, vector<float>{0, 1, 2, 3, 4, 5, 6, 7, 8, 9, 10, 11, 12, 13, 14, 15});
    auto b = backend->make_primary_tensor_view(element::Float32::element_type(), shape_b);
    copy_data(b, vector<float>{102, 103, 104, 105, 106, 107, 108, 109, 110, 111, 112, 113});
    auto result = backend->make_primary_tensor_view(element::Float32::element_type(), shape_r);

    cf->call({a, b}, {result});
    EXPECT_EQ(
        (vector<float>{0, 1, 102, 103, 104, 105, 106, 107, 108, 109, 110, 111, 112, 113, 14, 15}),
        result->get_vector<float>());
}

TEST(${BACKEND_NAME}, one_hot_scalar_2_in_3)
{
    auto shape_a = Shape{};
    auto A = make_shared<op::Parameter>(
        make_shared<TensorViewType>(element::Int32::element_type(), shape_a));
    auto shape_r = Shape{3};
    auto rt = make_shared<TensorViewType>(element::Int32::element_type(), shape_r);
    auto r = make_shared<op::OneHot>(A, Shape{3}, 0);
    auto f = make_shared<Function>(r, rt, op::Parameters{A});

    auto manager = runtime::Manager::get("${BACKEND_NAME}");
    auto external = manager->compile(f);
    auto backend = manager->allocate_backend();
    auto cf = backend->make_call_frame(external);

    // Create some tensors for input/output
    auto a = backend->make_primary_tensor_view(element::Int32::element_type(), shape_a);
    copy_data(a, vector<int32_t>{2});
    auto result = backend->make_primary_tensor_view(element::Int32::element_type(), shape_r);

    cf->call({a}, {result});
    EXPECT_EQ((vector<int32_t>{0, 0, 1}), result->get_vector<int32_t>());
}

TEST(${BACKEND_NAME}, one_hot_scalar_1_in_3)
{
    auto shape_a = Shape{};
    auto A = make_shared<op::Parameter>(
        make_shared<TensorViewType>(element::Int32::element_type(), shape_a));
    auto shape_r = Shape{3};
    auto rt = make_shared<TensorViewType>(element::Int32::element_type(), shape_r);
    auto r = make_shared<op::OneHot>(A, Shape{3}, 0);
    auto f = make_shared<Function>(r, rt, op::Parameters{A});

    auto manager = runtime::Manager::get("${BACKEND_NAME}");
    auto external = manager->compile(f);
    auto backend = manager->allocate_backend();
    auto cf = backend->make_call_frame(external);

    // Create some tensors for input/output
    auto a = backend->make_primary_tensor_view(element::Int32::element_type(), shape_a);
    copy_data(a, vector<int32_t>{1});
    auto result = backend->make_primary_tensor_view(element::Int32::element_type(), shape_r);

    cf->call({a}, {result});
    EXPECT_EQ((vector<int32_t>{0, 1, 0}), result->get_vector<int32_t>());
}

TEST(${BACKEND_NAME}, one_hot_scalar_0_in_3)
{
    auto shape_a = Shape{};
    auto A = make_shared<op::Parameter>(
        make_shared<TensorViewType>(element::Int32::element_type(), shape_a));
    auto shape_r = Shape{3};
    auto rt = make_shared<TensorViewType>(element::Int32::element_type(), shape_r);
    auto r = make_shared<op::OneHot>(A, Shape{3}, 0);
    auto f = make_shared<Function>(r, rt, op::Parameters{A});

    auto manager = runtime::Manager::get("${BACKEND_NAME}");
    auto external = manager->compile(f);
    auto backend = manager->allocate_backend();
    auto cf = backend->make_call_frame(external);

    // Create some tensors for input/output
    auto a = backend->make_primary_tensor_view(element::Int32::element_type(), shape_a);
    copy_data(a, vector<int32_t>{0});
    auto result = backend->make_primary_tensor_view(element::Int32::element_type(), shape_r);

    cf->call({a}, {result});
    EXPECT_EQ((vector<int32_t>{1, 0, 0}), result->get_vector<int32_t>());
}

TEST(${BACKEND_NAME}, one_hot_scalar_fp_nonint_in_3)
{
    auto shape_a = Shape{};
    auto A = make_shared<op::Parameter>(
        make_shared<TensorViewType>(element::Float32::element_type(), shape_a));
    auto shape_r = Shape{3};
    auto rt = make_shared<TensorViewType>(element::Float32::element_type(), shape_r);
    auto r = make_shared<op::OneHot>(A, Shape{3}, 0);
    auto f = make_shared<Function>(r, rt, op::Parameters{A});

    auto manager = runtime::Manager::get("${BACKEND_NAME}");
    auto external = manager->compile(f);
    auto backend = manager->allocate_backend();
    auto cf = backend->make_call_frame(external);

    // Create some tensors for input/output
    auto a = backend->make_primary_tensor_view(element::Float32::element_type(), shape_a);
    copy_data(a, vector<float>{1.1f});
    auto result = backend->make_primary_tensor_view(element::Float32::element_type(), shape_r);

    EXPECT_THROW({ cf->call({a}, {result}); }, std::range_error);
}

TEST(${BACKEND_NAME}, one_hot_scalar_oob_in_3)
{
    auto shape_a = Shape{};
    auto A = make_shared<op::Parameter>(
        make_shared<TensorViewType>(element::Int32::element_type(), shape_a));
    auto shape_r = Shape{3};
    auto rt = make_shared<TensorViewType>(element::Int32::element_type(), shape_r);
    auto r = make_shared<op::OneHot>(A, Shape{3}, 0);
    auto f = make_shared<Function>(r, rt, op::Parameters{A});

    auto manager = runtime::Manager::get("${BACKEND_NAME}");
    auto external = manager->compile(f);
    auto backend = manager->allocate_backend();
    auto cf = backend->make_call_frame(external);

    // Create some tensors for input/output
    auto a = backend->make_primary_tensor_view(element::Int32::element_type(), shape_a);
    copy_data(a, vector<int32_t>{3000000});
    auto result = backend->make_primary_tensor_view(element::Int32::element_type(), shape_r);

    EXPECT_THROW({ cf->call({a}, {result}); }, std::range_error);
}

TEST(${BACKEND_NAME}, one_hot_vector_0)
{
    auto shape_a = Shape{8};
    auto A = make_shared<op::Parameter>(
        make_shared<TensorViewType>(element::Int32::element_type(), shape_a));
    auto shape_r = Shape{3, 8};
    auto rt = make_shared<TensorViewType>(element::Int32::element_type(), shape_r);
    auto r = make_shared<op::OneHot>(A, Shape{3, 8}, 0);
    auto f = make_shared<Function>(r, rt, op::Parameters{A});

    auto manager = runtime::Manager::get("${BACKEND_NAME}");
    auto external = manager->compile(f);
    auto backend = manager->allocate_backend();
    auto cf = backend->make_call_frame(external);

    // Create some tensors for input/output
    auto a = backend->make_primary_tensor_view(element::Int32::element_type(), shape_a);
    copy_data(a, vector<int32_t>{2, 1, 0, 0, 2, 2, 1, 0});
    auto result = backend->make_primary_tensor_view(element::Int32::element_type(), shape_r);

    cf->call({a}, {result});
    EXPECT_EQ(
        (vector<int32_t>{0, 0, 1, 1, 0, 0, 0, 1, 0, 1, 0, 0, 0, 0, 1, 0, 1, 0, 0, 0, 1, 1, 0, 0}),
        result->get_vector<int32_t>());
}

TEST(${BACKEND_NAME}, one_hot_vector_1)
{
    auto shape_a = Shape{8};
    auto A = make_shared<op::Parameter>(
        make_shared<TensorViewType>(element::Int32::element_type(), shape_a));
    auto shape_r = Shape{8, 3};
    auto rt = make_shared<TensorViewType>(element::Int32::element_type(), shape_r);
    auto r = make_shared<op::OneHot>(A, Shape{8, 3}, 1);
    auto f = make_shared<Function>(r, rt, op::Parameters{A});

    auto manager = runtime::Manager::get("${BACKEND_NAME}");
    auto external = manager->compile(f);
    auto backend = manager->allocate_backend();
    auto cf = backend->make_call_frame(external);

    // Create some tensors for input/output
    auto a = backend->make_primary_tensor_view(element::Int32::element_type(), shape_a);
    copy_data(a, vector<int32_t>{2, 1, 0, 0, 2, 2, 1, 0});
    auto result = backend->make_primary_tensor_view(element::Int32::element_type(), shape_r);

    cf->call({a}, {result});
    EXPECT_EQ(
        (vector<int32_t>{0, 0, 1, 0, 1, 0, 1, 0, 0, 1, 0, 0, 0, 0, 1, 0, 0, 1, 0, 1, 0, 1, 0, 0}),
        result->get_vector<int32_t>());
}

TEST(${BACKEND_NAME}, one_hot_vector_1_barely_oob)
{
    auto shape_a = Shape{8};
    auto A = make_shared<op::Parameter>(
        make_shared<TensorViewType>(element::Int32::element_type(), shape_a));
    auto shape_r = Shape{8, 3};
    auto rt = make_shared<TensorViewType>(element::Int32::element_type(), shape_r);
    auto r = make_shared<op::OneHot>(A, Shape{8, 3}, 1);
    auto f = make_shared<Function>(r, rt, op::Parameters{A});

    auto manager = runtime::Manager::get("${BACKEND_NAME}");
    auto external = manager->compile(f);
    auto backend = manager->allocate_backend();
    auto cf = backend->make_call_frame(external);

    // Create some tensors for input/output
    auto a = backend->make_primary_tensor_view(element::Int32::element_type(), shape_a);
    copy_data(a, vector<int32_t>{2, 1, 0, 0, 3, 2, 1, 0});
    auto result = backend->make_primary_tensor_view(element::Int32::element_type(), shape_r);

    EXPECT_THROW({ cf->call({a}, {result}); }, std::range_error);
}

TEST(${BACKEND_NAME}, one_hot_vector_1_far_oob)
{
    auto shape_a = Shape{8};
    auto A = make_shared<op::Parameter>(
        make_shared<TensorViewType>(element::Int32::element_type(), shape_a));
    auto shape_r = Shape{8, 3};
    auto rt = make_shared<TensorViewType>(element::Int32::element_type(), shape_r);
    auto r = make_shared<op::OneHot>(A, Shape{8, 3}, 1);
    auto f = make_shared<Function>(r, rt, op::Parameters{A});

    auto manager = runtime::Manager::get("${BACKEND_NAME}");
    auto external = manager->compile(f);
    auto backend = manager->allocate_backend();
    auto cf = backend->make_call_frame(external);

    // Create some tensors for input/output
    auto a = backend->make_primary_tensor_view(element::Int32::element_type(), shape_a);
    copy_data(a, vector<int32_t>{2, 1, 0, 0, 3000000, 2, 1, 0});
    auto result = backend->make_primary_tensor_view(element::Int32::element_type(), shape_r);

    EXPECT_THROW({ cf->call({a}, {result}); }, std::range_error);
}

// This test is disabled because it won't yet work on the IA backend, but it does work with
// the de-Eigenized kernel on NGVM.
//
// Test if you like with:
//
//    private-ngraph-cpp/build$ test/unit-test \
//                                 --gtest_filter='NGVM.one_hot_matrix_0' \
//                                 --gtest_also_run_disabled_tests
TEST(${BACKEND_NAME}, one_hot_matrix_0)
{
    auto shape_a = Shape{3, 3};
    auto A = make_shared<op::Parameter>(
        make_shared<TensorViewType>(element::Int32::element_type(), shape_a));
    auto shape_r = Shape{3, 3, 3};
    auto rt = make_shared<TensorViewType>(element::Int32::element_type(), shape_r);
    auto r = make_shared<op::OneHot>(A, Shape{3, 3, 3}, 0);
    auto f = make_shared<Function>(r, rt, op::Parameters{A});

    auto manager = runtime::Manager::get("${BACKEND_NAME}");
    auto external = manager->compile(f);
    auto backend = manager->allocate_backend();
    auto cf = backend->make_call_frame(external);

    // Create some tensors for input/output
    auto a = backend->make_primary_tensor_view(element::Int32::element_type(), shape_a);
    copy_data(a,
              vector<int32_t>{
                  0, 1, 1, 2, 1, 0, 0, 2, 1,
              });
    auto result = backend->make_primary_tensor_view(element::Int32::element_type(), shape_r);

    cf->call({a}, {result});
    EXPECT_EQ((vector<int32_t>{1, 0, 0, 0, 0, 1, 1, 0, 0,

                               0, 1, 1, 0, 1, 0, 0, 0, 1,

                               0, 0, 0, 1, 0, 0, 0, 1, 0}),
              result->get_vector<int32_t>());
}

TEST(${BACKEND_NAME}, one_hot_vector_1_fp)
{
    auto shape_a = Shape{8};
    auto A = make_shared<op::Parameter>(
        make_shared<TensorViewType>(element::Float32::element_type(), shape_a));
    auto shape_r = Shape{8, 3};
    auto rt = make_shared<TensorViewType>(element::Float32::element_type(), shape_r);
    auto r = make_shared<op::OneHot>(A, Shape{8, 3}, 1);
    auto f = make_shared<Function>(r, rt, op::Parameters{A});

    auto manager = runtime::Manager::get("${BACKEND_NAME}");
    auto external = manager->compile(f);
    auto backend = manager->allocate_backend();
    auto cf = backend->make_call_frame(external);

    // Create some tensors for input/output
    auto a = backend->make_primary_tensor_view(element::Float32::element_type(), shape_a);
    copy_data(a, vector<float>{2, 1, 0, 0, 2, 2, 1, 0});
    auto result = backend->make_primary_tensor_view(element::Float32::element_type(), shape_r);

    cf->call({a}, {result});
    EXPECT_EQ(
        (vector<float>{0, 0, 1, 0, 1, 0, 1, 0, 0, 1, 0, 0, 0, 0, 1, 0, 0, 1, 0, 1, 0, 1, 0, 0}),
        result->get_vector<float>());
}

TEST(${BACKEND_NAME}, one_hot_vector_1_fp_nonint)
{
    auto shape_a = Shape{8};
    auto A = make_shared<op::Parameter>(
        make_shared<TensorViewType>(element::Float32::element_type(), shape_a));
    auto shape_r = Shape{8, 3};
    auto rt = make_shared<TensorViewType>(element::Float32::element_type(), shape_r);
    auto r = make_shared<op::OneHot>(A, Shape{8, 3}, 1);
    auto f = make_shared<Function>(r, rt, op::Parameters{A});

    auto manager = runtime::Manager::get("${BACKEND_NAME}");
    auto external = manager->compile(f);
    auto backend = manager->allocate_backend();
    auto cf = backend->make_call_frame(external);

    // Create some tensors for input/output
    auto a = backend->make_primary_tensor_view(element::Float32::element_type(), shape_a);
    copy_data(a, vector<float>{2, 1, 0, 0, 2, 2, 1.01f, 0});
    auto result = backend->make_primary_tensor_view(element::Float32::element_type(), shape_r);

    EXPECT_THROW({ cf->call({a}, {result}); }, std::range_error);
}

TEST(${BACKEND_NAME}, replace_slice_3d)
{
    auto shape_a = Shape{4, 4, 4};
    auto A = make_shared<op::Parameter>(
        make_shared<TensorViewType>(element::Float32::element_type(), shape_a));
    auto shape_b = Shape{2, 2, 2};
    auto B = make_shared<op::Parameter>(
        make_shared<TensorViewType>(element::Float32::element_type(), shape_b));
    auto shape_r = Shape{4, 4, 4};
    auto rt = make_shared<TensorViewType>(element::Float32::element_type(), shape_r);
    auto r = make_shared<op::ReplaceSlice>(A, B, Coordinate{1, 1, 1}, Coordinate{3, 3, 3});
    auto f = make_shared<Function>(r, rt, op::Parameters{A, B});

    auto manager = runtime::Manager::get("${BACKEND_NAME}");
    auto external = manager->compile(f);
    auto backend = manager->allocate_backend();
    auto cf = backend->make_call_frame(external);

    // Create some tensors for input/output
    auto a = backend->make_primary_tensor_view(element::Float32::element_type(), shape_a);
    copy_data(a, vector<float>{0,  1,  2,  3,  4,  5,  6,  7,  8,  9,  10, 11, 12, 13, 14, 15,

                               16, 17, 18, 19, 20, 21, 22, 23, 24, 25, 26, 27, 28, 29, 30, 31,

                               32, 33, 34, 35, 36, 37, 38, 39, 40, 41, 42, 43, 44, 45, 46, 47,

                               48, 49, 50, 51, 52, 53, 54, 55, 56, 57, 58, 59, 60, 61, 62, 63});
    auto b = backend->make_primary_tensor_view(element::Float32::element_type(), shape_b);
    copy_data(b, vector<float>{921, 922, 925, 926, 937, 938, 941, 942});
    auto result = backend->make_primary_tensor_view(element::Float32::element_type(), shape_r);

    cf->call({a, b}, {result});
    EXPECT_EQ((vector<float>{0,  1,  2,  3,  4,  5,   6,   7,  8,  9,   10,  11, 12, 13, 14, 15,

                             16, 17, 18, 19, 20, 921, 922, 23, 24, 925, 926, 27, 28, 29, 30, 31,

                             32, 33, 34, 35, 36, 937, 938, 39, 40, 941, 942, 43, 44, 45, 46, 47,

                             48, 49, 50, 51, 52, 53,  54,  55, 56, 57,  58,  59, 60, 61, 62, 63}),
              result->get_vector<float>());
}

TEST(${BACKEND_NAME}, replace_slice_3d_strided)
{
    auto shape_a = Shape{4, 4, 4};
    auto A = make_shared<op::Parameter>(
        make_shared<TensorViewType>(element::Float32::element_type(), shape_a));
    auto shape_b = Shape{2, 2, 2};
    auto B = make_shared<op::Parameter>(
        make_shared<TensorViewType>(element::Float32::element_type(), shape_b));
    auto shape_r = Shape{4, 4, 4};
    auto rt = make_shared<TensorViewType>(element::Float32::element_type(), shape_r);
    auto r = make_shared<op::ReplaceSlice>(
        A, B, Coordinate{0, 0, 0}, Coordinate{4, 4, 4}, Strides{2, 2, 2});
    auto f = make_shared<Function>(r, rt, op::Parameters{A, B});

    auto manager = runtime::Manager::get("${BACKEND_NAME}");
    auto external = manager->compile(f);
    auto backend = manager->allocate_backend();
    auto cf = backend->make_call_frame(external);

    // Create some tensors for input/output
    auto a = backend->make_primary_tensor_view(element::Float32::element_type(), shape_a);
    copy_data(a, vector<float>{0,  1,  2,  3,  4,  5,  6,  7,  8,  9,  10, 11, 12, 13, 14, 15,

                               16, 17, 18, 19, 20, 21, 22, 23, 24, 25, 26, 27, 28, 29, 30, 31,

                               32, 33, 34, 35, 36, 37, 38, 39, 40, 41, 42, 43, 44, 45, 46, 47,

                               48, 49, 50, 51, 52, 53, 54, 55, 56, 57, 58, 59, 60, 61, 62, 63});
    auto b = backend->make_primary_tensor_view(element::Float32::element_type(), shape_b);
    copy_data(b, vector<float>{900, 902, 908, 910, 932, 934, 940, 942});
    auto result = backend->make_primary_tensor_view(element::Float32::element_type(), shape_r);

    cf->call({a, b}, {result});
    EXPECT_EQ((vector<float>{900, 1,  902, 3,  4,  5,  6,  7,  908, 9,  910, 11, 12, 13, 14, 15,

                             16,  17, 18,  19, 20, 21, 22, 23, 24,  25, 26,  27, 28, 29, 30, 31,

                             932, 33, 934, 35, 36, 37, 38, 39, 940, 41, 942, 43, 44, 45, 46, 47,

                             48,  49, 50,  51, 52, 53, 54, 55, 56,  57, 58,  59, 60, 61, 62, 63}),
              result->get_vector<float>());
}

TEST(${BACKEND_NAME}, replace_slice_3d_strided_different_strides)
{
    auto shape_a = Shape{4, 4, 4};
    auto A = make_shared<op::Parameter>(
        make_shared<TensorViewType>(element::Float32::element_type(), shape_a));
    auto shape_b = Shape{2, 2, 2};
    auto B = make_shared<op::Parameter>(
        make_shared<TensorViewType>(element::Float32::element_type(), shape_b));
    auto shape_r = Shape{4, 4, 4};
    auto rt = make_shared<TensorViewType>(element::Float32::element_type(), shape_r);
    auto r = make_shared<op::ReplaceSlice>(
        A, B, Coordinate{0, 0, 0}, Coordinate{4, 4, 4}, Strides{2, 2, 3});
    auto f = make_shared<Function>(r, rt, op::Parameters{A, B});

    auto manager = runtime::Manager::get("${BACKEND_NAME}");
    auto external = manager->compile(f);
    auto backend = manager->allocate_backend();
    auto cf = backend->make_call_frame(external);

    // Create some tensors for input/output
    auto a = backend->make_primary_tensor_view(element::Float32::element_type(), shape_a);
    copy_data(a, vector<float>{0,  1,  2,  3,  4,  5,  6,  7,  8,  9,  10, 11, 12, 13, 14, 15,

                               16, 17, 18, 19, 20, 21, 22, 23, 24, 25, 26, 27, 28, 29, 30, 31,

                               32, 33, 34, 35, 36, 37, 38, 39, 40, 41, 42, 43, 44, 45, 46, 47,

                               48, 49, 50, 51, 52, 53, 54, 55, 56, 57, 58, 59, 60, 61, 62, 63});
    auto b = backend->make_primary_tensor_view(element::Float32::element_type(), shape_b);
    copy_data(b, vector<float>{900, 903, 908, 911, 932, 935, 940, 943});
    auto result = backend->make_primary_tensor_view(element::Float32::element_type(), shape_r);

    cf->call({a, b}, {result});
    EXPECT_EQ((vector<float>{900, 1,  2,  903, 4,  5,  6,  7,  908, 9,  10, 911, 12, 13, 14, 15,

                             16,  17, 18, 19,  20, 21, 22, 23, 24,  25, 26, 27,  28, 29, 30, 31,

                             932, 33, 34, 935, 36, 37, 38, 39, 940, 41, 42, 943, 44, 45, 46, 47,

                             48,  49, 50, 51,  52, 53, 54, 55, 56,  57, 58, 59,  60, 61, 62, 63}),
              result->get_vector<float>());
}

<<<<<<< HEAD
TEST(${BACKEND_NAME}, convolution)
{
    auto shape_a = Shape{1, 1, 3, 5};
    auto A = make_shared<op::Parameter>(element::Float32::element_type(), shape_a);
    auto shape_b = Shape{2, 1, 2, 2};
    auto B = make_shared<op::Parameter>(element::Float32::element_type(), shape_b);
    auto shape_r = Shape{1, 2, 2, 4};
    auto result_type = make_shared<TensorViewType>(element::Float32::element_type(), shape_r);
    auto f = make_shared<Function>(
        make_shared<op::Convolution>(A, B), result_type, op::Parameters{A, B});
=======
//
// Numpy test:
//
// > from numpy import *
// > x = linspace(1,2*3*4,2*3*4)
// > y = linspace(1,3*4*5,3*4*5)
// > x.shape=(2,3,4)
// > y.shape=(3,4,5)
// > z = tensordot(x,y,([1,2],[0,1]))
// > z.shape = 2*5
// > z
// array([ 2938.,  3016.,  3094.,  3172.,  3250.,  7042.,  7264.,  7486.,
//         7708.,  7930.])
//
// Disabled because it doesn't work on CPU yet.
//
TEST(DISABLED_${BACKEND_NAME}, dot_3d_multi_axis)
{
    vector<float> a_data(2 * 3 * 4);
    for (int i = 0; i < 2 * 3 * 4; i++)
    {
        a_data[i] = float(i + 1);
    }

    vector<float> b_data(3 * 4 * 5);
    for (int i = 0; i < 3 * 4 * 5; i++)
    {
        b_data[i] = float(i + 1);
    }

    auto shape_a = Shape{2, 3, 4};
    auto A = make_shared<op::Parameter>(
        make_shared<TensorViewType>(element::Float32::element_type(), shape_a));
    auto shape_b = Shape{3, 4, 5};
    auto B = make_shared<op::Parameter>(
        make_shared<TensorViewType>(element::Float32::element_type(), shape_b));
    auto shape_r = Shape{2, 5};

    auto rt = make_shared<TensorViewType>(element::Float32::element_type(), shape_r);
    auto r = make_shared<op::Dot>(A, B, 2);
    auto f = make_shared<Function>(r, rt, op::Parameters{A, B});
>>>>>>> fdab16db

    auto manager = runtime::Manager::get("${BACKEND_NAME}");
    auto external = manager->compile(f);
    auto backend = manager->allocate_backend();
    auto cf = backend->make_call_frame(external);

    // Create some tensors for input/output
    auto a = backend->make_primary_tensor_view(element::Float32::element_type(), shape_a);
<<<<<<< HEAD
    copy_data(a, vector<float>{1, 2, 3, 4, 5, 6, 7, 8, 9, 10, 11, 12, 13, 14, 15});
    auto b = backend->make_primary_tensor_view(element::Float32::element_type(), shape_b);
    copy_data(b, vector<float>{1, 2, 3, 4, 4, 3, 2, 1});
    auto result = backend->make_primary_tensor_view(element::Float32::element_type(), shape_r);

    cf->call({a, b}, {result});
    ASSERT_EQ((vector<float>{51, 61, 71, 81, 101, 111, 121, 131, 29, 39, 49, 59, 79, 89, 99, 109}),
              result->get_vector<float>());
}

TEST(${BACKEND_NAME}, convolution_2_images)
{
    auto shape_a = Shape{2, 1, 3, 5};
    auto A = make_shared<op::Parameter>(element::Float32::element_type(), shape_a);
    auto shape_b = Shape{2, 1, 2, 2};
    auto B = make_shared<op::Parameter>(element::Float32::element_type(), shape_b);
    auto shape_r = Shape{2, 2, 2, 4};
    auto result_type = make_shared<TensorViewType>(element::Float32::element_type(), shape_r);
    auto f = make_shared<Function>(
        make_shared<op::Convolution>(A, B), result_type, op::Parameters{A, B});
=======
    copy_data(a, a_data);
    auto b = backend->make_primary_tensor_view(element::Float32::element_type(), shape_b);
    copy_data(b, b_data);

    auto result = backend->make_primary_tensor_view(element::Float32::element_type(), shape_r);

    cf->call({a, b}, {result});
    EXPECT_EQ((vector<float>{2938., 3016., 3094., 3172., 3250., 7042., 7264., 7486., 7708., 7930.}),
              result->get_vector<float>());
}

//
// Numpy test:
//
// > from numpy import *
// > x = array([6,61,2,3,5,21,75,23,23,0,23,2,35,67,1,2,9,16,2,3,6,1,8,0])
// > y = array([9,1,4,6,3,5,1,36,7,3,5,0,1,20,35,2,1,0,1,25,3,6,7,8])
// > x.shape=(2,4,3)
// > y.shape=(3,4,2)
// > z = tensordot(x,y,([2],[0]))
// > z.shape = 2*4*4*2
// > z
// array([ 483,  189,  331,   86,   85, 1262, 2155,  354,   83,   18,   58,
//         543,   77,  241,  325,  286,  859,  144,  438, 1025,  317,  973,
//        1041, 2930,  163,   69,  117,   50,   29,  472,  819,   62,  785,
//         236,  476,  235,  175, 1521, 2387, 1402,   97,   29,   69,  412,
//          63,  286,  429,  218,   45,   11,   29,  162,   27,  106,  149,
//         126,   65,   25,   44,    6,   11,  165,  281,   52])
//
// Disabled because it doesn't work on CPU yet.
//
TEST(DISABLED_${BACKEND_NAME}, dot_3d_one_axis_arbitrary)
{
    vector<float> a_data{6,  61, 2, 3, 5, 21, 75, 23, 23, 0, 23, 2,
                         35, 67, 1, 2, 9, 16, 2,  3,  6,  1, 8,  0};
    vector<float> b_data{9, 1,  4,  6, 3, 5, 1, 36, 7, 3, 5, 0,
                         1, 20, 35, 2, 1, 0, 1, 25, 3, 6, 7, 8};

    auto shape_a = Shape{2, 4, 3};
    auto A = make_shared<op::Parameter>(
        make_shared<TensorViewType>(element::Float32::element_type(), shape_a));
    auto shape_b = Shape{3, 4, 2};
    auto B = make_shared<op::Parameter>(
        make_shared<TensorViewType>(element::Float32::element_type(), shape_b));
    auto shape_r = Shape{2, 4, 4, 2};

    auto rt = make_shared<TensorViewType>(element::Float32::element_type(), shape_r);
    auto r = make_shared<op::Dot>(A, B);
    auto f = make_shared<Function>(r, rt, op::Parameters{A, B});
>>>>>>> fdab16db

    auto manager = runtime::Manager::get("${BACKEND_NAME}");
    auto external = manager->compile(f);
    auto backend = manager->allocate_backend();
    auto cf = backend->make_call_frame(external);

    // Create some tensors for input/output
    auto a = backend->make_primary_tensor_view(element::Float32::element_type(), shape_a);
<<<<<<< HEAD
    copy_data(a, vector<float>{1,  2,  3,  4,  5,  6,  7, 8, 9, 10, 11, 12, 13, 14, 15,
                               15, 14, 13, 12, 11, 10, 9, 8, 7, 6,  5,  4,  3,  2,  1});
    auto b = backend->make_primary_tensor_view(element::Float32::element_type(), shape_b);
    copy_data(b, vector<float>{1, 2, 3, 4, 4, 3, 2, 1});
    auto result = backend->make_primary_tensor_view(element::Float32::element_type(), shape_r);

    cf->call({a, b}, {result});
    ASSERT_EQ(
        (vector<float>{51,  61, 71, 81, 101, 111, 121, 131, 29,  39,  49,  59,  79, 89, 99, 109,
                       109, 99, 89, 79, 59,  49,  39,  29,  131, 121, 111, 101, 81, 71, 61, 51}),
        result->get_vector<float>());
=======
    copy_data(a, a_data);
    auto b = backend->make_primary_tensor_view(element::Float32::element_type(), shape_b);
    copy_data(b, b_data);

    auto result = backend->make_primary_tensor_view(element::Float32::element_type(), shape_r);

    cf->call({a, b}, {result});
    EXPECT_EQ((vector<float>{483,  189, 331, 86,  85,  1262, 2155, 354, 83,  18,   58,   543,  77,
                             241,  325, 286, 859, 144, 438,  1025, 317, 973, 1041, 2930, 163,  69,
                             117,  50,  29,  472, 819, 62,   785,  236, 476, 235,  175,  1521, 2387,
                             1402, 97,  29,  69,  412, 63,   286,  429, 218, 45,   11,   29,   162,
                             27,   106, 149, 126, 65,  25,   44,   6,   11,  165,  281,  52}),
              result->get_vector<float>());
}

//
// Numpy test:
//
// from numpy import *
// x = linspace(1,2*3*3*4,2*3*3*4)
// y = linspace(1,3*4*2*3*2,3*4*2*2*3)
// x.shape=(2,3,3,4)
// y.shape=(3,4,2,2,3)
// z = tensordot(x,y,([2,3],[0,1]))
// z.shape = 2*3*2*2*3
// z
//
// array([  6942.,   7020.,   7098.,   7176.,   7254.,   7332.,   7410.,
//          7488.,   7566.,   7644.,   7722.,   7800.,  16590.,  16812.,
//         17034.,  17256.,  17478.,  17700.,  17922.,  18144.,  18366.,
//         18588.,  18810.,  19032.,  26238.,  26604.,  26970.,  27336.,
//         27702.,  28068.,  28434.,  28800.,  29166.,  29532.,  29898.,
//         30264.,  35886.,  36396.,  36906.,  37416.,  37926.,  38436.,
//         38946.,  39456.,  39966.,  40476.,  40986.,  41496.,  45534.,
//         46188.,  46842.,  47496.,  48150.,  48804.,  49458.,  50112.,
//         50766.,  51420.,  52074.,  52728.,  55182.,  55980.,  56778.,
//         57576.,  58374.,  59172.,  59970.,  60768.,  61566.,  62364.,
//         63162.,  63960.])
//
// Disabled because it doesn't work on CPU yet.
//
TEST(DISABLED_${BACKEND_NAME}, dot_4d_5d_multi_axis)
{
    vector<float> a_data(2 * 3 * 3 * 4);
    for (int i = 0; i < 2 * 3 * 3 * 4; i++)
    {
        a_data[i] = float(i + 1);
    }

    vector<float> b_data(3 * 4 * 2 * 2 * 3);
    for (int i = 0; i < 3 * 4 * 2 * 2 * 3; i++)
    {
        b_data[i] = float(i + 1);
    }

    auto shape_a = Shape{2, 3, 3, 4};
    auto A = make_shared<op::Parameter>(
        make_shared<TensorViewType>(element::Float32::element_type(), shape_a));
    auto shape_b = Shape{3, 4, 2, 3, 2};
    auto B = make_shared<op::Parameter>(
        make_shared<TensorViewType>(element::Float32::element_type(), shape_b));
    auto shape_r = Shape{2, 3, 2, 3, 2};

    auto rt = make_shared<TensorViewType>(element::Float32::element_type(), shape_r);
    auto r = make_shared<op::Dot>(A, B, 2);
    auto f = make_shared<Function>(r, rt, op::Parameters{A, B});

    auto manager = runtime::Manager::get("${BACKEND_NAME}");
    auto external = manager->compile(f);
    auto backend = manager->allocate_backend();
    auto cf = backend->make_call_frame(external);

    // Create some tensors for input/output
    auto a = backend->make_primary_tensor_view(element::Float32::element_type(), shape_a);
    copy_data(a, a_data);
    auto b = backend->make_primary_tensor_view(element::Float32::element_type(), shape_b);
    copy_data(b, b_data);

    auto result = backend->make_primary_tensor_view(element::Float32::element_type(), shape_r);

    cf->call({a, b}, {result});
    EXPECT_EQ(
        (vector<float>{6942.,  7020.,  7098.,  7176.,  7254.,  7332.,  7410.,  7488.,  7566.,
                       7644.,  7722.,  7800.,  16590., 16812., 17034., 17256., 17478., 17700.,
                       17922., 18144., 18366., 18588., 18810., 19032., 26238., 26604., 26970.,
                       27336., 27702., 28068., 28434., 28800., 29166., 29532., 29898., 30264.,
                       35886., 36396., 36906., 37416., 37926., 38436., 38946., 39456., 39966.,
                       40476., 40986., 41496., 45534., 46188., 46842., 47496., 48150., 48804.,
                       49458., 50112., 50766., 51420., 52074., 52728., 55182., 55980., 56778.,
                       57576., 58374., 59172., 59970., 60768., 61566., 62364., 63162., 63960.}),
        result->get_vector<float>());
}

//
// Numpy test:
//
// from numpy import *
// x = linspace(1,2*3*3*4,2*3*3*4)
// y = linspace(1,2*3*3*4*2,2*3*3*4*2)
// x.shape=(2,3,3,4)
// y.shape=(2,3,3,4,2)
// z = tensordot(x,y,([0,1,2,3],[0,1,2,3]))
// z
//
// array([ 251412.,  254040.])
//
// Disabled because it doesn't work on CPU yet.
//
TEST(DISABLED_${BACKEND_NAME}, dot_4d_5d_multi_axis_more)
{
    vector<float> a_data(2 * 3 * 3 * 4);
    for (int i = 0; i < 2 * 3 * 3 * 4; i++)
    {
        a_data[i] = float(i + 1);
    }

    vector<float> b_data(2 * 3 * 3 * 4 * 2);
    for (int i = 0; i < 2 * 3 * 3 * 4 * 2; i++)
    {
        b_data[i] = float(i + 1);
    }

    auto shape_a = Shape{2, 3, 3, 4};
    auto A = make_shared<op::Parameter>(
        make_shared<TensorViewType>(element::Float32::element_type(), shape_a));
    auto shape_b = Shape{2, 3, 3, 4, 2};
    auto B = make_shared<op::Parameter>(
        make_shared<TensorViewType>(element::Float32::element_type(), shape_b));
    auto shape_r = Shape{2};

    auto rt = make_shared<TensorViewType>(element::Float32::element_type(), shape_r);
    auto r = make_shared<op::Dot>(A, B, 4);
    auto f = make_shared<Function>(r, rt, op::Parameters{A, B});

    auto manager = runtime::Manager::get("${BACKEND_NAME}");
    auto external = manager->compile(f);
    auto backend = manager->allocate_backend();
    auto cf = backend->make_call_frame(external);

    // Create some tensors for input/output
    auto a = backend->make_primary_tensor_view(element::Float32::element_type(), shape_a);
    copy_data(a, a_data);
    auto b = backend->make_primary_tensor_view(element::Float32::element_type(), shape_b);
    copy_data(b, b_data);

    auto result = backend->make_primary_tensor_view(element::Float32::element_type(), shape_r);

    cf->call({a, b}, {result});
    EXPECT_EQ((vector<float>{251412., 254040.}), result->get_vector<float>());
}

//
// Numpy test:
//
// from numpy import *
// x = linspace(1,20*30*30*40,20*30*30*40)
// y = linspace(1,20*30*30*40*20,20*30*30*40*20)
// x.shape=(20,30,30,40)
// y.shape=(20,30,30,40,20)
// z = tensordot(x,y,([0,1,2,3],[0,1,2,3]))
// set_printoptions(precision=20)
// z
//
// array([  2.48832025919525478400e+18,   2.48832051839533977600e+18,
//          2.48832077759658444800e+18,   2.48832103679413504000e+18,
//          2.48832129599669350400e+18,   2.48832155519793971200e+18,
//          2.48832181439802265600e+18,   2.48832207359808000000e+18,
//          2.48832233279813580800e+18,   2.48832259199822028800e+18,
//          2.48832285119946496000e+18,   2.48832311040043008000e+18,
//          2.48832336959957401600e+18,   2.48832362880081817600e+18,
//          2.48832388800090368000e+18,   2.48832414720096000000e+18,
//          2.48832440640101478400e+18,   2.48832466560109772800e+18,
//          2.48832492480234188800e+18,   2.48832518400031897600e+18])
//
// Disabled because this test is very slow.
//
TEST(DISABLED_${BACKEND_NAME}, dot_4d_5d_multi_axis_big_fp64_VERY_SLOW)
{
    vector<double> a_data(20 * 30 * 30 * 40);
    for (int i = 0; i < 20 * 30 * 30 * 40; i++)
    {
        a_data[i] = double(i + 1);
    }

    vector<double> b_data(20 * 30 * 30 * 40 * 20);
    for (int i = 0; i < 20 * 30 * 30 * 40 * 20; i++)
    {
        b_data[i] = double(i + 1);
    }

    auto shape_a = Shape{20, 30, 30, 40};
    auto A = make_shared<op::Parameter>(
        make_shared<TensorViewType>(element::Float64::element_type(), shape_a));
    auto shape_b = Shape{20, 30, 30, 40, 20};
    auto B = make_shared<op::Parameter>(
        make_shared<TensorViewType>(element::Float64::element_type(), shape_b));
    auto shape_r = Shape{20};

    auto rt = make_shared<TensorViewType>(element::Float64::element_type(), shape_r);
    auto r = make_shared<op::Dot>(A, B, 4);
    auto f = make_shared<Function>(r, rt, op::Parameters{A, B});

    auto manager = runtime::Manager::get("${BACKEND_NAME}");
    auto external = manager->compile(f);
    auto backend = manager->allocate_backend();
    auto cf = backend->make_call_frame(external);

    // Create some tensors for input/output
    auto a = backend->make_primary_tensor_view(element::Float64::element_type(), shape_a);
    copy_data(a, a_data);
    auto b = backend->make_primary_tensor_view(element::Float64::element_type(), shape_b);
    copy_data(b, b_data);

    auto result = backend->make_primary_tensor_view(element::Float64::element_type(), shape_r);

    cf->call({a, b}, {result});
    EXPECT_TRUE(test::all_close(
        vector<double>{
            2.48832025919525478400e+18, 2.48832051839533977600e+18, 2.48832077759658444800e+18,
            2.48832103679413504000e+18, 2.48832129599669350400e+18, 2.48832155519793971200e+18,
            2.48832181439802265600e+18, 2.48832207359808000000e+18, 2.48832233279813580800e+18,
            2.48832259199822028800e+18, 2.48832285119946496000e+18, 2.48832311040043008000e+18,
            2.48832336959957401600e+18, 2.48832362880081817600e+18, 2.48832388800090368000e+18,
            2.48832414720096000000e+18, 2.48832440640101478400e+18, 2.48832466560109772800e+18,
            2.48832492480234188800e+18, 2.48832518400031897600e+18},
        result->get_vector<double>()));
>>>>>>> fdab16db
}<|MERGE_RESOLUTION|>--- conflicted
+++ resolved
@@ -4263,7 +4263,6 @@
               result->get_vector<float>());
 }
 
-<<<<<<< HEAD
 TEST(${BACKEND_NAME}, convolution)
 {
     auto shape_a = Shape{1, 1, 3, 5};
@@ -4274,7 +4273,55 @@
     auto result_type = make_shared<TensorViewType>(element::Float32::element_type(), shape_r);
     auto f = make_shared<Function>(
         make_shared<op::Convolution>(A, B), result_type, op::Parameters{A, B});
-=======
+
+    auto manager = runtime::Manager::get("${BACKEND_NAME}");
+    auto external = manager->compile(f);
+    auto backend = manager->allocate_backend();
+    auto cf = backend->make_call_frame(external);
+
+    // Create some tensors for input/output
+    auto a = backend->make_primary_tensor_view(element::Float32::element_type(), shape_a);
+    copy_data(a, vector<float>{1, 2, 3, 4, 5, 6, 7, 8, 9, 10, 11, 12, 13, 14, 15});
+    auto b = backend->make_primary_tensor_view(element::Float32::element_type(), shape_b);
+    copy_data(b, vector<float>{1, 2, 3, 4, 4, 3, 2, 1});
+    auto result = backend->make_primary_tensor_view(element::Float32::element_type(), shape_r);
+
+    cf->call({a, b}, {result});
+    ASSERT_EQ((vector<float>{51, 61, 71, 81, 101, 111, 121, 131, 29, 39, 49, 59, 79, 89, 99, 109}),
+              result->get_vector<float>());
+}
+
+TEST(${BACKEND_NAME}, convolution_2_images)
+{
+    auto shape_a = Shape{2, 1, 3, 5};
+    auto A = make_shared<op::Parameter>(element::Float32::element_type(), shape_a);
+    auto shape_b = Shape{2, 1, 2, 2};
+    auto B = make_shared<op::Parameter>(element::Float32::element_type(), shape_b);
+    auto shape_r = Shape{2, 2, 2, 4};
+    auto result_type = make_shared<TensorViewType>(element::Float32::element_type(), shape_r);
+    auto f = make_shared<Function>(
+        make_shared<op::Convolution>(A, B), result_type, op::Parameters{A, B});
+
+    auto manager = runtime::Manager::get("${BACKEND_NAME}");
+    auto external = manager->compile(f);
+    auto backend = manager->allocate_backend();
+    auto cf = backend->make_call_frame(external);
+
+    // Create some tensors for input/output
+    auto a = backend->make_primary_tensor_view(element::Float32::element_type(), shape_a);
+    copy_data(a, vector<float>{1,  2,  3,  4,  5,  6,  7, 8, 9, 10, 11, 12, 13, 14, 15,
+                               15, 14, 13, 12, 11, 10, 9, 8, 7, 6,  5,  4,  3,  2,  1});
+    auto b = backend->make_primary_tensor_view(element::Float32::element_type(), shape_b);
+    copy_data(b, vector<float>{1, 2, 3, 4, 4, 3, 2, 1});
+    auto result = backend->make_primary_tensor_view(element::Float32::element_type(), shape_r);
+
+    cf->call({a, b}, {result});
+    ASSERT_EQ(
+        (vector<float>{51,  61, 71, 81, 101, 111, 121, 131, 29,  39,  49,  59,  79, 89, 99, 109,
+                       109, 99, 89, 79, 59,  49,  39,  29,  131, 121, 111, 101, 81, 71, 61, 51}),
+        result->get_vector<float>());
+}
+
 //
 // Numpy test:
 //
@@ -4316,37 +4363,14 @@
     auto rt = make_shared<TensorViewType>(element::Float32::element_type(), shape_r);
     auto r = make_shared<op::Dot>(A, B, 2);
     auto f = make_shared<Function>(r, rt, op::Parameters{A, B});
->>>>>>> fdab16db
-
-    auto manager = runtime::Manager::get("${BACKEND_NAME}");
-    auto external = manager->compile(f);
-    auto backend = manager->allocate_backend();
-    auto cf = backend->make_call_frame(external);
-
-    // Create some tensors for input/output
-    auto a = backend->make_primary_tensor_view(element::Float32::element_type(), shape_a);
-<<<<<<< HEAD
-    copy_data(a, vector<float>{1, 2, 3, 4, 5, 6, 7, 8, 9, 10, 11, 12, 13, 14, 15});
-    auto b = backend->make_primary_tensor_view(element::Float32::element_type(), shape_b);
-    copy_data(b, vector<float>{1, 2, 3, 4, 4, 3, 2, 1});
-    auto result = backend->make_primary_tensor_view(element::Float32::element_type(), shape_r);
-
-    cf->call({a, b}, {result});
-    ASSERT_EQ((vector<float>{51, 61, 71, 81, 101, 111, 121, 131, 29, 39, 49, 59, 79, 89, 99, 109}),
-              result->get_vector<float>());
-}
-
-TEST(${BACKEND_NAME}, convolution_2_images)
-{
-    auto shape_a = Shape{2, 1, 3, 5};
-    auto A = make_shared<op::Parameter>(element::Float32::element_type(), shape_a);
-    auto shape_b = Shape{2, 1, 2, 2};
-    auto B = make_shared<op::Parameter>(element::Float32::element_type(), shape_b);
-    auto shape_r = Shape{2, 2, 2, 4};
-    auto result_type = make_shared<TensorViewType>(element::Float32::element_type(), shape_r);
-    auto f = make_shared<Function>(
-        make_shared<op::Convolution>(A, B), result_type, op::Parameters{A, B});
-=======
+
+    auto manager = runtime::Manager::get("${BACKEND_NAME}");
+    auto external = manager->compile(f);
+    auto backend = manager->allocate_backend();
+    auto cf = backend->make_call_frame(external);
+
+    // Create some tensors for input/output
+    auto a = backend->make_primary_tensor_view(element::Float32::element_type(), shape_a);
     copy_data(a, a_data);
     auto b = backend->make_primary_tensor_view(element::Float32::element_type(), shape_b);
     copy_data(b, b_data);
@@ -4396,28 +4420,14 @@
     auto rt = make_shared<TensorViewType>(element::Float32::element_type(), shape_r);
     auto r = make_shared<op::Dot>(A, B);
     auto f = make_shared<Function>(r, rt, op::Parameters{A, B});
->>>>>>> fdab16db
-
-    auto manager = runtime::Manager::get("${BACKEND_NAME}");
-    auto external = manager->compile(f);
-    auto backend = manager->allocate_backend();
-    auto cf = backend->make_call_frame(external);
-
-    // Create some tensors for input/output
-    auto a = backend->make_primary_tensor_view(element::Float32::element_type(), shape_a);
-<<<<<<< HEAD
-    copy_data(a, vector<float>{1,  2,  3,  4,  5,  6,  7, 8, 9, 10, 11, 12, 13, 14, 15,
-                               15, 14, 13, 12, 11, 10, 9, 8, 7, 6,  5,  4,  3,  2,  1});
-    auto b = backend->make_primary_tensor_view(element::Float32::element_type(), shape_b);
-    copy_data(b, vector<float>{1, 2, 3, 4, 4, 3, 2, 1});
-    auto result = backend->make_primary_tensor_view(element::Float32::element_type(), shape_r);
-
-    cf->call({a, b}, {result});
-    ASSERT_EQ(
-        (vector<float>{51,  61, 71, 81, 101, 111, 121, 131, 29,  39,  49,  59,  79, 89, 99, 109,
-                       109, 99, 89, 79, 59,  49,  39,  29,  131, 121, 111, 101, 81, 71, 61, 51}),
-        result->get_vector<float>());
-=======
+
+    auto manager = runtime::Manager::get("${BACKEND_NAME}");
+    auto external = manager->compile(f);
+    auto backend = manager->allocate_backend();
+    auto cf = backend->make_call_frame(external);
+
+    // Create some tensors for input/output
+    auto a = backend->make_primary_tensor_view(element::Float32::element_type(), shape_a);
     copy_data(a, a_data);
     auto b = backend->make_primary_tensor_view(element::Float32::element_type(), shape_b);
     copy_data(b, b_data);
@@ -4644,5 +4654,4 @@
             2.48832414720096000000e+18, 2.48832440640101478400e+18, 2.48832466560109772800e+18,
             2.48832492480234188800e+18, 2.48832518400031897600e+18},
         result->get_vector<double>()));
->>>>>>> fdab16db
 }