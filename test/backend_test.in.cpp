/*******************************************************************************
* Copyright 2017-2018 Intel Corporation
*
* Licensed under the Apache License, Version 2.0 (the "License");
* you may not use this file except in compliance with the License.
* You may obtain a copy of the License at
*
*     http://www.apache.org/licenses/LICENSE-2.0
*
* Unless required by applicable law or agreed to in writing, software
* distributed under the License is distributed on an "AS IS" BASIS,
* WITHOUT WARRANTIES OR CONDITIONS OF ANY KIND, either express or implied.
* See the License for the specific language governing permissions and
* limitations under the License.
*******************************************************************************/

#include <algorithm>
#include <cinttypes>
#include <cmath>
#include <cstdlib>
#include <string>

#include "gtest/gtest.h"

#include "ngraph/autodiff/adjoints.hpp"
#include "ngraph/log.hpp"
#include "ngraph/ngraph.hpp"
#include "ngraph/serializer.hpp"
#include "util/all_close.hpp"
#include "util/ndarray.hpp"
#include "util/test_tools.hpp"

using namespace std;
using namespace ngraph;

static const vector<element::Type> s_known_element_types = {element::from<float>(),
                                                            element::from<double>(),
                                                            element::from<int8_t>(),
                                                            element::from<int16_t>(),
                                                            element::from<int32_t>(),
                                                            element::from<int64_t>(),
                                                            element::from<uint8_t>(),
                                                            element::from<uint16_t>(),
                                                            element::from<uint32_t>(),
                                                            element::from<uint64_t>()};

TEST(${BACKEND_NAME}, function_name)
{
    Shape shape{2, 2};
    auto A = make_shared<op::Parameter>(element::f32, shape);
    auto B = make_shared<op::Parameter>(element::f32, shape);
    auto f = make_shared<Function>(A + B, op::ParameterVector{A, B}, "funky func name");

    auto backend = runtime::Backend::create("${BACKEND_NAME}");

    // Create some tensors for input/output
    shared_ptr<runtime::TensorView> a = backend->create_tensor<float>(shape);
    shared_ptr<runtime::TensorView> b = backend->create_tensor<float>(shape);
    shared_ptr<runtime::TensorView> result = backend->create_tensor<float>(shape);

    copy_data(a, test::NDArray<float, 2>({{1, 2}, {3, 4}}).get_vector());
    copy_data(b, test::NDArray<float, 2>({{5, 6}, {7, 8}}).get_vector());

    backend->call(*f, {result}, {a, b});
    EXPECT_EQ(read_vector<float>(result),
              (test::NDArray<float, 2>({{6, 8}, {10, 12}})).get_vector());
}

TEST(${BACKEND_NAME}, node_name)
{
    Shape shape{2, 2};
    auto A = make_shared<op::Parameter>(element::f32, shape);
    auto B = make_shared<op::Parameter>(element::f32, shape);
    auto C = A + B;
    C->set_name("a node name");
    auto f = make_shared<Function>(C, op::ParameterVector{A, B});

    auto backend = runtime::Backend::create("${BACKEND_NAME}");

    // Create some tensors for input/output
    shared_ptr<runtime::TensorView> a = backend->create_tensor(element::f32, shape);
    shared_ptr<runtime::TensorView> b = backend->create_tensor(element::f32, shape);
    shared_ptr<runtime::TensorView> result = backend->create_tensor(element::f32, shape);

    copy_data(a, test::NDArray<float, 2>({{1, 2}, {3, 4}}).get_vector());
    copy_data(b, test::NDArray<float, 2>({{5, 6}, {7, 8}}).get_vector());

    backend->call(*f, {result}, {a, b});
    EXPECT_EQ(read_vector<float>(result),
              (test::NDArray<float, 2>({{6, 8}, {10, 12}})).get_vector());
}

TEST(${BACKEND_NAME}, aliased_output)
{
    SKIP_TEST_FOR("GPU", "${BACKEND_NAME}");
    Shape shape{2, 2};
    auto A = make_shared<op::Parameter>(element::f32, shape);
    auto B = make_shared<op::Parameter>(element::f32, shape);
    auto C = A + B;
    auto D = A * B;
    auto E = op::Constant::create(element::f32, shape, {1, 2, 3, 4});
    auto f = make_shared<Function>(NodeVector{C, C, D, D, C, E, E}, op::ParameterVector{A, B});

    auto backend = runtime::Backend::create("${BACKEND_NAME}");

    // Create some tensors for input/output
    shared_ptr<runtime::TensorView> a = backend->create_tensor(element::f32, shape);
    shared_ptr<runtime::TensorView> b = backend->create_tensor(element::f32, shape);
    shared_ptr<runtime::TensorView> out1 = backend->create_tensor(element::f32, shape);
    shared_ptr<runtime::TensorView> out2 = backend->create_tensor(element::f32, shape);
    shared_ptr<runtime::TensorView> out3 = backend->create_tensor(element::f32, shape);
    shared_ptr<runtime::TensorView> out4 = backend->create_tensor(element::f32, shape);
    shared_ptr<runtime::TensorView> out5 = backend->create_tensor(element::f32, shape);
    shared_ptr<runtime::TensorView> out6 = backend->create_tensor(element::f32, shape);
    shared_ptr<runtime::TensorView> out7 = backend->create_tensor(element::f32, shape);

    copy_data(a, vector<float>{0, 1, 2, 3});
    copy_data(b, vector<float>{1, 2, 3, 4});
    vector<float> expectedC{1, 3, 5, 7};
    vector<float> expectedD{0, 2, 6, 12};
    vector<float> expectedE{1, 2, 3, 4};

    backend->call(*f, {out1, out2, out3, out4, out5, out6, out7}, {a, b});
    EXPECT_EQ(expectedC, read_vector<float>(out1));
    EXPECT_EQ(expectedC, read_vector<float>(out2));
    EXPECT_EQ(expectedD, read_vector<float>(out3));
    EXPECT_EQ(expectedD, read_vector<float>(out4));
    EXPECT_EQ(expectedC, read_vector<float>(out5));
    EXPECT_EQ(expectedE, read_vector<float>(out6));
    EXPECT_EQ(expectedE, read_vector<float>(out7));
}

TEST(${BACKEND_NAME}, parameter_as_output)
{
    SKIP_TEST_FOR("GPU", "${BACKEND_NAME}");

    Shape shape{3, 4};
    auto A = make_shared<op::Parameter>(element::f32, shape);
    auto f = make_shared<Function>(A, op::ParameterVector{A});

    auto backend = runtime::Backend::create("${BACKEND_NAME}");

    // Create some tensors for input/output
    shared_ptr<runtime::TensorView> a = backend->create_tensor(element::f32, shape);
    shared_ptr<runtime::TensorView> result = backend->create_tensor(element::f32, shape);

    vector<float> expected{0, 1, 2, 3, 4, 5, 6, 7, 8, 9, 10, 11};
    vector<float> zero(shape_size(shape), 0);
    copy_data(a, expected);

    backend->call(*f, {result}, {a});
    EXPECT_EQ(read_vector<float>(result), expected);
}

TEST(${BACKEND_NAME}, ab)
{
    Shape shape{2, 2};
    auto A = make_shared<op::Parameter>(element::f32, shape);
    auto B = make_shared<op::Parameter>(element::f32, shape);
    auto f = make_shared<Function>(A + B, op::ParameterVector{A, B});

    auto backend = runtime::Backend::create("${BACKEND_NAME}");

    // Create some tensors for input/output
    shared_ptr<runtime::TensorView> a = backend->create_tensor(element::f32, shape);
    shared_ptr<runtime::TensorView> b = backend->create_tensor(element::f32, shape);
    shared_ptr<runtime::TensorView> result = backend->create_tensor(element::f32, shape);

    copy_data(a, test::NDArray<float, 2>({{1, 2}, {3, 4}}).get_vector());
    copy_data(b, test::NDArray<float, 2>({{5, 6}, {7, 8}}).get_vector());

    backend->call(*f, {result}, {a, b});
    EXPECT_EQ(read_vector<float>(result),
              (test::NDArray<float, 2>({{6, 8}, {10, 12}})).get_vector());
}

TEST(${BACKEND_NAME}, abc)
{
    Shape shape{2, 2};
    auto A = make_shared<op::Parameter>(element::f32, shape);
    auto B = make_shared<op::Parameter>(element::f32, shape);
    auto C = make_shared<op::Parameter>(element::f32, shape);
    auto f = make_shared<Function>((A + B) * C, op::ParameterVector{A, B, C});

    auto backend = runtime::Backend::create("${BACKEND_NAME}");

    // Create some tensors for input/output
    shared_ptr<runtime::TensorView> a = backend->create_tensor(element::f32, shape);
    shared_ptr<runtime::TensorView> b = backend->create_tensor(element::f32, shape);
    shared_ptr<runtime::TensorView> c = backend->create_tensor(element::f32, shape);
    shared_ptr<runtime::TensorView> result = backend->create_tensor(element::f32, shape);

    copy_data(a, test::NDArray<float, 2>({{1, 2}, {3, 4}}).get_vector());
    copy_data(b, test::NDArray<float, 2>({{5, 6}, {7, 8}}).get_vector());
    copy_data(c, test::NDArray<float, 2>({{9, 10}, {11, 12}}).get_vector());

    backend->call(*f, {result}, {a, b, c});
    EXPECT_EQ(read_vector<float>(result),
              (test::NDArray<float, 2>({{54, 80}, {110, 144}})).get_vector());

    backend->call(*f, {result}, {b, a, c});
    EXPECT_EQ(read_vector<float>(result),
              (test::NDArray<float, 2>({{54, 80}, {110, 144}})).get_vector());

    backend->call(*f, {result}, {a, c, b});
    EXPECT_EQ(read_vector<float>(result),
              (test::NDArray<float, 2>({{50, 72}, {98, 128}})).get_vector());
}

TEST(${BACKEND_NAME}, abc_int64)
{
    SKIP_TEST_FOR("GPU", "${BACKEND_NAME}");
    Shape shape{2, 2};
    auto A = make_shared<op::Parameter>(element::i64, shape);
    auto B = make_shared<op::Parameter>(element::i64, shape);
    auto C = make_shared<op::Parameter>(element::i64, shape);
    auto f = make_shared<Function>((A + B) * C, op::ParameterVector{A, B, C});

    auto backend = runtime::Backend::create("${BACKEND_NAME}");

    // Create some tensors for input/output
    auto a = backend->create_tensor(element::i64, shape);
    copy_data(a, vector<int64_t>{1, 2, 3, 4});
    auto b = backend->create_tensor(element::i64, shape);
    copy_data(b, vector<int64_t>{5, 6, 7, 8});
    auto c = backend->create_tensor(element::i64, shape);
    copy_data(c, vector<int64_t>{9, 10, 11, 12});
    auto result = backend->create_tensor(element::i64, shape);

    backend->call(*f, {result}, {a, b, c});
    EXPECT_EQ((vector<int64_t>{54, 80, 110, 144}), read_vector<int64_t>(result));

    backend->call(*f, {result}, {b, a, c});
    EXPECT_EQ((vector<int64_t>{54, 80, 110, 144}), read_vector<int64_t>(result));

    backend->call(*f, {result}, {a, c, b});
    EXPECT_EQ((vector<int64_t>{50, 72, 98, 128}), read_vector<int64_t>(result));
}

// Multiple retrive values
TEST(${BACKEND_NAME}, multiple_result)
{
    Shape shape{2, 2};
    auto A = make_shared<op::Parameter>(element::f32, shape);
    auto B = make_shared<op::Parameter>(element::f32, shape);
    auto C = make_shared<op::Parameter>(element::f32, shape);
    auto A_add_B = make_shared<op::Add>(A, B);
    auto A_add_B_mul_C = make_shared<op::Multiply>(A_add_B, C);

    auto f =
        make_shared<Function>(NodeVector{A_add_B, A_add_B_mul_C}, op::ParameterVector{A, B, C});

    auto backend = runtime::Backend::create("${BACKEND_NAME}");

    auto a = backend->create_tensor(element::f32, shape);
    copy_data(a, vector<float>{1, 2, 3, 4});
    auto b = backend->create_tensor(element::f32, shape);
    copy_data(b, vector<float>{5, 6, 7, 8});
    auto c = backend->create_tensor(element::f32, shape);
    copy_data(c, vector<float>{9, 10, 11, 12});

    auto r0 = backend->create_tensor(element::f32, shape);
    auto r1 = backend->create_tensor(element::f32, shape);

    backend->call(*f, {r0, r1}, {a, b, c});

    EXPECT_EQ((vector<float>{6, 8, 10, 12}), read_vector<float>(r0));
    EXPECT_EQ((vector<float>{54, 80, 110, 144}), read_vector<float>(r1));
}

TEST(${BACKEND_NAME}, abs)
{
    Shape shape{2, 2};
    auto A = make_shared<op::Parameter>(element::f32, shape);
    auto f = make_shared<Function>(make_shared<op::Abs>(A), op::ParameterVector{A});

    auto backend = runtime::Backend::create("${BACKEND_NAME}");

    // Create some tensors for input/output
    auto a = backend->create_tensor(element::f32, shape);
    copy_data(a, vector<float>{1, -2, 0, -4.75f});
    auto result = backend->create_tensor(element::f32, shape);

    backend->call(*f, {result}, {a});
    EXPECT_EQ((vector<float>{1, 2, 0, 4.75f}), read_vector<float>(result));
}

TEST(${BACKEND_NAME}, ceiling)
{
    Shape shape{2, 2};
    auto A = make_shared<op::Parameter>(element::f32, shape);
    auto f = make_shared<Function>(make_shared<op::Ceiling>(A), op::ParameterVector{A});

    auto backend = runtime::Backend::create("${BACKEND_NAME}");

    // Create some tensors for input/output
    auto a = backend->create_tensor(element::f32, shape);
    copy_data(a, vector<float>{-2.5f, -2.0f, 0.3f, 4.8f});
    auto result = backend->create_tensor(element::f32, shape);

    backend->call(*f, {result}, {a});
    EXPECT_EQ((vector<float>{-2.0f, -2.0f, 1.0f, 5.0f}), read_vector<float>(result));
}

TEST(${BACKEND_NAME}, concat_matrix_colwise)
{
    SKIP_TEST_FOR("GPU", "${BACKEND_NAME}");
    Shape shape_a{2, 2};
    auto A = make_shared<op::Parameter>(element::f32, shape_a);
    Shape shape_b{2, 3};
    auto B = make_shared<op::Parameter>(element::f32, shape_b);
    Shape shape_c{2, 3};
    auto C = make_shared<op::Parameter>(element::f32, shape_c);
    Shape shape_r{2, 8};
    auto f = make_shared<Function>(make_shared<op::Concat>(NodeVector{A, B, C}, 1),
                                   op::ParameterVector{A, B, C});

    auto backend = runtime::Backend::create("${BACKEND_NAME}");

    // Create some tensors for input/output
    auto a = backend->create_tensor(element::f32, shape_a);
    copy_data(a, vector<float>{2, 4, 8, 16});
    auto b = backend->create_tensor(element::f32, shape_b);
    copy_data(b, vector<float>{1, 2, 4, 8, 16, 32});
    auto c = backend->create_tensor(element::f32, shape_c);
    copy_data(c, vector<float>{2, 3, 5, 7, 11, 13});
    auto result = backend->create_tensor(element::f32, shape_r);

    backend->call(*f, {result}, {a, b, c});
    EXPECT_EQ((vector<float>{2, 4, 1, 2, 4, 2, 3, 5, 8, 16, 8, 16, 32, 7, 11, 13}),
              read_vector<float>(result));
}

TEST(${BACKEND_NAME}, concat_matrix_rowwise)
{
    SKIP_TEST_FOR("GPU", "${BACKEND_NAME}");
    Shape shape_a{2, 2};
    auto A = make_shared<op::Parameter>(element::f32, shape_a);
    Shape shape_b{3, 2};
    auto B = make_shared<op::Parameter>(element::f32, shape_b);
    Shape shape_c{3, 2};
    auto C = make_shared<op::Parameter>(element::f32, shape_c);
    Shape shape_r{8, 2};
    auto f = make_shared<Function>(make_shared<op::Concat>(NodeVector{A, B, C}, 0),
                                   op::ParameterVector{A, B, C});

    auto backend = runtime::Backend::create("${BACKEND_NAME}");

    // Create some tensors for input/output
    auto a = backend->create_tensor(element::f32, shape_a);
    copy_data(a, vector<float>{2, 4, 8, 16});
    auto b = backend->create_tensor(element::f32, shape_b);
    copy_data(b, vector<float>{1, 2, 4, 8, 16, 32});
    auto c = backend->create_tensor(element::f32, shape_c);
    copy_data(c, vector<float>{2, 3, 5, 7, 11, 13});
    auto result = backend->create_tensor(element::f32, shape_r);

    backend->call(*f, {result}, {a, b, c});
    EXPECT_EQ((vector<float>{2, 4, 8, 16, 1, 2, 4, 8, 16, 32, 2, 3, 5, 7, 11, 13}),
              read_vector<float>(result));
}

TEST(${BACKEND_NAME}, concat_matrix_int64)
{
    SKIP_TEST_FOR("GPU", "${BACKEND_NAME}");
    Shape shape_a{2, 2};
    auto A = make_shared<op::Parameter>(element::i64, shape_a);
    Shape shape_b{3, 2};
    auto B = make_shared<op::Parameter>(element::i64, shape_b);
    Shape shape_c{3, 2};
    auto C = make_shared<op::Parameter>(element::i64, shape_c);
    Shape shape_r{8, 2};
    auto f = make_shared<Function>(make_shared<op::Concat>(NodeVector{A, B, C}, 0),
                                   op::ParameterVector{A, B, C});

    auto backend = runtime::Backend::create("${BACKEND_NAME}");

    // Create some tensors for input/output
    auto a = backend->create_tensor(element::i64, shape_a);
    copy_data(a, vector<int64_t>{2, 4, 8, 16});
    auto b = backend->create_tensor(element::i64, shape_b);
    copy_data(b, vector<int64_t>{1, 2, 4, 8, 16, 32});
    auto c = backend->create_tensor(element::i64, shape_c);
    copy_data(c, vector<int64_t>{2, 3, 5, 7, 11, 13});
    auto result = backend->create_tensor(element::i64, shape_r);

    backend->call(*f, {result}, {a, b, c});
    EXPECT_EQ((vector<int64_t>{2, 4, 8, 16, 1, 2, 4, 8, 16, 32, 2, 3, 5, 7, 11, 13}),
              read_vector<int64_t>(result));
}

TEST(${BACKEND_NAME}, concat_vector)
{
    SKIP_TEST_FOR("GPU", "${BACKEND_NAME}");
    Shape shape_a{4};
    auto A = make_shared<op::Parameter>(element::f32, shape_a);
    Shape shape_b{6};
    auto B = make_shared<op::Parameter>(element::f32, shape_b);
    Shape shape_c{2};
    auto C = make_shared<op::Parameter>(element::f32, shape_c);
    Shape shape_r{12};
    auto f = make_shared<Function>(make_shared<op::Concat>(NodeVector{A, B, C}, 0),
                                   op::ParameterVector{A, B, C});

    auto backend = runtime::Backend::create("${BACKEND_NAME}");

    // Create some tensors for input/output
    auto a = backend->create_tensor(element::f32, shape_a);
    copy_data(a, vector<float>{2, 4, 8, 16});
    auto b = backend->create_tensor(element::f32, shape_b);
    copy_data(b, vector<float>{1, 2, 4, 8, 16, 32});
    auto c = backend->create_tensor(element::f32, shape_c);
    copy_data(c, vector<float>{18, 19});
    auto result = backend->create_tensor(element::f32, shape_r);

    backend->call(*f, {result}, {a, b, c});
    EXPECT_EQ((vector<float>{2, 4, 8, 16, 1, 2, 4, 8, 16, 32, 18, 19}), read_vector<float>(result));
}

// from numpy import *
// a=linspace(1,2*3*4*3*2,2*3*4*3*2)
// b=linspace(1000+1,1000+2*3*3*3*2,2*3*3*3*2)
// c=linspace(2000+1,2000+2*3*2*3*2,2*3*2*3*2)
// a.shape=(2,3,4,3,2)
// b.shape=(2,3,3,3,2)
// c.shape=(2,3,2,3,2)
// z=concatenate((a,b,c),axis=2)
// z.shape=(2*3*(4+3+2)*3*2)
// set_printoptions(suppress=True)
// print(z)
//
// [    1.     2.     3.     4.     5.     6.     7.     8.     9.    10.
//     11.    12.    13.    14.    15.    16.    17.    18.    19.    20.
//     21.    22.    23.    24.  1001.  1002.  1003.  1004.  1005.  1006.
//   1007.  1008.  1009.  1010.  1011.  1012.  1013.  1014.  1015.  1016.
//   1017.  1018.  2001.  2002.  2003.  2004.  2005.  2006.  2007.  2008.
//   2009.  2010.  2011.  2012.    25.    26.    27.    28.    29.    30.
//     31.    32.    33.    34.    35.    36.    37.    38.    39.    40.
//     41.    42.    43.    44.    45.    46.    47.    48.  1019.  1020.
//   1021.  1022.  1023.  1024.  1025.  1026.  1027.  1028.  1029.  1030.
//   1031.  1032.  1033.  1034.  1035.  1036.  2013.  2014.  2015.  2016.
//   2017.  2018.  2019.  2020.  2021.  2022.  2023.  2024.    49.    50.
//     51.    52.    53.    54.    55.    56.    57.    58.    59.    60.
//     61.    62.    63.    64.    65.    66.    67.    68.    69.    70.
//     71.    72.  1037.  1038.  1039.  1040.  1041.  1042.  1043.  1044.
//   1045.  1046.  1047.  1048.  1049.  1050.  1051.  1052.  1053.  1054.
//   2025.  2026.  2027.  2028.  2029.  2030.  2031.  2032.  2033.  2034.
//   2035.  2036.    73.    74.    75.    76.    77.    78.    79.    80.
//     81.    82.    83.    84.    85.    86.    87.    88.    89.    90.
//     91.    92.    93.    94.    95.    96.  1055.  1056.  1057.  1058.
//   1059.  1060.  1061.  1062.  1063.  1064.  1065.  1066.  1067.  1068.
//   1069.  1070.  1071.  1072.  2037.  2038.  2039.  2040.  2041.  2042.
//   2043.  2044.  2045.  2046.  2047.  2048.    97.    98.    99.   100.
//    101.   102.   103.   104.   105.   106.   107.   108.   109.   110.
//    111.   112.   113.   114.   115.   116.   117.   118.   119.   120.
//   1073.  1074.  1075.  1076.  1077.  1078.  1079.  1080.  1081.  1082.
//   1083.  1084.  1085.  1086.  1087.  1088.  1089.  1090.  2049.  2050.
//   2051.  2052.  2053.  2054.  2055.  2056.  2057.  2058.  2059.  2060.
//    121.   122.   123.   124.   125.   126.   127.   128.   129.   130.
//    131.   132.   133.   134.   135.   136.   137.   138.   139.   140.
//    141.   142.   143.   144.  1091.  1092.  1093.  1094.  1095.  1096.
//   1097.  1098.  1099.  1100.  1101.  1102.  1103.  1104.  1105.  1106.
//   1107.  1108.  2061.  2062.  2063.  2064.  2065.  2066.  2067.  2068.
//   2069.  2070.  2071.  2072.]
TEST(${BACKEND_NAME}, concat_5d)
{
    SKIP_TEST_FOR("GPU", "${BACKEND_NAME}");
    vector<float> a_data(2 * 3 * 4 * 3 * 2);
    for (int i = 0; i < 2 * 3 * 4 * 3 * 2; i++)
    {
        a_data[i] = float(i + 1);
    }

    vector<float> b_data(2 * 3 * 3 * 3 * 2);
    for (int i = 0; i < 2 * 3 * 3 * 3 * 2; i++)
    {
        b_data[i] = 1000 + float(i + 1);
    }

    vector<float> c_data(2 * 3 * 2 * 3 * 2);
    for (int i = 0; i < 2 * 3 * 2 * 3 * 2; i++)
    {
        c_data[i] = 2000 + float(i + 1);
    }

    Shape shape_a{2, 3, 4, 3, 2};
    auto A = make_shared<op::Parameter>(element::f32, shape_a);
    Shape shape_b{2, 3, 3, 3, 2};
    auto B = make_shared<op::Parameter>(element::f32, shape_b);
    Shape shape_c{2, 3, 2, 3, 2};
    auto C = make_shared<op::Parameter>(element::f32, shape_c);
    Shape shape_r{2, 3, 9, 3, 2};

    auto r = make_shared<op::Concat>(NodeVector{A, B, C}, 2);
    auto f = make_shared<Function>(r, op::ParameterVector{A, B, C});

    auto backend = runtime::Backend::create("${BACKEND_NAME}");

    // Create some tensors for input/output
    auto a = backend->create_tensor(element::f32, shape_a);
    copy_data(a, a_data);
    auto b = backend->create_tensor(element::f32, shape_b);
    copy_data(b, b_data);
    auto c = backend->create_tensor(element::f32, shape_c);
    copy_data(c, c_data);

    auto result = backend->create_tensor(element::f32, shape_r);

    backend->call(*f, {result}, {a, b, c});
    EXPECT_EQ(
        (vector<float>{
            1.,    2.,    3.,    4.,    5.,    6.,    7.,    8.,    9.,    10.,   11.,   12.,
            13.,   14.,   15.,   16.,   17.,   18.,   19.,   20.,   21.,   22.,   23.,   24.,
            1001., 1002., 1003., 1004., 1005., 1006., 1007., 1008., 1009., 1010., 1011., 1012.,
            1013., 1014., 1015., 1016., 1017., 1018., 2001., 2002., 2003., 2004., 2005., 2006.,
            2007., 2008., 2009., 2010., 2011., 2012., 25.,   26.,   27.,   28.,   29.,   30.,
            31.,   32.,   33.,   34.,   35.,   36.,   37.,   38.,   39.,   40.,   41.,   42.,
            43.,   44.,   45.,   46.,   47.,   48.,   1019., 1020., 1021., 1022., 1023., 1024.,
            1025., 1026., 1027., 1028., 1029., 1030., 1031., 1032., 1033., 1034., 1035., 1036.,
            2013., 2014., 2015., 2016., 2017., 2018., 2019., 2020., 2021., 2022., 2023., 2024.,
            49.,   50.,   51.,   52.,   53.,   54.,   55.,   56.,   57.,   58.,   59.,   60.,
            61.,   62.,   63.,   64.,   65.,   66.,   67.,   68.,   69.,   70.,   71.,   72.,
            1037., 1038., 1039., 1040., 1041., 1042., 1043., 1044., 1045., 1046., 1047., 1048.,
            1049., 1050., 1051., 1052., 1053., 1054., 2025., 2026., 2027., 2028., 2029., 2030.,
            2031., 2032., 2033., 2034., 2035., 2036., 73.,   74.,   75.,   76.,   77.,   78.,
            79.,   80.,   81.,   82.,   83.,   84.,   85.,   86.,   87.,   88.,   89.,   90.,
            91.,   92.,   93.,   94.,   95.,   96.,   1055., 1056., 1057., 1058., 1059., 1060.,
            1061., 1062., 1063., 1064., 1065., 1066., 1067., 1068., 1069., 1070., 1071., 1072.,
            2037., 2038., 2039., 2040., 2041., 2042., 2043., 2044., 2045., 2046., 2047., 2048.,
            97.,   98.,   99.,   100.,  101.,  102.,  103.,  104.,  105.,  106.,  107.,  108.,
            109.,  110.,  111.,  112.,  113.,  114.,  115.,  116.,  117.,  118.,  119.,  120.,
            1073., 1074., 1075., 1076., 1077., 1078., 1079., 1080., 1081., 1082., 1083., 1084.,
            1085., 1086., 1087., 1088., 1089., 1090., 2049., 2050., 2051., 2052., 2053., 2054.,
            2055., 2056., 2057., 2058., 2059., 2060., 121.,  122.,  123.,  124.,  125.,  126.,
            127.,  128.,  129.,  130.,  131.,  132.,  133.,  134.,  135.,  136.,  137.,  138.,
            139.,  140.,  141.,  142.,  143.,  144.,  1091., 1092., 1093., 1094., 1095., 1096.,
            1097., 1098., 1099., 1100., 1101., 1102., 1103., 1104., 1105., 1106., 1107., 1108.,
            2061., 2062., 2063., 2064., 2065., 2066., 2067., 2068., 2069., 2070., 2071., 2072.}),
        read_vector<float>(result));
}

TEST(${BACKEND_NAME}, divide)
{
    Shape shape{2, 2};

    auto A = make_shared<op::Parameter>(element::f32, shape);
    auto B = make_shared<op::Parameter>(element::f32, shape);
    auto f = make_shared<Function>(make_shared<op::Divide>(A, B), op::ParameterVector{A, B});

    auto backend = runtime::Backend::create("${BACKEND_NAME}");

    // Create some tensors for input/output
    auto a = backend->create_tensor(element::f32, shape);
    copy_data(a, vector<float>{2, 4, 8, 16});
    auto b = backend->create_tensor(element::f32, shape);
    copy_data(b, vector<float>{1, 2, 4, 8});
    auto result = backend->create_tensor(element::f32, shape);

    backend->call(*f, {result}, {a, b});
    EXPECT_EQ((vector<float>{2, 2, 2, 2}), read_vector<float>(result));
}

TEST(${BACKEND_NAME}, divide_adjoint_stability)
{
    SKIP_TEST_FOR("GPU", "${BACKEND_NAME}");

    Shape shape{2, 2};

<<<<<<< HEAD
    auto A = make_shared<op::Parameter>(element::f32, shape);
    auto B = make_shared<op::Parameter>(element::f32, shape);
    auto f = make_shared<Function>(make_shared<op::Divide>(A, B), op::ParameterVector{A, B});
=======
    auto make_external = [&]() {
        auto A = make_shared<op::Parameter>(element::f32, shape);
        auto B = make_shared<op::Parameter>(element::f32, shape);
        auto f = make_shared<Function>(make_shared<op::Divide>(A, B), op::ParameterVector{A, B});

        auto Y_out = f->get_output_op(0);
        auto Xs = f->get_parameters();
        auto C = std::make_shared<op::Parameter>(Y_out->get_element_type(), Y_out->get_shape());
        ngraph::autodiff::Adjoints adjoints(NodeVector{Y_out}, NodeVector{C});
        std::vector<std::shared_ptr<Node>> dYdXs(Xs.size());
        transform(
            Xs.begin(), Xs.end(), dYdXs.begin(), [C, &adjoints](const std::shared_ptr<Node>& X) {
                return adjoints.backprop_node(X);
            });
        std::vector<std::shared_ptr<op::Parameter>> params(Xs);
        params.push_back(C);

        auto bf = std::make_shared<Function>(dYdXs, params);
        auto external = manager->compile(bf);
>>>>>>> 1adb84a1

    auto Y_out = f->get_output_op(0);
    auto Xs = f->get_parameters();
    auto C = std::make_shared<op::Parameter>(Y_out->get_element_type(), Y_out->get_shape());
    std::vector<std::shared_ptr<Node>> dYdXs(Xs.size());
    transform(Xs.begin(), Xs.end(), dYdXs.begin(), [C, Y_out](const std::shared_ptr<Node>& X) {
        return Y_out->backprop_node(X, C);
    });
    std::vector<std::shared_ptr<op::Parameter>> params(Xs);
    params.push_back(C);

    auto bf = std::make_shared<Function>(dYdXs, params);
    auto backend = runtime::Backend::create("${BACKEND_NAME}");

    // Create some tensors for input/output
    auto a = backend->create_tensor(element::f32, shape);
    copy_data(a, vector<float>{0, 0, 1, 1});
    auto b = backend->create_tensor(element::f32, shape);
    copy_data(b, vector<float>{2, 2, 2, 2});
    auto c = backend->create_tensor(element::f32, shape);
    copy_data(c, vector<float>{1, 1, 1, 1});

    auto resulta = backend->create_tensor(element::f32, shape);
    auto resultb = backend->create_tensor(element::f32, shape);

    backend->call(*bf, {resulta, resultb}, {a, b, c});
    EXPECT_EQ((vector<float>{0.5, 0.5, 0.5, 0.5}), read_vector<float>(resulta));
    EXPECT_EQ((vector<float>{-0.0, -0.0, -0.25, -0.25}), read_vector<float>(resultb));
}

TEST(${BACKEND_NAME}, divide_by_zero_float32)
{
    SKIP_TEST_FOR("GPU", "${BACKEND_NAME}");
    SKIP_TEST_FOR("NNP_TESTER", "${BACKEND_NAME}");

    Shape shape{2, 2};

    auto A = make_shared<op::Parameter>(element::f32, shape);
    auto B = make_shared<op::Parameter>(element::f32, shape);
    auto f = make_shared<Function>(make_shared<op::Divide>(A, B), op::ParameterVector{A, B});

    auto backend = runtime::Backend::create("${BACKEND_NAME}");

    // Create some tensors for input/output
    auto a = backend->create_tensor(element::f32, shape);
    copy_data(a, vector<float>{2, 4, 8, 16});
    auto b = backend->create_tensor(element::f32, shape);
    copy_data(b, vector<float>{0, 0, 0, 0});
    auto result = backend->create_tensor(element::f32, shape);

    backend->call(*f, {result}, {a, b});
    EXPECT_EQ((vector<float>{std::numeric_limits<float>::infinity(),
                             std::numeric_limits<float>::infinity(),
                             std::numeric_limits<float>::infinity(),
                             std::numeric_limits<float>::infinity()}),
              read_vector<float>(result));
}

TEST(${BACKEND_NAME}, divide_by_zero_int32)
{
    SKIP_TEST_FOR("GPU", "${BACKEND_NAME}");
    SKIP_TEST_FOR("NNP_TESTER", "${BACKEND_NAME}");

    Shape shape{2, 2};

    auto A = make_shared<op::Parameter>(element::i32, shape);
    auto B = make_shared<op::Parameter>(element::i32, shape);
    auto f = make_shared<Function>(make_shared<op::Divide>(A, B), op::ParameterVector{A, B});

    auto backend = runtime::Backend::create("${BACKEND_NAME}");

    // Create some tensors for input/output
    auto a = backend->create_tensor(element::i32, shape);
    copy_data(a, vector<int>{2, 4, 8, 16});
    auto b = backend->create_tensor(element::i32, shape);
    copy_data(b, vector<int>{0, 0, 0, 0});
    auto result = backend->create_tensor(element::i32, shape);

    EXPECT_ANY_THROW({ backend->call(*f, {result}, {a, b}); });
}

TEST(${BACKEND_NAME}, equal)
{
    Shape shape{2, 2, 2};
    auto A = make_shared<op::Parameter>(element::f32, shape);
    auto B = make_shared<op::Parameter>(element::f32, shape);
    auto f = make_shared<Function>(make_shared<op::Equal>(A, B), op::ParameterVector{A, B});

    auto backend = runtime::Backend::create("${BACKEND_NAME}");

    // Create some tensors for input/output
    auto a = backend->create_tensor(element::f32, shape);
    copy_data(a, vector<float>{1, 8, -8, 17, -0.5, 0, 1, 1});
    auto b = backend->create_tensor(element::f32, shape);
    copy_data(b, vector<float>{1, 8, 4, 8, 0, 0, 1, 1.5});
    auto result = backend->create_tensor(element::boolean, shape);

    backend->call(*f, {result}, {a, b});
    EXPECT_EQ((vector<char>{1, 1, 0, 0, 0, 1, 1, 0}), read_vector<char>(result));
}

TEST(${BACKEND_NAME}, floor)
{
    Shape shape{2, 2};
    auto A = make_shared<op::Parameter>(element::f32, shape);
    auto f = make_shared<Function>(make_shared<op::Floor>(A), op::ParameterVector{A});

    auto backend = runtime::Backend::create("${BACKEND_NAME}");

    // Create some tensors for input/output
    auto a = backend->create_tensor(element::f32, shape);
    copy_data(a, vector<float>{-2.5f, -2.0f, 0.3f, 4.8f});
    auto result = backend->create_tensor(element::f32, shape);

    backend->call(*f, {result}, {a});
    EXPECT_EQ((vector<float>{-3.0f, -2.0f, 0.0f, 4.0f}), read_vector<float>(result));
}

TEST(${BACKEND_NAME}, dot_0_0)
{
    SKIP_TEST_FOR("NNP_TESTER", "${BACKEND_NAME}");

    Shape shape{0};
    auto A = make_shared<op::Parameter>(element::f32, shape);
    auto B = make_shared<op::Parameter>(element::f32, shape);
    Shape shape_r{};
    auto f = make_shared<Function>(make_shared<op::Dot>(A, B), op::ParameterVector{A, B});

    auto backend = runtime::Backend::create("${BACKEND_NAME}");

    // Create some tensors for input/output
    auto a = backend->create_tensor(element::f32, shape);
    copy_data(a, vector<float>{});
    auto b = backend->create_tensor(element::f32, shape);
    copy_data(b, vector<float>{});
    auto result = backend->create_tensor(element::f32, shape_r);

    // Overwrite the initial result vector to make sure we're not just coincidentally getting the right value.
    copy_data(result, vector<float>{2112});

    backend->call(*f, {result}, {a, b});
    EXPECT_EQ((vector<float>{0}), read_vector<float>(result));
}

TEST(${BACKEND_NAME}, dot_matrix_2x0_0x2)
{
    SKIP_TEST_FOR("NNP_TESTER", "${BACKEND_NAME}");

    Shape shape_a{2, 0};
    Shape shape_b{0, 2};
    Shape shape_r{2, 2};

    auto A = make_shared<op::Parameter>(element::f32, shape_a);
    auto B = make_shared<op::Parameter>(element::f32, shape_b);
    auto f = make_shared<Function>(make_shared<op::Dot>(A, B), op::ParameterVector{A, B});

    auto backend = runtime::Backend::create("${BACKEND_NAME}");

    // Create some tensors for input/output
    auto a = backend->create_tensor(element::f32, shape_a);
    copy_data(a, vector<float>{});
    auto b = backend->create_tensor(element::f32, shape_b);
    copy_data(b, vector<float>{});
    auto result = backend->create_tensor(element::f32, shape_r);

    // Overwrite the initial result vector to make sure we're not just coincidentally getting the right value.
    copy_data(result, vector<float>{2112, 2112, 2112, 2112});

    backend->call(*f, {result}, {a, b});
    EXPECT_EQ((vector<float>{0, 0, 0, 0}), read_vector<float>(result));
}

TEST(${BACKEND_NAME}, dot_matrix_0x2_2x0)
{
    SKIP_TEST_FOR("NNP_TESTER", "${BACKEND_NAME}");

    Shape shape_a{0, 2};

    auto A = make_shared<op::Parameter>(element::f32, shape_a);
    Shape shape_b{2, 0};
    auto B = make_shared<op::Parameter>(element::f32, shape_b);
    Shape shape_r{0, 0};
    auto f = make_shared<Function>(make_shared<op::Dot>(A, B), op::ParameterVector{A, B});

    auto backend = runtime::Backend::create("${BACKEND_NAME}");

    // Create some tensors for input/output
    auto a = backend->create_tensor(element::f32, shape_a);
    copy_data(a, vector<float>{});
    auto b = backend->create_tensor(element::f32, shape_b);
    copy_data(b, vector<float>{});
    auto result = backend->create_tensor(element::f32, shape_r);

    backend->call(*f, {result}, {a, b});
    EXPECT_EQ((vector<float>{}), read_vector<float>(result));
}

TEST(${BACKEND_NAME}, dot_matrix_3x2_2x0)
{
    SKIP_TEST_FOR("NNP_TESTER", "${BACKEND_NAME}");

    Shape shape_a{3, 2};

    auto A = make_shared<op::Parameter>(element::f32, shape_a);
    Shape shape_b{2, 0};
    auto B = make_shared<op::Parameter>(element::f32, shape_b);
    Shape shape_r{3, 0};
    auto f = make_shared<Function>(make_shared<op::Dot>(A, B), op::ParameterVector{A, B});

    auto backend = runtime::Backend::create("${BACKEND_NAME}");

    // Create some tensors for input/output
    auto a = backend->create_tensor(element::f32, shape_a);
    copy_data(a, vector<float>{1, 2, 3, 4, 5, 6});
    auto b = backend->create_tensor(element::f32, shape_b);
    copy_data(b, vector<float>{});
    auto result = backend->create_tensor(element::f32, shape_r);

    backend->call(*f, {result}, {a, b});
    EXPECT_EQ((vector<float>{}), read_vector<float>(result));
}

TEST(${BACKEND_NAME}, dot_scalar_0x2)
{
    SKIP_TEST_FOR("NNP_TESTER", "${BACKEND_NAME}");

    Shape shape_a{};
    auto A = make_shared<op::Parameter>(element::f32, shape_a);
    Shape shape_b{0, 2};
    auto B = make_shared<op::Parameter>(element::f32, shape_b);
    Shape shape_r{0, 2};
    auto f = make_shared<Function>(make_shared<op::Dot>(A, B), op::ParameterVector{A, B});

    auto backend = runtime::Backend::create("${BACKEND_NAME}");

    // Create some tensors for input/output
    auto a = backend->create_tensor(element::f32, shape_a);
    copy_data(a, vector<float>{1});
    auto b = backend->create_tensor(element::f32, shape_b);
    copy_data(b, vector<float>{});
    auto result = backend->create_tensor(element::f32, shape_r);

    backend->call(*f, {result}, {a, b});
    EXPECT_EQ((vector<float>{}), read_vector<float>(result));
}

TEST(${BACKEND_NAME}, dot_2x0_0)
{
    SKIP_TEST_FOR("NNP_TESTER", "${BACKEND_NAME}");

    Shape shape_a{2, 0};
    auto A = make_shared<op::Parameter>(element::f32, shape_a);
    Shape shape_b{0};
    auto B = make_shared<op::Parameter>(element::f32, shape_b);
    Shape shape_r{2};
    auto f = make_shared<Function>(make_shared<op::Dot>(A, B), op::ParameterVector{A, B});

    auto backend = runtime::Backend::create("${BACKEND_NAME}");

    // Create some tensors for input/output
    auto a = backend->create_tensor(element::f32, shape_a);
    copy_data(a, vector<float>{});
    auto b = backend->create_tensor(element::f32, shape_b);
    copy_data(b, vector<float>{});
    auto result = backend->create_tensor(element::f32, shape_r);

    // Overwrite the initial result vector to make sure we're not just coincidentally getting the right value.
    copy_data(result, vector<float>{2112, 2112});

    backend->call(*f, {result}, {a, b});
    EXPECT_EQ((vector<float>{0, 0}), read_vector<float>(result));
}

TEST(${BACKEND_NAME}, dot1d)
{
    Shape shape{4};
    auto A = make_shared<op::Parameter>(element::f32, shape);
    auto B = make_shared<op::Parameter>(element::f32, shape);
    Shape shape_r{};
    auto f = make_shared<Function>(make_shared<op::Dot>(A, B), op::ParameterVector{A, B});

    auto backend = runtime::Backend::create("${BACKEND_NAME}");

    // Create some tensors for input/output
    auto a = backend->create_tensor(element::f32, shape);
    copy_data(a, vector<float>{2, 4, 8, 16});
    auto b = backend->create_tensor(element::f32, shape);
    copy_data(b, vector<float>{1, 2, 4, 8});
    auto result = backend->create_tensor(element::f32, shape_r);

    backend->call(*f, {result}, {a, b});
    EXPECT_EQ((vector<float>{170}), read_vector<float>(result));
}

TEST(${BACKEND_NAME}, dot2d)
{
    Shape shape{2, 2};
    auto A = make_shared<op::Parameter>(element::f32, shape);
    auto B = make_shared<op::Parameter>(element::f32, shape);
    Shape shape_r{2, 2};
    auto f = make_shared<Function>(make_shared<op::Dot>(A, B), op::ParameterVector{A, B});

    auto backend = runtime::Backend::create("${BACKEND_NAME}");

    // Create some tensors for input/output
    auto a = backend->create_tensor(element::f32, shape);
    copy_data(a, vector<float>{1, 2, 3, 4});
    auto b = backend->create_tensor(element::f32, shape);
    copy_data(b, vector<float>{5, 6, 7, 8});
    auto result = backend->create_tensor(element::f32, shape_r);

    backend->call(*f, {result}, {a, b});
    EXPECT_EQ((vector<float>{19, 22, 43, 50}), read_vector<float>(result));
}

//
// Here is what numpy does:
//
// >>> a = linspace(1,2*2*2,2*2*2)
// >>> b = linspace(1,2*2*2,2*2*2)
//
// >>> a.shape=(2,2,2)
// >>> b.shape=(2,2,2)
//
// >>> tensordot(a,b,axes=([2],[0]))
// array([[[[ 11.,  14.],
//          [ 17.,  20.]],
//
//         [[ 23.,  30.],
//          [ 37.,  44.]]],
//
//
//        [[[ 35.,  46.],
//          [ 57.,  68.]],
//
//         [[ 47.,  62.],
//          [ 77.,  92.]]]])
//
TEST(${BACKEND_NAME}, dot3d_3d)
{
    Shape shape{2, 2, 2};
    auto A = make_shared<op::Parameter>(element::f32, shape);
    auto B = make_shared<op::Parameter>(element::f32, shape);
    Shape shape_r{2, 2, 2, 2};
    auto f = make_shared<Function>(make_shared<op::Dot>(A, B), op::ParameterVector{A, B});

    auto backend = runtime::Backend::create("${BACKEND_NAME}");

    // Create some tensors for input/output
    auto a = backend->create_tensor(element::f32, shape);
    copy_data(a, vector<float>{1, 2, 3, 4, 5, 6, 7, 8});
    auto b = backend->create_tensor(element::f32, shape);
    copy_data(b, vector<float>{1, 2, 3, 4, 5, 6, 7, 8});
    auto result = backend->create_tensor(element::f32, shape_r);

    backend->call(*f, {result}, {a, b});
    EXPECT_EQ((vector<float>{11, 14, 17, 20, 23, 30, 37, 44, 35, 46, 57, 68, 47, 62, 77, 92}),
              read_vector<float>(result));
}

//
// Here is what numpy does:
//
// >>> from numpy import *
// >>> a = linspace(0,4*2*3-1,4*2*3)
// >>> b = linspace(0,3*4-1,3*4)
//
// >>> a.shape=(4,2,3)
// >>> b.shape=(3,4)
//
// >>> tensordot(a,b,axes=([2],[0]))
// array([[[  20.,   23.,   26.,   29.],
//         [  56.,   68.,   80.,   92.]],
//
//        [[  92.,  113.,  134.,  155.],
//         [ 128.,  158.,  188.,  218.]],
//
//        [[ 164.,  203.,  242.,  281.],
//         [ 200.,  248.,  296.,  344.]],
//
//        [[ 236.,  293.,  350.,  407.],
//         [ 272.,  338.,  404.,  470.]]])
//
TEST(${BACKEND_NAME}, dot3d_2d)
{
    Shape shape_a{4, 2, 3};
    auto A = make_shared<op::Parameter>(element::f32, shape_a);
    Shape shape_b{3, 4};
    auto B = make_shared<op::Parameter>(element::f32, shape_b);
    Shape shape_r{4, 2, 4};
    auto f = make_shared<Function>(make_shared<op::Dot>(A, B), op::ParameterVector{A, B});

    auto backend = runtime::Backend::create("${BACKEND_NAME}");

    // Create some tensors for input/output
    auto a = backend->create_tensor(element::f32, shape_a);
    copy_data(a, vector<float>{0,  1,  2,  3,  4,  5,  6,  7,  8,  9,  10, 11,
                               12, 13, 14, 15, 16, 17, 18, 19, 20, 21, 22, 23});
    auto b = backend->create_tensor(element::f32, shape_b);
    copy_data(b, vector<float>{0, 1, 2, 3, 4, 5, 6, 7, 8, 9, 10, 11});
    auto result = backend->create_tensor(element::f32, shape_r);

    backend->call(*f, {result}, {a, b});
    EXPECT_EQ((vector<float>{20,  23,  26,  29,  56,  68,  80,  92,  92,  113, 134,
                             155, 128, 158, 188, 218, 164, 203, 242, 281, 200, 248,
                             296, 344, 236, 293, 350, 407, 272, 338, 404, 470}),
              read_vector<float>(result));
}

TEST(${BACKEND_NAME}, dot_scalar_tensor_arg0)
{
    Shape shape_a{};
    Shape shape_b{2, 2, 2};
    auto A = make_shared<op::Parameter>(element::f32, shape_a);
    auto B = make_shared<op::Parameter>(element::f32, shape_b);
    auto f = make_shared<Function>(make_shared<op::Dot>(A, B), op::ParameterVector{A, B});

    auto backend = runtime::Backend::create("${BACKEND_NAME}");

    // Create some tensors for input/output
    auto a = backend->create_tensor(element::f32, shape_a);
    copy_data(a, vector<float>{6});
    auto b = backend->create_tensor(element::f32, shape_b);
    copy_data(b, vector<float>{1, 2, 3, 4, 5, 6, 7, 8});
    auto result = backend->create_tensor(element::f32, shape_b);

    backend->call(*f, {result}, {a, b});
    EXPECT_EQ((vector<float>{6, 12, 18, 24, 30, 36, 42, 48}), read_vector<float>(result));
}

TEST(${BACKEND_NAME}, dot_scalar_tensor_arg1)
{
    Shape shape_a{2, 2, 2};
    Shape shape_b{};
    auto A = make_shared<op::Parameter>(element::f32, shape_a);
    auto B = make_shared<op::Parameter>(element::f32, shape_b);
    auto f = make_shared<Function>(make_shared<op::Dot>(A, B), op::ParameterVector{A, B});

    auto backend = runtime::Backend::create("${BACKEND_NAME}");

    // Create some tensors for input/output
    auto a = backend->create_tensor(element::f32, shape_a);
    copy_data(a, vector<float>{1, 2, 3, 4, 5, 6, 7, 8});
    auto b = backend->create_tensor(element::f32, shape_b);
    copy_data(b, vector<float>{6});
    auto result = backend->create_tensor(element::f32, shape_a);

    backend->call(*f, {result}, {a, b});
    EXPECT_EQ((vector<float>{6, 12, 18, 24, 30, 36, 42, 48}), read_vector<float>(result));
}

TEST(${BACKEND_NAME}, dot_scalar_scalar)
{
    Shape shape{};
    auto A = make_shared<op::Parameter>(element::f32, shape);
    auto B = make_shared<op::Parameter>(element::f32, shape);
    auto f = make_shared<Function>(make_shared<op::Dot>(A, B), op::ParameterVector{A, B});

    auto backend = runtime::Backend::create("${BACKEND_NAME}");

    // Create some tensors for input/output
    auto a = backend->create_tensor(element::f32, shape);
    copy_data(a, vector<float>{8});
    auto b = backend->create_tensor(element::f32, shape);
    copy_data(b, vector<float>{6});
    auto result = backend->create_tensor(element::f32, shape);

    backend->call(*f, {result}, {a, b});
    EXPECT_EQ((vector<float>{48}), read_vector<float>(result));
}

TEST(${BACKEND_NAME}, dot_matrix_vector)
{
    Shape shape_a{4, 4};
    Shape shape_b{4};
    auto A = make_shared<op::Parameter>(element::f32, shape_a);
    auto B = make_shared<op::Parameter>(element::f32, shape_b);
    auto f = make_shared<Function>(make_shared<op::Dot>(A, B), op::ParameterVector{A, B});
    Shape shape_r{4};

    auto backend = runtime::Backend::create("${BACKEND_NAME}");

    // Create some tensors for input/output
    auto a = backend->create_tensor(element::f32, shape_a);
    copy_data(a, vector<float>{1, 2, 3, 4, 5, 6, 7, 8, 9, 10, 11, 12, 13, 14, 15, 16});
    auto b = backend->create_tensor(element::f32, shape_b);
    copy_data(b, vector<float>{17, 18, 19, 20});
    auto result = backend->create_tensor(element::f32, shape_r);

    backend->call(*f, {result}, {a, b});
    EXPECT_EQ((vector<float>{190, 486, 782, 1078}), read_vector<float>(result));
}

TEST(${BACKEND_NAME}, dot_matrix_vector_int64)
{
    SKIP_TEST_FOR("GPU", "${BACKEND_NAME}");
    Shape shape_a{4, 4};
    Shape shape_b{4};
    auto A = make_shared<op::Parameter>(element::i64, shape_a);
    auto B = make_shared<op::Parameter>(element::i64, shape_b);
    auto f = make_shared<Function>(make_shared<op::Dot>(A, B), op::ParameterVector{A, B});
    Shape shape_r{4};

    auto backend = runtime::Backend::create("${BACKEND_NAME}");

    // Create some tensors for input/output
    auto a = backend->create_tensor(element::i64, shape_a);
    copy_data(a, vector<int64_t>{1, 2, 3, 4, 5, 6, 7, 8, 9, 10, 11, 12, 13, 14, 15, 16});
    auto b = backend->create_tensor(element::i64, shape_b);
    copy_data(b, vector<int64_t>{17, 18, 19, 20});
    auto result = backend->create_tensor(element::i64, shape_r);

    backend->call(*f, {result}, {a, b});
    EXPECT_EQ((vector<int64_t>{190, 486, 782, 1078}), read_vector<int64_t>(result));
}

TEST(${BACKEND_NAME}, greater)
{
    Shape shape{2, 2, 2};
    auto A = make_shared<op::Parameter>(element::f32, shape);
    auto B = make_shared<op::Parameter>(element::f32, shape);
    auto f = make_shared<Function>(make_shared<op::Greater>(A, B), op::ParameterVector{A, B});

    auto backend = runtime::Backend::create("${BACKEND_NAME}");

    // Create some tensors for input/output
    auto a = backend->create_tensor(element::f32, shape);
    copy_data(a, vector<float>{1, 8, -8, 17, -0.5, 0.5, 2, 1});
    auto b = backend->create_tensor(element::f32, shape);
    copy_data(b, vector<float>{1, 2, 4, 8, 0, 0, 1, 1.5});
    auto result = backend->create_tensor(element::boolean, shape);

    backend->call(*f, {result}, {a, b});
    EXPECT_EQ((vector<char>{0, 1, 0, 1, 0, 1, 1, 0}), read_vector<char>(result));
}

TEST(${BACKEND_NAME}, greatereq)
{
    Shape shape{2, 2, 2};
    auto A = make_shared<op::Parameter>(element::f32, shape);
    auto B = make_shared<op::Parameter>(element::f32, shape);
    auto f = make_shared<Function>(make_shared<op::GreaterEq>(A, B), op::ParameterVector{A, B});

    auto backend = runtime::Backend::create("${BACKEND_NAME}");

    // Create some tensors for input/output
    auto a = backend->create_tensor(element::f32, shape);
    copy_data(a, vector<float>{1, 8, -8, 17, -0.5, 0, 2, 1});
    auto b = backend->create_tensor(element::f32, shape);
    copy_data(b, vector<float>{1, 2, -8, 8, 0, 0, 0.5, 1.5});
    auto result = backend->create_tensor(element::boolean, shape);

    backend->call(*f, {result}, {a, b});
    EXPECT_EQ((vector<char>{1, 1, 1, 1, 0, 1, 1, 0}), read_vector<char>(result));
}

TEST(${BACKEND_NAME}, less)
{
    Shape shape{2, 2, 2};
    auto A = make_shared<op::Parameter>(element::f32, shape);
    auto B = make_shared<op::Parameter>(element::f32, shape);
    auto f = make_shared<Function>(make_shared<op::Less>(A, B), op::ParameterVector{A, B});

    auto backend = runtime::Backend::create("${BACKEND_NAME}");

    // Create some tensors for input/output
    auto a = backend->create_tensor(element::f32, shape);
    copy_data(a, vector<float>{1, 8, -8, 17, -0.5, 0.5, 2, 1});
    auto b = backend->create_tensor(element::f32, shape);
    copy_data(b, vector<float>{1, 2, 4, 8, 0, 0, 1, 1.5});
    auto result = backend->create_tensor(element::boolean, shape);

    backend->call(*f, {result}, {a, b});
    EXPECT_EQ((vector<char>{0, 0, 1, 0, 1, 0, 0, 1}), read_vector<char>(result));
}

TEST(${BACKEND_NAME}, lesseq)
{
    Shape shape{2, 2, 2};
    auto A = make_shared<op::Parameter>(element::f32, shape);
    auto B = make_shared<op::Parameter>(element::f32, shape);
    auto f = make_shared<Function>(make_shared<op::LessEq>(A, B), op::ParameterVector{A, B});

    auto backend = runtime::Backend::create("${BACKEND_NAME}");

    // Create some tensors for input/output
    auto a = backend->create_tensor(element::f32, shape);
    copy_data(a, vector<float>{1, 8, -8, 17, -0.5, 0, 2, 1});
    auto b = backend->create_tensor(element::f32, shape);
    copy_data(b, vector<float>{1, 2, -8, 8, 0, 0, 0.5, 1.5});
    auto result = backend->create_tensor(element::boolean, shape);

    backend->call(*f, {result}, {a, b});
    EXPECT_EQ((vector<char>{1, 0, 1, 0, 1, 1, 0, 1}), read_vector<char>(result));
}

TEST(${BACKEND_NAME}, lesseq_bool)
{
    Shape shape{2, 2, 2};
    auto A = make_shared<op::Parameter>(element::boolean, shape);
    auto B = make_shared<op::Parameter>(element::boolean, shape);
    auto f = make_shared<Function>(make_shared<op::LessEq>(A, B), op::ParameterVector{A, B});

    auto backend = runtime::Backend::create("${BACKEND_NAME}");

    // Create some tensors for input/output
    auto a = backend->create_tensor(element::boolean, shape);
    copy_data(a, vector<char>{1, 1, 1, 1, 1, 1, 1, 1});
    auto b = backend->create_tensor(element::boolean, shape);
    copy_data(b, vector<char>{0, 0, 0, 0, 0, 0, 0, 0});
    auto result = backend->create_tensor(element::boolean, shape);

    // Overwrite the initial result vector to make sure we're not just coincidentally getting the right value.
    copy_data(result, vector<char>{1, 1, 1, 1, 1, 1, 1, 1});

    backend->call(*f, {result}, {a, b});
    EXPECT_EQ((vector<char>{0, 0, 0, 0, 0, 0, 0, 0}), read_vector<char>(result));
}

TEST(${BACKEND_NAME}, log)
{
    Shape shape{2, 2, 2};
    auto A = make_shared<op::Parameter>(element::f32, shape);
    auto f = make_shared<Function>(make_shared<op::Log>(A), op::ParameterVector{A});

    auto backend = runtime::Backend::create("${BACKEND_NAME}");

    // Create some tensors for input/output
    auto a = backend->create_tensor(element::f32, shape);
    copy_data(
        a, vector<float>{expf(1), expf(2), expf(3), expf(4), expf(5), expf(6), expf(7), expf(8)});
    vector<float> loga;
    for (auto elt : read_vector<float>(a))
    {
        loga.push_back(logf(elt));
    }
    auto result = backend->create_tensor(element::f32, shape);

    backend->call(*f, {result}, {a});
    EXPECT_TRUE(test::all_close(loga, read_vector<float>(result)));
}

TEST(${BACKEND_NAME}, maximum)
{
    Shape shape{2, 2, 2};
    auto A = make_shared<op::Parameter>(element::f32, shape);
    auto B = make_shared<op::Parameter>(element::f32, shape);
    auto f = make_shared<Function>(make_shared<op::Maximum>(A, B), op::ParameterVector{A, B});

    auto backend = runtime::Backend::create("${BACKEND_NAME}");

    // Create some tensors for input/output
    auto a = backend->create_tensor(element::f32, shape);
    copy_data(a, vector<float>{1, 8, -8, 17, -0.5, 0.5, 2, 1});
    auto b = backend->create_tensor(element::f32, shape);
    copy_data(b, vector<float>{1, 2, 4, 8, 0, 0, 1, 1.5});
    auto result = backend->create_tensor(element::f32, shape);

    backend->call(*f, {result}, {a, b});
    EXPECT_EQ((vector<float>{1, 8, 4, 17, 0, 0.5, 2, 1.5}), read_vector<float>(result));
}

TEST(${BACKEND_NAME}, minimum)
{
    Shape shape{2, 2, 2};
    auto A = make_shared<op::Parameter>(element::f32, shape);
    auto B = make_shared<op::Parameter>(element::f32, shape);
    auto f = make_shared<Function>(make_shared<op::Minimum>(A, B), op::ParameterVector{A, B});

    auto backend = runtime::Backend::create("${BACKEND_NAME}");

    // Create some tensors for input/output
    auto a = backend->create_tensor(element::f32, shape);
    copy_data(a, vector<float>{1, 8, -8, 17, -0.5, 0.5, 2, 1});
    auto b = backend->create_tensor(element::f32, shape);
    copy_data(b, vector<float>{1, 2, 4, 8, 0, 0, 1, 1.5});
    auto result = backend->create_tensor(element::f32, shape);

    backend->call(*f, {result}, {a, b});
    EXPECT_EQ((vector<float>{1, 2, -8, 8, -.5, 0, 1, 1}), read_vector<float>(result));
}

TEST(${BACKEND_NAME}, negative)
{
    SKIP_TEST_FOR("GPU", "${BACKEND_NAME}");
    Shape shape{2, 3};
    auto A = make_shared<op::Parameter>(element::f32, shape);
    auto f = make_shared<Function>(make_shared<op::Negative>(A), op::ParameterVector{A});

    auto backend = runtime::Backend::create("${BACKEND_NAME}");

    // Create some tensors for input/output
    auto a = backend->create_tensor(element::f32, shape);
    copy_data(a, vector<float>{1, -2, 0, -4.75f, 8.75f, -8.75f});
    auto result = backend->create_tensor(element::f32, shape);

    backend->call(*f, {result}, {a});
    EXPECT_EQ((vector<float>{-1, 2, 0, 4.75f, -8.75f, 8.75f}), read_vector<float>(result));
}

TEST(${BACKEND_NAME}, notequal)
{
    Shape shape{2, 2, 2};
    auto A = make_shared<op::Parameter>(element::f32, shape);
    auto B = make_shared<op::Parameter>(element::f32, shape);
    auto f = make_shared<Function>(make_shared<op::NotEqual>(A, B), op::ParameterVector{A, B});

    auto backend = runtime::Backend::create("${BACKEND_NAME}");

    // Create some tensors for input/output
    auto a = backend->create_tensor(element::f32, shape);
    copy_data(a, vector<float>{1, 8, -8, 17, -0.5, 0, 1, 1});
    auto b = backend->create_tensor(element::f32, shape);
    copy_data(b, vector<float>{1, 8, 4, 8, 0, 0, 1, 1.5});
    auto result = backend->create_tensor(element::boolean, shape);

    backend->call(*f, {result}, {a, b});
    EXPECT_EQ((vector<char>{0, 0, 1, 1, 1, 0, 0, 1}), read_vector<char>(result));
}

TEST(${BACKEND_NAME}, select)
{
    SKIP_TEST_FOR("GPU", "${BACKEND_NAME}");
    Shape shape{2, 2, 2};
    auto A = make_shared<op::Parameter>(element::boolean, shape);
    auto B = make_shared<op::Parameter>(element::f32, shape);
    auto C = make_shared<op::Parameter>(element::f32, shape);
    auto f = make_shared<Function>(make_shared<op::Select>(A, B, C), op::ParameterVector{A, B, C});

    auto backend = runtime::Backend::create("${BACKEND_NAME}");

    // Create some tensors for input/output
    auto a = backend->create_tensor(element::boolean, shape);
    copy_data(a, vector<char>{0, 1, 1, 0, 0, 1, 0, 1});
    auto b = backend->create_tensor(element::f32, shape);
    copy_data(b, vector<float>{1, 2, 3, 4, 5, 6, 7, 8});
    auto c = backend->create_tensor(element::f32, shape);
    copy_data(c, vector<float>{11, 12, 13, 14, 15, 16, 17, 18});
    auto result = backend->create_tensor(element::f32, shape);

    backend->call(*f, {result}, {a, b, c});
    EXPECT_EQ((vector<float>{11, 2, 3, 14, 15, 6, 17, 8}), read_vector<float>(result));
}

TEST(${BACKEND_NAME}, subtract)
{
    Shape shape{2, 2};
    auto A = make_shared<op::Parameter>(element::f32, shape);
    auto B = make_shared<op::Parameter>(element::f32, shape);
    auto f = make_shared<Function>(make_shared<op::Subtract>(A, B), op::ParameterVector{A, B});

    auto backend = runtime::Backend::create("${BACKEND_NAME}");

    // Create some tensors for input/output
    auto a = backend->create_tensor(element::f32, shape);
    copy_data(a, vector<float>{2, 4, 8, 16});
    auto b = backend->create_tensor(element::f32, shape);
    copy_data(b, vector<float>{1, 2, 4, 8});
    auto result = backend->create_tensor(element::f32, shape);

    backend->call(*f, {result}, {a, b});
    EXPECT_EQ((vector<float>{1, 2, 4, 8}), read_vector<float>(result));
}

TEST(${BACKEND_NAME}, tensor_constant)
{
    SKIP_TEST_FOR("GPU", "${BACKEND_NAME}");
    Shape shape{2, 2, 2};
    auto A = op::Constant::create(element::f32, shape, {1, 2, 3, 4, 5, 6, 7, 8});
    auto f = make_shared<Function>(A, op::ParameterVector{});

    auto backend = runtime::Backend::create("${BACKEND_NAME}");

    // Create some tensors for input/output
    auto result = backend->create_tensor(element::f32, shape);

    backend->call(*f, {result}, {});
    EXPECT_EQ((vector<float>{1, 2, 3, 4, 5, 6, 7, 8}), read_vector<float>(result));
}

TEST(${BACKEND_NAME}, tensor_constant_with_op)
{
    SKIP_TEST_FOR("GPU", "${BACKEND_NAME}");
    Shape shape{2, 2, 2};
    auto A = op::Constant::create(element::f32, shape, {-1, 2, 3, -4, 5, -6, -7, 8});
    auto f = make_shared<Function>(make_shared<op::Abs>(A), op::ParameterVector{});

    auto backend = runtime::Backend::create("${BACKEND_NAME}");

    // Create some tensors for input/output
    auto result = backend->create_tensor(element::f32, shape);

    backend->call(*f, {result}, {});
    EXPECT_EQ((vector<float>{1, 2, 3, 4, 5, 6, 7, 8}), read_vector<float>(result));
}

TEST(${BACKEND_NAME}, constant_broadcast)
{
    SKIP_TEST_FOR("GPU", "${BACKEND_NAME}");
    const string js =
        R"([{
       "name" : "Function_0",
       "ops" : [
           {
             "element_type" :
                 {"bitwidth" : 32, "c_type_string" : "float", "is_real" : true, "is_signed" : true},
             "inputs" : [],
             "name" : "Parameter_4",
             "op" : "Parameter",
             "outputs" : ["Parameter_4"],
             "shape" : [ 3, 4 ]
           },
           {
             "element_type" :
                 {"bitwidth" : 32, "c_type_string" : "float", "is_real" : true, "is_signed" : true},
             "inputs" : [],
             "name" : "Parameter_0",
             "op" : "Parameter",
             "outputs" : ["Parameter_0"],
             "shape" : [ 3, 4 ]
           },
           {
             "element_type" :
                 {"bitwidth" : 32, "c_type_string" : "float", "is_real" : true, "is_signed" : true},
             "inputs" : [],
             "name" : "Constant_1",
             "op" : "Constant",
             "outputs" : ["Constant_1"],
             "shape" : [],
             "value" : ["0"]
           },
           {
             "axes" : [ 0, 1 ],
             "element_type" :
                 {"bitwidth" : 32, "c_type_string" : "float", "is_real" : true, "is_signed" : true},
             "inputs" : ["Constant_1"],
             "name" : "Broadcast_2",
             "op" : "Broadcast",
             "outputs" : ["Broadcast_2"],
             "shape" : [ 3, 4 ]
           },
           {
             "element_type" :
                 {"bitwidth" : 32, "c_type_string" : "float", "is_real" : true, "is_signed" : true},
             "inputs" : [ "Parameter_0", "Broadcast_2" ],
             "name" : "Maximum_3",
             "op" : "Maximum",
             "outputs" : ["Maximum_3"]
           },
           {
             "element_type" :
                 {"bitwidth" : 32, "c_type_string" : "float", "is_real" : true, "is_signed" : true},
             "inputs" : [ "Maximum_3", "Parameter_4" ],
             "name" : "Multiply_5",
             "op" : "Multiply",
             "outputs" : ["Multiply_5"]
           }
       ],
       "parameters" : [ "Parameter_0", "Parameter_4" ],
       "result" : ["Multiply_5"],
       "result_shape" : [ 3, 4 ],
       "result_type" :
           {"bitwidth" : 32, "c_type_string" : "float", "is_real" : true, "is_signed" : true}
    }])";
    stringstream ss(js);

    shared_ptr<Function> f = ngraph::deserialize(ss);

    // max(x,broadcast(Constant(0)))
    auto backend = runtime::Backend::create("${BACKEND_NAME}");

    // If this compiles it works
}

TEST(${BACKEND_NAME}, function_call)
{
    SKIP_TEST_FOR("GPU", "${BACKEND_NAME}");
    // First create "f(A,B,C) = (A+B)*C".
    Shape shape{2, 2};
    auto A = make_shared<op::Parameter>(element::f32, shape);
    auto B = make_shared<op::Parameter>(element::f32, shape);
    auto C = make_shared<op::Parameter>(element::f32, shape);
    auto f = make_shared<Function>((A + B) * C, op::ParameterVector{A, B, C});

    // Now make "g(X,Y,Z) = f(X,Y,Z) + f(X,Y,Z)"
    auto X = make_shared<op::Parameter>(element::f32, shape);
    auto Y = make_shared<op::Parameter>(element::f32, shape);
    auto Z = make_shared<op::Parameter>(element::f32, shape);
    auto g =
        make_shared<Function>(make_shared<op::FunctionCall>(f, NodeVector{X + Y, Y + Z, Z + X}) +
                                  make_shared<op::FunctionCall>(f, NodeVector{X, Y, Z}),
                              op::ParameterVector{X, Y, Z});

    // Now call g on some test vectors.
    auto backend = runtime::Backend::create("${BACKEND_NAME}");

    auto x = backend->create_tensor(element::f32, shape);
    copy_data(x, vector<float>{1, 2, 3, 4});
    auto y = backend->create_tensor(element::f32, shape);
    copy_data(y, vector<float>{5, 6, 7, 8});
    auto z = backend->create_tensor(element::f32, shape);
    copy_data(z, vector<float>{9, 10, 11, 12});
    auto result = backend->create_tensor(element::f32, shape);

    backend->call(*g, {result}, {x, y, z});
    EXPECT_EQ((vector<float>{254, 368, 502, 656}), read_vector<float>(result));

    backend->call(*g, {result}, {y, x, z});
    EXPECT_EQ((vector<float>{278, 400, 542, 704}), read_vector<float>(result));

    backend->call(*g, {result}, {x, z, y});
    EXPECT_EQ((vector<float>{194, 296, 418, 560}), read_vector<float>(result));
}

TEST(${BACKEND_NAME}, broadcast_scalar_vector)
{
    Shape shape_a{};
    auto A = make_shared<op::Parameter>(element::f32, shape_a);
    Shape shape_r{4};
    auto f = make_shared<Function>(make_shared<op::Broadcast>(A, shape_r, AxisSet{0}),
                                   op::ParameterVector{A});

    auto backend = runtime::Backend::create("${BACKEND_NAME}");

    // Create some tensors for input/output
    auto a = backend->create_tensor(element::f32, shape_a);
    copy_data(a, vector<float>{6});
    auto result = backend->create_tensor(element::f32, shape_r);

    backend->call(*f, {result}, {a});
    EXPECT_EQ((vector<float>{6, 6, 6, 6}), read_vector<float>(result));
}

TEST(${BACKEND_NAME}, broadcast_to_non_existent_axis)
{
    Shape shape_a{};
    auto A = make_shared<op::Parameter>(element::f32, shape_a);
    Shape shape_r{4};
    ASSERT_THROW(auto f = make_shared<Function>(
                     make_shared<op::Broadcast>(A, shape_r, AxisSet{0, 1}), op::ParameterVector{A}),
                 ngraph_error);
}

TEST(${BACKEND_NAME}, broadcast_scalar_matrix)
{
    Shape shape_a{};
    auto A = make_shared<op::Parameter>(element::f32, shape_a);
    Shape shape_r{2, 2};
    auto f = make_shared<Function>(make_shared<op::Broadcast>(A, shape_r, AxisSet{0, 1}),
                                   op::ParameterVector{A});

    auto backend = runtime::Backend::create("${BACKEND_NAME}");

    // Create some tensors for input/output
    auto a = backend->create_tensor(element::f32, shape_a);
    copy_data(a, vector<float>{6});
    auto result = backend->create_tensor(element::f32, shape_r);

    backend->call(*f, {result}, {a});
    EXPECT_EQ((vector<float>{6, 6, 6, 6}), read_vector<float>(result));
}

TEST(${BACKEND_NAME}, broadcast_scalar_tensor)
{
    Shape shape_a{};
    auto A = make_shared<op::Parameter>(element::f32, shape_a);
    Shape shape_r{2, 2, 2};
    auto f = make_shared<Function>(make_shared<op::Broadcast>(A, shape_r, AxisSet{0, 1, 2}),
                                   op::ParameterVector{A});

    auto backend = runtime::Backend::create("${BACKEND_NAME}");

    // Create some tensors for input/output
    auto a = backend->create_tensor(element::f32, shape_a);
    copy_data(a, vector<float>{6});
    auto result = backend->create_tensor(element::f32, shape_r);

    backend->call(*f, {result}, {a});
    EXPECT_EQ((vector<float>{6, 6, 6, 6, 6, 6, 6, 6}), read_vector<float>(result));
}

TEST(${BACKEND_NAME}, broadcast_trivial)
{
    Shape shape{2, 2, 2};
    auto A = make_shared<op::Parameter>(element::f32, shape);
    auto f = make_shared<Function>(make_shared<op::Broadcast>(A, shape, AxisSet{}),
                                   op::ParameterVector{A});

    auto backend = runtime::Backend::create("${BACKEND_NAME}");

    // Create some tensors for input/output
    auto a = backend->create_tensor(element::f32, shape);
    copy_data(a, vector<float>{2, 4, 6, 8, 16, 32, 64, 128});
    auto result = backend->create_tensor(element::f32, shape);

    backend->call(*f, {result}, {a});
    EXPECT_EQ((vector<float>{2, 4, 6, 8, 16, 32, 64, 128}), read_vector<float>(result));
}

TEST(${BACKEND_NAME}, broadcast_vector_colwise)
{
    Shape shape_a{3};
    auto A = make_shared<op::Parameter>(element::f32, shape_a);
    Shape shape_r{3, 4};
    auto f = make_shared<Function>(make_shared<op::Broadcast>(A, shape_r, AxisSet{1}),
                                   op::ParameterVector{A});

    auto backend = runtime::Backend::create("${BACKEND_NAME}");

    // Create some tensors for input/output
    auto a = backend->create_tensor(element::f32, shape_a);
    copy_data(a, vector<float>{1, 2, 3});
    auto result = backend->create_tensor(element::f32, shape_r);

    backend->call(*f, {result}, {a});
    EXPECT_EQ((vector<float>{1, 1, 1, 1, 2, 2, 2, 2, 3, 3, 3, 3}), read_vector<float>(result));
}

TEST(${BACKEND_NAME}, broadcast_vector_rowwise)
{
    Shape shape_a{4};
    auto A = make_shared<op::Parameter>(element::f32, shape_a);
    Shape shape_r{3, 4};
    auto f = make_shared<Function>(make_shared<op::Broadcast>(A, shape_r, AxisSet{0}),
                                   op::ParameterVector{A});

    auto backend = runtime::Backend::create("${BACKEND_NAME}");

    // Create some tensors for input/output
    auto a = backend->create_tensor(element::f32, shape_a);
    copy_data(a, vector<float>{1, 2, 3, 4});
    auto result = backend->create_tensor(element::f32, shape_r);

    backend->call(*f, {result}, {a});
    EXPECT_EQ((vector<float>{1, 2, 3, 4, 1, 2, 3, 4, 1, 2, 3, 4}), read_vector<float>(result));
}

// Test hybrid mechanism after broadcast
TEST(${BACKEND_NAME}, broadcast_vector_rowwise_reversed)
{
    SKIP_TEST_FOR("GPU", "${BACKEND_NAME}");

    Shape shape_a{4};
    auto A = make_shared<op::Parameter>(element::f32, shape_a);
    Shape shape_r{3, 4};
    auto broadcast = make_shared<op::Broadcast>(A, shape_r, AxisSet{0});
    auto reverse = make_shared<op::Reverse>(broadcast, AxisSet{1});
    auto f = make_shared<Function>(reverse, op::ParameterVector{A});

    auto backend = runtime::Backend::create("${BACKEND_NAME}");

    // Create some tensors for input/output
    auto a = backend->create_tensor(element::f32, shape_a);
    copy_data(a, vector<float>{1, 2, 3, 4});
    auto result = backend->create_tensor(element::f32, shape_r);

    backend->call(*f, {result}, {a});
    EXPECT_EQ((vector<float>{4, 3, 2, 1, 4, 3, 2, 1, 4, 3, 2, 1}), read_vector<float>(result));
}

TEST(${BACKEND_NAME}, broadcast_vector_rowwise_int64)
{
    SKIP_TEST_FOR("GPU", "${BACKEND_NAME}");
    Shape shape_a{4};
    auto A = make_shared<op::Parameter>(element::i64, shape_a);
    Shape shape_r{3, 4};
    auto f = make_shared<Function>(make_shared<op::Broadcast>(A, shape_r, AxisSet{0}),
                                   op::ParameterVector{A});

    auto backend = runtime::Backend::create("${BACKEND_NAME}");

    // Create some tensors for input/output
    auto a = backend->create_tensor(element::i64, shape_a);
    copy_data(a, vector<int64_t>{1, 2, 3, 4});
    auto result = backend->create_tensor(element::i64, shape_r);

    backend->call(*f, {result}, {a});
    EXPECT_EQ((vector<int64_t>{1, 2, 3, 4, 1, 2, 3, 4, 1, 2, 3, 4}), read_vector<int64_t>(result));
}

TEST(${BACKEND_NAME}, broadcast_matrix_0)
{
    Shape shape_a{2, 2};
    auto A = make_shared<op::Parameter>(element::f32, shape_a);
    Shape shape_r{2, 2, 2};
    auto f = make_shared<Function>(make_shared<op::Broadcast>(A, shape_r, AxisSet{0}),
                                   op::ParameterVector{A});

    auto backend = runtime::Backend::create("${BACKEND_NAME}");

    // Create some tensors for input/output
    auto a = backend->create_tensor(element::f32, shape_a);
    copy_data(a, vector<float>{1, 2, 3, 4});
    auto result = backend->create_tensor(element::f32, shape_r);

    backend->call(*f, {result}, {a});
    EXPECT_EQ((vector<float>{1, 2, 3, 4, 1, 2, 3, 4}), read_vector<float>(result));
}

TEST(${BACKEND_NAME}, broadcast_matrix_1)
{
    Shape shape_a{2, 2};
    auto A = make_shared<op::Parameter>(element::f32, shape_a);
    Shape shape_r{2, 2, 2};
    auto f = make_shared<Function>(make_shared<op::Broadcast>(A, shape_r, AxisSet{1}),
                                   op::ParameterVector{A});

    auto backend = runtime::Backend::create("${BACKEND_NAME}");

    // Create some tensors for input/output
    auto a = backend->create_tensor(element::f32, shape_a);
    copy_data(a, vector<float>{1, 2, 3, 4});
    auto result = backend->create_tensor(element::f32, shape_r);

    backend->call(*f, {result}, {a});
    EXPECT_EQ((vector<float>{1, 2, 1, 2, 3, 4, 3, 4}), read_vector<float>(result));
}

TEST(${BACKEND_NAME}, broadcast_matrix_2)
{
    Shape shape_a{2, 2};
    auto A = make_shared<op::Parameter>(element::f32, shape_a);
    Shape shape_r{2, 2, 2};
    auto f = make_shared<Function>(make_shared<op::Broadcast>(A, shape_r, AxisSet{2}),
                                   op::ParameterVector{A});

    auto backend = runtime::Backend::create("${BACKEND_NAME}");

    // Create some tensors for input/output
    auto a = backend->create_tensor(element::f32, shape_a);
    copy_data(a, vector<float>{1, 2, 3, 4});
    auto result = backend->create_tensor(element::f32, shape_r);

    backend->call(*f, {result}, {a});
    EXPECT_EQ((vector<float>{1, 1, 2, 2, 3, 3, 4, 4}), read_vector<float>(result));
}

TEST(${BACKEND_NAME}, convert_int32_float32)
{
    Shape shape{2, 2};
    auto A = make_shared<op::Parameter>(element::i32, shape);
    auto f =
        make_shared<Function>(make_shared<op::Convert>(A, element::f32), op::ParameterVector{A});

    auto backend = runtime::Backend::create("${BACKEND_NAME}");

    // Create some tensors for input/output
    auto a = backend->create_tensor(element::i32, shape);
    copy_data(a, vector<int32_t>{1, 2, 3, 4});
    auto result = backend->create_tensor(element::f32, shape);

    backend->call(*f, {result}, {a});
    EXPECT_EQ((vector<float>{1, 2, 3, 4}), read_vector<float>(result));
}

TEST(${BACKEND_NAME}, convert_int32_bool)
{
    Shape shape{2, 2};
    auto A = make_shared<op::Parameter>(element::i32, shape);
    auto f = make_shared<Function>(make_shared<op::Convert>(A, element::boolean),
                                   op::ParameterVector{A});

    auto backend = runtime::Backend::create("${BACKEND_NAME}");

    // Create some tensors for input/output
    auto a = backend->create_tensor(element::i32, shape);
    copy_data(a, vector<int32_t>{1, 2, 3, 4});
    auto result = backend->create_tensor(element::boolean, shape);

    backend->call(*f, {result}, {a});
    EXPECT_EQ((vector<char>{1, 2, 3, 4}), read_vector<char>(result));
}

TEST(${BACKEND_NAME}, convert_float32_bool)
{
    Shape shape{2, 2};
    auto A = make_shared<op::Parameter>(element::f32, shape);
    auto f = make_shared<Function>(make_shared<op::Convert>(A, element::boolean),
                                   op::ParameterVector{A});

    auto backend = runtime::Backend::create("${BACKEND_NAME}");

    // Create some tensors for input/output
    auto a = backend->create_tensor(element::f32, shape);
    copy_data(a, vector<float>{1, 2, 3, 4});
    auto result = backend->create_tensor(element::boolean, shape);

    backend->call(*f, {result}, {a});
    EXPECT_EQ((vector<char>{1, 2, 3, 4}), read_vector<char>(result));
}

// Trivial case with no reduction axes.
TEST(${BACKEND_NAME}, reduce_trivial)
{
    SKIP_TEST_FOR("GPU", "${BACKEND_NAME}");
    SKIP_TEST_FOR("NNP_TESTER", "${BACKEND_NAME}");

    // First, the reduction function (f(x:float32[],y:float32[]) = x+y).
    auto f_A = make_shared<op::Parameter>(element::f32, Shape{});
    auto f_B = make_shared<op::Parameter>(element::f32, Shape{});
    auto f = make_shared<Function>(make_shared<op::Add>(f_A, f_B), op::ParameterVector{f_A, f_B});

    // Now the reduction (g(x:float32[2,2],y:float32[]) = reduce(x,y,f,axes={})).
    Shape shape{2, 2};
    auto g_A = make_shared<op::Parameter>(element::f32, shape);
    auto g_B = make_shared<op::Parameter>(element::f32, Shape{});
    auto g = make_shared<Function>(make_shared<op::Reduce>(g_A, g_B, f, AxisSet{}),
                                   op::ParameterVector{g_A, g_B});

    auto backend = runtime::Backend::create("${BACKEND_NAME}");

    // Create some tensors for input/output
    auto a = backend->create_tensor(element::f32, shape);
    copy_data(a, vector<float>{1, 2, 3, 4});
    auto b = backend->create_tensor(element::f32, shape);
    copy_data(b, vector<float>{0, 0, 0, 0});
    auto result = backend->create_tensor(element::f32, shape);

    backend->call(*g, {result}, {a, b});
    EXPECT_EQ((vector<float>{1, 2, 3, 4}), read_vector<float>(result));
}

TEST(${BACKEND_NAME}, reduce_to_scalar)
{
    SKIP_TEST_FOR("GPU", "${BACKEND_NAME}");
    // First, the reduction function (f(x:float32[],y:float32[]) = x+y).
    auto f_A = make_shared<op::Parameter>(element::f32, Shape{});
    auto f_B = make_shared<op::Parameter>(element::f32, Shape{});
    auto f = make_shared<Function>(make_shared<op::Add>(f_A, f_B), op::ParameterVector{f_A, f_B});

    // Now the reduction (g(x:float32[2,2],y:float32[]) = reduce(x,y,f,axes={})).
    Shape shape{2, 2};
    auto g_A = make_shared<op::Parameter>(element::f32, shape);
    auto g_B = make_shared<op::Parameter>(element::f32, Shape{});
    auto g = make_shared<Function>(make_shared<op::Reduce>(g_A, g_B, f, AxisSet{0, 1}),
                                   op::ParameterVector{g_A, g_B});

    auto backend = runtime::Backend::create("${BACKEND_NAME}");

    // Create some tensors for input/output
    auto a = backend->create_tensor(element::f32, shape);
    copy_data(a, vector<float>{1, 2, 3, 4});
    auto b = backend->create_tensor(element::f32, Shape{});
    copy_data(b, vector<float>{0});
    auto result = backend->create_tensor(element::f32, Shape{});

    backend->call(*g, {result}, {a, b});
    EXPECT_EQ((vector<float>{10}), read_vector<float>(result));

    // For some reason I'm feeling extra paranoid about making sure reduction doesn't clobber the
    // input tensors, so let's do this too.
    EXPECT_EQ((vector<float>{1, 2, 3, 4}), read_vector<float>(a));
    EXPECT_EQ((vector<float>{0}), read_vector<float>(b));
}

TEST(${BACKEND_NAME}, reduce_matrix_columns)
{
    SKIP_TEST_FOR("GPU", "${BACKEND_NAME}");
    // First, the reduction function (f(x:float32[],y:float32[]) = x+y).
    auto f_A = make_shared<op::Parameter>(element::f32, Shape{});
    auto f_B = make_shared<op::Parameter>(element::f32, Shape{});

    auto f = make_shared<Function>(make_shared<op::Add>(f_A, f_B), op::ParameterVector{f_A, f_B});

    // Now the reduction (g(x:float32[2,2],y:float32[]) = reduce(x,y,f,axes={})).
    Shape shape_a{3, 2};
    auto g_A = make_shared<op::Parameter>(element::f32, shape_a);
    auto g_B = make_shared<op::Parameter>(element::f32, Shape{});
    Shape shape_rt{2};

    auto g = make_shared<Function>(make_shared<op::Reduce>(g_A, g_B, f, AxisSet{0}),
                                   op::ParameterVector{g_A, g_B});

    auto backend = runtime::Backend::create("${BACKEND_NAME}");

    // Create some tensors for input/output
    auto a = backend->create_tensor(element::f32, shape_a);
    copy_data(a, vector<float>{1, 2, 3, 4, 5, 6});
    auto b = backend->create_tensor(element::f32, Shape{});
    copy_data(b, vector<float>{0});
    auto result = backend->create_tensor(element::f32, shape_rt);

    backend->call(*g, {result}, {a, b});
    EXPECT_EQ((vector<float>{9, 12}), read_vector<float>(result));

    // For some reason I'm feeling extra paranoid about making sure reduction doesn't clobber the
    // input tensors, so let's do this too.
    EXPECT_EQ((vector<float>{1, 2, 3, 4, 5, 6}), read_vector<float>(a));
    EXPECT_EQ((vector<float>{0}), read_vector<float>(b));
}

TEST(${BACKEND_NAME}, reduce_matrix_rows)
{
    SKIP_TEST_FOR("GPU", "${BACKEND_NAME}");
    // First, the reduction function (f(x:float32[],y:float32[]) = x+y).
    auto f_A = make_shared<op::Parameter>(element::f32, Shape{});
    auto f_B = make_shared<op::Parameter>(element::f32, Shape{});

    auto f = make_shared<Function>(make_shared<op::Add>(f_A, f_B), op::ParameterVector{f_A, f_B});

    // Now the reduction (g(x:float32[2,2],y:float32[]) = reduce(x,y,f,axes={})).
    Shape shape_a{3, 2};
    auto g_A = make_shared<op::Parameter>(element::f32, shape_a);
    auto g_B = make_shared<op::Parameter>(element::f32, Shape{});
    Shape shape_rt{3};
    auto g = make_shared<Function>(make_shared<op::Reduce>(g_A, g_B, f, AxisSet{1}),
                                   op::ParameterVector{g_A, g_B});

    auto backend = runtime::Backend::create("${BACKEND_NAME}");

    // Create some tensors for input/output
    auto a = backend->create_tensor(element::f32, shape_a);
    copy_data(a, vector<float>{1, 2, 3, 4, 5, 6});
    auto b = backend->create_tensor(element::f32, Shape{});
    copy_data(b, vector<float>{0});
    auto result = backend->create_tensor(element::f32, shape_rt);

    backend->call(*g, {result}, {a, b});
    EXPECT_EQ((vector<float>{3, 7, 11}), read_vector<float>(result));

    // For some reason I'm feeling extra paranoid about making sure reduction doesn't clobber the
    // input tensors, so let's do this too.
    EXPECT_EQ((vector<float>{1, 2, 3, 4, 5, 6}), read_vector<float>(a));
    EXPECT_EQ((vector<float>{0}), read_vector<float>(b));
}

TEST(${BACKEND_NAME}, reduce_matrix_rows_zero)
{
    SKIP_TEST_FOR("GPU", "${BACKEND_NAME}");
    SKIP_TEST_FOR("NNP_TESTER", "${BACKEND_NAME}");

    // First, the reduction function (f(x:float32[],y:float32[]) = x+y).
    auto f_A = make_shared<op::Parameter>(element::f32, Shape{});
    auto f_B = make_shared<op::Parameter>(element::f32, Shape{});
    auto f = make_shared<Function>(make_shared<op::Add>(f_A, f_B), op::ParameterVector{f_A, f_B});

    // Now the reduction (g(x:float32[2,2],y:float32[]) = reduce(x,y,f,axes={})).
    Shape shape_a{3, 0};
    auto g_A = make_shared<op::Parameter>(element::f32, shape_a);
    auto g_B = make_shared<op::Parameter>(element::f32, Shape{});
    Shape shape_rt{3};
    auto g = make_shared<Function>(make_shared<op::Reduce>(g_A, g_B, f, AxisSet{1}),
                                   op::ParameterVector{g_A, g_B});

    auto backend = runtime::Backend::create("${BACKEND_NAME}");

    // Create some tensors for input/output
    auto a = backend->create_tensor(element::f32, shape_a);
    copy_data(a, vector<float>{});
    auto b = backend->create_tensor(element::f32, Shape{});
    copy_data(b, vector<float>{66});
    auto result = backend->create_tensor(element::f32, shape_rt);

    backend->call(*g, {result}, {a, b});
    EXPECT_EQ((vector<float>{66, 66, 66}), read_vector<float>(result));

    // For some reason I'm feeling extra paranoid about making sure reduction doesn't clobber the
    // input tensors, so let's do this too.
    EXPECT_EQ((vector<float>{}), read_vector<float>(a));
    EXPECT_EQ((vector<float>{66}), read_vector<float>(b));
}

TEST(${BACKEND_NAME}, reduce_matrix_cols_zero)
{
    SKIP_TEST_FOR("GPU", "${BACKEND_NAME}");
    SKIP_TEST_FOR("NNP_TESTER", "${BACKEND_NAME}");

    // First, the reduction function (f(x:float32[],y:float32[]) = x+y).
    auto f_A = make_shared<op::Parameter>(element::f32, Shape{});
    auto f_B = make_shared<op::Parameter>(element::f32, Shape{});
    auto f = make_shared<Function>(make_shared<op::Add>(f_A, f_B), op::ParameterVector{f_A, f_B});

    // Now the reduction (g(x:float32[2,2],y:float32[]) = reduce(x,y,f,axes={})).
    Shape shape_a{0, 2};
    auto g_A = make_shared<op::Parameter>(element::f32, shape_a);
    auto g_B = make_shared<op::Parameter>(element::f32, Shape{});
    Shape shape_rt{2};
    auto g = make_shared<Function>(make_shared<op::Reduce>(g_A, g_B, f, AxisSet{0}),
                                   op::ParameterVector{g_A, g_B});

    auto backend = runtime::Backend::create("${BACKEND_NAME}");

    // Create some tensors for input/output
    auto a = backend->create_tensor(element::f32, shape_a);
    copy_data(a, vector<float>{});
    auto b = backend->create_tensor(element::f32, Shape{});
    copy_data(b, vector<float>{77});
    auto result = backend->create_tensor(element::f32, shape_rt);

    backend->call(*g, {result}, {a, b});
    EXPECT_EQ((vector<float>{77, 77}), read_vector<float>(result));

    // For some reason I'm feeling extra paranoid about making sure reduction doesn't clobber the
    // input tensors, so let's do this too.
    EXPECT_EQ((vector<float>{}), read_vector<float>(a));
    EXPECT_EQ((vector<float>{77}), read_vector<float>(b));
}

TEST(${BACKEND_NAME}, reduce_vector_zero)
{
    SKIP_TEST_FOR("GPU", "${BACKEND_NAME}");
    SKIP_TEST_FOR("NNP_TESTER", "${BACKEND_NAME}");

    // First, the reduction function (f(x:float32[],y:float32[]) = x+y).
    auto f_A = make_shared<op::Parameter>(element::f32, Shape{});
    auto f_B = make_shared<op::Parameter>(element::f32, Shape{});
    auto f = make_shared<Function>(make_shared<op::Add>(f_A, f_B), op::ParameterVector{f_A, f_B});

    // Now the reduction (g(x:float32[2,2],y:float32[]) = reduce(x,y,f,axes={})).
    Shape shape_a{0};
    auto g_A = make_shared<op::Parameter>(element::f32, shape_a);
    auto g_B = make_shared<op::Parameter>(element::f32, Shape{});
    Shape shape_rt{};
    auto g = make_shared<Function>(make_shared<op::Reduce>(g_A, g_B, f, AxisSet{0}),
                                   op::ParameterVector{g_A, g_B});

    auto backend = runtime::Backend::create("${BACKEND_NAME}");

    // Create some tensors for input/output
    auto a = backend->create_tensor(element::f32, shape_a);
    copy_data(a, vector<float>{});
    auto b = backend->create_tensor(element::f32, Shape{});
    copy_data(b, vector<float>{88});
    auto result = backend->create_tensor(element::f32, shape_rt);

    backend->call(*g, {result}, {a, b});
    EXPECT_EQ((vector<float>{88}), read_vector<float>(result));

    // For some reason I'm feeling extra paranoid about making sure reduction doesn't clobber the
    // input tensors, so let's do this too.
    EXPECT_EQ((vector<float>{}), read_vector<float>(a));
    EXPECT_EQ((vector<float>{88}), read_vector<float>(b));
}

TEST(${BACKEND_NAME}, reduce_matrix_to_scalar_zero_by_zero)
{
    SKIP_TEST_FOR("GPU", "${BACKEND_NAME}");
    SKIP_TEST_FOR("NNP_TESTER", "${BACKEND_NAME}");

    // First, the reduction function (f(x:float32[],y:float32[]) = x+y).
    auto f_A = make_shared<op::Parameter>(element::f32, Shape{});
    auto f_B = make_shared<op::Parameter>(element::f32, Shape{});
    auto f = make_shared<Function>(make_shared<op::Add>(f_A, f_B), op::ParameterVector{f_A, f_B});

    // Now the reduction (g(x:float32[2,2],y:float32[]) = reduce(x,y,f,axes={})).
    Shape shape_a{0, 0};
    auto g_A = make_shared<op::Parameter>(element::f32, shape_a);
    auto g_B = make_shared<op::Parameter>(element::f32, Shape{});
    Shape shape_rt{};
    auto g = make_shared<Function>(make_shared<op::Reduce>(g_A, g_B, f, AxisSet{0, 1}),
                                   op::ParameterVector{g_A, g_B});

    auto backend = runtime::Backend::create("${BACKEND_NAME}");

    // Create some tensors for input/output
    auto a = backend->create_tensor(element::f32, shape_a);
    copy_data(a, vector<float>{});
    auto b = backend->create_tensor(element::f32, Shape{});
    copy_data(b, vector<float>{99});
    auto result = backend->create_tensor(element::f32, shape_rt);

    backend->call(*g, {result}, {a, b});
    EXPECT_EQ((vector<float>{99}), read_vector<float>(result));

    // For some reason I'm feeling extra paranoid about making sure reduction doesn't clobber the
    // input tensors, so let's do this too.
    EXPECT_EQ((vector<float>{}), read_vector<float>(a));
    EXPECT_EQ((vector<float>{99}), read_vector<float>(b));
}

TEST(${BACKEND_NAME}, reduce_3d_to_vector)
{
    SKIP_TEST_FOR("GPU", "${BACKEND_NAME}");
    SKIP_TEST_FOR("NNP_TESTER", "${BACKEND_NAME}"); // Correct values but need to handle precisions

    // First, the reduction function (f(x:float32[],y:float32[]) = x*y).
    auto f_A = make_shared<op::Parameter>(element::f32, Shape{});
    auto f_B = make_shared<op::Parameter>(element::f32, Shape{});
    auto f =
        make_shared<Function>(make_shared<op::Multiply>(f_A, f_B), op::ParameterVector{f_A, f_B});

    Shape shape_a{3, 3, 3};
    auto A = make_shared<op::Parameter>(element::f32, shape_a);
    Shape shape_b{};
    auto B = make_shared<op::Parameter>(element::f32, shape_b);
    Shape shape_rt{3};
    auto g = make_shared<Function>(make_shared<op::Reduce>(A, B, f, AxisSet{0, 1}),
                                   op::ParameterVector{A, B});

    auto backend = runtime::Backend::create("${BACKEND_NAME}");

    // Create some tensors for input/output
    auto a = backend->create_tensor(element::f32, shape_a);
    copy_data(a, vector<float>{1,  2,  3,  4,  5,  6,  7,  8,  9,  10, 11, 12, 13, 14,
                               15, 16, 17, 18, 19, 20, 21, 22, 23, 24, 25, 26, 27});
    auto b = backend->create_tensor(element::f32, shape_b);
    copy_data(b, vector<float>{1});
    auto result = backend->create_tensor(element::f32, shape_rt);

    backend->call(*g, {result}, {a, b});
    EXPECT_EQ((vector<float>{1.0f * 10.0f * 19.0f * 4.0f * 13.0f * 22.0f * 7.0f * 16.0f * 25.0f,
                             2.0f * 11.0f * 20.0f * 5.0f * 14.0f * 23.0f * 8.0f * 17.0f * 26.0f,
                             3.0f * 12.0f * 21.0f * 6.0f * 15.0f * 24.0f * 9.0f * 18.0f * 27.0f}),
              read_vector<float>(result));
}

TEST(${BACKEND_NAME}, reshape_t2v_012)
{
    Shape shape_a{2, 2, 3};
    auto A = make_shared<op::Parameter>(element::f32, shape_a);
    Shape shape_r{12};
    auto r = make_shared<op::Reshape>(A, AxisVector{0, 1, 2}, shape_r);
    auto f = make_shared<Function>(r, op::ParameterVector{A});

    auto backend = runtime::Backend::create("${BACKEND_NAME}");

    // Create some tensors for input/output
    auto a = backend->create_tensor(element::f32, shape_a);
    copy_data(a, vector<float>{1, 2, 3, 4, 5, 6, 7, 8, 9, 10, 11, 12});
    auto result = backend->create_tensor(element::f32, shape_r);

    backend->call(*f, {result}, {a});
    EXPECT_EQ((vector<float>{1, 2, 3, 4, 5, 6, 7, 8, 9, 10, 11, 12}), read_vector<float>(result));
}

TEST(${BACKEND_NAME}, reshape_t2s_012)
{
    Shape shape_a{1, 1, 1};
    auto A = make_shared<op::Parameter>(element::f32, shape_a);
    Shape shape_r{};
    auto r = make_shared<op::Reshape>(A, AxisVector{0, 1, 2}, shape_r);
    auto f = make_shared<Function>(r, op::ParameterVector{A});

    auto backend = runtime::Backend::create("${BACKEND_NAME}");

    // Create some tensors for input/output
    auto a = backend->create_tensor(element::f32, shape_a);
    copy_data(a, vector<float>{6});
    auto result = backend->create_tensor(element::f32, shape_r);

    backend->call(*f, {result}, {a});
    EXPECT_EQ((vector<float>{6}), read_vector<float>(result));
}

TEST(${BACKEND_NAME}, reshape_t2s_120)
{
    Shape shape_a{1, 1, 1};
    auto A = make_shared<op::Parameter>(element::f32, shape_a);
    Shape shape_r{};
    auto r = make_shared<op::Reshape>(A, AxisVector{1, 2, 0}, shape_r);
    auto f = make_shared<Function>(r, op::ParameterVector{A});

    auto backend = runtime::Backend::create("${BACKEND_NAME}");

    // Create some tensors for input/output
    auto a = backend->create_tensor(element::f32, shape_a);
    copy_data(a, vector<float>{6});
    auto result = backend->create_tensor(element::f32, shape_r);

    backend->call(*f, {result}, {a});
    EXPECT_EQ((vector<float>{6}), read_vector<float>(result));
}

TEST(${BACKEND_NAME}, reshape_s2t)
{
    Shape shape_a{};
    auto A = make_shared<op::Parameter>(element::f32, shape_a);
    Shape shape_r{1, 1, 1, 1, 1, 1};
    auto r = make_shared<op::Reshape>(A, AxisVector{}, shape_r);
    auto f = make_shared<Function>(r, op::ParameterVector{A});

    auto backend = runtime::Backend::create("${BACKEND_NAME}");

    // Create some tensors for input/output
    auto a = backend->create_tensor(element::f32, shape_a);
    copy_data(a, vector<float>{42});
    auto result = backend->create_tensor(element::f32, shape_r);

    backend->call(*f, {result}, {a});
    EXPECT_EQ((vector<float>{42}), read_vector<float>(result));
}

TEST(${BACKEND_NAME}, reshape_v2m_col)
{
    Shape shape_a{3};
    auto A = make_shared<op::Parameter>(element::f32, shape_a);
    Shape shape_r{3, 1};
    auto r = make_shared<op::Reshape>(A, AxisVector{0}, shape_r);
    auto f = make_shared<Function>(r, op::ParameterVector{A});

    auto backend = runtime::Backend::create("${BACKEND_NAME}");

    // Create some tensors for input/output
    auto a = backend->create_tensor(element::f32, shape_a);
    copy_data(a, vector<float>{1, 2, 3});
    auto result = backend->create_tensor(element::f32, shape_r);

    backend->call(*f, {result}, {a});
    EXPECT_EQ((vector<float>{1, 2, 3}), read_vector<float>(result));
}

TEST(${BACKEND_NAME}, reshape_v2m_row)
{
    Shape shape_a{3};
    auto A = make_shared<op::Parameter>(element::f32, shape_a);
    Shape shape_r{1, 3};
    auto r = make_shared<op::Reshape>(A, AxisVector{0}, shape_r);
    auto f = make_shared<Function>(r, op::ParameterVector{A});

    auto backend = runtime::Backend::create("${BACKEND_NAME}");

    // Create some tensors for input/output
    auto a = backend->create_tensor(element::f32, shape_a);
    copy_data(a, vector<float>{1, 2, 3});
    auto result = backend->create_tensor(element::f32, shape_r);

    backend->call(*f, {result}, {a});
    EXPECT_EQ((vector<float>{1, 2, 3}), read_vector<float>(result));
}

TEST(${BACKEND_NAME}, reshape_v2t_middle)
{
    Shape shape_a{3};
    auto A = make_shared<op::Parameter>(element::f32, shape_a);
    Shape shape_r{1, 3, 1};
    auto r = make_shared<op::Reshape>(A, AxisVector{0}, shape_r);
    auto f = make_shared<Function>(r, op::ParameterVector{A});

    auto backend = runtime::Backend::create("${BACKEND_NAME}");

    // Create some tensors for input/output
    auto a = backend->create_tensor(element::f32, shape_a);
    copy_data(a, vector<float>{1, 2, 3});
    auto result = backend->create_tensor(element::f32, shape_r);

    backend->call(*f, {result}, {a});
    EXPECT_EQ((vector<float>{1, 2, 3}), read_vector<float>(result));
}

TEST(${BACKEND_NAME}, reshape_m2m_same)
{
    Shape shape_a{3, 3};
    auto A = make_shared<op::Parameter>(element::f32, shape_a);
    Shape shape_r{3, 3};
    auto r = make_shared<op::Reshape>(A, AxisVector{0, 1}, shape_r);
    auto f = make_shared<Function>(r, op::ParameterVector{A});

    auto backend = runtime::Backend::create("${BACKEND_NAME}");

    // Create some tensors for input/output
    auto a = backend->create_tensor(element::f32, shape_a);
    copy_data(a, vector<float>{1, 2, 3, 4, 5, 6, 7, 8, 9});
    auto result = backend->create_tensor(element::f32, shape_r);

    backend->call(*f, {result}, {a});
    EXPECT_EQ((vector<float>{1, 2, 3, 4, 5, 6, 7, 8, 9}), read_vector<float>(result));
}

TEST(${BACKEND_NAME}, reshape_m2m_transpose)
{
    Shape shape_a{3, 3};
    auto A = make_shared<op::Parameter>(element::f32, shape_a);
    Shape shape_r{3, 3};
    auto r = make_shared<op::Reshape>(A, AxisVector{1, 0}, shape_r);
    auto f = make_shared<Function>(r, op::ParameterVector{A});

    auto backend = runtime::Backend::create("${BACKEND_NAME}");

    // Create some tensors for input/output
    auto a = backend->create_tensor(element::f32, shape_a);
    copy_data(a, vector<float>{1, 2, 3, 4, 5, 6, 7, 8, 9});
    auto result = backend->create_tensor(element::f32, shape_r);

    backend->call(*f, {result}, {a});
    EXPECT_EQ((vector<float>{1, 4, 7, 2, 5, 8, 3, 6, 9}), read_vector<float>(result));
}

TEST(${BACKEND_NAME}, reshape_m2m_dim_change_transpose)
{
    Shape shape_a{3, 2};
    auto A = make_shared<op::Parameter>(element::f32, shape_a);
    Shape shape_r{2, 3};
    auto r = make_shared<op::Reshape>(A, AxisVector{1, 0}, shape_r);
    auto f = make_shared<Function>(r, op::ParameterVector{A});

    auto backend = runtime::Backend::create("${BACKEND_NAME}");

    // Create some tensors for input/output
    auto a = backend->create_tensor(element::f32, shape_a);
    copy_data(a, vector<float>{1, 2, 3, 4, 5, 6});
    auto result = backend->create_tensor(element::f32, shape_r);

    backend->call(*f, {result}, {a});
    EXPECT_EQ((vector<float>{1, 3, 5, 2, 4, 6}), read_vector<float>(result));
}

//
// Numpy:
//
// >>> x = linspace(1,2*2*3*3*2*4,2*2*3*3*2*4)
// >>> x.shape=(2,2,3,3,2,4)
// >>> y = ascontiguousarray(transpose(x,(2,4,0,5,3,1)))
// >>> y.shape=2*2*3*3*2*4
// >>> y
// array([   1.,   73.,    9.,   81.,   17.,   89.,    2.,   74.,   10.,
//          82.,   18.,   90.,    3.,   75.,   11.,   83.,   19.,   91.,
//           4.,   76.,   12.,   84.,   20.,   92.,  145.,  217.,  153.,
//         225.,  161.,  233.,  146.,  218.,  154.,  226.,  162.,  234.,
//         147.,  219.,  155.,  227.,  163.,  235.,  148.,  220.,  156.,
//         228.,  164.,  236.,    5.,   77.,   13.,   85.,   21.,   93.,
//           6.,   78.,   14.,   86.,   22.,   94.,    7.,   79.,   15.,
//          87.,   23.,   95.,    8.,   80.,   16.,   88.,   24.,   96.,
//         149.,  221.,  157.,  229.,  165.,  237.,  150.,  222.,  158.,
//         230.,  166.,  238.,  151.,  223.,  159.,  231.,  167.,  239.,
//         152.,  224.,  160.,  232.,  168.,  240.,   25.,   97.,   33.,
//         105.,   41.,  113.,   26.,   98.,   34.,  106.,   42.,  114.,
//          27.,   99.,   35.,  107.,   43.,  115.,   28.,  100.,   36.,
//         108.,   44.,  116.,  169.,  241.,  177.,  249.,  185.,  257.,
//         170.,  242.,  178.,  250.,  186.,  258.,  171.,  243.,  179.,
//         251.,  187.,  259.,  172.,  244.,  180.,  252.,  188.,  260.,
//          29.,  101.,   37.,  109.,   45.,  117.,   30.,  102.,   38.,
//         110.,   46.,  118.,   31.,  103.,   39.,  111.,   47.,  119.,
//          32.,  104.,   40.,  112.,   48.,  120.,  173.,  245.,  181.,
//         253.,  189.,  261.,  174.,  246.,  182.,  254.,  190.,  262.,
//         175.,  247.,  183.,  255.,  191.,  263.,  176.,  248.,  184.,
//         256.,  192.,  264.,   49.,  121.,   57.,  129.,   65.,  137.,
//          50.,  122.,   58.,  130.,   66.,  138.,   51.,  123.,   59.,
//         131.,   67.,  139.,   52.,  124.,   60.,  132.,   68.,  140.,
//         193.,  265.,  201.,  273.,  209.,  281.,  194.,  266.,  202.,
//         274.,  210.,  282.,  195.,  267.,  203.,  275.,  211.,  283.,
//         196.,  268.,  204.,  276.,  212.,  284.,   53.,  125.,   61.,
//         133.,   69.,  141.,   54.,  126.,   62.,  134.,   70.,  142.,
//          55.,  127.,   63.,  135.,   71.,  143.,   56.,  128.,   64.,
//         136.,   72.,  144.,  197.,  269.,  205.,  277.,  213.,  285.,
//         198.,  270.,  206.,  278.,  214.,  286.,  199.,  271.,  207.,
//         279.,  215.,  287.,  200.,  272.,  208.,  280.,  216.,  288.])
//
TEST(${BACKEND_NAME}, reshape_6d)
{
    vector<float> a_data(2 * 2 * 3 * 3 * 2 * 4);
    for (int i = 0; i < 2 * 2 * 3 * 3 * 2 * 4; i++)
    {
        a_data[i] = float(i + 1);
    }

    Shape shape_a{2, 2, 3, 3, 2, 4};
    auto A = make_shared<op::Parameter>(element::f32, shape_a);
    Shape shape_r{3, 2, 2, 4, 3, 2};

    auto r = make_shared<op::Reshape>(A, AxisVector{2, 4, 0, 5, 3, 1}, shape_r);
    auto f = make_shared<Function>(r, op::ParameterVector{A});

    auto backend = runtime::Backend::create("${BACKEND_NAME}");

    // Create some tensors for input/output
    auto a = backend->create_tensor(element::f32, shape_a);
    copy_data(a, a_data);

    auto result = backend->create_tensor(element::f32, shape_r);

    backend->call(*f, {result}, {a});
    EXPECT_EQ(
        (vector<float>{
            1.,   73.,  9.,   81.,  17.,  89.,  2.,   74.,  10.,  82.,  18.,  90.,  3.,   75.,
            11.,  83.,  19.,  91.,  4.,   76.,  12.,  84.,  20.,  92.,  145., 217., 153., 225.,
            161., 233., 146., 218., 154., 226., 162., 234., 147., 219., 155., 227., 163., 235.,
            148., 220., 156., 228., 164., 236., 5.,   77.,  13.,  85.,  21.,  93.,  6.,   78.,
            14.,  86.,  22.,  94.,  7.,   79.,  15.,  87.,  23.,  95.,  8.,   80.,  16.,  88.,
            24.,  96.,  149., 221., 157., 229., 165., 237., 150., 222., 158., 230., 166., 238.,
            151., 223., 159., 231., 167., 239., 152., 224., 160., 232., 168., 240., 25.,  97.,
            33.,  105., 41.,  113., 26.,  98.,  34.,  106., 42.,  114., 27.,  99.,  35.,  107.,
            43.,  115., 28.,  100., 36.,  108., 44.,  116., 169., 241., 177., 249., 185., 257.,
            170., 242., 178., 250., 186., 258., 171., 243., 179., 251., 187., 259., 172., 244.,
            180., 252., 188., 260., 29.,  101., 37.,  109., 45.,  117., 30.,  102., 38.,  110.,
            46.,  118., 31.,  103., 39.,  111., 47.,  119., 32.,  104., 40.,  112., 48.,  120.,
            173., 245., 181., 253., 189., 261., 174., 246., 182., 254., 190., 262., 175., 247.,
            183., 255., 191., 263., 176., 248., 184., 256., 192., 264., 49.,  121., 57.,  129.,
            65.,  137., 50.,  122., 58.,  130., 66.,  138., 51.,  123., 59.,  131., 67.,  139.,
            52.,  124., 60.,  132., 68.,  140., 193., 265., 201., 273., 209., 281., 194., 266.,
            202., 274., 210., 282., 195., 267., 203., 275., 211., 283., 196., 268., 204., 276.,
            212., 284., 53.,  125., 61.,  133., 69.,  141., 54.,  126., 62.,  134., 70.,  142.,
            55.,  127., 63.,  135., 71.,  143., 56.,  128., 64.,  136., 72.,  144., 197., 269.,
            205., 277., 213., 285., 198., 270., 206., 278., 214., 286., 199., 271., 207., 279.,
            215., 287., 200., 272., 208., 280., 216., 288.}),
        read_vector<float>(result));
}

TEST(${BACKEND_NAME}, sin)
{
    Shape shape{6};
    auto A = make_shared<op::Parameter>(element::f32, shape);
    auto f = make_shared<Function>(make_shared<op::Sin>(A), op::ParameterVector{A});

    auto backend = runtime::Backend::create("${BACKEND_NAME}");

    // Create some tensors for input/output
    float pi = acosf(-1);
    auto a = backend->create_tensor(element::f32, shape);
    vector<float> input{pi / 2, 0.0f, -0.0f, pi / 6, -pi, pi};
    copy_data(a, input);
    auto result = backend->create_tensor(element::f32, shape);

    std::transform(
        input.begin(), input.end(), input.begin(), [](float x) -> float { return sinf(x); });

    backend->call(*f, {result}, {a});
    EXPECT_EQ(input, read_vector<float>(result));
}

TEST(${BACKEND_NAME}, cos)
{
    Shape shape{6};
    auto A = make_shared<op::Parameter>(element::f32, shape);
    auto f = make_shared<Function>(make_shared<op::Cos>(A), op::ParameterVector{A});

    auto backend = runtime::Backend::create("${BACKEND_NAME}");

    // Create some tensors for input/output
    float pi = acosf(-1);
    auto a = backend->create_tensor(element::f32, shape);
    vector<float> input{pi / 2, 0.0f, -0.0f, pi / 3, -pi, pi};
    copy_data(a, input);
    auto result = backend->create_tensor(element::f32, shape);

    std::transform(
        input.begin(), input.end(), input.begin(), [](float x) -> float { return cosf(x); });

    backend->call(*f, {result}, {a});
    EXPECT_EQ(input, read_vector<float>(result));
}

TEST(${BACKEND_NAME}, tan)
{
    Shape shape{6};
    auto A = make_shared<op::Parameter>(element::f32, shape);
    auto f = make_shared<Function>(make_shared<op::Tan>(A), op::ParameterVector{A});

    auto backend = runtime::Backend::create("${BACKEND_NAME}");

    // Create some tensors for input/output
    float pi = acosf(-1);
    auto a = backend->create_tensor(element::f32, shape);
    vector<float> input{pi / 4, 0.0f, -0.0f, 7 * pi / 4, 3 * pi / 4, 5 * pi / 4};
    copy_data(a, input);
    auto result = backend->create_tensor(element::f32, shape);

    std::transform(
        input.begin(), input.end(), input.begin(), [](float x) -> float { return tanf(x); });

    backend->call(*f, {result}, {a});
    EXPECT_TRUE(test::all_close(input, read_vector<float>(result)));
}

TEST(${BACKEND_NAME}, asin)
{
    Shape shape{6};
    auto A = make_shared<op::Parameter>(element::f32, shape);
    auto f = make_shared<Function>(make_shared<op::Asin>(A), op::ParameterVector{A});

    auto backend = runtime::Backend::create("${BACKEND_NAME}");

    // Create some tensors for input/output
    auto a = backend->create_tensor(element::f32, shape);
    vector<float> input{1.0f, 0.0f, -0.0f, -1.0f, 0.5f, -0.5f};
    copy_data(a, input);
    auto result = backend->create_tensor(element::f32, shape);

    std::transform(
        input.begin(), input.end(), input.begin(), [](float x) -> float { return asinf(x); });

    backend->call(*f, {result}, {a});
    EXPECT_EQ(input, read_vector<float>(result));
}

TEST(${BACKEND_NAME}, acos)
{
    Shape shape{6};
    auto A = make_shared<op::Parameter>(element::f32, shape);
    auto f = make_shared<Function>(make_shared<op::Acos>(A), op::ParameterVector{A});

    auto backend = runtime::Backend::create("${BACKEND_NAME}");

    // Create some tensors for input/output
    auto a = backend->create_tensor(element::f32, shape);
    vector<float> input{1.0f, 0.0f, -0.0f, -1.0f, 0.5f, -0.5f};
    copy_data(a, input);
    auto result = backend->create_tensor(element::f32, shape);

    std::transform(
        input.begin(), input.end(), input.begin(), [](float x) -> float { return acosf(x); });

    backend->call(*f, {result}, {a});
    EXPECT_EQ(input, read_vector<float>(result));
}

TEST(${BACKEND_NAME}, atan)
{
    Shape shape{6};
    auto A = make_shared<op::Parameter>(element::f32, shape);
    auto f = make_shared<Function>(make_shared<op::Atan>(A), op::ParameterVector{A});

    auto backend = runtime::Backend::create("${BACKEND_NAME}");

    // Create some tensors for input/output
    auto a = backend->create_tensor(element::f32, shape);
    vector<float> input{1.0f, 0.0f, -0.0f, -1.0f, 0.5f, -0.5f};
    copy_data(a, input);
    auto result = backend->create_tensor(element::f32, shape);

    std::transform(
        input.begin(), input.end(), input.begin(), [](float x) -> float { return atanf(x); });

    backend->call(*f, {result}, {a});
    EXPECT_EQ(input, read_vector<float>(result));
}

TEST(${BACKEND_NAME}, sinh)
{
    Shape shape{6};
    auto A = make_shared<op::Parameter>(element::f32, shape);
    auto f = make_shared<Function>(make_shared<op::Sinh>(A), op::ParameterVector{A});

    auto backend = runtime::Backend::create("${BACKEND_NAME}");

    // Create some tensors for input/output
    auto a = backend->create_tensor(element::f32, shape);
    vector<float> input{1.0f, 0.0f, -0.0f, -1.0f, 5.0f, -5.0f};
    copy_data(a, input);
    auto result = backend->create_tensor(element::f32, shape);

    std::transform(
        input.begin(), input.end(), input.begin(), [](float x) -> float { return sinhf(x); });

    backend->call(*f, {result}, {a});
    EXPECT_EQ(input, read_vector<float>(result));
}

TEST(${BACKEND_NAME}, cosh)
{
    Shape shape{6};
    auto A = make_shared<op::Parameter>(element::f32, shape);
    auto f = make_shared<Function>(make_shared<op::Cosh>(A), op::ParameterVector{A});

    auto backend = runtime::Backend::create("${BACKEND_NAME}");

    // Create some tensors for input/output
    auto a = backend->create_tensor(element::f32, shape);
    vector<float> input{1.0f, 0.0f, -0.0f, -1.0f, 5.0f, -5.0f};
    copy_data(a, input);
    auto result = backend->create_tensor(element::f32, shape);

    std::transform(
        input.begin(), input.end(), input.begin(), [](float x) -> float { return coshf(x); });

    backend->call(*f, {result}, {a});
    EXPECT_TRUE(test::all_close(input, read_vector<float>(result)));
}

TEST(${BACKEND_NAME}, tanh)
{
    Shape shape{6};
    auto A = make_shared<op::Parameter>(element::f32, shape);
    auto f = make_shared<Function>(make_shared<op::Tanh>(A), op::ParameterVector{A});

    auto backend = runtime::Backend::create("${BACKEND_NAME}");

    // Create some tensors for input/output
    auto a = backend->create_tensor(element::f32, shape);
    vector<float> input{1.0f, 0.0f, -0.0f, -1.0f, 0.5f, -0.5f};
    copy_data(a, input);
    auto result = backend->create_tensor(element::f32, shape);

    std::transform(
        input.begin(), input.end(), input.begin(), [](float x) -> float { return tanhf(x); });

    backend->call(*f, {result}, {a});
    EXPECT_TRUE(test::all_close(input, read_vector<float>(result)));
}

TEST(${BACKEND_NAME}, exp)
{
    Shape shape{8};
    auto A = make_shared<op::Parameter>(element::f32, shape);
    auto f = make_shared<Function>(make_shared<op::Exp>(A), op::ParameterVector{A});

    auto backend = runtime::Backend::create("${BACKEND_NAME}");

    // Create some tensors for input/output
    auto a = backend->create_tensor(element::f32, shape);
    copy_data(a, vector<float>{-4, -3, -2, -1, 0, 1, 2, 3});
    auto result = backend->create_tensor(element::f32, shape);

    backend->call(*f, {result}, {a});
    EXPECT_EQ(
        (vector<float>{expf(-4), expf(-3), expf(-2), expf(-1), expf(0), expf(1), expf(2), expf(3)}),
        read_vector<float>(result));
}

TEST(${BACKEND_NAME}, slice_scalar)
{
    SKIP_TEST_FOR("GPU", "${BACKEND_NAME}");
    Shape shape_a{};
    auto A = make_shared<op::Parameter>(element::f32, shape_a);
    Shape shape_r{};
    auto r = make_shared<op::Slice>(A, Coordinate{}, Coordinate{});
    auto f = make_shared<Function>(r, op::ParameterVector{A});

    auto backend = runtime::Backend::create("${BACKEND_NAME}");

    // Create some tensors for input/output
    auto a = backend->create_tensor(element::f32, shape_a);
    copy_data(a, vector<float>{312});
    auto result = backend->create_tensor(element::f32, shape_r);

    backend->call(*f, {result}, {a});
    EXPECT_EQ((vector<float>{312}), read_vector<float>(result));
}

TEST(${BACKEND_NAME}, slice_matrix)
{
    SKIP_TEST_FOR("GPU", "${BACKEND_NAME}");
    Shape shape_a{4, 4};
    auto A = make_shared<op::Parameter>(element::f32, shape_a);
    Shape shape_r{3, 2};
    auto r = make_shared<op::Slice>(A, Coordinate{0, 1}, Coordinate{3, 3});
    auto f = make_shared<Function>(r, op::ParameterVector{A});

    auto backend = runtime::Backend::create("${BACKEND_NAME}");

    // Create some tensors for input/output
    auto a = backend->create_tensor(element::f32, shape_a);
    copy_data(a, vector<float>{1, 2, 3, 4, 5, 6, 7, 8, 9, 10, 11, 12, 13, 14, 15, 16});
    auto result = backend->create_tensor(element::f32, shape_r);

    backend->call(*f, {result}, {a});
    EXPECT_EQ((vector<float>{2, 3, 6, 7, 10, 11}), read_vector<float>(result));
}

TEST(${BACKEND_NAME}, slice_vector)
{
    SKIP_TEST_FOR("GPU", "${BACKEND_NAME}");
    Shape shape_a{16};
    auto A = make_shared<op::Parameter>(element::f32, shape_a);
    Shape shape_r{12};
    auto r = make_shared<op::Slice>(A, Coordinate{2}, Coordinate{14});
    auto f = make_shared<Function>(r, op::ParameterVector{A});

    auto backend = runtime::Backend::create("${BACKEND_NAME}");

    // Create some tensors for input/output
    auto a = backend->create_tensor(element::f32, shape_a);
    copy_data(a, vector<float>{0, 1, 2, 3, 4, 5, 6, 7, 8, 9, 10, 11, 12, 13, 14, 15});
    auto result = backend->create_tensor(element::f32, shape_r);

    backend->call(*f, {result}, {a});
    EXPECT_EQ((vector<float>{2, 3, 4, 5, 6, 7, 8, 9, 10, 11, 12, 13}), read_vector<float>(result));
}

TEST(${BACKEND_NAME}, slice_matrix_strided)
{
    SKIP_TEST_FOR("GPU", "${BACKEND_NAME}");
    SKIP_TEST_FOR("NNP_TESTER", "${BACKEND_NAME}");

    Shape shape_a{4, 4};
    auto A = make_shared<op::Parameter>(element::f32, shape_a);
    Shape shape_r{2, 2};
    auto r = make_shared<op::Slice>(A, Coordinate{1, 0}, Coordinate{4, 4}, Strides{2, 3});
    auto f = make_shared<Function>(r, op::ParameterVector{A});

    auto backend = runtime::Backend::create("${BACKEND_NAME}");

    // Create some tensors for input/output
    auto a = backend->create_tensor(element::f32, shape_a);
    copy_data(a, vector<float>{0, 1, 2, 3, 4, 5, 6, 7, 8, 9, 10, 11, 12, 13, 14, 15});
    auto result = backend->create_tensor(element::f32, shape_r);

    backend->call(*f, {result}, {a});
    EXPECT_EQ((vector<float>{4, 7, 12, 15}), read_vector<float>(result));
}

TEST(${BACKEND_NAME}, slice_3d)
{
    SKIP_TEST_FOR("GPU", "${BACKEND_NAME}");
    Shape shape_a{4, 4, 4};
    auto A = make_shared<op::Parameter>(element::f32, shape_a);
    Shape shape_r{2, 2, 2};
    auto r = make_shared<op::Slice>(A, Coordinate{1, 1, 1}, Coordinate{3, 3, 3});
    auto f = make_shared<Function>(r, op::ParameterVector{A});

    auto backend = runtime::Backend::create("${BACKEND_NAME}");

    // Create some tensors for input/output
    auto a = backend->create_tensor(element::f32, shape_a);
    copy_data(a, vector<float>{0,  1,  2,  3,  4,  5,  6,  7,  8,  9,  10, 11, 12, 13, 14, 15,

                               16, 17, 18, 19, 20, 21, 22, 23, 24, 25, 26, 27, 28, 29, 30, 31,

                               32, 33, 34, 35, 36, 37, 38, 39, 40, 41, 42, 43, 44, 45, 46, 47,

                               48, 49, 50, 51, 52, 53, 54, 55, 56, 57, 58, 59, 60, 61, 62, 63});
    auto result = backend->create_tensor(element::f32, shape_r);

    backend->call(*f, {result}, {a});
    EXPECT_EQ((vector<float>{21, 22, 25, 26, 37, 38, 41, 42}), read_vector<float>(result));
}

TEST(${BACKEND_NAME}, slice_3d_strided)
{
    SKIP_TEST_FOR("GPU", "${BACKEND_NAME}");
    SKIP_TEST_FOR("NNP_TESTER", "${BACKEND_NAME}");

    Shape shape_a{4, 4, 4};
    auto A = make_shared<op::Parameter>(element::f32, shape_a);
    Shape shape_r{2, 2, 2};
    auto r = make_shared<op::Slice>(A, Coordinate{0, 0, 0}, Coordinate{4, 4, 4}, Strides{2, 2, 2});
    auto f = make_shared<Function>(r, op::ParameterVector{A});

    auto backend = runtime::Backend::create("${BACKEND_NAME}");

    // Create some tensors for input/output
    auto a = backend->create_tensor(element::f32, shape_a);
    copy_data(a, vector<float>{0,  1,  2,  3,  4,  5,  6,  7,  8,  9,  10, 11, 12, 13, 14, 15,

                               16, 17, 18, 19, 20, 21, 22, 23, 24, 25, 26, 27, 28, 29, 30, 31,

                               32, 33, 34, 35, 36, 37, 38, 39, 40, 41, 42, 43, 44, 45, 46, 47,

                               48, 49, 50, 51, 52, 53, 54, 55, 56, 57, 58, 59, 60, 61, 62, 63});
    auto result = backend->create_tensor(element::f32, shape_r);

    backend->call(*f, {result}, {a});
    EXPECT_EQ((vector<float>{0, 2, 8, 10, 32, 34, 40, 42}), read_vector<float>(result));
}

TEST(${BACKEND_NAME}, slice_3d_strided_different_strides)
{
    SKIP_TEST_FOR("GPU", "${BACKEND_NAME}");
    SKIP_TEST_FOR("NNP_TESTER", "${BACKEND_NAME}");

    Shape shape_a{4, 4, 4};
    auto A = make_shared<op::Parameter>(element::f32, shape_a);
    Shape shape_r{2, 2, 2};
    auto r = make_shared<op::Slice>(A, Coordinate{0, 0, 0}, Coordinate{4, 4, 4}, Strides{2, 2, 3});
    auto f = make_shared<Function>(r, op::ParameterVector{A});

    auto backend = runtime::Backend::create("${BACKEND_NAME}");

    // Create some tensors for input/output
    auto a = backend->create_tensor(element::f32, shape_a);
    copy_data(a, vector<float>{0,  1,  2,  3,  4,  5,  6,  7,  8,  9,  10, 11, 12, 13, 14, 15,

                               16, 17, 18, 19, 20, 21, 22, 23, 24, 25, 26, 27, 28, 29, 30, 31,

                               32, 33, 34, 35, 36, 37, 38, 39, 40, 41, 42, 43, 44, 45, 46, 47,

                               48, 49, 50, 51, 52, 53, 54, 55, 56, 57, 58, 59, 60, 61, 62, 63});
    auto result = backend->create_tensor(element::f32, shape_r);

    backend->call(*f, {result}, {a});
    EXPECT_EQ((vector<float>{0, 3, 8, 11, 32, 35, 40, 43}), read_vector<float>(result));
}

TEST(${BACKEND_NAME}, scalar_constant_float32)
{
    SKIP_TEST_FOR("GPU", "${BACKEND_NAME}");
    auto r = op::Constant::create(element::f32, Shape{}, {4.75});
    auto f = make_shared<Function>(r, op::ParameterVector{});

    auto backend = runtime::Backend::create("${BACKEND_NAME}");

    // Create some tensors for input/output
    auto result = backend->create_tensor(element::f32, Shape{});

    backend->call(*f, {result}, {});
    EXPECT_EQ(vector<float>{4.75f}, read_vector<float>(result));
}

TEST(${BACKEND_NAME}, scalar_constant_int64)
{
    SKIP_TEST_FOR("GPU", "${BACKEND_NAME}");
    auto r = op::Constant::create(element::i64, Shape{}, {2112});
    auto f = make_shared<Function>(r, op::ParameterVector{});

    auto backend = runtime::Backend::create("${BACKEND_NAME}");

    // Create some tensors for input/output
    auto result = backend->create_tensor(element::i64, Shape{});

    backend->call(*f, {result}, {});
    EXPECT_EQ(vector<int64_t>{2112}, read_vector<int64_t>(result));
}

TEST(${BACKEND_NAME}, tensor_constant_float32)
{
    SKIP_TEST_FOR("GPU", "${BACKEND_NAME}");
    Shape shape{2, 2};
    auto r = op::Constant::create(element::f32, shape, {4.75, 4.7, -5.3, 0.0});
    auto f = make_shared<Function>(r, op::ParameterVector{});

    auto backend = runtime::Backend::create("${BACKEND_NAME}");

    // Create some tensors for input/output
    auto result = backend->create_tensor(element::f32, shape);

    backend->call(*f, {result}, {});
    EXPECT_EQ((vector<float>{4.75f, 4.7f, -5.3f, 0.0f}), read_vector<float>(result));
}

TEST(${BACKEND_NAME}, tensor_constant_int64)
{
    SKIP_TEST_FOR("GPU", "${BACKEND_NAME}");
    Shape shape{2, 2};
    auto r = op::Constant::create(element::i64, shape, {2112, 1848, 1776, 1964});
    auto f = make_shared<Function>(r, op::ParameterVector{});

    auto backend = runtime::Backend::create("${BACKEND_NAME}");

    // Create some tensors for input/output
    auto result = backend->create_tensor(element::i64, shape);

    backend->call(*f, {result}, {});
    EXPECT_EQ((vector<int64_t>{2112, 1848, 1776, 1964}), read_vector<int64_t>(result));
}

// Trivial case with no summed axes.
TEST(${BACKEND_NAME}, sum_trivial)
{
    Shape shape{2, 2};
    auto A = make_shared<op::Parameter>(element::f32, shape);
    auto f = make_shared<Function>(make_shared<op::Sum>(A, AxisSet{}), op::ParameterVector{A});

    auto backend = runtime::Backend::create("${BACKEND_NAME}");

    // Create some tensors for input/output
    auto a = backend->create_tensor(element::f32, shape);
    copy_data(a, vector<float>{1, 2, 3, 4});
    auto result = backend->create_tensor(element::f32, shape);

    backend->call(*f, {result}, {a});
    EXPECT_EQ((vector<float>{1, 2, 3, 4}), read_vector<float>(result));
}

// Failure has been reported at 5D for some reason
TEST(${BACKEND_NAME}, sum_trivial_5d)
{
    Shape shape{2, 2, 2, 2, 2};
    auto A = make_shared<op::Parameter>(element::f32, shape);
    auto f = make_shared<Function>(make_shared<op::Sum>(A, AxisSet{}), op::ParameterVector{A});

    auto backend = runtime::Backend::create("${BACKEND_NAME}");

    // Create some tensors for input/output
    auto a = backend->create_tensor(element::f32, shape);
    copy_data(a, vector<float>{1, 1, 1, 1, 1, 1, 1, 1, 1, 1, 1, 1, 1, 1, 1, 1,
                               1, 1, 1, 1, 1, 1, 1, 1, 1, 1, 1, 1, 1, 1, 1, 1});
    auto result = backend->create_tensor(element::f32, shape);

    backend->call(*f, {result}, {a});
    EXPECT_EQ((vector<float>{1, 1, 1, 1, 1, 1, 1, 1, 1, 1, 1, 1, 1, 1, 1, 1,
                             1, 1, 1, 1, 1, 1, 1, 1, 1, 1, 1, 1, 1, 1, 1, 1}),
              read_vector<float>(result));
}

TEST(${BACKEND_NAME}, sum_to_scalar)
{
    Shape shape{2, 2};
    auto A = make_shared<op::Parameter>(element::f32, shape);
    auto f = make_shared<Function>(make_shared<op::Sum>(A, AxisSet{0, 1}), op::ParameterVector{A});

    auto backend = runtime::Backend::create("${BACKEND_NAME}");

    // Create some tensors for input/output
    auto a = backend->create_tensor(element::f32, shape);
    copy_data(a, vector<float>{1, 2, 3, 4});
    auto result = backend->create_tensor(element::f32, Shape{});

    backend->call(*f, {result}, {a});
    EXPECT_EQ((vector<float>{10}), read_vector<float>(result));

    // For some reason I'm feeling extra paranoid about making sure reduction doesn't clobber the
    // input tensors, so let's do this too.
    EXPECT_EQ((vector<float>{1, 2, 3, 4}), read_vector<float>(a));
}

TEST(${BACKEND_NAME}, sum_matrix_columns)
{
    Shape shape_a{3, 2};
    auto A = make_shared<op::Parameter>(element::f32, shape_a);
    Shape shape_rt{2};
    auto f = make_shared<Function>(make_shared<op::Sum>(A, AxisSet{0}), op::ParameterVector{A});

    auto backend = runtime::Backend::create("${BACKEND_NAME}");

    // Create some tensors for input/output
    auto a = backend->create_tensor(element::f32, shape_a);
    copy_data(a, vector<float>{1, 2, 3, 4, 5, 6});
    auto result = backend->create_tensor(element::f32, shape_rt);

    backend->call(*f, {result}, {a});
    EXPECT_EQ((vector<float>{9, 12}), read_vector<float>(result));

    // For some reason I'm feeling extra paranoid about making sure reduction doesn't clobber the
    // input tensors, so let's do this too.
    EXPECT_EQ((vector<float>{1, 2, 3, 4, 5, 6}), read_vector<float>(a));
}

TEST(${BACKEND_NAME}, sum_matrix_rows)
{
    Shape shape_a{3, 2};
    auto A = make_shared<op::Parameter>(element::f32, shape_a);
    Shape shape_rt{3};
    auto f = make_shared<Function>(make_shared<op::Sum>(A, AxisSet{1}), op::ParameterVector{A});

    auto backend = runtime::Backend::create("${BACKEND_NAME}");

    // Create some tensors for input/output
    auto a = backend->create_tensor(element::f32, shape_a);
    copy_data(a, vector<float>{1, 2, 3, 4, 5, 6});
    auto result = backend->create_tensor(element::f32, shape_rt);

    backend->call(*f, {result}, {a});
    EXPECT_EQ((vector<float>{3, 7, 11}), read_vector<float>(result));

    // For some reason I'm feeling extra paranoid about making sure reduction doesn't clobber the
    // input tensors, so let's do this too.
    EXPECT_EQ((vector<float>{1, 2, 3, 4, 5, 6}), read_vector<float>(a));
}

TEST(${BACKEND_NAME}, sum_matrix_rows_zero)
{
    SKIP_TEST_FOR("NNP_TESTER", "${BACKEND_NAME}");

    Shape shape_a{3, 0};
    auto A = make_shared<op::Parameter>(element::f32, shape_a);
    Shape shape_rt{3};
    auto f = make_shared<Function>(make_shared<op::Sum>(A, AxisSet{1}), op::ParameterVector{A});

    auto backend = runtime::Backend::create("${BACKEND_NAME}");

    // Create some tensors for input/output
    auto a = backend->create_tensor(element::f32, shape_a);
    copy_data(a, vector<float>{});
    auto result = backend->create_tensor(element::f32, shape_rt);
    copy_data(result, vector<float>({3, 3, 3}));

    backend->call(*f, {result}, {a});
    EXPECT_EQ((vector<float>{0, 0, 0}), read_vector<float>(result));

    // For some reason I'm feeling extra paranoid about making sure reduction doesn't clobber the
    // input tensors, so let's do this too.
    EXPECT_EQ((vector<float>{}), read_vector<float>(a));
}

TEST(${BACKEND_NAME}, sum_matrix_cols_zero)
{
    SKIP_TEST_FOR("NNP_TESTER", "${BACKEND_NAME}");
    // Now the reduction (g(x:float32[2,2],y:float32[]) = reduce(x,y,f,axes={})).
    Shape shape_a{0, 2};
    auto A = make_shared<op::Parameter>(element::f32, shape_a);
    Shape shape_rt{2};
    auto f = make_shared<Function>(make_shared<op::Sum>(A, AxisSet{0}), op::ParameterVector{A});

    auto backend = runtime::Backend::create("${BACKEND_NAME}");

    // Create some tensors for input/output
    auto a = backend->create_tensor(element::f32, shape_a);
    copy_data(a, vector<float>{});
    auto result = backend->create_tensor(element::f32, shape_rt);
    copy_data(result, vector<float>({3, 3}));

    backend->call(*f, {result}, {a});
    EXPECT_EQ((vector<float>{0, 0}), read_vector<float>(result));

    // For some reason I'm feeling extra paranoid about making sure reduction doesn't clobber the
    // input tensors, so let's do this too.
    EXPECT_EQ((vector<float>{}), read_vector<float>(a));
}

TEST(${BACKEND_NAME}, sum_vector_zero)
{
    SKIP_TEST_FOR("NNP_TESTER", "${BACKEND_NAME}");

    Shape shape_a{0};
    auto A = make_shared<op::Parameter>(element::f32, shape_a);
    Shape shape_rt{};
    auto f = make_shared<Function>(make_shared<op::Sum>(A, AxisSet{0}), op::ParameterVector{A});

    auto backend = runtime::Backend::create("${BACKEND_NAME}");

    // Create some tensors for input/output
    auto a = backend->create_tensor(element::f32, shape_a);
    copy_data(a, vector<float>{});
    auto result = backend->create_tensor(element::f32, shape_rt);
    copy_data(result, vector<float>({3}));

    backend->call(*f, {result}, {a});
    EXPECT_EQ((vector<float>{0}), read_vector<float>(result));

    // For some reason I'm feeling extra paranoid about making sure reduction doesn't clobber the
    // input tensors, so let's do this too.
    EXPECT_EQ((vector<float>{}), read_vector<float>(a));
}

TEST(${BACKEND_NAME}, sum_matrix_to_scalar_zero_by_zero)
{
    SKIP_TEST_FOR("NNP_TESTER", "${BACKEND_NAME}");

    Shape shape_a{0, 0};
    auto A = make_shared<op::Parameter>(element::f32, shape_a);
    Shape shape_rt{};
    auto f = make_shared<Function>(make_shared<op::Sum>(A, AxisSet{0, 1}), op::ParameterVector{A});

    auto backend = runtime::Backend::create("${BACKEND_NAME}");

    // Create some tensors for input/output
    auto a = backend->create_tensor(element::f32, shape_a);
    copy_data(a, vector<float>{});
    auto result = backend->create_tensor(element::f32, shape_rt);
    copy_data(result, vector<float>({3}));

    backend->call(*f, {result}, {a});
    EXPECT_EQ((vector<float>{0}), read_vector<float>(result));

    // For some reason I'm feeling extra paranoid about making sure reduction doesn't clobber the
    // input tensors, so let's do this too.
    EXPECT_EQ((vector<float>{}), read_vector<float>(a));
}

TEST(${BACKEND_NAME}, sum_3d_to_matrix_most_sig)
{
    Shape shape_a{3, 3, 3};
    auto A = make_shared<op::Parameter>(element::f32, shape_a);
    Shape shape_rt{3, 3};
    auto f = make_shared<Function>(make_shared<op::Sum>(A, AxisSet{0}), op::ParameterVector{A});

    auto backend = runtime::Backend::create("${BACKEND_NAME}");

    // Create some tensors for input/output
    auto a = backend->create_tensor(element::f32, shape_a);
    copy_data(a, vector<float>{1,  2,  3,  4,  5,  6,  7,  8,  9,  10, 11, 12, 13, 14,
                               15, 16, 17, 18, 19, 20, 21, 22, 23, 24, 25, 26, 27});
    auto result = backend->create_tensor(element::f32, shape_rt);

    backend->call(*f, {result}, {a});
    EXPECT_EQ((vector<float>{1 + 10 + 19,
                             2 + 11 + 20,
                             3 + 12 + 21,
                             4 + 13 + 22,
                             5 + 14 + 23,
                             6 + 15 + 24,
                             7 + 16 + 25,
                             8 + 17 + 26,
                             9 + 18 + 27}),
              read_vector<float>(result));
}

TEST(${BACKEND_NAME}, sum_3d_to_matrix_least_sig)
{
    Shape shape_a{3, 3, 3};
    auto A = make_shared<op::Parameter>(element::f32, shape_a);
    Shape shape_rt{3, 3};
    auto f = make_shared<Function>(make_shared<op::Sum>(A, AxisSet{2}), op::ParameterVector{A});

    auto backend = runtime::Backend::create("${BACKEND_NAME}");

    // Create some tensors for input/output
    auto a = backend->create_tensor(element::f32, shape_a);
    copy_data(a, vector<float>{1,  2,  3,  4,  5,  6,  7,  8,  9,  10, 11, 12, 13, 14,
                               15, 16, 17, 18, 19, 20, 21, 22, 23, 24, 25, 26, 27});
    auto result = backend->create_tensor(element::f32, shape_rt);

    backend->call(*f, {result}, {a});
    EXPECT_EQ((vector<float>{1 + 2 + 3,
                             4 + 5 + 6,
                             7 + 8 + 9,
                             10 + 11 + 12,
                             13 + 14 + 15,
                             16 + 17 + 18,
                             19 + 20 + 21,
                             22 + 23 + 24,
                             25 + 26 + 27}),
              read_vector<float>(result));
}

TEST(${BACKEND_NAME}, sum_3d_to_vector)
{
    Shape shape_a{3, 3, 3};
    auto A = make_shared<op::Parameter>(element::f32, shape_a);
    Shape shape_rt{3};
    auto f = make_shared<Function>(make_shared<op::Sum>(A, AxisSet{0, 1}), op::ParameterVector{A});

    auto backend = runtime::Backend::create("${BACKEND_NAME}");

    // Create some tensors for input/output
    auto a = backend->create_tensor(element::f32, shape_a);
    copy_data(a, vector<float>{1,  2,  3,  4,  5,  6,  7,  8,  9,  10, 11, 12, 13, 14,
                               15, 16, 17, 18, 19, 20, 21, 22, 23, 24, 25, 26, 27});
    auto result = backend->create_tensor(element::f32, shape_rt);

    backend->call(*f, {result}, {a});
    EXPECT_EQ((vector<float>{1 + 10 + 19 + 4 + 13 + 22 + 7 + 16 + 25,
                             2 + 11 + 20 + 5 + 14 + 23 + 8 + 17 + 26,
                             3 + 12 + 21 + 6 + 15 + 24 + 9 + 18 + 27}),
              read_vector<float>(result));
}

TEST(${BACKEND_NAME}, sum_3d_to_scalar)
{
    Shape shape_a{3, 3, 3};
    auto A = make_shared<op::Parameter>(element::f32, shape_a);
    Shape shape_rt{};
    auto f =
        make_shared<Function>(make_shared<op::Sum>(A, AxisSet{0, 1, 2}), op::ParameterVector{A});

    auto backend = runtime::Backend::create("${BACKEND_NAME}");

    // Create some tensors for input/output
    auto a = backend->create_tensor(element::f32, shape_a);
    copy_data(a, vector<float>{1,  2,  3,  4,  5,  6,  7,  8,  9,  10, 11, 12, 13, 14,
                               15, 16, 17, 18, 19, 20, 21, 22, 23, 24, 25, 26, 27});
    auto result = backend->create_tensor(element::f32, shape_rt);

    backend->call(*f, {result}, {a});
    EXPECT_EQ((vector<float>{1 + 10 + 19 + 4 + 13 + 22 + 7 + 16 + 25 + 2 + 11 + 20 + 5 + 14 + 23 +
                             8 + 17 + 26 + 3 + 12 + 21 + 6 + 15 + 24 + 9 + 18 + 27}),
              read_vector<float>(result));
}

TEST(${BACKEND_NAME}, sum_3d_eliminate_zero_dim)
{
    SKIP_TEST_FOR("NNP_TESTER", "${BACKEND_NAME}");

    Shape shape_a{3, 0, 2};
    auto A = make_shared<op::Parameter>(element::f32, shape_a);
    Shape shape_rt{3, 2};
    auto f = make_shared<Function>(make_shared<op::Sum>(A, AxisSet{1}), op::ParameterVector{A});

    auto backend = runtime::Backend::create("${BACKEND_NAME}");

    // Create some tensors for input/output
    auto a = backend->create_tensor(element::f32, shape_a);
    copy_data(a, vector<float>{});
    auto result = backend->create_tensor(element::f32, shape_rt);

    // Overwrite the initial result vector to make sure we're not just coincidentally getting the right value.
    copy_data(result, vector<float>{2112, 2112, 2112, 2112, 2112, 2112});

    backend->call(*f, {result}, {a});
    EXPECT_EQ((vector<float>{0, 0, 0, 0, 0, 0}), read_vector<float>(result));
}

TEST(${BACKEND_NAME}, sum_to_scalar_stable)
{
    SKIP_TEST_FOR("NNP_TESTER", "${BACKEND_NAME}");

    Shape shape{2, 2};
    auto A = make_shared<op::Parameter>(element::f32, shape);
    auto f = make_shared<Function>(make_shared<op::Sum>(A, AxisSet{0, 1}), op::ParameterVector{A});

    auto backend = runtime::Backend::create("${BACKEND_NAME}");

    // Create some tensors for input/output
    auto a = backend->create_tensor(element::f32, shape);
    copy_data(a, vector<float>{1e-6f, -1, 0, 1});
    auto result = backend->create_tensor(element::f32, Shape{});

    backend->call(*f, {result}, {a});
    EXPECT_TRUE(test::all_close(read_vector<float>(result), vector<float>{1e-6f}, 5e-2f));
    // EXPECT_EQ(vector<float>{1e-6}, read_vector<float>(result));
}

TEST(${BACKEND_NAME}, sum_3d_to_vector_stable)
{
    SKIP_TEST_FOR("NNP_TESTER", "${BACKEND_NAME}");

    Shape shape_a{3, 3, 3};
    auto A = make_shared<op::Parameter>(element::f32, shape_a);
    Shape shape_rt{3};
    auto f = make_shared<Function>(make_shared<op::Sum>(A, AxisSet{0, 1}), op::ParameterVector{A});

    auto backend = runtime::Backend::create("${BACKEND_NAME}");

    // Create some tensors for input/output
    auto a = backend->create_tensor(element::f32, shape_a);
    copy_data(a, vector<float>{1, 1,  1,  1,  1,  1,  1e-4f, 1e-5f, 1e-6f, 1,  1,  1,  1, 1,
                               1, -1, -1, -1, -1, -1, -1,    -1,    -1,    -1, -1, -1, -1});
    auto result = backend->create_tensor(element::f32, shape_rt);

    backend->call(*f, {result}, {a});
    EXPECT_TRUE(
        test::all_close(read_vector<float>(result), vector<float>{1e-4f, 1e-5f, 1e-6f}, 5e-2f));
}

TEST(${BACKEND_NAME}, sum_5d_to_scalar)
{
    Shape shape_a{3, 3, 3, 3, 3};
    auto A = make_shared<op::Parameter>(element::f32, shape_a);
    Shape shape_rt{};
    auto f = make_shared<Function>(make_shared<op::Sum>(A, AxisSet{0, 1, 2, 3, 4}),
                                   op::ParameterVector{A});

    auto backend = runtime::Backend::create("${BACKEND_NAME}");

    // Create some tensors for input/output
    auto a = backend->create_tensor(element::f32, shape_a);
    copy_data(a, std::vector<float>(std::pow(3, 5), 1));
    auto result = backend->create_tensor(element::f32, shape_rt);

    backend->call(*f, {result}, {a});
    EXPECT_EQ(std::vector<float>{243.}, read_vector<float>(result));
}

TEST(${BACKEND_NAME}, sign)
{
    Shape shape{2, 3};
    auto A = make_shared<op::Parameter>(element::f32, shape);
    auto f = make_shared<Function>(make_shared<op::Sign>(A), op::ParameterVector{A});

    auto backend = runtime::Backend::create("${BACKEND_NAME}");

    // Create some tensors for input/output
    auto a = backend->create_tensor(element::f32, shape);
    copy_data(a, vector<float>{1, -2, 0, -4.8f, 4.8f, -0.0f});
    auto result = backend->create_tensor(element::f32, shape);

    backend->call(*f, {result}, {a});
    EXPECT_EQ((vector<float>{1, -1, 0, -1, 1, 0}), read_vector<float>(result));
}

TEST(${BACKEND_NAME}, power)
{
    Shape shape{2, 2};
    auto A = make_shared<op::Parameter>(element::f32, shape);
    auto B = make_shared<op::Parameter>(element::f32, shape);
    auto f = make_shared<Function>(make_shared<op::Power>(A, B), op::ParameterVector{A, B});

    auto backend = runtime::Backend::create("${BACKEND_NAME}");

    // Create some tensors for input/output
    auto a = backend->create_tensor(element::f32, shape);
    copy_data(a, vector<float>{1, 2, 3, 5});
    auto b = backend->create_tensor(element::f32, shape);
    copy_data(b, vector<float>{2, 0, 6, 3});
    auto result = backend->create_tensor(element::f32, shape);

    backend->call(*f, {result}, {a, b});
    EXPECT_TRUE(test::all_close(vector<float>{1, 1, 729, 125}, read_vector<float>(result)));
}

TEST(${BACKEND_NAME}, constant_equality_bool)
{
    SKIP_TEST_FOR("GPU", "${BACKEND_NAME}");
    Shape shape{4};
    // auto A = make_shared<op::Parameter>(element::boolean, shape);
    // auto B = make_shared<op::Parameter>(element::boolean, shape);
    // auto f = make_shared<Function>(make_shared<op::Equal>(A, B), op::ParameterVector{A, B});

    auto A = op::Constant::create(element::boolean, shape, {true, false, true, false});
    auto B = op::Constant::create(element::boolean, shape, {true, true, true, true});
    auto f = make_shared<Function>(make_shared<op::Equal>(A, B), op::ParameterVector{});

    auto backend = runtime::Backend::create("${BACKEND_NAME}");

    // Create some tensors for input/output
    auto result = backend->create_tensor(element::boolean, shape);

    backend->call(*f, {result}, {});
    EXPECT_EQ((vector<char>{true, false, true, false}), read_vector<char>(result));
}

TEST(${BACKEND_NAME}, sqrt)
{
    Shape shape{2, 3};
    auto A = make_shared<op::Parameter>(element::f32, shape);
    auto f = make_shared<Function>(make_shared<op::Sqrt>(A), op::ParameterVector{A});

    auto backend = runtime::Backend::create("${BACKEND_NAME}");

    // Create some tensors for input/output
    auto a = backend->create_tensor(element::f32, shape);
    copy_data(a, vector<float>{16, 4, 81, 100, 10000, 0});
    auto result = backend->create_tensor(element::f32, shape);

    backend->call(*f, {result}, {a});
    EXPECT_EQ((vector<float>{4, 2, 9, 10, 100, 0}), read_vector<float>(result));
}

TEST(${BACKEND_NAME}, replace_slice_scalar)
{
    SKIP_TEST_FOR("GPU", "${BACKEND_NAME}");
    Shape shape_a{};
    auto A = make_shared<op::Parameter>(element::f32, shape_a);
    Shape shape_b{};
    auto B = make_shared<op::Parameter>(element::f32, shape_b);
    Shape shape_r{};
    auto r = make_shared<op::ReplaceSlice>(A, B, Coordinate{}, Coordinate{});
    auto f = make_shared<Function>(r, op::ParameterVector{A, B});

    auto backend = runtime::Backend::create("${BACKEND_NAME}");

    // Create some tensors for input/output
    auto a = backend->create_tensor(element::f32, shape_a);
    copy_data(a, vector<float>{312});
    auto b = backend->create_tensor(element::f32, shape_b);
    copy_data(b, vector<float>{808});
    auto result = backend->create_tensor(element::f32, shape_r);

    backend->call(*f, {result}, {a, b});
    EXPECT_EQ((vector<float>{808}), read_vector<float>(result));
}

TEST(${BACKEND_NAME}, replace_slice_matrix)
{
    SKIP_TEST_FOR("GPU", "${BACKEND_NAME}");
    Shape shape_a{4, 4};
    auto A = make_shared<op::Parameter>(element::f32, shape_a);
    Shape shape_b{3, 2};
    auto B = make_shared<op::Parameter>(element::f32, shape_b);
    Shape shape_r{4, 4};
    auto r = make_shared<op::ReplaceSlice>(A, B, Coordinate{0, 1}, Coordinate{3, 3});
    auto f = make_shared<Function>(r, op::ParameterVector{A, B});

    auto backend = runtime::Backend::create("${BACKEND_NAME}");

    // Create some tensors for input/output
    auto a = backend->create_tensor(element::f32, shape_a);
    copy_data(a, vector<float>{1, 2, 3, 4, 5, 6, 7, 8, 9, 10, 11, 12, 13, 14, 15, 16});
    auto b = backend->create_tensor(element::f32, shape_b);
    copy_data(b, vector<float>{102, 103, 106, 107, 110, 111});
    auto result = backend->create_tensor(element::f32, shape_r);

    backend->call(*f, {result}, {a, b});
    EXPECT_EQ((vector<float>{1, 102, 103, 4, 5, 106, 107, 8, 9, 110, 111, 12, 13, 14, 15, 16}),
              read_vector<float>(result));
}

TEST(${BACKEND_NAME}, replace_slice_vector)
{
    SKIP_TEST_FOR("GPU", "${BACKEND_NAME}");
    Shape shape_a{16};
    auto A = make_shared<op::Parameter>(element::f32, shape_a);
    Shape shape_b{12};
    auto B = make_shared<op::Parameter>(element::f32, shape_b);
    Shape shape_r{16};
    auto r = make_shared<op::ReplaceSlice>(A, B, Coordinate{2}, Coordinate{14});
    auto f = make_shared<Function>(r, op::ParameterVector{A, B});

    auto backend = runtime::Backend::create("${BACKEND_NAME}");

    // Create some tensors for input/output
    auto a = backend->create_tensor(element::f32, shape_a);
    copy_data(a, vector<float>{0, 1, 2, 3, 4, 5, 6, 7, 8, 9, 10, 11, 12, 13, 14, 15});
    auto b = backend->create_tensor(element::f32, shape_b);
    copy_data(b, vector<float>{102, 103, 104, 105, 106, 107, 108, 109, 110, 111, 112, 113});
    auto result = backend->create_tensor(element::f32, shape_r);

    backend->call(*f, {result}, {a, b});
    EXPECT_EQ(
        (vector<float>{0, 1, 102, 103, 104, 105, 106, 107, 108, 109, 110, 111, 112, 113, 14, 15}),
        read_vector<float>(result));
}

TEST(${BACKEND_NAME}, one_hot_scalar_2_in_3)
{
    Shape shape_a{};
    auto A = make_shared<op::Parameter>(element::i32, shape_a);
    Shape shape_r{3};
    auto r = make_shared<op::OneHot>(A, Shape{3}, 0);
    auto f = make_shared<Function>(r, op::ParameterVector{A});

    auto backend = runtime::Backend::create("${BACKEND_NAME}");

    // Create some tensors for input/output
    auto a = backend->create_tensor(element::i32, shape_a);
    copy_data(a, vector<int32_t>{2});
    auto result = backend->create_tensor(element::i32, shape_r);

    backend->call(*f, {result}, {a});
    EXPECT_EQ((vector<int32_t>{0, 0, 1}), read_vector<int32_t>(result));
}

TEST(${BACKEND_NAME}, one_hot_scalar_1_in_3)
{
    Shape shape_a{};
    auto A = make_shared<op::Parameter>(element::i32, shape_a);
    Shape shape_r{3};
    auto r = make_shared<op::OneHot>(A, Shape{3}, 0);
    auto f = make_shared<Function>(r, op::ParameterVector{A});

    auto backend = runtime::Backend::create("${BACKEND_NAME}");

    // Create some tensors for input/output
    auto a = backend->create_tensor(element::i32, shape_a);
    copy_data(a, vector<int32_t>{1});
    auto result = backend->create_tensor(element::i32, shape_r);

    backend->call(*f, {result}, {a});
    EXPECT_EQ((vector<int32_t>{0, 1, 0}), read_vector<int32_t>(result));
}

TEST(${BACKEND_NAME}, one_hot_scalar_0_in_3)
{
    Shape shape_a{};
    auto A = make_shared<op::Parameter>(element::i32, shape_a);
    Shape shape_r{3};
    auto r = make_shared<op::OneHot>(A, Shape{3}, 0);
    auto f = make_shared<Function>(r, op::ParameterVector{A});

    auto backend = runtime::Backend::create("${BACKEND_NAME}");

    // Create some tensors for input/output
    auto a = backend->create_tensor(element::i32, shape_a);
    copy_data(a, vector<int32_t>{0});
    auto result = backend->create_tensor(element::i32, shape_r);

    backend->call(*f, {result}, {a});
    EXPECT_EQ((vector<int32_t>{1, 0, 0}), read_vector<int32_t>(result));
}

TEST(${BACKEND_NAME}, one_hot_scalar_fp_nonint_in_3)
{
    SKIP_TEST_FOR("GPU", "${BACKEND_NAME}");
    Shape shape_a{};
    auto A = make_shared<op::Parameter>(element::f32, shape_a);
    Shape shape_r{3};
    auto r = make_shared<op::OneHot>(A, Shape{3}, 0);
    auto f = make_shared<Function>(r, op::ParameterVector{A});

    auto backend = runtime::Backend::create("${BACKEND_NAME}");

    // Create some tensors for input/output
    auto a = backend->create_tensor(element::f32, shape_a);
    copy_data(a, vector<float>{1.1f});
    auto result = backend->create_tensor(element::f32, shape_r);

    try
    {
        backend->call(*f, {result}, {a});
    }
    catch (const std::exception& e)
    {
        EXPECT_EQ(e.what(), std::string("One-hot: non-integral value in input"));
    }
    catch (...)
    {
        FAIL() << "Expected a std::out_of_range exception";
    }
}

TEST(${BACKEND_NAME}, one_hot_scalar_oob_in_3)
{
    SKIP_TEST_FOR("GPU", "${BACKEND_NAME}");
    SKIP_TEST_FOR("NNP_TESTER", "${BACKEND_NAME}");

    Shape shape_a{};
    auto A = make_shared<op::Parameter>(element::i32, shape_a);
    Shape shape_r{3};
    auto r = make_shared<op::OneHot>(A, Shape{3}, 0);
    auto f = make_shared<Function>(r, op::ParameterVector{A});

    auto backend = runtime::Backend::create("${BACKEND_NAME}");

    // Create some tensors for input/output
    auto a = backend->create_tensor(element::i32, shape_a);
    copy_data(a, vector<int32_t>{3000000});
    auto result = backend->create_tensor(element::i32, shape_r);

    try
    {
        backend->call(*f, {result}, {a});
    }
    catch (const std::exception& e)
    {
        EXPECT_EQ(e.what(), std::string("One-hot: value is out of category range"));
    }
    catch (...)
    {
        FAIL() << "Expected a std::out_of_range exception";
    }
}

TEST(${BACKEND_NAME}, one_hot_vector_0)
{
    Shape shape_a{8};
    auto A = make_shared<op::Parameter>(element::i32, shape_a);
    Shape shape_r{3, 8};
    auto r = make_shared<op::OneHot>(A, Shape{3, 8}, 0);
    auto f = make_shared<Function>(r, op::ParameterVector{A});

    auto backend = runtime::Backend::create("${BACKEND_NAME}");

    // Create some tensors for input/output
    auto a = backend->create_tensor(element::i32, shape_a);
    copy_data(a, vector<int32_t>{2, 1, 0, 0, 2, 2, 1, 0});
    auto result = backend->create_tensor(element::i32, shape_r);

    backend->call(*f, {result}, {a});
    EXPECT_EQ(
        (vector<int32_t>{0, 0, 1, 1, 0, 0, 0, 1, 0, 1, 0, 0, 0, 0, 1, 0, 1, 0, 0, 0, 1, 1, 0, 0}),
        read_vector<int32_t>(result));
}

TEST(${BACKEND_NAME}, one_hot_vector_1)
{
    Shape shape_a{8};
    auto A = make_shared<op::Parameter>(element::i32, shape_a);
    Shape shape_r{8, 3};
    auto r = make_shared<op::OneHot>(A, Shape{8, 3}, 1);
    auto f = make_shared<Function>(r, op::ParameterVector{A});

    auto backend = runtime::Backend::create("${BACKEND_NAME}");

    // Create some tensors for input/output
    auto a = backend->create_tensor(element::i32, shape_a);
    copy_data(a, vector<int32_t>{2, 1, 0, 0, 2, 2, 1, 0});
    auto result = backend->create_tensor(element::i32, shape_r);

    backend->call(*f, {result}, {a});
    EXPECT_EQ(
        (vector<int32_t>{0, 0, 1, 0, 1, 0, 1, 0, 0, 1, 0, 0, 0, 0, 1, 0, 0, 1, 0, 1, 0, 1, 0, 0}),
        read_vector<int32_t>(result));
}

TEST(${BACKEND_NAME}, one_hot_vector_1_barely_oob)
{
    SKIP_TEST_FOR("GPU", "${BACKEND_NAME}");
    Shape shape_a{8};
    auto A = make_shared<op::Parameter>(element::i32, shape_a);
    Shape shape_r{8, 3};
    auto r = make_shared<op::OneHot>(A, Shape{8, 3}, 1);
    auto f = make_shared<Function>(r, op::ParameterVector{A});

    auto backend = runtime::Backend::create("${BACKEND_NAME}");

    // Create some tensors for input/output
    auto a = backend->create_tensor(element::i32, shape_a);
    copy_data(a, vector<int32_t>{2, 1, 0, 0, 3, 2, 1, 0});
    auto result = backend->create_tensor(element::i32, shape_r);

    try
    {
        backend->call(*f, {result}, {a});
    }
    catch (const std::exception& e)
    {
        EXPECT_EQ(e.what(), std::string("One-hot: value is out of category range"));
    }
    catch (...)
    {
        FAIL() << "Expected a std::out_of_range exception";
    }
}

TEST(${BACKEND_NAME}, one_hot_vector_1_far_oob)
{
    SKIP_TEST_FOR("GPU", "${BACKEND_NAME}");
    SKIP_TEST_FOR("NNP_TESTER", "${BACKEND_NAME}");

    Shape shape_a{8};
    auto A = make_shared<op::Parameter>(element::i32, shape_a);
    Shape shape_r{8, 3};
    auto r = make_shared<op::OneHot>(A, Shape{8, 3}, 1);
    auto f = make_shared<Function>(r, op::ParameterVector{A});

    auto backend = runtime::Backend::create("${BACKEND_NAME}");

    // Create some tensors for input/output
    auto a = backend->create_tensor(element::i32, shape_a);
    copy_data(a, vector<int32_t>{2, 1, 0, 0, 3000000, 2, 1, 0});
    auto result = backend->create_tensor(element::i32, shape_r);

    try
    {
        backend->call(*f, {result}, {a});
    }
    catch (const std::exception& e)
    {
        EXPECT_EQ(e.what(), std::string("One-hot: value is out of category range"));
    }
    catch (...)
    {
        FAIL() << "Expected a std::out_of_range exception";
    }
}

TEST(${BACKEND_NAME}, one_hot_matrix_0)
{
    Shape shape_a{3, 3};
    auto A = make_shared<op::Parameter>(element::i32, shape_a);
    Shape shape_r{3, 3, 3};
    auto r = make_shared<op::OneHot>(A, Shape{3, 3, 3}, 0);
    auto f = make_shared<Function>(r, op::ParameterVector{A});

    auto backend = runtime::Backend::create("${BACKEND_NAME}");

    // Create some tensors for input/output
    auto a = backend->create_tensor(element::i32, shape_a);
    copy_data(a,
              vector<int32_t>{
                  0, 1, 1, 2, 1, 0, 0, 2, 1,
              });
    auto result = backend->create_tensor(element::i32, shape_r);

    backend->call(*f, {result}, {a});
    EXPECT_EQ((vector<int32_t>{1, 0, 0, 0, 0, 1, 1, 0, 0,

                               0, 1, 1, 0, 1, 0, 0, 0, 1,

                               0, 0, 0, 1, 0, 0, 0, 1, 0}),
              read_vector<int32_t>(result));
}

TEST(${BACKEND_NAME}, one_hot_vector_1_fp)
{
    Shape shape_a{8};
    auto A = make_shared<op::Parameter>(element::f32, shape_a);
    Shape shape_r{8, 3};
    auto r = make_shared<op::OneHot>(A, Shape{8, 3}, 1);
    auto f = make_shared<Function>(r, op::ParameterVector{A});

    auto backend = runtime::Backend::create("${BACKEND_NAME}");

    // Create some tensors for input/output
    auto a = backend->create_tensor(element::f32, shape_a);
    copy_data(a, vector<float>{2, 1, 0, 0, 2, 2, 1, 0});
    auto result = backend->create_tensor(element::f32, shape_r);

    backend->call(*f, {result}, {a});
    EXPECT_EQ(
        (vector<float>{0, 0, 1, 0, 1, 0, 1, 0, 0, 1, 0, 0, 0, 0, 1, 0, 0, 1, 0, 1, 0, 1, 0, 0}),
        read_vector<float>(result));
}

TEST(${BACKEND_NAME}, one_hot_vector_1_fp_nonint)
{
    SKIP_TEST_FOR("GPU", "${BACKEND_NAME}");
    Shape shape_a{8};
    auto A = make_shared<op::Parameter>(element::f32, shape_a);
    Shape shape_r{8, 3};
    auto r = make_shared<op::OneHot>(A, Shape{8, 3}, 1);
    auto f = make_shared<Function>(r, op::ParameterVector{A});

    auto backend = runtime::Backend::create("${BACKEND_NAME}");

    // Create some tensors for input/output
    auto a = backend->create_tensor(element::f32, shape_a);
    copy_data(a, vector<float>{2, 1, 0, 0, 2, 2, 1.01f, 0});
    auto result = backend->create_tensor(element::f32, shape_r);

    try
    {
        backend->call(*f, {result}, {a});
    }
    catch (const std::exception& e)
    {
        EXPECT_EQ(e.what(), std::string("One-hot: non-integral value in input"));
    }
    catch (...)
    {
        FAIL() << "Expected a std::out_of_range exception";
    }
}

TEST(${BACKEND_NAME}, replace_slice_3d)
{
    SKIP_TEST_FOR("GPU", "${BACKEND_NAME}");
    Shape shape_a{4, 4, 4};
    auto A = make_shared<op::Parameter>(element::f32, shape_a);
    Shape shape_b{2, 2, 2};
    auto B = make_shared<op::Parameter>(element::f32, shape_b);
    Shape shape_r{4, 4, 4};
    auto r = make_shared<op::ReplaceSlice>(A, B, Coordinate{1, 1, 1}, Coordinate{3, 3, 3});
    auto f = make_shared<Function>(r, op::ParameterVector{A, B});

    auto backend = runtime::Backend::create("${BACKEND_NAME}");

    // Create some tensors for input/output
    auto a = backend->create_tensor(element::f32, shape_a);
    copy_data(a, vector<float>{0,  1,  2,  3,  4,  5,  6,  7,  8,  9,  10, 11, 12, 13, 14, 15,

                               16, 17, 18, 19, 20, 21, 22, 23, 24, 25, 26, 27, 28, 29, 30, 31,

                               32, 33, 34, 35, 36, 37, 38, 39, 40, 41, 42, 43, 44, 45, 46, 47,

                               48, 49, 50, 51, 52, 53, 54, 55, 56, 57, 58, 59, 60, 61, 62, 63});
    auto b = backend->create_tensor(element::f32, shape_b);
    copy_data(b, vector<float>{921, 922, 925, 926, 937, 938, 941, 942});
    auto result = backend->create_tensor(element::f32, shape_r);

    backend->call(*f, {result}, {a, b});
    EXPECT_EQ((vector<float>{0,  1,  2,  3,  4,  5,   6,   7,  8,  9,   10,  11, 12, 13, 14, 15,

                             16, 17, 18, 19, 20, 921, 922, 23, 24, 925, 926, 27, 28, 29, 30, 31,

                             32, 33, 34, 35, 36, 937, 938, 39, 40, 941, 942, 43, 44, 45, 46, 47,

                             48, 49, 50, 51, 52, 53,  54,  55, 56, 57,  58,  59, 60, 61, 62, 63}),
              read_vector<float>(result));
}

TEST(${BACKEND_NAME}, replace_slice_3d_strided)
{
    SKIP_TEST_FOR("GPU", "${BACKEND_NAME}");
    Shape shape_a{4, 4, 4};
    auto A = make_shared<op::Parameter>(element::f32, shape_a);
    Shape shape_b{2, 2, 2};
    auto B = make_shared<op::Parameter>(element::f32, shape_b);
    Shape shape_r{4, 4, 4};
    auto r = make_shared<op::ReplaceSlice>(
        A, B, Coordinate{0, 0, 0}, Coordinate{4, 4, 4}, Strides{2, 2, 2});
    auto f = make_shared<Function>(r, op::ParameterVector{A, B});

    auto backend = runtime::Backend::create("${BACKEND_NAME}");

    // Create some tensors for input/output
    auto a = backend->create_tensor(element::f32, shape_a);
    copy_data(a, vector<float>{0,  1,  2,  3,  4,  5,  6,  7,  8,  9,  10, 11, 12, 13, 14, 15,

                               16, 17, 18, 19, 20, 21, 22, 23, 24, 25, 26, 27, 28, 29, 30, 31,

                               32, 33, 34, 35, 36, 37, 38, 39, 40, 41, 42, 43, 44, 45, 46, 47,

                               48, 49, 50, 51, 52, 53, 54, 55, 56, 57, 58, 59, 60, 61, 62, 63});
    auto b = backend->create_tensor(element::f32, shape_b);
    copy_data(b, vector<float>{900, 902, 908, 910, 932, 934, 940, 942});
    auto result = backend->create_tensor(element::f32, shape_r);

    backend->call(*f, {result}, {a, b});
    EXPECT_EQ((vector<float>{900, 1,  902, 3,  4,  5,  6,  7,  908, 9,  910, 11, 12, 13, 14, 15,

                             16,  17, 18,  19, 20, 21, 22, 23, 24,  25, 26,  27, 28, 29, 30, 31,

                             932, 33, 934, 35, 36, 37, 38, 39, 940, 41, 942, 43, 44, 45, 46, 47,

                             48,  49, 50,  51, 52, 53, 54, 55, 56,  57, 58,  59, 60, 61, 62, 63}),
              read_vector<float>(result));
}

TEST(${BACKEND_NAME}, replace_slice_3d_strided_different_strides)
{
    SKIP_TEST_FOR("GPU", "${BACKEND_NAME}");
    Shape shape_a{4, 4, 4};
    auto A = make_shared<op::Parameter>(element::f32, shape_a);
    Shape shape_b{2, 2, 2};
    auto B = make_shared<op::Parameter>(element::f32, shape_b);
    Shape shape_r{4, 4, 4};
    auto r = make_shared<op::ReplaceSlice>(
        A, B, Coordinate{0, 0, 0}, Coordinate{4, 4, 4}, Strides{2, 2, 3});
    auto f = make_shared<Function>(r, op::ParameterVector{A, B});

    auto backend = runtime::Backend::create("${BACKEND_NAME}");

    // Create some tensors for input/output
    auto a = backend->create_tensor(element::f32, shape_a);
    copy_data(a, vector<float>{0,  1,  2,  3,  4,  5,  6,  7,  8,  9,  10, 11, 12, 13, 14, 15,

                               16, 17, 18, 19, 20, 21, 22, 23, 24, 25, 26, 27, 28, 29, 30, 31,

                               32, 33, 34, 35, 36, 37, 38, 39, 40, 41, 42, 43, 44, 45, 46, 47,

                               48, 49, 50, 51, 52, 53, 54, 55, 56, 57, 58, 59, 60, 61, 62, 63});
    auto b = backend->create_tensor(element::f32, shape_b);
    copy_data(b, vector<float>{900, 903, 908, 911, 932, 935, 940, 943});
    auto result = backend->create_tensor(element::f32, shape_r);

    backend->call(*f, {result}, {a, b});
    EXPECT_EQ((vector<float>{900, 1,  2,  903, 4,  5,  6,  7,  908, 9,  10, 911, 12, 13, 14, 15,

                             16,  17, 18, 19,  20, 21, 22, 23, 24,  25, 26, 27,  28, 29, 30, 31,

                             932, 33, 34, 935, 36, 37, 38, 39, 940, 41, 42, 943, 44, 45, 46, 47,

                             48,  49, 50, 51,  52, 53, 54, 55, 56,  57, 58, 59,  60, 61, 62, 63}),
              read_vector<float>(result));
}

//
// Numpy test:
//
// > from numpy import *
// > x = linspace(1,2*3*4,2*3*4)
// > y = linspace(1,3*4*5,3*4*5)
// > x.shape=(2,3,4)
// > y.shape=(3,4,5)
// > z = tensordot(x,y,([1,2],[0,1]))
// > z.shape = 2*5
// > z
// array([ 2938.,  3016.,  3094.,  3172.,  3250.,  7042.,  7264.,  7486.,
//         7708.,  7930.])
//
// Disabled because it doesn't work on CPU yet.
//
TEST(DISABLED_${BACKEND_NAME}, dot_3d_multi_axis)
{
    SKIP_TEST_FOR("GPU", "${BACKEND_NAME}");
    vector<float> a_data(2 * 3 * 4);
    for (int i = 0; i < 2 * 3 * 4; i++)
    {
        a_data[i] = float(i + 1);
    }

    vector<float> b_data(3 * 4 * 5);
    for (int i = 0; i < 3 * 4 * 5; i++)
    {
        b_data[i] = float(i + 1);
    }

    Shape shape_a{2, 3, 4};
    auto A = make_shared<op::Parameter>(element::f32, shape_a);
    Shape shape_b{3, 4, 5};
    auto B = make_shared<op::Parameter>(element::f32, shape_b);
    Shape shape_r{2, 5};

    auto r = make_shared<op::Dot>(A, B, 2);
    auto f = make_shared<Function>(r, op::ParameterVector{A, B});

    auto backend = runtime::Backend::create("${BACKEND_NAME}");

    // Create some tensors for input/output
    auto a = backend->create_tensor(element::f32, shape_a);
    copy_data(a, a_data);
    auto b = backend->create_tensor(element::f32, shape_b);
    copy_data(b, b_data);

    auto result = backend->create_tensor(element::f32, shape_r);

    backend->call(*f, {result}, {a, b});
    EXPECT_EQ((vector<float>{2938., 3016., 3094., 3172., 3250., 7042., 7264., 7486., 7708., 7930.}),
              read_vector<float>(result));
}

//
// Numpy test:
//
// > from numpy import *
// > x = array([6,61,2,3,5,21,75,23,23,0,23,2,35,67,1,2,9,16,2,3,6,1,8,0])
// > y = array([9,1,4,6,3,5,1,36,7,3,5,0,1,20,35,2,1,0,1,25,3,6,7,8])
// > x.shape=(2,4,3)
// > y.shape=(3,4,2)
// > z = tensordot(x,y,([2],[0]))
// > z.shape = 2*4*4*2
// > z
// array([ 483,  189,  331,   86,   85, 1262, 2155,  354,   83,   18,   58,
//         543,   77,  241,  325,  286,  859,  144,  438, 1025,  317,  973,
//        1041, 2930,  163,   69,  117,   50,   29,  472,  819,   62,  785,
//         236,  476,  235,  175, 1521, 2387, 1402,   97,   29,   69,  412,
//          63,  286,  429,  218,   45,   11,   29,  162,   27,  106,  149,
//         126,   65,   25,   44,    6,   11,  165,  281,   52])
//
// Disabled because it doesn't work on CPU yet.
//
TEST(DISABLED_${BACKEND_NAME}, dot_3d_one_axis_arbitrary)
{
    SKIP_TEST_FOR("GPU", "${BACKEND_NAME}");
    vector<float> a_data{6,  61, 2, 3, 5, 21, 75, 23, 23, 0, 23, 2,
                         35, 67, 1, 2, 9, 16, 2,  3,  6,  1, 8,  0};
    vector<float> b_data{9, 1,  4,  6, 3, 5, 1, 36, 7, 3, 5, 0,
                         1, 20, 35, 2, 1, 0, 1, 25, 3, 6, 7, 8};

    Shape shape_a{2, 4, 3};
    auto A = make_shared<op::Parameter>(element::f32, shape_a);
    Shape shape_b{3, 4, 2};
    auto B = make_shared<op::Parameter>(element::f32, shape_b);
    Shape shape_r{2, 4, 4, 2};

    auto r = make_shared<op::Dot>(A, B);
    auto f = make_shared<Function>(r, op::ParameterVector{A, B});

    auto backend = runtime::Backend::create("${BACKEND_NAME}");

    // Create some tensors for input/output
    auto a = backend->create_tensor(element::f32, shape_a);
    copy_data(a, a_data);
    auto b = backend->create_tensor(element::f32, shape_b);
    copy_data(b, b_data);

    auto result = backend->create_tensor(element::f32, shape_r);

    backend->call(*f, {result}, {a, b});
    EXPECT_EQ((vector<float>{483,  189, 331, 86,  85,  1262, 2155, 354, 83,  18,   58,   543,  77,
                             241,  325, 286, 859, 144, 438,  1025, 317, 973, 1041, 2930, 163,  69,
                             117,  50,  29,  472, 819, 62,   785,  236, 476, 235,  175,  1521, 2387,
                             1402, 97,  29,  69,  412, 63,   286,  429, 218, 45,   11,   29,   162,
                             27,   106, 149, 126, 65,  25,   44,   6,   11,  165,  281,  52}),
              read_vector<float>(result));
}

//
// Numpy test:
//
// from numpy import *
// x = linspace(1,2*3*3*4,2*3*3*4)
// y = linspace(1,3*4*2*3*2,3*4*2*2*3)
// x.shape=(2,3,3,4)
// y.shape=(3,4,2,2,3)
// z = tensordot(x,y,([2,3],[0,1]))
// z.shape = 2*3*2*2*3
// z
//
// array([  6942.,   7020.,   7098.,   7176.,   7254.,   7332.,   7410.,
//          7488.,   7566.,   7644.,   7722.,   7800.,  16590.,  16812.,
//         17034.,  17256.,  17478.,  17700.,  17922.,  18144.,  18366.,
//         18588.,  18810.,  19032.,  26238.,  26604.,  26970.,  27336.,
//         27702.,  28068.,  28434.,  28800.,  29166.,  29532.,  29898.,
//         30264.,  35886.,  36396.,  36906.,  37416.,  37926.,  38436.,
//         38946.,  39456.,  39966.,  40476.,  40986.,  41496.,  45534.,
//         46188.,  46842.,  47496.,  48150.,  48804.,  49458.,  50112.,
//         50766.,  51420.,  52074.,  52728.,  55182.,  55980.,  56778.,
//         57576.,  58374.,  59172.,  59970.,  60768.,  61566.,  62364.,
//         63162.,  63960.])
//
// Disabled because it doesn't work on CPU yet.
//
TEST(DISABLED_${BACKEND_NAME}, dot_4d_5d_multi_axis)
{
    SKIP_TEST_FOR("GPU", "${BACKEND_NAME}");
    vector<float> a_data(2 * 3 * 3 * 4);
    for (int i = 0; i < 2 * 3 * 3 * 4; i++)
    {
        a_data[i] = float(i + 1);
    }

    vector<float> b_data(3 * 4 * 2 * 2 * 3);
    for (int i = 0; i < 3 * 4 * 2 * 2 * 3; i++)
    {
        b_data[i] = float(i + 1);
    }

    Shape shape_a{2, 3, 3, 4};
    auto A = make_shared<op::Parameter>(element::f32, shape_a);
    Shape shape_b{3, 4, 2, 3, 2};
    auto B = make_shared<op::Parameter>(element::f32, shape_b);
    Shape shape_r{2, 3, 2, 3, 2};

    auto r = make_shared<op::Dot>(A, B, 2);
    auto f = make_shared<Function>(r, op::ParameterVector{A, B});

    auto backend = runtime::Backend::create("${BACKEND_NAME}");

    // Create some tensors for input/output
    auto a = backend->create_tensor(element::f32, shape_a);
    copy_data(a, a_data);
    auto b = backend->create_tensor(element::f32, shape_b);
    copy_data(b, b_data);

    auto result = backend->create_tensor(element::f32, shape_r);

    backend->call(*f, {result}, {a, b});
    EXPECT_EQ(
        (vector<float>{6942.,  7020.,  7098.,  7176.,  7254.,  7332.,  7410.,  7488.,  7566.,
                       7644.,  7722.,  7800.,  16590., 16812., 17034., 17256., 17478., 17700.,
                       17922., 18144., 18366., 18588., 18810., 19032., 26238., 26604., 26970.,
                       27336., 27702., 28068., 28434., 28800., 29166., 29532., 29898., 30264.,
                       35886., 36396., 36906., 37416., 37926., 38436., 38946., 39456., 39966.,
                       40476., 40986., 41496., 45534., 46188., 46842., 47496., 48150., 48804.,
                       49458., 50112., 50766., 51420., 52074., 52728., 55182., 55980., 56778.,
                       57576., 58374., 59172., 59970., 60768., 61566., 62364., 63162., 63960.}),
        read_vector<float>(result));
}

//
// Numpy test:
//
// from numpy import *
// x = linspace(1,2*3*3*4,2*3*3*4)
// y = linspace(1,2*3*3*4*2,2*3*3*4*2)
// x.shape=(2,3,3,4)
// y.shape=(2,3,3,4,2)
// z = tensordot(x,y,([0,1,2,3],[0,1,2,3]))
// z
//
// array([ 251412.,  254040.])
//
// Disabled because it doesn't work on CPU yet.
//
TEST(DISABLED_${BACKEND_NAME}, dot_4d_5d_multi_axis_more)
{
    SKIP_TEST_FOR("GPU", "${BACKEND_NAME}");
    vector<float> a_data(2 * 3 * 3 * 4);
    for (int i = 0; i < 2 * 3 * 3 * 4; i++)
    {
        a_data[i] = float(i + 1);
    }

    vector<float> b_data(2 * 3 * 3 * 4 * 2);
    for (int i = 0; i < 2 * 3 * 3 * 4 * 2; i++)
    {
        b_data[i] = float(i + 1);
    }

    Shape shape_a{2, 3, 3, 4};
    auto A = make_shared<op::Parameter>(element::f32, shape_a);
    Shape shape_b{2, 3, 3, 4, 2};
    auto B = make_shared<op::Parameter>(element::f32, shape_b);
    Shape shape_r{2};

    auto r = make_shared<op::Dot>(A, B, 4);
    auto f = make_shared<Function>(r, op::ParameterVector{A, B});

    auto backend = runtime::Backend::create("${BACKEND_NAME}");

    // Create some tensors for input/output
    auto a = backend->create_tensor(element::f32, shape_a);
    copy_data(a, a_data);
    auto b = backend->create_tensor(element::f32, shape_b);
    copy_data(b, b_data);

    auto result = backend->create_tensor(element::f32, shape_r);

    backend->call(*f, {result}, {a, b});
    EXPECT_EQ((vector<float>{251412., 254040.}), read_vector<float>(result));
}

//
// Numpy test:
//
// from numpy import *
// x = linspace(1,20*30*30*40,20*30*30*40)
// y = linspace(1,20*30*30*40*20,20*30*30*40*20)
// x.shape=(20,30,30,40)
// y.shape=(20,30,30,40,20)
// z = tensordot(x,y,([0,1,2,3],[0,1,2,3]))
// set_printoptions(precision=20)
// z
//
// array([  2.48832025919525478400e+18,   2.48832051839533977600e+18,
//          2.48832077759658444800e+18,   2.48832103679413504000e+18,
//          2.48832129599669350400e+18,   2.48832155519793971200e+18,
//          2.48832181439802265600e+18,   2.48832207359808000000e+18,
//          2.48832233279813580800e+18,   2.48832259199822028800e+18,
//          2.48832285119946496000e+18,   2.48832311040043008000e+18,
//          2.48832336959957401600e+18,   2.48832362880081817600e+18,
//          2.48832388800090368000e+18,   2.48832414720096000000e+18,
//          2.48832440640101478400e+18,   2.48832466560109772800e+18,
//          2.48832492480234188800e+18,   2.48832518400031897600e+18])
//
// Disabled because this test is very slow.
//
TEST(DISABLED_${BACKEND_NAME}, dot_4d_5d_multi_axis_big_fp64_VERY_SLOW)
{
    SKIP_TEST_FOR("GPU", "${BACKEND_NAME}");
    vector<double> a_data(20 * 30 * 30 * 40);
    for (int i = 0; i < 20 * 30 * 30 * 40; i++)
    {
        a_data[i] = double(i + 1);
    }

    vector<double> b_data(20 * 30 * 30 * 40 * 20);
    for (int i = 0; i < 20 * 30 * 30 * 40 * 20; i++)
    {
        b_data[i] = double(i + 1);
    }

    Shape shape_a{20, 30, 30, 40};
    auto A = make_shared<op::Parameter>(element::f64, shape_a);
    Shape shape_b{20, 30, 30, 40, 20};
    auto B = make_shared<op::Parameter>(element::f64, shape_b);
    Shape shape_r{20};

    auto r = make_shared<op::Dot>(A, B, 4);
    auto f = make_shared<Function>(r, op::ParameterVector{A, B});

    auto backend = runtime::Backend::create("${BACKEND_NAME}");

    // Create some tensors for input/output
    auto a = backend->create_tensor(element::f64, shape_a);
    copy_data(a, a_data);
    auto b = backend->create_tensor(element::f64, shape_b);
    copy_data(b, b_data);

    auto result = backend->create_tensor(element::f64, shape_r);

    backend->call(*f, {result}, {a, b});
    EXPECT_TRUE(test::all_close(
        vector<double>{
            2.48832025919525478400e+18, 2.48832051839533977600e+18, 2.48832077759658444800e+18,
            2.48832103679413504000e+18, 2.48832129599669350400e+18, 2.48832155519793971200e+18,
            2.48832181439802265600e+18, 2.48832207359808000000e+18, 2.48832233279813580800e+18,
            2.48832259199822028800e+18, 2.48832285119946496000e+18, 2.48832311040043008000e+18,
            2.48832336959957401600e+18, 2.48832362880081817600e+18, 2.48832388800090368000e+18,
            2.48832414720096000000e+18, 2.48832440640101478400e+18, 2.48832466560109772800e+18,
            2.48832492480234188800e+18, 2.48832518400031897600e+18},
        read_vector<double>(result)));
}

TEST(${BACKEND_NAME}, max_pool_1d_1channel_1image)
{
    SKIP_TEST_FOR("GPU", "${BACKEND_NAME}");
    Shape shape_a{1, 1, 14};
    Shape window_shape{3};
    auto A = make_shared<op::Parameter>(element::f32, shape_a);
    Shape shape_r{1, 1, 12};
    auto f =
        make_shared<Function>(make_shared<op::MaxPool>(A, window_shape), op::ParameterVector{A});

    auto backend = runtime::Backend::create("${BACKEND_NAME}");

    // Create some tensors for input/output
    auto a = backend->create_tensor(element::f32, shape_a);
    copy_data(a,
              test::NDArray<float, 3>{{{0, 1, 0, 2, 1, 0, 3, 2, 0, 0, 2, 0, 0, 0}}}.get_vector());
    auto result = backend->create_tensor(element::f32, shape_r);

    backend->call(*f, {result}, {a});
    EXPECT_EQ((test::NDArray<float, 3>({{{1, 2, 2, 2, 3, 3, 3, 2, 2, 2, 2, 0}}}).get_vector()),
              read_vector<float>(result));
}

TEST(${BACKEND_NAME}, max_pool_1d_1channel_2image)
{
    SKIP_TEST_FOR("GPU", "${BACKEND_NAME}");
    Shape shape_a{2, 1, 14};
    Shape window_shape{3};
    auto A = make_shared<op::Parameter>(element::f32, shape_a);
    Shape shape_r{2, 1, 12};
    auto f =
        make_shared<Function>(make_shared<op::MaxPool>(A, window_shape), op::ParameterVector{A});

    auto backend = runtime::Backend::create("${BACKEND_NAME}");

    // Create some tensors for input/output
    auto a = backend->create_tensor(element::f32, shape_a);
    copy_data(a,
              test::NDArray<float, 3>({{{0, 1, 0, 2, 1, 0, 3, 2, 0, 0, 2, 0, 0, 0}},
                                       {{0, 2, 1, 1, 0, 0, 0, 2, 0, 1, 0, 0, 1, 2}}})
                  .get_vector());
    auto result = backend->create_tensor(element::f32, shape_r);

    backend->call(*f, {result}, {a});
    EXPECT_EQ((test::NDArray<float, 3>(
                   {{{1, 2, 2, 2, 3, 3, 3, 2, 2, 2, 2, 0}}, {{2, 2, 1, 1, 0, 2, 2, 2, 1, 1, 1, 2}}})
                   .get_vector()),
              read_vector<float>(result));
}

TEST(${BACKEND_NAME}, max_pool_1d_2channel_2image)
{
    SKIP_TEST_FOR("GPU", "${BACKEND_NAME}");
    Shape shape_a{2, 2, 14};
    Shape window_shape{3};
    auto A = make_shared<op::Parameter>(element::f32, shape_a);
    Shape shape_r{2, 2, 12};
    auto f =
        make_shared<Function>(make_shared<op::MaxPool>(A, window_shape), op::ParameterVector{A});

    auto backend = runtime::Backend::create("${BACKEND_NAME}");

    // Create some tensors for input/output
    auto a = backend->create_tensor(element::f32, shape_a);
    copy_data(a,
              test::NDArray<float, 3>({{{0, 1, 0, 2, 1, 0, 3, 2, 0, 0, 2, 0, 0, 0},
                                        {0, 0, 0, 2, 0, 0, 2, 3, 0, 1, 2, 0, 1, 0}},

                                       {{0, 2, 1, 1, 0, 0, 0, 2, 0, 1, 0, 0, 1, 2},
                                        {2, 1, 0, 0, 1, 0, 2, 0, 0, 0, 1, 1, 2, 0}}})
                  .get_vector());
    auto result = backend->create_tensor(element::f32, shape_r);

    backend->call(*f, {result}, {a});
    EXPECT_EQ((test::NDArray<float, 3>(
                   {{{1, 2, 2, 2, 3, 3, 3, 2, 2, 2, 2, 0}, {0, 2, 2, 2, 2, 3, 3, 3, 2, 2, 2, 1}},

                    {{2, 2, 1, 1, 0, 2, 2, 2, 1, 1, 1, 2}, {2, 1, 1, 1, 2, 2, 2, 0, 1, 1, 2, 2}}})
                   .get_vector()),
              read_vector<float>(result));
}

TEST(${BACKEND_NAME}, max_pool_2d_2channel_2image)
{
    SKIP_TEST_FOR("GPU", "${BACKEND_NAME}");
    Shape shape_a{2, 2, 5, 5};
    Shape window_shape{2, 3};
    auto A = make_shared<op::Parameter>(element::f32, shape_a);
    Shape shape_r{2, 2, 4, 3};
    auto f =
        make_shared<Function>(make_shared<op::MaxPool>(A, window_shape), op::ParameterVector{A});

    auto backend = runtime::Backend::create("${BACKEND_NAME}");

    // Create some tensors for input/output
    auto a = backend->create_tensor(element::f32, shape_a);
    copy_data(a,
              test::NDArray<float, 4>({{{{0, 1, 0, 2, 1}, // img 0 chan 0
                                         {0, 3, 2, 0, 0},
                                         {2, 0, 0, 0, 1},
                                         {2, 0, 1, 1, 2},
                                         {0, 2, 1, 0, 0}},

                                        {{0, 0, 0, 2, 0}, // img 0 chan 1
                                         {0, 2, 3, 0, 1},
                                         {2, 0, 1, 0, 2},
                                         {3, 1, 0, 0, 0},
                                         {2, 0, 0, 0, 0}}},

                                       {{{0, 2, 1, 1, 0}, // img 1 chan 0
                                         {0, 0, 2, 0, 1},
                                         {0, 0, 1, 2, 3},
                                         {2, 0, 0, 3, 0},
                                         {0, 0, 0, 0, 0}},

                                        {{2, 1, 0, 0, 1}, // img 1 chan 1
                                         {0, 2, 0, 0, 0},
                                         {1, 1, 2, 0, 2},
                                         {1, 1, 1, 0, 1},
                                         {1, 0, 0, 0, 2}}}})
                  .get_vector());
    auto result = backend->create_tensor(element::f32, shape_r);

    backend->call(*f, {result}, {a});
    EXPECT_EQ((test::NDArray<float, 4>({{{{3, 3, 2}, // img 0 chan 0
                                          {3, 3, 2},
                                          {2, 1, 2},
                                          {2, 2, 2}},

                                         {{3, 3, 3}, // img 0 chan 1
                                          {3, 3, 3},
                                          {3, 1, 2},
                                          {3, 1, 0}}},

                                        {{{2, 2, 2}, // img 1 chan 0
                                          {2, 2, 3},
                                          {2, 3, 3},
                                          {2, 3, 3}},

                                         {{2, 2, 1}, // img 1 chan 1
                                          {2, 2, 2},
                                          {2, 2, 2},
                                          {1, 1, 2}}}})
                   .get_vector()),
              read_vector<float>(result));
}

TEST(${BACKEND_NAME}, max_pool_2d_1channel_1image_overpadded)
{
    SKIP_TEST_FOR("GPU", "${BACKEND_NAME}");
    SKIP_TEST_FOR("NNP_TESTER", "${BACKEND_NAME}");

    Shape shape_a{1, 1, 5, 5};
    Shape window_shape{2, 3};
    auto window_movement_strides = Strides{1, 1};
    Shape padding_below{2, 0};
    Shape padding_above{1, 2};
    auto A = make_shared<op::Parameter>(element::f32, shape_a);
    Shape shape_r{1, 1, 7, 5};
    auto f = make_shared<Function>(
        make_shared<op::MaxPool>(
            A, window_shape, window_movement_strides, padding_below, padding_above),
        op::ParameterVector{A});

    auto backend = runtime::Backend::create("${BACKEND_NAME}");

    // Create some tensors for input/output
    auto a = backend->create_tensor(element::f32, shape_a);
    copy_data(a,
              test::NDArray<float, 4>({{{{0, 1, 0, 2, 1},
                                         {0, 3, 2, 0, 0},
                                         {2, 0, 0, 0, 1},
                                         {2, 0, 1, 1, 2},
                                         {0, 2, 1, 0, 0}}}})
                  .get_vector());
    auto result = backend->create_tensor(element::f32, shape_r);

    backend->call(*f, {result}, {a});
    auto min = std::numeric_limits<float>::lowest();
    EXPECT_EQ((test::NDArray<float, 4>({{{{min, min, min, min, min},
                                          {1, 2, 2, 2, 1},
                                          {3, 3, 2, 2, 1},
                                          {3, 3, 2, 1, 1},
                                          {2, 1, 2, 2, 2},
                                          {2, 2, 2, 2, 2},
                                          {2, 2, 1, 0, 0}}}})
                   .get_vector()),
              read_vector<float>(result));
}

TEST(${BACKEND_NAME}, max_pool_2d_1channel_1image_padded)
{
    SKIP_TEST_FOR("GPU", "${BACKEND_NAME}");
    SKIP_TEST_FOR("NNP_TESTER", "${BACKEND_NAME}");

    Shape shape_a{1, 1, 5, 5};
    Shape window_shape{2, 3};
    auto window_movement_strides = Strides{1, 1};
    Shape padding_below{1, 0};
    Shape padding_above{1, 2};
    auto A = make_shared<op::Parameter>(element::f32, shape_a);
    Shape shape_r{1, 1, 6, 5};
    auto f = make_shared<Function>(
        make_shared<op::MaxPool>(
            A, window_shape, window_movement_strides, padding_below, padding_above),
        op::ParameterVector{A});

    auto backend = runtime::Backend::create("${BACKEND_NAME}");

    // Create some tensors for input/output
    auto a = backend->create_tensor(element::f32, shape_a);
    copy_data(a,
              test::NDArray<float, 4>({{{{0, 1, 0, 2, 1},
                                         {0, 3, 2, 0, 0},
                                         {2, 0, 0, 0, 1},
                                         {2, 0, 1, 1, 2},
                                         {0, 2, 1, 0, 0}}}})
                  .get_vector());
    auto result = backend->create_tensor(element::f32, shape_r);

    backend->call(*f, {result}, {a});
    EXPECT_EQ((test::NDArray<float, 4>({{{{1, 2, 2, 2, 1},
                                          {3, 3, 2, 2, 1},
                                          {3, 3, 2, 1, 1},
                                          {2, 1, 2, 2, 2},
                                          {2, 2, 2, 2, 2},
                                          {2, 2, 1, 0, 0}}}})
                   .get_vector()),
              read_vector<float>(result));
}

// Test to make sure that negative elements and padding are handled properly. Added this because
// mkldnn calls its padding "zero padding" but apparently that is not technically true (negative
// values still "win" versus out-of-bounds values), which is good.
TEST(${BACKEND_NAME}, max_pool_2d_1channel_1image_padded_negative_values)
{
    SKIP_TEST_FOR("GPU", "${BACKEND_NAME}");
    SKIP_TEST_FOR("NNP_TESTER", "${BACKEND_NAME}");

    auto shape_a = Shape{
        1,
        1,
        1,
        14}; // 1 image, 1 channel, 1 row, 14 columns (if it's 1D we don't get mkldnn as of this writing)
    Shape window_shape{1, 3};
    auto window_movement_strides = Strides{1, 1};
    Shape padding_below{0, 1};
    Shape padding_above{0, 2};
    auto A = make_shared<op::Parameter>(element::f32, shape_a);
    Shape shape_r{1, 1, 1, 15};
    auto f = make_shared<Function>(
        make_shared<op::MaxPool>(
            A, window_shape, window_movement_strides, padding_below, padding_above),
        op::ParameterVector{A});

    auto backend = runtime::Backend::create("${BACKEND_NAME}");

    // Create some tensors for input/output
    auto a = backend->create_tensor(element::f32, shape_a);
    copy_data(a,
              test::NDArray<float, 4>{{{{-1, -2, -3, -3, -2, -1, -3, -2, -2, -2, -2, -3, -4, -5}}}}
                  .get_vector());
    auto result = backend->create_tensor(element::f32, shape_r);

    backend->call(*f, {result}, {a});
    EXPECT_EQ(
        (test::NDArray<float, 4>({{{{-1, -1, -2, -2, -1, -1, -1, -2, -2, -2, -2, -2, -3, -4, -5}}}})
             .get_vector()),
        read_vector<float>(result));
}

TEST(${BACKEND_NAME}, max_pool_2d_1channel_1image_strided)
{
    SKIP_TEST_FOR("GPU", "${BACKEND_NAME}");
    Shape shape_a{1, 1, 8, 8};
    Shape window_shape{2, 3};
    auto window_movement_strides = Strides{3, 2};
    auto A = make_shared<op::Parameter>(element::f32, shape_a);
    Shape shape_r{1, 1, 3, 3};
    auto f = make_shared<Function>(
        make_shared<op::MaxPool>(A, window_shape, window_movement_strides), op::ParameterVector{A});

    auto backend = runtime::Backend::create("${BACKEND_NAME}");

    // Create some tensors for input/output
    auto a = backend->create_tensor(element::f32, shape_a);
    copy_data(a,
              test::NDArray<float, 4>({{{{0, 1, 0, 2, 1, 2, 0, 0},
                                         {0, 3, 2, 0, 0, 0, 1, 0},
                                         {2, 0, 0, 0, 1, 0, 0, 0},
                                         {2, 0, 1, 1, 2, 2, 3, 0},
                                         {0, 2, 1, 0, 0, 0, 1, 0},
                                         {2, 0, 3, 1, 0, 0, 0, 0},
                                         {1, 2, 0, 0, 0, 1, 2, 0},
                                         {1, 0, 2, 0, 0, 0, 1, 0}}}})
                  .get_vector());
    auto result = backend->create_tensor(element::f32, shape_r);

    backend->call(*f, {result}, {a});
    EXPECT_EQ((test::NDArray<float, 4>({{{{3, 2, 2}, {2, 2, 3}, {2, 2, 2}}}}).get_vector()),
              read_vector<float>(result));
}

TEST(${BACKEND_NAME}, not)
{
    SKIP_TEST_FOR("NNP_TESTER", "${BACKEND_NAME}");
    Shape shape{2, 2};
    auto A = make_shared<op::Parameter>(element::boolean, shape);
    auto f = make_shared<Function>(make_shared<op::Not>(A), op::ParameterVector{A});

    auto backend = runtime::Backend::create("${BACKEND_NAME}");

    // Create some tensors for input/output
    auto a = backend->create_tensor(element::boolean, shape);
    copy_data(a, vector<char>{1, 0, 2, 0});
    auto result = backend->create_tensor(element::boolean, shape);

    backend->call(*f, {result}, {a});
    EXPECT_EQ((vector<char>{0, 1, 0, 1}), read_vector<char>(result));
}

TEST(${BACKEND_NAME}, reverse_0d)
{
    SKIP_TEST_FOR("GPU", "${BACKEND_NAME}");
    Shape shape{};
    auto A = make_shared<op::Parameter>(element::f32, shape);
    auto f = make_shared<Function>(make_shared<op::Reverse>(A, AxisSet{}), op::ParameterVector{A});

    auto backend = runtime::Backend::create("${BACKEND_NAME}");

    // Create some tensors for input/output
    auto a = backend->create_tensor(element::f32, shape);
    copy_data(a, vector<float>{6});
    auto result = backend->create_tensor(element::f32, shape);

    backend->call(*f, {result}, {a});
    EXPECT_EQ((vector<float>{6}), read_vector<float>(result));
}

TEST(${BACKEND_NAME}, reverse_1d_nochange)
{
    SKIP_TEST_FOR("GPU", "${BACKEND_NAME}");
    Shape shape{8};
    auto A = make_shared<op::Parameter>(element::f32, shape);
    auto f = make_shared<Function>(make_shared<op::Reverse>(A, AxisSet{}), op::ParameterVector{A});

    auto backend = runtime::Backend::create("${BACKEND_NAME}");

    // Create some tensors for input/output
    auto a = backend->create_tensor(element::f32, shape);
    copy_data(a, vector<float>{0, 1, 2, 3, 4, 5, 6, 7});
    auto result = backend->create_tensor(element::f32, shape);

    backend->call(*f, {result}, {a});
    EXPECT_EQ((vector<float>{0, 1, 2, 3, 4, 5, 6, 7}), read_vector<float>(result));
}

TEST(${BACKEND_NAME}, reverse_1d_0)
{
    SKIP_TEST_FOR("GPU", "${BACKEND_NAME}");
    Shape shape{8};
    auto A = make_shared<op::Parameter>(element::f32, shape);
    auto f = make_shared<Function>(make_shared<op::Reverse>(A, AxisSet{0}), op::ParameterVector{A});

    auto backend = runtime::Backend::create("${BACKEND_NAME}");

    // Create some tensors for input/output
    auto a = backend->create_tensor(element::f32, shape);
    copy_data(a, vector<float>{0, 1, 2, 3, 4, 5, 6, 7});
    auto result = backend->create_tensor(element::f32, shape);

    backend->call(*f, {result}, {a});
    EXPECT_EQ((vector<float>{7, 6, 5, 4, 3, 2, 1, 0}), read_vector<float>(result));
}

TEST(${BACKEND_NAME}, reverse_2d_nochange)
{
    SKIP_TEST_FOR("GPU", "${BACKEND_NAME}");
    Shape shape{4, 3};
    auto A = make_shared<op::Parameter>(element::f32, shape);
    auto f = make_shared<Function>(make_shared<op::Reverse>(A, AxisSet{}), op::ParameterVector{A});

    auto backend = runtime::Backend::create("${BACKEND_NAME}");

    // Create some tensors for input/output
    auto a = backend->create_tensor(element::f32, shape);
    copy_data(a,
              test::NDArray<float, 2>({{0, 1, 2}, {3, 4, 5}, {6, 7, 8}, {9, 10, 11}}).get_vector());
    auto result = backend->create_tensor(element::f32, shape);

    backend->call(*f, {result}, {a});
    EXPECT_EQ(
        (test::NDArray<float, 2>({{0, 1, 2}, {3, 4, 5}, {6, 7, 8}, {9, 10, 11}}).get_vector()),
        read_vector<float>(result));
}

TEST(${BACKEND_NAME}, reverse_2d_0)
{
    SKIP_TEST_FOR("GPU", "${BACKEND_NAME}");
    Shape shape{4, 3};
    auto A = make_shared<op::Parameter>(element::f32, shape);
    auto f = make_shared<Function>(make_shared<op::Reverse>(A, AxisSet{0}), op::ParameterVector{A});

    auto backend = runtime::Backend::create("${BACKEND_NAME}");

    // Create some tensors for input/output
    auto a = backend->create_tensor(element::f32, shape);
    copy_data(a,
              test::NDArray<float, 2>({{0, 1, 2}, {3, 4, 5}, {6, 7, 8}, {9, 10, 11}}).get_vector());
    auto result = backend->create_tensor(element::f32, shape);

    backend->call(*f, {result}, {a});
    EXPECT_EQ(
        (test::NDArray<float, 2>({{9, 10, 11}, {6, 7, 8}, {3, 4, 5}, {0, 1, 2}}).get_vector()),
        read_vector<float>(result));
}

TEST(${BACKEND_NAME}, reverse_2d_1)
{
    SKIP_TEST_FOR("GPU", "${BACKEND_NAME}");
    Shape shape{4, 3};
    auto A = make_shared<op::Parameter>(element::f32, shape);
    auto f = make_shared<Function>(make_shared<op::Reverse>(A, AxisSet{1}), op::ParameterVector{A});

    auto backend = runtime::Backend::create("${BACKEND_NAME}");

    // Create some tensors for input/output
    auto a = backend->create_tensor(element::f32, shape);
    copy_data(a,
              test::NDArray<float, 2>({{0, 1, 2}, {3, 4, 5}, {6, 7, 8}, {9, 10, 11}}).get_vector());
    auto result = backend->create_tensor(element::f32, shape);

    backend->call(*f, {result}, {a});
    EXPECT_EQ(
        (test::NDArray<float, 2>({{2, 1, 0}, {5, 4, 3}, {8, 7, 6}, {11, 10, 9}}).get_vector()),
        read_vector<float>(result));
}

TEST(${BACKEND_NAME}, reverse_2d_01)
{
    SKIP_TEST_FOR("GPU", "${BACKEND_NAME}");
    Shape shape{4, 3};
    auto A = make_shared<op::Parameter>(element::f32, shape);
    auto f =
        make_shared<Function>(make_shared<op::Reverse>(A, AxisSet{0, 1}), op::ParameterVector{A});

    auto backend = runtime::Backend::create("${BACKEND_NAME}");

    // Create some tensors for input/output
    auto a = backend->create_tensor(element::f32, shape);
    copy_data(a,
              test::NDArray<float, 2>({{0, 1, 2}, {3, 4, 5}, {6, 7, 8}, {9, 10, 11}}).get_vector());
    auto result = backend->create_tensor(element::f32, shape);

    backend->call(*f, {result}, {a});
    EXPECT_EQ(
        (test::NDArray<float, 2>({{11, 10, 9}, {8, 7, 6}, {5, 4, 3}, {2, 1, 0}}).get_vector()),
        read_vector<float>(result));
}

TEST(${BACKEND_NAME}, reverse_3d_nochange)
{
    SKIP_TEST_FOR("GPU", "${BACKEND_NAME}");
    Shape shape{2, 4, 3};
    auto A = make_shared<op::Parameter>(element::f32, shape);
    auto f = make_shared<Function>(make_shared<op::Reverse>(A, AxisSet{}), op::ParameterVector{A});

    auto backend = runtime::Backend::create("${BACKEND_NAME}");

    // Create some tensors for input/output
    auto a = backend->create_tensor(element::f32, shape);
    copy_data(a,
              test::NDArray<float, 3>({{{0, 1, 2}, {3, 4, 5}, {6, 7, 8}, {9, 10, 11}},
                                       {{12, 13, 14}, {15, 16, 17}, {18, 19, 20}, {21, 22, 23}}})
                  .get_vector());
    auto result = backend->create_tensor(element::f32, shape);

    backend->call(*f, {result}, {a});
    EXPECT_EQ((test::NDArray<float, 3>({{{0, 1, 2}, {3, 4, 5}, {6, 7, 8}, {9, 10, 11}},
                                        {{12, 13, 14}, {15, 16, 17}, {18, 19, 20}, {21, 22, 23}}})
                   .get_vector()),
              read_vector<float>(result));
}

TEST(${BACKEND_NAME}, reverse_3d_0)
{
    SKIP_TEST_FOR("GPU", "${BACKEND_NAME}");
    Shape shape{2, 4, 3};
    auto A = make_shared<op::Parameter>(element::f32, shape);
    auto f = make_shared<Function>(make_shared<op::Reverse>(A, AxisSet{0}), op::ParameterVector{A});

    auto backend = runtime::Backend::create("${BACKEND_NAME}");

    // Create some tensors for input/output
    auto a = backend->create_tensor(element::f32, shape);
    copy_data(a,
              test::NDArray<float, 3>({{{0, 1, 2}, {3, 4, 5}, {6, 7, 8}, {9, 10, 11}},
                                       {{12, 13, 14}, {15, 16, 17}, {18, 19, 20}, {21, 22, 23}}})
                  .get_vector());
    auto result = backend->create_tensor(element::f32, shape);

    backend->call(*f, {result}, {a});
    EXPECT_EQ((test::NDArray<float, 3>({{{12, 13, 14}, {15, 16, 17}, {18, 19, 20}, {21, 22, 23}},
                                        {{0, 1, 2}, {3, 4, 5}, {6, 7, 8}, {9, 10, 11}}})
                   .get_vector()),
              read_vector<float>(result));
}

TEST(${BACKEND_NAME}, reverse_3d_1)
{
    SKIP_TEST_FOR("GPU", "${BACKEND_NAME}");
    Shape shape{2, 4, 3};
    auto A = make_shared<op::Parameter>(element::f32, shape);
    auto f = make_shared<Function>(make_shared<op::Reverse>(A, AxisSet{1}), op::ParameterVector{A});

    auto backend = runtime::Backend::create("${BACKEND_NAME}");

    // Create some tensors for input/output
    auto a = backend->create_tensor(element::f32, shape);
    copy_data(a,
              test::NDArray<float, 3>({{{0, 1, 2}, {3, 4, 5}, {6, 7, 8}, {9, 10, 11}},
                                       {{12, 13, 14}, {15, 16, 17}, {18, 19, 20}, {21, 22, 23}}})
                  .get_vector());
    auto result = backend->create_tensor(element::f32, shape);

    backend->call(*f, {result}, {a});
    EXPECT_EQ((test::NDArray<float, 3>({{{9, 10, 11}, {6, 7, 8}, {3, 4, 5}, {0, 1, 2}},
                                        {{21, 22, 23}, {18, 19, 20}, {15, 16, 17}, {12, 13, 14}}})
                   .get_vector()),
              read_vector<float>(result));
}

TEST(${BACKEND_NAME}, reverse_3d_2)
{
    SKIP_TEST_FOR("GPU", "${BACKEND_NAME}");
    Shape shape{2, 4, 3};
    auto A = make_shared<op::Parameter>(element::f32, shape);
    auto f = make_shared<Function>(make_shared<op::Reverse>(A, AxisSet{2}), op::ParameterVector{A});

    auto backend = runtime::Backend::create("${BACKEND_NAME}");

    // Create some tensors for input/output
    auto a = backend->create_tensor(element::f32, shape);
    copy_data(a,
              test::NDArray<float, 3>({{{0, 1, 2}, {3, 4, 5}, {6, 7, 8}, {9, 10, 11}},
                                       {{12, 13, 14}, {15, 16, 17}, {18, 19, 20}, {21, 22, 23}}})
                  .get_vector());
    auto result = backend->create_tensor(element::f32, shape);

    backend->call(*f, {result}, {a});
    EXPECT_EQ((test::NDArray<float, 3>({{{2, 1, 0}, {5, 4, 3}, {8, 7, 6}, {11, 10, 9}},
                                        {{14, 13, 12}, {17, 16, 15}, {20, 19, 18}, {23, 22, 21}}})
                   .get_vector()),
              read_vector<float>(result));
}

TEST(${BACKEND_NAME}, reverse_3d_01)
{
    SKIP_TEST_FOR("GPU", "${BACKEND_NAME}");
    Shape shape{2, 4, 3};
    auto A = make_shared<op::Parameter>(element::f32, shape);
    auto f =
        make_shared<Function>(make_shared<op::Reverse>(A, AxisSet{0, 1}), op::ParameterVector{A});

    auto backend = runtime::Backend::create("${BACKEND_NAME}");

    // Create some tensors for input/output
    auto a = backend->create_tensor(element::f32, shape);
    copy_data(a,
              test::NDArray<float, 3>({{{0, 1, 2}, {3, 4, 5}, {6, 7, 8}, {9, 10, 11}},
                                       {{12, 13, 14}, {15, 16, 17}, {18, 19, 20}, {21, 22, 23}}})
                  .get_vector());
    auto result = backend->create_tensor(element::f32, shape);

    backend->call(*f, {result}, {a});
    EXPECT_EQ((test::NDArray<float, 3>({{{21, 22, 23}, {18, 19, 20}, {15, 16, 17}, {12, 13, 14}},
                                        {{9, 10, 11}, {6, 7, 8}, {3, 4, 5}, {0, 1, 2}}})
                   .get_vector()),
              read_vector<float>(result));
}

TEST(${BACKEND_NAME}, reverse_3d_02)
{
    SKIP_TEST_FOR("GPU", "${BACKEND_NAME}");
    Shape shape{2, 4, 3};
    auto A = make_shared<op::Parameter>(element::f32, shape);
    auto f =
        make_shared<Function>(make_shared<op::Reverse>(A, AxisSet{0, 2}), op::ParameterVector{A});

    auto backend = runtime::Backend::create("${BACKEND_NAME}");

    // Create some tensors for input/output
    auto a = backend->create_tensor(element::f32, shape);
    copy_data(a,
              test::NDArray<float, 3>({{{0, 1, 2}, {3, 4, 5}, {6, 7, 8}, {9, 10, 11}},
                                       {{12, 13, 14}, {15, 16, 17}, {18, 19, 20}, {21, 22, 23}}})
                  .get_vector());
    auto result = backend->create_tensor(element::f32, shape);

    backend->call(*f, {result}, {a});
    EXPECT_EQ((test::NDArray<float, 3>({{{14, 13, 12}, {17, 16, 15}, {20, 19, 18}, {23, 22, 21}},
                                        {{2, 1, 0}, {5, 4, 3}, {8, 7, 6}, {11, 10, 9}}})
                   .get_vector()),
              read_vector<float>(result));
}

TEST(${BACKEND_NAME}, reverse_3d_12)
{
    SKIP_TEST_FOR("GPU", "${BACKEND_NAME}");
    Shape shape{2, 4, 3};
    auto A = make_shared<op::Parameter>(element::f32, shape);
    auto f =
        make_shared<Function>(make_shared<op::Reverse>(A, AxisSet{1, 2}), op::ParameterVector{A});

    auto backend = runtime::Backend::create("${BACKEND_NAME}");

    // Create some tensors for input/output
    auto a = backend->create_tensor(element::f32, shape);
    copy_data(a,
              test::NDArray<float, 3>({{{0, 1, 2}, {3, 4, 5}, {6, 7, 8}, {9, 10, 11}},
                                       {{12, 13, 14}, {15, 16, 17}, {18, 19, 20}, {21, 22, 23}}})
                  .get_vector());
    auto result = backend->create_tensor(element::f32, shape);

    backend->call(*f, {result}, {a});
    EXPECT_EQ((test::NDArray<float, 3>({{{11, 10, 9}, {8, 7, 6}, {5, 4, 3}, {2, 1, 0}},
                                        {{23, 22, 21}, {20, 19, 18}, {17, 16, 15}, {14, 13, 12}}})
                   .get_vector()),
              read_vector<float>(result));
}

TEST(${BACKEND_NAME}, reverse_3d_012)
{
    SKIP_TEST_FOR("GPU", "${BACKEND_NAME}");
    Shape shape{2, 4, 3};
    auto A = make_shared<op::Parameter>(element::f32, shape);
    auto f = make_shared<Function>(make_shared<op::Reverse>(A, AxisSet{0, 1, 2}),
                                   op::ParameterVector{A});

    auto backend = runtime::Backend::create("${BACKEND_NAME}");

    // Create some tensors for input/output
    auto a = backend->create_tensor(element::f32, shape);
    copy_data(a,
              test::NDArray<float, 3>({{{0, 1, 2}, {3, 4, 5}, {6, 7, 8}, {9, 10, 11}},
                                       {{12, 13, 14}, {15, 16, 17}, {18, 19, 20}, {21, 22, 23}}})
                  .get_vector());
    auto result = backend->create_tensor(element::f32, shape);

    backend->call(*f, {result}, {a});
    EXPECT_EQ((test::NDArray<float, 3>({{{23, 22, 21}, {20, 19, 18}, {17, 16, 15}, {14, 13, 12}},
                                        {{11, 10, 9}, {8, 7, 6}, {5, 4, 3}, {2, 1, 0}}})
                   .get_vector()),
              read_vector<float>(result));
}

TEST(${BACKEND_NAME}, numeric_float_nan)
{
    SKIP_TEST_FOR("GPU", "${BACKEND_NAME}");
    SKIP_TEST_FOR("NNP_TESTER", "${BACKEND_NAME}");

    Shape shape{5};
    auto A = op::Constant::create(element::f32, shape, {-2.5f, 25.5f, 2.25f, NAN, 6.0f});
    auto B = op::Constant::create(element::f32, shape, {10.0f, 5.0f, 2.25f, 10.0f, NAN});
    auto f = make_shared<Function>(make_shared<op::Equal>(A, B), op::ParameterVector{});

    auto backend = runtime::Backend::create("${BACKEND_NAME}");

    // Create some tensors for input/output
    auto result = backend->create_tensor(element::boolean, shape);
    backend->call(*f, {result}, {});
    EXPECT_EQ((vector<char>{false, false, true, false, false}), read_vector<char>(result));
}

TEST(${BACKEND_NAME}, numeric_double_nan)
{
    SKIP_TEST_FOR("GPU", "${BACKEND_NAME}");
    SKIP_TEST_FOR("NNP_TESTER", "${BACKEND_NAME}");

    Shape shape{5};
    auto A = op::Constant::create(element::f64, shape, {-2.5f, 25.5f, 2.25f, NAN, 6.0f});
    auto B = op::Constant::create(element::f64, shape, {10.0f, 5.0f, 2.25f, 10.0f, NAN});
    auto f = make_shared<Function>(make_shared<op::Equal>(A, B), op::ParameterVector{});

    auto backend = runtime::Backend::create("${BACKEND_NAME}");

    // Create some tensors for input/output
    auto result = backend->create_tensor(element::boolean, shape);
    backend->call(*f, {result}, {});
    EXPECT_EQ((vector<char>{false, false, true, false, false}), read_vector<char>(result));
}

TEST(${BACKEND_NAME}, numeric_float_inf)
{
    SKIP_TEST_FOR("GPU", "${BACKEND_NAME}");
    SKIP_TEST_FOR("NNP_TESTER", "${BACKEND_NAME}");

    Shape shape{5};
    auto A = op::Constant::create(element::f32, shape, {-2.5f, 25.5f, 2.25f, INFINITY, 6.0f});
    auto B = op::Constant::create(element::f32, shape, {10.0f, 5.0f, 2.25f, 10.0f, -INFINITY});
    auto f = make_shared<Function>(make_shared<op::Equal>(A, B), op::ParameterVector{});

    auto backend = runtime::Backend::create("${BACKEND_NAME}");

    // Create some tensors for input/output
    auto result = backend->create_tensor(element::boolean, shape);
    backend->call(*f, {result}, {});
    EXPECT_EQ((vector<char>{false, false, true, false, false}), read_vector<char>(result));
}

TEST(${BACKEND_NAME}, numeric_double_inf)
{
    SKIP_TEST_FOR("GPU", "${BACKEND_NAME}");
    SKIP_TEST_FOR("NNP_TESTER", "${BACKEND_NAME}");

    Shape shape{5};
    auto A = op::Constant::create(element::f64, shape, {-2.5f, 25.5f, 2.25f, INFINITY, 6.0f});
    auto B = op::Constant::create(element::f64, shape, {10.0f, 5.0f, 2.25f, 10.0f, -INFINITY});
    auto f = make_shared<Function>(make_shared<op::Equal>(A, B), op::ParameterVector{});

    auto backend = runtime::Backend::create("${BACKEND_NAME}");

    // Create some tensors for input/output
    auto result = backend->create_tensor(element::boolean, shape);
    backend->call(*f, {result}, {});
    EXPECT_EQ((vector<char>{false, false, true, false, false}), read_vector<char>(result));
}

TEST(${BACKEND_NAME}, abc_tbb)
{
    ONLY_ENABLE_TEST_FOR("CPU", "${BACKEND_NAME}");

    // Force TBB flow graph generation in the CPU backend
    // This has no effect on other backends
    bool use_tbb = (getenv("NGRAPH_CPU_USE_TBB") != nullptr);
    if (!use_tbb)
    {
        setenv("NGRAPH_CPU_USE_TBB", "1", 1);
    }

    Shape shape{2, 2};
    auto A = make_shared<op::Parameter>(element::f32, shape);
    auto B = make_shared<op::Parameter>(element::f32, shape);
    auto C = make_shared<op::Parameter>(element::f32, shape);
    auto f = make_shared<Function>((A + B) * C, op::ParameterVector{A, B, C});

    auto backend = runtime::Backend::create("${BACKEND_NAME}");

    // Create some tensors for input/output
    shared_ptr<runtime::TensorView> a = backend->create_tensor(element::f32, shape);
    shared_ptr<runtime::TensorView> b = backend->create_tensor(element::f32, shape);
    shared_ptr<runtime::TensorView> c = backend->create_tensor(element::f32, shape);
    shared_ptr<runtime::TensorView> result = backend->create_tensor(element::f32, shape);

    copy_data(a, test::NDArray<float, 2>({{1, 2}, {3, 4}}).get_vector());
    copy_data(b, test::NDArray<float, 2>({{5, 6}, {7, 8}}).get_vector());
    copy_data(c, test::NDArray<float, 2>({{9, 10}, {11, 12}}).get_vector());

    backend->call(*f, {result}, {a, b, c});
    EXPECT_EQ(read_vector<float>(result),
              (test::NDArray<float, 2>({{54, 80}, {110, 144}})).get_vector());

    backend->call(*f, {result}, {b, a, c});
    EXPECT_EQ(read_vector<float>(result),
              (test::NDArray<float, 2>({{54, 80}, {110, 144}})).get_vector());

    backend->call(*f, {result}, {a, c, b});
    EXPECT_EQ(read_vector<float>(result),
              (test::NDArray<float, 2>({{50, 72}, {98, 128}})).get_vector());

    if (!use_tbb)
    {
        unsetenv("NGRAPH_CPU_USE_TBB");
    }
}

//
// The unit tests for ReduceWindow follow exactly what we test for MaxPool---but they use ReduceWindow to do it.
//
TEST(${BACKEND_NAME}, reduce_window_emulating_max_pool_1d_1channel_1image)
{
    SKIP_TEST_FOR("GPU", "${BACKEND_NAME}");
    SKIP_TEST_FOR("NNP_TESTER", "${BACKEND_NAME}");

    Shape shape_ra{};
    auto RA = make_shared<op::Parameter>(element::f32, shape_ra);
    Shape shape_rb{};
    auto RB = make_shared<op::Parameter>(element::f32, shape_rb);
    auto rf = make_shared<Function>(make_shared<op::Maximum>(RA, RB), op::ParameterVector{RA, RB});

    Shape shape_a{1, 1, 14};
    auto A = make_shared<op::Parameter>(element::f32, shape_a);
    Shape shape_b{};
    auto B = make_shared<op::Parameter>(element::f32, shape_b);
    Shape shape_r{1, 1, 12};
    Shape window_shape{1, 1, 3};
    auto window_movement_strides = Strides{1, 1, 1};
    auto f = make_shared<Function>(
        make_shared<op::ReduceWindow>(A, B, rf, window_shape, window_movement_strides),
        op::ParameterVector{A, B});

    auto backend = runtime::Backend::create("${BACKEND_NAME}");

    // Create some tensors for input/output
    auto a = backend->create_tensor(element::f32, shape_a);
    copy_data(a,
              test::NDArray<float, 3>{{{0, 1, 0, 2, 1, 0, 3, 2, 0, 0, 2, 0, 0, 0}}}.get_vector());
    auto b = backend->create_tensor(element::f32, shape_a);
    copy_data(
        b,
        vector<float>{
            -1}); // Really should use -inf but since we know the values in the test vector this should work
    auto result = backend->create_tensor(element::f32, shape_r);

    backend->call(*f, {result}, {a, b});
    EXPECT_EQ((test::NDArray<float, 3>({{{1, 2, 2, 2, 3, 3, 3, 2, 2, 2, 2, 0}}}).get_vector()),
              read_vector<float>(result));
}

TEST(${BACKEND_NAME}, reduce_window_emulating_max_pool_1d_1channel_2image)
{
    SKIP_TEST_FOR("GPU", "${BACKEND_NAME}");
    SKIP_TEST_FOR("NNP_TESTER", "${BACKEND_NAME}");

    Shape shape_ra{};
    auto RA = make_shared<op::Parameter>(element::f32, shape_ra);
    Shape shape_rb{};
    auto RB = make_shared<op::Parameter>(element::f32, shape_rb);
    auto rf = make_shared<Function>(make_shared<op::Maximum>(RA, RB), op::ParameterVector{RA, RB});

    Shape shape_a{2, 1, 14};
    auto A = make_shared<op::Parameter>(element::f32, shape_a);
    Shape shape_b{};
    auto B = make_shared<op::Parameter>(element::f32, shape_b);
    Shape shape_r{2, 1, 12};
    Shape window_shape{1, 1, 3};
    auto window_movement_strides = Strides{1, 1, 1};
    auto f = make_shared<Function>(
        make_shared<op::ReduceWindow>(A, B, rf, window_shape, window_movement_strides),
        op::ParameterVector{A, B});

    auto backend = runtime::Backend::create("${BACKEND_NAME}");

    // Create some tensors for input/output
    auto a = backend->create_tensor(element::f32, shape_a);
    copy_data(a,
              test::NDArray<float, 3>({{{0, 1, 0, 2, 1, 0, 3, 2, 0, 0, 2, 0, 0, 0}},
                                       {{0, 2, 1, 1, 0, 0, 0, 2, 0, 1, 0, 0, 1, 2}}})
                  .get_vector());
    auto b = backend->create_tensor(element::f32, shape_a);
    copy_data(
        b,
        vector<float>{
            -1}); // Really should use -inf but since we know the values in the test vector this should work
    auto result = backend->create_tensor(element::f32, shape_r);

    backend->call(*f, {result}, {a, b});
    EXPECT_EQ((test::NDArray<float, 3>(
                   {{{1, 2, 2, 2, 3, 3, 3, 2, 2, 2, 2, 0}}, {{2, 2, 1, 1, 0, 2, 2, 2, 1, 1, 1, 2}}})
                   .get_vector()),
              read_vector<float>(result));
}

TEST(${BACKEND_NAME}, reduce_window_emulating_max_pool_1d_2channel_2image)
{
    SKIP_TEST_FOR("GPU", "${BACKEND_NAME}");
    SKIP_TEST_FOR("NNP_TESTER", "${BACKEND_NAME}");

    Shape shape_ra{};
    auto RA = make_shared<op::Parameter>(element::f32, shape_ra);
    Shape shape_rb{};
    auto RB = make_shared<op::Parameter>(element::f32, shape_rb);
    auto rf = make_shared<Function>(make_shared<op::Maximum>(RA, RB), op::ParameterVector{RA, RB});

    Shape shape_a{2, 2, 14};
    auto A = make_shared<op::Parameter>(element::f32, shape_a);
    Shape shape_b{};
    auto B = make_shared<op::Parameter>(element::f32, shape_b);
    Shape shape_r{2, 2, 12};
    Shape window_shape{1, 1, 3};
    auto window_movement_strides = Strides{1, 1, 1};
    auto f = make_shared<Function>(
        make_shared<op::ReduceWindow>(A, B, rf, window_shape, window_movement_strides),
        op::ParameterVector{A, B});

    auto backend = runtime::Backend::create("${BACKEND_NAME}");

    // Create some tensors for input/output
    auto a = backend->create_tensor(element::f32, shape_a);
    copy_data(a,
              test::NDArray<float, 3>({{{0, 1, 0, 2, 1, 0, 3, 2, 0, 0, 2, 0, 0, 0},
                                        {0, 0, 0, 2, 0, 0, 2, 3, 0, 1, 2, 0, 1, 0}},

                                       {{0, 2, 1, 1, 0, 0, 0, 2, 0, 1, 0, 0, 1, 2},
                                        {2, 1, 0, 0, 1, 0, 2, 0, 0, 0, 1, 1, 2, 0}}})
                  .get_vector());
    auto b = backend->create_tensor(element::f32, shape_a);
    copy_data(
        b,
        vector<float>{
            -1}); // Really should use -inf but since we know the values in the test vector this should work
    auto result = backend->create_tensor(element::f32, shape_r);

    backend->call(*f, {result}, {a, b});
    EXPECT_EQ((test::NDArray<float, 3>(
                   {{{1, 2, 2, 2, 3, 3, 3, 2, 2, 2, 2, 0}, {0, 2, 2, 2, 2, 3, 3, 3, 2, 2, 2, 1}},

                    {{2, 2, 1, 1, 0, 2, 2, 2, 1, 1, 1, 2}, {2, 1, 1, 1, 2, 2, 2, 0, 1, 1, 2, 2}}})
                   .get_vector()),
              read_vector<float>(result));
}

TEST(${BACKEND_NAME}, reduce_window_emulating_max_pool_2d_2channel_2image)
{
    SKIP_TEST_FOR("GPU", "${BACKEND_NAME}");
    SKIP_TEST_FOR("NNP_TESTER", "${BACKEND_NAME}");

    Shape shape_ra{};
    auto RA = make_shared<op::Parameter>(element::f32, shape_ra);
    Shape shape_rb{};
    auto RB = make_shared<op::Parameter>(element::f32, shape_rb);
    auto rf = make_shared<Function>(make_shared<op::Maximum>(RA, RB), op::ParameterVector{RA, RB});

    Shape shape_a{2, 2, 5, 5};
    auto A = make_shared<op::Parameter>(element::f32, shape_a);
    Shape shape_b{};
    auto B = make_shared<op::Parameter>(element::f32, shape_b);
    Shape shape_r{2, 2, 4, 3};
    Shape window_shape{1, 1, 2, 3};
    auto window_movement_strides = Strides{1, 1, 1, 1};
    auto f = make_shared<Function>(
        make_shared<op::ReduceWindow>(A, B, rf, window_shape, window_movement_strides),
        op::ParameterVector{A, B});

    auto backend = runtime::Backend::create("${BACKEND_NAME}");

    // Create some tensors for input/output
    auto a = backend->create_tensor(element::f32, shape_a);
    copy_data(a,
              test::NDArray<float, 4>({{{{0, 1, 0, 2, 1}, // img 0 chan 0
                                         {0, 3, 2, 0, 0},
                                         {2, 0, 0, 0, 1},
                                         {2, 0, 1, 1, 2},
                                         {0, 2, 1, 0, 0}},

                                        {{0, 0, 0, 2, 0}, // img 0 chan 1
                                         {0, 2, 3, 0, 1},
                                         {2, 0, 1, 0, 2},
                                         {3, 1, 0, 0, 0},
                                         {2, 0, 0, 0, 0}}},

                                       {{{0, 2, 1, 1, 0}, // img 1 chan 0
                                         {0, 0, 2, 0, 1},
                                         {0, 0, 1, 2, 3},
                                         {2, 0, 0, 3, 0},
                                         {0, 0, 0, 0, 0}},

                                        {{2, 1, 0, 0, 1}, // img 1 chan 1
                                         {0, 2, 0, 0, 0},
                                         {1, 1, 2, 0, 2},
                                         {1, 1, 1, 0, 1},
                                         {1, 0, 0, 0, 2}}}})
                  .get_vector());
    auto b = backend->create_tensor(element::f32, shape_a);
    copy_data(
        b,
        vector<float>{
            -1}); // Really should use -inf but since we know the values in the test vector this should work
    auto result = backend->create_tensor(element::f32, shape_r);

    backend->call(*f, {result}, {a, b});
    EXPECT_EQ((test::NDArray<float, 4>({{{{3, 3, 2}, // img 0 chan 0
                                          {3, 3, 2},
                                          {2, 1, 2},
                                          {2, 2, 2}},

                                         {{3, 3, 3}, // img 0 chan 1
                                          {3, 3, 3},
                                          {3, 1, 2},
                                          {3, 1, 0}}},

                                        {{{2, 2, 2}, // img 1 chan 0
                                          {2, 2, 3},
                                          {2, 3, 3},
                                          {2, 3, 3}},

                                         {{2, 2, 1}, // img 1 chan 1
                                          {2, 2, 2},
                                          {2, 2, 2},
                                          {1, 1, 2}}}})
                   .get_vector()),
              read_vector<float>(result));
}

TEST(${BACKEND_NAME}, reduce_window_emulating_max_pool_2d_1channel_1image_strided)
{
    SKIP_TEST_FOR("GPU", "${BACKEND_NAME}");
    SKIP_TEST_FOR("NNP_TESTER", "${BACKEND_NAME}");

    Shape shape_ra{};
    auto RA = make_shared<op::Parameter>(element::f32, shape_ra);
    Shape shape_rb{};
    auto RB = make_shared<op::Parameter>(element::f32, shape_rb);
    auto rf = make_shared<Function>(make_shared<op::Maximum>(RA, RB), op::ParameterVector{RA, RB});

    Shape shape_a{1, 1, 8, 8};
    auto A = make_shared<op::Parameter>(element::f32, shape_a);
    Shape shape_b{};
    auto B = make_shared<op::Parameter>(element::f32, shape_b);
    Shape shape_r{1, 1, 3, 3};
    Shape window_shape{1, 1, 2, 3};
    auto window_movement_strides = Strides{1, 1, 3, 2};
    auto f = make_shared<Function>(
        make_shared<op::ReduceWindow>(A, B, rf, window_shape, window_movement_strides),
        op::ParameterVector{A, B});

    auto backend = runtime::Backend::create("${BACKEND_NAME}");

    // Create some tensors for input/output
    auto a = backend->create_tensor(element::f32, shape_a);
    copy_data(a,
              test::NDArray<float, 4>({{{{0, 1, 0, 2, 1, 2, 0, 0},
                                         {0, 3, 2, 0, 0, 0, 1, 0},
                                         {2, 0, 0, 0, 1, 0, 0, 0},
                                         {2, 0, 1, 1, 2, 2, 3, 0},
                                         {0, 2, 1, 0, 0, 0, 1, 0},
                                         {2, 0, 3, 1, 0, 0, 0, 0},
                                         {1, 2, 0, 0, 0, 1, 2, 0},
                                         {1, 0, 2, 0, 0, 0, 1, 0}}}})
                  .get_vector());
    auto b = backend->create_tensor(element::f32, shape_a);
    copy_data(
        b,
        vector<float>{
            -1}); // Really should use -inf but since we know the values in the test vector this should work
    auto result = backend->create_tensor(element::f32, shape_r);

    backend->call(*f, {result}, {a, b});
    EXPECT_EQ((test::NDArray<float, 4>({{{{3, 2, 2}, {2, 2, 3}, {2, 2, 2}}}}).get_vector()),
              read_vector<float>(result));
}

//
// From the XLA docs: https://www.tensorflow.org/performance/xla/operation_semantics#selectandscatter
//
TEST(${BACKEND_NAME}, select_and_scatter_with_overlap)
{
    SKIP_TEST_FOR("GPU", "${BACKEND_NAME}");
    Shape shape_sel_a{};
    auto SEL_A = make_shared<op::Parameter>(element::f32, shape_sel_a);
    Shape shape_sel_b{};
    auto SEL_B = make_shared<op::Parameter>(element::f32, shape_sel_b);
    auto sel_f = make_shared<Function>(make_shared<op::Greater>(SEL_A, SEL_B),
                                       op::ParameterVector{SEL_A, SEL_B});

    Shape shape_scatter_a{};
    auto SCATTER_A = make_shared<op::Parameter>(element::f32, shape_scatter_a);
    Shape shape_scatter_b{};
    auto SCATTER_B = make_shared<op::Parameter>(element::f32, shape_scatter_b);
    auto scatter_f =
        make_shared<Function>(SCATTER_A + SCATTER_B, op::ParameterVector{SCATTER_A, SCATTER_B});

    Shape shape_a{4, 5};
    auto A = make_shared<op::Parameter>(element::f32, shape_a);
    Shape shape_b{2, 2};
    auto B = make_shared<op::Parameter>(element::f32, shape_b);
    Shape shape_c{};
    auto C = make_shared<op::Parameter>(element::f32, shape_c);
    Shape shape_r{4, 5};
    Shape window_shape{2, 3};
    auto window_strides = Strides{2, 2};
    auto f = make_shared<Function>(
        make_shared<op::SelectAndScatter>(A, B, C, sel_f, scatter_f, window_shape, window_strides),
        op::ParameterVector{A, B, C});

    auto backend = runtime::Backend::create("${BACKEND_NAME}");

    // Create some tensors for input/output
    auto a = backend->create_tensor(element::f32, shape_a);
    copy_data(a,
              test::NDArray<float, 2>(
                  {{7, 2, 5, 3, 8}, {3, 8, 9, 3, 4}, {1, 5, 7, 5, 6}, {0, 6, 2, 10, 2}})
                  .get_vector());
    auto b = backend->create_tensor(element::f32, shape_b);
    copy_data(b, test::NDArray<float, 2>({{2, 6}, {3, 1}}).get_vector());
    auto c = backend->create_tensor(element::f32, shape_c);
    copy_data(c, vector<float>{0});
    auto result = backend->create_tensor(element::f32, shape_r);

    backend->call(*f, {result}, {a, b, c});
    EXPECT_EQ((test::NDArray<float, 2>(
                   {{0, 0, 0, 0, 0}, {0, 0, 8, 0, 0}, {0, 0, 3, 0, 0}, {0, 0, 0, 1, 0}})
                   .get_vector()),
              read_vector<float>(result));
}

//
// From the XLA docs: https://www.tensorflow.org/performance/xla/operation_semantics#selectandscatter
//
TEST(${BACKEND_NAME}, select_and_scatter_without_overlap)
{
    SKIP_TEST_FOR("GPU", "${BACKEND_NAME}");
    Shape shape_sel_a{};
    auto SEL_A = make_shared<op::Parameter>(element::f32, shape_sel_a);
    Shape shape_sel_b{};
    auto SEL_B = make_shared<op::Parameter>(element::f32, shape_sel_b);
    auto sel_f = make_shared<Function>(make_shared<op::Greater>(SEL_A, SEL_B),
                                       op::ParameterVector{SEL_A, SEL_B});

    Shape shape_scatter_a{};
    auto SCATTER_A = make_shared<op::Parameter>(element::f32, shape_scatter_a);
    Shape shape_scatter_b{};
    auto SCATTER_B = make_shared<op::Parameter>(element::f32, shape_scatter_b);
    auto scatter_f =
        make_shared<Function>(SCATTER_A + SCATTER_B, op::ParameterVector{SCATTER_A, SCATTER_B});

    Shape shape_a{4, 6};
    auto A = make_shared<op::Parameter>(element::f32, shape_a);
    Shape shape_b{2, 2};
    auto B = make_shared<op::Parameter>(element::f32, shape_b);
    Shape shape_c{};
    auto C = make_shared<op::Parameter>(element::f32, shape_c);
    Shape shape_r{4, 6};
    Shape window_shape{2, 3};
    auto window_strides = Strides{2, 3};
    auto f = make_shared<Function>(
        make_shared<op::SelectAndScatter>(A, B, C, sel_f, scatter_f, window_shape, window_strides),
        op::ParameterVector{A, B, C});

    auto backend = runtime::Backend::create("${BACKEND_NAME}");

    // Create some tensors for input/output
    auto a = backend->create_tensor(element::f32, shape_a);
    copy_data(a,
              test::NDArray<float, 2>(
                  {{7, 2, 5, 3, 10, 2}, {3, 8, 9, 3, 4, 2}, {1, 5, 7, 5, 6, 1}, {0, 6, 2, 7, 2, 8}})
                  .get_vector());
    auto b = backend->create_tensor(element::f32, shape_b);
    copy_data(b, test::NDArray<float, 2>({{2, 6}, {3, 1}}).get_vector());
    auto c = backend->create_tensor(element::f32, shape_c);
    copy_data(c, vector<float>{0});
    auto result = backend->create_tensor(element::f32, shape_r);

    backend->call(*f, {result}, {a, b, c});
    EXPECT_EQ((test::NDArray<float, 2>(
                   {{0, 0, 0, 0, 6, 0}, {0, 0, 2, 0, 0, 0}, {0, 0, 3, 0, 0, 0}, {0, 0, 0, 0, 0, 1}})
                   .get_vector()),
              read_vector<float>(result));
}

//
// Adapted from the XLA docs to provide an example in >2D: https://www.tensorflow.org/performance/xla/operation_semantics#selectandscatter
//
TEST(${BACKEND_NAME}, select_and_scatter_3d_without_overlap)
{
    SKIP_TEST_FOR("GPU", "${BACKEND_NAME}");
    Shape shape_sel_a{};
    auto SEL_A = make_shared<op::Parameter>(element::f32, shape_sel_a);
    Shape shape_sel_b{};
    auto SEL_B = make_shared<op::Parameter>(element::f32, shape_sel_b);
    auto sel_f = make_shared<Function>(make_shared<op::Greater>(SEL_A, SEL_B),
                                       op::ParameterVector{SEL_A, SEL_B});

    Shape shape_scatter_a{};
    auto SCATTER_A = make_shared<op::Parameter>(element::f32, shape_scatter_a);
    Shape shape_scatter_b{};
    auto SCATTER_B = make_shared<op::Parameter>(element::f32, shape_scatter_b);
    auto scatter_f =
        make_shared<Function>(SCATTER_A + SCATTER_B, op::ParameterVector{SCATTER_A, SCATTER_B});

    Shape shape_a{2, 4, 6};
    auto A = make_shared<op::Parameter>(element::f32, shape_a);
    Shape shape_b{1, 2, 2};
    auto B = make_shared<op::Parameter>(element::f32, shape_b);
    Shape shape_c{};
    auto C = make_shared<op::Parameter>(element::f32, shape_c);
    Shape shape_r{2, 4, 6};
    Shape window_shape{2, 2, 3};
    auto window_strides = Strides{2, 2, 3};
    auto f = make_shared<Function>(
        make_shared<op::SelectAndScatter>(A, B, C, sel_f, scatter_f, window_shape, window_strides),
        op::ParameterVector{A, B, C});

    auto backend = runtime::Backend::create("${BACKEND_NAME}");

    // Create some tensors for input/output
    auto a = backend->create_tensor(element::f32, shape_a);
    copy_data(
        a,
        test::NDArray<float, 3>(
            {{{7, 2, 5, 3, 10, 2}, {3, 8, 9, 3, 4, 2}, {1, 5, 7, 5, 6, 1}, {0, 6, 2, 7, 2, 8}},
             {{2, 5, 8, 3, 4, 2}, {1, 2, 8, 4, 5, 2}, {10, 2, 3, 4, 1, 0}, {4, 1, 2, 4, 5, 7}}})
            .get_vector());
    auto b = backend->create_tensor(element::f32, shape_b);
    copy_data(b, test::NDArray<float, 3>({{{2, 6}, {3, 1}}}).get_vector());
    auto c = backend->create_tensor(element::f32, shape_c);
    copy_data(c, vector<float>{0});
    auto result = backend->create_tensor(element::f32, shape_r);

    backend->call(*f, {result}, {a, b, c});
    EXPECT_EQ(
        (test::NDArray<float, 3>(
             {{{0, 0, 0, 0, 6, 0}, {0, 0, 2, 0, 0, 0}, {0, 0, 0, 0, 0, 0}, {0, 0, 0, 0, 0, 1}},
              {{0, 0, 0, 0, 0, 0}, {0, 0, 0, 0, 0, 0}, {3, 0, 0, 0, 0, 0}, {0, 0, 0, 0, 0, 0}}})
             .get_vector()),
        read_vector<float>(result));
}

template <typename OP>
void make_unary_empty_test(const string& backend_name)
{
    Shape shape{0};

    op::ParameterVector params;
    NodeVector result_list;
    for (size_t i = 0; i < s_known_element_types.size(); i++)
    {
        shared_ptr<op::Parameter> p = make_shared<op::Parameter>(s_known_element_types[i], shape);
        params.push_back(p);
        result_list.push_back(make_shared<OP>(p));
    }

    auto f = make_shared<Function>(result_list, params);
    auto backend = runtime::Backend::create(backend_name);

    vector<shared_ptr<runtime::TensorView>> inputs;
    vector<shared_ptr<runtime::TensorView>> outputs;
    for (size_t i = 0; i < s_known_element_types.size(); i++)
    {
        inputs.push_back(backend->create_tensor(s_known_element_types[i], shape));
        outputs.push_back(backend->create_tensor(s_known_element_types[i], shape));
    }

    backend->call(*f, outputs, inputs);

    EXPECT_EQ(read_vector<float>(inputs[0]).size(), 0);
    EXPECT_EQ(read_vector<double>(inputs[1]).size(), 0);
    EXPECT_EQ(read_vector<int8_t>(inputs[2]).size(), 0);
    EXPECT_EQ(read_vector<int16_t>(inputs[3]).size(), 0);
    EXPECT_EQ(read_vector<int32_t>(inputs[4]).size(), 0);
    EXPECT_EQ(read_vector<int64_t>(inputs[5]).size(), 0);
    EXPECT_EQ(read_vector<uint8_t>(inputs[6]).size(), 0);
    EXPECT_EQ(read_vector<uint16_t>(inputs[7]).size(), 0);
    EXPECT_EQ(read_vector<uint32_t>(inputs[8]).size(), 0);
    EXPECT_EQ(read_vector<uint64_t>(inputs[9]).size(), 0);

    EXPECT_EQ(read_vector<float>(outputs[0]).size(), 0);
    EXPECT_EQ(read_vector<double>(outputs[1]).size(), 0);
    EXPECT_EQ(read_vector<int8_t>(outputs[2]).size(), 0);
    EXPECT_EQ(read_vector<int16_t>(outputs[3]).size(), 0);
    EXPECT_EQ(read_vector<int32_t>(outputs[4]).size(), 0);
    EXPECT_EQ(read_vector<int64_t>(outputs[5]).size(), 0);
    EXPECT_EQ(read_vector<uint8_t>(outputs[6]).size(), 0);
    EXPECT_EQ(read_vector<uint16_t>(outputs[7]).size(), 0);
    EXPECT_EQ(read_vector<uint32_t>(outputs[8]).size(), 0);
    EXPECT_EQ(read_vector<uint64_t>(outputs[9]).size(), 0);
}

template <typename OP>
void make_binary_empty_test(const string& backend_name, bool is_comparison = false)
{
    Shape shape{0};
    op::ParameterVector A;
    for (size_t i = 0; i < s_known_element_types.size(); i++)
    {
        A.push_back(make_shared<op::Parameter>(s_known_element_types[i], shape));
    }

    NodeVector result_list;
    for (shared_ptr<op::Parameter> p : A)
    {
        result_list.push_back(make_shared<OP>(p, p));
    }

    auto f = make_shared<Function>(result_list, A);
    auto backend = runtime::Backend::create(backend_name);

    vector<shared_ptr<runtime::TensorView>> inputs;
    vector<shared_ptr<runtime::TensorView>> outputs;
    for (size_t i = 0; i < s_known_element_types.size(); i++)
    {
        inputs.push_back(backend->create_tensor(s_known_element_types[i], shape));
        if (is_comparison)
        {
            outputs.push_back(backend->create_tensor(element::from<char>(), shape));
        }
        else
        {
            outputs.push_back(backend->create_tensor(s_known_element_types[i], shape));
        }
    }

    backend->call(*f, outputs, inputs);

    EXPECT_EQ(read_vector<float>(inputs[0]).size(), 0);
    EXPECT_EQ(read_vector<double>(inputs[1]).size(), 0);
    EXPECT_EQ(read_vector<int8_t>(inputs[2]).size(), 0);
    EXPECT_EQ(read_vector<int16_t>(inputs[3]).size(), 0);
    EXPECT_EQ(read_vector<int32_t>(inputs[4]).size(), 0);
    EXPECT_EQ(read_vector<int64_t>(inputs[5]).size(), 0);
    EXPECT_EQ(read_vector<uint8_t>(inputs[6]).size(), 0);
    EXPECT_EQ(read_vector<uint16_t>(inputs[7]).size(), 0);
    EXPECT_EQ(read_vector<uint32_t>(inputs[8]).size(), 0);
    EXPECT_EQ(read_vector<uint64_t>(inputs[9]).size(), 0);

    if (is_comparison)
    {
        EXPECT_EQ(read_vector<char>(outputs[0]).size(), 0);
        EXPECT_EQ(read_vector<char>(outputs[1]).size(), 0);
        EXPECT_EQ(read_vector<char>(outputs[2]).size(), 0);
        EXPECT_EQ(read_vector<char>(outputs[3]).size(), 0);
        EXPECT_EQ(read_vector<char>(outputs[4]).size(), 0);
        EXPECT_EQ(read_vector<char>(outputs[5]).size(), 0);
        EXPECT_EQ(read_vector<char>(outputs[6]).size(), 0);
        EXPECT_EQ(read_vector<char>(outputs[7]).size(), 0);
        EXPECT_EQ(read_vector<char>(outputs[8]).size(), 0);
        EXPECT_EQ(read_vector<char>(outputs[9]).size(), 0);
    }
    else
    {
        EXPECT_EQ(read_vector<float>(outputs[0]).size(), 0);
        EXPECT_EQ(read_vector<double>(outputs[1]).size(), 0);
        EXPECT_EQ(read_vector<int8_t>(outputs[2]).size(), 0);
        EXPECT_EQ(read_vector<int16_t>(outputs[3]).size(), 0);
        EXPECT_EQ(read_vector<int32_t>(outputs[4]).size(), 0);
        EXPECT_EQ(read_vector<int64_t>(outputs[5]).size(), 0);
        EXPECT_EQ(read_vector<uint8_t>(outputs[6]).size(), 0);
        EXPECT_EQ(read_vector<uint16_t>(outputs[7]).size(), 0);
        EXPECT_EQ(read_vector<uint32_t>(outputs[8]).size(), 0);
        EXPECT_EQ(read_vector<uint64_t>(outputs[9]).size(), 0);
    }
}

TEST(${BACKEND_NAME}, zero_sized_abs)
{
    SKIP_TEST_FOR("GPU", "${BACKEND_NAME}");
    SKIP_TEST_FOR("NNP_TESTER", "${BACKEND_NAME}");
    make_unary_empty_test<op::Abs>("${BACKEND_NAME}");
}

TEST(${BACKEND_NAME}, zero_sized_ceiling)
{
    SKIP_TEST_FOR("GPU", "${BACKEND_NAME}");
    SKIP_TEST_FOR("NNP_TESTER", "${BACKEND_NAME}");
    make_unary_empty_test<op::Ceiling>("${BACKEND_NAME}");
}

TEST(${BACKEND_NAME}, zero_sized_exp)
{
    SKIP_TEST_FOR("GPU", "${BACKEND_NAME}");
    SKIP_TEST_FOR("NNP_TESTER", "${BACKEND_NAME}");
    make_unary_empty_test<op::Exp>("${BACKEND_NAME}");
}

TEST(${BACKEND_NAME}, zero_sized_floor)
{
    SKIP_TEST_FOR("GPU", "${BACKEND_NAME}");
    SKIP_TEST_FOR("NNP_TESTER", "${BACKEND_NAME}");
    make_unary_empty_test<op::Floor>("${BACKEND_NAME}");
}

TEST(${BACKEND_NAME}, zero_sized_log)
{
    SKIP_TEST_FOR("GPU", "${BACKEND_NAME}");
    SKIP_TEST_FOR("NNP_TESTER", "${BACKEND_NAME}");
    make_unary_empty_test<op::Log>("${BACKEND_NAME}");
}

TEST(${BACKEND_NAME}, zero_sized_negative)
{
    SKIP_TEST_FOR("NNP_TESTER", "${BACKEND_NAME}");
    make_unary_empty_test<op::Negative>("${BACKEND_NAME}");
}

TEST(${BACKEND_NAME}, zero_sized_not)
{
    SKIP_TEST_FOR("GPU", "${BACKEND_NAME}");
    SKIP_TEST_FOR("NNP_TESTER", "${BACKEND_NAME}");

    Shape shape{0};
    auto A = make_shared<op::Parameter>(element::from<char>(), shape);
    auto f = make_shared<Function>(make_shared<op::Not>(A), op::ParameterVector{A});

    auto backend = runtime::Backend::create("${BACKEND_NAME}");

    auto a = backend->create_tensor(element::from<char>(), shape);
    auto result = backend->create_tensor(element::from<char>(), shape);

    backend->call(*f, {result}, {a});

    auto in_vec = read_vector<char>(a);
    auto out_vec = read_vector<char>(result);

    EXPECT_EQ(in_vec.size(), 0);
    EXPECT_EQ(out_vec.size(), 0);
}

TEST(${BACKEND_NAME}, zero_sized_sign)
{
    SKIP_TEST_FOR("GPU", "${BACKEND_NAME}");
    SKIP_TEST_FOR("NNP_TESTER", "${BACKEND_NAME}");
    make_unary_empty_test<op::Sign>("${BACKEND_NAME}");
}

TEST(${BACKEND_NAME}, zero_sized_sqrt)
{
    SKIP_TEST_FOR("NNP_TESTER", "${BACKEND_NAME}");
    make_unary_empty_test<op::Sqrt>("${BACKEND_NAME}");
}

TEST(${BACKEND_NAME}, zero_sized_sin)
{
    SKIP_TEST_FOR("GPU", "${BACKEND_NAME}");
    SKIP_TEST_FOR("NNP_TESTER", "${BACKEND_NAME}");
    make_unary_empty_test<op::Sin>("${BACKEND_NAME}");
}

TEST(${BACKEND_NAME}, zero_sized_sinh)
{
    SKIP_TEST_FOR("GPU", "${BACKEND_NAME}");
    SKIP_TEST_FOR("NNP_TESTER", "${BACKEND_NAME}");
    make_unary_empty_test<op::Sinh>("${BACKEND_NAME}");
}

TEST(${BACKEND_NAME}, zero_sized_cos)
{
    SKIP_TEST_FOR("GPU", "${BACKEND_NAME}");
    SKIP_TEST_FOR("NNP_TESTER", "${BACKEND_NAME}");
    make_unary_empty_test<op::Cos>("${BACKEND_NAME}");
}

TEST(${BACKEND_NAME}, zero_sized_cosh)
{
    SKIP_TEST_FOR("GPU", "${BACKEND_NAME}");
    SKIP_TEST_FOR("NNP_TESTER", "${BACKEND_NAME}");
    make_unary_empty_test<op::Cosh>("${BACKEND_NAME}");
}

TEST(${BACKEND_NAME}, zero_sized_tan)
{
    SKIP_TEST_FOR("GPU", "${BACKEND_NAME}");
    SKIP_TEST_FOR("NNP_TESTER", "${BACKEND_NAME}");
    make_unary_empty_test<op::Tan>("${BACKEND_NAME}");
}

TEST(${BACKEND_NAME}, zero_sized_tanh)
{
    SKIP_TEST_FOR("GPU", "${BACKEND_NAME}");
    SKIP_TEST_FOR("NNP_TESTER", "${BACKEND_NAME}");
    make_unary_empty_test<op::Tanh>("${BACKEND_NAME}");
}

TEST(${BACKEND_NAME}, zero_sized_asin)
{
    SKIP_TEST_FOR("GPU", "${BACKEND_NAME}");
    SKIP_TEST_FOR("NNP_TESTER", "${BACKEND_NAME}");
    make_unary_empty_test<op::Asin>("${BACKEND_NAME}");
}

TEST(${BACKEND_NAME}, zero_sized_acos)
{
    SKIP_TEST_FOR("GPU", "${BACKEND_NAME}");
    SKIP_TEST_FOR("NNP_TESTER", "${BACKEND_NAME}");
    make_unary_empty_test<op::Acos>("${BACKEND_NAME}");
}

TEST(${BACKEND_NAME}, zero_sized_atan)
{
    SKIP_TEST_FOR("GPU", "${BACKEND_NAME}");
    SKIP_TEST_FOR("NNP_TESTER", "${BACKEND_NAME}");
    make_unary_empty_test<op::Atan>("${BACKEND_NAME}");
}

TEST(${BACKEND_NAME}, zero_sized_add)
{
    SKIP_TEST_FOR("NNP_TESTER", "${BACKEND_NAME}");
    make_binary_empty_test<op::Add>("${BACKEND_NAME}");
}

TEST(${BACKEND_NAME}, zero_sized_divide)
{
    SKIP_TEST_FOR("GPU", "${BACKEND_NAME}");
    SKIP_TEST_FOR("NNP_TESTER", "${BACKEND_NAME}");
    make_binary_empty_test<op::Divide>("${BACKEND_NAME}");
}

TEST(${BACKEND_NAME}, zero_sized_eq)
{
    SKIP_TEST_FOR("GPU", "${BACKEND_NAME}");
    SKIP_TEST_FOR("NNP_TESTER", "${BACKEND_NAME}");
    make_binary_empty_test<op::Equal>("${BACKEND_NAME}", true);
}

TEST(${BACKEND_NAME}, zero_sized_greater)
{
    SKIP_TEST_FOR("GPU", "${BACKEND_NAME}");
    SKIP_TEST_FOR("NNP_TESTER", "${BACKEND_NAME}");
    make_binary_empty_test<op::Greater>("${BACKEND_NAME}", true);
}

TEST(${BACKEND_NAME}, zero_sized_greatereq)
{
    SKIP_TEST_FOR("GPU", "${BACKEND_NAME}");
    SKIP_TEST_FOR("NNP_TESTER", "${BACKEND_NAME}");
    make_binary_empty_test<op::GreaterEq>("${BACKEND_NAME}", true);
}

TEST(${BACKEND_NAME}, zero_sized_less)
{
    SKIP_TEST_FOR("GPU", "${BACKEND_NAME}");
    SKIP_TEST_FOR("NNP_TESTER", "${BACKEND_NAME}");
    make_binary_empty_test<op::Less>("${BACKEND_NAME}", true);
}

TEST(${BACKEND_NAME}, zero_sized_lesseq)
{
    SKIP_TEST_FOR("GPU", "${BACKEND_NAME}");
    SKIP_TEST_FOR("NNP_TESTER", "${BACKEND_NAME}");
    make_binary_empty_test<op::LessEq>("${BACKEND_NAME}", true);
}

TEST(${BACKEND_NAME}, zero_sized_maximum)
{
    SKIP_TEST_FOR("NNP_TESTER", "${BACKEND_NAME}");
    make_binary_empty_test<op::Maximum>("${BACKEND_NAME}");
}

TEST(${BACKEND_NAME}, zero_sized_minimum)
{
    SKIP_TEST_FOR("NNP_TESTER", "${BACKEND_NAME}");
    make_binary_empty_test<op::Minimum>("${BACKEND_NAME}");
}

TEST(${BACKEND_NAME}, zero_sized_multiply)
{
    SKIP_TEST_FOR("NNP_TESTER", "${BACKEND_NAME}");
    make_binary_empty_test<op::Multiply>("${BACKEND_NAME}");
}

TEST(${BACKEND_NAME}, zero_sized_not_equal)
{
    SKIP_TEST_FOR("GPU", "${BACKEND_NAME}");
    SKIP_TEST_FOR("NNP_TESTER", "${BACKEND_NAME}");
    make_binary_empty_test<op::NotEqual>("${BACKEND_NAME}", true);
}

TEST(${BACKEND_NAME}, zero_sized_power)
{
    SKIP_TEST_FOR("GPU", "${BACKEND_NAME}");
    SKIP_TEST_FOR("NNP_TESTER", "${BACKEND_NAME}");
    make_binary_empty_test<op::Power>("${BACKEND_NAME}");
}

TEST(${BACKEND_NAME}, zero_sized_subtract)
{
    SKIP_TEST_FOR("GPU", "${BACKEND_NAME}");
    SKIP_TEST_FOR("NNP_TESTER", "${BACKEND_NAME}");
    make_binary_empty_test<op::Subtract>("${BACKEND_NAME}");
}

TEST(${BACKEND_NAME}, convolution_outlining)
{
    SKIP_TEST_FOR("GPU", "${BACKEND_NAME}");
    Shape shape_a{1, 2, 2, 2};
    auto A = make_shared<op::Parameter>(element::f32, shape_a);
    Shape shape_b{2, 2, 1, 1};
    auto B = make_shared<op::Parameter>(element::f32, shape_b);
    Shape shape_r{1, 2, 2, 2};
    auto conv1 = make_shared<op::Convolution>(A,
                                              B,
                                              Strides{1, 1},
                                              Strides{1, 1},
                                              CoordinateDiff{0, 0},
                                              CoordinateDiff{0, 0},
                                              Strides{1, 1});
    auto conv2 = make_shared<op::Convolution>(conv1,
                                              B,
                                              Strides{1, 1},
                                              Strides{1, 1},
                                              CoordinateDiff{0, 0},
                                              CoordinateDiff{0, 0},
                                              Strides{1, 1});
    auto f = make_shared<Function>(conv2, op::ParameterVector{A, B});

    auto backend = runtime::Backend::create("${BACKEND_NAME}");

    // Create some tensors for input/output
    auto a = backend->create_tensor(element::f32, shape_a);
    copy_data(a, vector<float>{1.0f, 1.0f, 1.0f, 1.0f, 1.0f, 1.0f, 1.0f, 1.0f});
    auto b = backend->create_tensor(element::f32, shape_b);
    copy_data(b, vector<float>{1.0f, 1.0f, 1.0f, 1.0f});
    auto result = backend->create_tensor(element::f32, shape_r);

    vector<float> expected_result{4.0f, 4.0f, 4.0f, 4.0f, 4.0f, 4.0f, 4.0f, 4.0f};

    backend->call(*f, {result}, {a, b});
    EXPECT_EQ(vector<float>{expected_result}, read_vector<float>(result));
}

TEST(${BACKEND_NAME}, mkldnn_layouts)
{
    ONLY_ENABLE_TEST_FOR("CPU", "${BACKEND_NAME}");

    Shape shape_a{1, 16, 2, 2};
    auto A = make_shared<op::Parameter>(element::f32, shape_a);
    Shape shape_b{32, 16, 1, 1};
    auto B = make_shared<op::Parameter>(element::f32, shape_b);
    Shape shape_r{1, 32, 2, 2};
    auto conv1 = make_shared<op::Convolution>(A,
                                              B,
                                              Strides{1, 1},
                                              Strides{1, 1},
                                              CoordinateDiff{0, 0},
                                              CoordinateDiff{0, 0},
                                              Strides{1, 1});
    Shape pool_shape{1, 1};
    auto pool1 = make_shared<op::AvgPool>(conv1, pool_shape);
    auto f = make_shared<Function>(pool1, op::ParameterVector{A, B});

    auto backend = runtime::Backend::create("${BACKEND_NAME}");

    // Create some tensors for input/output
    auto a = backend->create_tensor(element::f32, shape_a);
    vector<float> input(64, 1.0f);
    copy_data(a, input);
    auto b = backend->create_tensor(element::f32, shape_b);
    vector<float> weights(512, 1.0f);
    copy_data(b, weights);
    auto result = backend->create_tensor(element::f32, shape_r);

    vector<float> expected_result(128, 16.0f);

    backend->call(*f, {result}, {a, b});
    EXPECT_EQ(vector<float>{expected_result}, read_vector<float>(result));
}

TEST(${BACKEND_NAME}, avg_pool_1d_1channel_1image)
{
    SKIP_TEST_FOR("GPU", "${BACKEND_NAME}");
    Shape shape_a{1, 1, 14};
    Shape window_shape{3};
    auto A = make_shared<op::Parameter>(element::f32, shape_a);
    Shape shape_r{1, 1, 12};
    auto f =
        make_shared<Function>(make_shared<op::AvgPool>(A, window_shape), op::ParameterVector{A});

    auto backend = runtime::Backend::create("${BACKEND_NAME}");

    // Create some tensors for input/output
    auto a = backend->create_tensor(element::f32, shape_a);
    copy_data(a,
              test::NDArray<float, 3>{{{0, 1, 0, 2, 1, 0, 3, 2, 0, 0, 2, 0, 0, 0}}}.get_vector());
    auto result = backend->create_tensor(element::f32, shape_r);

    float denom = 3.0;

    backend->call(*f, {result}, {a});
    EXPECT_EQ((test::NDArray<float, 3>({{{1 / denom,
                                          3 / denom,
                                          3 / denom,
                                          3 / denom,
                                          4 / denom,
                                          5 / denom,
                                          5 / denom,
                                          2 / denom,
                                          2 / denom,
                                          2 / denom,
                                          2 / denom,
                                          0 / denom}}})
                   .get_vector()),
              read_vector<float>(result));
}

TEST(${BACKEND_NAME}, avg_pool_1d_1channel_2image)
{
    SKIP_TEST_FOR("GPU", "${BACKEND_NAME}");
    Shape shape_a{2, 1, 14};
    Shape window_shape{3};
    auto A = make_shared<op::Parameter>(element::f32, shape_a);
    Shape shape_r{2, 1, 12};
    auto f =
        make_shared<Function>(make_shared<op::AvgPool>(A, window_shape), op::ParameterVector{A});

    auto backend = runtime::Backend::create("${BACKEND_NAME}");

    // Create some tensors for input/output
    auto a = backend->create_tensor(element::f32, shape_a);
    copy_data(a,
              test::NDArray<float, 3>({{{0, 1, 0, 2, 1, 0, 3, 2, 0, 0, 2, 0, 0, 0}},
                                       {{0, 2, 1, 1, 0, 0, 0, 2, 0, 1, 0, 0, 1, 2}}})
                  .get_vector());
    auto result = backend->create_tensor(element::f32, shape_r);

    float denom = 3.0;

    backend->call(*f, {result}, {a});
    EXPECT_EQ((test::NDArray<float, 3>({{{1 / denom,
                                          3 / denom,
                                          3 / denom,
                                          3 / denom,
                                          4 / denom,
                                          5 / denom,
                                          5 / denom,
                                          2 / denom,
                                          2 / denom,
                                          2 / denom,
                                          2 / denom,
                                          0 / denom}},
                                        {{3 / denom,
                                          4 / denom,
                                          2 / denom,
                                          1 / denom,
                                          0 / denom,
                                          2 / denom,
                                          2 / denom,
                                          3 / denom,
                                          1 / denom,
                                          1 / denom,
                                          1 / denom,
                                          3 / denom}}})
                   .get_vector()),
              read_vector<float>(result));
}

TEST(${BACKEND_NAME}, avg_pool_1d_2channel_2image)
{
    SKIP_TEST_FOR("GPU", "${BACKEND_NAME}");
    Shape shape_a{2, 2, 14};
    Shape window_shape{3};
    auto A = make_shared<op::Parameter>(element::f32, shape_a);
    Shape shape_r{2, 2, 12};
    auto f =
        make_shared<Function>(make_shared<op::AvgPool>(A, window_shape), op::ParameterVector{A});

    auto backend = runtime::Backend::create("${BACKEND_NAME}");

    // Create some tensors for input/output
    auto a = backend->create_tensor(element::f32, shape_a);
    copy_data(a,
              test::NDArray<float, 3>({{{0, 1, 0, 2, 1, 0, 3, 2, 0, 0, 2, 0, 0, 0},
                                        {0, 0, 0, 2, 0, 0, 2, 3, 0, 1, 2, 0, 1, 0}},

                                       {{0, 2, 1, 1, 0, 0, 0, 2, 0, 1, 0, 0, 1, 2},
                                        {2, 1, 0, 0, 1, 0, 2, 0, 0, 0, 1, 1, 2, 0}}})
                  .get_vector());
    auto result = backend->create_tensor(element::f32, shape_r);

    float denom = 3.0;

    backend->call(*f, {result}, {a});
    EXPECT_EQ((test::NDArray<float, 3>({{{1 / denom,
                                          3 / denom,
                                          3 / denom,
                                          3 / denom,
                                          4 / denom,
                                          5 / denom,
                                          5 / denom,
                                          2 / denom,
                                          2 / denom,
                                          2 / denom,
                                          2 / denom,
                                          0 / denom},
                                         {0 / denom,
                                          2 / denom,
                                          2 / denom,
                                          2 / denom,
                                          2 / denom,
                                          5 / denom,
                                          5 / denom,
                                          4 / denom,
                                          3 / denom,
                                          3 / denom,
                                          3 / denom,
                                          1 / denom}},

                                        {{3 / denom,
                                          4 / denom,
                                          2 / denom,
                                          1 / denom,
                                          0 / denom,
                                          2 / denom,
                                          2 / denom,
                                          3 / denom,
                                          1 / denom,
                                          1 / denom,
                                          1 / denom,
                                          3 / denom},
                                         {3 / denom,
                                          1 / denom,
                                          1 / denom,
                                          1 / denom,
                                          3 / denom,
                                          2 / denom,
                                          2 / denom,
                                          0 / denom,
                                          1 / denom,
                                          2 / denom,
                                          4 / denom,
                                          3 / denom}}})
                   .get_vector()),
              read_vector<float>(result));
}

TEST(${BACKEND_NAME}, avg_pool_2d_2channel_2image)
{
    SKIP_TEST_FOR("GPU", "${BACKEND_NAME}");
    Shape shape_a{2, 2, 5, 5};
    Shape window_shape{2, 3};
    auto A = make_shared<op::Parameter>(element::f32, shape_a);
    Shape shape_r{2, 2, 4, 3};
    auto f =
        make_shared<Function>(make_shared<op::AvgPool>(A, window_shape), op::ParameterVector{A});

    auto backend = runtime::Backend::create("${BACKEND_NAME}");

    // Create some tensors for input/output
    auto a = backend->create_tensor(element::f32, shape_a);
    copy_data(a,
              test::NDArray<float, 4>({{{{0, 1, 0, 2, 1}, // img 0 chan 0
                                         {0, 3, 2, 0, 0},
                                         {2, 0, 0, 0, 1},
                                         {2, 0, 1, 1, 2},
                                         {0, 2, 1, 0, 0}},

                                        {{0, 0, 0, 2, 0}, // img 0 chan 1
                                         {0, 2, 3, 0, 1},
                                         {2, 0, 1, 0, 2},
                                         {3, 1, 0, 0, 0},
                                         {2, 0, 0, 0, 0}}},

                                       {{{0, 2, 1, 1, 0}, // img 1 chan 0
                                         {0, 0, 2, 0, 1},
                                         {0, 0, 1, 2, 3},
                                         {2, 0, 0, 3, 0},
                                         {0, 0, 0, 0, 0}},

                                        {{2, 1, 0, 0, 1}, // img 1 chan 1
                                         {0, 2, 0, 0, 0},
                                         {1, 1, 2, 0, 2},
                                         {1, 1, 1, 0, 1},
                                         {1, 0, 0, 0, 2}}}})
                  .get_vector());
    auto result = backend->create_tensor(element::f32, shape_r);

    float denom = 2 * 3;

    backend->call(*f, {result}, {a});
    EXPECT_EQ((test::NDArray<float, 4>({{{{6 / denom, 8 / denom, 5 / denom}, // img 0 chan 0
                                          {7 / denom, 5 / denom, 3 / denom},
                                          {5 / denom, 2 / denom, 5 / denom},
                                          {6 / denom, 5 / denom, 5 / denom}},

                                         {{5 / denom, 7 / denom, 6 / denom}, // img 0 chan 1
                                          {8 / denom, 6 / denom, 7 / denom},
                                          {7 / denom, 2 / denom, 3 / denom},
                                          {6 / denom, 1 / denom, 0 / denom}}},

                                        {{{5 / denom, 6 / denom, 5 / denom}, // img 1 chan 0
                                          {3 / denom, 5 / denom, 9 / denom},
                                          {3 / denom, 6 / denom, 9 / denom},
                                          {2 / denom, 3 / denom, 3 / denom}},

                                         {{5 / denom, 3 / denom, 1 / denom}, // img 1 chan 1
                                          {6 / denom, 5 / denom, 4 / denom},
                                          {7 / denom, 5 / denom, 6 / denom},
                                          {4 / denom, 2 / denom, 4 / denom}}}})
                   .get_vector()),
              read_vector<float>(result));
}

TEST(${BACKEND_NAME}, avg_pool_2d_1channel_1image_strided)
{
    SKIP_TEST_FOR("GPU", "${BACKEND_NAME}");
    Shape shape_a{1, 1, 8, 8};
    Shape window_shape{2, 3};
    auto window_movement_strides = Strides{3, 2};
    auto A = make_shared<op::Parameter>(element::f32, shape_a);
    Shape shape_r{1, 1, 3, 3};
    auto f = make_shared<Function>(
        make_shared<op::AvgPool>(A, window_shape, window_movement_strides), op::ParameterVector{A});

    auto backend = runtime::Backend::create("${BACKEND_NAME}");

    // Create some tensors for input/output
    auto a = backend->create_tensor(element::f32, shape_a);
    copy_data(a,
              test::NDArray<float, 4>({{{{0, 1, 0, 2, 1, 2, 0, 0},
                                         {0, 3, 2, 0, 0, 0, 1, 0},
                                         {2, 0, 0, 0, 1, 0, 0, 0},
                                         {2, 0, 1, 1, 2, 2, 3, 0},
                                         {0, 2, 1, 0, 0, 0, 1, 0},
                                         {2, 0, 3, 1, 0, 0, 0, 0},
                                         {1, 2, 0, 0, 0, 1, 2, 0},
                                         {1, 0, 2, 0, 0, 0, 1, 0}}}})
                  .get_vector());
    auto result = backend->create_tensor(element::f32, shape_r);

    float denom = 2 * 3;

    backend->call(*f, {result}, {a});
    EXPECT_EQ((test::NDArray<float, 4>({{{{6 / denom, 5 / denom, 4 / denom},
                                          {6 / denom, 5 / denom, 8 / denom},
                                          {6 / denom, 2 / denom, 4 / denom}}}})
                   .get_vector()),
              read_vector<float>(result));
}

TEST(${BACKEND_NAME}, avg_pool_2d_1channel_1image_padded)
{
    SKIP_TEST_FOR("GPU", "${BACKEND_NAME}");
    Shape shape_a{1, 1, 3, 3};
    Shape window_shape{2, 2};
    auto window_movement_strides = Strides{1, 1};
    Shape padding_below{1, 1};
    Shape padding_above{1, 1};
    auto A = make_shared<op::Parameter>(element::f32, shape_a);
    Shape shape_r{1, 1, 4, 4};
    auto f = make_shared<Function>(
        make_shared<op::AvgPool>(
            A, window_shape, window_movement_strides, padding_below, padding_above, false),
        op::ParameterVector{A});

    auto backend = runtime::Backend::create("${BACKEND_NAME}");

    // Create some tensors for input/output
    auto a = backend->create_tensor(element::f32, shape_a);
    copy_data(a, test::NDArray<float, 4>({{{{0, 1, 0}, {0, 3, 2}, {2, 0, 0}}}}).get_vector());
    auto result = backend->create_tensor(element::f32, shape_r);

    backend->call(*f, {result}, {a});
    EXPECT_EQ((test::NDArray<float, 4>({{{{0.0f / 1, 1.0f / 2, 1.0f / 2, 0.0f / 1},
                                          {0.0f / 2, 4.0f / 4, 6.0f / 4, 2.0f / 2},
                                          {2.0f / 2, 5.0f / 4, 5.0f / 4, 2.0f / 2},
                                          {2.0f / 1, 2.0f / 2, 0.0f / 2, 0.0f / 1}}}})
                   .get_vector()),
              read_vector<float>(result));
}

TEST(${BACKEND_NAME}, avg_pool_2d_2channel_2image_padded)
{
    SKIP_TEST_FOR("GPU", "${BACKEND_NAME}");
    Shape shape_a{2, 1, 3, 3};
    Shape window_shape{2, 2};
    auto window_movement_strides = Strides{1, 1};
    Shape padding_below{1, 1};
    Shape padding_above{1, 1};
    auto A = make_shared<op::Parameter>(element::f32, shape_a);
    Shape shape_r{2, 1, 4, 4};
    auto f = make_shared<Function>(
        make_shared<op::AvgPool>(
            A, window_shape, window_movement_strides, padding_below, padding_above, false),
        op::ParameterVector{A});

    auto backend = runtime::Backend::create("${BACKEND_NAME}");

    // Create some tensors for input/output
    auto a = backend->create_tensor(element::f32, shape_a);
    copy_data(a,
              test::NDArray<float, 4>(
                  {{{{0, 1, 0}, {0, 3, 2}, {2, 0, 0}}, {{3, 5, 2}, {2, 0, 9}, {3, 6, 5}}}})
                  .get_vector());
    auto result = backend->create_tensor(element::f32, shape_r);

    backend->call(*f, {result}, {a});
    EXPECT_EQ((test::NDArray<float, 4>({{{{0.0f / 1, 1.0f / 2, 1.0f / 2, 0.0f / 1},
                                          {0.0f / 2, 4.0f / 4, 6.0f / 4, 2.0f / 2},
                                          {2.0f / 2, 5.0f / 4, 5.0f / 4, 2.0f / 2},
                                          {2.0f / 1, 2.0f / 2, 0.0f / 2, 0.0f / 1}},
                                         {{3.0f / 1, 8.0f / 2, 7.0f / 2, 2.0f / 1},
                                          {5.0f / 2, 10.0f / 4, 16.0f / 4, 11.0f / 2},
                                          {5.0f / 2, 11.0f / 4, 20.0f / 4, 14.0f / 2},
                                          {3.0f / 1, 9.0f / 2, 11.0f / 2, 5.0f / 1}}}})
                   .get_vector()),
              read_vector<float>(result));
}

TEST(${BACKEND_NAME}, avg_pool_2d_2channel_2image_padded_only_below)
{
    SKIP_TEST_FOR("GPU", "${BACKEND_NAME}");
    Shape shape_a{2, 1, 3, 3};
    Shape window_shape{2, 2};
    auto window_movement_strides = Strides{1, 1};
    Shape padding_below{1, 1};
    Shape padding_above{0, 0};
    auto A = make_shared<op::Parameter>(element::f32, shape_a);
    Shape shape_r{2, 1, 3, 3};
    auto f = make_shared<Function>(
        make_shared<op::AvgPool>(
            A, window_shape, window_movement_strides, padding_below, padding_above, false),
        op::ParameterVector{A});

    auto backend = runtime::Backend::create("${BACKEND_NAME}");

    // Create some tensors for input/output
    auto a = backend->create_tensor(element::f32, shape_a);
    copy_data(a,
              test::NDArray<float, 4>(
                  {{{{0, 1, 0}, {0, 3, 2}, {2, 0, 0}}, {{3, 5, 2}, {2, 0, 9}, {3, 6, 5}}}})
                  .get_vector());
    auto result = backend->create_tensor(element::f32, shape_r);

    backend->call(*f, {result}, {a});
    EXPECT_EQ((test::NDArray<float, 4>({{{{0.0f / 1, 1.0f / 2, 1.0f / 2},
                                          {0.0f / 2, 4.0f / 4, 6.0f / 4},
                                          {2.0f / 2, 5.0f / 4, 5.0f / 4}},
                                         {{3.0f / 1, 8.0f / 2, 7.0f / 2},
                                          {5.0f / 2, 10.0f / 4, 16.0f / 4},
                                          {5.0f / 2, 11.0f / 4, 20.0f / 4}}}})
                   .get_vector()),
              read_vector<float>(result));
}

TEST(${BACKEND_NAME}, avg_pool_2d_2channel_2image_padded_only_above)
{
    SKIP_TEST_FOR("GPU", "${BACKEND_NAME}");
    Shape shape_a{2, 1, 3, 3};
    Shape window_shape{2, 2};
    auto window_movement_strides = Strides{1, 1};
    Shape padding_below{0, 0};
    Shape padding_above{1, 1};
    auto A = make_shared<op::Parameter>(element::f32, shape_a);
    Shape shape_r{2, 1, 3, 3};
    auto f = make_shared<Function>(
        make_shared<op::AvgPool>(
            A, window_shape, window_movement_strides, padding_below, padding_above, false),
        op::ParameterVector{A});

    auto backend = runtime::Backend::create("${BACKEND_NAME}");

    // Create some tensors for input/output
    auto a = backend->create_tensor(element::f32, shape_a);
    copy_data(a,
              test::NDArray<float, 4>(
                  {{{{0, 1, 0}, {0, 3, 2}, {2, 0, 0}}, {{3, 5, 2}, {2, 0, 9}, {3, 6, 5}}}})
                  .get_vector());
    auto result = backend->create_tensor(element::f32, shape_r);

    backend->call(*f, {result}, {a});
    EXPECT_EQ((test::NDArray<float, 4>({{{{4.0f / 4, 6.0f / 4, 2.0f / 2},
                                          {5.0f / 4, 5.0f / 4, 2.0f / 2},
                                          {2.0f / 2, 0.0f / 2, 0.0f / 1}},
                                         {{10.0f / 4, 16.0f / 4, 11.0f / 2},
                                          {11.0f / 4, 20.0f / 4, 14.0f / 2},
                                          {9.0f / 2, 11.0f / 2, 5.0f / 1}}}})
                   .get_vector()),
              read_vector<float>(result));
}

TEST(${BACKEND_NAME}, avg_pool_2d_2channel_2image_padded_3x3)
{
    SKIP_TEST_FOR("GPU", "${BACKEND_NAME}");
    Shape shape_a{2, 1, 3, 3};
    Shape window_shape{3, 3};
    auto window_movement_strides = Strides{1, 1};
    Shape padding_below{2, 2};
    Shape padding_above{2, 2};
    auto A = make_shared<op::Parameter>(element::f32, shape_a);
    Shape shape_r{2, 1, 5, 5};
    auto f = make_shared<Function>(
        make_shared<op::AvgPool>(
            A, window_shape, window_movement_strides, padding_below, padding_above, false),
        op::ParameterVector{A});

    auto backend = runtime::Backend::create("${BACKEND_NAME}");

    // Create some tensors for input/output
    auto a = backend->create_tensor(element::f32, shape_a);
    copy_data(a,
              test::NDArray<float, 4>(
                  {{{{0, 1, 0}, {0, 3, 2}, {2, 0, 0}}, {{3, 5, 2}, {2, 0, 9}, {3, 6, 5}}}})
                  .get_vector());
    auto result = backend->create_tensor(element::f32, shape_r);

    backend->call(*f, {result}, {a});
    EXPECT_EQ((test::NDArray<float, 4>({{{{0.0f / 1, 1.0f / 2, 1.0f / 3, 1.0f / 2, 0.0f / 1},
                                          {0.0f / 2, 4.0f / 4, 6.0f / 6, 6.0f / 4, 2.0f / 2},
                                          {2.0f / 3, 6.0f / 6, 8.0f / 9, 6.0f / 6, 2.0f / 3},
                                          {2.0f / 2, 5.0f / 4, 7.0f / 6, 5.0f / 4, 2.0f / 2},
                                          {2.0f / 1, 2.0f / 2, 2.0f / 3, 0.0f / 2, 0.0f / 1}},
                                         {{3.0f / 1, 8.0f / 2, 10.0f / 3, 7.0f / 2, 2.0f / 1},
                                          {5.0f / 2, 10.0f / 4, 21.0f / 6, 16.0f / 4, 11.0f / 2},
                                          {8.0f / 3, 19.0f / 6, 35.0f / 9, 27.0f / 6, 16.0f / 3},
                                          {5.0f / 2, 11.0f / 4, 25.0f / 6, 20.0f / 4, 14.0f / 2},
                                          {3.0f / 1, 9.0f / 2, 14.0f / 3, 11.0f / 2, 5.0f / 1}}}})
                   .get_vector()),
              read_vector<float>(result));
}

TEST(${BACKEND_NAME}, avg_pool_2d_2channel_2image_padded_3x3_strided)
{
    SKIP_TEST_FOR("GPU", "${BACKEND_NAME}");
    Shape shape_a{2, 1, 3, 3};
    Shape window_shape{3, 3};
    auto window_movement_strides = Strides{2, 2};
    Shape padding_below{2, 2};
    Shape padding_above{2, 2};
    auto A = make_shared<op::Parameter>(element::f32, shape_a);
    Shape shape_r{2, 1, 3, 3};
    auto f = make_shared<Function>(
        make_shared<op::AvgPool>(
            A, window_shape, window_movement_strides, padding_below, padding_above, false),
        op::ParameterVector{A});

    auto backend = runtime::Backend::create("${BACKEND_NAME}");

    // Create some tensors for input/output
    auto a = backend->create_tensor(element::f32, shape_a);
    copy_data(a,
              test::NDArray<float, 4>(
                  {{{{0, 1, 0}, {0, 3, 2}, {2, 0, 0}}, {{3, 5, 2}, {2, 0, 9}, {3, 6, 5}}}})
                  .get_vector());
    auto result = backend->create_tensor(element::f32, shape_r);

    backend->call(*f, {result}, {a});
    EXPECT_EQ((test::NDArray<float, 4>({{{{0.0f / 1, 1.0f / 3, 0.0f / 1},
                                          {2.0f / 3, 8.0f / 9, 2.0f / 3},
                                          {2.0f / 1, 2.0f / 3, 0.0f / 1}},
                                         {{3.0f / 1, 10.0f / 3, 2.0f / 1},
                                          {8.0f / 3, 35.0f / 9, 16.0f / 3},
                                          {3.0f / 1, 14.0f / 3, 5.0f / 1}}}})
                   .get_vector()),
              read_vector<float>(result));
}

TEST(${BACKEND_NAME}, avg_pool_2d_2channel_2image_padded_3x3_strided_uneven)
{
    SKIP_TEST_FOR("GPU", "${BACKEND_NAME}");
    Shape shape_a{2, 1, 3, 3};
    Shape window_shape{3, 3};
    auto window_movement_strides = Strides{2, 3};
    Shape padding_below{2, 2};
    Shape padding_above{2, 2};
    auto A = make_shared<op::Parameter>(element::f32, shape_a);
    Shape shape_r{2, 1, 3, 2};
    auto f = make_shared<Function>(
        make_shared<op::AvgPool>(
            A, window_shape, window_movement_strides, padding_below, padding_above, false),
        op::ParameterVector{A});

    auto backend = runtime::Backend::create("${BACKEND_NAME}");

    // Create some tensors for input/output
    auto a = backend->create_tensor(element::f32, shape_a);
    copy_data(a,
              test::NDArray<float, 4>(
                  {{{{0, 1, 0}, {0, 3, 2}, {2, 0, 0}}, {{3, 5, 2}, {2, 0, 9}, {3, 6, 5}}}})
                  .get_vector());
    auto result = backend->create_tensor(element::f32, shape_r);

    backend->call(*f, {result}, {a});
    EXPECT_EQ((test::NDArray<float, 4>(
                   {{{{0.0f / 1, 1.0f / 2}, {2.0f / 3, 6.0f / 6}, {2.0f / 1, 0.0f / 2}},
                     {{3.0f / 1, 7.0f / 2}, {8.0f / 3, 27.0f / 6}, {3.0f / 1, 11.0f / 2}}}})
                   .get_vector()),
              read_vector<float>(result));
}

TEST(${BACKEND_NAME}, pad_interior_1d)
{
    SKIP_TEST_FOR("GPU", "${BACKEND_NAME}");
    Shape shape_a{6};
    auto A = make_shared<op::Parameter>(element::f32, shape_a);
    Shape shape_b{};
    auto B = make_shared<op::Parameter>(element::f32, shape_b);
    Shape shape_r{16};
    Shape padding_below{0};
    Shape padding_above{0};
    Shape padding_interior{2};
    auto f = make_shared<Function>(
        make_shared<op::Pad>(A, B, padding_below, padding_above, padding_interior),
        op::ParameterVector{A, B});

    auto backend = runtime::Backend::create("${BACKEND_NAME}");

    // Create some tensors for input/output
    auto a = backend->create_tensor(element::f32, shape_a);
    copy_data(a, test::NDArray<float, 1>({1, 2, 3, 4, 5, 6}).get_vector());
    auto b = backend->create_tensor(element::f32, shape_b);
    copy_data(b, vector<float>{2112});
    auto result = backend->create_tensor(element::f32, shape_r);

    backend->call(*f, {result}, {a, b});
    EXPECT_EQ((test::NDArray<float, 1>(
                   {1, 2112, 2112, 2, 2112, 2112, 3, 2112, 2112, 4, 2112, 2112, 5, 2112, 2112, 6})
                   .get_vector()),
              read_vector<float>(result));
}

TEST(${BACKEND_NAME}, pad_exterior_1d)
{
    SKIP_TEST_FOR("GPU", "${BACKEND_NAME}");
    Shape shape_a{6};
    auto A = make_shared<op::Parameter>(element::f32, shape_a);
    Shape shape_b{};
    auto B = make_shared<op::Parameter>(element::f32, shape_b);
    Shape shape_r{15};
    Shape padding_below{4};
    Shape padding_above{5};
    Shape padding_interior{0};
    auto f = make_shared<Function>(
        make_shared<op::Pad>(A, B, padding_below, padding_above, padding_interior),
        op::ParameterVector{A, B});

    auto backend = runtime::Backend::create("${BACKEND_NAME}");

    // Create some tensors for input/output
    auto a = backend->create_tensor(element::f32, shape_a);
    copy_data(a, test::NDArray<float, 1>({1, 2, 3, 4, 5, 6}).get_vector());
    auto b = backend->create_tensor(element::f32, shape_b);
    copy_data(b, vector<float>{2112});
    auto result = backend->create_tensor(element::f32, shape_r);

    backend->call(*f, {result}, {a, b});
    EXPECT_EQ((test::NDArray<float, 1>(
                   {2112, 2112, 2112, 2112, 1, 2, 3, 4, 5, 6, 2112, 2112, 2112, 2112, 2112})
                   .get_vector()),
              read_vector<float>(result));
}

TEST(${BACKEND_NAME}, pad_interior_exterior_1d)
{
    SKIP_TEST_FOR("GPU", "${BACKEND_NAME}");
    Shape shape_a{6};
    auto A = make_shared<op::Parameter>(element::f32, shape_a);
    Shape shape_b{};
    auto B = make_shared<op::Parameter>(element::f32, shape_b);
    Shape shape_r{25};
    Shape padding_below{4};
    Shape padding_above{5};
    Shape padding_interior{2};
    auto f = make_shared<Function>(
        make_shared<op::Pad>(A, B, padding_below, padding_above, padding_interior),
        op::ParameterVector{A, B});

    auto backend = runtime::Backend::create("${BACKEND_NAME}");

    // Create some tensors for input/output
    auto a = backend->create_tensor(element::f32, shape_a);
    copy_data(a, test::NDArray<float, 1>({1, 2, 3, 4, 5, 6}).get_vector());
    auto b = backend->create_tensor(element::f32, shape_b);
    copy_data(b, vector<float>{2112});
    auto result = backend->create_tensor(element::f32, shape_r);

    backend->call(*f, {result}, {a, b});
    EXPECT_EQ((test::NDArray<float, 1>({2112, 2112, 2112, 2112, 1,    2112, 2112, 2, 2112,
                                        2112, 3,    2112, 2112, 4,    2112, 2112, 5, 2112,
                                        2112, 6,    2112, 2112, 2112, 2112, 2112})
                   .get_vector()),
              read_vector<float>(result));
}

TEST(${BACKEND_NAME}, pad_interior_exterior_2d)
{
    SKIP_TEST_FOR("GPU", "${BACKEND_NAME}");
    Shape shape_a{2, 3};
    auto A = make_shared<op::Parameter>(element::f32, shape_a);
    Shape shape_b{};
    auto B = make_shared<op::Parameter>(element::f32, shape_b);
    Shape shape_r{7, 6};
    Shape padding_below{1, 0};
    Shape padding_above{2, 1};
    Shape padding_interior{2, 1};
    auto f = make_shared<Function>(
        make_shared<op::Pad>(A, B, padding_below, padding_above, padding_interior),
        op::ParameterVector{A, B});

    auto backend = runtime::Backend::create("${BACKEND_NAME}");

    // Create some tensors for input/output
    auto a = backend->create_tensor(element::f32, shape_a);
    copy_data(a, test::NDArray<float, 2>({{1, 2, 3}, {4, 5, 6}}).get_vector());
    auto b = backend->create_tensor(element::f32, shape_b);
    copy_data(b, vector<float>{9});
    auto result = backend->create_tensor(element::f32, shape_r);

    backend->call(*f, {result}, {a, b});
    EXPECT_EQ((test::NDArray<float, 2>({{9, 9, 9, 9, 9, 9},
                                        {1, 9, 2, 9, 3, 9},
                                        {9, 9, 9, 9, 9, 9},
                                        {9, 9, 9, 9, 9, 9},
                                        {4, 9, 5, 9, 6, 9},
                                        {9, 9, 9, 9, 9, 9},
                                        {9, 9, 9, 9, 9, 9}})
                   .get_vector()),
              read_vector<float>(result));
}

TEST(${BACKEND_NAME}, pad_exterior_2d_0x0)
{
    SKIP_TEST_FOR("GPU", "${BACKEND_NAME}");
    SKIP_TEST_FOR("NNP_TESTER", "${BACKEND_NAME}");

    Shape shape_a{0, 0};
    auto A = make_shared<op::Parameter>(element::f32, shape_a);
    Shape shape_b{};
    auto B = make_shared<op::Parameter>(element::f32, shape_b);
    Shape shape_r{5, 5};
    Shape padding_below{2, 3};
    Shape padding_above{3, 2};
    Shape padding_interior{0, 0};
    auto f = make_shared<Function>(
        make_shared<op::Pad>(A, B, padding_below, padding_above, padding_interior),
        op::ParameterVector{A, B});

    auto backend = runtime::Backend::create("${BACKEND_NAME}");

    // Create some tensors for input/output
    auto a = backend->create_tensor(element::f32, shape_a);
    //copy_data(a, test::NDArray<float, 2>({{}}).get_vector());
    auto b = backend->create_tensor(element::f32, shape_b);
    copy_data(b, vector<float>{2112});
    auto result = backend->create_tensor(element::f32, shape_r);

    backend->call(*f, {result}, {a, b});
    EXPECT_EQ((test::NDArray<float, 2>({{2112, 2112, 2112, 2112, 2112},
                                        {2112, 2112, 2112, 2112, 2112},
                                        {2112, 2112, 2112, 2112, 2112},
                                        {2112, 2112, 2112, 2112, 2112},
                                        {2112, 2112, 2112, 2112, 2112}})
                   .get_vector()),
              read_vector<float>(result));
}

TEST(${BACKEND_NAME}, pad_exterior_2d_0x3)
{
    SKIP_TEST_FOR("GPU", "${BACKEND_NAME}");
    SKIP_TEST_FOR("NNP_TESTER", "${BACKEND_NAME}");

    Shape shape_a{0, 3};
    auto A = make_shared<op::Parameter>(element::f32, shape_a);
    Shape shape_b{};
    auto B = make_shared<op::Parameter>(element::f32, shape_b);
    Shape shape_r{5, 5};
    Shape padding_below{2, 1};
    Shape padding_above{3, 1};
    Shape padding_interior{0, 0};
    auto f = make_shared<Function>(
        make_shared<op::Pad>(A, B, padding_below, padding_above, padding_interior),
        op::ParameterVector{A, B});

    auto backend = runtime::Backend::create("${BACKEND_NAME}");

    // Create some tensors for input/output
    auto a = backend->create_tensor(element::f32, shape_a);
    //copy_data(a, test::NDArray<float, 2>({}).get_vector());
    auto b = backend->create_tensor(element::f32, shape_b);
    copy_data(b, vector<float>{2112});
    auto result = backend->create_tensor(element::f32, shape_r);

    backend->call(*f, {result}, {a, b});
    EXPECT_EQ((test::NDArray<float, 2>({{2112, 2112, 2112, 2112, 2112},
                                        {2112, 2112, 2112, 2112, 2112},
                                        {2112, 2112, 2112, 2112, 2112},
                                        {2112, 2112, 2112, 2112, 2112},
                                        {2112, 2112, 2112, 2112, 2112}})
                   .get_vector()),
              read_vector<float>(result));
}

TEST(${BACKEND_NAME}, pad_exterior_2d_3x0)
{
    SKIP_TEST_FOR("GPU", "${BACKEND_NAME}");
    SKIP_TEST_FOR("NNP_TESTER", "${BACKEND_NAME}");

    Shape shape_a{3, 0};
    auto A = make_shared<op::Parameter>(element::f32, shape_a);
    Shape shape_b{};
    auto B = make_shared<op::Parameter>(element::f32, shape_b);
    Shape shape_r{5, 5};
    Shape padding_below{1, 3};
    Shape padding_above{1, 2};
    Shape padding_interior{0, 0};
    auto f = make_shared<Function>(
        make_shared<op::Pad>(A, B, padding_below, padding_above, padding_interior),
        op::ParameterVector{A, B});

    auto backend = runtime::Backend::create("${BACKEND_NAME}");

    // Create some tensors for input/output
    auto a = backend->create_tensor(element::f32, shape_a);
    //copy_data(a, test::NDArray<float, 2>({}).get_vector());
    auto b = backend->create_tensor(element::f32, shape_b);
    copy_data(b, vector<float>{2112});
    auto result = backend->create_tensor(element::f32, shape_r);

    backend->call(*f, {result}, {a, b});
    EXPECT_EQ((test::NDArray<float, 2>({{2112, 2112, 2112, 2112, 2112},
                                        {2112, 2112, 2112, 2112, 2112},
                                        {2112, 2112, 2112, 2112, 2112},
                                        {2112, 2112, 2112, 2112, 2112},
                                        {2112, 2112, 2112, 2112, 2112}})
                   .get_vector()),
              read_vector<float>(result));
}

TEST(${BACKEND_NAME}, pad_exterior_4d_1x2x2x2)
{
    SKIP_TEST_FOR("GPU", "${BACKEND_NAME}");
    SKIP_TEST_FOR("NNP_TESTER", "${BACKEND_NAME}");

    Shape shape_a{1, 2, 2, 2};
    auto A = make_shared<op::Parameter>(element::f32, shape_a);
    Shape shape_b{};
    auto B = make_shared<op::Parameter>(element::f32, shape_b);
    Shape shape_r{1, 2, 4, 4};
    Shape padding_below{0, 0, 1, 1};
    Shape padding_above{0, 0, 1, 1};
    Shape padding_interior{0, 0, 0, 0};
    auto f = make_shared<Function>(
        make_shared<op::Pad>(A, B, padding_below, padding_above, padding_interior),
        op::ParameterVector{A, B});

    auto backend = runtime::Backend::create("${BACKEND_NAME}");

    // Create some tensors for input/output
    auto a = backend->create_tensor(element::f32, shape_a);
    // clang-format off
    copy_data(a, test::NDArray<float, 4>(
        {
            {
                {
                    {0.0f, 0.0f},
                    {0.0f, 0.0f}
                },
                {
                    {0.0f, 0.0f},
                    {0.0f, 0.0f}
                }
            }
        }).get_vector());
    // clang-format on

    auto b = backend->create_tensor(element::f32, shape_b);
    copy_data(b, vector<float>{42});

    auto result = backend->create_tensor(element::f32, shape_r);

    backend->call(*f, {result}, {a, b});
    // clang-format off
    EXPECT_EQ((test::NDArray<float, 4>(
        {
            {
                {
                    {42.0f, 42.0f, 42.0f, 42.0f},
                    {42.0f, 0.0f, 0.0f, 42.0f},
                    {42.0f, 0.0f, 0.0f, 42.0f},
                    {42.0f, 42.0f, 42.0f, 42.0f}
                },
                {
                    {42.0f, 42.0f, 42.0f, 42.0f},
                    {42.0f, 0.0f, 0.0f, 42.0f},
                    {42.0f, 0.0f, 0.0f, 42.0f},
                    {42.0f, 42.0f, 42.0f, 42.0f}
                }
            }
        }).get_vector()),
        read_vector<float>(result));
    // clang-format on
}

// This is a regression test for one of TF's unit tests, which was failing.
// The problem was inappropriate handling of the shape computation for a
// zero-length axis with interior padding. Rather than subtract 1 from the
// source shape and multiply by the interior padding (which causes underflow),
// we should just count the pre-interior-padding length as zero.
TEST(${BACKEND_NAME}, pad_interior_exterior_4d_2x0x3x2)
{
    SKIP_TEST_FOR("GPU", "${BACKEND_NAME}");
    SKIP_TEST_FOR("NNP_TESTER", "${BACKEND_NAME}");

    Shape shape_a{2, 0, 3, 2};
    auto A = make_shared<op::Parameter>(element::f32, shape_a);
    Shape shape_b{};
    auto B = make_shared<op::Parameter>(element::f32, shape_b);
    Shape padding_below{1, 0, 0, 0};
    Shape padding_above{0, 2, 0, 0};
    Shape padding_interior{2, 1, 0, 0};
    Shape shape_r{5, 2, 3, 2};
    auto f = make_shared<Function>(
        make_shared<op::Pad>(A, B, padding_below, padding_above, padding_interior),
        op::ParameterVector{A, B});

    auto backend = runtime::Backend::create("${BACKEND_NAME}");

    // Create some tensors for input/output
    auto a = backend->create_tensor(element::f32, shape_a);
    //copy_data(a, test::NDArray<float, 2>({}).get_vector());
    auto b = backend->create_tensor(element::f32, shape_b);
    copy_data(b, vector<float>{2112});
    auto result = backend->create_tensor(element::f32, shape_r);

    vector<float> expected(5 * 2 * 3 * 2, 2112);

    backend->call(*f, {result}, {a, b});
    EXPECT_EQ(expected, read_vector<float>(result));
}

// Trivial case with no reduced axes.
TEST(${BACKEND_NAME}, product_trivial)
{
    SKIP_TEST_FOR("GPU", "${BACKEND_NAME}");
    Shape shape{2, 2};
    auto A = make_shared<op::Parameter>(element::f32, shape);
    auto f = make_shared<Function>(make_shared<op::Product>(A, AxisSet{}), op::ParameterVector{A});

    auto backend = runtime::Backend::create("${BACKEND_NAME}");

    // Create some tensors for input/output
    auto a = backend->create_tensor(element::f32, shape);
    copy_data(a, vector<float>{1, 2, 3, 4});
    auto result = backend->create_tensor(element::f32, shape);

    backend->call(*f, {result}, {a});
    EXPECT_EQ((vector<float>{1, 2, 3, 4}), read_vector<float>(result));
}

// Failure has been reported at 5D for some reason
TEST(${BACKEND_NAME}, product_trivial_5d)
{
    SKIP_TEST_FOR("GPU", "${BACKEND_NAME}");
    Shape shape{2, 2, 2, 2, 2};
    auto A = make_shared<op::Parameter>(element::f32, shape);
    auto f = make_shared<Function>(make_shared<op::Product>(A, AxisSet{}), op::ParameterVector{A});

    auto backend = runtime::Backend::create("${BACKEND_NAME}");

    // Create some tensors for input/output
    auto a = backend->create_tensor(element::f32, shape);
    copy_data(a, vector<float>{1, 1, 1, 1, 1, 1, 1, 1, 1, 1, 1, 1, 1, 1, 1, 1,
                               1, 1, 1, 1, 1, 1, 1, 1, 1, 1, 1, 1, 1, 1, 1, 1});
    auto result = backend->create_tensor(element::f32, shape);

    backend->call(*f, {result}, {a});
    EXPECT_EQ((vector<float>{1, 1, 1, 1, 1, 1, 1, 1, 1, 1, 1, 1, 1, 1, 1, 1,
                             1, 1, 1, 1, 1, 1, 1, 1, 1, 1, 1, 1, 1, 1, 1, 1}),
              read_vector<float>(result));
}

TEST(${BACKEND_NAME}, product_to_scalar)
{
    SKIP_TEST_FOR("GPU", "${BACKEND_NAME}");
    Shape shape{2, 2};
    auto A = make_shared<op::Parameter>(element::f32, shape);
    auto f =
        make_shared<Function>(make_shared<op::Product>(A, AxisSet{0, 1}), op::ParameterVector{A});

    auto backend = runtime::Backend::create("${BACKEND_NAME}");

    // Create some tensors for input/output
    auto a = backend->create_tensor(element::f32, shape);
    copy_data(a, vector<float>{1, 2, 3, 4});
    auto result = backend->create_tensor(element::f32, Shape{});

    backend->call(*f, {result}, {a});
    EXPECT_EQ((vector<float>{24}), read_vector<float>(result));

    // For some reason I'm feeling extra paranoid about making sure reduction doesn't clobber the
    // input tensors, so let's do this too.
    EXPECT_EQ((vector<float>{1, 2, 3, 4}), read_vector<float>(a));
}

TEST(${BACKEND_NAME}, product_matrix_columns)
{
    SKIP_TEST_FOR("GPU", "${BACKEND_NAME}");
    Shape shape_a{3, 2};
    auto A = make_shared<op::Parameter>(element::f32, shape_a);
    Shape shape_rt{2};
    auto f = make_shared<Function>(make_shared<op::Product>(A, AxisSet{0}), op::ParameterVector{A});

    auto backend = runtime::Backend::create("${BACKEND_NAME}");

    // Create some tensors for input/output
    auto a = backend->create_tensor(element::f32, shape_a);
    copy_data(a, vector<float>{1, 2, 3, 4, 5, 6});
    auto result = backend->create_tensor(element::f32, shape_rt);

    backend->call(*f, {result}, {a});
    EXPECT_EQ((vector<float>{15, 48}), read_vector<float>(result));

    // For some reason I'm feeling extra paranoid about making sure reduction doesn't clobber the
    // input tensors, so let's do this too.
    EXPECT_EQ((vector<float>{1, 2, 3, 4, 5, 6}), read_vector<float>(a));
}

TEST(${BACKEND_NAME}, product_matrix_rows)
{
    SKIP_TEST_FOR("GPU", "${BACKEND_NAME}");
    Shape shape_a{3, 2};
    auto A = make_shared<op::Parameter>(element::f32, shape_a);
    Shape shape_rt{3};
    auto f = make_shared<Function>(make_shared<op::Product>(A, AxisSet{1}), op::ParameterVector{A});

    auto backend = runtime::Backend::create("${BACKEND_NAME}");

    // Create some tensors for input/output
    auto a = backend->create_tensor(element::f32, shape_a);
    copy_data(a, vector<float>{1, 2, 3, 4, 5, 6});
    auto result = backend->create_tensor(element::f32, shape_rt);

    backend->call(*f, {result}, {a});
    EXPECT_EQ((vector<float>{2, 12, 30}), read_vector<float>(result));

    // For some reason I'm feeling extra paranoid about making sure reduction doesn't clobber the
    // input tensors, so let's do this too.
    EXPECT_EQ((vector<float>{1, 2, 3, 4, 5, 6}), read_vector<float>(a));
}

TEST(${BACKEND_NAME}, product_matrix_rows_zero)
{
    SKIP_TEST_FOR("GPU", "${BACKEND_NAME}");
    SKIP_TEST_FOR("NNP_TESTER", "${BACKEND_NAME}");

    Shape shape_a{3, 0};
    auto A = make_shared<op::Parameter>(element::f32, shape_a);
    Shape shape_rt{3};
    auto f = make_shared<Function>(make_shared<op::Product>(A, AxisSet{1}), op::ParameterVector{A});

    auto backend = runtime::Backend::create("${BACKEND_NAME}");

    // Create some tensors for input/output
    auto a = backend->create_tensor(element::f32, shape_a);
    copy_data(a, vector<float>{});
    auto result = backend->create_tensor(element::f32, shape_rt);
    copy_data(result, vector<float>({3, 3, 3}));

    backend->call(*f, {result}, {a});
    EXPECT_EQ((vector<float>{1, 1, 1}), read_vector<float>(result));

    // For some reason I'm feeling extra paranoid about making sure reduction doesn't clobber the
    // input tensors, so let's do this too.
    EXPECT_EQ((vector<float>{}), read_vector<float>(a));
}

TEST(${BACKEND_NAME}, product_matrix_cols_zero)
{
    SKIP_TEST_FOR("GPU", "${BACKEND_NAME}");
    SKIP_TEST_FOR("NNP_TESTER", "${BACKEND_NAME}");

    // Now the reduction (g(x:float32[2,2],y:float32[]) = reduce(x,y,f,axes={})).
    Shape shape_a{0, 2};
    auto A = make_shared<op::Parameter>(element::f32, shape_a);
    Shape shape_rt{2};
    auto f = make_shared<Function>(make_shared<op::Product>(A, AxisSet{0}), op::ParameterVector{A});

    auto backend = runtime::Backend::create("${BACKEND_NAME}");

    // Create some tensors for input/output
    auto a = backend->create_tensor(element::f32, shape_a);
    copy_data(a, vector<float>{});
    auto result = backend->create_tensor(element::f32, shape_rt);
    copy_data(result, vector<float>({3, 3}));

    backend->call(*f, {result}, {a});
    EXPECT_EQ((vector<float>{1, 1}), read_vector<float>(result));

    // For some reason I'm feeling extra paranoid about making sure reduction doesn't clobber the
    // input tensors, so let's do this too.
    EXPECT_EQ((vector<float>{}), read_vector<float>(a));
}

TEST(${BACKEND_NAME}, product_vector_zero)
{
    SKIP_TEST_FOR("GPU", "${BACKEND_NAME}");
    SKIP_TEST_FOR("NNP_TESTER", "${BACKEND_NAME}");

    Shape shape_a{0};
    auto A = make_shared<op::Parameter>(element::f32, shape_a);
    Shape shape_rt{};
    auto f = make_shared<Function>(make_shared<op::Product>(A, AxisSet{0}), op::ParameterVector{A});

    auto backend = runtime::Backend::create("${BACKEND_NAME}");

    // Create some tensors for input/output
    auto a = backend->create_tensor(element::f32, shape_a);
    copy_data(a, vector<float>{});
    auto result = backend->create_tensor(element::f32, shape_rt);
    copy_data(result, vector<float>({3}));

    backend->call(*f, {result}, {a});
    EXPECT_EQ((vector<float>{1}), read_vector<float>(result));

    // For some reason I'm feeling extra paranoid about making sure reduction doesn't clobber the
    // input tensors, so let's do this too.
    EXPECT_EQ((vector<float>{}), read_vector<float>(a));
}

TEST(${BACKEND_NAME}, product_matrix_to_scalar_zero_by_zero)
{
    SKIP_TEST_FOR("GPU", "${BACKEND_NAME}");
    SKIP_TEST_FOR("NNP_TESTER", "${BACKEND_NAME}");

    Shape shape_a{0, 0};
    auto A = make_shared<op::Parameter>(element::f32, shape_a);
    Shape shape_rt{};
    auto f =
        make_shared<Function>(make_shared<op::Product>(A, AxisSet{0, 1}), op::ParameterVector{A});

    auto backend = runtime::Backend::create("${BACKEND_NAME}");

    // Create some tensors for input/output
    auto a = backend->create_tensor(element::f32, shape_a);
    copy_data(a, vector<float>{});
    auto result = backend->create_tensor(element::f32, shape_rt);
    copy_data(result, vector<float>({3}));

    backend->call(*f, {result}, {a});
    EXPECT_EQ((vector<float>{1}), read_vector<float>(result));

    // For some reason I'm feeling extra paranoid about making sure reduction doesn't clobber the
    // input tensors, so let's do this too.
    EXPECT_EQ((vector<float>{}), read_vector<float>(a));
}

TEST(${BACKEND_NAME}, product_3d_to_matrix_most_sig)
{
    SKIP_TEST_FOR("GPU", "${BACKEND_NAME}");
    Shape shape_a{3, 3, 3};
    auto A = make_shared<op::Parameter>(element::f32, shape_a);
    Shape shape_rt{3, 3};
    auto f = make_shared<Function>(make_shared<op::Product>(A, AxisSet{0}), op::ParameterVector{A});

    auto backend = runtime::Backend::create("${BACKEND_NAME}");

    // Create some tensors for input/output
    auto a = backend->create_tensor(element::f32, shape_a);
    copy_data(a, vector<float>{1,  2,  3,  4,  5,  6,  7,  8,  9,  10, 11, 12, 13, 14,
                               15, 16, 17, 18, 19, 20, 21, 22, 23, 24, 25, 26, 27});
    auto result = backend->create_tensor(element::f32, shape_rt);

    backend->call(*f, {result}, {a});
    EXPECT_EQ((vector<float>{1 * 10 * 19,
                             2 * 11 * 20,
                             3 * 12 * 21,
                             4 * 13 * 22,
                             5 * 14 * 23,
                             6 * 15 * 24,
                             7 * 16 * 25,
                             8 * 17 * 26,
                             9 * 18 * 27}),
              read_vector<float>(result));
}

TEST(${BACKEND_NAME}, product_3d_to_matrix_least_sig)
{
    SKIP_TEST_FOR("GPU", "${BACKEND_NAME}");
    Shape shape_a{3, 3, 3};
    auto A = make_shared<op::Parameter>(element::f32, shape_a);
    Shape shape_rt{3, 3};
    auto f = make_shared<Function>(make_shared<op::Product>(A, AxisSet{2}), op::ParameterVector{A});

    auto backend = runtime::Backend::create("${BACKEND_NAME}");

    // Create some tensors for input/output
    auto a = backend->create_tensor(element::f32, shape_a);
    copy_data(a, vector<float>{1,  2,  3,  4,  5,  6,  7,  8,  9,  10, 11, 12, 13, 14,
                               15, 16, 17, 18, 19, 20, 21, 22, 23, 24, 25, 26, 27});
    auto result = backend->create_tensor(element::f32, shape_rt);

    backend->call(*f, {result}, {a});
    EXPECT_EQ((vector<float>{1 * 2 * 3,
                             4 * 5 * 6,
                             7 * 8 * 9,
                             10 * 11 * 12,
                             13 * 14 * 15,
                             16 * 17 * 18,
                             19 * 20 * 21,
                             22 * 23 * 24,
                             25 * 26 * 27}),
              read_vector<float>(result));
}

TEST(${BACKEND_NAME}, product_3d_to_vector)
{
    SKIP_TEST_FOR("GPU", "${BACKEND_NAME}");
    SKIP_TEST_FOR("NNP_TESTER", "${BACKEND_NAME}"); // Correct values but OOB

    Shape shape_a{3, 3, 3};
    auto A = make_shared<op::Parameter>(element::f32, shape_a);
    Shape shape_rt{3};
    auto f =
        make_shared<Function>(make_shared<op::Product>(A, AxisSet{0, 1}), op::ParameterVector{A});

    auto backend = runtime::Backend::create("${BACKEND_NAME}");

    // Create some tensors for input/output
    auto a = backend->create_tensor(element::f32, shape_a);
    copy_data(a, vector<float>{1,  2,  3,  4,  5,  6,  7,  8,  9,  10, 11, 12, 13, 14,
                               15, 16, 17, 18, 19, 20, 21, 22, 23, 24, 25, 26, 27});
    auto result = backend->create_tensor(element::f32, shape_rt);

    backend->call(*f, {result}, {a});
    EXPECT_EQ((vector<float>{1.0f * 10.0f * 19.0f * 4.0f * 13.0f * 22.0f * 7.0f * 16.0f * 25.0f,
                             2.0f * 11.0f * 20.0f * 5.0f * 14.0f * 23.0f * 8.0f * 17.0f * 26.0f,
                             3.0f * 12.0f * 21.0f * 6.0f * 15.0f * 24.0f * 9.0f * 18.0f * 27.0f}),
              read_vector<float>(result));
}

TEST(${BACKEND_NAME}, product_3d_to_scalar)
{
    SKIP_TEST_FOR("GPU", "${BACKEND_NAME}");
    SKIP_TEST_FOR("NNP_TESTER", "${BACKEND_NAME}"); // Correct values but OOB

    Shape shape_a{3, 3, 3};
    auto A = make_shared<op::Parameter>(element::f32, shape_a);
    Shape shape_rt{};
    auto f = make_shared<Function>(make_shared<op::Product>(A, AxisSet{0, 1, 2}),
                                   op::ParameterVector{A});

    auto backend = runtime::Backend::create("${BACKEND_NAME}");

    // Create some tensors for input/output
    auto a = backend->create_tensor(element::f32, shape_a);
    copy_data(a, vector<float>{1,  2,  3,  4,  5, 6, 7, 8, 9, 10, 11, 12, 13, 14,
                               13, 12, 11, 10, 9, 8, 7, 6, 5, 4,  3,  2,  1});
    auto result = backend->create_tensor(element::f32, shape_rt);

    backend->call(*f, {result}, {a});
    EXPECT_EQ((vector<float>{1.0f * 10.0f * 9.0f * 4.0f * 13.0f * 6.0f * 7.0f * 12.0f * 3.0f *
                             2.0f * 11.0f * 8.0f * 5.0f * 14.0f * 5.0f * 8.0f * 11.0f * 2.0f *
                             3.0f * 12.0f * 7.0f * 6.0f * 13.0f * 4.0f * 9.0f * 10.0f * 1.0f}),
              read_vector<float>(result));
}

TEST(${BACKEND_NAME}, product_3d_eliminate_zero_dim)
{
    SKIP_TEST_FOR("GPU", "${BACKEND_NAME}");
    SKIP_TEST_FOR("NNP_TESTER", "${BACKEND_NAME}");

    Shape shape_a{3, 0, 2};
    auto A = make_shared<op::Parameter>(element::f32, shape_a);
    Shape shape_rt{3, 2};
    auto f = make_shared<Function>(make_shared<op::Product>(A, AxisSet{1}), op::ParameterVector{A});

    auto backend = runtime::Backend::create("${BACKEND_NAME}");

    // Create some tensors for input/output
    auto a = backend->create_tensor(element::f32, shape_a);
    copy_data(a, vector<float>{});
    auto result = backend->create_tensor(element::f32, shape_rt);

    // Overwrite the initial result vector to make sure we're not just coincidentally getting the right value.
    copy_data(result, vector<float>{2112, 2112, 2112, 2112, 2112, 2112});

    backend->call(*f, {result}, {a});
    EXPECT_EQ((vector<float>{1, 1, 1, 1, 1, 1}), read_vector<float>(result));
}

// Trivial case with no reduced axes.
TEST(${BACKEND_NAME}, max_trivial)
{
    SKIP_TEST_FOR("GPU", "${BACKEND_NAME}");
    Shape shape{2, 2};
    auto A = make_shared<op::Parameter>(element::f32, shape);
    auto f = make_shared<Function>(make_shared<op::Max>(A, AxisSet{}), op::ParameterVector{A});

    auto backend = runtime::Backend::create("${BACKEND_NAME}");

    // Create some tensors for input/output
    auto a = backend->create_tensor(element::f32, shape);
    copy_data(a, vector<float>{1, 2, 3, 4});
    auto result = backend->create_tensor(element::f32, shape);

    backend->call(*f, {result}, {a});
    EXPECT_EQ((vector<float>{1, 2, 3, 4}), read_vector<float>(result));
}

// Failure has been reported at 5D for some reason
TEST(${BACKEND_NAME}, max_trivial_5d)
{
    SKIP_TEST_FOR("GPU", "${BACKEND_NAME}");
    Shape shape{2, 2, 2, 2, 2};
    auto A = make_shared<op::Parameter>(element::f32, shape);
    auto f = make_shared<Function>(make_shared<op::Max>(A, AxisSet{}), op::ParameterVector{A});

    auto backend = runtime::Backend::create("${BACKEND_NAME}");

    // Create some tensors for input/output
    auto a = backend->create_tensor(element::f32, shape);
    copy_data(a, vector<float>{1, 1, 1, 1, 1, 1, 1, 1, 1, 1, 1, 1, 1, 1, 1, 1,
                               1, 1, 1, 1, 1, 1, 1, 1, 1, 1, 1, 1, 1, 1, 1, 1});
    auto result = backend->create_tensor(element::f32, shape);

    backend->call(*f, {result}, {a});
    EXPECT_EQ((vector<float>{1, 1, 1, 1, 1, 1, 1, 1, 1, 1, 1, 1, 1, 1, 1, 1,
                             1, 1, 1, 1, 1, 1, 1, 1, 1, 1, 1, 1, 1, 1, 1, 1}),
              read_vector<float>(result));
}

TEST(${BACKEND_NAME}, max_to_scalar)
{
    SKIP_TEST_FOR("GPU", "${BACKEND_NAME}");
    Shape shape{2, 2};
    auto A = make_shared<op::Parameter>(element::f32, shape);
    auto f = make_shared<Function>(make_shared<op::Max>(A, AxisSet{0, 1}), op::ParameterVector{A});

    auto backend = runtime::Backend::create("${BACKEND_NAME}");

    // Create some tensors for input/output
    auto a = backend->create_tensor(element::f32, shape);
    copy_data(a, vector<float>{1, 2, 3, 4});
    auto result = backend->create_tensor(element::f32, Shape{});

    backend->call(*f, {result}, {a});
    EXPECT_EQ((vector<float>{4}), read_vector<float>(result));

    // For some reason I'm feeling extra paranoid about making sure reduction doesn't clobber the
    // input tensors, so let's do this too.
    EXPECT_EQ((vector<float>{1, 2, 3, 4}), read_vector<float>(a));
}

TEST(${BACKEND_NAME}, max_matrix_columns)
{
    SKIP_TEST_FOR("GPU", "${BACKEND_NAME}");
    Shape shape_a{3, 2};
    auto A = make_shared<op::Parameter>(element::f32, shape_a);
    Shape shape_rt{2};
    auto f = make_shared<Function>(make_shared<op::Max>(A, AxisSet{0}), op::ParameterVector{A});

    auto backend = runtime::Backend::create("${BACKEND_NAME}");

    // Create some tensors for input/output
    auto a = backend->create_tensor(element::f32, shape_a);
    copy_data(a, vector<float>{1, 2, 3, 4, 5, 6});
    auto result = backend->create_tensor(element::f32, shape_rt);

    backend->call(*f, {result}, {a});
    EXPECT_EQ((vector<float>{5, 6}), read_vector<float>(result));

    // For some reason I'm feeling extra paranoid about making sure reduction doesn't clobber the
    // input tensors, so let's do this too.
    EXPECT_EQ((vector<float>{1, 2, 3, 4, 5, 6}), read_vector<float>(a));
}

TEST(${BACKEND_NAME}, max_matrix_rows)
{
    SKIP_TEST_FOR("GPU", "${BACKEND_NAME}");
    Shape shape_a{3, 2};
    auto A = make_shared<op::Parameter>(element::f32, shape_a);
    Shape shape_rt{3};
    auto f = make_shared<Function>(make_shared<op::Max>(A, AxisSet{1}), op::ParameterVector{A});

    auto backend = runtime::Backend::create("${BACKEND_NAME}");

    // Create some tensors for input/output
    auto a = backend->create_tensor(element::f32, shape_a);
    copy_data(a, vector<float>{1, 2, 3, 4, 5, 6});
    auto result = backend->create_tensor(element::f32, shape_rt);

    backend->call(*f, {result}, {a});
    EXPECT_EQ((vector<float>{2, 4, 6}), read_vector<float>(result));

    // For some reason I'm feeling extra paranoid about making sure reduction doesn't clobber the
    // input tensors, so let's do this too.
    EXPECT_EQ((vector<float>{1, 2, 3, 4, 5, 6}), read_vector<float>(a));
}

TEST(${BACKEND_NAME}, max_matrix_rows_zero)
{
    SKIP_TEST_FOR("GPU", "${BACKEND_NAME}");
    SKIP_TEST_FOR("NNP_TESTER", "${BACKEND_NAME}");

    Shape shape_a{3, 0};
    auto A = make_shared<op::Parameter>(element::f32, shape_a);
    Shape shape_rt{3};
    auto f = make_shared<Function>(make_shared<op::Max>(A, AxisSet{1}), op::ParameterVector{A});

    auto backend = runtime::Backend::create("${BACKEND_NAME}");

    // Create some tensors for input/output
    auto a = backend->create_tensor(element::f32, shape_a);
    copy_data(a, vector<float>{});
    auto result = backend->create_tensor(element::f32, shape_rt);
    copy_data(result, vector<float>({3, 3, 3}));

    backend->call(*f, {result}, {a});
    EXPECT_EQ((vector<float>{-std::numeric_limits<float>::infinity(),
                             -std::numeric_limits<float>::infinity(),
                             -std::numeric_limits<float>::infinity()}),
              read_vector<float>(result));

    // For some reason I'm feeling extra paranoid about making sure reduction doesn't clobber the
    // input tensors, so let's do this too.
    EXPECT_EQ((vector<float>{}), read_vector<float>(a));
}

TEST(${BACKEND_NAME}, max_matrix_cols_zero)
{
    SKIP_TEST_FOR("GPU", "${BACKEND_NAME}");
    SKIP_TEST_FOR("NNP_TESTER", "${BACKEND_NAME}");

    // Now the reduction (g(x:float32[2,2],y:float32[]) = reduce(x,y,f,axes={})).
    Shape shape_a{0, 2};
    auto A = make_shared<op::Parameter>(element::f32, shape_a);
    Shape shape_rt{2};
    auto f = make_shared<Function>(make_shared<op::Max>(A, AxisSet{0}), op::ParameterVector{A});

    auto backend = runtime::Backend::create("${BACKEND_NAME}");

    // Create some tensors for input/output
    auto a = backend->create_tensor(element::f32, shape_a);
    copy_data(a, vector<float>{});
    auto result = backend->create_tensor(element::f32, shape_rt);
    copy_data(result, vector<float>({3, 3}));

    backend->call(*f, {result}, {a});
    EXPECT_EQ((vector<float>{-std::numeric_limits<float>::infinity(),
                             -std::numeric_limits<float>::infinity()}),
              read_vector<float>(result));

    // For some reason I'm feeling extra paranoid about making sure reduction doesn't clobber the
    // input tensors, so let's do this too.
    EXPECT_EQ((vector<float>{}), read_vector<float>(a));
}

TEST(${BACKEND_NAME}, max_vector_zero)
{
    SKIP_TEST_FOR("GPU", "${BACKEND_NAME}");
    SKIP_TEST_FOR("NNP_TESTER", "${BACKEND_NAME}");

    Shape shape_a{0};
    auto A = make_shared<op::Parameter>(element::f32, shape_a);
    Shape shape_rt{};
    auto f = make_shared<Function>(make_shared<op::Max>(A, AxisSet{0}), op::ParameterVector{A});

    auto backend = runtime::Backend::create("${BACKEND_NAME}");

    // Create some tensors for input/output
    auto a = backend->create_tensor(element::f32, shape_a);
    copy_data(a, vector<float>{});
    auto result = backend->create_tensor(element::f32, shape_rt);
    copy_data(result, vector<float>({3}));

    backend->call(*f, {result}, {a});
    EXPECT_EQ((vector<float>{-std::numeric_limits<float>::infinity()}), read_vector<float>(result));

    // For some reason I'm feeling extra paranoid about making sure reduction doesn't clobber the
    // input tensors, so let's do this too.
    EXPECT_EQ((vector<float>{}), read_vector<float>(a));
}

TEST(${BACKEND_NAME}, max_matrix_to_scalar_zero_by_zero)
{
    SKIP_TEST_FOR("GPU", "${BACKEND_NAME}");
    SKIP_TEST_FOR("NNP_TESTER", "${BACKEND_NAME}");

    Shape shape_a{0, 0};
    auto A = make_shared<op::Parameter>(element::f32, shape_a);
    Shape shape_rt{};
    auto f = make_shared<Function>(make_shared<op::Max>(A, AxisSet{0, 1}), op::ParameterVector{A});

    auto backend = runtime::Backend::create("${BACKEND_NAME}");

    // Create some tensors for input/output
    auto a = backend->create_tensor(element::f32, shape_a);
    copy_data(a, vector<float>{});
    auto result = backend->create_tensor(element::f32, shape_rt);
    copy_data(result, vector<float>({3}));

    backend->call(*f, {result}, {a});
    EXPECT_EQ((vector<float>{-std::numeric_limits<float>::infinity()}), read_vector<float>(result));

    // For some reason I'm feeling extra paranoid about making sure reduction doesn't clobber the
    // input tensors, so let's do this too.
    EXPECT_EQ((vector<float>{}), read_vector<float>(a));
}

TEST(${BACKEND_NAME}, max_3d_to_matrix_most_sig)
{
    SKIP_TEST_FOR("GPU", "${BACKEND_NAME}");
    Shape shape_a{3, 3, 3};
    auto A = make_shared<op::Parameter>(element::f32, shape_a);
    Shape shape_rt{3, 3};
    auto f = make_shared<Function>(make_shared<op::Max>(A, AxisSet{0}), op::ParameterVector{A});

    auto backend = runtime::Backend::create("${BACKEND_NAME}");

    // Create some tensors for input/output
    auto a = backend->create_tensor(element::f32, shape_a);
    copy_data(a, vector<float>{1,  2,  3,  4,  5,  6,  7,  8,  9,  10, 11, 12, 13, 14,
                               15, 16, 17, 18, 19, 20, 21, 22, 23, 24, 25, 26, 27});
    auto result = backend->create_tensor(element::f32, shape_rt);

    backend->call(*f, {result}, {a});
    EXPECT_EQ((vector<float>{19, 20, 21, 22, 23, 24, 25, 26, 27}), read_vector<float>(result));
}

TEST(${BACKEND_NAME}, max_3d_to_matrix_least_sig)
{
    SKIP_TEST_FOR("GPU", "${BACKEND_NAME}");
    Shape shape_a{3, 3, 3};
    auto A = make_shared<op::Parameter>(element::f32, shape_a);
    Shape shape_rt{3, 3};
    auto f = make_shared<Function>(make_shared<op::Max>(A, AxisSet{2}), op::ParameterVector{A});

    auto backend = runtime::Backend::create("${BACKEND_NAME}");

    // Create some tensors for input/output
    auto a = backend->create_tensor(element::f32, shape_a);
    copy_data(a, vector<float>{1,  2,  3,  4,  5,  6,  7,  8,  9,  10, 11, 12, 13, 14,
                               15, 16, 17, 18, 19, 20, 21, 22, 23, 24, 25, 26, 27});
    auto result = backend->create_tensor(element::f32, shape_rt);

    backend->call(*f, {result}, {a});
    EXPECT_EQ((vector<float>{3, 6, 9, 12, 15, 18, 21, 24, 27}), read_vector<float>(result));
}

TEST(${BACKEND_NAME}, max_3d_to_vector)
{
    SKIP_TEST_FOR("GPU", "${BACKEND_NAME}");
    Shape shape_a{3, 3, 3};
    auto A = make_shared<op::Parameter>(element::f32, shape_a);
    Shape shape_rt{3};
    auto f = make_shared<Function>(make_shared<op::Max>(A, AxisSet{0, 1}), op::ParameterVector{A});

    auto backend = runtime::Backend::create("${BACKEND_NAME}");

    // Create some tensors for input/output
    auto a = backend->create_tensor(element::f32, shape_a);
    copy_data(a, vector<float>{1,  2,  3,  4,  5,  6,  7,  8,  9,  10, 11, 12, 13, 14,
                               15, 16, 17, 18, 19, 20, 21, 22, 23, 24, 25, 26, 27});
    auto result = backend->create_tensor(element::f32, shape_rt);

    backend->call(*f, {result}, {a});
    EXPECT_EQ((vector<float>{25.0f, 26.0f, 27.0f}), read_vector<float>(result));
}

TEST(${BACKEND_NAME}, max_3d_to_scalar)
{
    SKIP_TEST_FOR("GPU", "${BACKEND_NAME}");
    Shape shape_a{3, 3, 3};
    auto A = make_shared<op::Parameter>(element::f32, shape_a);
    Shape shape_rt{};
    auto f =
        make_shared<Function>(make_shared<op::Max>(A, AxisSet{0, 1, 2}), op::ParameterVector{A});

    auto backend = runtime::Backend::create("${BACKEND_NAME}");

    // Create some tensors for input/output
    auto a = backend->create_tensor(element::f32, shape_a);
    copy_data(a, vector<float>{1,  2,  3,  4,  5, 6, 7, 8, 9, 10, 11, 12, 13, 14,
                               13, 12, 11, 10, 9, 8, 7, 6, 5, 4,  3,  2,  1});
    auto result = backend->create_tensor(element::f32, shape_rt);

    backend->call(*f, {result}, {a});
    EXPECT_EQ((vector<float>{14.0f}), read_vector<float>(result));
}

TEST(${BACKEND_NAME}, max_3d_eliminate_zero_dim)
{
    SKIP_TEST_FOR("GPU", "${BACKEND_NAME}");
    SKIP_TEST_FOR("NNP_TESTER", "${BACKEND_NAME}");

    Shape shape_a{3, 0, 2};
    auto A = make_shared<op::Parameter>(element::f32, shape_a);
    Shape shape_rt{3, 2};
    auto f = make_shared<Function>(make_shared<op::Max>(A, AxisSet{1}), op::ParameterVector{A});

    auto backend = runtime::Backend::create("${BACKEND_NAME}");

    // Create some tensors for input/output
    auto a = backend->create_tensor(element::f32, shape_a);
    copy_data(a, vector<float>{});
    auto result = backend->create_tensor(element::f32, shape_rt);

    // Overwrite the initial result vector to make sure we're not just coincidentally getting the right value.
    copy_data(result, vector<float>{2112, 2112, 2112, 2112, 2112, 2112});

    float mi = -std::numeric_limits<float>::infinity();

    backend->call(*f, {result}, {a});
    EXPECT_EQ((vector<float>{mi, mi, mi, mi, mi, mi}), read_vector<float>(result));
}

// Trivial case with no reduced axes.
TEST(${BACKEND_NAME}, min_trivial)
{
    SKIP_TEST_FOR("GPU", "${BACKEND_NAME}");
    Shape shape{2, 2};
    auto A = make_shared<op::Parameter>(element::f32, shape);
    auto f = make_shared<Function>(make_shared<op::Min>(A, AxisSet{}), op::ParameterVector{A});

    auto backend = runtime::Backend::create("${BACKEND_NAME}");

    // Create some tensors for input/output
    auto a = backend->create_tensor(element::f32, shape);
    copy_data(a, vector<float>{1, 2, 3, 4});
    auto result = backend->create_tensor(element::f32, shape);

    backend->call(*f, {result}, {a});
    EXPECT_EQ((vector<float>{1, 2, 3, 4}), read_vector<float>(result));
}

// Failure has been reported at 5D for some reason
TEST(${BACKEND_NAME}, min_trivial_5d)
{
    SKIP_TEST_FOR("GPU", "${BACKEND_NAME}");
    Shape shape{2, 2, 2, 2, 2};
    auto A = make_shared<op::Parameter>(element::f32, shape);
    auto f = make_shared<Function>(make_shared<op::Min>(A, AxisSet{}), op::ParameterVector{A});

    auto backend = runtime::Backend::create("${BACKEND_NAME}");

    // Create some tensors for input/output
    auto a = backend->create_tensor(element::f32, shape);
    copy_data(a, vector<float>{1, 1, 1, 1, 1, 1, 1, 1, 1, 1, 1, 1, 1, 1, 1, 1,
                               1, 1, 1, 1, 1, 1, 1, 1, 1, 1, 1, 1, 1, 1, 1, 1});
    auto result = backend->create_tensor(element::f32, shape);

    backend->call(*f, {result}, {a});
    EXPECT_EQ((vector<float>{1, 1, 1, 1, 1, 1, 1, 1, 1, 1, 1, 1, 1, 1, 1, 1,
                             1, 1, 1, 1, 1, 1, 1, 1, 1, 1, 1, 1, 1, 1, 1, 1}),
              read_vector<float>(result));
}

TEST(${BACKEND_NAME}, min_to_scalar)
{
    SKIP_TEST_FOR("GPU", "${BACKEND_NAME}");
    Shape shape{2, 2};
    auto A = make_shared<op::Parameter>(element::f32, shape);
    auto f = make_shared<Function>(make_shared<op::Min>(A, AxisSet{0, 1}), op::ParameterVector{A});

    auto backend = runtime::Backend::create("${BACKEND_NAME}");

    // Create some tensors for input/output
    auto a = backend->create_tensor(element::f32, shape);
    copy_data(a, vector<float>{1, 2, 3, 4});
    auto result = backend->create_tensor(element::f32, Shape{});

    backend->call(*f, {result}, {a});
    EXPECT_EQ((vector<float>{1}), read_vector<float>(result));

    // For some reason I'm feeling extra paranoid about making sure reduction doesn't clobber the
    // input tensors, so let's do this too.
    EXPECT_EQ((vector<float>{1, 2, 3, 4}), read_vector<float>(a));
}

TEST(${BACKEND_NAME}, min_matrix_columns)
{
    SKIP_TEST_FOR("GPU", "${BACKEND_NAME}");
    Shape shape_a{3, 2};
    auto A = make_shared<op::Parameter>(element::f32, shape_a);
    Shape shape_rt{2};
    auto f = make_shared<Function>(make_shared<op::Min>(A, AxisSet{0}), op::ParameterVector{A});

    auto backend = runtime::Backend::create("${BACKEND_NAME}");

    // Create some tensors for input/output
    auto a = backend->create_tensor(element::f32, shape_a);
    copy_data(a, vector<float>{1, 2, 3, 4, 5, 6});
    auto result = backend->create_tensor(element::f32, shape_rt);

    backend->call(*f, {result}, {a});
    EXPECT_EQ((vector<float>{1, 2}), read_vector<float>(result));

    // For some reason I'm feeling extra paranoid about making sure reduction doesn't clobber the
    // input tensors, so let's do this too.
    EXPECT_EQ((vector<float>{1, 2, 3, 4, 5, 6}), read_vector<float>(a));
}

TEST(${BACKEND_NAME}, min_matrix_rows)
{
    SKIP_TEST_FOR("GPU", "${BACKEND_NAME}");
    Shape shape_a{3, 2};
    auto A = make_shared<op::Parameter>(element::f32, shape_a);
    Shape shape_rt{3};
    auto f = make_shared<Function>(make_shared<op::Min>(A, AxisSet{1}), op::ParameterVector{A});

    auto backend = runtime::Backend::create("${BACKEND_NAME}");

    // Create some tensors for input/output
    auto a = backend->create_tensor(element::f32, shape_a);
    copy_data(a, vector<float>{1, 2, 3, 4, 5, 6});
    auto result = backend->create_tensor(element::f32, shape_rt);

    backend->call(*f, {result}, {a});
    EXPECT_EQ((vector<float>{1, 3, 5}), read_vector<float>(result));

    // For some reason I'm feeling extra paranoid about making sure reduction doesn't clobber the
    // input tensors, so let's do this too.
    EXPECT_EQ((vector<float>{1, 2, 3, 4, 5, 6}), read_vector<float>(a));
}

TEST(${BACKEND_NAME}, min_matrix_rows_zero)
{
    SKIP_TEST_FOR("GPU", "${BACKEND_NAME}");
    SKIP_TEST_FOR("NNP_TESTER", "${BACKEND_NAME}");

    Shape shape_a{3, 0};
    auto A = make_shared<op::Parameter>(element::f32, shape_a);
    Shape shape_rt{3};
    auto f = make_shared<Function>(make_shared<op::Min>(A, AxisSet{1}), op::ParameterVector{A});

    auto backend = runtime::Backend::create("${BACKEND_NAME}");

    // Create some tensors for input/output
    auto a = backend->create_tensor(element::f32, shape_a);
    copy_data(a, vector<float>{});
    auto result = backend->create_tensor(element::f32, shape_rt);
    copy_data(result, vector<float>({3, 3, 3}));

    backend->call(*f, {result}, {a});
    EXPECT_EQ((vector<float>{std::numeric_limits<float>::infinity(),
                             std::numeric_limits<float>::infinity(),
                             std::numeric_limits<float>::infinity()}),
              read_vector<float>(result));

    // For some reason I'm feeling extra paranoid about making sure reduction doesn't clobber the
    // input tensors, so let's do this too.
    EXPECT_EQ((vector<float>{}), read_vector<float>(a));
}

TEST(${BACKEND_NAME}, min_matrix_cols_zero)
{
    SKIP_TEST_FOR("GPU", "${BACKEND_NAME}");
    SKIP_TEST_FOR("NNP_TESTER", "${BACKEND_NAME}");

    // Now the reduction (g(x:float32[2,2],y:float32[]) = reduce(x,y,f,axes={})).
    Shape shape_a{0, 2};
    auto A = make_shared<op::Parameter>(element::f32, shape_a);
    Shape shape_rt{2};
    auto f = make_shared<Function>(make_shared<op::Min>(A, AxisSet{0}), op::ParameterVector{A});

    auto backend = runtime::Backend::create("${BACKEND_NAME}");

    // Create some tensors for input/output
    auto a = backend->create_tensor(element::f32, shape_a);
    copy_data(a, vector<float>{});
    auto result = backend->create_tensor(element::f32, shape_rt);
    copy_data(result, vector<float>({3, 3}));

    backend->call(*f, {result}, {a});
    EXPECT_EQ((vector<float>{std::numeric_limits<float>::infinity(),
                             std::numeric_limits<float>::infinity()}),
              read_vector<float>(result));

    // For some reason I'm feeling extra paranoid about making sure reduction doesn't clobber the
    // input tensors, so let's do this too.
    EXPECT_EQ((vector<float>{}), read_vector<float>(a));
}

TEST(${BACKEND_NAME}, min_vector_zero)
{
    SKIP_TEST_FOR("GPU", "${BACKEND_NAME}");
    SKIP_TEST_FOR("NNP_TESTER", "${BACKEND_NAME}");

    Shape shape_a{0};
    auto A = make_shared<op::Parameter>(element::f32, shape_a);
    Shape shape_rt{};
    auto f = make_shared<Function>(make_shared<op::Min>(A, AxisSet{0}), op::ParameterVector{A});

    auto backend = runtime::Backend::create("${BACKEND_NAME}");

    // Create some tensors for input/output
    auto a = backend->create_tensor(element::f32, shape_a);
    copy_data(a, vector<float>{});
    auto result = backend->create_tensor(element::f32, shape_rt);
    copy_data(result, vector<float>({3}));

    backend->call(*f, {result}, {a});
    EXPECT_EQ((vector<float>{std::numeric_limits<float>::infinity()}), read_vector<float>(result));

    // For some reason I'm feeling extra paranoid about making sure reduction doesn't clobber the
    // input tensors, so let's do this too.
    EXPECT_EQ((vector<float>{}), read_vector<float>(a));
}

TEST(${BACKEND_NAME}, min_matrix_to_scalar_zero_by_zero)
{
    SKIP_TEST_FOR("GPU", "${BACKEND_NAME}");
    SKIP_TEST_FOR("NNP_TESTER", "${BACKEND_NAME}");

    Shape shape_a{0, 0};
    auto A = make_shared<op::Parameter>(element::f32, shape_a);
    Shape shape_rt{};
    auto f = make_shared<Function>(make_shared<op::Min>(A, AxisSet{0, 1}), op::ParameterVector{A});

    auto backend = runtime::Backend::create("${BACKEND_NAME}");

    // Create some tensors for input/output
    auto a = backend->create_tensor(element::f32, shape_a);
    copy_data(a, vector<float>{});
    auto result = backend->create_tensor(element::f32, shape_rt);
    copy_data(result, vector<float>({3}));

    backend->call(*f, {result}, {a});
    EXPECT_EQ((vector<float>{std::numeric_limits<float>::infinity()}), read_vector<float>(result));

    // For some reason I'm feeling extra paranoid about making sure reduction doesn't clobber the
    // input tensors, so let's do this too.
    EXPECT_EQ((vector<float>{}), read_vector<float>(a));
}

TEST(${BACKEND_NAME}, min_3d_to_matrix_most_sig)
{
    SKIP_TEST_FOR("GPU", "${BACKEND_NAME}");
    Shape shape_a{3, 3, 3};
    auto A = make_shared<op::Parameter>(element::f32, shape_a);
    Shape shape_rt{3, 3};
    auto f = make_shared<Function>(make_shared<op::Min>(A, AxisSet{0}), op::ParameterVector{A});

    auto backend = runtime::Backend::create("${BACKEND_NAME}");

    // Create some tensors for input/output
    auto a = backend->create_tensor(element::f32, shape_a);
    copy_data(a, vector<float>{1,  2,  3,  4,  5,  6,  7,  8,  9,  10, 11, 12, 13, 14,
                               15, 16, 17, 18, 19, 20, 21, 22, 23, 24, 25, 26, 27});
    auto result = backend->create_tensor(element::f32, shape_rt);

    backend->call(*f, {result}, {a});
    EXPECT_EQ((vector<float>{1, 2, 3, 4, 5, 6, 7, 8, 9}), read_vector<float>(result));
}

TEST(${BACKEND_NAME}, min_3d_to_matrix_least_sig)
{
    SKIP_TEST_FOR("GPU", "${BACKEND_NAME}");
    Shape shape_a{3, 3, 3};
    auto A = make_shared<op::Parameter>(element::f32, shape_a);
    Shape shape_rt{3, 3};
    auto f = make_shared<Function>(make_shared<op::Min>(A, AxisSet{2}), op::ParameterVector{A});

    auto backend = runtime::Backend::create("${BACKEND_NAME}");

    // Create some tensors for input/output
    auto a = backend->create_tensor(element::f32, shape_a);
    copy_data(a, vector<float>{1,  2,  3,  4,  5,  6,  7,  8,  9,  10, 11, 12, 13, 14,
                               15, 16, 17, 18, 19, 20, 21, 22, 23, 24, 25, 26, 27});
    auto result = backend->create_tensor(element::f32, shape_rt);

    backend->call(*f, {result}, {a});
    EXPECT_EQ((vector<float>{1, 4, 7, 10, 13, 16, 19, 22, 25}), read_vector<float>(result));
}

TEST(${BACKEND_NAME}, min_3d_to_vector)
{
    SKIP_TEST_FOR("GPU", "${BACKEND_NAME}");
    Shape shape_a{3, 3, 3};
    auto A = make_shared<op::Parameter>(element::f32, shape_a);
    Shape shape_rt{3};
    auto f = make_shared<Function>(make_shared<op::Min>(A, AxisSet{0, 1}), op::ParameterVector{A});

    auto backend = runtime::Backend::create("${BACKEND_NAME}");

    // Create some tensors for input/output
    auto a = backend->create_tensor(element::f32, shape_a);
    copy_data(a, vector<float>{1,  2,  3,  4,  5,  6,  7,  8,  9,  10, 11, 12, 13, 14,
                               15, 16, 17, 18, 19, 20, 21, 22, 23, 24, 25, 26, 27});
    auto result = backend->create_tensor(element::f32, shape_rt);

    backend->call(*f, {result}, {a});
    EXPECT_EQ((vector<float>{1, 2, 3}), read_vector<float>(result));
}

TEST(${BACKEND_NAME}, min_3d_to_scalar)
{
    SKIP_TEST_FOR("GPU", "${BACKEND_NAME}");
    Shape shape_a{3, 3, 3};
    auto A = make_shared<op::Parameter>(element::f32, shape_a);
    Shape shape_rt{};
    auto f =
        make_shared<Function>(make_shared<op::Min>(A, AxisSet{0, 1, 2}), op::ParameterVector{A});

    auto backend = runtime::Backend::create("${BACKEND_NAME}");

    // Create some tensors for input/output
    auto a = backend->create_tensor(element::f32, shape_a);
    copy_data(a, vector<float>{1,  2,  3,  4,  5, 6, 7, 8, 9, 10, 11, 12, 13, 14,
                               13, 12, 11, 10, 9, 8, 7, 6, 5, 4,  3,  2,  1});
    auto result = backend->create_tensor(element::f32, shape_rt);

    backend->call(*f, {result}, {a});
    EXPECT_EQ((vector<float>{1}), read_vector<float>(result));
}

TEST(${BACKEND_NAME}, min_3d_eliminate_zero_dim)
{
    SKIP_TEST_FOR("GPU", "${BACKEND_NAME}");
    SKIP_TEST_FOR("NNP_TESTER", "${BACKEND_NAME}");

    Shape shape_a{3, 0, 2};
    auto A = make_shared<op::Parameter>(element::f32, shape_a);
    Shape shape_rt{3, 2};
    auto f = make_shared<Function>(make_shared<op::Min>(A, AxisSet{1}), op::ParameterVector{A});

    auto backend = runtime::Backend::create("${BACKEND_NAME}");

    // Create some tensors for input/output
    auto a = backend->create_tensor(element::f32, shape_a);
    copy_data(a, vector<float>{});
    auto result = backend->create_tensor(element::f32, shape_rt);

    // Overwrite the initial result vector to make sure we're not just coincidentally getting the right value.
    copy_data(result, vector<float>{2112, 2112, 2112, 2112, 2112, 2112});

    float inf = std::numeric_limits<float>::infinity();

    backend->call(*f, {result}, {a});
    EXPECT_EQ((vector<float>{inf, inf, inf, inf, inf, inf}), read_vector<float>(result));
}

TEST(${BACKEND_NAME}, relu_2Dfprop)
{
    auto shape_a = Shape{2, 5};
    auto A = make_shared<op::Parameter>(element::f32, shape_a);
    auto relu = make_shared<op::Relu>(A);
    auto shape_rt = Shape{2, 5};
    auto f = make_shared<Function>(relu, op::ParameterVector{A});

    auto backend = runtime::Backend::create("${BACKEND_NAME}");

    auto a = backend->create_tensor(element::f32, shape_a);
    copy_data(a, vector<float>{1, 8, -8, 17, -0.5, 1, 8, -8, 17, -0.5});
    auto result = backend->create_tensor(element::f32, shape_rt);
    vector<float> expected{1, 8, 0, 17, 0, 1, 8, 0, 17, 0};

    backend->call(*f, {result}, {a});
    EXPECT_EQ(read_vector<float>(result), expected);
}

TEST(${BACKEND_NAME}, relu_4Dfprop)
{
    auto shape_a = Shape{2, 2, 2, 2};
    auto A = make_shared<op::Parameter>(element::f32, shape_a);
    auto relu = make_shared<op::Relu>(A);
    auto shape_rt = Shape{2, 2, 2, 2};
    auto f = make_shared<Function>(relu, op::ParameterVector{A});

    auto backend = runtime::Backend::create("${BACKEND_NAME}");

    auto a = backend->create_tensor(element::f32, shape_a);
    copy_data(a, vector<float>{1, 8, -8, 17, -0.5, 1, 8, -8, 17, -0.5, 1, 8, -8, 17, -0.5, 1});
    auto result = backend->create_tensor(element::f32, shape_rt);
    vector<float> expected{1, 8, 0, 17, 0, 1, 8, 0, 17, 0, 1, 8, 0, 17, 0, 1};

    backend->call(*f, {result}, {a});
    EXPECT_EQ(read_vector<float>(result), expected);
}

TEST(${BACKEND_NAME}, fuse_max_with_constant_zero_input_as_relu)
{
    auto shape_a = Shape{2, 5};
    auto A = op::Constant::create(element::f32, shape_a, {0, 0, 0, 0, 0, 0, 0, 0, 0, 0});
    auto B = make_shared<op::Parameter>(element::f32, shape_a);
    auto max = make_shared<op::Maximum>(A, B);
    auto shape_rt = Shape{2, 5};
    auto f = make_shared<Function>(max, op::ParameterVector{B});

    auto backend = runtime::Backend::create("${BACKEND_NAME}");

    auto b = backend->create_tensor(element::f32, shape_a);
    copy_data(b, vector<float>{1, 8, -8, 17, -0.5, 1, 8, -8, 17, -0.5});
    auto result = backend->create_tensor(element::f32, shape_rt);
    vector<float> expected{1, 8, 0, 17, 0, 1, 8, 0, 17, 0};

    backend->call(*f, {result}, {b});
    EXPECT_EQ(read_vector<float>(result), expected);
}

TEST(${BACKEND_NAME}, relu_2Dbackprop)
{
    auto shape_a = Shape{2, 5};
    auto A = make_shared<op::Parameter>(element::f32, shape_a);
    auto delta_val = make_shared<op::Parameter>(element::f32, shape_a);
    auto relu = make_shared<op::ReluBackprop>(A, delta_val);
    auto shape_rt = Shape{2, 5};
    auto f = make_shared<Function>(relu, op::ParameterVector{A, delta_val});

    auto backend = runtime::Backend::create("${BACKEND_NAME}");

    auto a = backend->create_tensor(element::f32, shape_a);
    copy_data(a, vector<float>{1, 8, -8, 17, -0.5, 1, 8, -8, 17, -0.5});
    auto delta = backend->create_tensor(element::f32, shape_a);
    copy_data(delta, vector<float>{1, 2, 3, 4, 5, 6, 7, 8, 9, 10});
    auto result = backend->create_tensor(element::f32, shape_rt);
    vector<float> expected{1, 2, 0, 4, 0, 6, 7, 0, 9, 0};

    backend->call(*f, {result}, {a, delta});
    EXPECT_EQ(read_vector<float>(result), expected);
}

TEST(${BACKEND_NAME}, relu_4Dbackprop)
{
    auto shape_a = Shape{2, 2, 2, 2};
    auto A = make_shared<op::Parameter>(element::f32, shape_a);
    auto delta_val = make_shared<op::Parameter>(element::f32, shape_a);
    auto relu = make_shared<op::ReluBackprop>(A, delta_val);
    auto shape_rt = Shape{2, 2, 2, 2};
    auto f = make_shared<Function>(relu, op::ParameterVector{A, delta_val});

    auto backend = runtime::Backend::create("${BACKEND_NAME}");

    auto a = backend->create_tensor(element::f32, shape_a);
    copy_data(a, vector<float>{1, 8, -8, 17, -0.5, 1, 8, -8, 17, -0.5, 1, 8, -8, 17, -0.5, 1});
    auto delta = backend->create_tensor(element::f32, shape_a);
    copy_data(delta, vector<float>{1, 8, -8, 17, -0.5, 1, 8, -8, 17, -0.5, 1, 8, -8, 17, -0.5, 1});
    auto result = backend->create_tensor(element::f32, shape_rt);
    vector<float> expected{1, 8, 0, 17, 0, 1, 8, 0, 17, 0, 1, 8, 0, 17, 0, 1};

    backend->call(*f, {result}, {a, delta});
    EXPECT_EQ(read_vector<float>(result), expected);
}

TEST(${BACKEND_NAME}, softmax_all)
{
    SKIP_TEST_FOR("GPU", "${BACKEND_NAME}");
    Shape shape{2, 3};
    auto A = make_shared<op::Parameter>(element::f32, shape);
    auto f =
        make_shared<Function>(make_shared<op::Softmax>(A, AxisSet{0, 1}), op::ParameterVector{A});

    auto backend = runtime::Backend::create("${BACKEND_NAME}");

    auto a = backend->create_tensor(element::f32, shape);
    copy_data(a, vector<float>{-3, -2, -1, 0, 1, 2});
    auto result = backend->create_tensor(element::f32, shape);

    auto d = expf(-3) + expf(-2) + expf(-1) + expf(0) + expf(1) + expf(2);

    backend->call(*f, {result}, {a});
    vector<float> expected{
        expf(-3) / d, expf(-2) / d, expf(-1) / d, expf(0) / d, expf(1) / d, expf(2) / d};
    EXPECT_TRUE(test::all_close(expected, read_vector<float>(result)));

    // empty AxisSet is the same as "full" AxisSet
    f = make_shared<Function>(make_shared<op::Softmax>(A, AxisSet{}), op::ParameterVector{A});
    backend = runtime::Backend::create("${BACKEND_NAME}");

    backend->call(*f, {result}, {a});
    EXPECT_TRUE(test::all_close(expected, read_vector<float>(result)));
}

TEST(${BACKEND_NAME}, softmax_axis)
{
    SKIP_TEST_FOR("GPU", "${BACKEND_NAME}");
    Shape shape{2, 3};
    auto A = make_shared<op::Parameter>(element::f32, shape);
    auto f = make_shared<Function>(make_shared<op::Softmax>(A, AxisSet{1}), op::ParameterVector{A});

    auto backend = runtime::Backend::create("${BACKEND_NAME}");

    auto a = backend->create_tensor(element::f32, shape);
    copy_data(a, vector<float>{-10, -20, -30, -40, -50, -60});
    auto result = backend->create_tensor(element::f32, shape);

    auto d0 = expf(-10) + expf(-20) + expf(-30);
    auto d1 = expf(-40) + expf(-50) + expf(-60);

    backend->call(*f, {result}, {a});
    vector<float> expected{expf(-10) / d0,
                           expf(-20) / d0,
                           expf(-30) / d0,
                           expf(-40) / d1,
                           expf(-50) / d1,
                           expf(-60) / d1};
    EXPECT_TRUE(test::all_close(expected, read_vector<float>(result)));
}

TEST(${BACKEND_NAME}, softmax_underflow)
{
    SKIP_TEST_FOR("GPU", "${BACKEND_NAME}");
    SKIP_TEST_FOR("NNP_TESTER", "${BACKEND_NAME}");

    Shape shape{2, 3};
    auto A = make_shared<op::Parameter>(element::f32, shape);
    auto f = make_shared<Function>(make_shared<op::Softmax>(A, AxisSet{0}), op::ParameterVector{A});

    auto backend = runtime::Backend::create("${BACKEND_NAME}");

    auto low = std::numeric_limits<float>::lowest();

    auto a = backend->create_tensor(element::f32, shape);
    copy_data(a, vector<float>{low, 1, 2, 3, 4, 5});
    auto result = backend->create_tensor(element::f32, shape);

    auto d0 = expf(low) + expf(3);
    auto d1 = expf(1) + expf(4);
    auto d2 = expf(2) + expf(5);

    backend->call(*f, {result}, {a});
    vector<float> expected{
        expf(low) / d0, expf(1) / d1, expf(2) / d2, expf(3) / d0, expf(4) / d1, expf(5) / d2};
    EXPECT_TRUE(test::all_close(expected, read_vector<float>(result)));
}

<<<<<<< HEAD
TEST(${BACKEND_NAME}, multiple_backends)
{
    Shape shape{2, 2};
    auto A1 = make_shared<op::Parameter>(element::f32, shape);
    auto B1 = make_shared<op::Parameter>(element::f32, shape);
    auto f = make_shared<Function>(A1 + B1, op::ParameterVector{A1, B1});

    auto A2 = make_shared<op::Parameter>(element::f32, shape);
    auto B2 = make_shared<op::Parameter>(element::f32, shape);
    auto g = make_shared<Function>(A2 * B2, op::ParameterVector{A2, B2});

    auto backend1 = runtime::Backend::create("${BACKEND_NAME}");

    auto backend2 = runtime::Backend::create("${BACKEND_NAME}");

    // Create some tensors for input/output
    shared_ptr<runtime::TensorView> a1 = backend1->create_tensor(element::f32, shape);
    shared_ptr<runtime::TensorView> b1 = backend1->create_tensor(element::f32, shape);
    shared_ptr<runtime::TensorView> result1 = backend1->create_tensor(element::f32, shape);

    shared_ptr<runtime::TensorView> a2 = backend2->create_tensor(element::f32, shape);
    shared_ptr<runtime::TensorView> b2 = backend2->create_tensor(element::f32, shape);
    shared_ptr<runtime::TensorView> result2 = backend2->create_tensor(element::f32, shape);

    copy_data(a1, test::NDArray<float, 2>({{1, 2}, {3, 4}}).get_vector());
    copy_data(b1, test::NDArray<float, 2>({{5, 6}, {7, 8}}).get_vector());

    copy_data(a2, test::NDArray<float, 2>({{1, 2}, {3, 4}}).get_vector());
    copy_data(b2, test::NDArray<float, 2>({{5, 6}, {7, 8}}).get_vector());

    backend1->call(*f, {result1}, {a1, b1});
    EXPECT_EQ(read_vector<float>(result1),
              (test::NDArray<float, 2>({{6, 8}, {10, 12}})).get_vector());

    backend2->call(*g, {result2}, {a2, b2});
    EXPECT_EQ(read_vector<float>(result2),
              (test::NDArray<float, 2>({{5, 12}, {21, 32}})).get_vector());
=======
TEST(${BACKEND_NAME}, tensorview_custom_mem)
{
    SKIP_TEST_FOR("GPU", "${BACKEND_NAME}");
    auto manager = runtime::Manager::get("${BACKEND_NAME}");
    auto backend = manager->allocate_backend();

    Shape shape{2, 2};

    auto make_external = [&]() {
        auto A = make_shared<op::Parameter>(element::f32, shape);
        auto B = make_shared<op::Parameter>(element::f32, shape);
        auto f = make_shared<Function>(make_shared<op::Divide>(A, B), op::ParameterVector{A, B});

        auto external = manager->compile(f);
        return external;
    };

    auto cf = backend->make_call_frame(make_external());

    vector<float> av{2, 4, 8, 16};
    vector<float> bv{1, 2, 4, 8};
    // use custom mem with tensorview, no need to copy data
    auto a = backend->make_primary_tensor_view(element::f32, shape, av.data());
    auto b = backend->make_primary_tensor_view(element::f32, shape, bv.data());

    // use custom mem with result tensorview
    vector<float> rv{0, 0, 0, 0};
    auto result = backend->make_primary_tensor_view(element::f32, shape, rv.data());

    // result should be in memory without needing explict read
    cf->call({result}, {a, b});
    EXPECT_EQ((vector<float>{2, 2, 2, 2}), rv);
>>>>>>> 1adb84a1
}<|MERGE_RESOLUTION|>--- conflicted
+++ resolved
@@ -563,14 +563,11 @@
 TEST(${BACKEND_NAME}, divide_adjoint_stability)
 {
     SKIP_TEST_FOR("GPU", "${BACKEND_NAME}");
+    auto manager = runtime::Manager::get("${BACKEND_NAME}");
+    auto backend = manager->allocate_backend();
 
     Shape shape{2, 2};
 
-<<<<<<< HEAD
-    auto A = make_shared<op::Parameter>(element::f32, shape);
-    auto B = make_shared<op::Parameter>(element::f32, shape);
-    auto f = make_shared<Function>(make_shared<op::Divide>(A, B), op::ParameterVector{A, B});
-=======
     auto make_external = [&]() {
         auto A = make_shared<op::Parameter>(element::f32, shape);
         auto B = make_shared<op::Parameter>(element::f32, shape);
@@ -590,33 +587,24 @@
 
         auto bf = std::make_shared<Function>(dYdXs, params);
         auto external = manager->compile(bf);
->>>>>>> 1adb84a1
-
-    auto Y_out = f->get_output_op(0);
-    auto Xs = f->get_parameters();
-    auto C = std::make_shared<op::Parameter>(Y_out->get_element_type(), Y_out->get_shape());
-    std::vector<std::shared_ptr<Node>> dYdXs(Xs.size());
-    transform(Xs.begin(), Xs.end(), dYdXs.begin(), [C, Y_out](const std::shared_ptr<Node>& X) {
-        return Y_out->backprop_node(X, C);
-    });
-    std::vector<std::shared_ptr<op::Parameter>> params(Xs);
-    params.push_back(C);
-
-    auto bf = std::make_shared<Function>(dYdXs, params);
-    auto backend = runtime::Backend::create("${BACKEND_NAME}");
-
-    // Create some tensors for input/output
-    auto a = backend->create_tensor(element::f32, shape);
+
+        return external;
+    };
+
+    auto cf = backend->make_call_frame(make_external());
+
+    // Create some tensors for input/output
+    auto a = backend->make_primary_tensor_view(element::f32, shape);
     copy_data(a, vector<float>{0, 0, 1, 1});
-    auto b = backend->create_tensor(element::f32, shape);
+    auto b = backend->make_primary_tensor_view(element::f32, shape);
     copy_data(b, vector<float>{2, 2, 2, 2});
-    auto c = backend->create_tensor(element::f32, shape);
+    auto c = backend->make_primary_tensor_view(element::f32, shape);
     copy_data(c, vector<float>{1, 1, 1, 1});
 
-    auto resulta = backend->create_tensor(element::f32, shape);
-    auto resultb = backend->create_tensor(element::f32, shape);
-
-    backend->call(*bf, {resulta, resultb}, {a, b, c});
+    auto resulta = backend->make_primary_tensor_view(element::f32, shape);
+    auto resultb = backend->make_primary_tensor_view(element::f32, shape);
+
+    cf->call({resulta, resultb}, {a, b, c});
     EXPECT_EQ((vector<float>{0.5, 0.5, 0.5, 0.5}), read_vector<float>(resulta));
     EXPECT_EQ((vector<float>{-0.0, -0.0, -0.25, -0.25}), read_vector<float>(resultb));
 }
@@ -7759,7 +7747,6 @@
     EXPECT_TRUE(test::all_close(expected, read_vector<float>(result)));
 }
 
-<<<<<<< HEAD
 TEST(${BACKEND_NAME}, multiple_backends)
 {
     Shape shape{2, 2};
@@ -7797,7 +7784,8 @@
     backend2->call(*g, {result2}, {a2, b2});
     EXPECT_EQ(read_vector<float>(result2),
               (test::NDArray<float, 2>({{5, 12}, {21, 32}})).get_vector());
-=======
+}
+
 TEST(${BACKEND_NAME}, tensorview_custom_mem)
 {
     SKIP_TEST_FOR("GPU", "${BACKEND_NAME}");
@@ -7830,5 +7818,4 @@
     // result should be in memory without needing explict read
     cf->call({result}, {a, b});
     EXPECT_EQ((vector<float>{2, 2, 2, 2}), rv);
->>>>>>> 1adb84a1
 }