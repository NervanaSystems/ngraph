// ----------------------------------------------------------------------------
// Copyright 2017 Nervana Systems Inc.
// Licensed under the Apache License, Version 2.0 (the "License");
// you may not use this file except in compliance with the License.
// You may obtain a copy of the License at
//
//      http://www.apache.org/licenses/LICENSE-2.0
//
// Unless required by applicable law or agreed to in writing, software
// distributed under the License is distributed on an "AS IS" BASIS,
// WITHOUT WARRANTIES OR CONDITIONS OF ANY KIND, either express or implied.
// See the License for the specific language governing permissions and
// ----------------------------------------------------------------------------

#include <algorithm>
#include <cinttypes>
#include "gtest/gtest.h"

#include <cmath>
#include "ngraph/log.hpp"
#include "ngraph/ngraph.hpp"

using namespace std;
using namespace ngraph;

template <typename T>
static void copy_data(shared_ptr<runtime::TensorView> tv, const vector<T>& data)
{
    size_t data_size = data.size() * sizeof(T);
    tv->write(data.data(), 0, data_size);
}

TEST(${BACKEND_NAME}, abc)
{
    using f32 = element::Float32;

    auto shape = Shape{2, 2};
    auto A = make_shared<op::Parameter>(f32::element_type(), shape);
    auto B = make_shared<op::Parameter>(f32::element_type(), shape);
    auto C = make_shared<op::Parameter>(f32::element_type(), shape);
    auto rt = make_shared<TensorViewType>(f32::element_type(), shape);
    auto f = make_shared<Function>((A + B) * C, rt, op::Parameters{A, B, C});

    auto manager = runtime::Manager::get("${BACKEND_NAME}");
    auto external = manager->compile(f);
    auto backend = manager->allocate_backend();
    auto cf = backend->make_call_frame(external);

    // Create some tensors for input/output
    shared_ptr<runtime::TensorView> a =
        backend->make_primary_tensor_view(f32::element_type(), shape);
    shared_ptr<runtime::TensorView> b =
        backend->make_primary_tensor_view(f32::element_type(), shape);
    shared_ptr<runtime::TensorView> c =
        backend->make_primary_tensor_view(f32::element_type(), shape);
    shared_ptr<runtime::TensorView> result =
        backend->make_primary_tensor_view(f32::element_type(), shape);

    copy_data(a, runtime::NDArray<float, 2>({{1, 2}, {3, 4}}).get_vector());
    copy_data(b, runtime::NDArray<float, 2>({{5, 6}, {7, 8}}).get_vector());
    copy_data(c, runtime::NDArray<float, 2>({{9, 10}, {11, 12}}).get_vector());

    cf->call({a, b, c}, {result});
    EXPECT_EQ(*result, (runtime::NDArray<float, 2>({{54, 80}, {110, 144}})));

    cf->call({b, a, c}, {result});
    EXPECT_EQ(*result, (runtime::NDArray<float, 2>({{54, 80}, {110, 144}})));

    cf->call({a, c, b}, {result});
    EXPECT_EQ(*result, (runtime::NDArray<float, 2>({{50, 72}, {98, 128}})));
}

TEST(${BACKEND_NAME}, abc_int64)
{
    auto shape = Shape{2, 2};
    auto A = make_shared<op::Parameter>(element::Int64::element_type(), shape);
    auto B = make_shared<op::Parameter>(element::Int64::element_type(), shape);
    auto C = make_shared<op::Parameter>(element::Int64::element_type(), shape);
    auto rt = make_shared<TensorViewType>(element::Int64::element_type(), shape);
    auto f = make_shared<Function>((A + B) * C, rt, op::Parameters{A, B, C});

    auto manager = runtime::Manager::get("${BACKEND_NAME}");
    auto external = manager->compile(f);
    auto backend = manager->allocate_backend();
    auto cf = backend->make_call_frame(external);

    // Create some tensors for input/output
    auto a = backend->make_primary_tensor_view(element::Int64::element_type(), shape);
    copy_data(a, vector<element::Int64::type>{1, 2, 3, 4});
    auto b = backend->make_primary_tensor_view(element::Int64::element_type(), shape);
    copy_data(b, vector<element::Int64::type>{5, 6, 7, 8});
    auto c = backend->make_primary_tensor_view(element::Int64::element_type(), shape);
    copy_data(c, vector<element::Int64::type>{9, 10, 11, 12});
    auto result = backend->make_primary_tensor_view(element::Int64::element_type(), shape);

    cf->call({a, b, c}, {result});
    EXPECT_EQ((vector<element::Int64::type>{54, 80, 110, 144}), result->get_vector<int64_t>());

    cf->call({b, a, c}, {result});
    EXPECT_EQ((vector<element::Int64::type>{54, 80, 110, 144}), result->get_vector<int64_t>());

    cf->call({a, c, b}, {result});
    EXPECT_EQ((vector<element::Int64::type>{50, 72, 98, 128}), result->get_vector<int64_t>());
}

// Same as abc, but using tuples for input and output
TEST(${BACKEND_NAME}, abc_tuple)
{
    auto shape = Shape{2, 2};

    auto tensor_view_type = make_shared<TensorViewType>(element::Float32::element_type(), shape);

    auto ABC = make_shared<op::Parameter>(
        make_shared<TupleType>(ValueTypes{tensor_view_type, tensor_view_type, tensor_view_type}));

    auto A = make_shared<op::GetTupleElement>(ABC, 0);
    auto B = make_shared<op::GetTupleElement>(ABC, 1);
    auto C = make_shared<op::GetTupleElement>(ABC, 2);
    auto f = make_shared<Function>(
        make_shared<op::Tuple>(Nodes{(A + B) * C}), tensor_view_type, op::Parameters{ABC});

    auto manager = runtime::Manager::get("${BACKEND_NAME}");
    auto external = manager->compile(f);
    auto backend = manager->allocate_backend();
    auto cf = backend->make_call_frame(external);

    // Create some tensors for input/output
    auto a = backend->make_primary_tensor_view(element::Float32::element_type(), shape);
    copy_data(a, vector<float>{1, 2, 3, 4});
    auto b = backend->make_primary_tensor_view(element::Float32::element_type(), shape);
    copy_data(b, vector<float>{5, 6, 7, 8});
    auto c = backend->make_primary_tensor_view(element::Float32::element_type(), shape);
    copy_data(c, vector<float>{9, 10, 11, 12});
    auto abc = runtime::make_tuple({a, b, c});
    auto bac = runtime::make_tuple({b, a, c});
    auto acb = runtime::make_tuple({a, c, b});
    auto result = backend->make_primary_tensor_view(element::Float32::element_type(), shape);
    auto result_tuple = runtime::make_tuple({result});

    cf->call({abc}, {result_tuple});
    ASSERT_EQ((vector<float>{54, 80, 110, 144}), result->get_vector<float>());

    cf->call({bac}, {result_tuple});
    ASSERT_EQ((vector<float>{54, 80, 110, 144}), result->get_vector<float>());

    cf->call({acb}, {result_tuple});
    ASSERT_EQ((vector<float>{50, 72, 98, 128}), result->get_vector<float>());
}

// Same as abc, but using tuples for input and output
TEST(${BACKEND_NAME}, abc_tuple_int64)
{
    auto shape = Shape{2, 2};

    auto tensor_view_type = make_shared<TensorViewType>(element::Int64::element_type(), shape);

    auto ABC = make_shared<op::Parameter>(
        make_shared<TupleType>(ValueTypes{tensor_view_type, tensor_view_type, tensor_view_type}));

    auto A = make_shared<op::GetTupleElement>(ABC, 0);
    auto B = make_shared<op::GetTupleElement>(ABC, 1);
    auto C = make_shared<op::GetTupleElement>(ABC, 2);
    auto f = make_shared<Function>(
        make_shared<op::Tuple>(Nodes{(A + B) * C}), tensor_view_type, op::Parameters{ABC});

    auto manager = runtime::Manager::get("${BACKEND_NAME}");
    auto external = manager->compile(f);
    auto backend = manager->allocate_backend();
    auto cf = backend->make_call_frame(external);

    // Create some tensors for input/output
    auto a = backend->make_primary_tensor_view(element::Int64::element_type(), shape);
    copy_data(a, vector<element::Int64::type>{1, 2, 3, 4});
    auto b = backend->make_primary_tensor_view(element::Int64::element_type(), shape);
    copy_data(b, vector<element::Int64::type>{5, 6, 7, 8});
    auto c = backend->make_primary_tensor_view(element::Int64::element_type(), shape);
    copy_data(c, vector<element::Int64::type>{9, 10, 11, 12});
    auto abc = runtime::make_tuple({a, b, c});
    auto bac = runtime::make_tuple({b, a, c});
    auto acb = runtime::make_tuple({a, c, b});
    auto result = backend->make_primary_tensor_view(element::Int64::element_type(), shape);
    auto result_tuple = runtime::make_tuple({result});

    cf->call({abc}, {result_tuple});
    ASSERT_EQ((vector<element::Int64::type>{54, 80, 110, 144}),
              result->get_vector<element::Int64::type>());

    cf->call({bac}, {result_tuple});
    ASSERT_EQ((vector<element::Int64::type>{54, 80, 110, 144}),
              result->get_vector<element::Int64::type>());

    cf->call({acb}, {result_tuple});
    ASSERT_EQ((vector<element::Int64::type>{50, 72, 98, 128}),
              result->get_vector<element::Int64::type>());
}

// Multiple retrive values
TEST(${BACKEND_NAME}, tuple_result)
{
    auto shape = Shape{2, 2};
    auto A = make_shared<op::Parameter>(element::Float32::element_type(), shape);
    auto B = make_shared<op::Parameter>(element::Float32::element_type(), shape);
    auto C = make_shared<op::Parameter>(element::Float32::element_type(), shape);
    auto A_add_B = make_shared<op::Add>(A, B);
    auto A_add_B_mul_C = make_shared<op::Multiply>(A_add_B, C);

    auto rt = make_shared<TupleType>(std::vector<shared_ptr<const ValueType>>(
        {make_shared<TensorViewType>(element::Float32::element_type(), shape),
         make_shared<TensorViewType>(element::Float32::element_type(), shape)}));
    auto f = make_shared<Function>(
        make_shared<op::Tuple>(Nodes{A_add_B, A_add_B_mul_C}), rt, op::Parameters{A, B, C});

    auto manager = runtime::Manager::get("${BACKEND_NAME}");
    auto external = manager->compile(f);
    auto backend = manager->allocate_backend();
    auto cf = backend->make_call_frame(external);

    auto a = backend->make_primary_tensor_view(element::Float32::element_type(), shape);
    copy_data(a, vector<float>{1, 2, 3, 4});
    auto b = backend->make_primary_tensor_view(element::Float32::element_type(), shape);
    copy_data(b, vector<float>{5, 6, 7, 8});
    auto c = backend->make_primary_tensor_view(element::Float32::element_type(), shape);
    copy_data(c, vector<float>{9, 10, 11, 12});

    auto r0 = backend->make_primary_tensor_view(element::Float32::element_type(), shape);
    auto r1 = backend->make_primary_tensor_view(element::Float32::element_type(), shape);
    auto result_tuple = runtime::make_tuple({r0, r1});

    cf->call({a, b, c}, {result_tuple});

    ASSERT_EQ((vector<float>{6, 8, 10, 12}), r0->get_vector<float>());
    ASSERT_EQ((vector<float>{54, 80, 110, 144}), r1->get_vector<float>());
}

TEST(${BACKEND_NAME}, abs)
{
    auto shape = Shape{2, 2};
    auto A = make_shared<op::Parameter>(element::Float32::element_type(), shape);
    auto result_type = make_shared<TensorViewType>(element::Float32::element_type(), shape);
    auto f = make_shared<Function>(make_shared<op::Abs>(A), result_type, op::Parameters{A});

    auto manager = runtime::Manager::get("${BACKEND_NAME}");
    auto external = manager->compile(f);
    auto backend = manager->allocate_backend();
    auto cf = backend->make_call_frame(external);

    // Create some tensors for input/output
    auto a = backend->make_primary_tensor_view(element::Float32::element_type(), shape);
    copy_data(a, vector<float>{1, -2, 0, -4.8f});
    auto result = backend->make_primary_tensor_view(element::Float32::element_type(), shape);

    cf->call({a}, {result});
    ASSERT_EQ((vector<float>{1, 2, 0, 4.8f}), result->get_vector<float>());
}

TEST(${BACKEND_NAME}, ceiling)
{
    auto shape = Shape{2, 2};
    auto A = make_shared<op::Parameter>(element::Float32::element_type(), shape);
    auto result_type = make_shared<TensorViewType>(element::Float32::element_type(), shape);
    auto f = make_shared<Function>(make_shared<op::Ceiling>(A), result_type, op::Parameters{A});

    auto manager = runtime::Manager::get("NGVM");
    auto external = manager->compile(f);
    auto backend = manager->allocate_backend();
    auto cf = backend->make_call_frame(external);

    // Create some tensors for input/output
    auto a = backend->make_parameterized_tensor_view<element::Float32>(shape);
    copy_data(a, vector<float>{-2.5f, -2.0f, 0.3f, 4.8f});
    auto result = backend->make_parameterized_tensor_view<element::Float32>(shape);

    (*cf)({a}, {result});
    ASSERT_EQ((vector<float>{-2.0f, -2.0f, 1.0f, 5.0f}), result->get_vector());
}

TEST(${BACKEND_NAME}, concat_matrix_colwise)
{
    auto shape_a = Shape{2, 2};
    auto A = make_shared<op::Parameter>(element::Float32::element_type(), shape_a);
    auto shape_b = Shape{2, 3};
    auto B = make_shared<op::Parameter>(element::Float32::element_type(), shape_b);
    auto shape_c = Shape{2, 3};
    auto C = make_shared<op::Parameter>(element::Float32::element_type(), shape_c);
    auto shape_r = Shape{2, 8};
    auto rt = make_shared<TensorViewType>(element::Float32::element_type(), Shape{2, 8});
    auto f = make_shared<Function>(
        make_shared<op::Concat>(Nodes{A, B, C}, 1), rt, op::Parameters{A, B, C});

    auto manager = runtime::Manager::get("${BACKEND_NAME}");
    auto external = manager->compile(f);
    auto backend = manager->allocate_backend();
    auto cf = backend->make_call_frame(external);

    // Create some tensors for input/output
    auto a = backend->make_primary_tensor_view(element::Float32::element_type(), shape_a);
    copy_data(a, vector<float>{2, 4, 8, 16});
    auto b = backend->make_primary_tensor_view(element::Float32::element_type(), shape_b);
    copy_data(b, vector<float>{1, 2, 4, 8, 16, 32});
    auto c = backend->make_primary_tensor_view(element::Float32::element_type(), shape_c);
    copy_data(c, vector<float>{2, 3, 5, 7, 11, 13});
    auto result = backend->make_primary_tensor_view(element::Float32::element_type(), shape_r);

    cf->call({a, b, c}, {result});
    ASSERT_EQ((vector<float>{2, 4, 1, 2, 4, 2, 3, 5, 8, 16, 8, 16, 32, 7, 11, 13}),
              result->get_vector<float>());
}

TEST(${BACKEND_NAME}, concat_matrix_rowwise)
{
    auto shape_a = Shape{2, 2};
    auto A = make_shared<op::Parameter>(element::Float32::element_type(), shape_a);
    auto shape_b = Shape{3, 2};
    auto B = make_shared<op::Parameter>(element::Float32::element_type(), shape_b);
    auto shape_c = Shape{3, 2};
    auto C = make_shared<op::Parameter>(element::Float32::element_type(), shape_c);
    auto shape_r = Shape{8, 2};
    auto rt = make_shared<TensorViewType>(element::Float32::element_type(), Shape{8, 2});
    auto f = make_shared<Function>(
        make_shared<op::Concat>(Nodes{A, B, C}, 0), rt, op::Parameters{A, B, C});

    auto manager = runtime::Manager::get("${BACKEND_NAME}");
    auto external = manager->compile(f);
    auto backend = manager->allocate_backend();
    auto cf = backend->make_call_frame(external);

    // Create some tensors for input/output
    auto a = backend->make_primary_tensor_view(element::Float32::element_type(), shape_a);
    copy_data(a, vector<float>{2, 4, 8, 16});
    auto b = backend->make_primary_tensor_view(element::Float32::element_type(), shape_b);
    copy_data(b, vector<float>{1, 2, 4, 8, 16, 32});
    auto c = backend->make_primary_tensor_view(element::Float32::element_type(), shape_c);
    copy_data(c, vector<float>{2, 3, 5, 7, 11, 13});
    auto result = backend->make_primary_tensor_view(element::Float32::element_type(), shape_r);

    cf->call({a, b, c}, {result});
    ASSERT_EQ((vector<float>{2, 4, 8, 16, 1, 2, 4, 8, 16, 32, 2, 3, 5, 7, 11, 13}),
              result->get_vector<float>());
}

TEST(${BACKEND_NAME}, concat_matrix_int64)
{
    auto shape_a = Shape{2, 2};
    auto A = make_shared<op::Parameter>(element::Int64::element_type(), shape_a);
    auto shape_b = Shape{3, 2};
    auto B = make_shared<op::Parameter>(element::Int64::element_type(), shape_b);
    auto shape_c = Shape{3, 2};
    auto C = make_shared<op::Parameter>(element::Int64::element_type(), shape_c);
    auto shape_r = Shape{8, 2};
    auto rt = make_shared<TensorViewType>(element::Int64::element_type(), Shape{8, 2});
    auto f = make_shared<Function>(
        make_shared<op::Concat>(Nodes{A, B, C}, 0), rt, op::Parameters{A, B, C});

    auto manager = runtime::Manager::get("${BACKEND_NAME}");
    auto external = manager->compile(f);
    auto backend = manager->allocate_backend();
    auto cf = backend->make_call_frame(external);

    // Create some tensors for input/output
    auto a = backend->make_primary_tensor_view(element::Int64::element_type(), shape_a);
    copy_data(a, vector<element::Int64::type>{2, 4, 8, 16});
    auto b = backend->make_primary_tensor_view(element::Int64::element_type(), shape_b);
    copy_data(b, vector<element::Int64::type>{1, 2, 4, 8, 16, 32});
    auto c = backend->make_primary_tensor_view(element::Int64::element_type(), shape_c);
    copy_data(c, vector<element::Int64::type>{2, 3, 5, 7, 11, 13});
    auto result = backend->make_primary_tensor_view(element::Int64::element_type(), shape_r);

    cf->call({a, b, c}, {result});
    ASSERT_EQ((vector<element::Int64::type>{2, 4, 8, 16, 1, 2, 4, 8, 16, 32, 2, 3, 5, 7, 11, 13}),
              result->get_vector<element::Int64::type>());
}

TEST(${BACKEND_NAME}, concat_vector)
{
    auto shape_a = Shape{4};
    auto A = make_shared<op::Parameter>(element::Float32::element_type(), shape_a);
    auto shape_b = Shape{6};
    auto B = make_shared<op::Parameter>(element::Float32::element_type(), shape_b);
    auto shape_c = Shape{2};
    auto C = make_shared<op::Parameter>(element::Float32::element_type(), shape_c);
    auto shape_r = Shape{12};
    auto rt = make_shared<TensorViewType>(element::Float32::element_type(), Shape{12});
    auto f = make_shared<Function>(
        make_shared<op::Concat>(Nodes{A, B, C}, 0), rt, op::Parameters{A, B, C});

    auto manager = runtime::Manager::get("${BACKEND_NAME}");
    auto external = manager->compile(f);
    auto backend = manager->allocate_backend();
    auto cf = backend->make_call_frame(external);

    // Create some tensors for input/output
    auto a = backend->make_primary_tensor_view(element::Float32::element_type(), shape_a);
    copy_data(a, vector<float>{2, 4, 8, 16});
    auto b = backend->make_primary_tensor_view(element::Float32::element_type(), shape_b);
    copy_data(b, vector<float>{1, 2, 4, 8, 16, 32});
    auto c = backend->make_primary_tensor_view(element::Float32::element_type(), shape_c);
    copy_data(c, vector<float>{18, 19});
    auto result = backend->make_primary_tensor_view(element::Float32::element_type(), shape_r);

    cf->call({a, b, c}, {result});
    ASSERT_EQ((vector<float>{2, 4, 8, 16, 1, 2, 4, 8, 16, 32, 18, 19}),
              result->get_vector<float>());
}

TEST(${BACKEND_NAME}, divide)
{
    auto manager = runtime::Manager::get("${BACKEND_NAME}");
    auto backend = manager->allocate_backend();

    auto shape = Shape{2, 2};

    auto make_external = [&]() {
        auto A = make_shared<op::Parameter>(element::Float32::element_type(), shape);
        auto B = make_shared<op::Parameter>(element::Float32::element_type(), shape);
        auto rt = make_shared<TensorViewType>(element::Float32::element_type(), shape);
        auto f = make_shared<Function>(make_shared<op::Divide>(A, B), rt, op::Parameters{A, B});

        auto external = manager->compile(f);
        return external;
    };

    auto cf = backend->make_call_frame(make_external());

    // Create some tensors for input/output
    auto a = backend->make_primary_tensor_view(element::Float32::element_type(), shape);
    copy_data(a, vector<float>{2, 4, 8, 16});
    auto b = backend->make_primary_tensor_view(element::Float32::element_type(), shape);
    copy_data(b, vector<float>{1, 2, 4, 8});
    auto result = backend->make_primary_tensor_view(element::Float32::element_type(), shape);

    cf->call({a, b}, {result});
    ASSERT_EQ((vector<float>{2, 2, 2, 2}), result->get_vector<float>());
}

TEST(${BACKEND_NAME}, equal)
{
    auto shape = Shape{2, 2, 2};
    auto A = make_shared<op::Parameter>(element::Float32::element_type(), shape);
    auto B = make_shared<op::Parameter>(element::Float32::element_type(), shape);
    auto rt = make_shared<TensorViewType>(element::Bool::element_type(), shape);
    auto f = make_shared<Function>(make_shared<op::Equal>(A, B), rt, op::Parameters{A, B});

    auto manager = runtime::Manager::get("${BACKEND_NAME}");
    auto external = manager->compile(f);
    auto backend = manager->allocate_backend();
    auto cf = backend->make_call_frame(external);

    // Create some tensors for input/output
    auto a = backend->make_primary_tensor_view(element::Float32::element_type(), shape);
    copy_data(a, vector<float>{1, 8, -8, 17, -0.5, 0, 1, 1});
    auto b = backend->make_primary_tensor_view(element::Float32::element_type(), shape);
    copy_data(b, vector<float>{1, 8, 4, 8, 0, 0, 1, 1.5});
    auto result = backend->make_primary_tensor_view(element::Bool::element_type(), shape);

    cf->call({a, b}, {result});
    ASSERT_EQ((vector<char>{1, 1, 0, 0, 0, 1, 1, 0}), result->get_vector<char>());
}

TEST(${BACKEND_NAME}, floor)
{
    auto shape = Shape{2, 2};
    auto A = make_shared<op::Parameter>(element::Float32::element_type(), shape);
    auto result_type = make_shared<TensorViewType>(element::Float32::element_type(), shape);
    auto f = make_shared<Function>(make_shared<op::Floor>(A), result_type, op::Parameters{A});

    auto manager = runtime::Manager::get("NGVM");
    auto external = manager->compile(f);
    auto backend = manager->allocate_backend();
    auto cf = backend->make_call_frame(external);

    // Create some tensors for input/output
    auto a = backend->make_parameterized_tensor_view<element::Float32>(shape);
    copy_data(a, vector<float>{-2.5f, -2.0f, 0.3f, 4.8f});
    auto result = backend->make_parameterized_tensor_view<element::Float32>(shape);

    (*cf)({a}, {result});
    ASSERT_EQ((vector<float>{-3.0f, -2.0f, 0.0f, 4.0f}), result->get_vector());
}

TEST(${BACKEND_NAME}, dot_0_0)
{
    auto shape = Shape{0};
    auto A = make_shared<op::Parameter>(element::Float32::element_type(), shape);
    auto B = make_shared<op::Parameter>(element::Float32::element_type(), shape);
    auto shape_r = Shape{};
    auto rt = make_shared<TensorViewType>(element::Float32::element_type(), Shape{});
    auto f = make_shared<Function>(make_shared<op::Dot>(A, B), rt, op::Parameters{A, B});

    auto manager = runtime::Manager::get("${BACKEND_NAME}");
    auto external = manager->compile(f);
    auto backend = manager->allocate_backend();
    auto cf = backend->make_call_frame(external);

    // Create some tensors for input/output
    auto a = backend->make_primary_tensor_view(element::Float32::element_type(), shape);
    copy_data(a, vector<float>{});
    auto b = backend->make_primary_tensor_view(element::Float32::element_type(), shape);
    copy_data(b, vector<float>{});
    auto result = backend->make_primary_tensor_view(element::Float32::element_type(), shape_r);

    cf->call({a, b}, {result});
    ASSERT_EQ((vector<float>{0}), result->get_vector<float>());
}

TEST(${BACKEND_NAME}, dot_matrix_2x0_0x2)
{
    auto shape_a = Shape{2, 0};
    auto shape_b = Shape{0, 2};
    auto shape_r = Shape{2, 2};

    auto manager = runtime::Manager::get("${BACKEND_NAME}");
    auto backend = manager->allocate_backend();

    auto make_external = [&]() {
        auto A = make_shared<op::Parameter>(element::Float32::element_type(), shape_a);
        auto B = make_shared<op::Parameter>(element::Float32::element_type(), shape_b);
        auto rt = make_shared<TensorViewType>(element::Float32::element_type(), shape_r);
        auto f = make_shared<Function>(make_shared<op::Dot>(A, B), rt, op::Parameters{A, B});

        auto external = manager->compile(f);
        return external;
    };

    auto cf = backend->make_call_frame(make_external());

    // Create some tensors for input/output
    auto a = backend->make_primary_tensor_view(element::Float32::element_type(), shape_a);
    copy_data(a, vector<float>{});
    auto b = backend->make_primary_tensor_view(element::Float32::element_type(), shape_b);
    copy_data(b, vector<float>{});
    auto result = backend->make_primary_tensor_view(element::Float32::element_type(), shape_r);

    cf->call({a, b}, {result});
    ASSERT_EQ((vector<float>{0, 0, 0, 0}), result->get_vector<float>());
}

TEST(${BACKEND_NAME}, dot_matrix_0x2_2x0)
{
    auto shape_a = Shape{0, 2};
    auto A = make_shared<op::Parameter>(element::Float32::element_type(), shape_a);
    auto shape_b = Shape{2, 0};
    auto B = make_shared<op::Parameter>(element::Float32::element_type(), shape_b);
    auto shape_r = Shape{0, 0};
    auto rt = make_shared<TensorViewType>(element::Float32::element_type(), shape_r);
    auto f = make_shared<Function>(make_shared<op::Dot>(A, B), rt, op::Parameters{A, B});

    auto manager = runtime::Manager::get("${BACKEND_NAME}");
    auto external = manager->compile(f);
    auto backend = manager->allocate_backend();
    auto cf = backend->make_call_frame(external);

    // Create some tensors for input/output
    auto a = backend->make_primary_tensor_view(element::Float32::element_type(), shape_a);
    copy_data(a, vector<float>{});
    auto b = backend->make_primary_tensor_view(element::Float32::element_type(), shape_b);
    copy_data(b, vector<float>{});
    auto result = backend->make_primary_tensor_view(element::Float32::element_type(), shape_r);

    cf->call({a, b}, {result});
    ASSERT_EQ((vector<float>{}), result->get_vector<float>());
}

TEST(${BACKEND_NAME}, dot_matrix_3x2_2x0)
{
    auto shape_a = Shape{3, 2};
    auto A = make_shared<op::Parameter>(element::Float32::element_type(), shape_a);
    auto shape_b = Shape{2, 0};
    auto B = make_shared<op::Parameter>(element::Float32::element_type(), shape_b);
    auto shape_r = Shape{0, 0};
    auto rt = make_shared<TensorViewType>(element::Float32::element_type(), shape_r);
    auto f = make_shared<Function>(make_shared<op::Dot>(A, B), rt, op::Parameters{A, B});

    auto manager = runtime::Manager::get("${BACKEND_NAME}");
    auto external = manager->compile(f);
    auto backend = manager->allocate_backend();
    auto cf = backend->make_call_frame(external);

    // Create some tensors for input/output
    auto a = backend->make_primary_tensor_view(element::Float32::element_type(), shape_a);
    copy_data(a, vector<float>{1, 2, 3, 4, 5, 6});
    auto b = backend->make_primary_tensor_view(element::Float32::element_type(), shape_b);
    copy_data(b, vector<float>{});
    auto result = backend->make_primary_tensor_view(element::Float32::element_type(), shape_r);

    cf->call({a, b}, {result});
    ASSERT_EQ((vector<float>{}), result->get_vector<float>());
}

TEST(${BACKEND_NAME}, dot_scalar_0x2)
{
    auto shape_a = Shape{};
    auto A = make_shared<op::Parameter>(element::Float32::element_type(), shape_a);
    auto shape_b = Shape{0, 2};
    auto B = make_shared<op::Parameter>(element::Float32::element_type(), shape_b);
    auto shape_r = Shape{0, 2};
    auto rt = make_shared<TensorViewType>(element::Float32::element_type(), shape_r);
    auto f = make_shared<Function>(make_shared<op::Dot>(A, B), rt, op::Parameters{A, B});

    auto manager = runtime::Manager::get("${BACKEND_NAME}");
    auto external = manager->compile(f);
    auto backend = manager->allocate_backend();
    auto cf = backend->make_call_frame(external);

    // Create some tensors for input/output
    auto a = backend->make_primary_tensor_view(element::Float32::element_type(), shape_a);
    copy_data(a, vector<float>{1});
    auto b = backend->make_primary_tensor_view(element::Float32::element_type(), shape_b);
    copy_data(b, vector<float>{});
    auto result = backend->make_primary_tensor_view(element::Float32::element_type(), shape_r);

    cf->call({a, b}, {result});
    ASSERT_EQ((vector<float>{}), result->get_vector<float>());
}

TEST(${BACKEND_NAME}, dot_2x0_0)
{
    auto shape_a = Shape{2, 0};
    auto A = make_shared<op::Parameter>(element::Float32::element_type(), shape_a);
    auto shape_b = Shape{0};
    auto B = make_shared<op::Parameter>(element::Float32::element_type(), shape_b);
    auto shape_r = Shape{2};
    auto rt = make_shared<TensorViewType>(element::Float32::element_type(), shape_r);
    auto f = make_shared<Function>(make_shared<op::Dot>(A, B), rt, op::Parameters{A, B});

    auto manager = runtime::Manager::get("${BACKEND_NAME}");
    auto external = manager->compile(f);
    auto backend = manager->allocate_backend();
    auto cf = backend->make_call_frame(external);

    // Create some tensors for input/output
    auto a = backend->make_primary_tensor_view(element::Float32::element_type(), shape_a);
    copy_data(a, vector<float>{});
    auto b = backend->make_primary_tensor_view(element::Float32::element_type(), shape_b);
    copy_data(b, vector<float>{});
    auto result = backend->make_primary_tensor_view(element::Float32::element_type(), shape_r);

    cf->call({a, b}, {result});
    ASSERT_EQ((vector<float>{0, 0}), result->get_vector<float>());
}

TEST(${BACKEND_NAME}, dot1d)
{
    auto shape = Shape{4};
    auto A = make_shared<op::Parameter>(element::Float32::element_type(), shape);
    auto B = make_shared<op::Parameter>(element::Float32::element_type(), shape);
    auto shape_r = Shape{1};
    auto rt = make_shared<TensorViewType>(element::Float32::element_type(), Shape{});
    auto f = make_shared<Function>(make_shared<op::Dot>(A, B), rt, op::Parameters{A, B});

    auto manager = runtime::Manager::get("${BACKEND_NAME}");
    auto external = manager->compile(f);
    auto backend = manager->allocate_backend();
    auto cf = backend->make_call_frame(external);

    // Create some tensors for input/output
    auto a = backend->make_primary_tensor_view(element::Float32::element_type(), shape);
    copy_data(a, vector<float>{2, 4, 8, 16});
    auto b = backend->make_primary_tensor_view(element::Float32::element_type(), shape);
    copy_data(b, vector<float>{1, 2, 4, 8});
    auto result = backend->make_primary_tensor_view(element::Float32::element_type(), shape_r);

    cf->call({a, b}, {result});
    ASSERT_EQ((vector<float>{170}), result->get_vector<float>());
}

TEST(${BACKEND_NAME}, dot2d)
{
    auto shape = Shape{2, 2};
    auto A = make_shared<op::Parameter>(element::Float32::element_type(), shape);
    auto B = make_shared<op::Parameter>(element::Float32::element_type(), shape);
    auto shape_r = Shape{2, 2};
    auto rt = make_shared<TensorViewType>(element::Float32::element_type(), shape);
    auto f = make_shared<Function>(make_shared<op::Dot>(A, B), rt, op::Parameters{A, B});

    auto manager = runtime::Manager::get("${BACKEND_NAME}");
    auto external = manager->compile(f);
    auto backend = manager->allocate_backend();
    auto cf = backend->make_call_frame(external);

    // Create some tensors for input/output
    auto a = backend->make_primary_tensor_view(element::Float32::element_type(), shape);
    copy_data(a, vector<float>{1, 2, 3, 4});
    auto b = backend->make_primary_tensor_view(element::Float32::element_type(), shape);
    copy_data(b, vector<float>{5, 6, 7, 8});
    auto result = backend->make_primary_tensor_view(element::Float32::element_type(), shape_r);

    cf->call({a, b}, {result});
    ASSERT_EQ((vector<float>{19, 22, 43, 50}), result->get_vector<float>());
}

TEST(${BACKEND_NAME}, dot_scalar_tensor_arg0)
{
    auto shape_a = Shape{};
    auto shape_b = Shape{2, 2, 2};
    auto A = make_shared<op::Parameter>(element::Float32::element_type(), shape_a);
    auto B = make_shared<op::Parameter>(element::Float32::element_type(), shape_b);
    auto rt = make_shared<TensorViewType>(element::Float32::element_type(), shape_b);
    auto f = make_shared<Function>(make_shared<op::Dot>(A, B), rt, op::Parameters{A, B});

    auto manager = runtime::Manager::get("${BACKEND_NAME}");
    auto external = manager->compile(f);
    auto backend = manager->allocate_backend();
    auto cf = backend->make_call_frame(external);

    // Create some tensors for input/output
    auto a = backend->make_primary_tensor_view(element::Float32::element_type(), shape_a);
    copy_data(a, vector<float>{6});
    auto b = backend->make_primary_tensor_view(element::Float32::element_type(), shape_b);
    copy_data(b, vector<float>{1, 2, 3, 4, 5, 6, 7, 8});
    auto result = backend->make_primary_tensor_view(element::Float32::element_type(), shape_b);

    cf->call({a, b}, {result});
    ASSERT_EQ((vector<float>{6, 12, 18, 24, 30, 36, 42, 48}), result->get_vector<float>());
}

TEST(${BACKEND_NAME}, dot_scalar_tensor_arg1)
{
    auto shape_a = Shape{2, 2, 2};
    auto shape_b = Shape{};
    auto A = make_shared<op::Parameter>(element::Float32::element_type(), shape_a);
    auto B = make_shared<op::Parameter>(element::Float32::element_type(), shape_b);
    auto rt = make_shared<TensorViewType>(element::Float32::element_type(), shape_a);
    auto f = make_shared<Function>(make_shared<op::Dot>(A, B), rt, op::Parameters{A, B});

    auto manager = runtime::Manager::get("${BACKEND_NAME}");
    auto external = manager->compile(f);
    auto backend = manager->allocate_backend();
    auto cf = backend->make_call_frame(external);

    // Create some tensors for input/output
    auto a = backend->make_primary_tensor_view(element::Float32::element_type(), shape_a);
    copy_data(a, vector<float>{1, 2, 3, 4, 5, 6, 7, 8});
    auto b = backend->make_primary_tensor_view(element::Float32::element_type(), shape_b);
    copy_data(b, vector<float>{6});
    auto result = backend->make_primary_tensor_view(element::Float32::element_type(), shape_a);

    cf->call({a, b}, {result});
    ASSERT_EQ((vector<float>{6, 12, 18, 24, 30, 36, 42, 48}), result->get_vector<float>());
}

TEST(${BACKEND_NAME}, dot_scalar_scalar)
{
    auto shape = Shape{};
    auto A = make_shared<op::Parameter>(element::Float32::element_type(), shape);
    auto B = make_shared<op::Parameter>(element::Float32::element_type(), shape);
    auto rt = make_shared<TensorViewType>(element::Float32::element_type(), shape);
    auto f = make_shared<Function>(make_shared<op::Dot>(A, B), rt, op::Parameters{A, B});

    auto manager = runtime::Manager::get("${BACKEND_NAME}");
    auto external = manager->compile(f);
    auto backend = manager->allocate_backend();
    auto cf = backend->make_call_frame(external);

    // Create some tensors for input/output
    auto a = backend->make_primary_tensor_view(element::Float32::element_type(), shape);
    copy_data(a, vector<float>{8});
    auto b = backend->make_primary_tensor_view(element::Float32::element_type(), shape);
    copy_data(b, vector<float>{6});
    auto result = backend->make_primary_tensor_view(element::Float32::element_type(), shape);

    cf->call({a, b}, {result});
    ASSERT_EQ((vector<float>{48}), result->get_vector<float>());
}

TEST(${BACKEND_NAME}, dot_matrix_vector)
{
    auto shape_a = Shape{4, 4};
    auto shape_b = Shape{4};
    auto A = make_shared<op::Parameter>(element::Float32::element_type(), shape_a);
    auto B = make_shared<op::Parameter>(element::Float32::element_type(), shape_b);
    auto rt = make_shared<TensorViewType>(element::Float32::element_type(), shape_b);
    auto f = make_shared<Function>(make_shared<op::Dot>(A, B), rt, op::Parameters{A, B});
    auto shape_r = Shape{4};

    auto manager = runtime::Manager::get("${BACKEND_NAME}");
    auto external = manager->compile(f);
    auto backend = manager->allocate_backend();
    auto cf = backend->make_call_frame(external);

    // Create some tensors for input/output
    auto a = backend->make_primary_tensor_view(element::Float32::element_type(), shape_a);
    copy_data(a, vector<float>{1, 2, 3, 4, 5, 6, 7, 8, 9, 10, 11, 12, 13, 14, 15, 16});
    auto b = backend->make_primary_tensor_view(element::Float32::element_type(), shape_b);
    copy_data(b, vector<float>{17, 18, 19, 20});
    auto result = backend->make_primary_tensor_view(element::Float32::element_type(), shape_r);

    cf->call({a, b}, {result});
    ASSERT_EQ((vector<float>{190, 486, 782, 1078}), result->get_vector<float>());
}

TEST(${BACKEND_NAME}, dot_matrix_vector_int64)
{
    auto shape_a = Shape{4, 4};
    auto shape_b = Shape{4};
    auto A = make_shared<op::Parameter>(element::Int64::element_type(), shape_a);
    auto B = make_shared<op::Parameter>(element::Int64::element_type(), shape_b);
    auto rt = make_shared<TensorViewType>(element::Int64::element_type(), shape_b);
    auto f = make_shared<Function>(make_shared<op::Dot>(A, B), rt, op::Parameters{A, B});
    auto shape_r = Shape{4};

    auto manager = runtime::Manager::get("${BACKEND_NAME}");
    auto external = manager->compile(f);
    auto backend = manager->allocate_backend();
    auto cf = backend->make_call_frame(external);

    // Create some tensors for input/output
    auto a = backend->make_primary_tensor_view(element::Int64::element_type(), shape_a);
    copy_data(a,
              vector<element::Int64::type>{1, 2, 3, 4, 5, 6, 7, 8, 9, 10, 11, 12, 13, 14, 15, 16});
    auto b = backend->make_primary_tensor_view(element::Int64::element_type(), shape_b);
    copy_data(b, vector<element::Int64::type>{17, 18, 19, 20});
    auto result = backend->make_primary_tensor_view(element::Int64::element_type(), shape_r);

    cf->call({a, b}, {result});
    ASSERT_EQ((vector<element::Int64::type>{190, 486, 782, 1078}),
              result->get_vector<element::Int64::type>());
}

TEST(${BACKEND_NAME}, greater)
{
    auto shape = Shape{2, 2, 2};
    auto A = make_shared<op::Parameter>(element::Float32::element_type(), shape);
    auto B = make_shared<op::Parameter>(element::Float32::element_type(), shape);
    auto rt = make_shared<TensorViewType>(element::Bool::element_type(), shape);
    auto f = make_shared<Function>(make_shared<op::Greater>(A, B), rt, op::Parameters{A, B});

    auto manager = runtime::Manager::get("${BACKEND_NAME}");
    auto external = manager->compile(f);
    auto backend = manager->allocate_backend();
    auto cf = backend->make_call_frame(external);

    // Create some tensors for input/output
    auto a = backend->make_primary_tensor_view(element::Float32::element_type(), shape);
    copy_data(a, vector<float>{1, 8, -8, 17, -0.5, 0.5, 2, 1});
    auto b = backend->make_primary_tensor_view(element::Float32::element_type(), shape);
    copy_data(b, vector<float>{1, 2, 4, 8, 0, 0, 1, 1.5});
    auto result = backend->make_primary_tensor_view(element::Bool::element_type(), shape);

    cf->call({a, b}, {result});
    ASSERT_EQ((vector<char>{0, 1, 0, 1, 0, 1, 1, 0}), result->get_vector<char>());
}

TEST(${BACKEND_NAME}, greatereq)
{
    auto shape = Shape{2, 2, 2};
    auto A = make_shared<op::Parameter>(element::Float32::element_type(), shape);
    auto B = make_shared<op::Parameter>(element::Float32::element_type(), shape);
    auto rt = make_shared<TensorViewType>(element::Bool::element_type(), shape);
    auto f = make_shared<Function>(make_shared<op::GreaterEq>(A, B), rt, op::Parameters{A, B});

    auto manager = runtime::Manager::get("${BACKEND_NAME}");
    auto external = manager->compile(f);
    auto backend = manager->allocate_backend();
    auto cf = backend->make_call_frame(external);

    // Create some tensors for input/output
    auto a = backend->make_primary_tensor_view(element::Float32::element_type(), shape);
    copy_data(a, vector<float>{1, 8, -8, 17, -0.5, 0, 2, 1});
    auto b = backend->make_primary_tensor_view(element::Float32::element_type(), shape);
    copy_data(b, vector<float>{1, 2, -8, 8, 0, 0, 0.5, 1.5});
    auto result = backend->make_primary_tensor_view(element::Bool::element_type(), shape);

    cf->call({a, b}, {result});
    ASSERT_EQ((vector<char>{1, 1, 1, 1, 0, 1, 1, 0}), result->get_vector<char>());
}

TEST(${BACKEND_NAME}, less)
{
    auto shape = Shape{2, 2, 2};
    auto A = make_shared<op::Parameter>(element::Float32::element_type(), shape);
    auto B = make_shared<op::Parameter>(element::Float32::element_type(), shape);
    auto rt = make_shared<TensorViewType>(element::Bool::element_type(), shape);
    auto f = make_shared<Function>(make_shared<op::Less>(A, B), rt, op::Parameters{A, B});

    auto manager = runtime::Manager::get("${BACKEND_NAME}");
    auto external = manager->compile(f);
    auto backend = manager->allocate_backend();
    auto cf = backend->make_call_frame(external);

    // Create some tensors for input/output
    auto a = backend->make_primary_tensor_view(element::Float32::element_type(), shape);
    copy_data(a, vector<float>{1, 8, -8, 17, -0.5, 0.5, 2, 1});
    auto b = backend->make_primary_tensor_view(element::Float32::element_type(), shape);
    copy_data(b, vector<float>{1, 2, 4, 8, 0, 0, 1, 1.5});
    auto result = backend->make_primary_tensor_view(element::Bool::element_type(), shape);

    cf->call({a, b}, {result});
    ASSERT_EQ((vector<char>{0, 0, 1, 0, 1, 0, 0, 1}), result->get_vector<char>());
}

TEST(${BACKEND_NAME}, lesseq)
{
    auto shape = Shape{2, 2, 2};
    auto A = make_shared<op::Parameter>(element::Float32::element_type(), shape);
    auto B = make_shared<op::Parameter>(element::Float32::element_type(), shape);
    auto rt = make_shared<TensorViewType>(element::Bool::element_type(), shape);
    auto f = make_shared<Function>(make_shared<op::LessEq>(A, B), rt, op::Parameters{A, B});

    auto manager = runtime::Manager::get("${BACKEND_NAME}");
    auto external = manager->compile(f);
    auto backend = manager->allocate_backend();
    auto cf = backend->make_call_frame(external);

    // Create some tensors for input/output
    auto a = backend->make_primary_tensor_view(element::Float32::element_type(), shape);
    copy_data(a, vector<float>{1, 8, -8, 17, -0.5, 0, 2, 1});
    auto b = backend->make_primary_tensor_view(element::Float32::element_type(), shape);
    copy_data(b, vector<float>{1, 2, -8, 8, 0, 0, 0.5, 1.5});
    auto result = backend->make_primary_tensor_view(element::Bool::element_type(), shape);

    cf->call({a, b}, {result});
    ASSERT_EQ((vector<char>{1, 0, 1, 0, 1, 1, 0, 1}), result->get_vector<char>());
}

TEST(${BACKEND_NAME}, lesseq_bool)
{
    auto shape = Shape{2, 2, 2};
    auto A = make_shared<op::Parameter>(element::Bool::element_type(), shape);
    auto B = make_shared<op::Parameter>(element::Bool::element_type(), shape);
    auto rt = make_shared<TensorViewType>(element::Bool::element_type(), shape);
    auto f = make_shared<Function>(make_shared<op::LessEq>(A, B), rt, op::Parameters{A, B});

    auto manager = runtime::Manager::get("${BACKEND_NAME}");
    auto external = manager->compile(f);
    auto backend = manager->allocate_backend();
    auto cf = backend->make_call_frame(external);

    // Create some tensors for input/output
    auto a = backend->make_primary_tensor_view(element::Bool::element_type(), shape);
    copy_data(a, vector<char>{1, 1, 1, 1, 1, 1, 1, 1});
    auto b = backend->make_primary_tensor_view(element::Bool::element_type(), shape);
    copy_data(b, vector<char>{0, 0, 0, 0, 0, 0, 0, 0});
    auto result = backend->make_primary_tensor_view(element::Bool::element_type(), shape);

    cf->call({a, b}, {result});
    ASSERT_EQ((vector<char>{0, 0, 0, 0, 0, 0, 0, 0}), result->get_vector<char>());
}

TEST(${BACKEND_NAME}, log)
{
    auto shape = Shape{2, 2, 2};
    auto A = make_shared<op::Parameter>(element::Float32::element_type(), shape);
    auto rt = make_shared<TensorViewType>(element::Float32::element_type(), shape);
    auto f = make_shared<Function>(make_shared<op::Log>(A), rt, op::Parameters{A});

    auto manager = runtime::Manager::get("${BACKEND_NAME}");
    auto external = manager->compile(f);
    auto backend = manager->allocate_backend();
    auto cf = backend->make_call_frame(external);

    // Create some tensors for input/output
    auto a = backend->make_primary_tensor_view(element::Float32::element_type(), shape);
    copy_data(
        a, vector<float>{expf(1), expf(2), expf(3), expf(4), expf(5), expf(6), expf(7), expf(8)});
    vector<float> loga;
    for (auto elt : a->get_vector<float>())
    {
        loga.push_back(logf(elt));
    }
    auto result = backend->make_primary_tensor_view(element::Float32::element_type(), shape);

    cf->call({a}, {result});
    ASSERT_EQ(loga, result->get_vector<float>());
}

TEST(${BACKEND_NAME}, maximum)
{
    auto shape = Shape{2, 2, 2};
    auto A = make_shared<op::Parameter>(element::Float32::element_type(), shape);
    auto B = make_shared<op::Parameter>(element::Float32::element_type(), shape);
    auto rt = make_shared<TensorViewType>(element::Float32::element_type(), shape);
    auto f = make_shared<Function>(make_shared<op::Maximum>(A, B), rt, op::Parameters{A, B});

    auto manager = runtime::Manager::get("${BACKEND_NAME}");
    auto external = manager->compile(f);
    auto backend = manager->allocate_backend();
    auto cf = backend->make_call_frame(external);

    // Create some tensors for input/output
    auto a = backend->make_primary_tensor_view(element::Float32::element_type(), shape);
    copy_data(a, vector<float>{1, 8, -8, 17, -0.5, 0.5, 2, 1});
    auto b = backend->make_primary_tensor_view(element::Float32::element_type(), shape);
    copy_data(b, vector<float>{1, 2, 4, 8, 0, 0, 1, 1.5});
    auto result = backend->make_primary_tensor_view(element::Float32::element_type(), shape);

    cf->call({a, b}, {result});
    ASSERT_EQ((vector<float>{1, 8, 4, 17, 0, 0.5, 2, 1.5}), result->get_vector<float>());
}

TEST(${BACKEND_NAME}, minimum)
{
    auto shape = Shape{2, 2, 2};
    auto A = make_shared<op::Parameter>(element::Float32::element_type(), shape);
    auto B = make_shared<op::Parameter>(element::Float32::element_type(), shape);
    auto rt = make_shared<TensorViewType>(element::Float32::element_type(), shape);
    auto f = make_shared<Function>(make_shared<op::Minimum>(A, B), rt, op::Parameters{A, B});

    auto manager = runtime::Manager::get("${BACKEND_NAME}");
    auto external = manager->compile(f);
    auto backend = manager->allocate_backend();
    auto cf = backend->make_call_frame(external);

    // Create some tensors for input/output
    auto a = backend->make_primary_tensor_view(element::Float32::element_type(), shape);
    copy_data(a, vector<float>{1, 8, -8, 17, -0.5, 0.5, 2, 1});
    auto b = backend->make_primary_tensor_view(element::Float32::element_type(), shape);
    copy_data(b, vector<float>{1, 2, 4, 8, 0, 0, 1, 1.5});
    auto result = backend->make_primary_tensor_view(element::Float32::element_type(), shape);

    cf->call({a, b}, {result});
    ASSERT_EQ((vector<float>{1, 2, -8, 8, -.5, 0, 1, 1}), result->get_vector<float>());
}

TEST(${BACKEND_NAME}, negative)
{
    auto shape = Shape{2, 3};
    auto A = make_shared<op::Parameter>(element::Float32::element_type(), shape);
    auto rt = make_shared<TensorViewType>(element::Float32::element_type(), shape);
    auto f = make_shared<Function>(make_shared<op::Negative>(A), rt, op::Parameters{A});

    auto manager = runtime::Manager::get("${BACKEND_NAME}");
    auto external = manager->compile(f);
    auto backend = manager->allocate_backend();
    auto cf = backend->make_call_frame(external);

    // Create some tensors for input/output
    auto a = backend->make_primary_tensor_view(element::Float32::element_type(), shape);
    copy_data(a, vector<float>{1, -2, 0, -4.8f, 8.6f, -8.6f});
    auto result = backend->make_primary_tensor_view(element::Float32::element_type(), shape);

    cf->call({a}, {result});
    ASSERT_EQ((vector<float>{-1, 2, 0, 4.8f, -8.6f, 8.6f}), result->get_vector<float>());
}

TEST(${BACKEND_NAME}, notequal)
{
    auto shape = Shape{2, 2, 2};
    auto A = make_shared<op::Parameter>(element::Float32::element_type(), shape);
    auto B = make_shared<op::Parameter>(element::Float32::element_type(), shape);
    auto rt = make_shared<TensorViewType>(element::Bool::element_type(), shape);
    auto f = make_shared<Function>(make_shared<op::NotEqual>(A, B), rt, op::Parameters{A, B});

    auto manager = runtime::Manager::get("${BACKEND_NAME}");
    auto external = manager->compile(f);
    auto backend = manager->allocate_backend();
    auto cf = backend->make_call_frame(external);

    // Create some tensors for input/output
    auto a = backend->make_primary_tensor_view(element::Float32::element_type(), shape);
    copy_data(a, vector<float>{1, 8, -8, 17, -0.5, 0, 1, 1});
    auto b = backend->make_primary_tensor_view(element::Float32::element_type(), shape);
    copy_data(b, vector<float>{1, 8, 4, 8, 0, 0, 1, 1.5});
    auto result = backend->make_primary_tensor_view(element::Bool::element_type(), shape);

    cf->call({a, b}, {result});
    ASSERT_EQ((vector<char>{0, 0, 1, 1, 1, 0, 0, 1}), result->get_vector<char>());
}

TEST(${BACKEND_NAME}, select)
{
    auto shape = Shape{2, 2, 2};
    auto A = make_shared<op::Parameter>(element::Bool::element_type(), shape);
    auto B = make_shared<op::Parameter>(element::Float32::element_type(), shape);
    auto C = make_shared<op::Parameter>(element::Float32::element_type(), shape);
    auto rt = make_shared<TensorViewType>(element::Float32::element_type(), shape);
    auto f = make_shared<Function>(make_shared<op::Select>(A, B, C), rt, op::Parameters{A, B, C});

    auto manager = runtime::Manager::get("${BACKEND_NAME}");
    auto external = manager->compile(f);
    auto backend = manager->allocate_backend();
    auto cf = backend->make_call_frame(external);

    // Create some tensors for input/output
    auto a = backend->make_primary_tensor_view(element::Bool::element_type(), shape);
    copy_data(a, vector<char>{0, 1, 1, 0, 0, 1, 0, 1});
    auto b = backend->make_primary_tensor_view(element::Float32::element_type(), shape);
    copy_data(b, vector<float>{1, 2, 3, 4, 5, 6, 7, 8});
    auto c = backend->make_primary_tensor_view(element::Float32::element_type(), shape);
    copy_data(c, vector<float>{11, 12, 13, 14, 15, 16, 17, 18});
    auto result = backend->make_primary_tensor_view(element::Float32::element_type(), shape);

    cf->call({a, b, c}, {result});
    ASSERT_EQ((vector<float>{11, 2, 3, 14, 15, 6, 17, 8}), result->get_vector<float>());
}

TEST(${BACKEND_NAME}, subtract)
{
    auto shape = Shape{2, 2};
    auto A = make_shared<op::Parameter>(element::Float32::element_type(), shape);
    auto B = make_shared<op::Parameter>(element::Float32::element_type(), shape);
    auto rt = make_shared<TensorViewType>(element::Float32::element_type(), shape);
    auto f = make_shared<Function>(make_shared<op::Subtract>(A, B), rt, op::Parameters{A, B});

    auto manager = runtime::Manager::get("${BACKEND_NAME}");
    auto external = manager->compile(f);
    auto backend = manager->allocate_backend();
    auto cf = backend->make_call_frame(external);

    // Create some tensors for input/output
    auto a = backend->make_primary_tensor_view(element::Float32::element_type(), shape);
    copy_data(a, vector<float>{2, 4, 8, 16});
    auto b = backend->make_primary_tensor_view(element::Float32::element_type(), shape);
    copy_data(b, vector<float>{1, 2, 4, 8});
    auto result = backend->make_primary_tensor_view(element::Float32::element_type(), shape);

    cf->call({a, b}, {result});
    ASSERT_EQ((vector<float>{1, 2, 4, 8}), result->get_vector<float>());
}

TEST(${BACKEND_NAME}, scalar_parameterized_constant_bool)
{
    auto shape = Shape{};
    auto t = runtime::make_tensor<element::Bool>(shape, {true});
    auto A = make_shared<op::ParameterizedConstant<element::Bool>>(shape, t);
    auto rt = make_shared<TensorViewType>(element::Bool::element_type(), shape);
    auto f = make_shared<Function>(A, rt, op::Parameters{});

    auto manager = runtime::Manager::get("${BACKEND_NAME}");
    auto external = manager->compile(f);
    auto backend = manager->allocate_backend();
    auto cf = backend->make_call_frame(external);

    // Create some tensors for input/output
    auto result = backend->make_primary_tensor_view(element::Bool::element_type(), shape);

    cf->call({}, {result});
    ASSERT_EQ((vector<char>{true}), result->get_vector<char>());
}

TEST(${BACKEND_NAME}, scalar_parameterized_constant_float)
{
    auto shape = Shape{};
    auto t = runtime::make_tensor<element::Float32>(shape, {-3.0f});
    auto A = make_shared<op::ParameterizedConstant<element::Float32>>(shape, t);
    auto rt = make_shared<TensorViewType>(element::Float32::element_type(), shape);
    auto f = make_shared<Function>(A, rt, op::Parameters{});

    auto manager = runtime::Manager::get("${BACKEND_NAME}");
    auto external = manager->compile(f);
    auto backend = manager->allocate_backend();
    auto cf = backend->make_call_frame(external);

    // Create some tensors for input/output
    auto result = backend->make_primary_tensor_view(element::Float32::element_type(), shape);

    cf->call({}, {result});
    ASSERT_EQ((vector<float>{-3.0f}), result->get_vector<float>());
}

TEST(${BACKEND_NAME}, scalar_parameterized_constant_int8)
{
    auto shape = Shape{};
    auto t = runtime::make_tensor<element::Int8>(shape, {-3});
    auto A = make_shared<op::ParameterizedConstant<element::Int8>>(shape, t);
    auto rt = make_shared<TensorViewType>(element::Int8::element_type(), shape);
    auto f = make_shared<Function>(A, rt, op::Parameters{});

    auto manager = runtime::Manager::get("${BACKEND_NAME}");
    auto external = manager->compile(f);
    auto backend = manager->allocate_backend();
    auto cf = backend->make_call_frame(external);

    // Create some tensors for input/output
    auto result = backend->make_primary_tensor_view(element::Int8::element_type(), shape);

    cf->call({}, {result});
    ASSERT_EQ((vector<int8_t>{-3}), result->get_vector<int8_t>());
}

TEST(${BACKEND_NAME}, scalar_parameterized_constant_int32)
{
    auto shape = Shape{};
    auto t = runtime::make_tensor<element::Int32>(shape, {-3});
    auto A = make_shared<op::ParameterizedConstant<element::Int32>>(shape, t);
    auto rt = make_shared<TensorViewType>(element::Int32::element_type(), shape);
    auto f = make_shared<Function>(A, rt, op::Parameters{});

    auto manager = runtime::Manager::get("${BACKEND_NAME}");
    auto external = manager->compile(f);
    auto backend = manager->allocate_backend();
    auto cf = backend->make_call_frame(external);

    // Create some tensors for input/output
    auto result = backend->make_primary_tensor_view(element::Int32::element_type(), shape);

    cf->call({}, {result});
    ASSERT_EQ((vector<int32_t>{-3}), result->get_vector<int32_t>());
}

TEST(${BACKEND_NAME}, scalar_parameterized_constant_int64)
{
    auto shape = Shape{};
    auto t = runtime::make_tensor<element::Int64>(shape, {-3});
    auto A = make_shared<op::ParameterizedConstant<element::Int64>>(shape, t);
    auto rt = make_shared<TensorViewType>(element::Int64::element_type(), shape);
    auto f = make_shared<Function>(A, rt, op::Parameters{});

    auto manager = runtime::Manager::get("${BACKEND_NAME}");
    auto external = manager->compile(f);
    auto backend = manager->allocate_backend();
    auto cf = backend->make_call_frame(external);

    // Create some tensors for input/output
    auto result = backend->make_primary_tensor_view(element::Int64::element_type(), shape);

    cf->call({}, {result});
    ASSERT_EQ((vector<int64_t>{-3}), result->get_vector<int64_t>());
}

TEST(${BACKEND_NAME}, scalar_parameterized_constant_uint8)
{
    auto shape = Shape{};
    auto t = runtime::make_tensor<element::UInt8>(shape, {3});
    auto A = make_shared<op::ParameterizedConstant<element::UInt8>>(shape, t);
    auto rt = make_shared<TensorViewType>(element::UInt8::element_type(), shape);
    auto f = make_shared<Function>(A, rt, op::Parameters{});

    auto manager = runtime::Manager::get("${BACKEND_NAME}");
    auto external = manager->compile(f);
    auto backend = manager->allocate_backend();
    auto cf = backend->make_call_frame(external);

    // Create some tensors for input/output
    auto result = backend->make_primary_tensor_view(element::UInt8::element_type(), shape);

    cf->call({}, {result});
    ASSERT_EQ((vector<uint8_t>{3}), result->get_vector<uint8_t>());
}

TEST(${BACKEND_NAME}, scalar_parameterized_constant_uint32)
{
    auto shape = Shape{};
    auto t = runtime::make_tensor<element::UInt32>(shape, {3});
    auto A = make_shared<op::ParameterizedConstant<element::UInt32>>(shape, t);
    auto rt = make_shared<TensorViewType>(element::UInt32::element_type(), shape);
    auto f = make_shared<Function>(A, rt, op::Parameters{});

    auto manager = runtime::Manager::get("${BACKEND_NAME}");
    auto external = manager->compile(f);
    auto backend = manager->allocate_backend();
    auto cf = backend->make_call_frame(external);

    // Create some tensors for input/output
    auto result = backend->make_primary_tensor_view(element::UInt32::element_type(), shape);

    cf->call({}, {result});
    ASSERT_EQ((vector<uint32_t>{3}), result->get_vector<uint32_t>());
}

TEST(${BACKEND_NAME}, scalar_parameterized_constant_uint64)
{
    auto shape = Shape{};
    auto t = runtime::make_tensor<element::UInt64>(shape, {3});
    auto A = make_shared<op::ParameterizedConstant<element::UInt64>>(shape, t);
    auto rt = make_shared<TensorViewType>(element::UInt64::element_type(), shape);
    auto f = make_shared<Function>(A, rt, op::Parameters{});

    auto manager = runtime::Manager::get("${BACKEND_NAME}");
    auto external = manager->compile(f);
    auto backend = manager->allocate_backend();
    auto cf = backend->make_call_frame(external);

    // Create some tensors for input/output
    auto result = backend->make_primary_tensor_view(element::UInt64::element_type(), shape);

    cf->call({}, {result});
    ASSERT_EQ((vector<uint64_t>{3}), result->get_vector<uint64_t>());
}

TEST(${BACKEND_NAME}, tensor_constant)
{
    auto shape = Shape{2, 2, 2};
    auto t = runtime::make_tensor<element::Float32>(shape, {1, 2, 3, 4, 5, 6, 7, 8});
    auto A = make_shared<op::ParameterizedConstant<element::Float32>>(shape, t);
    auto rt = make_shared<TensorViewType>(element::Float32::element_type(), shape);
    auto f = make_shared<Function>(A, rt, op::Parameters{});

    auto manager = runtime::Manager::get("${BACKEND_NAME}");
    auto external = manager->compile(f);
    auto backend = manager->allocate_backend();
    auto cf = backend->make_call_frame(external);

    // Create some tensors for input/output
    auto result = backend->make_primary_tensor_view(element::Float32::element_type(), shape);

    cf->call({}, {result});
    ASSERT_EQ((vector<float>{1, 2, 3, 4, 5, 6, 7, 8}), result->get_vector<float>());
}

TEST(${BACKEND_NAME}, tensor_constant_with_op)
{
    auto shape = Shape{2, 2, 2};
    auto t = runtime::make_tensor<element::Float32>(shape, {-1, 2, 3, -4, 5, -6, -7, 8});
    auto A = make_shared<op::ParameterizedConstant<element::Float32>>(shape, t);
    auto rt = make_shared<TensorViewType>(element::Float32::element_type(), shape);
    auto f = make_shared<Function>(make_shared<op::Abs>(A), rt, op::Parameters{});

    auto manager = runtime::Manager::get("${BACKEND_NAME}");
    auto external = manager->compile(f);
    auto backend = manager->allocate_backend();
    auto cf = backend->make_call_frame(external);

    // Create some tensors for input/output
    auto result = backend->make_primary_tensor_view(element::Float32::element_type(), shape);

    cf->call({}, {result});
    ASSERT_EQ((vector<float>{1, 2, 3, 4, 5, 6, 7, 8}), result->get_vector<float>());
}

TEST(${BACKEND_NAME}, function_call)
{
    // First create "f(A,B,C) = (A+B)*C".
    auto shape = Shape{2, 2};
    auto A = make_shared<op::Parameter>(element::Float32::element_type(), shape);
    auto B = make_shared<op::Parameter>(element::Float32::element_type(), shape);
    auto C = make_shared<op::Parameter>(element::Float32::element_type(), shape);
    auto rt_f = make_shared<TensorViewType>(element::Float32::element_type(), shape);
    auto f = make_shared<Function>((A + B) * C, rt_f, op::Parameters{A, B, C});

    // Now make "g(X,Y,Z) = f(X,Y,Z) + f(X,Y,Z)"
    auto X = make_shared<op::Parameter>(element::Float32::element_type(), shape);
    auto Y = make_shared<op::Parameter>(element::Float32::element_type(), shape);
    auto Z = make_shared<op::Parameter>(element::Float32::element_type(), shape);
    auto rt_g = make_shared<TensorViewType>(element::Float32::element_type(), shape);
    auto g = make_shared<Function>(make_shared<op::FunctionCall>(f, Nodes{X, Y, Z}) +
                                       make_shared<op::FunctionCall>(f, Nodes{X, Y, Z}),
                                   rt_g,
                                   op::Parameters{X, Y, Z});

    // Now call g on some test vectors.
    auto manager = runtime::Manager::get("${BACKEND_NAME}");
    auto external = manager->compile(g);
    auto backend = manager->allocate_backend();
    auto cf = backend->make_call_frame(external);

    auto x = backend->make_primary_tensor_view(element::Float32::element_type(), shape);
    copy_data(x, vector<float>{1, 2, 3, 4});
    auto y = backend->make_primary_tensor_view(element::Float32::element_type(), shape);
    copy_data(y, vector<float>{5, 6, 7, 8});
    auto z = backend->make_primary_tensor_view(element::Float32::element_type(), shape);
    copy_data(z, vector<float>{9, 10, 11, 12});
    auto result = backend->make_primary_tensor_view(element::Float32::element_type(), shape);

    cf->call({x, y, z}, {result});
    ASSERT_EQ((vector<float>{108, 160, 220, 288}), result->get_vector<float>());

    cf->call({y, x, z}, {result});
    ASSERT_EQ((vector<float>{108, 160, 220, 288}), result->get_vector<float>());

    cf->call({x, z, y}, {result});
    ASSERT_EQ((vector<float>{100, 144, 196, 256}), result->get_vector<float>());
}

TEST(${BACKEND_NAME}, broadcast_scalar_vector)
{
    auto shape_a = Shape{};
    auto A = make_shared<op::Parameter>(element::Float32::element_type(), shape_a);
    auto shape_r = Shape{4};
    auto rt = make_shared<TensorViewType>(element::Float32::element_type(), shape_r);
    auto f = make_shared<Function>(
        make_shared<op::Broadcast>(A, shape_r, AxisSet{0}), rt, op::Parameters{A});

    auto manager = runtime::Manager::get("${BACKEND_NAME}");
    auto external = manager->compile(f);
    auto backend = manager->allocate_backend();
    auto cf = backend->make_call_frame(external);

    // Create some tensors for input/output
    auto a = backend->make_primary_tensor_view(element::Float32::element_type(), shape_a);
    copy_data(a, vector<float>{6});
    auto result = backend->make_primary_tensor_view(element::Float32::element_type(), shape_r);

    cf->call({a}, {result});
    ASSERT_EQ((vector<float>{6, 6, 6, 6}), result->get_vector<float>());
}

TEST(${BACKEND_NAME}, broadcast_scalar_matrix)
{
    auto shape_a = Shape{};
    auto A = make_shared<op::Parameter>(element::Float32::element_type(), shape_a);
    auto shape_r = Shape{2, 2};
    auto rt = make_shared<TensorViewType>(element::Float32::element_type(), shape_r);
    auto f = make_shared<Function>(
        make_shared<op::Broadcast>(A, shape_r, AxisSet{0, 1}), rt, op::Parameters{A});

    auto manager = runtime::Manager::get("${BACKEND_NAME}");
    auto external = manager->compile(f);
    auto backend = manager->allocate_backend();
    auto cf = backend->make_call_frame(external);

    // Create some tensors for input/output
    auto a = backend->make_primary_tensor_view(element::Float32::element_type(), shape_a);
    copy_data(a, vector<float>{6});
    auto result = backend->make_primary_tensor_view(element::Float32::element_type(), shape_r);

    cf->call({a}, {result});
    ASSERT_EQ((vector<float>{6, 6, 6, 6}), result->get_vector<float>());
}

TEST(${BACKEND_NAME}, broadcast_scalar_tensor)
{
    auto shape_a = Shape{};
    auto A = make_shared<op::Parameter>(element::Float32::element_type(), shape_a);
    auto shape_r = Shape{2, 2, 2};
    auto rt = make_shared<TensorViewType>(element::Float32::element_type(), shape_r);
    auto f = make_shared<Function>(
        make_shared<op::Broadcast>(A, shape_r, AxisSet{0, 1, 2}), rt, op::Parameters{A});

    auto manager = runtime::Manager::get("${BACKEND_NAME}");
    auto external = manager->compile(f);
    auto backend = manager->allocate_backend();
    auto cf = backend->make_call_frame(external);

    // Create some tensors for input/output
    auto a = backend->make_primary_tensor_view(element::Float32::element_type(), shape_a);
    copy_data(a, vector<float>{6});
    auto result = backend->make_primary_tensor_view(element::Float32::element_type(), shape_r);

    cf->call({a}, {result});
    ASSERT_EQ((vector<float>{6, 6, 6, 6, 6, 6, 6, 6}), result->get_vector<float>());
}

TEST(${BACKEND_NAME}, broadcast_trivial)
{
    auto shape = Shape{2, 2, 2};
    auto A = make_shared<op::Parameter>(element::Float32::element_type(), shape);
    auto rt = make_shared<TensorViewType>(element::Float32::element_type(), shape);
    auto f = make_shared<Function>(
        make_shared<op::Broadcast>(A, shape, AxisSet{}), rt, op::Parameters{A});

    auto manager = runtime::Manager::get("${BACKEND_NAME}");
    auto external = manager->compile(f);
    auto backend = manager->allocate_backend();
    auto cf = backend->make_call_frame(external);

    // Create some tensors for input/output
    auto a = backend->make_primary_tensor_view(element::Float32::element_type(), shape);
    copy_data(a, vector<float>{2, 4, 6, 8, 16, 32, 64, 128});
    auto result = backend->make_primary_tensor_view(element::Float32::element_type(), shape);

    cf->call({a}, {result});
    ASSERT_EQ((vector<float>{2, 4, 6, 8, 16, 32, 64, 128}), result->get_vector<float>());
}

TEST(${BACKEND_NAME}, broadcast_vector_colwise)
{
    auto shape_a = Shape{3};
    auto A = make_shared<op::Parameter>(element::Float32::element_type(), shape_a);
    auto shape_r = Shape{3, 4};
    auto rt = make_shared<TensorViewType>(element::Float32::element_type(), shape_r);
    auto f = make_shared<Function>(
        make_shared<op::Broadcast>(A, shape_r, AxisSet{1}), rt, op::Parameters{A});

    auto manager = runtime::Manager::get("${BACKEND_NAME}");
    auto external = manager->compile(f);
    auto backend = manager->allocate_backend();
    auto cf = backend->make_call_frame(external);

    // Create some tensors for input/output
    auto a = backend->make_primary_tensor_view(element::Float32::element_type(), shape_a);
    copy_data(a, vector<float>{1, 2, 3});
    auto result = backend->make_primary_tensor_view(element::Float32::element_type(), shape_r);

    cf->call({a}, {result});
    ASSERT_EQ((vector<float>{1, 1, 1, 1, 2, 2, 2, 2, 3, 3, 3, 3}), result->get_vector<float>());
}

TEST(${BACKEND_NAME}, broadcast_vector_rowwise)
{
    auto shape_a = Shape{4};
    auto A = make_shared<op::Parameter>(element::Float32::element_type(), shape_a);
    auto shape_r = Shape{3, 4};
    auto rt = make_shared<TensorViewType>(element::Float32::element_type(), shape_r);
    auto f = make_shared<Function>(
        make_shared<op::Broadcast>(A, shape_r, AxisSet{0}), rt, op::Parameters{A});

    auto manager = runtime::Manager::get("${BACKEND_NAME}");
    auto external = manager->compile(f);
    auto backend = manager->allocate_backend();
    auto cf = backend->make_call_frame(external);

    // Create some tensors for input/output
    auto a = backend->make_primary_tensor_view(element::Float32::element_type(), shape_a);
    copy_data(a, vector<float>{1, 2, 3, 4});
    auto result = backend->make_primary_tensor_view(element::Float32::element_type(), shape_r);

    cf->call({a}, {result});
    ASSERT_EQ((vector<float>{1, 2, 3, 4, 1, 2, 3, 4, 1, 2, 3, 4}), result->get_vector<float>());
}

TEST(${BACKEND_NAME}, broadcast_vector_rowwise_int64)
{
    auto shape_a = Shape{4};
    auto A = make_shared<op::Parameter>(element::Int64::element_type(), shape_a);
    auto shape_r = Shape{3, 4};
    auto rt = make_shared<TensorViewType>(element::Int64::element_type(), shape_r);
    auto f = make_shared<Function>(
        make_shared<op::Broadcast>(A, shape_r, AxisSet{0}), rt, op::Parameters{A});

    auto manager = runtime::Manager::get("${BACKEND_NAME}");
    auto external = manager->compile(f);
    auto backend = manager->allocate_backend();
    auto cf = backend->make_call_frame(external);

    // Create some tensors for input/output
    auto a = backend->make_primary_tensor_view(element::Int64::element_type(), shape_a);
    copy_data(a, vector<element::Int64::type>{1, 2, 3, 4});
    auto result = backend->make_primary_tensor_view(element::Int64::element_type(), shape_r);

    cf->call({a}, {result});
    ASSERT_EQ((vector<element::Int64::type>{1, 2, 3, 4, 1, 2, 3, 4, 1, 2, 3, 4}),
              result->get_vector<element::Int64::type>());
}

TEST(${BACKEND_NAME}, convert_int32_float32)
{
    auto shape = Shape{2, 2};
    auto A = make_shared<op::Parameter>(element::Int32::element_type(), shape);
    auto rt = make_shared<TensorViewType>(element::Float32::element_type(), shape);
    auto f = make_shared<Function>(
        make_shared<op::Convert>(A, element::Float32::element_type()), rt, op::Parameters{A});

    auto manager = runtime::Manager::get("${BACKEND_NAME}");
    auto external = manager->compile(f);
    auto backend = manager->allocate_backend();
    auto cf = backend->make_call_frame(external);

    // Create some tensors for input/output
    auto a = backend->make_primary_tensor_view(element::Int32::element_type(), shape);
    copy_data(a, vector<element::Int32::type>{1, 2, 3, 4});
    auto result = backend->make_primary_tensor_view(element::Float32::element_type(), shape);

    cf->call({a}, {result});
    ASSERT_EQ((vector<element::Float32::type>{1, 2, 3, 4}), result->get_vector<float>());
}

TEST(${BACKEND_NAME}, convert_int32_bool)
{
    auto shape = Shape{2, 2};
    auto A = make_shared<op::Parameter>(element::Int32::element_type(), shape);
    auto rt = make_shared<TensorViewType>(element::Bool::element_type(), shape);
    auto f = make_shared<Function>(
        make_shared<op::Convert>(A, element::Bool::element_type()), rt, op::Parameters{A});

    auto manager = runtime::Manager::get("${BACKEND_NAME}");
    auto external = manager->compile(f);
    auto backend = manager->allocate_backend();
    auto cf = backend->make_call_frame(external);

    // Create some tensors for input/output
    auto a = backend->make_primary_tensor_view(element::Int32::element_type(), shape);
    copy_data(a, vector<element::Int32::type>{1, 2, 3, 4});
    auto result = backend->make_primary_tensor_view(element::Bool::element_type(), shape);

    cf->call({a}, {result});
    ASSERT_EQ((vector<element::Bool::type>{1, 2, 3, 4}), result->get_vector<element::Bool::type>());
}

TEST(${BACKEND_NAME}, convert_float32_bool)
{
    auto shape = Shape{2, 2};
    auto A = make_shared<op::Parameter>(element::Float32::element_type(), shape);
    auto rt = make_shared<TensorViewType>(element::Bool::element_type(), shape);
    auto f = make_shared<Function>(
        make_shared<op::Convert>(A, element::Bool::element_type()), rt, op::Parameters{A});

    auto manager = runtime::Manager::get("${BACKEND_NAME}");
    auto external = manager->compile(f);
    auto backend = manager->allocate_backend();
    auto cf = backend->make_call_frame(external);

    // Create some tensors for input/output
    auto a = backend->make_primary_tensor_view(element::Float32::element_type(), shape);
    copy_data(a, vector<element::Float32::type>{1, 2, 3, 4});
    auto result = backend->make_primary_tensor_view(element::Bool::element_type(), shape);

    cf->call({a}, {result});
    ASSERT_EQ((vector<element::Bool::type>{1, 2, 3, 4}), result->get_vector<element::Bool::type>());
}

// Trivial case with no reduction axes.
TEST(${BACKEND_NAME}, reduce_trivial)
{
    // First, the reduction function (f(x:float32[],y:float32[]) = x+y).
    auto f_A = make_shared<op::Parameter>(element::Float32::element_type(), Shape{});
    auto f_B = make_shared<op::Parameter>(element::Float32::element_type(), Shape{});
    auto f_rt = make_shared<TensorViewType>(element::Float32::element_type(), Shape{});
    auto f = make_shared<Function>(make_shared<op::Add>(f_A, f_B), f_rt, op::Parameters{f_A, f_B});

    // Now the reduction (g(x:float32[2,2],y:float32[]) = reduce(x,y,f,axes={})).
    auto shape = Shape{2, 2};
    auto g_A = make_shared<op::Parameter>(element::Float32::element_type(), shape);
    auto g_B = make_shared<op::Parameter>(element::Float32::element_type(), Shape{});
    auto g_rt = make_shared<TensorViewType>(element::Float32::element_type(), shape);
    auto g = make_shared<Function>(
        make_shared<op::Reduce>(g_A, g_B, f, AxisSet{}), g_rt, op::Parameters{g_A, g_B});

    auto manager = runtime::Manager::get("${BACKEND_NAME}");
    auto external = manager->compile(g);
    auto backend = manager->allocate_backend();
    auto cf = backend->make_call_frame(external);

    // Create some tensors for input/output
    auto a = backend->make_primary_tensor_view(element::Float32::element_type(), shape);
    copy_data(a, vector<float>{1, 2, 3, 4});
    auto b = backend->make_primary_tensor_view(element::Float32::element_type(), shape);
    copy_data(b, vector<float>{0, 0, 0, 0});
    auto result = backend->make_primary_tensor_view(element::Float32::element_type(), shape);

    cf->call({a, b}, {result});
    ASSERT_EQ((vector<float>{1, 2, 3, 4}), result->get_vector<float>());
}

TEST(${BACKEND_NAME}, reduce_to_scalar)
{
    // First, the reduction function (f(x:float32[],y:float32[]) = x+y).
    auto f_A = make_shared<op::Parameter>(element::Float32::element_type(), Shape{});
    auto f_B = make_shared<op::Parameter>(element::Float32::element_type(), Shape{});
    auto f_rt = make_shared<TensorViewType>(element::Float32::element_type(), Shape{});
    auto f = make_shared<Function>(make_shared<op::Add>(f_A, f_B), f_rt, op::Parameters{f_A, f_B});

    // Now the reduction (g(x:float32[2,2],y:float32[]) = reduce(x,y,f,axes={})).
    auto shape = Shape{2, 2};
    auto g_A = make_shared<op::Parameter>(element::Float32::element_type(), shape);
    auto g_B = make_shared<op::Parameter>(element::Float32::element_type(), Shape{});
    auto g_rt = make_shared<TensorViewType>(element::Float32::element_type(), Shape{});
    auto g = make_shared<Function>(
        make_shared<op::Reduce>(g_A, g_B, f, AxisSet{0, 1}), g_rt, op::Parameters{g_A, g_B});

    auto manager = runtime::Manager::get("${BACKEND_NAME}");
    auto external = manager->compile(g);
    auto backend = manager->allocate_backend();
    auto cf = backend->make_call_frame(external);

    // Create some tensors for input/output
    auto a = backend->make_primary_tensor_view(element::Float32::element_type(), shape);
    copy_data(a, vector<float>{1, 2, 3, 4});
    auto b = backend->make_primary_tensor_view(element::Float32::element_type(), Shape{});
    copy_data(b, vector<float>{0});
    auto result = backend->make_primary_tensor_view(element::Float32::element_type(), Shape{});

    cf->call({a, b}, {result});
    ASSERT_EQ((vector<float>{10}), result->get_vector<float>());

    // For some reason I'm feeling extra paranoid about making sure reduction doesn't clobber the
    // input tensors, so let's do this too.
    ASSERT_EQ((vector<float>{1, 2, 3, 4}), a->get_vector<float>());
    ASSERT_EQ((vector<float>{0}), b->get_vector<float>());
}

TEST(${BACKEND_NAME}, reduce_matrix_columns)
{
    // First, the reduction function (f(x:float32[],y:float32[]) = x+y).
    auto f_A = make_shared<op::Parameter>(element::Float32::element_type(), Shape{});
    auto f_B = make_shared<op::Parameter>(element::Float32::element_type(), Shape{});
    auto f_rt = make_shared<TensorViewType>(element::Float32::element_type(), Shape{});
    auto f = make_shared<Function>(make_shared<op::Add>(f_A, f_B), f_rt, op::Parameters{f_A, f_B});

    // Now the reduction (g(x:float32[2,2],y:float32[]) = reduce(x,y,f,axes={})).
    auto shape_a = Shape{3, 2};
    auto g_A = make_shared<op::Parameter>(element::Float32::element_type(), shape_a);
    auto g_B = make_shared<op::Parameter>(element::Float32::element_type(), Shape{});
    auto shape_rt = Shape{2};
    auto g_rt = make_shared<TensorViewType>(element::Float32::element_type(), shape_rt);
    auto g = make_shared<Function>(
        make_shared<op::Reduce>(g_A, g_B, f, AxisSet{0}), g_rt, op::Parameters{g_A, g_B});

    auto manager = runtime::Manager::get("${BACKEND_NAME}");
    auto external = manager->compile(g);
    auto backend = manager->allocate_backend();
    auto cf = backend->make_call_frame(external);

    // Create some tensors for input/output
    auto a = backend->make_primary_tensor_view(element::Float32::element_type(), shape_a);
    copy_data(a, vector<float>{1, 2, 3, 4, 5, 6});
    auto b = backend->make_primary_tensor_view(element::Float32::element_type(), Shape{});
    copy_data(b, vector<float>{0});
    auto result = backend->make_primary_tensor_view(element::Float32::element_type(), shape_rt);

    cf->call({a, b}, {result});
    ASSERT_EQ((vector<float>{9, 12}), result->get_vector<float>());

    // For some reason I'm feeling extra paranoid about making sure reduction doesn't clobber the
    // input tensors, so let's do this too.
    ASSERT_EQ((vector<float>{1, 2, 3, 4, 5, 6}), a->get_vector<float>());
    ASSERT_EQ((vector<float>{0}), b->get_vector<float>());
}

TEST(${BACKEND_NAME}, reduce_matrix_rows)
{
    // First, the reduction function (f(x:float32[],y:float32[]) = x+y).
    auto f_A = make_shared<op::Parameter>(element::Float32::element_type(), Shape{});
    auto f_B = make_shared<op::Parameter>(element::Float32::element_type(), Shape{});
    auto f_rt = make_shared<TensorViewType>(element::Float32::element_type(), Shape{});
    auto f = make_shared<Function>(make_shared<op::Add>(f_A, f_B), f_rt, op::Parameters{f_A, f_B});

    // Now the reduction (g(x:float32[2,2],y:float32[]) = reduce(x,y,f,axes={})).
    auto shape_a = Shape{3, 2};
    auto g_A = make_shared<op::Parameter>(element::Float32::element_type(), shape_a);
    auto g_B = make_shared<op::Parameter>(element::Float32::element_type(), Shape{});
    auto shape_rt = Shape{3};
    auto g_rt = make_shared<TensorViewType>(element::Float32::element_type(), shape_rt);
    auto g = make_shared<Function>(
        make_shared<op::Reduce>(g_A, g_B, f, AxisSet{1}), g_rt, op::Parameters{g_A, g_B});

    auto manager = runtime::Manager::get("${BACKEND_NAME}");
    auto external = manager->compile(g);
    auto backend = manager->allocate_backend();
    auto cf = backend->make_call_frame(external);

    // Create some tensors for input/output
    auto a = backend->make_primary_tensor_view(element::Float32::element_type(), shape_a);
    copy_data(a, vector<float>{1, 2, 3, 4, 5, 6});
    auto b = backend->make_primary_tensor_view(element::Float32::element_type(), Shape{});
    copy_data(b, vector<float>{0});
    auto result = backend->make_primary_tensor_view(element::Float32::element_type(), shape_rt);

    cf->call({a, b}, {result});
    ASSERT_EQ((vector<float>{3, 7, 11}), result->get_vector<float>());

    // For some reason I'm feeling extra paranoid about making sure reduction doesn't clobber the
    // input tensors, so let's do this too.
    ASSERT_EQ((vector<float>{1, 2, 3, 4, 5, 6}), a->get_vector<float>());
    ASSERT_EQ((vector<float>{0}), b->get_vector<float>());
}

TEST(${BACKEND_NAME}, reduce_matrix_rows_zero)
{
    // First, the reduction function (f(x:float32[],y:float32[]) = x+y).
    auto f_A = make_shared<op::Parameter>(element::Float32::element_type(), Shape{});
    auto f_B = make_shared<op::Parameter>(element::Float32::element_type(), Shape{});
    auto f_rt = make_shared<TensorViewType>(element::Float32::element_type(), Shape{});
    auto f = make_shared<Function>(make_shared<op::Add>(f_A, f_B), f_rt, op::Parameters{f_A, f_B});

    // Now the reduction (g(x:float32[2,2],y:float32[]) = reduce(x,y,f,axes={})).
    auto shape_a = Shape{3, 0};
    auto g_A = make_shared<op::Parameter>(element::Float32::element_type(), shape_a);
    auto g_B = make_shared<op::Parameter>(element::Float32::element_type(), Shape{});
    auto shape_rt = Shape{3};
    auto g_rt = make_shared<TensorViewType>(element::Float32::element_type(), shape_rt);
    auto g = make_shared<Function>(
        make_shared<op::Reduce>(g_A, g_B, f, AxisSet{1}), g_rt, op::Parameters{g_A, g_B});

    auto manager = runtime::Manager::get("${BACKEND_NAME}");
    auto external = manager->compile(g);
    auto backend = manager->allocate_backend();
    auto cf = backend->make_call_frame(external);

    // Create some tensors for input/output
    auto a = backend->make_primary_tensor_view(element::Float32::element_type(), shape_a);
    copy_data(a, vector<float>{});
    auto b = backend->make_primary_tensor_view(element::Float32::element_type(), Shape{});
    copy_data(b, vector<float>{66});
    auto result = backend->make_primary_tensor_view(element::Float32::element_type(), shape_rt);

    cf->call({a, b}, {result});
    ASSERT_EQ((vector<float>{66, 66, 66}), result->get_vector<float>());

    // For some reason I'm feeling extra paranoid about making sure reduction doesn't clobber the
    // input tensors, so let's do this too.
    ASSERT_EQ((vector<float>{}), a->get_vector<float>());
    ASSERT_EQ((vector<float>{66}), b->get_vector<float>());
}

TEST(${BACKEND_NAME}, reduce_matrix_cols_zero)
{
    // First, the reduction function (f(x:float32[],y:float32[]) = x+y).
    auto f_A = make_shared<op::Parameter>(element::Float32::element_type(), Shape{});
    auto f_B = make_shared<op::Parameter>(element::Float32::element_type(), Shape{});
    auto f_rt = make_shared<TensorViewType>(element::Float32::element_type(), Shape{});
    auto f = make_shared<Function>(make_shared<op::Add>(f_A, f_B), f_rt, op::Parameters{f_A, f_B});

    // Now the reduction (g(x:float32[2,2],y:float32[]) = reduce(x,y,f,axes={})).
    auto shape_a = Shape{0, 2};
    auto g_A = make_shared<op::Parameter>(element::Float32::element_type(), shape_a);
    auto g_B = make_shared<op::Parameter>(element::Float32::element_type(), Shape{});
    auto shape_rt = Shape{2};
    auto g_rt = make_shared<TensorViewType>(element::Float32::element_type(), shape_rt);
    auto g = make_shared<Function>(
        make_shared<op::Reduce>(g_A, g_B, f, AxisSet{0}), g_rt, op::Parameters{g_A, g_B});

    auto manager = runtime::Manager::get("${BACKEND_NAME}");
    auto external = manager->compile(g);
    auto backend = manager->allocate_backend();
    auto cf = backend->make_call_frame(external);

    // Create some tensors for input/output
    auto a = backend->make_primary_tensor_view(element::Float32::element_type(), shape_a);
    copy_data(a, vector<float>{});
    auto b = backend->make_primary_tensor_view(element::Float32::element_type(), Shape{});
    copy_data(b, vector<float>{77});
    auto result = backend->make_primary_tensor_view(element::Float32::element_type(), shape_rt);

    cf->call({a, b}, {result});
    ASSERT_EQ((vector<float>{77, 77}), result->get_vector<float>());

    // For some reason I'm feeling extra paranoid about making sure reduction doesn't clobber the
    // input tensors, so let's do this too.
    ASSERT_EQ((vector<float>{}), a->get_vector<float>());
    ASSERT_EQ((vector<float>{77}), b->get_vector<float>());
}

TEST(${BACKEND_NAME}, reduce_vector_zero)
{
    // First, the reduction function (f(x:float32[],y:float32[]) = x+y).
    auto f_A = make_shared<op::Parameter>(element::Float32::element_type(), Shape{});
    auto f_B = make_shared<op::Parameter>(element::Float32::element_type(), Shape{});
    auto f_rt = make_shared<TensorViewType>(element::Float32::element_type(), Shape{});
    auto f = make_shared<Function>(make_shared<op::Add>(f_A, f_B), f_rt, op::Parameters{f_A, f_B});

    // Now the reduction (g(x:float32[2,2],y:float32[]) = reduce(x,y,f,axes={})).
    auto shape_a = Shape{0};
    auto g_A = make_shared<op::Parameter>(element::Float32::element_type(), shape_a);
    auto g_B = make_shared<op::Parameter>(element::Float32::element_type(), Shape{});
    auto shape_rt = Shape{};
    auto g_rt = make_shared<TensorViewType>(element::Float32::element_type(), shape_rt);
    auto g = make_shared<Function>(
        make_shared<op::Reduce>(g_A, g_B, f, AxisSet{0}), g_rt, op::Parameters{g_A, g_B});

    auto manager = runtime::Manager::get("${BACKEND_NAME}");
    auto external = manager->compile(g);
    auto backend = manager->allocate_backend();
    auto cf = backend->make_call_frame(external);

    // Create some tensors for input/output
    auto a = backend->make_primary_tensor_view(element::Float32::element_type(), shape_a);
    copy_data(a, vector<float>{});
    auto b = backend->make_primary_tensor_view(element::Float32::element_type(), Shape{});
    copy_data(b, vector<float>{88});
    auto result = backend->make_primary_tensor_view(element::Float32::element_type(), shape_rt);

    cf->call({a, b}, {result});
    ASSERT_EQ((vector<float>{88}), result->get_vector<float>());

    // For some reason I'm feeling extra paranoid about making sure reduction doesn't clobber the
    // input tensors, so let's do this too.
    ASSERT_EQ((vector<float>{}), a->get_vector<float>());
    ASSERT_EQ((vector<float>{88}), b->get_vector<float>());
}

TEST(${BACKEND_NAME}, reduce_matrix_to_scalar_zero_by_zero)
{
    // First, the reduction function (f(x:float32[],y:float32[]) = x+y).
    auto f_A = make_shared<op::Parameter>(element::Float32::element_type(), Shape{});
    auto f_B = make_shared<op::Parameter>(element::Float32::element_type(), Shape{});
    auto f_rt = make_shared<TensorViewType>(element::Float32::element_type(), Shape{});
    auto f = make_shared<Function>(make_shared<op::Add>(f_A, f_B), f_rt, op::Parameters{f_A, f_B});

    // Now the reduction (g(x:float32[2,2],y:float32[]) = reduce(x,y,f,axes={})).
    auto shape_a = Shape{0, 0};
    auto g_A = make_shared<op::Parameter>(element::Float32::element_type(), shape_a);
    auto g_B = make_shared<op::Parameter>(element::Float32::element_type(), Shape{});
    auto shape_rt = Shape{};
    auto g_rt = make_shared<TensorViewType>(element::Float32::element_type(), shape_rt);
    auto g = make_shared<Function>(
        make_shared<op::Reduce>(g_A, g_B, f, AxisSet{0, 1}), g_rt, op::Parameters{g_A, g_B});

    auto manager = runtime::Manager::get("${BACKEND_NAME}");
    auto external = manager->compile(g);
    auto backend = manager->allocate_backend();
    auto cf = backend->make_call_frame(external);

    // Create some tensors for input/output
    auto a = backend->make_primary_tensor_view(element::Float32::element_type(), shape_a);
    copy_data(a, vector<float>{});
    auto b = backend->make_primary_tensor_view(element::Float32::element_type(), Shape{});
    copy_data(b, vector<float>{99});
    auto result = backend->make_primary_tensor_view(element::Float32::element_type(), shape_rt);

    cf->call({a, b}, {result});
    ASSERT_EQ((vector<float>{99}), result->get_vector<float>());

    // For some reason I'm feeling extra paranoid about making sure reduction doesn't clobber the
    // input tensors, so let's do this too.
    ASSERT_EQ((vector<float>{}), a->get_vector<float>());
    ASSERT_EQ((vector<float>{99}), b->get_vector<float>());
}

TEST(${BACKEND_NAME}, reshape_t2v_012)
{
    auto shape_a = Shape{2, 2, 3};
    auto A = make_shared<op::Parameter>(
        make_shared<TensorViewType>(element::Float32::element_type(), shape_a));
    auto shape_r = Shape{12};
    auto rt = make_shared<TensorViewType>(element::Float32::element_type(), shape_r);
    auto r = make_shared<op::Reshape>(A, AxisVector{0, 1, 2}, shape_r);
    auto f = make_shared<Function>(r, rt, op::Parameters{A});

    auto manager = runtime::Manager::get("${BACKEND_NAME}");
    auto external = manager->compile(f);
    auto backend = manager->allocate_backend();
    auto cf = backend->make_call_frame(external);

    // Create some tensors for input/output
    auto a = backend->make_primary_tensor_view(element::Float32::element_type(), shape_a);
    copy_data(a, vector<float>{1, 2, 3, 4, 5, 6, 7, 8, 9, 10, 11, 12});
    auto result = backend->make_primary_tensor_view(element::Float32::element_type(), shape_r);

    cf->call({a}, {result});
    ASSERT_EQ((vector<float>{1, 2, 3, 4, 5, 6, 7, 8, 9, 10, 11, 12}), result->get_vector<float>());
}

TEST(${BACKEND_NAME}, reshape_t2s_012)
{
    auto shape_a = Shape{1, 1, 1};
    auto A = make_shared<op::Parameter>(
        make_shared<TensorViewType>(element::Float32::element_type(), shape_a));
    auto shape_r = Shape{};
    auto rt = make_shared<TensorViewType>(element::Float32::element_type(), shape_r);
    auto r = make_shared<op::Reshape>(A, AxisVector{0, 1, 2}, shape_r);
    auto f = make_shared<Function>(r, rt, op::Parameters{A});

    auto manager = runtime::Manager::get("${BACKEND_NAME}");
    auto external = manager->compile(f);
    auto backend = manager->allocate_backend();
    auto cf = backend->make_call_frame(external);

    // Create some tensors for input/output
    auto a = backend->make_primary_tensor_view(element::Float32::element_type(), shape_a);
    copy_data(a, vector<float>{6});
    auto result = backend->make_primary_tensor_view(element::Float32::element_type(), shape_r);

    cf->call({a}, {result});
    ASSERT_EQ((vector<float>{6}), result->get_vector<float>());
}

TEST(${BACKEND_NAME}, reshape_t2s_120)
{
    auto shape_a = Shape{1, 1, 1};
    auto A = make_shared<op::Parameter>(
        make_shared<TensorViewType>(element::Float32::element_type(), shape_a));
    auto shape_r = Shape{};
    auto rt = make_shared<TensorViewType>(element::Float32::element_type(), shape_r);
    auto r = make_shared<op::Reshape>(A, AxisVector{1, 2, 0}, shape_r);
    auto f = make_shared<Function>(r, rt, op::Parameters{A});

    auto manager = runtime::Manager::get("${BACKEND_NAME}");
    auto external = manager->compile(f);
    auto backend = manager->allocate_backend();
    auto cf = backend->make_call_frame(external);

    // Create some tensors for input/output
    auto a = backend->make_primary_tensor_view(element::Float32::element_type(), shape_a);
    copy_data(a, vector<float>{6});
    auto result = backend->make_primary_tensor_view(element::Float32::element_type(), shape_r);

    cf->call({a}, {result});
    ASSERT_EQ((vector<float>{6}), result->get_vector<float>());
}

TEST(${BACKEND_NAME}, reshape_s2t)
{
    auto shape_a = Shape{};
    auto A = make_shared<op::Parameter>(
        make_shared<TensorViewType>(element::Float32::element_type(), shape_a));
    auto shape_r = Shape{1, 1, 1, 1, 1, 1};
    auto rt = make_shared<TensorViewType>(element::Float32::element_type(), shape_r);
    auto r = make_shared<op::Reshape>(A, AxisVector{}, shape_r);
    auto f = make_shared<Function>(r, rt, op::Parameters{A});

    auto manager = runtime::Manager::get("${BACKEND_NAME}");
    auto external = manager->compile(f);
    auto backend = manager->allocate_backend();
    auto cf = backend->make_call_frame(external);

    // Create some tensors for input/output
    auto a = backend->make_primary_tensor_view(element::Float32::element_type(), shape_a);
    copy_data(a, vector<float>{42});
    auto result = backend->make_primary_tensor_view(element::Float32::element_type(), shape_r);

    cf->call({a}, {result});
    ASSERT_EQ((vector<float>{42}), result->get_vector<float>());
}

TEST(${BACKEND_NAME}, reshape_v2m_col)
{
    auto shape_a = Shape{3};
    auto A = make_shared<op::Parameter>(
        make_shared<TensorViewType>(element::Float32::element_type(), shape_a));
    auto shape_r = Shape{3, 1};
    auto rt = make_shared<TensorViewType>(element::Float32::element_type(), shape_r);
    auto r = make_shared<op::Reshape>(A, AxisVector{0}, shape_r);
    auto f = make_shared<Function>(r, rt, op::Parameters{A});

    auto manager = runtime::Manager::get("${BACKEND_NAME}");
    auto external = manager->compile(f);
    auto backend = manager->allocate_backend();
    auto cf = backend->make_call_frame(external);

    // Create some tensors for input/output
    auto a = backend->make_primary_tensor_view(element::Float32::element_type(), shape_a);
    copy_data(a, vector<float>{1, 2, 3});
    auto result = backend->make_primary_tensor_view(element::Float32::element_type(), shape_r);

    cf->call({a}, {result});
    ASSERT_EQ((vector<float>{1, 2, 3}), result->get_vector<float>());
}

TEST(${BACKEND_NAME}, reshape_v2m_row)
{
    auto shape_a = Shape{3};
    auto A = make_shared<op::Parameter>(
        make_shared<TensorViewType>(element::Float32::element_type(), shape_a));
    auto shape_r = Shape{1, 3};
    auto rt = make_shared<TensorViewType>(element::Float32::element_type(), shape_r);
    auto r = make_shared<op::Reshape>(A, AxisVector{0}, shape_r);
    auto f = make_shared<Function>(r, rt, op::Parameters{A});

    auto manager = runtime::Manager::get("${BACKEND_NAME}");
    auto external = manager->compile(f);
    auto backend = manager->allocate_backend();
    auto cf = backend->make_call_frame(external);

    // Create some tensors for input/output
    auto a = backend->make_primary_tensor_view(element::Float32::element_type(), shape_a);
    copy_data(a, vector<float>{1, 2, 3});
    auto result = backend->make_primary_tensor_view(element::Float32::element_type(), shape_r);

    cf->call({a}, {result});
    ASSERT_EQ((vector<float>{1, 2, 3}), result->get_vector<float>());
}

TEST(${BACKEND_NAME}, reshape_v2t_middle)
{
    auto shape_a = Shape{3};
    auto A = make_shared<op::Parameter>(
        make_shared<TensorViewType>(element::Float32::element_type(), shape_a));
    auto shape_r = Shape{1, 3, 1};
    auto rt = make_shared<TensorViewType>(element::Float32::element_type(), shape_r);
    auto r = make_shared<op::Reshape>(A, AxisVector{0}, shape_r);
    auto f = make_shared<Function>(r, rt, op::Parameters{A});

    auto manager = runtime::Manager::get("${BACKEND_NAME}");
    auto external = manager->compile(f);
    auto backend = manager->allocate_backend();
    auto cf = backend->make_call_frame(external);

    // Create some tensors for input/output
    auto a = backend->make_primary_tensor_view(element::Float32::element_type(), shape_a);
    copy_data(a, vector<float>{1, 2, 3});
    auto result = backend->make_primary_tensor_view(element::Float32::element_type(), shape_r);

    cf->call({a}, {result});
    ASSERT_EQ((vector<float>{1, 2, 3}), result->get_vector<float>());
}

TEST(${BACKEND_NAME}, reshape_m2m_same)
{
    auto shape_a = Shape{3, 3};
    auto A = make_shared<op::Parameter>(
        make_shared<TensorViewType>(element::Float32::element_type(), shape_a));
    auto shape_r = Shape{3, 3};
    auto rt = make_shared<TensorViewType>(element::Float32::element_type(), shape_r);
    auto r = make_shared<op::Reshape>(A, AxisVector{0, 1}, shape_r);
    auto f = make_shared<Function>(r, rt, op::Parameters{A});

    auto manager = runtime::Manager::get("${BACKEND_NAME}");
    auto external = manager->compile(f);
    auto backend = manager->allocate_backend();
    auto cf = backend->make_call_frame(external);

    // Create some tensors for input/output
    auto a = backend->make_primary_tensor_view(element::Float32::element_type(), shape_a);
    copy_data(a, vector<float>{1, 2, 3, 4, 5, 6, 7, 8, 9});
    auto result = backend->make_primary_tensor_view(element::Float32::element_type(), shape_r);

    cf->call({a}, {result});
    ASSERT_EQ((vector<float>{1, 2, 3, 4, 5, 6, 7, 8, 9}), result->get_vector<float>());
}

TEST(${BACKEND_NAME}, reshape_m2m_transpose)
{
    auto shape_a = Shape{3, 3};
    auto A = make_shared<op::Parameter>(
        make_shared<TensorViewType>(element::Float32::element_type(), shape_a));
    auto shape_r = Shape{3, 3};
    auto rt = make_shared<TensorViewType>(element::Float32::element_type(), shape_r);
    auto r = make_shared<op::Reshape>(A, AxisVector{1, 0}, shape_r);
    auto f = make_shared<Function>(r, rt, op::Parameters{A});

    auto manager = runtime::Manager::get("${BACKEND_NAME}");
    auto external = manager->compile(f);
    auto backend = manager->allocate_backend();
    auto cf = backend->make_call_frame(external);

    // Create some tensors for input/output
    auto a = backend->make_primary_tensor_view(element::Float32::element_type(), shape_a);
    copy_data(a, vector<float>{1, 2, 3, 4, 5, 6, 7, 8, 9});
    auto result = backend->make_primary_tensor_view(element::Float32::element_type(), shape_r);

    cf->call({a}, {result});
    ASSERT_EQ((vector<float>{1, 4, 7, 2, 5, 8, 3, 6, 9}), result->get_vector<float>());
}

TEST(${BACKEND_NAME}, reshape_m2m_dim_change_transpose)
{
    auto shape_a = Shape{3, 2};
    auto A = make_shared<op::Parameter>(
        make_shared<TensorViewType>(element::Float32::element_type(), shape_a));
    auto shape_r = Shape{2, 3};
    auto rt = make_shared<TensorViewType>(element::Float32::element_type(), shape_r);
    auto r = make_shared<op::Reshape>(A, AxisVector{1, 0}, shape_r);
    auto f = make_shared<Function>(r, rt, op::Parameters{A});

    auto manager = runtime::Manager::get("${BACKEND_NAME}");
    auto external = manager->compile(f);
    auto backend = manager->allocate_backend();
    auto cf = backend->make_call_frame(external);

    // Create some tensors for input/output
    auto a = backend->make_primary_tensor_view(element::Float32::element_type(), shape_a);
    copy_data(a, vector<float>{1, 2, 3, 4, 5, 6});
    auto result = backend->make_primary_tensor_view(element::Float32::element_type(), shape_r);

    cf->call({a}, {result});
    ASSERT_EQ((vector<float>{1, 3, 5, 2, 4, 6}), result->get_vector<float>());
}

TEST(${BACKEND_NAME}, sin)
{
    auto shape = Shape{6};
    auto A = make_shared<op::Parameter>(element::Float32::element_type(), shape);
    auto result_type = make_shared<TensorViewType>(element::Float32::element_type(), shape);
    auto f = make_shared<Function>(make_shared<op::Sin>(A), result_type, op::Parameters{A});

    auto manager = runtime::Manager::get("${BACKEND_NAME}");
    auto external = manager->compile(f);
    auto backend = manager->allocate_backend();
    auto cf = backend->make_call_frame(external);

    // Create some tensors for input/output
    float pi = acosf(-1);
    auto a = backend->make_primary_tensor_view(element::Float32::element_type(), shape);
    vector<float> input{pi / 2, 0.0f, -0.0f, pi / 6, -pi, pi};
    copy_data(a, input);
    auto result = backend->make_primary_tensor_view(element::Float32::element_type(), shape);

    std::transform(
        input.begin(), input.end(), input.begin(), [](float x) -> float { return sinf(x); });

    cf->call({a}, {result});
    ASSERT_EQ(input, result->get_vector<float>());
}

TEST(${BACKEND_NAME}, cos)
{
    auto shape = Shape{6};
    auto A = make_shared<op::Parameter>(element::Float32::element_type(), shape);
    auto result_type = make_shared<TensorViewType>(element::Float32::element_type(), shape);
    auto f = make_shared<Function>(make_shared<op::Cos>(A), result_type, op::Parameters{A});

    auto manager = runtime::Manager::get("${BACKEND_NAME}");
    auto external = manager->compile(f);
    auto backend = manager->allocate_backend();
    auto cf = backend->make_call_frame(external);

    // Create some tensors for input/output
    float pi = acosf(-1);
    auto a = backend->make_primary_tensor_view(element::Float32::element_type(), shape);
    vector<float> input{pi / 2, 0.0f, -0.0f, pi / 3, -pi, pi};
    copy_data(a, input);
    auto result = backend->make_primary_tensor_view(element::Float32::element_type(), shape);

    std::transform(
        input.begin(), input.end(), input.begin(), [](float x) -> float { return cosf(x); });

    cf->call({a}, {result});
    ASSERT_EQ(input, result->get_vector<float>());
}

TEST(${BACKEND_NAME}, tan)
{
    auto shape = Shape{6};
    auto A = make_shared<op::Parameter>(element::Float32::element_type(), shape);
    auto result_type = make_shared<TensorViewType>(element::Float32::element_type(), shape);
    auto f = make_shared<Function>(make_shared<op::Tan>(A), result_type, op::Parameters{A});

    auto manager = runtime::Manager::get("${BACKEND_NAME}");
    auto external = manager->compile(f);
    auto backend = manager->allocate_backend();
    auto cf = backend->make_call_frame(external);

    // Create some tensors for input/output
    float pi = acosf(-1);
    auto a = backend->make_primary_tensor_view(element::Float32::element_type(), shape);
    vector<float> input{pi / 4, 0.0f, -0.0f, 7 * pi / 4, 3 * pi / 4, 5 * pi / 4};
    copy_data(a, input);
    auto result = backend->make_primary_tensor_view(element::Float32::element_type(), shape);

    std::transform(
        input.begin(), input.end(), input.begin(), [](float x) -> float { return tanf(x); });

    cf->call({a}, {result});
    ASSERT_EQ(input, result->get_vector<float>());
}

TEST(${BACKEND_NAME}, asin)
{
    auto shape = Shape{6};
    auto A = make_shared<op::Parameter>(element::Float32::element_type(), shape);
    auto result_type = make_shared<TensorViewType>(element::Float32::element_type(), shape);
    auto f = make_shared<Function>(make_shared<op::Asin>(A), result_type, op::Parameters{A});

    auto manager = runtime::Manager::get("${BACKEND_NAME}");
    auto external = manager->compile(f);
    auto backend = manager->allocate_backend();
    auto cf = backend->make_call_frame(external);

    // Create some tensors for input/output
    auto a = backend->make_primary_tensor_view(element::Float32::element_type(), shape);
    vector<float> input{1.0f, 0.0f, -0.0f, -1.0f, 0.5f, -0.5f};
    copy_data(a, input);
    auto result = backend->make_primary_tensor_view(element::Float32::element_type(), shape);

    std::transform(
        input.begin(), input.end(), input.begin(), [](float x) -> float { return asinf(x); });

    cf->call({a}, {result});
    ASSERT_EQ(input, result->get_vector<float>());
}

TEST(${BACKEND_NAME}, acos)
{
    auto shape = Shape{6};
    auto A = make_shared<op::Parameter>(element::Float32::element_type(), shape);
    auto result_type = make_shared<TensorViewType>(element::Float32::element_type(), shape);
    auto f = make_shared<Function>(make_shared<op::Acos>(A), result_type, op::Parameters{A});

    auto manager = runtime::Manager::get("${BACKEND_NAME}");
    auto external = manager->compile(f);
    auto backend = manager->allocate_backend();
    auto cf = backend->make_call_frame(external);

    // Create some tensors for input/output
    auto a = backend->make_primary_tensor_view(element::Float32::element_type(), shape);
    vector<float> input{1.0f, 0.0f, -0.0f, -1.0f, 0.5f, -0.5f};
    copy_data(a, input);
    auto result = backend->make_primary_tensor_view(element::Float32::element_type(), shape);

    std::transform(
        input.begin(), input.end(), input.begin(), [](float x) -> float { return acosf(x); });

    cf->call({a}, {result});
    ASSERT_EQ(input, result->get_vector<float>());
}

TEST(${BACKEND_NAME}, atan)
{
    auto shape = Shape{6};
    auto A = make_shared<op::Parameter>(element::Float32::element_type(), shape);
    auto result_type = make_shared<TensorViewType>(element::Float32::element_type(), shape);
    auto f = make_shared<Function>(make_shared<op::Atan>(A), result_type, op::Parameters{A});

    auto manager = runtime::Manager::get("${BACKEND_NAME}");
    auto external = manager->compile(f);
    auto backend = manager->allocate_backend();
    auto cf = backend->make_call_frame(external);

    // Create some tensors for input/output
    auto a = backend->make_primary_tensor_view(element::Float32::element_type(), shape);
    vector<float> input{1.0f, 0.0f, -0.0f, -1.0f, 0.5f, -0.5f};
    copy_data(a, input);
    auto result = backend->make_primary_tensor_view(element::Float32::element_type(), shape);

    std::transform(
        input.begin(), input.end(), input.begin(), [](float x) -> float { return atanf(x); });

    cf->call({a}, {result});
    ASSERT_EQ(input, result->get_vector<float>());
}

TEST(${BACKEND_NAME}, sinh)
{
    auto shape = Shape{6};
    auto A = make_shared<op::Parameter>(element::Float32::element_type(), shape);
    auto result_type = make_shared<TensorViewType>(element::Float32::element_type(), shape);
    auto f = make_shared<Function>(make_shared<op::Sinh>(A), result_type, op::Parameters{A});

    auto manager = runtime::Manager::get("${BACKEND_NAME}");
    auto external = manager->compile(f);
    auto backend = manager->allocate_backend();
    auto cf = backend->make_call_frame(external);

    // Create some tensors for input/output
    auto a = backend->make_primary_tensor_view(element::Float32::element_type(), shape);
    vector<float> input{1.0f, 0.0f, -0.0f, -1.0f, 5.0f, -5.0f};
    copy_data(a, input);
    auto result = backend->make_primary_tensor_view(element::Float32::element_type(), shape);

    std::transform(
        input.begin(), input.end(), input.begin(), [](float x) -> float { return sinhf(x); });

    cf->call({a}, {result});
    ASSERT_EQ(input, result->get_vector<float>());
}

TEST(${BACKEND_NAME}, cosh)
{
    auto shape = Shape{6};
    auto A = make_shared<op::Parameter>(element::Float32::element_type(), shape);
    auto result_type = make_shared<TensorViewType>(element::Float32::element_type(), shape);
    auto f = make_shared<Function>(make_shared<op::Cosh>(A), result_type, op::Parameters{A});

    auto manager = runtime::Manager::get("${BACKEND_NAME}");
    auto external = manager->compile(f);
    auto backend = manager->allocate_backend();
    auto cf = backend->make_call_frame(external);

    // Create some tensors for input/output
    auto a = backend->make_primary_tensor_view(element::Float32::element_type(), shape);
    vector<float> input{1.0f, 0.0f, -0.0f, -1.0f, 5.0f, -5.0f};
    copy_data(a, input);
    auto result = backend->make_primary_tensor_view(element::Float32::element_type(), shape);

    std::transform(
        input.begin(), input.end(), input.begin(), [](float x) -> float { return coshf(x); });

    cf->call({a}, {result});
    ASSERT_EQ(input, result->get_vector<float>());
}

TEST(${BACKEND_NAME}, tanh)
{
    auto shape = Shape{6};
    auto A = make_shared<op::Parameter>(element::Float32::element_type(), shape);
    auto result_type = make_shared<TensorViewType>(element::Float32::element_type(), shape);
    auto f = make_shared<Function>(make_shared<op::Tanh>(A), result_type, op::Parameters{A});

    auto manager = runtime::Manager::get("${BACKEND_NAME}");
    auto external = manager->compile(f);
    auto backend = manager->allocate_backend();
    auto cf = backend->make_call_frame(external);

    // Create some tensors for input/output
    auto a = backend->make_primary_tensor_view(element::Float32::element_type(), shape);
    vector<float> input{1.0f, 0.0f, -0.0f, -1.0f, 0.5f, -0.5f};
    copy_data(a, input);
    auto result = backend->make_primary_tensor_view(element::Float32::element_type(), shape);

    std::transform(
        input.begin(), input.end(), input.begin(), [](float x) -> float { return tanhf(x); });

    cf->call({a}, {result});
    ASSERT_EQ(input, result->get_vector<float>());
}

TEST(${BACKEND_NAME}, exp)
{
    auto shape = Shape{8};
    auto A = make_shared<op::Parameter>(element::Float32::element_type(), shape);
    auto result_type = make_shared<TensorViewType>(element::Float32::element_type(), shape);
    auto f = make_shared<Function>(make_shared<op::Exp>(A), result_type, op::Parameters{A});

    auto manager = runtime::Manager::get("${BACKEND_NAME}");
    auto external = manager->compile(f);
    auto backend = manager->allocate_backend();
    auto cf = backend->make_call_frame(external);

    // Create some tensors for input/output
    auto a = backend->make_primary_tensor_view(element::Float32::element_type(), shape);
    copy_data(a, vector<float>{-4, -3, -2, -1, 0, 1, 2, 3});
    auto result = backend->make_primary_tensor_view(element::Float32::element_type(), shape);

    cf->call({a}, {result});
    ASSERT_EQ(
        (vector<float>{expf(-4), expf(-3), expf(-2), expf(-1), expf(0), expf(1), expf(2), expf(3)}),
        result->get_vector<float>());
}

TEST(${BACKEND_NAME}, slice_scalar)
{
    auto shape_a = Shape{};
    auto A = make_shared<op::Parameter>(
        make_shared<TensorViewType>(element::Float32::element_type(), shape_a));
    auto shape_r = Shape{};
    auto rt = make_shared<TensorViewType>(element::Float32::element_type(), shape_r);
    auto r = make_shared<op::Slice>(A, Coordinate{}, Coordinate{});
    auto f = make_shared<Function>(r, rt, op::Parameters{A});

    auto manager = runtime::Manager::get("${BACKEND_NAME}");
    auto external = manager->compile(f);
    auto backend = manager->allocate_backend();
    auto cf = backend->make_call_frame(external);

    // Create some tensors for input/output
    auto a = backend->make_primary_tensor_view(element::Float32::element_type(), shape_a);
    copy_data(a, vector<float>{312});
    auto result = backend->make_primary_tensor_view(element::Float32::element_type(), shape_r);

    cf->call({a}, {result});
    ASSERT_EQ((vector<float>{312}), result->get_vector<float>());
}

TEST(${BACKEND_NAME}, slice_matrix)
{
    auto shape_a = Shape{4, 4};
    auto A = make_shared<op::Parameter>(
        make_shared<TensorViewType>(element::Float32::element_type(), shape_a));
    auto shape_r = Shape{2, 3};
    auto rt = make_shared<TensorViewType>(element::Float32::element_type(), shape_r);
    auto r = make_shared<op::Slice>(A, Coordinate{0, 1}, Coordinate{3, 3});
    auto f = make_shared<Function>(r, rt, op::Parameters{A});

    auto manager = runtime::Manager::get("${BACKEND_NAME}");
    auto external = manager->compile(f);
    auto backend = manager->allocate_backend();
    auto cf = backend->make_call_frame(external);

    // Create some tensors for input/output
    auto a = backend->make_primary_tensor_view(element::Float32::element_type(), shape_a);
    copy_data(a, vector<float>{1, 2, 3, 4, 5, 6, 7, 8, 9, 10, 11, 12, 13, 14, 15, 16});
    auto result = backend->make_primary_tensor_view(element::Float32::element_type(), shape_r);

    cf->call({a}, {result});
    ASSERT_EQ((vector<float>{2, 3, 6, 7, 10, 11}), result->get_vector<float>());
}

TEST(${BACKEND_NAME}, slice_vector)
{
    auto shape_a = Shape{16};
    auto A = make_shared<op::Parameter>(
        make_shared<TensorViewType>(element::Float32::element_type(), shape_a));
    auto shape_r = Shape{12};
    auto rt = make_shared<TensorViewType>(element::Float32::element_type(), shape_r);
    auto r = make_shared<op::Slice>(A, Coordinate{2}, Coordinate{14});
    auto f = make_shared<Function>(r, rt, op::Parameters{A});

    auto manager = runtime::Manager::get("${BACKEND_NAME}");
    auto external = manager->compile(f);
    auto backend = manager->allocate_backend();
    auto cf = backend->make_call_frame(external);

    // Create some tensors for input/output
    auto a = backend->make_primary_tensor_view(element::Float32::element_type(), shape_a);
    copy_data(a, vector<float>{0, 1, 2, 3, 4, 5, 6, 7, 8, 9, 10, 11, 12, 13, 14, 15});
    auto result = backend->make_primary_tensor_view(element::Float32::element_type(), shape_r);

    cf->call({a}, {result});
    ASSERT_EQ((vector<float>{2, 3, 4, 5, 6, 7, 8, 9, 10, 11, 12, 13}), result->get_vector<float>());
}

TEST(${BACKEND_NAME}, scalar_constant_float32)
{
    auto rt = make_shared<TensorViewType>(element::Float32::element_type(), Shape{});
    auto r = make_shared<op::Constant>(element::Float32::element_type(), Shape{}, "4.8");
    auto f = make_shared<Function>(r, rt, op::Parameters{});

    auto manager = runtime::Manager::get("${BACKEND_NAME}");
    auto external = manager->compile(f);
    auto backend = manager->allocate_backend();
    auto cf = backend->make_call_frame(external);

    // Create some tensors for input/output
    auto result = backend->make_primary_tensor_view(element::Float32::element_type(), Shape{});

    cf->call({}, {result});
    ASSERT_EQ(vector<float>{std::strtof("4.8", NULL)}, result->get_vector<float>());
}

TEST(${BACKEND_NAME}, scalar_constant_int64)
{
    auto rt = make_shared<TensorViewType>(element::Int64::element_type(), Shape{});
    auto r = make_shared<op::Constant>(element::Int64::element_type(), Shape{}, "2112");
    auto f = make_shared<Function>(r, rt, op::Parameters{});

    auto manager = runtime::Manager::get("${BACKEND_NAME}");
    auto external = manager->compile(f);
    auto backend = manager->allocate_backend();
    auto cf = backend->make_call_frame(external);

    // Create some tensors for input/output
    auto result = backend->make_primary_tensor_view(element::Int64::element_type(), Shape{});

    cf->call({}, {result});
    ASSERT_EQ(vector<element::Int64::type>{std::strtol("2112", NULL, 10)},
              result->get_vector<element::Int64::type>());
}

TEST(${BACKEND_NAME}, tensor_constant_float32)
{
    auto shape = Shape{2, 2};
    auto rt = make_shared<TensorViewType>(element::Float32::element_type(), shape);
    auto r = make_shared<op::Constant>(element::Float32::element_type(),
                                       shape,
                                       std::vector<std::string>{"4.8", "4.7", "-5.3", "0"});
    auto f = make_shared<Function>(r, rt, op::Parameters{});

    auto manager = runtime::Manager::get("${BACKEND_NAME}");
    auto external = manager->compile(f);
    auto backend = manager->allocate_backend();
    auto cf = backend->make_call_frame(external);

    // Create some tensors for input/output
    auto result = backend->make_primary_tensor_view(element::Float32::element_type(), shape);

    cf->call({}, {result});
    ASSERT_EQ((vector<float>{std::strtof("4.8", NULL),
                             std::strtof("4.7", NULL),
                             std::strtof("-5.3", NULL),
                             std::strtof("0", NULL)}),
              result->get_vector<float>());
}

TEST(${BACKEND_NAME}, tensor_constant_int64)
{
    auto shape = Shape{2, 2};
    auto rt = make_shared<TensorViewType>(element::Int64::element_type(), shape);
    auto r = make_shared<op::Constant>(element::Int64::element_type(),
                                       shape,
                                       std::vector<std::string>{"2112", "1848", "1776", "1964"});
    auto f = make_shared<Function>(r, rt, op::Parameters{});

    auto manager = runtime::Manager::get("${BACKEND_NAME}");
    auto external = manager->compile(f);
    auto backend = manager->allocate_backend();
    auto cf = backend->make_call_frame(external);

    // Create some tensors for input/output
    auto result = backend->make_primary_tensor_view(element::Int64::element_type(), shape);

    cf->call({}, {result});
    ASSERT_EQ((vector<element::Int64::type>{std::strtol("2112", NULL, 10),
                                            std::strtol("1848", NULL, 10),
                                            std::strtol("1776", NULL, 10),
                                            std::strtol("1964", NULL, 10)}),
              result->get_vector<element::Int64::type>());
}

// Trivial case with no summed axes.
TEST(${BACKEND_NAME}, sum_trivial)
{
    auto shape = Shape{2, 2};
    auto A = make_shared<op::Parameter>(element::Float32::element_type(), shape);
    auto rt = make_shared<TensorViewType>(element::Float32::element_type(), shape);
    auto f = make_shared<Function>(make_shared<op::Sum>(A, AxisSet{}), rt, op::Parameters{A});

    auto manager = runtime::Manager::get("${BACKEND_NAME}");
    auto external = manager->compile(f);
    auto backend = manager->allocate_backend();
    auto cf = backend->make_call_frame(external);

    // Create some tensors for input/output
    auto a = backend->make_primary_tensor_view(element::Float32::element_type(), shape);
    copy_data(a, vector<float>{1, 2, 3, 4});
    auto result = backend->make_primary_tensor_view(element::Float32::element_type(), shape);

    cf->call({a}, {result});
    ASSERT_EQ((vector<float>{1, 2, 3, 4}), result->get_vector<float>());
}

TEST(${BACKEND_NAME}, sum_to_scalar)
{
    auto shape = Shape{2, 2};
    auto A = make_shared<op::Parameter>(element::Float32::element_type(), shape);
    auto rt = make_shared<TensorViewType>(element::Float32::element_type(), Shape{});
    auto f = make_shared<Function>(make_shared<op::Sum>(A, AxisSet{0, 1}), rt, op::Parameters{A});

    auto manager = runtime::Manager::get("${BACKEND_NAME}");
    auto external = manager->compile(f);
    auto backend = manager->allocate_backend();
    auto cf = backend->make_call_frame(external);

    // Create some tensors for input/output
    auto a = backend->make_primary_tensor_view(element::Float32::element_type(), shape);
    copy_data(a, vector<float>{1, 2, 3, 4});
    auto result = backend->make_primary_tensor_view(element::Float32::element_type(), Shape{});

    cf->call({a}, {result});
    ASSERT_EQ((vector<float>{10}), result->get_vector<float>());

    // For some reason I'm feeling extra paranoid about making sure reduction doesn't clobber the
    // input tensors, so let's do this too.
    ASSERT_EQ((vector<float>{1, 2, 3, 4}), a->get_vector<float>());
}

TEST(${BACKEND_NAME}, sum_matrix_columns)
{
    auto shape_a = Shape{3, 2};
    auto A = make_shared<op::Parameter>(element::Float32::element_type(), shape_a);
    auto shape_rt = Shape{2};
    auto rt = make_shared<TensorViewType>(element::Float32::element_type(), shape_rt);
    auto f = make_shared<Function>(make_shared<op::Sum>(A, AxisSet{0}), rt, op::Parameters{A});

    auto manager = runtime::Manager::get("${BACKEND_NAME}");
    auto external = manager->compile(f);
    auto backend = manager->allocate_backend();
    auto cf = backend->make_call_frame(external);

    // Create some tensors for input/output
    auto a = backend->make_primary_tensor_view(element::Float32::element_type(), shape_a);
    copy_data(a, vector<float>{1, 2, 3, 4, 5, 6});
    auto result = backend->make_primary_tensor_view(element::Float32::element_type(), shape_rt);

    cf->call({a}, {result});
    ASSERT_EQ((vector<float>{9, 12}), result->get_vector<float>());

    // For some reason I'm feeling extra paranoid about making sure reduction doesn't clobber the
    // input tensors, so let's do this too.
    ASSERT_EQ((vector<float>{1, 2, 3, 4, 5, 6}), a->get_vector<float>());
}

TEST(${BACKEND_NAME}, sum_matrix_rows)
{
    auto shape_a = Shape{3, 2};
    auto A = make_shared<op::Parameter>(element::Float32::element_type(), shape_a);
    auto shape_rt = Shape{3};
    auto rt = make_shared<TensorViewType>(element::Float32::element_type(), shape_rt);
    auto f = make_shared<Function>(make_shared<op::Sum>(A, AxisSet{1}), rt, op::Parameters{A});

    auto manager = runtime::Manager::get("${BACKEND_NAME}");
    auto external = manager->compile(f);
    auto backend = manager->allocate_backend();
    auto cf = backend->make_call_frame(external);

    // Create some tensors for input/output
    auto a = backend->make_primary_tensor_view(element::Float32::element_type(), shape_a);
    copy_data(a, vector<float>{1, 2, 3, 4, 5, 6});
    auto result = backend->make_primary_tensor_view(element::Float32::element_type(), shape_rt);

    cf->call({a}, {result});
    ASSERT_EQ((vector<float>{3, 7, 11}), result->get_vector<float>());

    // For some reason I'm feeling extra paranoid about making sure reduction doesn't clobber the
    // input tensors, so let's do this too.
    ASSERT_EQ((vector<float>{1, 2, 3, 4, 5, 6}), a->get_vector<float>());
}

TEST(${BACKEND_NAME}, sum_matrix_rows_zero)
{
    auto shape_a = Shape{3, 0};
    auto A = make_shared<op::Parameter>(element::Float32::element_type(), shape_a);
    auto shape_rt = Shape{3};
    auto rt = make_shared<TensorViewType>(element::Float32::element_type(), shape_rt);
    auto f = make_shared<Function>(make_shared<op::Sum>(A, AxisSet{1}), rt, op::Parameters{A});

    auto manager = runtime::Manager::get("${BACKEND_NAME}");
    auto external = manager->compile(f);
    auto backend = manager->allocate_backend();
    auto cf = backend->make_call_frame(external);

    // Create some tensors for input/output
    auto a = backend->make_primary_tensor_view(element::Float32::element_type(), shape_a);
    copy_data(a, vector<float>{});
    auto result = backend->make_primary_tensor_view(element::Float32::element_type(), shape_rt);

    cf->call({a}, {result});
    ASSERT_EQ((vector<float>{0, 0, 0}), result->get_vector<float>());

    // For some reason I'm feeling extra paranoid about making sure reduction doesn't clobber the
    // input tensors, so let's do this too.
    ASSERT_EQ((vector<float>{}), a->get_vector<float>());
}

TEST(${BACKEND_NAME}, sum_matrix_cols_zero)
{
    // Now the reduction (g(x:float32[2,2],y:float32[]) = reduce(x,y,f,axes={})).
    auto shape_a = Shape{0, 2};
    auto A = make_shared<op::Parameter>(element::Float32::element_type(), shape_a);
    auto shape_rt = Shape{2};
    auto rt = make_shared<TensorViewType>(element::Float32::element_type(), shape_rt);
    auto f = make_shared<Function>(make_shared<op::Sum>(A, AxisSet{0}), rt, op::Parameters{A});

    auto manager = runtime::Manager::get("${BACKEND_NAME}");
    auto external = manager->compile(f);
    auto backend = manager->allocate_backend();
    auto cf = backend->make_call_frame(external);

    // Create some tensors for input/output
    auto a = backend->make_primary_tensor_view(element::Float32::element_type(), shape_a);
    copy_data(a, vector<float>{});
    auto result = backend->make_primary_tensor_view(element::Float32::element_type(), shape_rt);

    cf->call({a}, {result});
    ASSERT_EQ((vector<float>{0, 0}), result->get_vector<float>());

    // For some reason I'm feeling extra paranoid about making sure reduction doesn't clobber the
    // input tensors, so let's do this too.
    ASSERT_EQ((vector<float>{}), a->get_vector<float>());
}

TEST(${BACKEND_NAME}, sum_vector_zero)
{
    auto shape_a = Shape{0};
    auto A = make_shared<op::Parameter>(element::Float32::element_type(), shape_a);
    auto shape_rt = Shape{};
    auto rt = make_shared<TensorViewType>(element::Float32::element_type(), shape_rt);
    auto f = make_shared<Function>(make_shared<op::Sum>(A, AxisSet{0}), rt, op::Parameters{A});

    auto manager = runtime::Manager::get("${BACKEND_NAME}");
    auto external = manager->compile(f);
    auto backend = manager->allocate_backend();
    auto cf = backend->make_call_frame(external);

    // Create some tensors for input/output
    auto a = backend->make_primary_tensor_view(element::Float32::element_type(), shape_a);
    copy_data(a, vector<float>{});
    auto result = backend->make_primary_tensor_view(element::Float32::element_type(), shape_rt);

    cf->call({a}, {result});
    ASSERT_EQ((vector<float>{0}), result->get_vector<float>());

    // For some reason I'm feeling extra paranoid about making sure reduction doesn't clobber the
    // input tensors, so let's do this too.
    ASSERT_EQ((vector<float>{}), a->get_vector<float>());
}

TEST(${BACKEND_NAME}, sum_matrix_to_scalar_zero_by_zero)
{
    auto shape_a = Shape{0, 0};
    auto A = make_shared<op::Parameter>(element::Float32::element_type(), shape_a);
    auto shape_rt = Shape{};
    auto rt = make_shared<TensorViewType>(element::Float32::element_type(), shape_rt);
    auto f = make_shared<Function>(make_shared<op::Sum>(A, AxisSet{0, 1}), rt, op::Parameters{A});

    auto manager = runtime::Manager::get("${BACKEND_NAME}");
    auto external = manager->compile(f);
    auto backend = manager->allocate_backend();
    auto cf = backend->make_call_frame(external);

    // Create some tensors for input/output
    auto a = backend->make_primary_tensor_view(element::Float32::element_type(), shape_a);
    copy_data(a, vector<float>{});
    auto result = backend->make_primary_tensor_view(element::Float32::element_type(), shape_rt);

    cf->call({a}, {result});
    ASSERT_EQ((vector<float>{0}), result->get_vector<float>());

    // For some reason I'm feeling extra paranoid about making sure reduction doesn't clobber the
    // input tensors, so let's do this too.
    ASSERT_EQ((vector<float>{}), a->get_vector<float>());
}

TEST(${BACKEND_NAME}, sign)
{
    auto shape = Shape{2, 3};
    auto A = make_shared<op::Parameter>(element::Float32::element_type(), shape);
    auto result_type = make_shared<TensorViewType>(element::Float32::element_type(), shape);
    auto f = make_shared<Function>(make_shared<op::Sign>(A), result_type, op::Parameters{A});

    auto manager = runtime::Manager::get("${BACKEND_NAME}");
    auto external = manager->compile(f);
    auto backend = manager->allocate_backend();
    auto cf = backend->make_call_frame(external);

    // Create some tensors for input/output
    auto a = backend->make_primary_tensor_view(element::Float32::element_type(), shape);
    copy_data(a, vector<float>{1, -2, 0, -4.8f, 4.8f, -0.0});
    auto result = backend->make_primary_tensor_view(element::Float32::element_type(), shape);

    cf->call({a}, {result});
    ASSERT_EQ((vector<float>{1, -1, 0, -1, 1, 0}), result->get_vector<float>());
}

<<<<<<< HEAD
TEST(${BACKEND_NAME}, sqrt)
{
    auto shape = Shape{2, 3};
    auto A = make_shared<op::Parameter>(element::Float32::element_type(), shape);
    auto result_type = make_shared<TensorViewType>(element::Float32::element_type(), shape);
    auto f = make_shared<Function>(make_shared<op::Sqrt>(A), result_type, op::Parameters{A});

    auto manager = runtime::Manager::get("NGVM");
=======
TEST(${BACKEND_NAME}, power)
{
    auto shape = Shape{2, 2};
    auto A = make_shared<op::Parameter>(element::Float32::element_type(), shape);
    auto B = make_shared<op::Parameter>(element::Float32::element_type(), shape);
    auto rt = make_shared<TensorViewType>(element::Float32::element_type(), shape);
    auto f = make_shared<Function>(make_shared<op::Power>(A, B), rt, op::Parameters{A, B});

    auto manager = runtime::Manager::get("${BACKEND_NAME}");
>>>>>>> 1d919bfc
    auto external = manager->compile(f);
    auto backend = manager->allocate_backend();
    auto cf = backend->make_call_frame(external);

    // Create some tensors for input/output
<<<<<<< HEAD
    auto a = backend->make_parameterized_tensor_view<element::Float32>(shape);
    copy_data(a, vector<float>{16, 4, 81, 100, 10000, 0});
    auto result = backend->make_parameterized_tensor_view<element::Float32>(shape);

    (*cf)({a}, {result});
    ASSERT_EQ((vector<float>{4, 2, 9, 10, 100, 0}), result->get_vector());
=======
    auto a = backend->make_primary_tensor_view(element::Float32::element_type(), shape);
    copy_data(a, vector<float>{1, 2, 3, 5});
    auto b = backend->make_primary_tensor_view(element::Float32::element_type(), shape);
    copy_data(b, vector<float>{2, 0, 6, 3});
    auto result = backend->make_primary_tensor_view(element::Float32::element_type(), shape);

    cf->call({a, b}, {result});
    ASSERT_EQ((vector<float>{1, 1, 729, 125}), result->get_vector<float>());
}

TEST(${BACKEND_NAME}, constant_equality_bool)
{
    auto shape = Shape{4};
    // auto A = make_shared<op::Parameter>(element::Bool::element_type(), shape);
    // auto B = make_shared<op::Parameter>(element::Bool::element_type(), shape);
    // auto result_type = make_shared<TensorViewType>(element::Bool::element_type(), shape);
    // auto f = make_shared<Function>(make_shared<op::Equal>(A, B), result_type, op::Parameters{A, B});

    auto a = runtime::make_tensor<element::Bool>(shape, {true, false, true, false});
    auto A = make_shared<op::ParameterizedConstant<element::Bool>>(shape, a);
    auto b = runtime::make_tensor<element::Bool>(shape, {true, true, true, true});
    auto B = make_shared<op::ParameterizedConstant<element::Bool>>(shape, b);
    auto rt = make_shared<TensorViewType>(element::Bool::element_type(), shape);
    auto f = make_shared<Function>(make_shared<op::Equal>(A, B), rt, op::Parameters{});

    auto manager = runtime::Manager::get("${BACKEND_NAME}");
    auto external = manager->compile(f);
    auto backend = manager->allocate_backend();
    auto cf = backend->make_call_frame(external);

    // Create some tensors for input/output
    auto result = backend->make_primary_tensor_view(element::Bool::element_type(), shape);

    cf->call({}, {result});
    ASSERT_EQ((vector<char>{true, false, true, false}), result->get_vector<char>());
>>>>>>> 1d919bfc
}<|MERGE_RESOLUTION|>--- conflicted
+++ resolved
@@ -266,12 +266,12 @@
     auto cf = backend->make_call_frame(external);
 
     // Create some tensors for input/output
-    auto a = backend->make_parameterized_tensor_view<element::Float32>(shape);
+    auto a = backend->make_primary_tensor_view(element::Float32::element_type(), shape);
     copy_data(a, vector<float>{-2.5f, -2.0f, 0.3f, 4.8f});
-    auto result = backend->make_parameterized_tensor_view<element::Float32>(shape);
-
-    (*cf)({a}, {result});
-    ASSERT_EQ((vector<float>{-2.0f, -2.0f, 1.0f, 5.0f}), result->get_vector());
+    auto result = backend->make_primary_tensor_view(element::Float32::element_type(), shape);
+
+    cf->call({a}, {result});
+    ASSERT_EQ((vector<float>{-2.0f, -2.0f, 1.0f, 5.0f}), result->get_vector<float>());
 }
 
 TEST(${BACKEND_NAME}, concat_matrix_colwise)
@@ -469,12 +469,12 @@
     auto cf = backend->make_call_frame(external);
 
     // Create some tensors for input/output
-    auto a = backend->make_parameterized_tensor_view<element::Float32>(shape);
+    auto a = backend->make_primary_tensor_view<element::Float32>(shape);
     copy_data(a, vector<float>{-2.5f, -2.0f, 0.3f, 4.8f});
-    auto result = backend->make_parameterized_tensor_view<element::Float32>(shape);
-
-    (*cf)({a}, {result});
-    ASSERT_EQ((vector<float>{-3.0f, -2.0f, 0.0f, 4.0f}), result->get_vector());
+    auto result = backend->make_primary_tensor_view<element::Float32>(shape);
+
+    cf->call({a}, {result});
+    ASSERT_EQ((vector<float>{-3.0f, -2.0f, 0.0f, 4.0f}), result->get_vector<float>());
 }
 
 TEST(${BACKEND_NAME}, dot_0_0)
@@ -2751,7 +2751,6 @@
     ASSERT_EQ((vector<float>{1, -1, 0, -1, 1, 0}), result->get_vector<float>());
 }
 
-<<<<<<< HEAD
 TEST(${BACKEND_NAME}, sqrt)
 {
     auto shape = Shape{2, 3};
@@ -2760,7 +2759,19 @@
     auto f = make_shared<Function>(make_shared<op::Sqrt>(A), result_type, op::Parameters{A});
 
     auto manager = runtime::Manager::get("NGVM");
-=======
+    auto external = manager->compile(f);
+    auto backend = manager->allocate_backend();
+    auto cf = backend->make_call_frame(external);
+
+    // Create some tensors for input/output
+    auto a = backend->make_primary_tensor_view<element::Float32>(shape);
+    copy_data(a, vector<float>{16, 4, 81, 100, 10000, 0});
+    auto result = backend->make_primary_tensor_view<element::Float32>(shape);
+
+    cf->call({a}, {result});
+    ASSERT_EQ((vector<float>{4, 2, 9, 10, 100, 0}), result->get_vector<float>());
+}
+
 TEST(${BACKEND_NAME}, power)
 {
     auto shape = Shape{2, 2};
@@ -2770,20 +2781,11 @@
     auto f = make_shared<Function>(make_shared<op::Power>(A, B), rt, op::Parameters{A, B});
 
     auto manager = runtime::Manager::get("${BACKEND_NAME}");
->>>>>>> 1d919bfc
-    auto external = manager->compile(f);
-    auto backend = manager->allocate_backend();
-    auto cf = backend->make_call_frame(external);
-
-    // Create some tensors for input/output
-<<<<<<< HEAD
-    auto a = backend->make_parameterized_tensor_view<element::Float32>(shape);
-    copy_data(a, vector<float>{16, 4, 81, 100, 10000, 0});
-    auto result = backend->make_parameterized_tensor_view<element::Float32>(shape);
-
-    (*cf)({a}, {result});
-    ASSERT_EQ((vector<float>{4, 2, 9, 10, 100, 0}), result->get_vector());
-=======
+    auto external = manager->compile(f);
+    auto backend = manager->allocate_backend();
+    auto cf = backend->make_call_frame(external);
+
+    // Create some tensors for input/output
     auto a = backend->make_primary_tensor_view(element::Float32::element_type(), shape);
     copy_data(a, vector<float>{1, 2, 3, 5});
     auto b = backend->make_primary_tensor_view(element::Float32::element_type(), shape);
@@ -2819,5 +2821,4 @@
 
     cf->call({}, {result});
     ASSERT_EQ((vector<char>{true, false, true, false}), result->get_vector<char>());
->>>>>>> 1d919bfc
 }