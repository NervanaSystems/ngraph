--- conflicted
+++ resolved
@@ -9687,29 +9687,12 @@
     EXPECT_EQ((vector<float>{3, 1, 4}), read_vector<float>(result1));
 }
 
-<<<<<<< HEAD
-NGRAPH_TEST(${BACKEND_NAME}, dequantize)
-=======
 NGRAPH_TEST(${BACKEND_NAME}, quantize)
->>>>>>> d640fac3
 {
     Shape input_shape{4, 3};
     Shape scale_offset_shape;
     AxisSet quantization_axes;
 
-<<<<<<< HEAD
-    auto input_type = element::u8;
-    auto output_type = element::f32;
-
-    typedef uint8_t input_c_type;
-    typedef float output_c_type;
-
-    auto X = make_shared<op::Parameter>(input_type, input_shape);
-    auto scale = op::Constant::create(output_type, scale_offset_shape, {2});
-    auto offset = op::Constant::create(input_type, scale_offset_shape, {1});
-    auto dequantize = make_shared<op::Dequantize>(X, scale, offset, output_type, quantization_axes);
-    auto f = make_shared<Function>(dequantize, op::ParameterVector{X});
-=======
     auto input_type = element::f32;
     auto output_type = element::u8;
 
@@ -9760,23 +9743,12 @@
     auto quantize =
         make_shared<op::Quantize>(X, scale, offset, output_type, quantization_axes, round_mode);
     auto f = make_shared<Function>(quantize, op::ParameterVector{X});
->>>>>>> d640fac3
 
     auto backend = runtime::Backend::create("${BACKEND_NAME}");
     auto x = backend->create_tensor(input_type, input_shape);
     auto y = backend->create_tensor(output_type, input_shape);
 
     copy_data(x, vector<input_c_type>{0, 1, 2, 3, 4, 5, 6, 7, 8, 9, 10, 11});
-<<<<<<< HEAD
-    // minus offset                   1  1  1  1  1  1  1  1  1  1  1   1
-    // eqauls                        -1  0  1  2  3  4  5  6  7  8  9   10
-    // multiplied by scale            2  2  2  2  2  2  2  2  2  2  2   2
-    // equals                        -2  0  2  4  6  8 10 12 14 16 18   20
-
-    backend->call_with_validate(f, {y}, {x});
-    EXPECT_EQ((vector<output_c_type>{-2, 0, 2, 4, 6, 8, 10, 12, 14, 16, 18, 20}),
-              read_vector<output_c_type>(y));
-=======
     // divided by scale               2  2  2  3  3  3  4  4  4  5  5   5
     // equals (rounded)               0  1  1  1  1  2  2  2  2  2  2   2
     // plus offset                   10 10 10 20 20 20 30 30 30 40 40  40
@@ -9854,5 +9826,37 @@
     EXPECT_EQ(
         (vector<output_c_type>{1, -128, 127, -128, 127, -128, 127, -128, 127, -128, 127, -128}),
         read_vector<output_c_type>(y));
->>>>>>> d640fac3
+}
+
+NGRAPH_TEST(${BACKEND_NAME}, dequantize)
+{
+    Shape input_shape{4, 3};
+    Shape scale_offset_shape;
+    AxisSet quantization_axes;
+
+    auto input_type = element::u8;
+    auto output_type = element::f32;
+
+    typedef uint8_t input_c_type;
+    typedef float output_c_type;
+
+    auto X = make_shared<op::Parameter>(input_type, input_shape);
+    auto scale = op::Constant::create(output_type, scale_offset_shape, {2});
+    auto offset = op::Constant::create(input_type, scale_offset_shape, {1});
+    auto dequantize = make_shared<op::Dequantize>(X, scale, offset, output_type, quantization_axes);
+    auto f = make_shared<Function>(dequantize, op::ParameterVector{X});
+
+    auto backend = runtime::Backend::create("${BACKEND_NAME}");
+    auto x = backend->create_tensor(input_type, input_shape);
+    auto y = backend->create_tensor(output_type, input_shape);
+
+    copy_data(x, vector<input_c_type>{0, 1, 2, 3, 4, 5, 6, 7, 8, 9, 10, 11});
+    // minus offset                   1  1  1  1  1  1  1  1  1  1  1   1
+    // eqauls                        -1  0  1  2  3  4  5  6  7  8  9   10
+    // multiplied by scale            2  2  2  2  2  2  2  2  2  2  2   2
+    // equals                        -2  0  2  4  6  8 10 12 14 16 18   20
+
+    backend->call_with_validate(f, {y}, {x});
+    EXPECT_EQ((vector<output_c_type>{-2, 0, 2, 4, 6, 8, 10, 12, 14, 16, 18, 20}),
+              read_vector<output_c_type>(y));
 }