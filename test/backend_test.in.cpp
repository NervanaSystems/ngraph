//*****************************************************************************
// Copyright 2017-2018 Intel Corporation
//
// Licensed under the Apache License, Version 2.0 (the "License");
// you may not use this file except in compliance with the License.
// You may obtain a copy of the License at
//
//     http://www.apache.org/licenses/LICENSE-2.0
//
// Unless required by applicable law or agreed to in writing, software
// distributed under the License is distributed on an "AS IS" BASIS,
// WITHOUT WARRANTIES OR CONDITIONS OF ANY KIND, either express or implied.
// See the License for the specific language governing permissions and
// limitations under the License.
//*****************************************************************************

#include <algorithm>
#include <algorithm>
#include <cinttypes>
#include <cmath>
#include <cstdlib>
#include <random>
#include <string>
#include "gtest/gtest.h"

#include "ngraph/autodiff/adjoints.hpp"
#include "ngraph/graph_util.hpp"
#include "ngraph/log.hpp"
#include "ngraph/ngraph.hpp"
#include "ngraph/op/experimental/generate_mask.hpp"
#include "ngraph/serializer.hpp"
#include "ngraph/state/rng_state.hpp"
#include "util/all_close.hpp"
#include "util/all_close_f.hpp"
#include "util/ndarray.hpp"
#include "util/random.hpp"
#include "util/test_control.hpp"
#include "util/test_tools.hpp"

using namespace std;
using namespace ngraph;

static string s_manifest = "${MANIFEST}";

static const vector<element::Type> s_known_element_types = {element::from<float>(),
                                                            element::from<double>(),
                                                            element::from<int8_t>(),
                                                            element::from<int16_t>(),
                                                            element::from<int32_t>(),
                                                            element::from<int64_t>(),
                                                            element::from<uint8_t>(),
                                                            element::from<uint16_t>(),
                                                            element::from<uint32_t>(),
                                                            element::from<uint64_t>()};

class UnhandledOp : public ngraph::op::Op
{
public:
    UnhandledOp(const std::shared_ptr<Node>& arg)
        : Op("Unsupported_op", check_single_output_args({arg}))
    {
        constructor_validate_and_infer_types();
    }
    shared_ptr<Node> copy_with_new_args(const NodeVector& new_args) const override
    {
        return make_shared<UnhandledOp>(new_args[0]);
    }

protected:
    void validate_and_infer_types() override
    {
        set_output_type(0, get_input_element_type(0), get_input_partial_shape(0));
    }
};

NGRAPH_TEST(${BACKEND_NAME}, unhandled_op)
{
    Shape shape{2, 2};
    auto A = make_shared<op::Parameter>(element::f32, shape);
    auto unhandled = make_shared<UnhandledOp>(A);
    auto f = make_shared<Function>(unhandled, ParameterVector{A});
    auto backend = runtime::Backend::create("${BACKEND_NAME}");

    shared_ptr<runtime::Tensor> a = backend->create_tensor<float>(shape);
    shared_ptr<runtime::Tensor> result = backend->create_tensor<float>(shape);
    ASSERT_THROW(backend->call_with_validate(backend->compile(f), {result}, {a}), unsupported_op);
}

NGRAPH_TEST(${BACKEND_NAME}, function_name)
{
    Shape shape{2, 2};
    auto A = make_shared<op::Parameter>(element::f32, shape);
    auto B = make_shared<op::Parameter>(element::f32, shape);
    auto f = make_shared<Function>(A + B, ParameterVector{A, B}, "funky func name");

    auto backend = runtime::Backend::create("${BACKEND_NAME}");

    // Create some tensors for input/output
    shared_ptr<runtime::Tensor> a = backend->create_tensor<float>(shape);
    shared_ptr<runtime::Tensor> b = backend->create_tensor<float>(shape);
    shared_ptr<runtime::Tensor> result = backend->create_tensor<float>(shape);

    copy_data(a, test::NDArray<float, 2>({{1, 2}, {3, 4}}).get_vector());
    copy_data(b, test::NDArray<float, 2>({{5, 6}, {7, 8}}).get_vector());

    backend->call_with_validate(backend->compile(f), {result}, {a, b});
    EXPECT_EQ(read_vector<float>(result),
              (test::NDArray<float, 2>({{6, 8}, {10, 12}})).get_vector());
}

NGRAPH_TEST(${BACKEND_NAME}, node_name)
{
    Shape shape{2, 2};
    auto A = make_shared<op::Parameter>(element::f32, shape);
    auto B = make_shared<op::Parameter>(element::f32, shape);
    auto C = A + B;
    C->set_name("a node name");
    auto f = make_shared<Function>(C, ParameterVector{A, B});

    auto backend = runtime::Backend::create("${BACKEND_NAME}");

    // Create some tensors for input/output
    shared_ptr<runtime::Tensor> a = backend->create_tensor(element::f32, shape);
    shared_ptr<runtime::Tensor> b = backend->create_tensor(element::f32, shape);
    shared_ptr<runtime::Tensor> result = backend->create_tensor(element::f32, shape);

    copy_data(a, test::NDArray<float, 2>({{1, 2}, {3, 4}}).get_vector());
    copy_data(b, test::NDArray<float, 2>({{5, 6}, {7, 8}}).get_vector());

    backend->call_with_validate(backend->compile(f), {result}, {a, b});
    EXPECT_EQ(read_vector<float>(result),
              (test::NDArray<float, 2>({{6, 8}, {10, 12}})).get_vector());
}

NGRAPH_TEST(${BACKEND_NAME}, aliased_output)
{
    Shape shape{2, 2};
    auto A = make_shared<op::Parameter>(element::f32, shape);
    auto B = make_shared<op::Parameter>(element::f32, shape);
    auto C = A + B;
    auto D = A * B;
    auto E = op::Constant::create(element::f32, shape, {1, 2, 3, 4});
    auto f = make_shared<Function>(NodeVector{C, C, D, D, C, E, E}, ParameterVector{A, B});

    auto backend = runtime::Backend::create("${BACKEND_NAME}");

    // Create some tensors for input/output
    shared_ptr<runtime::Tensor> a = backend->create_tensor(element::f32, shape);
    shared_ptr<runtime::Tensor> b = backend->create_tensor(element::f32, shape);
    shared_ptr<runtime::Tensor> out1 = backend->create_tensor(element::f32, shape);
    shared_ptr<runtime::Tensor> out2 = backend->create_tensor(element::f32, shape);
    shared_ptr<runtime::Tensor> out3 = backend->create_tensor(element::f32, shape);
    shared_ptr<runtime::Tensor> out4 = backend->create_tensor(element::f32, shape);
    shared_ptr<runtime::Tensor> out5 = backend->create_tensor(element::f32, shape);
    shared_ptr<runtime::Tensor> out6 = backend->create_tensor(element::f32, shape);
    shared_ptr<runtime::Tensor> out7 = backend->create_tensor(element::f32, shape);

    copy_data(a, vector<float>{0, 1, 2, 3});
    copy_data(b, vector<float>{1, 2, 3, 4});
    vector<float> expectedC{1, 3, 5, 7};
    vector<float> expectedD{0, 2, 6, 12};
    vector<float> expectedE{1, 2, 3, 4};

    backend->call_with_validate(
        backend->compile(f), {out1, out2, out3, out4, out5, out6, out7}, {a, b});
    EXPECT_EQ(expectedC, read_vector<float>(out1));
    EXPECT_EQ(expectedC, read_vector<float>(out2));
    EXPECT_EQ(expectedD, read_vector<float>(out3));
    EXPECT_EQ(expectedD, read_vector<float>(out4));
    EXPECT_EQ(expectedC, read_vector<float>(out5));
    EXPECT_EQ(expectedE, read_vector<float>(out6));
    EXPECT_EQ(expectedE, read_vector<float>(out7));
}

NGRAPH_TEST(${BACKEND_NAME}, parameter_as_output)
{
    Shape shape{3, 4};
    auto A = make_shared<op::Parameter>(element::f32, shape);
    auto f = make_shared<Function>(A, ParameterVector{A});

    auto backend = runtime::Backend::create("${BACKEND_NAME}");

    // Create some tensors for input/output
    shared_ptr<runtime::Tensor> a = backend->create_tensor(element::f32, shape);
    shared_ptr<runtime::Tensor> result = backend->create_tensor(element::f32, shape);

    vector<float> expected{0, 1, 2, 3, 4, 5, 6, 7, 8, 9, 10, 11};
    vector<float> zero(shape_size(shape), 0);
    copy_data(a, expected);

    backend->call_with_validate(backend->compile(f), {result}, {a});
    EXPECT_EQ(read_vector<float>(result), expected);
}

NGRAPH_TEST(${BACKEND_NAME}, abc)
{
    Shape shape{2, 2};
    auto A = make_shared<op::Parameter>(element::f32, shape);
    auto B = make_shared<op::Parameter>(element::f32, shape);
    auto C = make_shared<op::Parameter>(element::f32, shape);
    auto f = make_shared<Function>((A + B) * C, ParameterVector{A, B, C});

    auto backend = runtime::Backend::create("${BACKEND_NAME}");

    // Create some tensors for input/output
    shared_ptr<runtime::Tensor> a = backend->create_tensor(element::f32, shape);
    shared_ptr<runtime::Tensor> b = backend->create_tensor(element::f32, shape);
    shared_ptr<runtime::Tensor> c = backend->create_tensor(element::f32, shape);
    shared_ptr<runtime::Tensor> result = backend->create_tensor(element::f32, shape);

    copy_data(a, test::NDArray<float, 2>({{1, 2}, {3, 4}}).get_vector());
    copy_data(b, test::NDArray<float, 2>({{5, 6}, {7, 8}}).get_vector());
    copy_data(c, test::NDArray<float, 2>({{9, 10}, {11, 12}}).get_vector());

    backend->call_with_validate(backend->compile(f), {result}, {a, b, c});
    EXPECT_EQ(read_vector<float>(result),
              (test::NDArray<float, 2>({{54, 80}, {110, 144}})).get_vector());

    backend->call_with_validate(backend->compile(f), {result}, {b, a, c});
    EXPECT_EQ(read_vector<float>(result),
              (test::NDArray<float, 2>({{54, 80}, {110, 144}})).get_vector());

    backend->call_with_validate(backend->compile(f), {result}, {a, c, b});
    EXPECT_EQ(read_vector<float>(result),
              (test::NDArray<float, 2>({{50, 72}, {98, 128}})).get_vector());
}

NGRAPH_TEST(${BACKEND_NAME}, abc_int64)
{
    Shape shape{2, 2};
    auto A = make_shared<op::Parameter>(element::i64, shape);
    auto B = make_shared<op::Parameter>(element::i64, shape);
    auto C = make_shared<op::Parameter>(element::i64, shape);
    auto f = make_shared<Function>((A + B) * C, ParameterVector{A, B, C});

    auto backend = runtime::Backend::create("${BACKEND_NAME}");

    // Create some tensors for input/output
    auto a = backend->create_tensor(element::i64, shape);
    copy_data(a, vector<int64_t>{1, 2, 3, 4});
    auto b = backend->create_tensor(element::i64, shape);
    copy_data(b, vector<int64_t>{5, 6, 7, 8});
    auto c = backend->create_tensor(element::i64, shape);
    copy_data(c, vector<int64_t>{9, 10, 11, 12});
    auto result = backend->create_tensor(element::i64, shape);

    backend->call_with_validate(backend->compile(f), {result}, {a, b, c});
    EXPECT_EQ((vector<int64_t>{54, 80, 110, 144}), read_vector<int64_t>(result));

    backend->call_with_validate(backend->compile(f), {result}, {b, a, c});
    EXPECT_EQ((vector<int64_t>{54, 80, 110, 144}), read_vector<int64_t>(result));

    backend->call_with_validate(backend->compile(f), {result}, {a, c, b});
    EXPECT_EQ((vector<int64_t>{50, 72, 98, 128}), read_vector<int64_t>(result));
}

// Multiple retrive values
NGRAPH_TEST(${BACKEND_NAME}, multiple_result)
{
    Shape shape{2, 2};
    auto A = make_shared<op::Parameter>(element::f32, shape);
    auto B = make_shared<op::Parameter>(element::f32, shape);
    auto C = make_shared<op::Parameter>(element::f32, shape);
    auto A_add_B = make_shared<op::Add>(A, B);
    auto A_add_B_mul_C = make_shared<op::Multiply>(A_add_B, C);

    auto f = make_shared<Function>(NodeVector{A_add_B, A_add_B_mul_C}, ParameterVector{A, B, C});

    auto backend = runtime::Backend::create("${BACKEND_NAME}");

    auto a = backend->create_tensor(element::f32, shape);
    copy_data(a, vector<float>{1, 2, 3, 4});
    auto b = backend->create_tensor(element::f32, shape);
    copy_data(b, vector<float>{5, 6, 7, 8});
    auto c = backend->create_tensor(element::f32, shape);
    copy_data(c, vector<float>{9, 10, 11, 12});

    auto r0 = backend->create_tensor(element::f32, shape);
    auto r1 = backend->create_tensor(element::f32, shape);

    backend->call_with_validate(backend->compile(f), {r0, r1}, {a, b, c});

    EXPECT_EQ((vector<float>{6, 8, 10, 12}), read_vector<float>(r0));
    EXPECT_EQ((vector<float>{54, 80, 110, 144}), read_vector<float>(r1));
}

template <typename T>
class BatchNormInferenceTester
{
public:
    BatchNormInferenceTester(const std::unique_ptr<ngraph::runtime::Backend>& backend,
                             const Shape& input_shape,
                             element::Type etype,
                             double epsilon)
        : m_backend(backend)
    {
        Shape channel_shape{input_shape.at(1)};

        auto Input = make_shared<op::Parameter>(etype, input_shape);
        auto Gamma = make_shared<op::Parameter>(etype, channel_shape);
        auto Beta = make_shared<op::Parameter>(etype, channel_shape);
        auto Mean = make_shared<op::Parameter>(etype, channel_shape);
        auto Variance = make_shared<op::Parameter>(etype, channel_shape);
        auto BN = make_shared<op::BatchNormInference>(Input, Gamma, Beta, Mean, Variance, epsilon);
        m_function = make_shared<Function>(BN, ParameterVector{Input, Gamma, Beta, Mean, Variance});

        m_input = backend->create_tensor(etype, input_shape);
        m_gamma = backend->create_tensor(etype, channel_shape);
        m_beta = backend->create_tensor(etype, channel_shape);
        m_mean = backend->create_tensor(etype, channel_shape);
        m_variance = backend->create_tensor(etype, channel_shape);
        m_normed_input = backend->create_tensor(etype, input_shape);
    }

    bool call(const std::vector<T>& input,
              const std::vector<T>& gamma,
              const std::vector<T>& beta,
              const std::vector<T>& mean,
              const std::vector<T>& variance,
              const std::vector<T>& normed_input)
    {
        copy_data(m_input, input);
        copy_data(m_gamma, gamma);
        copy_data(m_beta, beta);
        copy_data(m_mean, mean);
        copy_data(m_variance, variance);
        m_backend->call_with_validate(
            m_function, {m_normed_input}, {m_input, m_gamma, m_beta, m_mean, m_variance});
        auto res_normed_input = read_vector<T>(m_normed_input);
        return test::all_close(normed_input, res_normed_input);
    }

protected:
    const std::unique_ptr<ngraph::runtime::Backend>& m_backend;
    std::shared_ptr<Function> m_function;
    std::shared_ptr<ngraph::runtime::Tensor> m_input;
    std::shared_ptr<ngraph::runtime::Tensor> m_gamma;
    std::shared_ptr<ngraph::runtime::Tensor> m_beta;
    std::shared_ptr<ngraph::runtime::Tensor> m_mean;
    std::shared_ptr<ngraph::runtime::Tensor> m_variance;
    std::shared_ptr<ngraph::runtime::Tensor> m_normed_input;
};

template <typename T>
class BatchNormInferenceTesterZeroEpsilon : public BatchNormInferenceTester<T>
{
public:
    // These are for documentation purposes only below
    using Input = test::NDArray<T, 2>;
    using Gamma = test::NDArray<T, 1>;
    using Beta = test::NDArray<T, 1>;
    using Mean = test::NDArray<T, 1>;
    using Variance = test::NDArray<T, 1>;
    using NormedInput = test::NDArray<T, 2>;

    BatchNormInferenceTesterZeroEpsilon(const std::unique_ptr<ngraph::runtime::Backend>& backend,
                                        element::Type etype)
        : BatchNormInferenceTester<T>(backend, Shape{2, 3}, etype, 0.0)
    {
    }

    bool test(const Input& input,
              const Gamma& gamma,
              const Beta& beta,
              const Mean& mean,
              const Variance& variance,
              const NormedInput& normed_input)
    {
        return BatchNormInferenceTester<T>::call(input.get_vector(),
                                                 gamma.get_vector(),
                                                 beta.get_vector(),
                                                 mean.get_vector(),
                                                 variance.get_vector(),
                                                 normed_input.get_vector());
    }

    bool test_gamma()
    {
        return test(Input{{1.0, 2.0, 3.0}, {-1.0, -2.0, -3.0}},
                    Gamma{2.0, 3.0, 4.0},
                    Beta{0.0, 0.0, 0.0},
                    Mean{0.0, 0.0, 0.0},
                    Variance{1.0, 1.0, 1.0},
                    NormedInput{{2.0, 6.0, 12.0}, {-2.0, -6.0, -12.0}});
    }

    bool test_beta()
    {
        return test(Input{{1.0, 2.0, 3.0}, {-1.0, -2.0, -3.0}},
                    Gamma{1.0, 1.0, 1.0},
                    Beta{2.0, -2.0, 3.0},
                    Mean{0.0, 0.0, 0.0},
                    Variance{1.0, 1.0, 1.0},
                    NormedInput{{3.0, 0.0, 6.0}, {1.0, -4.0, 0.0}});
    }

<<<<<<< HEAD
    backend->call_with_validate(backend->compile(f), {result}, {a});
    EXPECT_TRUE(test::all_close(vector<double>{expected_result}, read_vector<double>(result)));
=======
    bool test_mean()
    {
        return test(Input{{1.0, 2.0, 3.0}, {-1.0, -2.0, -3.0}},
                    Gamma{1.0, 1.0, 1.0},
                    Beta{0.0, 0.0, 0.0},
                    Mean{-2.0, 2.0, -3.0},
                    Variance{1.0, 1.0, 1.0},
                    NormedInput{{3.0, 0.0, 6.0}, {1.0, -4.0, 0.0}});
    }

    bool test_variance()
    {
        return test(Input{{1.0, 2.0, 3.0}, {-1.0, -2.0, -3.0}},
                    Gamma{1.0, 1.0, 1.0},
                    Beta{0.0, 0.0, 0.0},
                    Mean{0.0, 0.0, 0.0},
                    Variance{0.25, .0625, 4.0},
                    NormedInput{{2.0, 8.0, 1.5}, {-2.0, -8.0, -1.5}});
    }
};

NGRAPH_TEST(${BACKEND_NAME}, batch_norm_inference_0eps_f64)
{
    using T = double;
    auto& et = element::f64;
    auto backend = runtime::Backend::create("${BACKEND_NAME}");
    BatchNormInferenceTesterZeroEpsilon<T> bnt(backend, et);
    EXPECT_TRUE(bnt.test_gamma()) << "Gamma test";
    EXPECT_TRUE(bnt.test_beta()) << "Beta test";
    EXPECT_TRUE(bnt.test_mean()) << "Mean test";
    EXPECT_TRUE(bnt.test_variance()) << "Variance test";
>>>>>>> f2038de2
}

NGRAPH_TEST(${BACKEND_NAME}, batch_norm_inference_0eps_f32)
{
    using T = float;
    auto& et = element::f32;
    auto backend = runtime::Backend::create("${BACKEND_NAME}");
    BatchNormInferenceTesterZeroEpsilon<T> bnt(backend, et);
    EXPECT_TRUE(bnt.test_gamma()) << "Gamma test";
    EXPECT_TRUE(bnt.test_beta()) << "Beta test";
    EXPECT_TRUE(bnt.test_mean()) << "Mean test";
    EXPECT_TRUE(bnt.test_variance()) << "Variance test";
}

template <typename T>
class BatchNormInferenceTesterNonZeroEpsilon : public BatchNormInferenceTester<T>
{
public:
    // These are for documentation purposes only below
    using Input = test::NDArray<T, 2>;
    using Gamma = test::NDArray<T, 1>;
    using Beta = test::NDArray<T, 1>;
    using Mean = test::NDArray<T, 1>;
    using Variance = test::NDArray<T, 1>;
    using NormedInput = test::NDArray<T, 2>;

    BatchNormInferenceTesterNonZeroEpsilon(const std::unique_ptr<ngraph::runtime::Backend>& backend,
                                           element::Type etype)
        : BatchNormInferenceTester<T>(backend, Shape{2, 3}, etype, 0.25)
    {
    }

    bool test(const Input& input,
              const Gamma& gamma,
              const Beta& beta,
              const Mean& mean,
              const Variance& variance,
              const NormedInput& normed_input)
    {
        return BatchNormInferenceTester<T>::call(input.get_vector(),
                                                 gamma.get_vector(),
                                                 beta.get_vector(),
                                                 mean.get_vector(),
                                                 variance.get_vector(),
                                                 normed_input.get_vector());
    }

    bool test_gamma()
    {
        return test(Input{{1.0, 2.0, 3.0}, {-1.0, -2.0, -3.0}},
                    Gamma{2.0, 3.0, 4.0},
                    Beta{0.0, 0.0, 0.0},
                    Mean{0.0, 0.0, 0.0},
                    Variance{0.75, 0.75, 0.75},
                    NormedInput{{2.0, 6.0, 12.0}, {-2.0, -6.0, -12.0}});
    }

    bool test_beta()
    {
        return test(Input{{1.0, 2.0, 3.0}, {-1.0, -2.0, -3.0}},
                    Gamma{1.0, 1.0, 1.0},
                    Beta{2.0, -2.0, 3.0},
                    Mean{0.0, 0.0, 0.0},
                    Variance{0.75, 0.75, 0.75},
                    NormedInput{{3.0, 0.0, 6.0}, {1.0, -4.0, 0.0}});
    }

    bool test_mean()
    {
        return test(Input{{1.0, 2.0, 3.0}, {-1.0, -2.0, -3.0}},
                    Gamma{1.0, 1.0, 1.0},
                    Beta{0.0, 0.0, 0.0},
                    Mean{-2.0, 2.0, -3.0},
                    Variance{0.75, 0.75, 0.75},
                    NormedInput{{3.0, 0.0, 6.0}, {1.0, -4.0, 0.0}});
    }

    bool test_variance()
    {
        return test(Input{{3.0, 5.0, 1.0}, {-3.0, -5.0, -1.0}},
                    Gamma{1.0, 1.0, 1.0},
                    Beta{0.0, 0.0, 0.0},
                    Mean{0.0, 0.0, 0.0},
                    Variance{2.0, 6.0, 0.0},
                    NormedInput{{2.0, 2.0, 2.0}, {-2.0, -2.0, -2.0}});
    }
};

NGRAPH_TEST(${BACKEND_NAME}, batch_norm_inference_f64)
{
    using T = double;
    auto& et = element::f64;
    auto backend = runtime::Backend::create("${BACKEND_NAME}");
    BatchNormInferenceTesterNonZeroEpsilon<T> bnt(backend, et);
    EXPECT_TRUE(bnt.test_gamma()) << "Gamma test";
    EXPECT_TRUE(bnt.test_beta()) << "Beta test";
    EXPECT_TRUE(bnt.test_mean()) << "Mean test";
    EXPECT_TRUE(bnt.test_variance()) << "Variance test";
}

NGRAPH_TEST(${BACKEND_NAME}, batch_norm_inference_f32)
{
    using T = float;
    auto& et = element::f32;
    auto backend = runtime::Backend::create("${BACKEND_NAME}");
    BatchNormInferenceTesterNonZeroEpsilon<T> bnt(backend, et);
    EXPECT_TRUE(bnt.test_gamma()) << "Gamma test";
    EXPECT_TRUE(bnt.test_beta()) << "Beta test";
    EXPECT_TRUE(bnt.test_mean()) << "Mean test";
    EXPECT_TRUE(bnt.test_variance()) << "Variance test";
}

template <typename T>
class BatchNormTrainingTester
{
public:
    BatchNormTrainingTester(const std::unique_ptr<ngraph::runtime::Backend>& backend,
                            const Shape& input_shape,
                            element::Type etype,
                            double epsilon)
        : m_backend(backend)
    {
        Shape channel_shape{input_shape.at(1)};

        auto Input = make_shared<op::Parameter>(etype, input_shape);
        auto Gamma = make_shared<op::Parameter>(etype, channel_shape);
        auto Beta = make_shared<op::Parameter>(etype, channel_shape);
        auto BN = make_shared<op::BatchNormTraining>(Input, Gamma, Beta, epsilon);
        auto NormedInput = make_shared<op::Result>(make_shared<op::GetOutputElement>(BN, 0));
        auto Mean = make_shared<op::Result>(make_shared<op::GetOutputElement>(BN, 1));
        auto Variance = make_shared<op::Result>(make_shared<op::GetOutputElement>(BN, 2));
        m_function = make_shared<Function>(ResultVector{NormedInput, Mean, Variance},
                                           ParameterVector{Input, Gamma, Beta});

        m_input = backend->create_tensor(etype, input_shape);
        m_gamma = backend->create_tensor(etype, channel_shape);
        m_beta = backend->create_tensor(etype, channel_shape);
        m_normed_input = backend->create_tensor(etype, input_shape);
        m_mean = backend->create_tensor(etype, channel_shape);
        m_variance = backend->create_tensor(etype, channel_shape);
    }

    std::tuple<bool, bool, bool> call(const std::vector<T>& input,
                                      const std::vector<T>& gamma,
                                      const std::vector<T>& beta,
                                      const std::vector<T>& normed_input,
                                      const std::vector<T>& mean,
                                      const std::vector<T>& variance)
    {
        copy_data(m_input, input);
        copy_data(m_gamma, gamma);
        copy_data(m_beta, beta);
        m_backend->call_with_validate(
            m_function, {m_normed_input, m_mean, m_variance}, {m_input, m_gamma, m_beta});
        auto res_normed_input = read_vector<T>(m_normed_input);
        bool normed_input_test = test::all_close(normed_input, res_normed_input);

<<<<<<< HEAD
    backend->call_with_validate(backend->compile(f0), {result0}, {a});
    EXPECT_TRUE(test::all_close(vector<double>{expected_result0}, read_vector<double>(result0)));
=======
        auto res_mean = read_vector<T>(m_mean);
        bool mean_test = test::all_close(mean, res_mean);
>>>>>>> f2038de2

        auto res_variance = read_vector<T>(m_variance);
        bool variance_test = test::all_close(variance, res_variance);

<<<<<<< HEAD
    backend->call_with_validate(backend->compile(f1), {result1}, {a});
    EXPECT_TRUE(test::all_close(vector<double>{expected_result1}, read_vector<double>(result1)));
=======
        return std::tuple<bool, bool, bool>(normed_input_test, mean_test, variance_test);
    }
>>>>>>> f2038de2

protected:
    const std::unique_ptr<ngraph::runtime::Backend>& m_backend;
    std::shared_ptr<Function> m_function;
    std::shared_ptr<ngraph::runtime::Tensor> m_input;
    std::shared_ptr<ngraph::runtime::Tensor> m_gamma;
    std::shared_ptr<ngraph::runtime::Tensor> m_beta;
    std::shared_ptr<ngraph::runtime::Tensor> m_normed_input;
    std::shared_ptr<ngraph::runtime::Tensor> m_mean;
    std::shared_ptr<ngraph::runtime::Tensor> m_variance;
};

<<<<<<< HEAD
    backend->call_with_validate(backend->compile(f2), {result2}, {a});
    EXPECT_TRUE(test::all_close(vector<double>{expected_result2}, read_vector<double>(result2)));
=======
template <typename T>
class BatchNormTrainingTesterZeroEpsilon : public BatchNormTrainingTester<T>
{
public:
    // These are for documentation purposes only below
    using Input = test::NDArray<T, 2>;
    using Gamma = test::NDArray<T, 1>;
    using Beta = test::NDArray<T, 1>;
    using NormedInput = test::NDArray<T, 2>;
    using Mean = test::NDArray<T, 1>;
    using Variance = test::NDArray<T, 1>;

    BatchNormTrainingTesterZeroEpsilon(const std::unique_ptr<ngraph::runtime::Backend>& backend,
                                       element::Type etype)
        : BatchNormTrainingTester<T>(backend, Shape{10, 3}, etype, 0.0)
    {
    }

    std::tuple<bool, bool, bool> test(const Input& input,
                                      const Gamma& gamma,
                                      const Beta& beta,
                                      const NormedInput& normed_input,
                                      const Mean& mean,
                                      const Variance& variance)

    {
        return BatchNormTrainingTester<T>::call(input.get_vector(),
                                                gamma.get_vector(),
                                                beta.get_vector(),
                                                normed_input.get_vector(),
                                                mean.get_vector(),
                                                variance.get_vector());
    }

    std::tuple<bool, bool, bool> test_mean_variance()
    {
        return test(Input{{0.0, 1.0, 0.0},
                          {1.0, 2.0, 0.25},
                          {1.0, 2.0, 0.25},
                          {3.0, 4.0, 0.75},
                          {3.0, 4.0, 0.75},
                          {0.0, 1.0, 0.0},
                          {-1.0, 0.0, -0.25},
                          {-1.0, 0.0, -0.25},
                          {-3.0, -2.0, -0.75},
                          {-3.0, -2.0, -0.75}},
                    Gamma{1.0, 1.0, 1.0},
                    Beta{0.0, 0.0, 0.0},
                    NormedInput{{0.0, 0.0, 0.0},
                                {0.5, 0.5, 0.5},
                                {0.5, 0.5, 0.5},
                                {1.5, 1.5, 1.5},
                                {1.5, 1.5, 1.5},
                                {0.0, 0.0, 0.0},
                                {-0.5, -0.5, -0.5},
                                {-0.5, -0.5, -0.5},
                                {-1.5, -1.5, -1.5},
                                {-1.5, -1.5, -1.5}},
                    Mean{0.0, 1.0, 0.0},
                    Variance{4.0, 4.0, 0.25});
    }

    std::tuple<bool, bool, bool> test_gamma_beta()
    {
        return test(Input{{0.0, 1.0, 0.0},
                          {1.0, 2.0, 0.25},
                          {1.0, 2.0, 0.25},
                          {3.0, 4.0, 0.75},
                          {3.0, 4.0, 0.75},
                          {0.0, 1.0, 0.0},
                          {-1.0, 0.0, -0.25},
                          {-1.0, 0.0, -0.25},
                          {-3.0, -2.0, -0.75},
                          {-3.0, -2.0, -0.75}},
                    Gamma{2.0, 1.0, 2.0},
                    Beta{0.0, 1.0, 1.0},
                    NormedInput{{0.0, 1.0, 1.0},
                                {1.0, 1.5, 2.0},
                                {1.0, 1.5, 2.0},
                                {3.0, 2.5, 4.0},
                                {3.0, 2.5, 4.0},
                                {0.0, 1.0, 1.0},
                                {-1.0, 0.5, 0.0},
                                {-1.0, 0.5, 0.0},
                                {-3.0, -0.5, -2.0},
                                {-3.0, -0.5, -2.0}},
                    Mean{0.0, 1.0, 0.0},
                    Variance{4.0, 4.0, 0.25});
    }
};

NGRAPH_TEST(${BACKEND_NAME}, batch_norm_training_0eps_f64)
{
    using T = double;
    auto& et = element::f64;
    auto backend = runtime::Backend::create("${BACKEND_NAME}");
    BatchNormTrainingTesterZeroEpsilon<T> bnt(backend, et);
    std::tuple<bool, bool, bool> result;
    result = bnt.test_mean_variance();
    EXPECT_TRUE(std::get<0>(result)) << "Mean variance test normed input";
    EXPECT_TRUE(std::get<1>(result)) << "Mean variance test mean";
    EXPECT_TRUE(std::get<2>(result)) << "Mean variance test variance";

    result = bnt.test_gamma_beta();
    EXPECT_TRUE(std::get<0>(result)) << "Gamma beta test normed input";
    EXPECT_TRUE(std::get<1>(result)) << "Gamma beta test mean";
    EXPECT_TRUE(std::get<2>(result)) << "Gamma test variance";
}

NGRAPH_TEST(${BACKEND_NAME}, batch_norm_training_0eps_f32)
{
    using T = float;
    auto& et = element::f32;
    auto backend = runtime::Backend::create("${BACKEND_NAME}");
    BatchNormTrainingTesterZeroEpsilon<T> bnt(backend, et);
    std::tuple<bool, bool, bool> result;
    result = bnt.test_mean_variance();
    EXPECT_TRUE(std::get<0>(result)) << "Mean variance test normed input";
    EXPECT_TRUE(std::get<1>(result)) << "Mean variance test mean";
    EXPECT_TRUE(std::get<2>(result)) << "Mean variance test variance";

    result = bnt.test_gamma_beta();
    EXPECT_TRUE(std::get<0>(result)) << "Gamma beta test normed input";
    EXPECT_TRUE(std::get<1>(result)) << "Gamma beta test mean";
    EXPECT_TRUE(std::get<2>(result)) << "Gamma beta test variance";
>>>>>>> f2038de2
}

NGRAPH_TEST(${BACKEND_NAME}, concat_matrix_colwise)
{
    Shape shape_a{2, 2};
    auto A = make_shared<op::Parameter>(element::f32, shape_a);
    Shape shape_b{2, 3};
    auto B = make_shared<op::Parameter>(element::f32, shape_b);
    Shape shape_c{2, 3};
    auto C = make_shared<op::Parameter>(element::f32, shape_c);
    Shape shape_r{2, 8};
    auto f = make_shared<Function>(make_shared<op::Concat>(NodeVector{A, B, C}, 1),
                                   ParameterVector{A, B, C});

    auto backend = runtime::Backend::create("${BACKEND_NAME}");

    // Create some tensors for input/output
    auto a = backend->create_tensor(element::f32, shape_a);
    copy_data(a, vector<float>{2, 4, 8, 16});
    auto b = backend->create_tensor(element::f32, shape_b);
    copy_data(b, vector<float>{1, 2, 4, 8, 16, 32});
    auto c = backend->create_tensor(element::f32, shape_c);
    copy_data(c, vector<float>{2, 3, 5, 7, 11, 13});
    auto result = backend->create_tensor(element::f32, shape_r);

    backend->call_with_validate(backend->compile(f), {result}, {a, b, c});
    EXPECT_EQ((vector<float>{2, 4, 1, 2, 4, 2, 3, 5, 8, 16, 8, 16, 32, 7, 11, 13}),
              read_vector<float>(result));
}

NGRAPH_TEST(${BACKEND_NAME}, concat_matrix_rowwise)
{
    Shape shape_a{2, 2};
    auto A = make_shared<op::Parameter>(element::f32, shape_a);
    Shape shape_b{3, 2};
    auto B = make_shared<op::Parameter>(element::f32, shape_b);
    Shape shape_c{3, 2};
    auto C = make_shared<op::Parameter>(element::f32, shape_c);
    Shape shape_r{8, 2};
    auto f = make_shared<Function>(make_shared<op::Concat>(NodeVector{A, B, C}, 0),
                                   ParameterVector{A, B, C});

    auto backend = runtime::Backend::create("${BACKEND_NAME}");

    // Create some tensors for input/output
    auto a = backend->create_tensor(element::f32, shape_a);
    copy_data(a, vector<float>{2, 4, 8, 16});
    auto b = backend->create_tensor(element::f32, shape_b);
    copy_data(b, vector<float>{1, 2, 4, 8, 16, 32});
    auto c = backend->create_tensor(element::f32, shape_c);
    copy_data(c, vector<float>{2, 3, 5, 7, 11, 13});
    auto result = backend->create_tensor(element::f32, shape_r);

    backend->call_with_validate(backend->compile(f), {result}, {a, b, c});
    EXPECT_EQ((vector<float>{2, 4, 8, 16, 1, 2, 4, 8, 16, 32, 2, 3, 5, 7, 11, 13}),
              read_vector<float>(result));
}

NGRAPH_TEST(${BACKEND_NAME}, concat_matrix_int64)
{
    Shape shape_a{2, 2};
    auto A = make_shared<op::Parameter>(element::i64, shape_a);
    Shape shape_b{3, 2};
    auto B = make_shared<op::Parameter>(element::i64, shape_b);
    Shape shape_c{3, 2};
    auto C = make_shared<op::Parameter>(element::i64, shape_c);
    Shape shape_r{8, 2};
    auto f = make_shared<Function>(make_shared<op::Concat>(NodeVector{A, B, C}, 0),
                                   ParameterVector{A, B, C});

    auto backend = runtime::Backend::create("${BACKEND_NAME}");

    // Create some tensors for input/output
    auto a = backend->create_tensor(element::i64, shape_a);
    copy_data(a, vector<int64_t>{2, 4, 8, 16});
    auto b = backend->create_tensor(element::i64, shape_b);
    copy_data(b, vector<int64_t>{1, 2, 4, 8, 16, 32});
    auto c = backend->create_tensor(element::i64, shape_c);
    copy_data(c, vector<int64_t>{2, 3, 5, 7, 11, 13});
    auto result = backend->create_tensor(element::i64, shape_r);

    backend->call_with_validate(backend->compile(f), {result}, {a, b, c});
    EXPECT_EQ((vector<int64_t>{2, 4, 8, 16, 1, 2, 4, 8, 16, 32, 2, 3, 5, 7, 11, 13}),
              read_vector<int64_t>(result));
}

// Params to drive concat_vector_large testing variations
class concat_vector_params : public ::testing::TestWithParam<int>
{
protected:
    concat_vector_params() { num_inputs = GetParam(); }
    uint32_t num_inputs;
};

NGRAPH_TEST_P(${BACKEND_NAME}, concat_vector_params, concat_vector_large)
{
    Shape shape_a{1};
    NodeVector inputs;
    ParameterVector inputs_param;
    for (uint32_t i = 0; i < num_inputs; i++)
    {
        auto A = make_shared<op::Parameter>(element::f32, shape_a);
        inputs_param.push_back(A);
        inputs.push_back(A);
    }
    Shape shape_r{num_inputs};
    auto f = make_shared<Function>(make_shared<op::Concat>(inputs, 0), inputs_param);

    auto backend = runtime::Backend::create("${BACKEND_NAME}");

    // Create some tensors for input/output
    std::vector<std::shared_ptr<runtime::Tensor>> inputs_value;
    std::vector<float> ref_result;
    for (uint32_t i = 0; i < num_inputs; i++)
    {
        auto a = backend->create_tensor(element::f32, shape_a);
        copy_data(a, vector<float>{static_cast<float>(i)});
        ref_result.push_back(static_cast<float>(i));
        inputs_value.push_back(a);
    }
    auto result = backend->create_tensor(element::f32, shape_r);

    backend->call_with_validate(backend->compile(f), {result}, inputs_value);
    EXPECT_EQ(ref_result, read_vector<float>(result));
}

// concat_vector_large case generation
// Add thhosw tests to cover paramter space overflow:
// cuda kernel parameter space have limit, if there is large number of parameters,
// there will be overflow for parameter space.
NGRAPH_INSTANTIATE_TEST_CASE_P(${BACKEND_NAME},
                               input_sizes,
                               concat_vector_params,
                               testing::Values(100, 128, 999));

NGRAPH_TEST(${BACKEND_NAME}, concat_vector)
{
    Shape shape_a{4};
    auto A = make_shared<op::Parameter>(element::f32, shape_a);
    Shape shape_b{6};
    auto B = make_shared<op::Parameter>(element::f32, shape_b);
    Shape shape_c{2};
    auto C = make_shared<op::Parameter>(element::f32, shape_c);
    Shape shape_r{12};
    auto f = make_shared<Function>(make_shared<op::Concat>(NodeVector{A, B, C}, 0),
                                   ParameterVector{A, B, C});

    auto backend = runtime::Backend::create("${BACKEND_NAME}");

    // Create some tensors for input/output
    auto a = backend->create_tensor(element::f32, shape_a);
    copy_data(a, vector<float>{2, 4, 8, 16});
    auto b = backend->create_tensor(element::f32, shape_b);
    copy_data(b, vector<float>{1, 2, 4, 8, 16, 32});
    auto c = backend->create_tensor(element::f32, shape_c);
    copy_data(c, vector<float>{18, 19});
    auto result = backend->create_tensor(element::f32, shape_r);

    backend->call_with_validate(backend->compile(f), {result}, {a, b, c});
    EXPECT_EQ((vector<float>{2, 4, 8, 16, 1, 2, 4, 8, 16, 32, 18, 19}), read_vector<float>(result));
}

NGRAPH_TEST(${BACKEND_NAME}, concat_4d_tensor)
{
    Shape shape{1, 1, 1, 1};
    auto A = make_shared<op::Parameter>(element::f32, shape);
    auto B = make_shared<op::Parameter>(element::f32, shape);
    auto C = make_shared<op::Parameter>(element::f32, shape);
    Shape shape_r{3, 1, 1, 1};
    auto f = make_shared<Function>(make_shared<op::Concat>(NodeVector{A, B, C}, 0),
                                   ParameterVector{A, B, C});

    auto backend = runtime::Backend::create("${BACKEND_NAME}");

    // Create some tensors for input/output
    auto a = backend->create_tensor(element::f32, shape);
    copy_data(a, vector<float>{1});
    auto b = backend->create_tensor(element::f32, shape);
    copy_data(b, vector<float>{2});
    auto c = backend->create_tensor(element::f32, shape);
    copy_data(c, vector<float>{3});
    auto result = backend->create_tensor(element::f32, shape_r);

    backend->call_with_validate(backend->compile(f), {result}, {a, b, c});
    EXPECT_EQ((vector<float>{1, 2, 3}), read_vector<float>(result));
}

NGRAPH_TEST(${BACKEND_NAME}, concat_2d_tensor)
{
    Shape shape{1, 1};
    auto A = make_shared<op::Parameter>(element::f32, shape);
    auto B = make_shared<op::Parameter>(element::f32, shape);
    auto C = make_shared<op::Parameter>(element::f32, shape);
    Shape shape_r{3, 1};
    auto f = make_shared<Function>(make_shared<op::Concat>(NodeVector{A, B, C}, 0),
                                   ParameterVector{A, B, C});

    auto backend = runtime::Backend::create("${BACKEND_NAME}");

    // Create some tensors for input/output
    auto a = backend->create_tensor(element::f32, shape);
    copy_data(a, vector<float>{1});
    auto b = backend->create_tensor(element::f32, shape);
    copy_data(b, vector<float>{2});
    auto c = backend->create_tensor(element::f32, shape);
    copy_data(c, vector<float>{3});
    auto result = backend->create_tensor(element::f32, shape_r);

    backend->call_with_validate(backend->compile(f), {result}, {a, b, c});
    EXPECT_EQ((vector<float>{1, 2, 3}), read_vector<float>(result));
}

NGRAPH_TEST(${BACKEND_NAME}, concat_in_place_2d_tensor)
{
    Shape shape{1, 1};
    auto A = make_shared<op::Parameter>(element::f32, shape);
    auto B = make_shared<op::Parameter>(element::f32, shape);
    auto add1 = make_shared<op::Add>(A, B);
    auto C = make_shared<op::Parameter>(element::f32, shape);
    auto D = make_shared<op::Parameter>(element::f32, shape);
    auto add2 = make_shared<op::Add>(C, D);
    auto subtract = make_shared<op::Subtract>(C, A);
    Shape shape_r{3, 1};
    auto f = make_shared<Function>(make_shared<op::Concat>(NodeVector{add1, add2, subtract}, 0),
                                   ParameterVector{A, B, C, D});

    auto backend = runtime::Backend::create("${BACKEND_NAME}");

    // Create some tensors for input/output
    auto a = backend->create_tensor(element::f32, shape);
    copy_data(a, vector<float>{1});
    auto b = backend->create_tensor(element::f32, shape);
    copy_data(b, vector<float>{2});
    auto c = backend->create_tensor(element::f32, shape);
    copy_data(c, vector<float>{3});
    auto d = backend->create_tensor(element::f32, shape);
    copy_data(d, vector<float>{4});
    auto result = backend->create_tensor(element::f32, shape_r);

    backend->call_with_validate(backend->compile(f), {result}, {a, b, c, d});
    EXPECT_EQ((vector<float>{3, 7, 2}), read_vector<float>(result));
}

NGRAPH_TEST(${BACKEND_NAME}, concat_in_place_propagate_2d_tensor)
{
    Shape shape{1, 1};
    auto A = make_shared<op::Parameter>(element::f32, shape);
    auto B = make_shared<op::Parameter>(element::f32, shape);
    auto add1 = make_shared<op::Add>(A, B);
    auto C = make_shared<op::Parameter>(element::f32, shape);
    auto D = make_shared<op::Parameter>(element::f32, shape);
    auto add2 = make_shared<op::Add>(C, D);
    auto concat1 = make_shared<op::Concat>(NodeVector{add1, add2}, 0);
    auto subtract = make_shared<op::Subtract>(C, A);
    Shape shape_r{3, 1};
    auto f = make_shared<Function>(make_shared<op::Concat>(NodeVector{concat1, subtract}, 0),
                                   ParameterVector{A, B, C, D});

    auto backend = runtime::Backend::create("${BACKEND_NAME}");

    // Create some tensors for input/output
    auto a = backend->create_tensor(element::f32, shape);
    copy_data(a, vector<float>{1});
    auto b = backend->create_tensor(element::f32, shape);
    copy_data(b, vector<float>{2});
    auto c = backend->create_tensor(element::f32, shape);
    copy_data(c, vector<float>{3});
    auto d = backend->create_tensor(element::f32, shape);
    copy_data(d, vector<float>{4});
    auto result = backend->create_tensor(element::f32, shape_r);

    backend->call_with_validate(backend->compile(f), {result}, {a, b, c, d});
    EXPECT_EQ((vector<float>{3, 7, 2}), read_vector<float>(result));
}

// from numpy import *
// a=linspace(1,2*3*4*3*2,2*3*4*3*2)
// b=linspace(1000+1,1000+2*3*3*3*2,2*3*3*3*2)
// c=linspace(2000+1,2000+2*3*2*3*2,2*3*2*3*2)
// a.shape=(2,3,4,3,2)
// b.shape=(2,3,3,3,2)
// c.shape=(2,3,2,3,2)
// z=concatenate((a,b,c),axis=2)
// z.shape=(2*3*(4+3+2)*3*2)
// set_printoptions(suppress=True)
// print(z)
//
// [    1.     2.     3.     4.     5.     6.     7.     8.     9.    10.
//     11.    12.    13.    14.    15.    16.    17.    18.    19.    20.
//     21.    22.    23.    24.  1001.  1002.  1003.  1004.  1005.  1006.
//   1007.  1008.  1009.  1010.  1011.  1012.  1013.  1014.  1015.  1016.
//   1017.  1018.  2001.  2002.  2003.  2004.  2005.  2006.  2007.  2008.
//   2009.  2010.  2011.  2012.    25.    26.    27.    28.    29.    30.
//     31.    32.    33.    34.    35.    36.    37.    38.    39.    40.
//     41.    42.    43.    44.    45.    46.    47.    48.  1019.  1020.
//   1021.  1022.  1023.  1024.  1025.  1026.  1027.  1028.  1029.  1030.
//   1031.  1032.  1033.  1034.  1035.  1036.  2013.  2014.  2015.  2016.
//   2017.  2018.  2019.  2020.  2021.  2022.  2023.  2024.    49.    50.
//     51.    52.    53.    54.    55.    56.    57.    58.    59.    60.
//     61.    62.    63.    64.    65.    66.    67.    68.    69.    70.
//     71.    72.  1037.  1038.  1039.  1040.  1041.  1042.  1043.  1044.
//   1045.  1046.  1047.  1048.  1049.  1050.  1051.  1052.  1053.  1054.
//   2025.  2026.  2027.  2028.  2029.  2030.  2031.  2032.  2033.  2034.
//   2035.  2036.    73.    74.    75.    76.    77.    78.    79.    80.
//     81.    82.    83.    84.    85.    86.    87.    88.    89.    90.
//     91.    92.    93.    94.    95.    96.  1055.  1056.  1057.  1058.
//   1059.  1060.  1061.  1062.  1063.  1064.  1065.  1066.  1067.  1068.
//   1069.  1070.  1071.  1072.  2037.  2038.  2039.  2040.  2041.  2042.
//   2043.  2044.  2045.  2046.  2047.  2048.    97.    98.    99.   100.
//    101.   102.   103.   104.   105.   106.   107.   108.   109.   110.
//    111.   112.   113.   114.   115.   116.   117.   118.   119.   120.
//   1073.  1074.  1075.  1076.  1077.  1078.  1079.  1080.  1081.  1082.
//   1083.  1084.  1085.  1086.  1087.  1088.  1089.  1090.  2049.  2050.
//   2051.  2052.  2053.  2054.  2055.  2056.  2057.  2058.  2059.  2060.
//    121.   122.   123.   124.   125.   126.   127.   128.   129.   130.
//    131.   132.   133.   134.   135.   136.   137.   138.   139.   140.
//    141.   142.   143.   144.  1091.  1092.  1093.  1094.  1095.  1096.
//   1097.  1098.  1099.  1100.  1101.  1102.  1103.  1104.  1105.  1106.
//   1107.  1108.  2061.  2062.  2063.  2064.  2065.  2066.  2067.  2068.
//   2069.  2070.  2071.  2072.]
NGRAPH_TEST(${BACKEND_NAME}, concat_5d)
{
    vector<float> a_data(2 * 3 * 4 * 3 * 2);
    for (int i = 0; i < 2 * 3 * 4 * 3 * 2; i++)
    {
        a_data[i] = float(i + 1);
    }

    vector<float> b_data(2 * 3 * 3 * 3 * 2);
    for (int i = 0; i < 2 * 3 * 3 * 3 * 2; i++)
    {
        b_data[i] = 1000 + float(i + 1);
    }

    vector<float> c_data(2 * 3 * 2 * 3 * 2);
    for (int i = 0; i < 2 * 3 * 2 * 3 * 2; i++)
    {
        c_data[i] = 2000 + float(i + 1);
    }

    Shape shape_a{2, 3, 4, 3, 2};
    auto A = make_shared<op::Parameter>(element::f32, shape_a);
    Shape shape_b{2, 3, 3, 3, 2};
    auto B = make_shared<op::Parameter>(element::f32, shape_b);
    Shape shape_c{2, 3, 2, 3, 2};
    auto C = make_shared<op::Parameter>(element::f32, shape_c);
    Shape shape_r{2, 3, 9, 3, 2};

    auto r = make_shared<op::Concat>(NodeVector{A, B, C}, 2);
    auto f = make_shared<Function>(r, ParameterVector{A, B, C});

    auto backend = runtime::Backend::create("${BACKEND_NAME}");

    // Create some tensors for input/output
    auto a = backend->create_tensor(element::f32, shape_a);
    copy_data(a, a_data);
    auto b = backend->create_tensor(element::f32, shape_b);
    copy_data(b, b_data);
    auto c = backend->create_tensor(element::f32, shape_c);
    copy_data(c, c_data);

    auto result = backend->create_tensor(element::f32, shape_r);

    backend->call_with_validate(backend->compile(f), {result}, {a, b, c});
    EXPECT_EQ(
        (vector<float>{
            1.,    2.,    3.,    4.,    5.,    6.,    7.,    8.,    9.,    10.,   11.,   12.,
            13.,   14.,   15.,   16.,   17.,   18.,   19.,   20.,   21.,   22.,   23.,   24.,
            1001., 1002., 1003., 1004., 1005., 1006., 1007., 1008., 1009., 1010., 1011., 1012.,
            1013., 1014., 1015., 1016., 1017., 1018., 2001., 2002., 2003., 2004., 2005., 2006.,
            2007., 2008., 2009., 2010., 2011., 2012., 25.,   26.,   27.,   28.,   29.,   30.,
            31.,   32.,   33.,   34.,   35.,   36.,   37.,   38.,   39.,   40.,   41.,   42.,
            43.,   44.,   45.,   46.,   47.,   48.,   1019., 1020., 1021., 1022., 1023., 1024.,
            1025., 1026., 1027., 1028., 1029., 1030., 1031., 1032., 1033., 1034., 1035., 1036.,
            2013., 2014., 2015., 2016., 2017., 2018., 2019., 2020., 2021., 2022., 2023., 2024.,
            49.,   50.,   51.,   52.,   53.,   54.,   55.,   56.,   57.,   58.,   59.,   60.,
            61.,   62.,   63.,   64.,   65.,   66.,   67.,   68.,   69.,   70.,   71.,   72.,
            1037., 1038., 1039., 1040., 1041., 1042., 1043., 1044., 1045., 1046., 1047., 1048.,
            1049., 1050., 1051., 1052., 1053., 1054., 2025., 2026., 2027., 2028., 2029., 2030.,
            2031., 2032., 2033., 2034., 2035., 2036., 73.,   74.,   75.,   76.,   77.,   78.,
            79.,   80.,   81.,   82.,   83.,   84.,   85.,   86.,   87.,   88.,   89.,   90.,
            91.,   92.,   93.,   94.,   95.,   96.,   1055., 1056., 1057., 1058., 1059., 1060.,
            1061., 1062., 1063., 1064., 1065., 1066., 1067., 1068., 1069., 1070., 1071., 1072.,
            2037., 2038., 2039., 2040., 2041., 2042., 2043., 2044., 2045., 2046., 2047., 2048.,
            97.,   98.,   99.,   100.,  101.,  102.,  103.,  104.,  105.,  106.,  107.,  108.,
            109.,  110.,  111.,  112.,  113.,  114.,  115.,  116.,  117.,  118.,  119.,  120.,
            1073., 1074., 1075., 1076., 1077., 1078., 1079., 1080., 1081., 1082., 1083., 1084.,
            1085., 1086., 1087., 1088., 1089., 1090., 2049., 2050., 2051., 2052., 2053., 2054.,
            2055., 2056., 2057., 2058., 2059., 2060., 121.,  122.,  123.,  124.,  125.,  126.,
            127.,  128.,  129.,  130.,  131.,  132.,  133.,  134.,  135.,  136.,  137.,  138.,
            139.,  140.,  141.,  142.,  143.,  144.,  1091., 1092., 1093., 1094., 1095., 1096.,
            1097., 1098., 1099., 1100., 1101., 1102., 1103., 1104., 1105., 1106., 1107., 1108.,
            2061., 2062., 2063., 2064., 2065., 2066., 2067., 2068., 2069., 2070., 2071., 2072.}),
        read_vector<float>(result));
}

NGRAPH_TEST(${BACKEND_NAME}, concat_zero_length_1d_last)
{
    Shape shape_a{4};
    auto A = make_shared<op::Parameter>(element::f32, shape_a);
    Shape shape_b{0};
    auto B = make_shared<op::Parameter>(element::f32, shape_b);
    Shape shape_r{4};

    auto r = make_shared<op::Concat>(NodeVector{A, B}, 0);
    auto f = make_shared<Function>(r, ParameterVector{A, B});

    auto backend = runtime::Backend::create("${BACKEND_NAME}");

    // Create some tensors for input/output
    vector<float> a_data{1, 2, 3, 4};
    vector<float> b_data(0);

    auto a = backend->create_tensor(element::f32, shape_a);
    copy_data(a, a_data);
    auto b = backend->create_tensor(element::f32, shape_b);
    copy_data(b, b_data);

    auto result = backend->create_tensor(element::f32, shape_r);

    backend->call_with_validate(backend->compile(f), {result}, {a, b});
    EXPECT_EQ((vector<float>{1, 2, 3, 4}), read_vector<float>(result));
}

NGRAPH_TEST(${BACKEND_NAME}, concat_zero_length_1d_middle)
{
    Shape shape_a{4};
    auto A = make_shared<op::Parameter>(element::f32, shape_a);
    Shape shape_b{0};
    auto B = make_shared<op::Parameter>(element::f32, shape_b);
    Shape shape_c{4};
    auto C = make_shared<op::Parameter>(element::f32, shape_c);
    Shape shape_r{8};

    auto r = make_shared<op::Concat>(NodeVector{A, B, C}, 0);
    auto f = make_shared<Function>(r, ParameterVector{A, B, C});

    auto backend = runtime::Backend::create("${BACKEND_NAME}");

    // Create some tensors for input/output
    vector<float> a_data{1, 2, 3, 4};
    vector<float> b_data(0);
    vector<float> c_data{5, 6, 7, 8};

    auto a = backend->create_tensor(element::f32, shape_a);
    copy_data(a, a_data);
    auto b = backend->create_tensor(element::f32, shape_b);
    copy_data(b, b_data);
    auto c = backend->create_tensor(element::f32, shape_c);
    copy_data(c, c_data);

    auto result = backend->create_tensor(element::f32, shape_r);

    backend->call_with_validate(backend->compile(f), {result}, {a, b, c});
    EXPECT_EQ((vector<float>{1, 2, 3, 4, 5, 6, 7, 8}), read_vector<float>(result));
}

NGRAPH_TEST(${BACKEND_NAME}, concat_zero_length_4d_middle)
{
    Shape shape_a{2, 2, 1, 1};
    auto A = make_shared<op::Parameter>(element::f32, shape_a);
    Shape shape_b{2, 2, 0, 1};
    auto B = make_shared<op::Parameter>(element::f32, shape_b);
    Shape shape_c{2, 2, 1, 1};
    auto C = make_shared<op::Parameter>(element::f32, shape_c);
    Shape shape_r{2, 2, 2, 1};

    auto r = make_shared<op::Concat>(NodeVector{A, B, C}, 2);
    auto f = make_shared<Function>(r, ParameterVector{A, B, C});

    auto backend = runtime::Backend::create("${BACKEND_NAME}");

    // Create some tensors for input/output
    vector<float> a_data{1, 2, 3, 4};
    vector<float> b_data(0);
    vector<float> c_data{5, 6, 7, 8};

    auto a = backend->create_tensor(element::f32, shape_a);
    copy_data(a, a_data);
    auto b = backend->create_tensor(element::f32, shape_b);
    copy_data(b, b_data);
    auto c = backend->create_tensor(element::f32, shape_c);
    copy_data(c, c_data);

    auto result = backend->create_tensor(element::f32, shape_r);

    backend->call_with_validate(backend->compile(f), {result}, {a, b, c});
    EXPECT_EQ((vector<float>{1, 5, 2, 6, 3, 7, 4, 8}), read_vector<float>(result));
}

NGRAPH_TEST(${BACKEND_NAME}, lrn)
{
    Shape shape{2, 3, 2, 1};
    auto A = make_shared<op::Parameter>(element::f32, shape);
    auto lrn = make_shared<op::LRN>(A, 1., 2., 1., 3);
    auto f = make_shared<Function>(lrn, ParameterVector{A});

    auto backend = runtime::Backend::create("${BACKEND_NAME}");

    vector<float> args{0.0f, 1.0f, 2.0f, 3.0f, 4.0f, 5.0f, 6.0f, 7.0f, 8.0f, 9.0f, 10.0f, 11.0f};
    auto a = backend->create_tensor(element::f32, shape);
    copy_data(a, args);

    auto result = backend->create_tensor(element::f32, shape);
    backend->call_with_validate(backend->compile(f), {result}, {a});

    vector<float> expected{0.f,
                           0.05325444f,
                           0.03402646f,
                           0.01869806f,
                           0.06805293f,
                           0.03287071f,
                           0.00509002f,
                           0.00356153f,
                           0.00174719f,
                           0.0012555f,
                           0.00322708f,
                           0.00235574f};
    EXPECT_TRUE(test::all_close_f(expected, read_vector<float>(result)));
}

NGRAPH_TEST(${BACKEND_NAME}, select)
{
    Shape shape{2, 2, 2};
    auto A = make_shared<op::Parameter>(element::boolean, shape);
    auto B = make_shared<op::Parameter>(element::f32, shape);
    auto C = make_shared<op::Parameter>(element::f32, shape);
    auto f = make_shared<Function>(make_shared<op::Select>(A, B, C), ParameterVector{A, B, C});

    auto backend = runtime::Backend::create("${BACKEND_NAME}");

    // Create some tensors for input/output
    auto a = backend->create_tensor(element::boolean, shape);
    copy_data(a, vector<char>{0, 1, 1, 0, 0, 1, 0, 1});
    auto b = backend->create_tensor(element::f32, shape);
    copy_data(b, vector<float>{1, 2, 3, 4, 5, 6, 7, 8});
    auto c = backend->create_tensor(element::f32, shape);
    copy_data(c, vector<float>{11, 12, 13, 14, 15, 16, 17, 18});
    auto result = backend->create_tensor(element::f32, shape);

    backend->call_with_validate(backend->compile(f), {result}, {a, b, c});
    EXPECT_EQ((vector<float>{11, 2, 3, 14, 15, 6, 17, 8}), read_vector<float>(result));
}

NGRAPH_TEST(${BACKEND_NAME}, tensor_constant)
{
    Shape shape{2, 2, 2};
    auto A = op::Constant::create(element::f32, shape, {1, 2, 3, 4, 5, 6, 7, 8});
    auto f = make_shared<Function>(A, ParameterVector{});

    auto backend = runtime::Backend::create("${BACKEND_NAME}");

    // Create some tensors for input/output
    auto result = backend->create_tensor(element::f32, shape);

    backend->call_with_validate(backend->compile(f), {result}, {});
    EXPECT_EQ((vector<float>{1, 2, 3, 4, 5, 6, 7, 8}), read_vector<float>(result));
}

NGRAPH_TEST(${BACKEND_NAME}, tensor_2constant)
{
    Shape shape{2, 2, 2};
    auto A = op::Constant::create(element::f32, shape, {1, 2, 3, 4, 5, 6, 7, 8});
    auto f = make_shared<Function>(NodeVector{A, A}, ParameterVector{});

    auto backend = runtime::Backend::create("${BACKEND_NAME}");

    // Create some tensors for input/output
    auto result0 = backend->create_tensor(element::f32, shape);
    auto result1 = backend->create_tensor(element::f32, shape);

    backend->call_with_validate(backend->compile(f), {result0, result1}, {});
    EXPECT_EQ((vector<float>{1, 2, 3, 4, 5, 6, 7, 8}), read_vector<float>(result0));
    EXPECT_EQ((vector<float>{1, 2, 3, 4, 5, 6, 7, 8}), read_vector<float>(result1));
}

NGRAPH_TEST(${BACKEND_NAME}, tensor_constant_with_op)
{
    Shape shape{2, 2, 2};
    auto A = op::Constant::create(element::f32, shape, {-1, 2, 3, -4, 5, -6, -7, 8});
    auto f = make_shared<Function>(make_shared<op::Abs>(A), ParameterVector{});

    auto backend = runtime::Backend::create("${BACKEND_NAME}");

    // Create some tensors for input/output
    auto result = backend->create_tensor(element::f32, shape);

    backend->call_with_validate(backend->compile(f), {result}, {});
    EXPECT_EQ((vector<float>{1, 2, 3, 4, 5, 6, 7, 8}), read_vector<float>(result));
}

NGRAPH_TEST(${BACKEND_NAME}, constant_multi_use)
{
    auto A = make_shared<op::Constant>(element::i32, Shape{}, std::vector<std::string>{"388"});
    auto f = make_shared<Function>(A, ParameterVector{});
    auto backend = runtime::Backend::create("${BACKEND_NAME}");

    std::shared_ptr<runtime::Tensor> r1 = backend->create_tensor(element::i32, Shape{});
    backend->call_with_validate(
        backend->compile(f), {r1}, std::vector<std::shared_ptr<runtime::Tensor>>{});
    EXPECT_EQ(read_vector<int>(r1), std::vector<int>{388});

    std::shared_ptr<runtime::Tensor> r2 = backend->create_tensor(element::i32, Shape{});
    backend->call_with_validate(
        backend->compile(f), {r2}, std::vector<std::shared_ptr<runtime::Tensor>>{});
    EXPECT_EQ(read_vector<int>(r2), std::vector<int>{388});
}

NGRAPH_TEST(${BACKEND_NAME}, function_call)
{
    // First create "f(A,B,C) = (A+B)*C".
    Shape shape{2, 2};
    auto A = make_shared<op::Parameter>(element::f32, shape);
    auto B = make_shared<op::Parameter>(element::f32, shape);
    auto C = make_shared<op::Parameter>(element::f32, shape);
    auto f = make_shared<Function>((A + B) * C, ParameterVector{A, B, C});

    // Now make "g(X,Y,Z) = f(X,Y,Z) + f(X,Y,Z)"
    auto X = make_shared<op::Parameter>(element::f32, shape);
    auto Y = make_shared<op::Parameter>(element::f32, shape);
    auto Z = make_shared<op::Parameter>(element::f32, shape);
    auto g =
        make_shared<Function>(make_shared<op::FunctionCall>(f, NodeVector{X + Y, Y + Z, Z + X}) +
                                  make_shared<op::FunctionCall>(f, NodeVector{X, Y, Z}),
                              ParameterVector{X, Y, Z});

    // Now call g on some test vectors.
    auto backend = runtime::Backend::create("${BACKEND_NAME}");

    auto x = backend->create_tensor(element::f32, shape);
    copy_data(x, vector<float>{1, 2, 3, 4});
    auto y = backend->create_tensor(element::f32, shape);
    copy_data(y, vector<float>{5, 6, 7, 8});
    auto z = backend->create_tensor(element::f32, shape);
    copy_data(z, vector<float>{9, 10, 11, 12});
    auto result = backend->create_tensor(element::f32, shape);

    backend->call_with_validate(backend->compile(g), {result}, {x, y, z});
    EXPECT_EQ((vector<float>{254, 368, 502, 656}), read_vector<float>(result));

    backend->call_with_validate(backend->compile(g), {result}, {y, x, z});
    EXPECT_EQ((vector<float>{278, 400, 542, 704}), read_vector<float>(result));

    backend->call_with_validate(backend->compile(g), {result}, {x, z, y});
    EXPECT_EQ((vector<float>{194, 296, 418, 560}), read_vector<float>(result));
}

NGRAPH_TEST(${BACKEND_NAME}, convert_int32_float32)
{
    Shape shape{2, 2};
    auto A = make_shared<op::Parameter>(element::i32, shape);
    auto f = make_shared<Function>(make_shared<op::Convert>(A, element::f32), ParameterVector{A});

    auto backend = runtime::Backend::create("${BACKEND_NAME}");

    // Create some tensors for input/output
    auto a = backend->create_tensor(element::i32, shape);
    copy_data(a, vector<int32_t>{1, 2, 3, 4});
    auto result = backend->create_tensor(element::f32, shape);

    backend->call_with_validate(backend->compile(f), {result}, {a});
    EXPECT_EQ((vector<float>{1, 2, 3, 4}), read_vector<float>(result));
}

NGRAPH_TEST(${BACKEND_NAME}, convert_uint16_float32)
{
    Shape shape{2, 2};
    auto A = make_shared<op::Parameter>(element::u16, shape);
    auto f = make_shared<Function>(make_shared<op::Convert>(A, element::f32), ParameterVector{A});

    auto backend = runtime::Backend::create("${BACKEND_NAME}");

    // Create some tensors for input/output
    auto a = backend->create_tensor(element::u16, shape);
    copy_data(a, vector<uint16_t>{1, 2, 3, 4});
    auto result = backend->create_tensor(element::f32, shape);

    backend->call_with_validate(backend->compile(f), {result}, {a});
    EXPECT_EQ((vector<float>{1, 2, 3, 4}), read_vector<float>(result));
}

NGRAPH_TEST(${BACKEND_NAME}, convert_int32_bool)
{
    Shape shape{2, 2};
    auto A = make_shared<op::Parameter>(element::i32, shape);
    auto f =
        make_shared<Function>(make_shared<op::Convert>(A, element::boolean), ParameterVector{A});

    auto backend = runtime::Backend::create("${BACKEND_NAME}");

    // Create some tensors for input/output
    auto a = backend->create_tensor(element::i32, shape);
    copy_data(a, vector<int32_t>{1, 2, 3, 4});
    auto result = backend->create_tensor(element::boolean, shape);

    backend->call_with_validate(backend->compile(f), {result}, {a});
    EXPECT_EQ((vector<char>{1, 2, 3, 4}), read_vector<char>(result));
}

NGRAPH_TEST(${BACKEND_NAME}, convert_float32_bool)
{
    Shape shape{2, 2};
    auto A = make_shared<op::Parameter>(element::f32, shape);
    auto f =
        make_shared<Function>(make_shared<op::Convert>(A, element::boolean), ParameterVector{A});

    auto backend = runtime::Backend::create("${BACKEND_NAME}");

    // Create some tensors for input/output
    auto a = backend->create_tensor(element::f32, shape);
    copy_data(a, vector<float>{1, 2, 3, 4});
    auto result = backend->create_tensor(element::boolean, shape);

    backend->call_with_validate(backend->compile(f), {result}, {a});
    EXPECT_EQ((vector<char>{1, 2, 3, 4}), read_vector<char>(result));
}

NGRAPH_TEST(${BACKEND_NAME}, slice_scalar)
{
    Shape shape_a{};
    auto A = make_shared<op::Parameter>(element::f32, shape_a);
    Shape shape_r{};
    auto r = make_shared<op::Slice>(A, Coordinate{}, Coordinate{});
    auto f = make_shared<Function>(r, ParameterVector{A});

    auto backend = runtime::Backend::create("${BACKEND_NAME}");

    // Create some tensors for input/output
    auto a = backend->create_tensor(element::f32, shape_a);
    copy_data(a, vector<float>{312});
    auto result = backend->create_tensor(element::f32, shape_r);

    backend->call_with_validate(backend->compile(f), {result}, {a});
    EXPECT_EQ((vector<float>{312}), read_vector<float>(result));
}

NGRAPH_TEST(${BACKEND_NAME}, slice_matrix)
{
    Shape shape_a{4, 4};
    auto A = make_shared<op::Parameter>(element::f32, shape_a);
    Shape shape_r{3, 2};
    auto r = make_shared<op::Slice>(A, Coordinate{0, 1}, Coordinate{3, 3});
    auto f = make_shared<Function>(r, ParameterVector{A});

    auto backend = runtime::Backend::create("${BACKEND_NAME}");

    // Create some tensors for input/output
    auto a = backend->create_tensor(element::f32, shape_a);
    copy_data(a, vector<float>{1, 2, 3, 4, 5, 6, 7, 8, 9, 10, 11, 12, 13, 14, 15, 16});
    auto result = backend->create_tensor(element::f32, shape_r);

    backend->call_with_validate(backend->compile(f), {result}, {a});
    EXPECT_EQ((vector<float>{2, 3, 6, 7, 10, 11}), read_vector<float>(result));
}

NGRAPH_TEST(${BACKEND_NAME}, slice_vector)
{
    Shape shape_a{16};
    auto A = make_shared<op::Parameter>(element::f32, shape_a);
    Shape shape_r{12};
    auto r = make_shared<op::Slice>(A, Coordinate{2}, Coordinate{14});
    auto f = make_shared<Function>(r, ParameterVector{A});

    auto backend = runtime::Backend::create("${BACKEND_NAME}");

    // Create some tensors for input/output
    auto a = backend->create_tensor(element::f32, shape_a);
    copy_data(a, vector<float>{0, 1, 2, 3, 4, 5, 6, 7, 8, 9, 10, 11, 12, 13, 14, 15});
    auto result = backend->create_tensor(element::f32, shape_r);

    backend->call_with_validate(backend->compile(f), {result}, {a});
    EXPECT_EQ((vector<float>{2, 3, 4, 5, 6, 7, 8, 9, 10, 11, 12, 13}), read_vector<float>(result));
}

NGRAPH_TEST(${BACKEND_NAME}, slice_matrix_axis_0_overlap)
{
    Shape shape_a{4, 4};
    auto A = make_shared<op::Parameter>(element::f32, shape_a);
    auto B = make_shared<op::Parameter>(element::f32, shape_a);
    auto C = make_shared<op::Add>(A, B);
    Shape shape_r{2, 4};
    auto D = make_shared<op::Slice>(C, Coordinate{0, 0}, Coordinate{2, 4});
    auto E = make_shared<op::Slice>(C, Coordinate{1, 0}, Coordinate{3, 4});
    auto r = make_shared<op::Add>(D, E);
    auto f = make_shared<Function>(r, ParameterVector{A, B});

    auto backend = runtime::Backend::create("${BACKEND_NAME}");

    // Create some tensors for input/output
    auto a = backend->create_tensor(element::f32, shape_a);
    copy_data(a, vector<float>{1, 2, 3, 4, 5, 6, 7, 8, 9, 10, 11, 12, 13, 14, 15, 16});
    auto b = backend->create_tensor(element::f32, shape_a);
    copy_data(b, vector<float>{1, 2, 3, 4, 5, 6, 7, 8, 9, 10, 11, 12, 13, 14, 15, 16});
    auto result = backend->create_tensor(element::f32, shape_r);

    backend->call_with_validate(backend->compile(f), {result}, {a, b});
    EXPECT_EQ((vector<float>{12, 16, 20, 24, 28, 32, 36, 40}), read_vector<float>(result));
}

NGRAPH_TEST(${BACKEND_NAME}, slice_matrix_strided)
{
    Shape shape_a{4, 4};
    auto A = make_shared<op::Parameter>(element::f32, shape_a);
    Shape shape_r{2, 2};
    auto r = make_shared<op::Slice>(A, Coordinate{1, 0}, Coordinate{4, 4}, Strides{2, 3});
    auto f = make_shared<Function>(r, ParameterVector{A});

    auto backend = runtime::Backend::create("${BACKEND_NAME}");

    // Create some tensors for input/output
    auto a = backend->create_tensor(element::f32, shape_a);
    copy_data(a, vector<float>{0, 1, 2, 3, 4, 5, 6, 7, 8, 9, 10, 11, 12, 13, 14, 15});
    auto result = backend->create_tensor(element::f32, shape_r);

    backend->call_with_validate(backend->compile(f), {result}, {a});
    EXPECT_EQ((vector<float>{4, 7, 12, 15}), read_vector<float>(result));
}

NGRAPH_TEST(${BACKEND_NAME}, slice_3d)
{
    Shape shape_a{4, 4, 4};
    auto A = make_shared<op::Parameter>(element::f32, shape_a);
    Shape shape_r{2, 2, 2};
    auto r = make_shared<op::Slice>(A, Coordinate{1, 1, 1}, Coordinate{3, 3, 3});
    auto f = make_shared<Function>(r, ParameterVector{A});

    auto backend = runtime::Backend::create("${BACKEND_NAME}");

    // Create some tensors for input/output
    auto a = backend->create_tensor(element::f32, shape_a);
    copy_data(a, vector<float>{0,  1,  2,  3,  4,  5,  6,  7,  8,  9,  10, 11, 12, 13, 14, 15,

                               16, 17, 18, 19, 20, 21, 22, 23, 24, 25, 26, 27, 28, 29, 30, 31,

                               32, 33, 34, 35, 36, 37, 38, 39, 40, 41, 42, 43, 44, 45, 46, 47,

                               48, 49, 50, 51, 52, 53, 54, 55, 56, 57, 58, 59, 60, 61, 62, 63});
    auto result = backend->create_tensor(element::f32, shape_r);

    backend->call_with_validate(backend->compile(f), {result}, {a});
    EXPECT_EQ((vector<float>{21, 22, 25, 26, 37, 38, 41, 42}), read_vector<float>(result));
}

NGRAPH_TEST(${BACKEND_NAME}, slice_3d_strided)
{
    Shape shape_a{4, 4, 4};
    auto A = make_shared<op::Parameter>(element::f32, shape_a);
    Shape shape_r{2, 2, 2};
    auto r = make_shared<op::Slice>(A, Coordinate{0, 0, 0}, Coordinate{4, 4, 4}, Strides{2, 2, 2});
    auto f = make_shared<Function>(r, ParameterVector{A});

    auto backend = runtime::Backend::create("${BACKEND_NAME}");

    // Create some tensors for input/output
    auto a = backend->create_tensor(element::f32, shape_a);
    copy_data(a, vector<float>{0,  1,  2,  3,  4,  5,  6,  7,  8,  9,  10, 11, 12, 13, 14, 15,

                               16, 17, 18, 19, 20, 21, 22, 23, 24, 25, 26, 27, 28, 29, 30, 31,

                               32, 33, 34, 35, 36, 37, 38, 39, 40, 41, 42, 43, 44, 45, 46, 47,

                               48, 49, 50, 51, 52, 53, 54, 55, 56, 57, 58, 59, 60, 61, 62, 63});
    auto result = backend->create_tensor(element::f32, shape_r);

    backend->call_with_validate(backend->compile(f), {result}, {a});
    EXPECT_EQ((vector<float>{0, 2, 8, 10, 32, 34, 40, 42}), read_vector<float>(result));
}

NGRAPH_TEST(${BACKEND_NAME}, slice_3d_strided_different_strides)
{
    Shape shape_a{4, 4, 4};
    auto A = make_shared<op::Parameter>(element::f32, shape_a);
    Shape shape_r{2, 2, 2};
    auto r = make_shared<op::Slice>(A, Coordinate{0, 0, 0}, Coordinate{4, 4, 4}, Strides{2, 2, 3});
    auto f = make_shared<Function>(r, ParameterVector{A});

    auto backend = runtime::Backend::create("${BACKEND_NAME}");

    // Create some tensors for input/output
    auto a = backend->create_tensor(element::f32, shape_a);
    copy_data(a, vector<float>{0,  1,  2,  3,  4,  5,  6,  7,  8,  9,  10, 11, 12, 13, 14, 15,

                               16, 17, 18, 19, 20, 21, 22, 23, 24, 25, 26, 27, 28, 29, 30, 31,

                               32, 33, 34, 35, 36, 37, 38, 39, 40, 41, 42, 43, 44, 45, 46, 47,

                               48, 49, 50, 51, 52, 53, 54, 55, 56, 57, 58, 59, 60, 61, 62, 63});
    auto result = backend->create_tensor(element::f32, shape_r);

    backend->call_with_validate(backend->compile(f), {result}, {a});
    EXPECT_EQ((vector<float>{0, 3, 8, 11, 32, 35, 40, 43}), read_vector<float>(result));
}

NGRAPH_TEST(${BACKEND_NAME}, scalar_constant_float32)
{
    auto r = op::Constant::create(element::f32, Shape{}, {4.75});
    auto f = make_shared<Function>(r, ParameterVector{});

    auto backend = runtime::Backend::create("${BACKEND_NAME}");

    // Create some tensors for input/output
    auto result = backend->create_tensor(element::f32, Shape{});

    backend->call_with_validate(backend->compile(f), {result}, {});
    EXPECT_EQ(vector<float>{4.75f}, read_vector<float>(result));
}

NGRAPH_TEST(${BACKEND_NAME}, scalar_constant_int64)
{
    auto r = op::Constant::create(element::i64, Shape{}, {2112});
    auto f = make_shared<Function>(r, ParameterVector{});

    auto backend = runtime::Backend::create("${BACKEND_NAME}");

    // Create some tensors for input/output
    auto result = backend->create_tensor(element::i64, Shape{});

    backend->call_with_validate(backend->compile(f), {result}, {});
    EXPECT_EQ(vector<int64_t>{2112}, read_vector<int64_t>(result));
}

NGRAPH_TEST(${BACKEND_NAME}, tensor_constant_float32)
{
    Shape shape{2, 2};
    auto r = op::Constant::create(element::f32, shape, {4.75, 4.5, -5.25, 0.0});
    auto f = make_shared<Function>(r, ParameterVector{});

    auto backend = runtime::Backend::create("${BACKEND_NAME}");

    // Create some tensors for input/output
    auto result = backend->create_tensor(element::f32, shape);

    backend->call_with_validate(backend->compile(f), {result}, {});
    EXPECT_EQ((vector<float>{4.75f, 4.5f, -5.25f, 0.0f}), read_vector<float>(result));
}

NGRAPH_TEST(${BACKEND_NAME}, tensor_constant_int64)
{
    Shape shape{2, 2};
    auto r = op::Constant::create(element::i64, shape, {2112, 1848, 1776, 1964});
    auto f = make_shared<Function>(r, ParameterVector{});

    auto backend = runtime::Backend::create("${BACKEND_NAME}");

    // Create some tensors for input/output
    auto result = backend->create_tensor(element::i64, shape);

    backend->call_with_validate(backend->compile(f), {result}, {});
    EXPECT_EQ((vector<int64_t>{2112, 1848, 1776, 1964}), read_vector<int64_t>(result));
}

// TODO: Kahan sum only works in limited cases with CPU / Interpreter backend
NGRAPH_TEST(${BACKEND_NAME}, kahan_sum_to_scalar)
{
    Shape shape{2, 2};
    auto A = make_shared<op::Parameter>(element::f32, shape);
    auto f = make_shared<Function>(make_shared<op::Sum>(A, AxisSet{0, 1}), ParameterVector{A});

    auto backend = runtime::Backend::create("${BACKEND_NAME}");

    // Create some tensors for input/output
    float epsilon = 9.5367431640625e-7f;
    auto a = backend->create_tensor(element::f32, shape);
    copy_data(a, vector<float>{epsilon, -1.f, 0.f, 1.f});
    auto result = backend->create_tensor(element::f32, Shape{});

    backend->call_with_validate(backend->compile(f), {result}, {a});
    EXPECT_TRUE(test::all_close_f(vector<float>{epsilon}, read_vector<float>(result)));
}

// TODO: Kahan sum only works in limited cases with CPU / Interpreter backend
NGRAPH_TEST(${BACKEND_NAME}, kahan_sum_3d_to_vector)
{
    Shape shape_a{3, 3, 3};
    auto A = make_shared<op::Parameter>(element::f32, shape_a);
    Shape shape_rt{3};
    auto f = make_shared<Function>(make_shared<op::Sum>(A, AxisSet{0, 1}), ParameterVector{A});

    auto backend = runtime::Backend::create("${BACKEND_NAME}");

    // Create some tensors for input/output
    auto a = backend->create_tensor(element::f32, shape_a);
    float epsilon_a = 1.220703125e-4f;
    float epsilon_b = 3.0517578125e-5f;
    float epsilon_c = 7.62939453125e-6f;
    copy_data(a, vector<float>{1,  1,  1,  1,  1,  1,  epsilon_a, epsilon_b, epsilon_c,
                               1,  1,  1,  1,  1,  1,  -1,        -1,        -1,
                               -1, -1, -1, -1, -1, -1, -1,        -1,        -1});
    auto result = backend->create_tensor(element::f32, shape_rt);

    backend->call_with_validate(backend->compile(f), {result}, {a});
    EXPECT_TRUE(test::all_close_f(vector<float>{epsilon_a, epsilon_b, epsilon_c},
                                  read_vector<float>(result)));
}

NGRAPH_TEST(${BACKEND_NAME}, constant_equality_bool)
{
    Shape shape{4};
    // auto A = make_shared<op::Parameter>(element::boolean, shape);
    // auto B = make_shared<op::Parameter>(element::boolean, shape);
    // auto f = make_shared<Function>(make_shared<op::Equal>(A, B), ParameterVector{A, B});

    auto A = op::Constant::create(element::boolean, shape, {true, false, true, false});
    auto B = op::Constant::create(element::boolean, shape, {true, true, true, true});
    auto f = make_shared<Function>(make_shared<op::Equal>(A, B), ParameterVector{});

    auto backend = runtime::Backend::create("${BACKEND_NAME}");

    // Create some tensors for input/output
    auto result = backend->create_tensor(element::boolean, shape);

    backend->call_with_validate(backend->compile(f), {result}, {});
    EXPECT_EQ((vector<char>{true, false, true, false}), read_vector<char>(result));
}

NGRAPH_TEST(${BACKEND_NAME}, replace_slice_scalar)
{
    Shape shape_a{};
    auto A = make_shared<op::Parameter>(element::f32, shape_a);
    Shape shape_b{};
    auto B = make_shared<op::Parameter>(element::f32, shape_b);
    Shape shape_r{};
    auto r = make_shared<op::ReplaceSlice>(A, B, Coordinate{}, Coordinate{});
    auto f = make_shared<Function>(r, ParameterVector{A, B});

    auto backend = runtime::Backend::create("${BACKEND_NAME}");

    // Create some tensors for input/output
    auto a = backend->create_tensor(element::f32, shape_a);
    copy_data(a, vector<float>{312});
    auto b = backend->create_tensor(element::f32, shape_b);
    copy_data(b, vector<float>{808});
    auto result = backend->create_tensor(element::f32, shape_r);

    backend->call_with_validate(backend->compile(f), {result}, {a, b});
    EXPECT_EQ((vector<float>{808}), read_vector<float>(result));
}

NGRAPH_TEST(${BACKEND_NAME}, replace_slice_matrix_inplace)
{
    Shape shape_a{4, 4};
    auto A = make_shared<op::Parameter>(element::f32, shape_a);
    auto abs_A = make_shared<op::Abs>(A);

    Shape shape_b{3, 2};
    auto B = make_shared<op::Parameter>(element::f32, shape_b);
    Shape shape_r{4, 4};
    auto r = make_shared<op::ReplaceSlice>(abs_A, B, Coordinate{0, 1}, Coordinate{3, 3});
    auto abs_r = make_shared<op::Abs>(r);
    auto f = make_shared<Function>(abs_r, ParameterVector{A, B});

    auto backend = runtime::Backend::create("${BACKEND_NAME}");

    // Create some tensors for input/output
    auto a = backend->create_tensor(element::f32, shape_a);
    copy_data(a, vector<float>{1, 2, 3, 4, 5, 6, 7, 8, 9, 10, 11, 12, 13, 14, 15, 16});
    auto b = backend->create_tensor(element::f32, shape_b);
    copy_data(b, vector<float>{102, 103, 106, 107, 110, 111});
    auto result = backend->create_tensor(element::f32, shape_r);

    backend->call_with_validate(backend->compile(f), {result}, {a, b});
    EXPECT_EQ((vector<float>{1, 102, 103, 4, 5, 106, 107, 8, 9, 110, 111, 12, 13, 14, 15, 16}),
              read_vector<float>(result));
}

NGRAPH_TEST(${BACKEND_NAME}, replace_slice_matrix)
{
    Shape shape_a{4, 4};
    auto A = make_shared<op::Parameter>(element::f32, shape_a);
    Shape shape_b{3, 2};
    auto B = make_shared<op::Parameter>(element::f32, shape_b);
    Shape shape_r{4, 4};
    auto r = make_shared<op::ReplaceSlice>(A, B, Coordinate{0, 1}, Coordinate{3, 3});
    auto f = make_shared<Function>(r, ParameterVector{A, B});

    auto backend = runtime::Backend::create("${BACKEND_NAME}");

    // Create some tensors for input/output
    auto a = backend->create_tensor(element::f32, shape_a);
    copy_data(a, vector<float>{1, 2, 3, 4, 5, 6, 7, 8, 9, 10, 11, 12, 13, 14, 15, 16});
    auto b = backend->create_tensor(element::f32, shape_b);
    copy_data(b, vector<float>{102, 103, 106, 107, 110, 111});
    auto result = backend->create_tensor(element::f32, shape_r);

    backend->call_with_validate(backend->compile(f), {result}, {a, b});
    EXPECT_EQ((vector<float>{1, 102, 103, 4, 5, 106, 107, 8, 9, 110, 111, 12, 13, 14, 15, 16}),
              read_vector<float>(result));
}

NGRAPH_TEST(${BACKEND_NAME}, replace_slice_vector)
{
    Shape shape_a{16};
    auto A = make_shared<op::Parameter>(element::f32, shape_a);
    Shape shape_b{12};
    auto B = make_shared<op::Parameter>(element::f32, shape_b);
    Shape shape_r{16};
    auto r = make_shared<op::ReplaceSlice>(A, B, Coordinate{2}, Coordinate{14});
    auto f = make_shared<Function>(r, ParameterVector{A, B});

    auto backend = runtime::Backend::create("${BACKEND_NAME}");

    // Create some tensors for input/output
    auto a = backend->create_tensor(element::f32, shape_a);
    copy_data(a, vector<float>{0, 1, 2, 3, 4, 5, 6, 7, 8, 9, 10, 11, 12, 13, 14, 15});
    auto b = backend->create_tensor(element::f32, shape_b);
    copy_data(b, vector<float>{102, 103, 104, 105, 106, 107, 108, 109, 110, 111, 112, 113});
    auto result = backend->create_tensor(element::f32, shape_r);

    backend->call_with_validate(backend->compile(f), {result}, {a, b});
    EXPECT_EQ(
        (vector<float>{0, 1, 102, 103, 104, 105, 106, 107, 108, 109, 110, 111, 112, 113, 14, 15}),
        read_vector<float>(result));
}

NGRAPH_TEST(${BACKEND_NAME}, replace_slice_3d)
{
    Shape shape_a{4, 4, 4};
    auto A = make_shared<op::Parameter>(element::f32, shape_a);
    Shape shape_b{2, 2, 2};
    auto B = make_shared<op::Parameter>(element::f32, shape_b);
    Shape shape_r{4, 4, 4};
    auto r = make_shared<op::ReplaceSlice>(A, B, Coordinate{1, 1, 1}, Coordinate{3, 3, 3});
    auto f = make_shared<Function>(r, ParameterVector{A, B});

    auto backend = runtime::Backend::create("${BACKEND_NAME}");

    // Create some tensors for input/output
    auto a = backend->create_tensor(element::f32, shape_a);
    copy_data(a, vector<float>{0,  1,  2,  3,  4,  5,  6,  7,  8,  9,  10, 11, 12, 13, 14, 15,

                               16, 17, 18, 19, 20, 21, 22, 23, 24, 25, 26, 27, 28, 29, 30, 31,

                               32, 33, 34, 35, 36, 37, 38, 39, 40, 41, 42, 43, 44, 45, 46, 47,

                               48, 49, 50, 51, 52, 53, 54, 55, 56, 57, 58, 59, 60, 61, 62, 63});
    auto b = backend->create_tensor(element::f32, shape_b);
    copy_data(b, vector<float>{921, 922, 925, 926, 937, 938, 941, 942});
    auto result = backend->create_tensor(element::f32, shape_r);

    backend->call_with_validate(backend->compile(f), {result}, {a, b});
    EXPECT_EQ((vector<float>{0,  1,  2,  3,  4,  5,   6,   7,  8,  9,   10,  11, 12, 13, 14, 15,

                             16, 17, 18, 19, 20, 921, 922, 23, 24, 925, 926, 27, 28, 29, 30, 31,

                             32, 33, 34, 35, 36, 937, 938, 39, 40, 941, 942, 43, 44, 45, 46, 47,

                             48, 49, 50, 51, 52, 53,  54,  55, 56, 57,  58,  59, 60, 61, 62, 63}),
              read_vector<float>(result));
}

NGRAPH_TEST(${BACKEND_NAME}, replace_slice_3d_strided)
{
    Shape shape_a{4, 4, 4};
    auto A = make_shared<op::Parameter>(element::f32, shape_a);
    Shape shape_b{2, 2, 2};
    auto B = make_shared<op::Parameter>(element::f32, shape_b);
    Shape shape_r{4, 4, 4};
    auto r = make_shared<op::ReplaceSlice>(
        A, B, Coordinate{0, 0, 0}, Coordinate{4, 4, 4}, Strides{2, 2, 2});
    auto f = make_shared<Function>(r, ParameterVector{A, B});

    auto backend = runtime::Backend::create("${BACKEND_NAME}");

    // Create some tensors for input/output
    auto a = backend->create_tensor(element::f32, shape_a);
    copy_data(a, vector<float>{0,  1,  2,  3,  4,  5,  6,  7,  8,  9,  10, 11, 12, 13, 14, 15,

                               16, 17, 18, 19, 20, 21, 22, 23, 24, 25, 26, 27, 28, 29, 30, 31,

                               32, 33, 34, 35, 36, 37, 38, 39, 40, 41, 42, 43, 44, 45, 46, 47,

                               48, 49, 50, 51, 52, 53, 54, 55, 56, 57, 58, 59, 60, 61, 62, 63});
    auto b = backend->create_tensor(element::f32, shape_b);
    copy_data(b, vector<float>{900, 902, 908, 910, 932, 934, 940, 942});
    auto result = backend->create_tensor(element::f32, shape_r);

    backend->call_with_validate(backend->compile(f), {result}, {a, b});
    EXPECT_EQ((vector<float>{900, 1,  902, 3,  4,  5,  6,  7,  908, 9,  910, 11, 12, 13, 14, 15,

                             16,  17, 18,  19, 20, 21, 22, 23, 24,  25, 26,  27, 28, 29, 30, 31,

                             932, 33, 934, 35, 36, 37, 38, 39, 940, 41, 942, 43, 44, 45, 46, 47,

                             48,  49, 50,  51, 52, 53, 54, 55, 56,  57, 58,  59, 60, 61, 62, 63}),
              read_vector<float>(result));
}

NGRAPH_TEST(${BACKEND_NAME}, replace_slice_3d_strided_different_strides)
{
    Shape shape_a{4, 4, 4};
    auto A = make_shared<op::Parameter>(element::f32, shape_a);
    Shape shape_b{2, 2, 2};
    auto B = make_shared<op::Parameter>(element::f32, shape_b);
    Shape shape_r{4, 4, 4};
    auto r = make_shared<op::ReplaceSlice>(
        A, B, Coordinate{0, 0, 0}, Coordinate{4, 4, 4}, Strides{2, 2, 3});
    auto f = make_shared<Function>(r, ParameterVector{A, B});

    auto backend = runtime::Backend::create("${BACKEND_NAME}");

    // Create some tensors for input/output
    auto a = backend->create_tensor(element::f32, shape_a);
    copy_data(a, vector<float>{0,  1,  2,  3,  4,  5,  6,  7,  8,  9,  10, 11, 12, 13, 14, 15,

                               16, 17, 18, 19, 20, 21, 22, 23, 24, 25, 26, 27, 28, 29, 30, 31,

                               32, 33, 34, 35, 36, 37, 38, 39, 40, 41, 42, 43, 44, 45, 46, 47,

                               48, 49, 50, 51, 52, 53, 54, 55, 56, 57, 58, 59, 60, 61, 62, 63});
    auto b = backend->create_tensor(element::f32, shape_b);
    copy_data(b, vector<float>{900, 903, 908, 911, 932, 935, 940, 943});
    auto result = backend->create_tensor(element::f32, shape_r);

    backend->call_with_validate(backend->compile(f), {result}, {a, b});
    EXPECT_EQ((vector<float>{900, 1,  2,  903, 4,  5,  6,  7,  908, 9,  10, 911, 12, 13, 14, 15,

                             16,  17, 18, 19,  20, 21, 22, 23, 24,  25, 26, 27,  28, 29, 30, 31,

                             932, 33, 34, 935, 36, 37, 38, 39, 940, 41, 42, 943, 44, 45, 46, 47,

                             48,  49, 50, 51,  52, 53, 54, 55, 56,  57, 58, 59,  60, 61, 62, 63}),
              read_vector<float>(result));
}

NGRAPH_TEST(${BACKEND_NAME}, reverse_0d)
{
    Shape shape{};
    auto A = make_shared<op::Parameter>(element::f32, shape);
    auto f = make_shared<Function>(make_shared<op::Reverse>(A, AxisSet{}), ParameterVector{A});

    auto backend = runtime::Backend::create("${BACKEND_NAME}");

    // Create some tensors for input/output
    auto a = backend->create_tensor(element::f32, shape);
    copy_data(a, vector<float>{6});
    auto result = backend->create_tensor(element::f32, shape);

    backend->call_with_validate(backend->compile(f), {result}, {a});
    EXPECT_EQ((vector<float>{6}), read_vector<float>(result));
}

NGRAPH_TEST(${BACKEND_NAME}, reverse_1d_nochange)
{
    Shape shape{8};
    auto A = make_shared<op::Parameter>(element::f32, shape);
    auto f = make_shared<Function>(make_shared<op::Reverse>(A, AxisSet{}), ParameterVector{A});

    auto backend = runtime::Backend::create("${BACKEND_NAME}");

    // Create some tensors for input/output
    auto a = backend->create_tensor(element::f32, shape);
    copy_data(a, vector<float>{0, 1, 2, 3, 4, 5, 6, 7});
    auto result = backend->create_tensor(element::f32, shape);

    backend->call_with_validate(backend->compile(f), {result}, {a});
    EXPECT_EQ((vector<float>{0, 1, 2, 3, 4, 5, 6, 7}), read_vector<float>(result));
}

NGRAPH_TEST(${BACKEND_NAME}, reverse_1d_0)
{
    Shape shape{8};
    auto A = make_shared<op::Parameter>(element::f32, shape);
    auto f = make_shared<Function>(make_shared<op::Reverse>(A, AxisSet{0}), ParameterVector{A});

    auto backend = runtime::Backend::create("${BACKEND_NAME}");

    // Create some tensors for input/output
    auto a = backend->create_tensor(element::f32, shape);
    copy_data(a, vector<float>{0, 1, 2, 3, 4, 5, 6, 7});
    auto result = backend->create_tensor(element::f32, shape);

    backend->call_with_validate(backend->compile(f), {result}, {a});
    EXPECT_EQ((vector<float>{7, 6, 5, 4, 3, 2, 1, 0}), read_vector<float>(result));
}

NGRAPH_TEST(${BACKEND_NAME}, reverse_2d_nochange)
{
    Shape shape{4, 3};
    auto A = make_shared<op::Parameter>(element::f32, shape);
    auto f = make_shared<Function>(make_shared<op::Reverse>(A, AxisSet{}), ParameterVector{A});

    auto backend = runtime::Backend::create("${BACKEND_NAME}");

    // Create some tensors for input/output
    auto a = backend->create_tensor(element::f32, shape);
    copy_data(a,
              test::NDArray<float, 2>({{0, 1, 2}, {3, 4, 5}, {6, 7, 8}, {9, 10, 11}}).get_vector());
    auto result = backend->create_tensor(element::f32, shape);

    backend->call_with_validate(backend->compile(f), {result}, {a});
    EXPECT_EQ(
        (test::NDArray<float, 2>({{0, 1, 2}, {3, 4, 5}, {6, 7, 8}, {9, 10, 11}}).get_vector()),
        read_vector<float>(result));
}

NGRAPH_TEST(${BACKEND_NAME}, reverse_2d_0)
{
    Shape shape{4, 3};
    auto A = make_shared<op::Parameter>(element::f32, shape);
    auto f = make_shared<Function>(make_shared<op::Reverse>(A, AxisSet{0}), ParameterVector{A});

    auto backend = runtime::Backend::create("${BACKEND_NAME}");

    // Create some tensors for input/output
    auto a = backend->create_tensor(element::f32, shape);
    copy_data(a,
              test::NDArray<float, 2>({{0, 1, 2}, {3, 4, 5}, {6, 7, 8}, {9, 10, 11}}).get_vector());
    auto result = backend->create_tensor(element::f32, shape);

    backend->call_with_validate(backend->compile(f), {result}, {a});
    EXPECT_EQ(
        (test::NDArray<float, 2>({{9, 10, 11}, {6, 7, 8}, {3, 4, 5}, {0, 1, 2}}).get_vector()),
        read_vector<float>(result));
}

NGRAPH_TEST(${BACKEND_NAME}, reverse_2d_1)
{
    Shape shape{4, 3};
    auto A = make_shared<op::Parameter>(element::f32, shape);
    auto f = make_shared<Function>(make_shared<op::Reverse>(A, AxisSet{1}), ParameterVector{A});

    auto backend = runtime::Backend::create("${BACKEND_NAME}");

    // Create some tensors for input/output
    auto a = backend->create_tensor(element::f32, shape);
    copy_data(a,
              test::NDArray<float, 2>({{0, 1, 2}, {3, 4, 5}, {6, 7, 8}, {9, 10, 11}}).get_vector());
    auto result = backend->create_tensor(element::f32, shape);

    backend->call_with_validate(backend->compile(f), {result}, {a});
    EXPECT_EQ(
        (test::NDArray<float, 2>({{2, 1, 0}, {5, 4, 3}, {8, 7, 6}, {11, 10, 9}}).get_vector()),
        read_vector<float>(result));
}

NGRAPH_TEST(${BACKEND_NAME}, reverse_2d_01)
{
    Shape shape{4, 3};
    auto A = make_shared<op::Parameter>(element::f32, shape);
    auto f = make_shared<Function>(make_shared<op::Reverse>(A, AxisSet{0, 1}), ParameterVector{A});

    auto backend = runtime::Backend::create("${BACKEND_NAME}");

    // Create some tensors for input/output
    auto a = backend->create_tensor(element::f32, shape);
    copy_data(a,
              test::NDArray<float, 2>({{0, 1, 2}, {3, 4, 5}, {6, 7, 8}, {9, 10, 11}}).get_vector());
    auto result = backend->create_tensor(element::f32, shape);

    backend->call_with_validate(backend->compile(f), {result}, {a});
    EXPECT_EQ(
        (test::NDArray<float, 2>({{11, 10, 9}, {8, 7, 6}, {5, 4, 3}, {2, 1, 0}}).get_vector()),
        read_vector<float>(result));
}

NGRAPH_TEST(${BACKEND_NAME}, reverse_3d_nochange)
{
    Shape shape{2, 4, 3};
    auto A = make_shared<op::Parameter>(element::f32, shape);
    auto f = make_shared<Function>(make_shared<op::Reverse>(A, AxisSet{}), ParameterVector{A});

    auto backend = runtime::Backend::create("${BACKEND_NAME}");

    // Create some tensors for input/output
    auto a = backend->create_tensor(element::f32, shape);
    copy_data(a,
              test::NDArray<float, 3>({{{0, 1, 2}, {3, 4, 5}, {6, 7, 8}, {9, 10, 11}},
                                       {{12, 13, 14}, {15, 16, 17}, {18, 19, 20}, {21, 22, 23}}})
                  .get_vector());
    auto result = backend->create_tensor(element::f32, shape);

    backend->call_with_validate(backend->compile(f), {result}, {a});
    EXPECT_EQ((test::NDArray<float, 3>({{{0, 1, 2}, {3, 4, 5}, {6, 7, 8}, {9, 10, 11}},
                                        {{12, 13, 14}, {15, 16, 17}, {18, 19, 20}, {21, 22, 23}}})
                   .get_vector()),
              read_vector<float>(result));
}

NGRAPH_TEST(${BACKEND_NAME}, reverse_3d_0)
{
    Shape shape{2, 4, 3};
    auto A = make_shared<op::Parameter>(element::f32, shape);
    auto f = make_shared<Function>(make_shared<op::Reverse>(A, AxisSet{0}), ParameterVector{A});

    auto backend = runtime::Backend::create("${BACKEND_NAME}");

    // Create some tensors for input/output
    auto a = backend->create_tensor(element::f32, shape);
    copy_data(a,
              test::NDArray<float, 3>({{{0, 1, 2}, {3, 4, 5}, {6, 7, 8}, {9, 10, 11}},
                                       {{12, 13, 14}, {15, 16, 17}, {18, 19, 20}, {21, 22, 23}}})
                  .get_vector());
    auto result = backend->create_tensor(element::f32, shape);

    backend->call_with_validate(backend->compile(f), {result}, {a});
    EXPECT_EQ((test::NDArray<float, 3>({{{12, 13, 14}, {15, 16, 17}, {18, 19, 20}, {21, 22, 23}},
                                        {{0, 1, 2}, {3, 4, 5}, {6, 7, 8}, {9, 10, 11}}})
                   .get_vector()),
              read_vector<float>(result));
}

NGRAPH_TEST(${BACKEND_NAME}, reverse_3d_1)
{
    Shape shape{2, 4, 3};
    auto A = make_shared<op::Parameter>(element::f32, shape);
    auto f = make_shared<Function>(make_shared<op::Reverse>(A, AxisSet{1}), ParameterVector{A});

    auto backend = runtime::Backend::create("${BACKEND_NAME}");

    // Create some tensors for input/output
    auto a = backend->create_tensor(element::f32, shape);
    copy_data(a,
              test::NDArray<float, 3>({{{0, 1, 2}, {3, 4, 5}, {6, 7, 8}, {9, 10, 11}},
                                       {{12, 13, 14}, {15, 16, 17}, {18, 19, 20}, {21, 22, 23}}})
                  .get_vector());
    auto result = backend->create_tensor(element::f32, shape);

    backend->call_with_validate(backend->compile(f), {result}, {a});
    EXPECT_EQ((test::NDArray<float, 3>({{{9, 10, 11}, {6, 7, 8}, {3, 4, 5}, {0, 1, 2}},
                                        {{21, 22, 23}, {18, 19, 20}, {15, 16, 17}, {12, 13, 14}}})
                   .get_vector()),
              read_vector<float>(result));
}

NGRAPH_TEST(${BACKEND_NAME}, reverse_3d_2)
{
    Shape shape{2, 4, 3};
    auto A = make_shared<op::Parameter>(element::f32, shape);
    auto f = make_shared<Function>(make_shared<op::Reverse>(A, AxisSet{2}), ParameterVector{A});

    auto backend = runtime::Backend::create("${BACKEND_NAME}");

    // Create some tensors for input/output
    auto a = backend->create_tensor(element::f32, shape);
    copy_data(a,
              test::NDArray<float, 3>({{{0, 1, 2}, {3, 4, 5}, {6, 7, 8}, {9, 10, 11}},
                                       {{12, 13, 14}, {15, 16, 17}, {18, 19, 20}, {21, 22, 23}}})
                  .get_vector());
    auto result = backend->create_tensor(element::f32, shape);

    backend->call_with_validate(backend->compile(f), {result}, {a});
    EXPECT_EQ((test::NDArray<float, 3>({{{2, 1, 0}, {5, 4, 3}, {8, 7, 6}, {11, 10, 9}},
                                        {{14, 13, 12}, {17, 16, 15}, {20, 19, 18}, {23, 22, 21}}})
                   .get_vector()),
              read_vector<float>(result));
}

NGRAPH_TEST(${BACKEND_NAME}, reverse_3d_01)
{
    Shape shape{2, 4, 3};
    auto A = make_shared<op::Parameter>(element::f32, shape);
    auto f = make_shared<Function>(make_shared<op::Reverse>(A, AxisSet{0, 1}), ParameterVector{A});

    auto backend = runtime::Backend::create("${BACKEND_NAME}");

    // Create some tensors for input/output
    auto a = backend->create_tensor(element::f32, shape);
    copy_data(a,
              test::NDArray<float, 3>({{{0, 1, 2}, {3, 4, 5}, {6, 7, 8}, {9, 10, 11}},
                                       {{12, 13, 14}, {15, 16, 17}, {18, 19, 20}, {21, 22, 23}}})
                  .get_vector());
    auto result = backend->create_tensor(element::f32, shape);

    backend->call_with_validate(backend->compile(f), {result}, {a});
    EXPECT_EQ((test::NDArray<float, 3>({{{21, 22, 23}, {18, 19, 20}, {15, 16, 17}, {12, 13, 14}},
                                        {{9, 10, 11}, {6, 7, 8}, {3, 4, 5}, {0, 1, 2}}})
                   .get_vector()),
              read_vector<float>(result));
}

NGRAPH_TEST(${BACKEND_NAME}, reverse_3d_02)
{
    Shape shape{2, 4, 3};
    auto A = make_shared<op::Parameter>(element::f32, shape);
    auto f = make_shared<Function>(make_shared<op::Reverse>(A, AxisSet{0, 2}), ParameterVector{A});

    auto backend = runtime::Backend::create("${BACKEND_NAME}");

    // Create some tensors for input/output
    auto a = backend->create_tensor(element::f32, shape);
    copy_data(a,
              test::NDArray<float, 3>({{{0, 1, 2}, {3, 4, 5}, {6, 7, 8}, {9, 10, 11}},
                                       {{12, 13, 14}, {15, 16, 17}, {18, 19, 20}, {21, 22, 23}}})
                  .get_vector());
    auto result = backend->create_tensor(element::f32, shape);

    backend->call_with_validate(backend->compile(f), {result}, {a});
    EXPECT_EQ((test::NDArray<float, 3>({{{14, 13, 12}, {17, 16, 15}, {20, 19, 18}, {23, 22, 21}},
                                        {{2, 1, 0}, {5, 4, 3}, {8, 7, 6}, {11, 10, 9}}})
                   .get_vector()),
              read_vector<float>(result));
}

NGRAPH_TEST(${BACKEND_NAME}, reverse_3d_12)
{
    Shape shape{2, 4, 3};
    auto A = make_shared<op::Parameter>(element::f32, shape);
    auto f = make_shared<Function>(make_shared<op::Reverse>(A, AxisSet{1, 2}), ParameterVector{A});

    auto backend = runtime::Backend::create("${BACKEND_NAME}");

    // Create some tensors for input/output
    auto a = backend->create_tensor(element::f32, shape);
    copy_data(a,
              test::NDArray<float, 3>({{{0, 1, 2}, {3, 4, 5}, {6, 7, 8}, {9, 10, 11}},
                                       {{12, 13, 14}, {15, 16, 17}, {18, 19, 20}, {21, 22, 23}}})
                  .get_vector());
    auto result = backend->create_tensor(element::f32, shape);

    backend->call_with_validate(backend->compile(f), {result}, {a});
    EXPECT_EQ((test::NDArray<float, 3>({{{11, 10, 9}, {8, 7, 6}, {5, 4, 3}, {2, 1, 0}},
                                        {{23, 22, 21}, {20, 19, 18}, {17, 16, 15}, {14, 13, 12}}})
                   .get_vector()),
              read_vector<float>(result));
}

NGRAPH_TEST(${BACKEND_NAME}, reverse_3d_012)
{
    Shape shape{2, 4, 3};
    auto A = make_shared<op::Parameter>(element::f32, shape);
    auto f =
        make_shared<Function>(make_shared<op::Reverse>(A, AxisSet{0, 1, 2}), ParameterVector{A});

    auto backend = runtime::Backend::create("${BACKEND_NAME}");

    // Create some tensors for input/output
    auto a = backend->create_tensor(element::f32, shape);
    copy_data(a,
              test::NDArray<float, 3>({{{0, 1, 2}, {3, 4, 5}, {6, 7, 8}, {9, 10, 11}},
                                       {{12, 13, 14}, {15, 16, 17}, {18, 19, 20}, {21, 22, 23}}})
                  .get_vector());
    auto result = backend->create_tensor(element::f32, shape);

    backend->call_with_validate(backend->compile(f), {result}, {a});
    EXPECT_EQ((test::NDArray<float, 3>({{{23, 22, 21}, {20, 19, 18}, {17, 16, 15}, {14, 13, 12}},
                                        {{11, 10, 9}, {8, 7, 6}, {5, 4, 3}, {2, 1, 0}}})
                   .get_vector()),
              read_vector<float>(result));
}

NGRAPH_TEST(${BACKEND_NAME}, numeric_float_nan)
{
    Shape shape{5};
    auto A = op::Constant::create(element::f32, shape, {-2.5f, 25.5f, 2.25f, NAN, 6.0f});
    auto B = op::Constant::create(element::f32, shape, {10.0f, 5.0f, 2.25f, 10.0f, NAN});
    auto f = make_shared<Function>(make_shared<op::Equal>(A, B), ParameterVector{});

    auto backend = runtime::Backend::create("${BACKEND_NAME}");

    // Create some tensors for input/output
    auto result = backend->create_tensor(element::boolean, shape);
    backend->call_with_validate(backend->compile(f), {result}, {});
    EXPECT_EQ((vector<char>{false, false, true, false, false}), read_vector<char>(result));
}

NGRAPH_TEST(${BACKEND_NAME}, numeric_double_nan)
{
    Shape shape{5};
    auto A = op::Constant::create(element::f64, shape, {-2.5f, 25.5f, 2.25f, NAN, 6.0f});
    auto B = op::Constant::create(element::f64, shape, {10.0f, 5.0f, 2.25f, 10.0f, NAN});
    auto f = make_shared<Function>(make_shared<op::Equal>(A, B), ParameterVector{});

    auto backend = runtime::Backend::create("${BACKEND_NAME}");

    // Create some tensors for input/output
    auto result = backend->create_tensor(element::boolean, shape);
    backend->call_with_validate(backend->compile(f), {result}, {});
    EXPECT_EQ((vector<char>{false, false, true, false, false}), read_vector<char>(result));
}

NGRAPH_TEST(${BACKEND_NAME}, numeric_float_inf)
{
    Shape shape{5};
    auto A = op::Constant::create(element::f32, shape, {-2.5f, 25.5f, 2.25f, INFINITY, 6.0f});
    auto B = op::Constant::create(element::f32, shape, {10.0f, 5.0f, 2.25f, 10.0f, -INFINITY});
    auto f = make_shared<Function>(make_shared<op::Equal>(A, B), ParameterVector{});

    auto backend = runtime::Backend::create("${BACKEND_NAME}");

    // Create some tensors for input/output
    auto result = backend->create_tensor(element::boolean, shape);
    backend->call_with_validate(backend->compile(f), {result}, {});
    EXPECT_EQ((vector<char>{false, false, true, false, false}), read_vector<char>(result));
}

NGRAPH_TEST(${BACKEND_NAME}, numeric_double_inf)
{
    Shape shape{5};
    auto A = op::Constant::create(element::f64, shape, {-2.5f, 25.5f, 2.25f, INFINITY, 6.0f});
    auto B = op::Constant::create(element::f64, shape, {10.0f, 5.0f, 2.25f, 10.0f, -INFINITY});
    auto f = make_shared<Function>(make_shared<op::Equal>(A, B), ParameterVector{});

    auto backend = runtime::Backend::create("${BACKEND_NAME}");

    // Create some tensors for input/output
    auto result = backend->create_tensor(element::boolean, shape);
    backend->call_with_validate(backend->compile(f), {result}, {});
    EXPECT_EQ((vector<char>{false, false, true, false, false}), read_vector<char>(result));
}

//
// From the XLA docs: https://www.tensorflow.org/performance/xla/operation_semantics#selectandscatter
//
NGRAPH_TEST(${BACKEND_NAME}, select_and_scatter_with_overlap)
{
    Shape shape_sel_a{};
    auto SEL_A = make_shared<op::Parameter>(element::f32, shape_sel_a);
    Shape shape_sel_b{};
    auto SEL_B = make_shared<op::Parameter>(element::f32, shape_sel_b);
    auto sel_f = make_shared<Function>(make_shared<op::Greater>(SEL_A, SEL_B),
                                       ParameterVector{SEL_A, SEL_B});

    Shape shape_scatter_a{};
    auto SCATTER_A = make_shared<op::Parameter>(element::f32, shape_scatter_a);
    Shape shape_scatter_b{};
    auto SCATTER_B = make_shared<op::Parameter>(element::f32, shape_scatter_b);
    auto scatter_f =
        make_shared<Function>(SCATTER_A + SCATTER_B, ParameterVector{SCATTER_A, SCATTER_B});

    Shape shape_a{4, 5};
    auto A = make_shared<op::Parameter>(element::f32, shape_a);
    Shape shape_b{2, 2};
    auto B = make_shared<op::Parameter>(element::f32, shape_b);
    Shape shape_c{};
    auto C = make_shared<op::Parameter>(element::f32, shape_c);
    Shape shape_r{4, 5};
    Shape window_shape{2, 3};
    auto window_strides = Strides{2, 2};
    auto f = make_shared<Function>(
        make_shared<op::SelectAndScatter>(A, B, C, sel_f, scatter_f, window_shape, window_strides),
        ParameterVector{A, B, C});

    auto backend = runtime::Backend::create("${BACKEND_NAME}");

    // Create some tensors for input/output
    auto a = backend->create_tensor(element::f32, shape_a);
    copy_data(a,
              test::NDArray<float, 2>(
                  {{7, 2, 5, 3, 8}, {3, 8, 9, 3, 4}, {1, 5, 7, 5, 6}, {0, 6, 2, 10, 2}})
                  .get_vector());
    auto b = backend->create_tensor(element::f32, shape_b);
    copy_data(b, test::NDArray<float, 2>({{2, 6}, {3, 1}}).get_vector());
    auto c = backend->create_tensor(element::f32, shape_c);
    copy_data(c, vector<float>{0});
    auto result = backend->create_tensor(element::f32, shape_r);

    backend->call_with_validate(backend->compile(f), {result}, {a, b, c});
    EXPECT_EQ((test::NDArray<float, 2>(
                   {{0, 0, 0, 0, 0}, {0, 0, 8, 0, 0}, {0, 0, 3, 0, 0}, {0, 0, 0, 1, 0}})
                   .get_vector()),
              read_vector<float>(result));
}

//
// From the XLA docs: https://www.tensorflow.org/performance/xla/operation_semantics#selectandscatter
//
NGRAPH_TEST(${BACKEND_NAME}, select_and_scatter_without_overlap)
{
    Shape shape_sel_a{};
    auto SEL_A = make_shared<op::Parameter>(element::f32, shape_sel_a);
    Shape shape_sel_b{};
    auto SEL_B = make_shared<op::Parameter>(element::f32, shape_sel_b);
    auto sel_f = make_shared<Function>(make_shared<op::Greater>(SEL_A, SEL_B),
                                       ParameterVector{SEL_A, SEL_B});

    Shape shape_scatter_a{};
    auto SCATTER_A = make_shared<op::Parameter>(element::f32, shape_scatter_a);
    Shape shape_scatter_b{};
    auto SCATTER_B = make_shared<op::Parameter>(element::f32, shape_scatter_b);
    auto scatter_f =
        make_shared<Function>(SCATTER_A + SCATTER_B, ParameterVector{SCATTER_A, SCATTER_B});

    Shape shape_a{4, 6};
    auto A = make_shared<op::Parameter>(element::f32, shape_a);
    Shape shape_b{2, 2};
    auto B = make_shared<op::Parameter>(element::f32, shape_b);
    Shape shape_c{};
    auto C = make_shared<op::Parameter>(element::f32, shape_c);
    Shape shape_r{4, 6};
    Shape window_shape{2, 3};
    auto window_strides = Strides{2, 3};
    auto f = make_shared<Function>(
        make_shared<op::SelectAndScatter>(A, B, C, sel_f, scatter_f, window_shape, window_strides),
        ParameterVector{A, B, C});

    auto backend = runtime::Backend::create("${BACKEND_NAME}");

    // Create some tensors for input/output
    auto a = backend->create_tensor(element::f32, shape_a);
    copy_data(a,
              test::NDArray<float, 2>(
                  {{7, 2, 5, 3, 10, 2}, {3, 8, 9, 3, 4, 2}, {1, 5, 7, 5, 6, 1}, {0, 6, 2, 7, 2, 8}})
                  .get_vector());
    auto b = backend->create_tensor(element::f32, shape_b);
    copy_data(b, test::NDArray<float, 2>({{2, 6}, {3, 1}}).get_vector());
    auto c = backend->create_tensor(element::f32, shape_c);
    copy_data(c, vector<float>{0});
    auto result = backend->create_tensor(element::f32, shape_r);

    backend->call_with_validate(backend->compile(f), {result}, {a, b, c});
    EXPECT_EQ((test::NDArray<float, 2>(
                   {{0, 0, 0, 0, 6, 0}, {0, 0, 2, 0, 0, 0}, {0, 0, 3, 0, 0, 0}, {0, 0, 0, 0, 0, 1}})
                   .get_vector()),
              read_vector<float>(result));
}

//
// Adapted from the XLA docs to provide an example in >2D: https://www.tensorflow.org/performance/xla/operation_semantics#selectandscatter
//
NGRAPH_TEST(${BACKEND_NAME}, select_and_scatter_3d_without_overlap)
{
    Shape shape_sel_a{};
    auto SEL_A = make_shared<op::Parameter>(element::f32, shape_sel_a);
    Shape shape_sel_b{};
    auto SEL_B = make_shared<op::Parameter>(element::f32, shape_sel_b);
    auto sel_f = make_shared<Function>(make_shared<op::Greater>(SEL_A, SEL_B),
                                       ParameterVector{SEL_A, SEL_B});

    Shape shape_scatter_a{};
    auto SCATTER_A = make_shared<op::Parameter>(element::f32, shape_scatter_a);
    Shape shape_scatter_b{};
    auto SCATTER_B = make_shared<op::Parameter>(element::f32, shape_scatter_b);
    auto scatter_f =
        make_shared<Function>(SCATTER_A + SCATTER_B, ParameterVector{SCATTER_A, SCATTER_B});

    Shape shape_a{2, 4, 6};
    auto A = make_shared<op::Parameter>(element::f32, shape_a);
    Shape shape_b{1, 2, 2};
    auto B = make_shared<op::Parameter>(element::f32, shape_b);
    Shape shape_c{};
    auto C = make_shared<op::Parameter>(element::f32, shape_c);
    Shape shape_r{2, 4, 6};
    Shape window_shape{2, 2, 3};
    auto window_strides = Strides{2, 2, 3};
    auto f = make_shared<Function>(
        make_shared<op::SelectAndScatter>(A, B, C, sel_f, scatter_f, window_shape, window_strides),
        ParameterVector{A, B, C});

    auto backend = runtime::Backend::create("${BACKEND_NAME}");

    // Create some tensors for input/output
    auto a = backend->create_tensor(element::f32, shape_a);
    copy_data(
        a,
        test::NDArray<float, 3>(
            {{{7, 2, 5, 3, 10, 2}, {3, 8, 9, 3, 4, 2}, {1, 5, 7, 5, 6, 1}, {0, 6, 2, 7, 2, 8}},
             {{2, 5, 8, 3, 4, 2}, {1, 2, 8, 4, 5, 2}, {10, 2, 3, 4, 1, 0}, {4, 1, 2, 4, 5, 7}}})
            .get_vector());
    auto b = backend->create_tensor(element::f32, shape_b);
    copy_data(b, test::NDArray<float, 3>({{{2, 6}, {3, 1}}}).get_vector());
    auto c = backend->create_tensor(element::f32, shape_c);
    copy_data(c, vector<float>{0});
    auto result = backend->create_tensor(element::f32, shape_r);

    backend->call_with_validate(backend->compile(f), {result}, {a, b, c});
    EXPECT_EQ(
        (test::NDArray<float, 3>(
             {{{0, 0, 0, 0, 6, 0}, {0, 0, 2, 0, 0, 0}, {0, 0, 0, 0, 0, 0}, {0, 0, 0, 0, 0, 1}},
              {{0, 0, 0, 0, 0, 0}, {0, 0, 0, 0, 0, 0}, {3, 0, 0, 0, 0, 0}, {0, 0, 0, 0, 0, 0}}})
             .get_vector()),
        read_vector<float>(result));
}

template <typename OP>
void make_unary_empty_test(const string& backend_name)
{
    Shape shape{0};

    ParameterVector params;
    NodeVector result_list;
    for (size_t i = 0; i < s_known_element_types.size(); i++)
    {
        shared_ptr<op::Parameter> p = make_shared<op::Parameter>(s_known_element_types[i], shape);
        params.push_back(p);
        result_list.push_back(make_shared<OP>(p));
    }

    auto f = make_shared<Function>(result_list, params);
    auto backend = runtime::Backend::create(backend_name);

    vector<shared_ptr<runtime::Tensor>> inputs;
    vector<shared_ptr<runtime::Tensor>> outputs;
    for (size_t i = 0; i < s_known_element_types.size(); i++)
    {
        inputs.push_back(backend->create_tensor(s_known_element_types[i], shape));
        outputs.push_back(backend->create_tensor(s_known_element_types[i], shape));
    }

    backend->call_with_validate(backend->compile(f), outputs, inputs);

    EXPECT_EQ(read_vector<float>(inputs[0]).size(), 0);
    EXPECT_EQ(read_vector<double>(inputs[1]).size(), 0);
    EXPECT_EQ(read_vector<int8_t>(inputs[2]).size(), 0);
    EXPECT_EQ(read_vector<int16_t>(inputs[3]).size(), 0);
    EXPECT_EQ(read_vector<int32_t>(inputs[4]).size(), 0);
    EXPECT_EQ(read_vector<int64_t>(inputs[5]).size(), 0);
    EXPECT_EQ(read_vector<uint8_t>(inputs[6]).size(), 0);
    EXPECT_EQ(read_vector<uint16_t>(inputs[7]).size(), 0);
    EXPECT_EQ(read_vector<uint32_t>(inputs[8]).size(), 0);
    EXPECT_EQ(read_vector<uint64_t>(inputs[9]).size(), 0);

    EXPECT_EQ(read_vector<float>(outputs[0]).size(), 0);
    EXPECT_EQ(read_vector<double>(outputs[1]).size(), 0);
    EXPECT_EQ(read_vector<int8_t>(outputs[2]).size(), 0);
    EXPECT_EQ(read_vector<int16_t>(outputs[3]).size(), 0);
    EXPECT_EQ(read_vector<int32_t>(outputs[4]).size(), 0);
    EXPECT_EQ(read_vector<int64_t>(outputs[5]).size(), 0);
    EXPECT_EQ(read_vector<uint8_t>(outputs[6]).size(), 0);
    EXPECT_EQ(read_vector<uint16_t>(outputs[7]).size(), 0);
    EXPECT_EQ(read_vector<uint32_t>(outputs[8]).size(), 0);
    EXPECT_EQ(read_vector<uint64_t>(outputs[9]).size(), 0);
}

template <typename OP>
void make_binary_empty_test(const string& backend_name, bool is_comparison = false)
{
    Shape shape{0};
    ParameterVector A;
    for (size_t i = 0; i < s_known_element_types.size(); i++)
    {
        A.push_back(make_shared<op::Parameter>(s_known_element_types[i], shape));
    }

    NodeVector result_list;
    for (shared_ptr<op::Parameter> p : A)
    {
        result_list.push_back(make_shared<OP>(p, p));
    }

    auto f = make_shared<Function>(result_list, A);
    auto backend = runtime::Backend::create(backend_name);

    vector<shared_ptr<runtime::Tensor>> inputs;
    vector<shared_ptr<runtime::Tensor>> outputs;
    for (size_t i = 0; i < s_known_element_types.size(); i++)
    {
        inputs.push_back(backend->create_tensor(s_known_element_types[i], shape));
        if (is_comparison)
        {
            outputs.push_back(backend->create_tensor(element::from<char>(), shape));
        }
        else
        {
            outputs.push_back(backend->create_tensor(s_known_element_types[i], shape));
        }
    }

    backend->call_with_validate(backend->compile(f), outputs, inputs);

    EXPECT_EQ(read_vector<float>(inputs[0]).size(), 0);
    EXPECT_EQ(read_vector<double>(inputs[1]).size(), 0);
    EXPECT_EQ(read_vector<int8_t>(inputs[2]).size(), 0);
    EXPECT_EQ(read_vector<int16_t>(inputs[3]).size(), 0);
    EXPECT_EQ(read_vector<int32_t>(inputs[4]).size(), 0);
    EXPECT_EQ(read_vector<int64_t>(inputs[5]).size(), 0);
    EXPECT_EQ(read_vector<uint8_t>(inputs[6]).size(), 0);
    EXPECT_EQ(read_vector<uint16_t>(inputs[7]).size(), 0);
    EXPECT_EQ(read_vector<uint32_t>(inputs[8]).size(), 0);
    EXPECT_EQ(read_vector<uint64_t>(inputs[9]).size(), 0);

    if (is_comparison)
    {
        EXPECT_EQ(read_vector<char>(outputs[0]).size(), 0);
        EXPECT_EQ(read_vector<char>(outputs[1]).size(), 0);
        EXPECT_EQ(read_vector<char>(outputs[2]).size(), 0);
        EXPECT_EQ(read_vector<char>(outputs[3]).size(), 0);
        EXPECT_EQ(read_vector<char>(outputs[4]).size(), 0);
        EXPECT_EQ(read_vector<char>(outputs[5]).size(), 0);
        EXPECT_EQ(read_vector<char>(outputs[6]).size(), 0);
        EXPECT_EQ(read_vector<char>(outputs[7]).size(), 0);
        EXPECT_EQ(read_vector<char>(outputs[8]).size(), 0);
        EXPECT_EQ(read_vector<char>(outputs[9]).size(), 0);
    }
    else
    {
        EXPECT_EQ(read_vector<float>(outputs[0]).size(), 0);
        EXPECT_EQ(read_vector<double>(outputs[1]).size(), 0);
        EXPECT_EQ(read_vector<int8_t>(outputs[2]).size(), 0);
        EXPECT_EQ(read_vector<int16_t>(outputs[3]).size(), 0);
        EXPECT_EQ(read_vector<int32_t>(outputs[4]).size(), 0);
        EXPECT_EQ(read_vector<int64_t>(outputs[5]).size(), 0);
        EXPECT_EQ(read_vector<uint8_t>(outputs[6]).size(), 0);
        EXPECT_EQ(read_vector<uint16_t>(outputs[7]).size(), 0);
        EXPECT_EQ(read_vector<uint32_t>(outputs[8]).size(), 0);
        EXPECT_EQ(read_vector<uint64_t>(outputs[9]).size(), 0);
    }
}

NGRAPH_TEST(${BACKEND_NAME}, zero_sized_abs)
{
    make_unary_empty_test<op::Abs>("${BACKEND_NAME}");
}

NGRAPH_TEST(${BACKEND_NAME}, zero_sized_ceiling)
{
    make_unary_empty_test<op::Ceiling>("${BACKEND_NAME}");
}

NGRAPH_TEST(${BACKEND_NAME}, zero_sized_exp)
{
    make_unary_empty_test<op::Exp>("${BACKEND_NAME}");
}

NGRAPH_TEST(${BACKEND_NAME}, zero_sized_floor)
{
    make_unary_empty_test<op::Floor>("${BACKEND_NAME}");
}

NGRAPH_TEST(${BACKEND_NAME}, zero_sized_log)
{
    make_unary_empty_test<op::Log>("${BACKEND_NAME}");
}

NGRAPH_TEST(${BACKEND_NAME}, zero_sized_negative)
{
    make_unary_empty_test<op::Negative>("${BACKEND_NAME}");
}

NGRAPH_TEST(${BACKEND_NAME}, zero_sized_not)
{
    Shape shape{0};
    auto A = make_shared<op::Parameter>(element::from<char>(), shape);
    auto f = make_shared<Function>(make_shared<op::Not>(A), ParameterVector{A});

    auto backend = runtime::Backend::create("${BACKEND_NAME}");

    auto a = backend->create_tensor(element::from<char>(), shape);
    auto result = backend->create_tensor(element::from<char>(), shape);

    backend->call_with_validate(backend->compile(f), {result}, {a});

    auto in_vec = read_vector<char>(a);
    auto out_vec = read_vector<char>(result);

    EXPECT_EQ(in_vec.size(), 0);
    EXPECT_EQ(out_vec.size(), 0);
}

NGRAPH_TEST(${BACKEND_NAME}, zero_sized_sign)
{
    make_unary_empty_test<op::Sign>("${BACKEND_NAME}");
}

NGRAPH_TEST(${BACKEND_NAME}, zero_sized_sqrt)
{
    make_unary_empty_test<op::Sqrt>("${BACKEND_NAME}");
}

NGRAPH_TEST(${BACKEND_NAME}, zero_sized_sin)
{
    make_unary_empty_test<op::Sin>("${BACKEND_NAME}");
}

NGRAPH_TEST(${BACKEND_NAME}, zero_sized_sinh)
{
    make_unary_empty_test<op::Sinh>("${BACKEND_NAME}");
}

NGRAPH_TEST(${BACKEND_NAME}, zero_sized_cos)
{
    make_unary_empty_test<op::Cos>("${BACKEND_NAME}");
}

NGRAPH_TEST(${BACKEND_NAME}, zero_sized_cosh)
{
    make_unary_empty_test<op::Cosh>("${BACKEND_NAME}");
}

NGRAPH_TEST(${BACKEND_NAME}, zero_sized_tan)
{
    make_unary_empty_test<op::Tan>("${BACKEND_NAME}");
}

NGRAPH_TEST(${BACKEND_NAME}, zero_sized_tanh)
{
    make_unary_empty_test<op::Tanh>("${BACKEND_NAME}");
}

NGRAPH_TEST(${BACKEND_NAME}, zero_sized_asin)
{
    make_unary_empty_test<op::Asin>("${BACKEND_NAME}");
}

NGRAPH_TEST(${BACKEND_NAME}, zero_sized_acos)
{
    make_unary_empty_test<op::Acos>("${BACKEND_NAME}");
}

NGRAPH_TEST(${BACKEND_NAME}, zero_sized_atan)
{
    make_unary_empty_test<op::Atan>("${BACKEND_NAME}");
}

NGRAPH_TEST(${BACKEND_NAME}, zero_sized_add)
{
    make_binary_empty_test<op::Add>("${BACKEND_NAME}");
}

NGRAPH_TEST(${BACKEND_NAME}, zero_sized_divide)
{
    make_binary_empty_test<op::Divide>("${BACKEND_NAME}");
}

NGRAPH_TEST(${BACKEND_NAME}, zero_sized_eq)
{
    make_binary_empty_test<op::Equal>("${BACKEND_NAME}", true);
}

NGRAPH_TEST(${BACKEND_NAME}, zero_sized_greater)
{
    make_binary_empty_test<op::Greater>("${BACKEND_NAME}", true);
}

NGRAPH_TEST(${BACKEND_NAME}, zero_sized_greatereq)
{
    make_binary_empty_test<op::GreaterEq>("${BACKEND_NAME}", true);
}

NGRAPH_TEST(${BACKEND_NAME}, zero_sized_less)
{
    make_binary_empty_test<op::Less>("${BACKEND_NAME}", true);
}

NGRAPH_TEST(${BACKEND_NAME}, zero_sized_lesseq)
{
    make_binary_empty_test<op::LessEq>("${BACKEND_NAME}", true);
}

NGRAPH_TEST(${BACKEND_NAME}, zero_sized_maximum)
{
    make_binary_empty_test<op::Maximum>("${BACKEND_NAME}");
}

NGRAPH_TEST(${BACKEND_NAME}, zero_sized_minimum)
{
    make_binary_empty_test<op::Minimum>("${BACKEND_NAME}");
}

NGRAPH_TEST(${BACKEND_NAME}, zero_sized_multiply)
{
    make_binary_empty_test<op::Multiply>("${BACKEND_NAME}");
}

NGRAPH_TEST(${BACKEND_NAME}, zero_sized_not_equal)
{
    make_binary_empty_test<op::NotEqual>("${BACKEND_NAME}", true);
}

NGRAPH_TEST(${BACKEND_NAME}, zero_sized_power)
{
    make_binary_empty_test<op::Power>("${BACKEND_NAME}");
}

NGRAPH_TEST(${BACKEND_NAME}, zero_sized_subtract)
{
    make_binary_empty_test<op::Subtract>("${BACKEND_NAME}");
}

NGRAPH_TEST(${BACKEND_NAME}, convolution_outlining)
{
    Shape shape_a{1, 2, 2, 2};
    auto A = make_shared<op::Parameter>(element::f32, shape_a);
    Shape shape_b{2, 2, 1, 1};
    auto B = make_shared<op::Parameter>(element::f32, shape_b);
    Shape shape_r{1, 2, 2, 2};
    auto conv1 = make_shared<op::Convolution>(A,
                                              B,
                                              Strides{1, 1},
                                              Strides{1, 1},
                                              CoordinateDiff{0, 0},
                                              CoordinateDiff{0, 0},
                                              Strides{1, 1});
    auto conv2 = make_shared<op::Convolution>(conv1,
                                              B,
                                              Strides{1, 1},
                                              Strides{1, 1},
                                              CoordinateDiff{0, 0},
                                              CoordinateDiff{0, 0},
                                              Strides{1, 1});
    auto f = make_shared<Function>(conv2, ParameterVector{A, B});

    auto backend = runtime::Backend::create("${BACKEND_NAME}");

    // Create some tensors for input/output
    auto a = backend->create_tensor(element::f32, shape_a);
    copy_data(a, vector<float>{1.0f, 1.0f, 1.0f, 1.0f, 1.0f, 1.0f, 1.0f, 1.0f});
    auto b = backend->create_tensor(element::f32, shape_b);
    copy_data(b, vector<float>{1.0f, 1.0f, 1.0f, 1.0f});
    auto result = backend->create_tensor(element::f32, shape_r);

    vector<float> expected_result{4.0f, 4.0f, 4.0f, 4.0f, 4.0f, 4.0f, 4.0f, 4.0f};

    backend->call_with_validate(backend->compile(f), {result}, {a, b});
    EXPECT_EQ(vector<float>{expected_result}, read_vector<float>(result));
}

NGRAPH_TEST(${BACKEND_NAME}, computation_reuse)
{
    Shape shape_a{1, 16, 2, 2};
    auto A = make_shared<op::Parameter>(element::f32, shape_a);
    Shape shape_b{32, 16, 1, 1};
    auto B = make_shared<op::Parameter>(element::f32, shape_b);
    Shape shape_r{1, 32, 2, 2};
    auto conv = make_shared<op::Convolution>(A,
                                             B,
                                             Strides{1, 1},
                                             Strides{1, 1},
                                             CoordinateDiff{0, 0},
                                             CoordinateDiff{0, 0},
                                             Strides{1, 1});
    Shape pool_shape{1, 1};
    auto pool = make_shared<op::AvgPool>(conv, pool_shape);
    auto bias = make_shared<op::Broadcast>(
        op::Constant::create(element::f32, Shape{}, {2.14}), shape_r, AxisSet{0, 1, 2, 3});
    auto result_op = make_shared<op::Result>(pool + bias);
    auto f = make_shared<Function>(ResultVector{result_op}, ParameterVector{A, B});

    auto backend = runtime::Backend::create("${BACKEND_NAME}");

    vector<float> input(64, 1.0f);
    vector<float> weights(512, 0.5f);
    vector<float> rv(128);

    auto a = backend->create_tensor(element::f32, shape_a, input.data());
    auto b = backend->create_tensor(element::f32, shape_b, weights.data());
    auto result = backend->create_tensor(element::f32, shape_r, rv.data());

    backend->call_with_validate(backend->compile(f), {result}, {a, b});

    vector<float> rv_saved(rv);

    b->set_stale(false);
    backend->call_with_validate(backend->compile(f), {result}, {a, b});
    EXPECT_EQ(rv_saved, rv);
}

NGRAPH_TEST(${BACKEND_NAME}, pad_interior_1d)
{
    Shape shape_a{6};
    auto A = make_shared<op::Parameter>(element::f32, shape_a);
    Shape shape_b{};
    auto B = make_shared<op::Parameter>(element::f32, shape_b);
    Shape shape_r{16};
    Shape padding_below{0};
    Shape padding_above{0};
    Shape padding_interior{2};
    auto f = make_shared<Function>(
        make_shared<op::Pad>(A, B, padding_below, padding_above, padding_interior),
        ParameterVector{A, B});

    auto backend = runtime::Backend::create("${BACKEND_NAME}");

    // Create some tensors for input/output
    auto a = backend->create_tensor(element::f32, shape_a);
    copy_data(a, test::NDArray<float, 1>({1, 2, 3, 4, 5, 6}).get_vector());
    auto b = backend->create_tensor(element::f32, shape_b);
    copy_data(b, vector<float>{2112});
    auto result = backend->create_tensor(element::f32, shape_r);

    backend->call_with_validate(backend->compile(f), {result}, {a, b});
    EXPECT_EQ((test::NDArray<float, 1>(
                   {1, 2112, 2112, 2, 2112, 2112, 3, 2112, 2112, 4, 2112, 2112, 5, 2112, 2112, 6})
                   .get_vector()),
              read_vector<float>(result));
}

NGRAPH_TEST(${BACKEND_NAME}, pad_exterior_1d)
{
    Shape shape_a{6};
    auto A = make_shared<op::Parameter>(element::f32, shape_a);
    Shape shape_b{};
    auto B = make_shared<op::Parameter>(element::f32, shape_b);
    Shape shape_r{15};
    Shape padding_below{4};
    Shape padding_above{5};
    Shape padding_interior{0};
    auto f = make_shared<Function>(
        make_shared<op::Pad>(A, B, padding_below, padding_above, padding_interior),
        ParameterVector{A, B});

    auto backend = runtime::Backend::create("${BACKEND_NAME}");

    // Create some tensors for input/output
    auto a = backend->create_tensor(element::f32, shape_a);
    copy_data(a, test::NDArray<float, 1>({1, 2, 3, 4, 5, 6}).get_vector());
    auto b = backend->create_tensor(element::f32, shape_b);
    copy_data(b, vector<float>{2112});
    auto result = backend->create_tensor(element::f32, shape_r);

    backend->call_with_validate(backend->compile(f), {result}, {a, b});
    EXPECT_EQ((test::NDArray<float, 1>(
                   {2112, 2112, 2112, 2112, 1, 2, 3, 4, 5, 6, 2112, 2112, 2112, 2112, 2112})
                   .get_vector()),
              read_vector<float>(result));
}

NGRAPH_TEST(${BACKEND_NAME}, pad_interior_exterior_1d)
{
    Shape shape_a{6};
    auto A = make_shared<op::Parameter>(element::f32, shape_a);
    Shape shape_b{};
    auto B = make_shared<op::Parameter>(element::f32, shape_b);
    Shape shape_r{25};
    Shape padding_below{4};
    Shape padding_above{5};
    Shape padding_interior{2};
    auto f = make_shared<Function>(
        make_shared<op::Pad>(A, B, padding_below, padding_above, padding_interior),
        ParameterVector{A, B});

    auto backend = runtime::Backend::create("${BACKEND_NAME}");

    // Create some tensors for input/output
    auto a = backend->create_tensor(element::f32, shape_a);
    copy_data(a, test::NDArray<float, 1>({1, 2, 3, 4, 5, 6}).get_vector());
    auto b = backend->create_tensor(element::f32, shape_b);
    copy_data(b, vector<float>{2112});
    auto result = backend->create_tensor(element::f32, shape_r);

    backend->call_with_validate(backend->compile(f), {result}, {a, b});
    EXPECT_EQ((test::NDArray<float, 1>({2112, 2112, 2112, 2112, 1,    2112, 2112, 2, 2112,
                                        2112, 3,    2112, 2112, 4,    2112, 2112, 5, 2112,
                                        2112, 6,    2112, 2112, 2112, 2112, 2112})
                   .get_vector()),
              read_vector<float>(result));
}

NGRAPH_TEST(${BACKEND_NAME}, pad_interior_exterior_2d)
{
    Shape shape_a{2, 3};
    auto A = make_shared<op::Parameter>(element::f32, shape_a);
    Shape shape_b{};
    auto B = make_shared<op::Parameter>(element::f32, shape_b);
    Shape shape_r{7, 6};
    Shape padding_below{1, 0};
    Shape padding_above{2, 1};
    Shape padding_interior{2, 1};
    auto f = make_shared<Function>(
        make_shared<op::Pad>(A, B, padding_below, padding_above, padding_interior),
        ParameterVector{A, B});

    auto backend = runtime::Backend::create("${BACKEND_NAME}");

    // Create some tensors for input/output
    auto a = backend->create_tensor(element::f32, shape_a);
    copy_data(a, test::NDArray<float, 2>({{1, 2, 3}, {4, 5, 6}}).get_vector());
    auto b = backend->create_tensor(element::f32, shape_b);
    copy_data(b, vector<float>{9});
    auto result = backend->create_tensor(element::f32, shape_r);

    backend->call_with_validate(backend->compile(f), {result}, {a, b});
    EXPECT_EQ((test::NDArray<float, 2>({{9, 9, 9, 9, 9, 9},
                                        {1, 9, 2, 9, 3, 9},
                                        {9, 9, 9, 9, 9, 9},
                                        {9, 9, 9, 9, 9, 9},
                                        {4, 9, 5, 9, 6, 9},
                                        {9, 9, 9, 9, 9, 9},
                                        {9, 9, 9, 9, 9, 9}})
                   .get_vector()),
              read_vector<float>(result));
}

NGRAPH_TEST(${BACKEND_NAME}, pad_exterior_2d_0x0)
{
    Shape shape_a{0, 0};
    auto A = make_shared<op::Parameter>(element::f32, shape_a);
    Shape shape_b{};
    auto B = make_shared<op::Parameter>(element::f32, shape_b);
    Shape shape_r{5, 5};
    Shape padding_below{2, 3};
    Shape padding_above{3, 2};
    Shape padding_interior{0, 0};
    auto f = make_shared<Function>(
        make_shared<op::Pad>(A, B, padding_below, padding_above, padding_interior),
        ParameterVector{A, B});

    auto backend = runtime::Backend::create("${BACKEND_NAME}");

    // Create some tensors for input/output
    auto a = backend->create_tensor(element::f32, shape_a);
    // copy_data(a, test::NDArray<float, 2>({{}}).get_vector());
    auto b = backend->create_tensor(element::f32, shape_b);
    copy_data(b, vector<float>{2112});
    auto result = backend->create_tensor(element::f32, shape_r);

    backend->call_with_validate(backend->compile(f), {result}, {a, b});
    EXPECT_EQ((test::NDArray<float, 2>({{2112, 2112, 2112, 2112, 2112},
                                        {2112, 2112, 2112, 2112, 2112},
                                        {2112, 2112, 2112, 2112, 2112},
                                        {2112, 2112, 2112, 2112, 2112},
                                        {2112, 2112, 2112, 2112, 2112}})
                   .get_vector()),
              read_vector<float>(result));
}

NGRAPH_TEST(${BACKEND_NAME}, pad_exterior_2d_0x3)
{
    Shape shape_a{0, 3};
    auto A = make_shared<op::Parameter>(element::f32, shape_a);
    Shape shape_b{};
    auto B = make_shared<op::Parameter>(element::f32, shape_b);
    Shape shape_r{5, 5};
    Shape padding_below{2, 1};
    Shape padding_above{3, 1};
    Shape padding_interior{0, 0};
    auto f = make_shared<Function>(
        make_shared<op::Pad>(A, B, padding_below, padding_above, padding_interior),
        ParameterVector{A, B});

    auto backend = runtime::Backend::create("${BACKEND_NAME}");

    // Create some tensors for input/output
    auto a = backend->create_tensor(element::f32, shape_a);
    // copy_data(a, test::NDArray<float, 2>({}).get_vector());
    auto b = backend->create_tensor(element::f32, shape_b);
    copy_data(b, vector<float>{2112});
    auto result = backend->create_tensor(element::f32, shape_r);

    backend->call_with_validate(backend->compile(f), {result}, {a, b});
    EXPECT_EQ((test::NDArray<float, 2>({{2112, 2112, 2112, 2112, 2112},
                                        {2112, 2112, 2112, 2112, 2112},
                                        {2112, 2112, 2112, 2112, 2112},
                                        {2112, 2112, 2112, 2112, 2112},
                                        {2112, 2112, 2112, 2112, 2112}})
                   .get_vector()),
              read_vector<float>(result));
}

NGRAPH_TEST(${BACKEND_NAME}, pad_exterior_2d_3x0)
{
    Shape shape_a{3, 0};
    auto A = make_shared<op::Parameter>(element::f32, shape_a);
    Shape shape_b{};
    auto B = make_shared<op::Parameter>(element::f32, shape_b);
    Shape shape_r{5, 5};
    Shape padding_below{1, 3};
    Shape padding_above{1, 2};
    Shape padding_interior{0, 0};
    auto f = make_shared<Function>(
        make_shared<op::Pad>(A, B, padding_below, padding_above, padding_interior),
        ParameterVector{A, B});

    auto backend = runtime::Backend::create("${BACKEND_NAME}");

    // Create some tensors for input/output
    auto a = backend->create_tensor(element::f32, shape_a);
    // copy_data(a, test::NDArray<float, 2>({}).get_vector());
    auto b = backend->create_tensor(element::f32, shape_b);
    copy_data(b, vector<float>{2112});
    auto result = backend->create_tensor(element::f32, shape_r);

    backend->call_with_validate(backend->compile(f), {result}, {a, b});
    EXPECT_EQ((test::NDArray<float, 2>({{2112, 2112, 2112, 2112, 2112},
                                        {2112, 2112, 2112, 2112, 2112},
                                        {2112, 2112, 2112, 2112, 2112},
                                        {2112, 2112, 2112, 2112, 2112},
                                        {2112, 2112, 2112, 2112, 2112}})
                   .get_vector()),
              read_vector<float>(result));
}

NGRAPH_TEST(${BACKEND_NAME}, pad_exterior_4d_1x2x2x2)
{
    Shape shape_a{1, 2, 2, 2};
    auto A = make_shared<op::Parameter>(element::f32, shape_a);
    Shape shape_b{};
    auto B = make_shared<op::Parameter>(element::f32, shape_b);
    Shape shape_r{1, 2, 4, 4};
    Shape padding_below{0, 0, 1, 1};
    Shape padding_above{0, 0, 1, 1};
    Shape padding_interior{0, 0, 0, 0};
    auto f = make_shared<Function>(
        make_shared<op::Pad>(A, B, padding_below, padding_above, padding_interior),
        ParameterVector{A, B});

    auto backend = runtime::Backend::create("${BACKEND_NAME}");

    // Create some tensors for input/output
    auto a = backend->create_tensor(element::f32, shape_a);
    // clang-format off
    copy_data(a, test::NDArray<float, 4>(
        {
            {
                {
                    {0.0f, 0.0f},
                    {0.0f, 0.0f}
                },
                {
                    {0.0f, 0.0f},
                    {0.0f, 0.0f}
                }
            }
        }).get_vector());
    // clang-format on

    auto b = backend->create_tensor(element::f32, shape_b);
    copy_data(b, vector<float>{42});

    auto result = backend->create_tensor(element::f32, shape_r);

    backend->call_with_validate(backend->compile(f), {result}, {a, b});
    // clang-format off
    EXPECT_EQ((test::NDArray<float, 4>(
        {
            {
                {
                    {42.0f, 42.0f, 42.0f, 42.0f},
                    {42.0f, 0.0f, 0.0f, 42.0f},
                    {42.0f, 0.0f, 0.0f, 42.0f},
                    {42.0f, 42.0f, 42.0f, 42.0f}
                },
                {
                    {42.0f, 42.0f, 42.0f, 42.0f},
                    {42.0f, 0.0f, 0.0f, 42.0f},
                    {42.0f, 0.0f, 0.0f, 42.0f},
                    {42.0f, 42.0f, 42.0f, 42.0f}
                }
            }
        }).get_vector()),
        read_vector<float>(result));
    // clang-format on
}

// This is a regression test for one of TF's unit tests, which was failing.
// The problem was inappropriate handling of the shape computation for a
// zero-length axis with interior padding. Rather than subtract 1 from the
// source shape and multiply by the interior padding (which causes underflow),
// we should just count the pre-interior-padding length as zero.
NGRAPH_TEST(${BACKEND_NAME}, pad_interior_exterior_4d_2x0x3x2)
{
    Shape shape_a{2, 0, 3, 2};
    auto A = make_shared<op::Parameter>(element::f32, shape_a);
    Shape shape_b{};
    auto B = make_shared<op::Parameter>(element::f32, shape_b);
    Shape padding_below{1, 0, 0, 0};
    Shape padding_above{0, 2, 0, 0};
    Shape padding_interior{2, 1, 0, 0};
    Shape shape_r{5, 2, 3, 2};
    auto f = make_shared<Function>(
        make_shared<op::Pad>(A, B, padding_below, padding_above, padding_interior),
        ParameterVector{A, B});

    auto backend = runtime::Backend::create("${BACKEND_NAME}");

    // Create some tensors for input/output
    auto a = backend->create_tensor(element::f32, shape_a);
    // copy_data(a, test::NDArray<float, 2>({}).get_vector());
    auto b = backend->create_tensor(element::f32, shape_b);
    copy_data(b, vector<float>{2112});
    auto result = backend->create_tensor(element::f32, shape_r);

    vector<float> expected(5 * 2 * 3 * 2, 2112);

    backend->call_with_validate(backend->compile(f), {result}, {a, b});
    EXPECT_EQ(expected, read_vector<float>(result));
}

// This test covers the case with multiple image and with asymetric pad
// bug has been found on nvGPU side now covered by this test
NGRAPH_TEST(${BACKEND_NAME}, pad_2channel_2image_asym)
{
    Shape shape_a{2, 2, 4, 4};
    auto window_movement_strides = Strides{2, 2};
    Shape padding_below{0, 0, 0, 0};
    Shape padding_above{0, 0, 2, 2};
    Shape padding_interior{0, 0, 0, 0};
    auto A = make_shared<op::Parameter>(element::f32, shape_a);
    Shape shape_b{};
    auto B = make_shared<op::Parameter>(element::f32, shape_b);
    Shape shape_r{2, 2, 6, 6};
    auto f = make_shared<Function>(
        make_shared<op::Pad>(A, B, padding_below, padding_above, padding_interior),
        ParameterVector{A, B});

    auto backend = runtime::Backend::create("${BACKEND_NAME}");

    // Create some tensors for input/output
    auto a = backend->create_tensor(element::f32, shape_a);
    copy_data(a,
              test::NDArray<float, 4>({{{{0, 1, 0, 2}, // img 0 chan 0
                                         {0, 3, 2, 0},
                                         {2, 0, 0, 0},
                                         {0, 2, 1, 0}},

                                        {{0, 0, 0, 2}, // img 0 chan 1
                                         {0, 2, 3, 0},
                                         {2, 0, 1, 0},
                                         {2, 0, 0, 0}}},

                                       {{{0, 2, 1, 1}, // img 1 chan 0
                                         {0, 0, 2, 0},
                                         {0, 0, 1, 2},
                                         {0, 0, 0, 0}},

                                        {{2, 1, 0, 0}, // img 1 chan 1
                                         {0, 2, 0, 0},
                                         {1, 1, 2, 0},
                                         {1, 0, 0, 0}}}})
                  .get_vector());

    auto b = backend->create_tensor(element::f32, shape_b);
    copy_data(b, vector<float>{42});

    auto result = backend->create_tensor(element::f32, shape_r);

    backend->call_with_validate(backend->compile(f), {result}, {a, b});
    EXPECT_EQ((test::NDArray<float, 4>({{{{0, 1, 0, 2, 42, 42}, // img 0 chan 0
                                          {0, 3, 2, 0, 42, 42},
                                          {2, 0, 0, 0, 42, 42},
                                          {0, 2, 1, 0, 42, 42},
                                          {42, 42, 42, 42, 42, 42},
                                          {42, 42, 42, 42, 42, 42}},

                                         {{0, 0, 0, 2, 42, 42}, // img 1 chan 0
                                          {0, 2, 3, 0, 42, 42},
                                          {2, 0, 1, 0, 42, 42},
                                          {2, 0, 0, 0, 42, 42},
                                          {42, 42, 42, 42, 42, 42},
                                          {42, 42, 42, 42, 42, 42}}},

                                        {{{0, 2, 1, 1, 42, 42}, // img 1 chan 0
                                          {0, 0, 2, 0, 42, 42},
                                          {0, 0, 1, 2, 42, 42},
                                          {0, 0, 0, 0, 42, 42},
                                          {42, 42, 42, 42, 42, 42},
                                          {42, 42, 42, 42, 42, 42}},

                                         {{2, 1, 0, 0, 42, 42}, // img 1 chan 1
                                          {0, 2, 0, 0, 42, 42},
                                          {1, 1, 2, 0, 42, 42},
                                          {1, 0, 0, 0, 42, 42},
                                          {42, 42, 42, 42, 42, 42},
                                          {42, 42, 42, 42, 42, 42}}}})
                   .get_vector()),
              read_vector<float>(result));
}

// Trivial case with no reduced axes.
NGRAPH_TEST(${BACKEND_NAME}, product_trivial)
{
    Shape shape{2, 2};
    auto A = make_shared<op::Parameter>(element::f32, shape);
    auto f = make_shared<Function>(make_shared<op::Product>(A, AxisSet{}), ParameterVector{A});

    auto backend = runtime::Backend::create("${BACKEND_NAME}");

    // Create some tensors for input/output
    auto a = backend->create_tensor(element::f32, shape);
    copy_data(a, vector<float>{1, 2, 3, 4});
    auto result = backend->create_tensor(element::f32, shape);

    backend->call_with_validate(backend->compile(f), {result}, {a});
    EXPECT_EQ((vector<float>{1, 2, 3, 4}), read_vector<float>(result));
}

// Failure has been reported at 5D for some reason
NGRAPH_TEST(${BACKEND_NAME}, product_trivial_5d)
{
    Shape shape{2, 2, 2, 2, 2};
    auto A = make_shared<op::Parameter>(element::f32, shape);
    auto f = make_shared<Function>(make_shared<op::Product>(A, AxisSet{}), ParameterVector{A});

    auto backend = runtime::Backend::create("${BACKEND_NAME}");

    // Create some tensors for input/output
    auto a = backend->create_tensor(element::f32, shape);
    copy_data(a, vector<float>{1, 1, 1, 1, 1, 1, 1, 1, 1, 1, 1, 1, 1, 1, 1, 1,
                               1, 1, 1, 1, 1, 1, 1, 1, 1, 1, 1, 1, 1, 1, 1, 1});
    auto result = backend->create_tensor(element::f32, shape);

    backend->call_with_validate(backend->compile(f), {result}, {a});
    EXPECT_EQ((vector<float>{1, 1, 1, 1, 1, 1, 1, 1, 1, 1, 1, 1, 1, 1, 1, 1,
                             1, 1, 1, 1, 1, 1, 1, 1, 1, 1, 1, 1, 1, 1, 1, 1}),
              read_vector<float>(result));
}

NGRAPH_TEST(${BACKEND_NAME}, product_to_scalar)
{
    Shape shape{2, 2};
    auto A = make_shared<op::Parameter>(element::f32, shape);
    auto f = make_shared<Function>(make_shared<op::Product>(A, AxisSet{0, 1}), ParameterVector{A});

    auto backend = runtime::Backend::create("${BACKEND_NAME}");

    // Create some tensors for input/output
    auto a = backend->create_tensor(element::f32, shape);
    copy_data(a, vector<float>{1, 2, 3, 4});
    auto result = backend->create_tensor(element::f32, Shape{});

    backend->call_with_validate(backend->compile(f), {result}, {a});
    EXPECT_EQ((vector<float>{24}), read_vector<float>(result));

    // For some reason I'm feeling extra paranoid about making sure reduction doesn't clobber the
    // input tensors, so let's do this too.
    EXPECT_EQ((vector<float>{1, 2, 3, 4}), read_vector<float>(a));
}

NGRAPH_TEST(${BACKEND_NAME}, product_matrix_columns)
{
    Shape shape_a{3, 2};
    auto A = make_shared<op::Parameter>(element::f32, shape_a);
    Shape shape_rt{2};
    auto f = make_shared<Function>(make_shared<op::Product>(A, AxisSet{0}), ParameterVector{A});

    auto backend = runtime::Backend::create("${BACKEND_NAME}");

    // Create some tensors for input/output
    auto a = backend->create_tensor(element::f32, shape_a);
    copy_data(a, vector<float>{1, 2, 3, 4, 5, 6});
    auto result = backend->create_tensor(element::f32, shape_rt);

    backend->call_with_validate(backend->compile(f), {result}, {a});
    EXPECT_EQ((vector<float>{15, 48}), read_vector<float>(result));

    // For some reason I'm feeling extra paranoid about making sure reduction doesn't clobber the
    // input tensors, so let's do this too.
    EXPECT_EQ((vector<float>{1, 2, 3, 4, 5, 6}), read_vector<float>(a));
}

NGRAPH_TEST(${BACKEND_NAME}, product_matrix_rows)
{
    Shape shape_a{3, 2};
    auto A = make_shared<op::Parameter>(element::f32, shape_a);
    Shape shape_rt{3};
    auto f = make_shared<Function>(make_shared<op::Product>(A, AxisSet{1}), ParameterVector{A});

    auto backend = runtime::Backend::create("${BACKEND_NAME}");

    // Create some tensors for input/output
    auto a = backend->create_tensor(element::f32, shape_a);
    copy_data(a, vector<float>{1, 2, 3, 4, 5, 6});
    auto result = backend->create_tensor(element::f32, shape_rt);

    backend->call_with_validate(backend->compile(f), {result}, {a});
    EXPECT_EQ((vector<float>{2, 12, 30}), read_vector<float>(result));

    // For some reason I'm feeling extra paranoid about making sure reduction doesn't clobber the
    // input tensors, so let's do this too.
    EXPECT_EQ((vector<float>{1, 2, 3, 4, 5, 6}), read_vector<float>(a));
}

NGRAPH_TEST(${BACKEND_NAME}, product_matrix_rows_zero)
{
    Shape shape_a{3, 0};
    auto A = make_shared<op::Parameter>(element::f32, shape_a);
    Shape shape_rt{3};
    auto f = make_shared<Function>(make_shared<op::Product>(A, AxisSet{1}), ParameterVector{A});

    auto backend = runtime::Backend::create("${BACKEND_NAME}");

    // Create some tensors for input/output
    auto a = backend->create_tensor(element::f32, shape_a);
    copy_data(a, vector<float>{});
    auto result = backend->create_tensor(element::f32, shape_rt);
    copy_data(result, vector<float>({3, 3, 3}));

    backend->call_with_validate(backend->compile(f), {result}, {a});
    EXPECT_EQ((vector<float>{1, 1, 1}), read_vector<float>(result));

    // For some reason I'm feeling extra paranoid about making sure reduction doesn't clobber the
    // input tensors, so let's do this too.
    EXPECT_EQ((vector<float>{}), read_vector<float>(a));
}

NGRAPH_TEST(${BACKEND_NAME}, product_matrix_cols_zero)
{
    // Now the reduction (g(x:float32[2,2],y:float32[]) = reduce(x,y,f,axes={})).
    Shape shape_a{0, 2};
    auto A = make_shared<op::Parameter>(element::f32, shape_a);
    Shape shape_rt{2};
    auto f = make_shared<Function>(make_shared<op::Product>(A, AxisSet{0}), ParameterVector{A});

    auto backend = runtime::Backend::create("${BACKEND_NAME}");

    // Create some tensors for input/output
    auto a = backend->create_tensor(element::f32, shape_a);
    copy_data(a, vector<float>{});
    auto result = backend->create_tensor(element::f32, shape_rt);
    copy_data(result, vector<float>({3, 3}));

    backend->call_with_validate(backend->compile(f), {result}, {a});
    EXPECT_EQ((vector<float>{1, 1}), read_vector<float>(result));

    // For some reason I'm feeling extra paranoid about making sure reduction doesn't clobber the
    // input tensors, so let's do this too.
    EXPECT_EQ((vector<float>{}), read_vector<float>(a));
}

NGRAPH_TEST(${BACKEND_NAME}, product_vector_zero)
{
    Shape shape_a{0};
    auto A = make_shared<op::Parameter>(element::f32, shape_a);
    Shape shape_rt{};
    auto f = make_shared<Function>(make_shared<op::Product>(A, AxisSet{0}), ParameterVector{A});

    auto backend = runtime::Backend::create("${BACKEND_NAME}");

    // Create some tensors for input/output
    auto a = backend->create_tensor(element::f32, shape_a);
    copy_data(a, vector<float>{});
    auto result = backend->create_tensor(element::f32, shape_rt);
    copy_data(result, vector<float>({3}));

    backend->call_with_validate(backend->compile(f), {result}, {a});
    EXPECT_EQ((vector<float>{1}), read_vector<float>(result));

    // For some reason I'm feeling extra paranoid about making sure reduction doesn't clobber the
    // input tensors, so let's do this too.
    EXPECT_EQ((vector<float>{}), read_vector<float>(a));
}

NGRAPH_TEST(${BACKEND_NAME}, product_matrix_to_scalar_zero_by_zero)
{
    Shape shape_a{0, 0};
    auto A = make_shared<op::Parameter>(element::f32, shape_a);
    Shape shape_rt{};
    auto f = make_shared<Function>(make_shared<op::Product>(A, AxisSet{0, 1}), ParameterVector{A});

    auto backend = runtime::Backend::create("${BACKEND_NAME}");

    // Create some tensors for input/output
    auto a = backend->create_tensor(element::f32, shape_a);
    copy_data(a, vector<float>{});
    auto result = backend->create_tensor(element::f32, shape_rt);
    copy_data(result, vector<float>({3}));

    backend->call_with_validate(backend->compile(f), {result}, {a});
    EXPECT_EQ((vector<float>{1}), read_vector<float>(result));

    // For some reason I'm feeling extra paranoid about making sure reduction doesn't clobber the
    // input tensors, so let's do this too.
    EXPECT_EQ((vector<float>{}), read_vector<float>(a));
}

NGRAPH_TEST(${BACKEND_NAME}, product_3d_to_matrix_most_sig)
{
    Shape shape_a{3, 3, 3};
    auto A = make_shared<op::Parameter>(element::f32, shape_a);
    Shape shape_rt{3, 3};
    auto f = make_shared<Function>(make_shared<op::Product>(A, AxisSet{0}), ParameterVector{A});

    auto backend = runtime::Backend::create("${BACKEND_NAME}");

    // Create some tensors for input/output
    auto a = backend->create_tensor(element::f32, shape_a);
    copy_data(a, vector<float>{1,  2,  3,  4,  5,  6,  7,  8,  9,  10, 11, 12, 13, 14,
                               15, 16, 17, 18, 19, 20, 21, 22, 23, 24, 25, 26, 27});
    auto result = backend->create_tensor(element::f32, shape_rt);

    backend->call_with_validate(backend->compile(f), {result}, {a});
    EXPECT_EQ((vector<float>{1 * 10 * 19,
                             2 * 11 * 20,
                             3 * 12 * 21,
                             4 * 13 * 22,
                             5 * 14 * 23,
                             6 * 15 * 24,
                             7 * 16 * 25,
                             8 * 17 * 26,
                             9 * 18 * 27}),
              read_vector<float>(result));
}

NGRAPH_TEST(${BACKEND_NAME}, product_3d_to_matrix_least_sig)
{
    Shape shape_a{3, 3, 3};
    auto A = make_shared<op::Parameter>(element::f32, shape_a);
    Shape shape_rt{3, 3};
    auto f = make_shared<Function>(make_shared<op::Product>(A, AxisSet{2}), ParameterVector{A});

    auto backend = runtime::Backend::create("${BACKEND_NAME}");

    // Create some tensors for input/output
    auto a = backend->create_tensor(element::f32, shape_a);
    copy_data(a, vector<float>{1,  2,  3,  4,  5,  6,  7,  8,  9,  10, 11, 12, 13, 14,
                               15, 16, 17, 18, 19, 20, 21, 22, 23, 24, 25, 26, 27});
    auto result = backend->create_tensor(element::f32, shape_rt);

    backend->call_with_validate(backend->compile(f), {result}, {a});
    EXPECT_EQ((vector<float>{1 * 2 * 3,
                             4 * 5 * 6,
                             7 * 8 * 9,
                             10 * 11 * 12,
                             13 * 14 * 15,
                             16 * 17 * 18,
                             19 * 20 * 21,
                             22 * 23 * 24,
                             25 * 26 * 27}),
              read_vector<float>(result));
}

NGRAPH_TEST(${BACKEND_NAME}, product_3d_to_vector)
{
    Shape shape_a{3, 3, 3};
    auto A = make_shared<op::Parameter>(element::f32, shape_a);
    Shape shape_rt{3};
    auto f = make_shared<Function>(make_shared<op::Product>(A, AxisSet{0, 1}), ParameterVector{A});

    auto backend = runtime::Backend::create("${BACKEND_NAME}");

    // Create some tensors for input/output
    auto a = backend->create_tensor(element::f32, shape_a);
    copy_data(a, vector<float>{1,  2,  3,  4,  5,  6,  7,  8,  9,  10, 11, 12, 13, 14,
                               15, 16, 17, 18, 19, 20, 21, 22, 23, 24, 25, 26, 27});
    auto result = backend->create_tensor(element::f32, shape_rt);

    backend->call_with_validate(backend->compile(f), {result}, {a});
    EXPECT_EQ((vector<float>{1.0f * 10.0f * 19.0f * 4.0f * 13.0f * 22.0f * 7.0f * 16.0f * 25.0f,
                             2.0f * 11.0f * 20.0f * 5.0f * 14.0f * 23.0f * 8.0f * 17.0f * 26.0f,
                             3.0f * 12.0f * 21.0f * 6.0f * 15.0f * 24.0f * 9.0f * 18.0f * 27.0f}),
              read_vector<float>(result));
}

NGRAPH_TEST(${BACKEND_NAME}, product_3d_to_scalar)
{
    Shape shape_a{3, 3, 3};
    auto A = make_shared<op::Parameter>(element::f32, shape_a);
    Shape shape_rt{};
    auto f =
        make_shared<Function>(make_shared<op::Product>(A, AxisSet{0, 1, 2}), ParameterVector{A});

    auto backend = runtime::Backend::create("${BACKEND_NAME}");

    // Create some tensors for input/output
    auto a = backend->create_tensor(element::f32, shape_a);
    copy_data(a, vector<float>{1,  2,  3,  4,  5, 6, 7, 8, 9, 10, 11, 12, 13, 14,
                               13, 12, 11, 10, 9, 8, 7, 6, 5, 4,  3,  2,  1});
    auto result = backend->create_tensor(element::f32, shape_rt);

    backend->call_with_validate(backend->compile(f), {result}, {a});
    EXPECT_TRUE(test::all_close(vector<float>{1.0f * 10.0f * 9.0f * 4.0f * 13.0f * 6.0f * 7.0f *
                                              12.0f * 3.0f * 2.0f * 11.0f * 8.0f * 5.0f * 14.0f *
                                              5.0f * 8.0f * 11.0f * 2.0f * 3.0f * 12.0f * 7.0f *
                                              6.0f * 13.0f * 4.0f * 9.0f * 10.0f * 1.0f},
                                read_vector<float>(result)));
}

NGRAPH_TEST(${BACKEND_NAME}, product_3d_eliminate_zero_dim)
{
    Shape shape_a{3, 0, 2};
    auto A = make_shared<op::Parameter>(element::f32, shape_a);
    Shape shape_rt{3, 2};
    auto f = make_shared<Function>(make_shared<op::Product>(A, AxisSet{1}), ParameterVector{A});

    auto backend = runtime::Backend::create("${BACKEND_NAME}");

    // Create some tensors for input/output
    auto a = backend->create_tensor(element::f32, shape_a);
    copy_data(a, vector<float>{});
    auto result = backend->create_tensor(element::f32, shape_rt);

    // Overwrite the initial result vector to make sure we're not just coincidentally getting the right value.
    copy_data(result, vector<float>{2112, 2112, 2112, 2112, 2112, 2112});

    backend->call_with_validate(backend->compile(f), {result}, {a});
    EXPECT_EQ((vector<float>{1, 1, 1, 1, 1, 1}), read_vector<float>(result));
}

NGRAPH_TEST(${BACKEND_NAME}, product_2d_to_scalar_int32)
{
    Shape shape_a{3, 3};
    auto A = make_shared<op::Parameter>(element::i32, shape_a);
    Shape shape_rt{};
    auto f = make_shared<Function>(make_shared<op::Product>(A, AxisSet{0, 1}), ParameterVector{A});

    auto backend = runtime::Backend::create("${BACKEND_NAME}");

    // Create some tensors for input/output
    auto a = backend->create_tensor(element::i32, shape_a);
    copy_data(a, vector<int32_t>{1, 2, 3, 4, 5, 6, 7, 8, 9});
    auto result = backend->create_tensor(element::i32, shape_rt);

    backend->call_with_validate(f, {result}, {a});
    EXPECT_TRUE(test::all_close(vector<int32_t>{1 * 2 * 3 * 4 * 5 * 6 * 7 * 8 * 9},
                                read_vector<int32_t>(result)));
}

NGRAPH_TEST(${BACKEND_NAME}, product_to_scalar_int32)
{
    Shape shape{2, 2};
    auto A = make_shared<op::Parameter>(element::i32, shape);
    auto f = make_shared<Function>(make_shared<op::Product>(A, AxisSet{0, 1}), ParameterVector{A});

    auto backend = runtime::Backend::create("${BACKEND_NAME}");

    // Create some tensors for input/output
    auto a = backend->create_tensor(element::i32, shape);
    copy_data(a, vector<int32_t>{1, 2, 3, 4});
    auto result = backend->create_tensor(element::i32, Shape{});

    backend->call_with_validate(f, {result}, {a});
    EXPECT_EQ((vector<int32_t>{24}), read_vector<int32_t>(result));

    // For some reason I'm feeling extra paranoid about making sure reduction doesn't clobber the
    // input tensors, so let's do this too.
    EXPECT_EQ((vector<int32_t>{1, 2, 3, 4}), read_vector<int32_t>(a));
}

NGRAPH_TEST(${BACKEND_NAME}, product_to_scalar_int8)
{
    Shape shape{2, 2};
    auto A = make_shared<op::Parameter>(element::i8, shape);
    auto f = make_shared<Function>(make_shared<op::Product>(A, AxisSet{0, 1}), ParameterVector{A});

    auto backend = runtime::Backend::create("${BACKEND_NAME}");

    // Create some tensors for input/output
    auto a = backend->create_tensor(element::i8, shape);
    copy_data(a, vector<int8_t>{1, 2, 3, 4});
    auto result = backend->create_tensor(element::i8, Shape{});

    backend->call_with_validate(f, {result}, {a});
    EXPECT_EQ((vector<int8_t>{24}), read_vector<int8_t>(result));

    // For some reason I'm feeling extra paranoid about making sure reduction doesn't clobber the
    // input tensors, so let's do this too.
    EXPECT_EQ((vector<int8_t>{1, 2, 3, 4}), read_vector<int8_t>(a));
}

// Trivial case with no reduced axes.
NGRAPH_TEST(${BACKEND_NAME}, max_trivial)
{
    Shape shape{2, 2};
    auto A = make_shared<op::Parameter>(element::f32, shape);
    auto f = make_shared<Function>(make_shared<op::Max>(A, AxisSet{}), ParameterVector{A});

    auto backend = runtime::Backend::create("${BACKEND_NAME}");

    // Create some tensors for input/output
    auto a = backend->create_tensor(element::f32, shape);
    copy_data(a, vector<float>{1, 2, 3, 4});
    auto result = backend->create_tensor(element::f32, shape);

    backend->call_with_validate(backend->compile(f), {result}, {a});
    EXPECT_EQ((vector<float>{1, 2, 3, 4}), read_vector<float>(result));
}

NGRAPH_TEST(${BACKEND_NAME}, max_trivial_int8)
{
    Shape shape{2, 2};
    auto A = make_shared<op::Parameter>(element::i8, shape);
    auto f = make_shared<Function>(make_shared<op::Max>(A, AxisSet{}), ParameterVector{A});

    auto backend = runtime::Backend::create("${BACKEND_NAME}");

    // Create some tensors for input/output
    auto a = backend->create_tensor(element::i8, shape);
    copy_data(a, vector<int8_t>{1, 2, 3, 4});
    auto result = backend->create_tensor(element::i8, shape);

    backend->call_with_validate(f, {result}, {a});
    EXPECT_EQ((vector<int8_t>{1, 2, 3, 4}), read_vector<int8_t>(result));
}

// Failure has been reported at 5D for some reason
NGRAPH_TEST(${BACKEND_NAME}, max_trivial_5d)
{
    Shape shape{2, 2, 2, 2, 2};
    auto A = make_shared<op::Parameter>(element::f32, shape);
    auto f = make_shared<Function>(make_shared<op::Max>(A, AxisSet{}), ParameterVector{A});

    auto backend = runtime::Backend::create("${BACKEND_NAME}");

    // Create some tensors for input/output
    auto a = backend->create_tensor(element::f32, shape);
    copy_data(a, vector<float>{1, 1, 1, 1, 1, 1, 1, 1, 1, 1, 1, 1, 1, 1, 1, 1,
                               1, 1, 1, 1, 1, 1, 1, 1, 1, 1, 1, 1, 1, 1, 1, 1});
    auto result = backend->create_tensor(element::f32, shape);

    backend->call_with_validate(backend->compile(f), {result}, {a});
    EXPECT_EQ((vector<float>{1, 1, 1, 1, 1, 1, 1, 1, 1, 1, 1, 1, 1, 1, 1, 1,
                             1, 1, 1, 1, 1, 1, 1, 1, 1, 1, 1, 1, 1, 1, 1, 1}),
              read_vector<float>(result));
}

NGRAPH_TEST(${BACKEND_NAME}, max_trivial_5d_int32)
{
    Shape shape{2, 2, 2, 2, 2};
    auto A = make_shared<op::Parameter>(element::i32, shape);
    auto f = make_shared<Function>(make_shared<op::Max>(A, AxisSet{}), ParameterVector{A});

    auto backend = runtime::Backend::create("${BACKEND_NAME}");

    // Create some tensors for input/output
    auto a = backend->create_tensor(element::i32, shape);
    copy_data(a, vector<int32_t>{1, 1, 1, 1, 1, 1, 1, 1, 1, 1, 1, 1, 1, 1, 1, 1,
                                 1, 1, 1, 1, 1, 1, 1, 1, 1, 1, 1, 1, 1, 1, 1, 1});
    auto result = backend->create_tensor(element::i32, shape);

    backend->call_with_validate(f, {result}, {a});
    EXPECT_EQ((vector<int32_t>{1, 1, 1, 1, 1, 1, 1, 1, 1, 1, 1, 1, 1, 1, 1, 1,
                               1, 1, 1, 1, 1, 1, 1, 1, 1, 1, 1, 1, 1, 1, 1, 1}),
              read_vector<int32_t>(result));
}

NGRAPH_TEST(${BACKEND_NAME}, max_to_scalar)
{
    Shape shape{2, 2};
    auto A = make_shared<op::Parameter>(element::f32, shape);
    auto f = make_shared<Function>(make_shared<op::Max>(A, AxisSet{0, 1}), ParameterVector{A});

    auto backend = runtime::Backend::create("${BACKEND_NAME}");

    // Create some tensors for input/output
    auto a = backend->create_tensor(element::f32, shape);
    copy_data(a, vector<float>{1, 2, 3, 4});
    auto result = backend->create_tensor(element::f32, Shape{});

    backend->call_with_validate(backend->compile(f), {result}, {a});
    EXPECT_EQ((vector<float>{4}), read_vector<float>(result));

    // For some reason I'm feeling extra paranoid about making sure reduction doesn't clobber the
    // input tensors, so let's do this too.
    EXPECT_EQ((vector<float>{1, 2, 3, 4}), read_vector<float>(a));
}

NGRAPH_TEST(${BACKEND_NAME}, max_to_scalar_int8)
{
    Shape shape{2, 2};
    auto A = make_shared<op::Parameter>(element::i8, shape);
    auto f = make_shared<Function>(make_shared<op::Max>(A, AxisSet{0, 1}), ParameterVector{A});

    auto backend = runtime::Backend::create("${BACKEND_NAME}");

    // Create some tensors for input/output
    auto a = backend->create_tensor(element::i8, shape);
    copy_data(a, vector<int8_t>{1, 2, 3, 4});
    auto result = backend->create_tensor(element::i8, Shape{});

    backend->call_with_validate(f, {result}, {a});
    EXPECT_EQ((vector<int8_t>{4}), read_vector<int8_t>(result));
}

NGRAPH_TEST(${BACKEND_NAME}, max_matrix_columns)
{
    Shape shape_a{3, 2};
    auto A = make_shared<op::Parameter>(element::f32, shape_a);
    Shape shape_rt{2};
    auto f = make_shared<Function>(make_shared<op::Max>(A, AxisSet{0}), ParameterVector{A});

    auto backend = runtime::Backend::create("${BACKEND_NAME}");

    // Create some tensors for input/output
    auto a = backend->create_tensor(element::f32, shape_a);
    copy_data(a, vector<float>{1, 2, 3, 4, 5, 6});
    auto result = backend->create_tensor(element::f32, shape_rt);

    backend->call_with_validate(backend->compile(f), {result}, {a});
    EXPECT_EQ((vector<float>{5, 6}), read_vector<float>(result));

    // For some reason I'm feeling extra paranoid about making sure reduction doesn't clobber the
    // input tensors, so let's do this too.
    EXPECT_EQ((vector<float>{1, 2, 3, 4, 5, 6}), read_vector<float>(a));
}

NGRAPH_TEST(${BACKEND_NAME}, max_matrix_rows)
{
    Shape shape_a{3, 2};
    auto A = make_shared<op::Parameter>(element::f32, shape_a);
    Shape shape_rt{3};
    auto f = make_shared<Function>(make_shared<op::Max>(A, AxisSet{1}), ParameterVector{A});

    auto backend = runtime::Backend::create("${BACKEND_NAME}");

    // Create some tensors for input/output
    auto a = backend->create_tensor(element::f32, shape_a);
    copy_data(a, vector<float>{1, 2, 3, 4, 5, 6});
    auto result = backend->create_tensor(element::f32, shape_rt);

    backend->call_with_validate(backend->compile(f), {result}, {a});
    EXPECT_EQ((vector<float>{2, 4, 6}), read_vector<float>(result));

    // For some reason I'm feeling extra paranoid about making sure reduction doesn't clobber the
    // input tensors, so let's do this too.
    EXPECT_EQ((vector<float>{1, 2, 3, 4, 5, 6}), read_vector<float>(a));
}

NGRAPH_TEST(${BACKEND_NAME}, max_matrix_rows_int32)
{
    Shape shape_a{3, 2};
    auto A = make_shared<op::Parameter>(element::i32, shape_a);
    Shape shape_rt{3};
    auto f = make_shared<Function>(make_shared<op::Max>(A, AxisSet{1}), ParameterVector{A});

    auto backend = runtime::Backend::create("${BACKEND_NAME}");

    // Create some tensors for input/output
    auto a = backend->create_tensor(element::i32, shape_a);
    copy_data(a, vector<int32_t>{1, 2, 3, 4, 5, 6});
    auto result = backend->create_tensor(element::i32, shape_rt);

    backend->call_with_validate(f, {result}, {a});
    EXPECT_EQ((vector<int32_t>{2, 4, 6}), read_vector<int32_t>(result));

    // For some reason I'm feeling extra paranoid about making sure reduction doesn't clobber the
    // input tensors, so let's do this too.
    EXPECT_EQ((vector<int32_t>{1, 2, 3, 4, 5, 6}), read_vector<int32_t>(a));
}

NGRAPH_TEST(${BACKEND_NAME}, max_matrix_rows_zero)
{
    Shape shape_a{3, 0};
    auto A = make_shared<op::Parameter>(element::f32, shape_a);
    Shape shape_rt{3};
    auto f = make_shared<Function>(make_shared<op::Max>(A, AxisSet{1}), ParameterVector{A});

    auto backend = runtime::Backend::create("${BACKEND_NAME}");

    // Create some tensors for input/output
    auto a = backend->create_tensor(element::f32, shape_a);
    copy_data(a, vector<float>{});
    auto result = backend->create_tensor(element::f32, shape_rt);
    copy_data(result, vector<float>({3, 3, 3}));

    backend->call_with_validate(backend->compile(f), {result}, {a});
    EXPECT_EQ((vector<float>{-std::numeric_limits<float>::infinity(),
                             -std::numeric_limits<float>::infinity(),
                             -std::numeric_limits<float>::infinity()}),
              read_vector<float>(result));

    // For some reason I'm feeling extra paranoid about making sure reduction doesn't clobber the
    // input tensors, so let's do this too.
    EXPECT_EQ((vector<float>{}), read_vector<float>(a));
}

NGRAPH_TEST(${BACKEND_NAME}, max_matrix_rows_zero_int32)
{
    Shape shape_a{3, 0};
    auto A = make_shared<op::Parameter>(element::i32, shape_a);
    Shape shape_rt{3};
    auto f = make_shared<Function>(make_shared<op::Max>(A, AxisSet{1}), ParameterVector{A});

    auto backend = runtime::Backend::create("${BACKEND_NAME}");

    // Create some tensors for input/output
    auto a = backend->create_tensor(element::i32, shape_a);
    copy_data(a, vector<int32_t>{});
    auto result = backend->create_tensor(element::i32, shape_rt);
    copy_data(result, vector<int32_t>({3, 3, 3}));

    int32_t minval = std::numeric_limits<int32_t>::has_infinity
                         ? -std::numeric_limits<int32_t>::infinity()
                         : std::numeric_limits<int32_t>::min();

    backend->call_with_validate(f, {result}, {a});
    EXPECT_EQ((vector<int32_t>{minval, minval, minval}), read_vector<int32_t>(result));
    EXPECT_EQ((vector<int32_t>{}), read_vector<int32_t>(a));
}

NGRAPH_TEST(${BACKEND_NAME}, max_matrix_cols_zero)
{
    // Now the reduction (g(x:float32[2,2],y:float32[]) = reduce(x,y,f,axes={})).
    Shape shape_a{0, 2};
    auto A = make_shared<op::Parameter>(element::f32, shape_a);
    Shape shape_rt{2};
    auto f = make_shared<Function>(make_shared<op::Max>(A, AxisSet{0}), ParameterVector{A});

    auto backend = runtime::Backend::create("${BACKEND_NAME}");

    // Create some tensors for input/output
    auto a = backend->create_tensor(element::f32, shape_a);
    copy_data(a, vector<float>{});
    auto result = backend->create_tensor(element::f32, shape_rt);
    copy_data(result, vector<float>({3, 3}));

    backend->call_with_validate(backend->compile(f), {result}, {a});
    EXPECT_EQ((vector<float>{-std::numeric_limits<float>::infinity(),
                             -std::numeric_limits<float>::infinity()}),
              read_vector<float>(result));

    // For some reason I'm feeling extra paranoid about making sure reduction doesn't clobber the
    // input tensors, so let's do this too.
    EXPECT_EQ((vector<float>{}), read_vector<float>(a));
}

NGRAPH_TEST(${BACKEND_NAME}, max_vector_zero)
{
    Shape shape_a{0};
    auto A = make_shared<op::Parameter>(element::f32, shape_a);
    Shape shape_rt{};
    auto f = make_shared<Function>(make_shared<op::Max>(A, AxisSet{0}), ParameterVector{A});

    auto backend = runtime::Backend::create("${BACKEND_NAME}");

    // Create some tensors for input/output
    auto a = backend->create_tensor(element::f32, shape_a);
    copy_data(a, vector<float>{});
    auto result = backend->create_tensor(element::f32, shape_rt);
    copy_data(result, vector<float>({3}));

    backend->call_with_validate(backend->compile(f), {result}, {a});
    EXPECT_EQ((vector<float>{-std::numeric_limits<float>::infinity()}), read_vector<float>(result));

    // For some reason I'm feeling extra paranoid about making sure reduction doesn't clobber the
    // input tensors, so let's do this too.
    EXPECT_EQ((vector<float>{}), read_vector<float>(a));
}

NGRAPH_TEST(${BACKEND_NAME}, max_matrix_to_scalar_zero_by_zero)
{
    Shape shape_a{0, 0};
    auto A = make_shared<op::Parameter>(element::f32, shape_a);
    Shape shape_rt{};
    auto f = make_shared<Function>(make_shared<op::Max>(A, AxisSet{0, 1}), ParameterVector{A});

    auto backend = runtime::Backend::create("${BACKEND_NAME}");

    // Create some tensors for input/output
    auto a = backend->create_tensor(element::f32, shape_a);
    copy_data(a, vector<float>{});
    auto result = backend->create_tensor(element::f32, shape_rt);
    copy_data(result, vector<float>({3}));

    backend->call_with_validate(backend->compile(f), {result}, {a});
    EXPECT_EQ((vector<float>{-std::numeric_limits<float>::infinity()}), read_vector<float>(result));

    // For some reason I'm feeling extra paranoid about making sure reduction doesn't clobber the
    // input tensors, so let's do this too.
    EXPECT_EQ((vector<float>{}), read_vector<float>(a));
}

NGRAPH_TEST(${BACKEND_NAME}, max_3d_to_matrix_most_sig)
{
    Shape shape_a{3, 3, 3};
    auto A = make_shared<op::Parameter>(element::f32, shape_a);
    Shape shape_rt{3, 3};
    auto f = make_shared<Function>(make_shared<op::Max>(A, AxisSet{0}), ParameterVector{A});

    auto backend = runtime::Backend::create("${BACKEND_NAME}");

    // Create some tensors for input/output
    auto a = backend->create_tensor(element::f32, shape_a);
    copy_data(a, vector<float>{1,  2,  3,  4,  5,  6,  7,  8,  9,  10, 11, 12, 13, 14,
                               15, 16, 17, 18, 19, 20, 21, 22, 23, 24, 25, 26, 27});
    auto result = backend->create_tensor(element::f32, shape_rt);

    backend->call_with_validate(backend->compile(f), {result}, {a});
    EXPECT_EQ((vector<float>{19, 20, 21, 22, 23, 24, 25, 26, 27}), read_vector<float>(result));
}

NGRAPH_TEST(${BACKEND_NAME}, max_3d_to_matrix_least_sig)
{
    Shape shape_a{3, 3, 3};
    auto A = make_shared<op::Parameter>(element::f32, shape_a);
    Shape shape_rt{3, 3};
    auto f = make_shared<Function>(make_shared<op::Max>(A, AxisSet{2}), ParameterVector{A});

    auto backend = runtime::Backend::create("${BACKEND_NAME}");

    // Create some tensors for input/output
    auto a = backend->create_tensor(element::f32, shape_a);
    copy_data(a, vector<float>{1,  2,  3,  4,  5,  6,  7,  8,  9,  10, 11, 12, 13, 14,
                               15, 16, 17, 18, 19, 20, 21, 22, 23, 24, 25, 26, 27});
    auto result = backend->create_tensor(element::f32, shape_rt);

    backend->call_with_validate(backend->compile(f), {result}, {a});
    EXPECT_EQ((vector<float>{3, 6, 9, 12, 15, 18, 21, 24, 27}), read_vector<float>(result));
}

NGRAPH_TEST(${BACKEND_NAME}, max_3d_to_vector)
{
    Shape shape_a{3, 3, 3};
    auto A = make_shared<op::Parameter>(element::f32, shape_a);
    Shape shape_rt{3};
    auto f = make_shared<Function>(make_shared<op::Max>(A, AxisSet{0, 1}), ParameterVector{A});

    auto backend = runtime::Backend::create("${BACKEND_NAME}");

    // Create some tensors for input/output
    auto a = backend->create_tensor(element::f32, shape_a);
    copy_data(a, vector<float>{1,  2,  3,  4,  5,  6,  7,  8,  9,  10, 11, 12, 13, 14,
                               15, 16, 17, 18, 19, 20, 21, 22, 23, 24, 25, 26, 27});
    auto result = backend->create_tensor(element::f32, shape_rt);

    backend->call_with_validate(backend->compile(f), {result}, {a});
    EXPECT_EQ((vector<float>{25.0f, 26.0f, 27.0f}), read_vector<float>(result));
}

NGRAPH_TEST(${BACKEND_NAME}, max_3d_to_scalar)
{
    Shape shape_a{3, 3, 3};
    auto A = make_shared<op::Parameter>(element::f32, shape_a);
    Shape shape_rt{};
    auto f = make_shared<Function>(make_shared<op::Max>(A, AxisSet{0, 1, 2}), ParameterVector{A});

    auto backend = runtime::Backend::create("${BACKEND_NAME}");

    // Create some tensors for input/output
    auto a = backend->create_tensor(element::f32, shape_a);
    copy_data(a, vector<float>{1,  2,  3,  4,  5, 6, 7, 8, 9, 10, 11, 12, 13, 14,
                               13, 12, 11, 10, 9, 8, 7, 6, 5, 4,  3,  2,  1});
    auto result = backend->create_tensor(element::f32, shape_rt);

    backend->call_with_validate(backend->compile(f), {result}, {a});
    EXPECT_EQ((vector<float>{14.0f}), read_vector<float>(result));
}

NGRAPH_TEST(${BACKEND_NAME}, max_3d_to_scalar_int32)
{
    Shape shape_a{3, 3, 3};
    auto A = make_shared<op::Parameter>(element::i32, shape_a);
    Shape shape_rt{};
    auto f = make_shared<Function>(make_shared<op::Max>(A, AxisSet{0, 1, 2}), ParameterVector{A});

    auto backend = runtime::Backend::create("${BACKEND_NAME}");

    // Create some tensors for input/output
    auto a = backend->create_tensor(element::i32, shape_a);
    copy_data(a, vector<int32_t>{1,  2,  3,  4,  5, 6, 7, 8, 9, 10, 11, 12, 13, 14,
                                 13, 12, 11, 10, 9, 8, 7, 6, 5, 4,  3,  2,  1});
    auto result = backend->create_tensor(element::i32, shape_rt);

    backend->call_with_validate(f, {result}, {a});
    EXPECT_EQ((vector<int32_t>{14}), read_vector<int32_t>(result));
}

NGRAPH_TEST(${BACKEND_NAME}, max_3d_to_scalar_double)
{
    Shape shape_a{3, 3, 3};
    auto A = make_shared<op::Parameter>(element::f64, shape_a);
    Shape shape_rt{};
    auto f = make_shared<Function>(make_shared<op::Max>(A, AxisSet{0, 1, 2}), ParameterVector{A});

    auto backend = runtime::Backend::create("${BACKEND_NAME}");

    // Create some tensors for input/output
    auto a = backend->create_tensor(element::f64, shape_a);
    copy_data(a, vector<double>{1,  2,  3,  4,  5, 6, 7, 8, 9, 10, 11, 12, 13, 14,
                                13, 12, 11, 10, 9, 8, 7, 6, 5, 4,  3,  2,  1});
    auto result = backend->create_tensor(element::f64, shape_rt);

    backend->call_with_validate(f, {result}, {a});
    EXPECT_EQ((vector<double>{14}), read_vector<double>(result));
}

NGRAPH_TEST(${BACKEND_NAME}, max_3d_eliminate_zero_dim)
{
    Shape shape_a{3, 0, 2};
    auto A = make_shared<op::Parameter>(element::f32, shape_a);
    Shape shape_rt{3, 2};
    auto f = make_shared<Function>(make_shared<op::Max>(A, AxisSet{1}), ParameterVector{A});

    auto backend = runtime::Backend::create("${BACKEND_NAME}");

    // Create some tensors for input/output
    auto a = backend->create_tensor(element::f32, shape_a);
    copy_data(a, vector<float>{});
    auto result = backend->create_tensor(element::f32, shape_rt);

    // Overwrite the initial result vector to make sure we're not just coincidentally getting the right value.
    copy_data(result, vector<float>{2112, 2112, 2112, 2112, 2112, 2112});

    float mi = -std::numeric_limits<float>::infinity();

    backend->call_with_validate(backend->compile(f), {result}, {a});
    EXPECT_EQ((vector<float>{mi, mi, mi, mi, mi, mi}), read_vector<float>(result));
}

// Trivial case with no reduced axes.
NGRAPH_TEST(${BACKEND_NAME}, min_trivial)
{
    Shape shape{2, 2};
    auto A = make_shared<op::Parameter>(element::f32, shape);
    auto f = make_shared<Function>(make_shared<op::Min>(A, AxisSet{}), ParameterVector{A});

    auto backend = runtime::Backend::create("${BACKEND_NAME}");

    // Create some tensors for input/output
    auto a = backend->create_tensor(element::f32, shape);
    copy_data(a, vector<float>{1, 2, 3, 4});
    auto result = backend->create_tensor(element::f32, shape);

    backend->call_with_validate(backend->compile(f), {result}, {a});
    EXPECT_EQ((vector<float>{1, 2, 3, 4}), read_vector<float>(result));
}

// Failure has been reported at 5D for some reason
NGRAPH_TEST(${BACKEND_NAME}, min_trivial_5d)
{
    Shape shape{2, 2, 2, 2, 2};
    auto A = make_shared<op::Parameter>(element::f32, shape);
    auto f = make_shared<Function>(make_shared<op::Min>(A, AxisSet{}), ParameterVector{A});

    auto backend = runtime::Backend::create("${BACKEND_NAME}");

    // Create some tensors for input/output
    auto a = backend->create_tensor(element::f32, shape);
    copy_data(a, vector<float>{1, 1, 1, 1, 1, 1, 1, 1, 1, 1, 1, 1, 1, 1, 1, 1,
                               1, 1, 1, 1, 1, 1, 1, 1, 1, 1, 1, 1, 1, 1, 1, 1});
    auto result = backend->create_tensor(element::f32, shape);

    backend->call_with_validate(backend->compile(f), {result}, {a});
    EXPECT_EQ((vector<float>{1, 1, 1, 1, 1, 1, 1, 1, 1, 1, 1, 1, 1, 1, 1, 1,
                             1, 1, 1, 1, 1, 1, 1, 1, 1, 1, 1, 1, 1, 1, 1, 1}),
              read_vector<float>(result));
}

NGRAPH_TEST(${BACKEND_NAME}, min_trivial_5d_int32)
{
    Shape shape{2, 2, 2, 2, 2};
    auto A = make_shared<op::Parameter>(element::i32, shape);
    auto f = make_shared<Function>(make_shared<op::Min>(A, AxisSet{}), ParameterVector{A});

    auto backend = runtime::Backend::create("${BACKEND_NAME}");

    // Create some tensors for input/output
    auto a = backend->create_tensor(element::i32, shape);
    copy_data(a, vector<int32_t>{1, 1, 1, 1, 1, 1, 1, 1, 1, 1, 1, 1, 1, 1, 1, 1,
                                 1, 1, 1, 1, 1, 1, 1, 1, 1, 1, 1, 1, 1, 1, 1, 1});
    auto result = backend->create_tensor(element::i32, shape);

    backend->call_with_validate(f, {result}, {a});
    EXPECT_EQ((vector<int32_t>{1, 1, 1, 1, 1, 1, 1, 1, 1, 1, 1, 1, 1, 1, 1, 1,
                               1, 1, 1, 1, 1, 1, 1, 1, 1, 1, 1, 1, 1, 1, 1, 1}),
              read_vector<int32_t>(result));
}

NGRAPH_TEST(${BACKEND_NAME}, min_to_scalar)
{
    Shape shape{2, 2};
    auto A = make_shared<op::Parameter>(element::f32, shape);
    auto f = make_shared<Function>(make_shared<op::Min>(A, AxisSet{0, 1}), ParameterVector{A});

    auto backend = runtime::Backend::create("${BACKEND_NAME}");

    // Create some tensors for input/output
    auto a = backend->create_tensor(element::f32, shape);
    copy_data(a, vector<float>{1, 2, 3, 4});
    auto result = backend->create_tensor(element::f32, Shape{});

    backend->call_with_validate(backend->compile(f), {result}, {a});
    EXPECT_EQ((vector<float>{1}), read_vector<float>(result));

    // For some reason I'm feeling extra paranoid about making sure reduction doesn't clobber the
    // input tensors, so let's do this too.
    EXPECT_EQ((vector<float>{1, 2, 3, 4}), read_vector<float>(a));
}

NGRAPH_TEST(${BACKEND_NAME}, min_to_scalar_int8)
{
    Shape shape{2, 2};
    auto A = make_shared<op::Parameter>(element::i8, shape);
    auto f = make_shared<Function>(make_shared<op::Min>(A, AxisSet{0, 1}), ParameterVector{A});

    auto backend = runtime::Backend::create("${BACKEND_NAME}");

    // Create some tensors for input/output
    auto a = backend->create_tensor(element::i8, shape);
    copy_data(a, vector<int8_t>{1, 2, 3, 4});
    auto result = backend->create_tensor(element::i8, Shape{});

    backend->call_with_validate(f, {result}, {a});
    EXPECT_EQ((vector<int8_t>{1}), read_vector<int8_t>(result));

    // For some reason I'm feeling extra paranoid about making sure reduction doesn't clobber the
    // input tensors, so let's do this too.
    EXPECT_EQ((vector<int8_t>{1, 2, 3, 4}), read_vector<int8_t>(a));
}

NGRAPH_TEST(${BACKEND_NAME}, min_matrix_columns)
{
    Shape shape_a{3, 2};
    auto A = make_shared<op::Parameter>(element::f32, shape_a);
    Shape shape_rt{2};
    auto f = make_shared<Function>(make_shared<op::Min>(A, AxisSet{0}), ParameterVector{A});

    auto backend = runtime::Backend::create("${BACKEND_NAME}");

    // Create some tensors for input/output
    auto a = backend->create_tensor(element::f32, shape_a);
    copy_data(a, vector<float>{1, 2, 3, 4, 5, 6});
    auto result = backend->create_tensor(element::f32, shape_rt);

    backend->call_with_validate(backend->compile(f), {result}, {a});
    EXPECT_EQ((vector<float>{1, 2}), read_vector<float>(result));

    // For some reason I'm feeling extra paranoid about making sure reduction doesn't clobber the
    // input tensors, so let's do this too.
    EXPECT_EQ((vector<float>{1, 2, 3, 4, 5, 6}), read_vector<float>(a));
}

NGRAPH_TEST(${BACKEND_NAME}, min_matrix_rows)
{
    Shape shape_a{3, 2};
    auto A = make_shared<op::Parameter>(element::f32, shape_a);
    Shape shape_rt{3};
    auto f = make_shared<Function>(make_shared<op::Min>(A, AxisSet{1}), ParameterVector{A});

    auto backend = runtime::Backend::create("${BACKEND_NAME}");

    // Create some tensors for input/output
    auto a = backend->create_tensor(element::f32, shape_a);
    copy_data(a, vector<float>{1, 2, 3, 4, 5, 6});
    auto result = backend->create_tensor(element::f32, shape_rt);

    backend->call_with_validate(backend->compile(f), {result}, {a});
    EXPECT_EQ((vector<float>{1, 3, 5}), read_vector<float>(result));

    // For some reason I'm feeling extra paranoid about making sure reduction doesn't clobber the
    // input tensors, so let's do this too.
    EXPECT_EQ((vector<float>{1, 2, 3, 4, 5, 6}), read_vector<float>(a));
}

NGRAPH_TEST(${BACKEND_NAME}, min_matrix_rows_int32)
{
    Shape shape_a{3, 2};
    auto A = make_shared<op::Parameter>(element::i32, shape_a);
    Shape shape_rt{3};
    auto f = make_shared<Function>(make_shared<op::Min>(A, AxisSet{1}), ParameterVector{A});

    auto backend = runtime::Backend::create("${BACKEND_NAME}");

    // Create some tensors for input/output
    auto a = backend->create_tensor(element::i32, shape_a);
    copy_data(a, vector<int32_t>{1, 2, 3, 4, 5, 6});
    auto result = backend->create_tensor(element::i32, shape_rt);

    backend->call_with_validate(f, {result}, {a});
    EXPECT_EQ((vector<int32_t>{1, 3, 5}), read_vector<int32_t>(result));

    // For some reason I'm feeling extra paranoid about making sure reduction doesn't clobber the
    // input tensors, so let's do this too.
    EXPECT_EQ((vector<int32_t>{1, 2, 3, 4, 5, 6}), read_vector<int32_t>(a));
}

NGRAPH_TEST(${BACKEND_NAME}, min_matrix_rows_zero)
{
    Shape shape_a{3, 0};
    auto A = make_shared<op::Parameter>(element::f32, shape_a);
    Shape shape_rt{3};
    auto f = make_shared<Function>(make_shared<op::Min>(A, AxisSet{1}), ParameterVector{A});

    auto backend = runtime::Backend::create("${BACKEND_NAME}");

    // Create some tensors for input/output
    auto a = backend->create_tensor(element::f32, shape_a);
    copy_data(a, vector<float>{});
    auto result = backend->create_tensor(element::f32, shape_rt);
    copy_data(result, vector<float>({3, 3, 3}));

    backend->call_with_validate(backend->compile(f), {result}, {a});
    EXPECT_EQ((vector<float>{std::numeric_limits<float>::infinity(),
                             std::numeric_limits<float>::infinity(),
                             std::numeric_limits<float>::infinity()}),
              read_vector<float>(result));

    // For some reason I'm feeling extra paranoid about making sure reduction doesn't clobber the
    // input tensors, so let's do this too.
    EXPECT_EQ((vector<float>{}), read_vector<float>(a));
}

NGRAPH_TEST(${BACKEND_NAME}, min_matrix_cols_zero)
{
    // Now the reduction (g(x:float32[2,2],y:float32[]) = reduce(x,y,f,axes={})).
    Shape shape_a{0, 2};
    auto A = make_shared<op::Parameter>(element::f32, shape_a);
    Shape shape_rt{2};
    auto f = make_shared<Function>(make_shared<op::Min>(A, AxisSet{0}), ParameterVector{A});

    auto backend = runtime::Backend::create("${BACKEND_NAME}");

    // Create some tensors for input/output
    auto a = backend->create_tensor(element::f32, shape_a);
    copy_data(a, vector<float>{});
    auto result = backend->create_tensor(element::f32, shape_rt);
    copy_data(result, vector<float>({3, 3}));

    backend->call_with_validate(backend->compile(f), {result}, {a});
    EXPECT_EQ((vector<float>{std::numeric_limits<float>::infinity(),
                             std::numeric_limits<float>::infinity()}),
              read_vector<float>(result));

    // For some reason I'm feeling extra paranoid about making sure reduction doesn't clobber the
    // input tensors, so let's do this too.
    EXPECT_EQ((vector<float>{}), read_vector<float>(a));
}

NGRAPH_TEST(${BACKEND_NAME}, min_vector_zero)
{
    Shape shape_a{0};
    auto A = make_shared<op::Parameter>(element::f32, shape_a);
    Shape shape_rt{};
    auto f = make_shared<Function>(make_shared<op::Min>(A, AxisSet{0}), ParameterVector{A});

    auto backend = runtime::Backend::create("${BACKEND_NAME}");

    // Create some tensors for input/output
    auto a = backend->create_tensor(element::f32, shape_a);
    copy_data(a, vector<float>{});
    auto result = backend->create_tensor(element::f32, shape_rt);
    copy_data(result, vector<float>({3}));

    backend->call_with_validate(backend->compile(f), {result}, {a});
    EXPECT_EQ((vector<float>{std::numeric_limits<float>::infinity()}), read_vector<float>(result));

    // For some reason I'm feeling extra paranoid about making sure reduction doesn't clobber the
    // input tensors, so let's do this too.
    EXPECT_EQ((vector<float>{}), read_vector<float>(a));
}

NGRAPH_TEST(${BACKEND_NAME}, min_matrix_to_scalar_zero_by_zero)
{
    Shape shape_a{0, 0};
    auto A = make_shared<op::Parameter>(element::f32, shape_a);
    Shape shape_rt{};
    auto f = make_shared<Function>(make_shared<op::Min>(A, AxisSet{0, 1}), ParameterVector{A});

    auto backend = runtime::Backend::create("${BACKEND_NAME}");

    // Create some tensors for input/output
    auto a = backend->create_tensor(element::f32, shape_a);
    copy_data(a, vector<float>{});
    auto result = backend->create_tensor(element::f32, shape_rt);
    copy_data(result, vector<float>({3}));

    backend->call_with_validate(backend->compile(f), {result}, {a});
    EXPECT_EQ((vector<float>{std::numeric_limits<float>::infinity()}), read_vector<float>(result));

    // For some reason I'm feeling extra paranoid about making sure reduction doesn't clobber the
    // input tensors, so let's do this too.
    EXPECT_EQ((vector<float>{}), read_vector<float>(a));
}

NGRAPH_TEST(${BACKEND_NAME}, min_3d_to_matrix_most_sig)
{
    Shape shape_a{3, 3, 3};
    auto A = make_shared<op::Parameter>(element::f32, shape_a);
    Shape shape_rt{3, 3};
    auto f = make_shared<Function>(make_shared<op::Min>(A, AxisSet{0}), ParameterVector{A});

    auto backend = runtime::Backend::create("${BACKEND_NAME}");

    // Create some tensors for input/output
    auto a = backend->create_tensor(element::f32, shape_a);
    copy_data(a, vector<float>{1,  2,  3,  4,  5,  6,  7,  8,  9,  10, 11, 12, 13, 14,
                               15, 16, 17, 18, 19, 20, 21, 22, 23, 24, 25, 26, 27});
    auto result = backend->create_tensor(element::f32, shape_rt);

    backend->call_with_validate(backend->compile(f), {result}, {a});
    EXPECT_EQ((vector<float>{1, 2, 3, 4, 5, 6, 7, 8, 9}), read_vector<float>(result));
}

NGRAPH_TEST(${BACKEND_NAME}, min_3d_to_matrix_least_sig)
{
    Shape shape_a{3, 3, 3};
    auto A = make_shared<op::Parameter>(element::f32, shape_a);
    Shape shape_rt{3, 3};
    auto f = make_shared<Function>(make_shared<op::Min>(A, AxisSet{2}), ParameterVector{A});

    auto backend = runtime::Backend::create("${BACKEND_NAME}");

    // Create some tensors for input/output
    auto a = backend->create_tensor(element::f32, shape_a);
    copy_data(a, vector<float>{1,  2,  3,  4,  5,  6,  7,  8,  9,  10, 11, 12, 13, 14,
                               15, 16, 17, 18, 19, 20, 21, 22, 23, 24, 25, 26, 27});
    auto result = backend->create_tensor(element::f32, shape_rt);

    backend->call_with_validate(backend->compile(f), {result}, {a});
    EXPECT_EQ((vector<float>{1, 4, 7, 10, 13, 16, 19, 22, 25}), read_vector<float>(result));
}

NGRAPH_TEST(${BACKEND_NAME}, min_3d_to_vector)
{
    Shape shape_a{3, 3, 3};
    auto A = make_shared<op::Parameter>(element::f32, shape_a);
    Shape shape_rt{3};
    auto f = make_shared<Function>(make_shared<op::Min>(A, AxisSet{0, 1}), ParameterVector{A});

    auto backend = runtime::Backend::create("${BACKEND_NAME}");

    // Create some tensors for input/output
    auto a = backend->create_tensor(element::f32, shape_a);
    copy_data(a, vector<float>{1,  2,  3,  4,  5,  6,  7,  8,  9,  10, 11, 12, 13, 14,
                               15, 16, 17, 18, 19, 20, 21, 22, 23, 24, 25, 26, 27});
    auto result = backend->create_tensor(element::f32, shape_rt);

    backend->call_with_validate(backend->compile(f), {result}, {a});
    EXPECT_EQ((vector<float>{1, 2, 3}), read_vector<float>(result));
}

NGRAPH_TEST(${BACKEND_NAME}, min_3d_to_scalar)
{
    Shape shape_a{3, 3, 3};
    auto A = make_shared<op::Parameter>(element::f32, shape_a);
    Shape shape_rt{};
    auto f = make_shared<Function>(make_shared<op::Min>(A, AxisSet{0, 1, 2}), ParameterVector{A});

    auto backend = runtime::Backend::create("${BACKEND_NAME}");

    // Create some tensors for input/output
    auto a = backend->create_tensor(element::f32, shape_a);
    copy_data(a, vector<float>{1,  2,  3,  4,  5, 6, 7, 8, 9, 10, 11, 12, 13, 14,
                               13, 12, 11, 10, 9, 8, 7, 6, 5, 4,  3,  2,  1});
    auto result = backend->create_tensor(element::f32, shape_rt);

    backend->call_with_validate(backend->compile(f), {result}, {a});
    EXPECT_EQ((vector<float>{1}), read_vector<float>(result));
}

NGRAPH_TEST(${BACKEND_NAME}, min_3d_to_scalar_int32)
{
    Shape shape_a{3, 3, 3};
    auto A = make_shared<op::Parameter>(element::i32, shape_a);
    Shape shape_rt{};
    auto f = make_shared<Function>(make_shared<op::Min>(A, AxisSet{0, 1, 2}), ParameterVector{A});

    auto backend = runtime::Backend::create("${BACKEND_NAME}");

    // Create some tensors for input/output
    auto a = backend->create_tensor(element::i32, shape_a);
    copy_data(a, vector<int32_t>{1,  2,  3,  4,  5, 6, 7, 8, 9, 10, 11, 12, 13, 14,
                                 13, 12, 11, 10, 9, 8, 7, 6, 5, 4,  3,  2,  1});
    auto result = backend->create_tensor(element::i32, shape_rt);

    backend->call_with_validate(f, {result}, {a});
    EXPECT_EQ((vector<int32_t>{1}), read_vector<int32_t>(result));
}

NGRAPH_TEST(${BACKEND_NAME}, min_3d_eliminate_zero_dim)
{
    Shape shape_a{3, 0, 2};
    auto A = make_shared<op::Parameter>(element::f32, shape_a);
    Shape shape_rt{3, 2};
    auto f = make_shared<Function>(make_shared<op::Min>(A, AxisSet{1}), ParameterVector{A});

    auto backend = runtime::Backend::create("${BACKEND_NAME}");

    // Create some tensors for input/output
    auto a = backend->create_tensor(element::f32, shape_a);
    copy_data(a, vector<float>{});
    auto result = backend->create_tensor(element::f32, shape_rt);

    // Overwrite the initial result vector to make sure we're not just coincidentally getting the right value.
    copy_data(result, vector<float>{2112, 2112, 2112, 2112, 2112, 2112});

    float inf = std::numeric_limits<float>::infinity();

    backend->call_with_validate(backend->compile(f), {result}, {a});
    EXPECT_EQ((vector<float>{inf, inf, inf, inf, inf, inf}), read_vector<float>(result));
}

NGRAPH_TEST(${BACKEND_NAME}, sigmoid_n1c1h2w2)
{
    auto input = make_shared<op::Parameter>(element::f32, Shape{1, 1, 2, 2});
    auto sigmoid_node = make_shared<op::Sigmoid>(input);
    auto func = make_shared<Function>(sigmoid_node, ParameterVector{input});

    auto backend = runtime::Backend::create("${BACKEND_NAME}");

    shared_ptr<runtime::Tensor> a = backend->create_tensor(element::f32, input->get_shape());
    shared_ptr<runtime::Tensor> result = backend->create_tensor(element::f32, input->get_shape());

    vector<float> dataA{1.0f, 4.0f, 1.0f, 4.0f};
    copy_data(a, dataA);

    backend->call_with_validate(backend->compile(func), {result}, {a});
    vector<float> expected{0.73105858f, 0.98201379f, 0.73105858f, 0.98201379f};
    ASSERT_TRUE(read_vector<float>(result) == expected);
}

NGRAPH_TEST(${BACKEND_NAME}, sigmoid_n1c1h4)
{
    auto input = make_shared<op::Parameter>(element::f32, Shape{1, 1, 4});
    auto sigmoid_node = make_shared<op::Sigmoid>(input);
    auto func = make_shared<Function>(sigmoid_node, ParameterVector{input});

    auto backend = runtime::Backend::create("${BACKEND_NAME}");

    shared_ptr<runtime::Tensor> a = backend->create_tensor(element::f32, input->get_shape());
    shared_ptr<runtime::Tensor> result = backend->create_tensor(element::f32, input->get_shape());

    vector<float> dataA{1.0f, 4.0f, 1.0f, 4.0f};
    copy_data(a, dataA);

    backend->call_with_validate(backend->compile(func), {result}, {a});
    vector<float> expected{0.73105858f, 0.98201379f, 0.73105858f, 0.98201379f};
    ASSERT_TRUE(read_vector<float>(result) == expected);
}

NGRAPH_TEST(${BACKEND_NAME}, sigmoid_bprop_n1c1h4)
{
    auto input = make_shared<op::Parameter>(element::f32, Shape{1, 1, 4});
    auto delta = make_shared<op::Parameter>(element::f32, Shape{1, 1, 4});
    auto sigmoid_node = make_shared<op::SigmoidBackprop>(input, delta);
    auto func = make_shared<Function>(sigmoid_node, ParameterVector{input, delta});
    auto backend = runtime::Backend::create("${BACKEND_NAME}");

    shared_ptr<runtime::Tensor> a = backend->create_tensor(element::f32, input->get_shape());
    shared_ptr<runtime::Tensor> b = backend->create_tensor(element::f32, delta->get_shape());
    shared_ptr<runtime::Tensor> result = backend->create_tensor(element::f32, input->get_shape());

    vector<float> dataA{1.0f, 4.0f, 1.0f, 4.0f};
    vector<float> dataB{1.0f, 1.0f, 1.0f, 1.0f};

    copy_data(a, dataA);
    copy_data(b, dataB);
    backend->call_with_validate(backend->compile(func), {result}, {a, b});

    vector<float> expected{0.196612f, 0.0176627f, 0.196612f, 0.0176627f};
    EXPECT_TRUE(test::all_close(expected, read_vector<float>(result)));
}

NGRAPH_TEST(${BACKEND_NAME}, relu_2Dfprop)
{
    auto shape_a = Shape{2, 5};
    auto A = make_shared<op::Parameter>(element::f32, shape_a);
    auto relu = make_shared<op::Relu>(A);
    auto shape_rt = Shape{2, 5};
    auto f = make_shared<Function>(relu, ParameterVector{A});

    auto backend = runtime::Backend::create("${BACKEND_NAME}");

    auto a = backend->create_tensor(element::f32, shape_a);
    copy_data(a, vector<float>{1, 8, -8, 17, -0.5, 1, 8, -8, 17, -0.5});
    auto result = backend->create_tensor(element::f32, shape_rt);
    vector<float> expected{1, 8, 0, 17, 0, 1, 8, 0, 17, 0};

    backend->call_with_validate(backend->compile(f), {result}, {a});
    EXPECT_EQ(read_vector<float>(result), expected);
}

NGRAPH_TEST(${BACKEND_NAME}, relu_4Dfprop)
{
    auto shape_a = Shape{2, 2, 2, 2};
    auto A = make_shared<op::Parameter>(element::f32, shape_a);
    auto relu = make_shared<op::Relu>(A);
    auto shape_rt = Shape{2, 2, 2, 2};
    auto f = make_shared<Function>(relu, ParameterVector{A});

    auto backend = runtime::Backend::create("${BACKEND_NAME}");

    auto a = backend->create_tensor(element::f32, shape_a);
    copy_data(a, vector<float>{1, 8, -8, 17, -0.5, 1, 8, -8, 17, -0.5, 1, 8, -8, 17, -0.5, 1});
    auto result = backend->create_tensor(element::f32, shape_rt);
    vector<float> expected{1, 8, 0, 17, 0, 1, 8, 0, 17, 0, 1, 8, 0, 17, 0, 1};

    backend->call_with_validate(backend->compile(f), {result}, {a});
    EXPECT_EQ(read_vector<float>(result), expected);
}

NGRAPH_TEST(${BACKEND_NAME}, fuse_max_with_constant_zero_input_as_relu)
{
    auto shape_a = Shape{2, 5};
    auto A = op::Constant::create(element::f32, shape_a, {0, 0, 0, 0, 0, 0, 0, 0, 0, 0});
    auto B = make_shared<op::Parameter>(element::f32, shape_a);
    auto max = make_shared<op::Maximum>(A, B);
    auto shape_rt = Shape{2, 5};
    auto f = make_shared<Function>(max, ParameterVector{B});

    auto backend = runtime::Backend::create("${BACKEND_NAME}");

    auto b = backend->create_tensor(element::f32, shape_a);
    copy_data(b, vector<float>{1, 8, -8, 17, -0.5, 1, 8, -8, 17, -0.5});
    auto result = backend->create_tensor(element::f32, shape_rt);
    vector<float> expected{1, 8, 0, 17, 0, 1, 8, 0, 17, 0};

    backend->call_with_validate(backend->compile(f), {result}, {b});
    EXPECT_EQ(read_vector<float>(result), expected);
}

NGRAPH_TEST(${BACKEND_NAME}, relu_2Dbackprop)
{
    auto shape_a = Shape{2, 5};
    auto A = make_shared<op::Parameter>(element::f32, shape_a);
    auto delta_val = make_shared<op::Parameter>(element::f32, shape_a);
    auto relu = make_shared<op::ReluBackprop>(A, delta_val);
    auto shape_rt = Shape{2, 5};
    auto f = make_shared<Function>(relu, ParameterVector{A, delta_val});

    auto backend = runtime::Backend::create("${BACKEND_NAME}");

    auto a = backend->create_tensor(element::f32, shape_a);
    copy_data(a, vector<float>{1, 8, -8, 17, -0.5, 1, 8, -8, 17, -0.5});
    auto delta = backend->create_tensor(element::f32, shape_a);
    copy_data(delta, vector<float>{1, 2, 3, 4, 5, 6, 7, 8, 9, 10});
    auto result = backend->create_tensor(element::f32, shape_rt);
    vector<float> expected{1, 2, 0, 4, 0, 6, 7, 0, 9, 0};

    backend->call_with_validate(backend->compile(f), {result}, {a, delta});
    EXPECT_EQ(read_vector<float>(result), expected);
}

NGRAPH_TEST(${BACKEND_NAME}, relu_4Dbackprop)
{
    auto shape_a = Shape{2, 2, 2, 2};
    auto A = make_shared<op::Parameter>(element::f32, shape_a);
    auto delta_val = make_shared<op::Parameter>(element::f32, shape_a);
    auto relu = make_shared<op::ReluBackprop>(A, delta_val);
    auto shape_rt = Shape{2, 2, 2, 2};
    auto f = make_shared<Function>(relu, ParameterVector{A, delta_val});

    auto backend = runtime::Backend::create("${BACKEND_NAME}");

    auto a = backend->create_tensor(element::f32, shape_a);
    copy_data(a, vector<float>{1, 8, -8, 17, -0.5, 1, 8, -8, 17, -0.5, 1, 8, -8, 17, -0.5, 1});
    auto delta = backend->create_tensor(element::f32, shape_a);
    copy_data(delta, vector<float>{1, 8, -8, 17, -0.5, 1, 8, -8, 17, -0.5, 1, 8, -8, 17, -0.5, 1});
    auto result = backend->create_tensor(element::f32, shape_rt);
    vector<float> expected{1, 8, 0, 17, 0, 1, 8, 0, 17, 0, 1, 8, 0, 17, 0, 1};

    backend->call_with_validate(backend->compile(f), {result}, {a, delta});
    EXPECT_EQ(read_vector<float>(result), expected);
}

NGRAPH_TEST(${BACKEND_NAME}, softmax_all)
{
    Shape shape{2, 3};
    auto A = make_shared<op::Parameter>(element::f32, shape);
    auto f = make_shared<Function>(make_shared<op::Softmax>(A, AxisSet{0, 1}), ParameterVector{A});

    auto backend = runtime::Backend::create("${BACKEND_NAME}");

    auto a = backend->create_tensor(element::f32, shape);
    copy_data(a, vector<float>{-3, -2, -1, 0, 1, 2});
    auto result = backend->create_tensor(element::f32, shape);

    auto d = expf(-3) + expf(-2) + expf(-1) + expf(0) + expf(1) + expf(2);

    backend->call_with_validate(backend->compile(f), {result}, {a});
    vector<float> expected{
        expf(-3) / d, expf(-2) / d, expf(-1) / d, expf(0) / d, expf(1) / d, expf(2) / d};
    EXPECT_TRUE(test::all_close_f(expected, read_vector<float>(result)));

    // empty AxisSet is the same as "full" AxisSet
    f = make_shared<Function>(make_shared<op::Softmax>(A, AxisSet{}), ParameterVector{A});
    backend = runtime::Backend::create("${BACKEND_NAME}");

    backend->call_with_validate(backend->compile(f), {result}, {a});
    EXPECT_TRUE(test::all_close_f(expected, read_vector<float>(result)));
}

NGRAPH_TEST(${BACKEND_NAME}, softmax_axis_3d)
{
    Shape shape{2, 2, 3};
    auto A = make_shared<op::Parameter>(element::f32, shape);
    auto f = make_shared<Function>(make_shared<op::Softmax>(A, AxisSet{0}), ParameterVector{A});

    auto backend = runtime::Backend::create("${BACKEND_NAME}");

    auto a = backend->create_tensor(element::f32, shape);
    copy_data(a, vector<float>{-10, -20, -30, -40, -50, -60, -1, -2, -3, -4, -5, -6});
    auto result = backend->create_tensor(element::f32, shape);

    auto d0 = expf(-10) + expf(-1);
    auto d1 = expf(-20) + expf(-2);
    auto d2 = expf(-30) + expf(-3);
    auto d3 = expf(-40) + expf(-4);
    auto d4 = expf(-50) + expf(-5);
    auto d5 = expf(-60) + expf(-6);

    backend->call_with_validate(backend->compile(f), {result}, {a});
    vector<float> expected{expf(-10) / d0,
                           expf(-20) / d1,
                           expf(-30) / d2,
                           expf(-40) / d3,
                           expf(-50) / d4,
                           expf(-60) / d5,
                           expf(-1) / d0,
                           expf(-2) / d1,
                           expf(-3) / d2,
                           expf(-4) / d3,
                           expf(-5) / d4,
                           expf(-6) / d5};

    EXPECT_TRUE(test::all_close(expected, read_vector<float>(result)));
}

NGRAPH_TEST(${BACKEND_NAME}, softmax_axis_3d_double)
{
    Shape shape{2, 2, 3};
    auto A = make_shared<op::Parameter>(element::f64, shape);
    auto f = make_shared<Function>(make_shared<op::Softmax>(A, AxisSet{0}), ParameterVector{A});

    auto backend = runtime::Backend::create("${BACKEND_NAME}");

    auto a = backend->create_tensor(element::f64, shape);
    copy_data(a, vector<double>{-10, -20, -30, -40, -50, -60, -1, -2, -3, -4, -5, -6});
    auto result = backend->create_tensor(element::f64, shape);

    auto d0 = expf(-10) + expf(-1);
    auto d1 = expf(-20) + expf(-2);
    auto d2 = expf(-30) + expf(-3);
    auto d3 = expf(-40) + expf(-4);
    auto d4 = expf(-50) + expf(-5);
    auto d5 = expf(-60) + expf(-6);

    backend->call_with_validate(backend->compile(f), {result}, {a});
    vector<double> expected{expf(-10) / d0,
                            expf(-20) / d1,
                            expf(-30) / d2,
                            expf(-40) / d3,
                            expf(-50) / d4,
                            expf(-60) / d5,
                            expf(-1) / d0,
                            expf(-2) / d1,
                            expf(-3) / d2,
                            expf(-4) / d3,
                            expf(-5) / d4,
                            expf(-6) / d5};

    EXPECT_TRUE(test::all_close(expected, read_vector<double>(result)));
}

NGRAPH_TEST(${BACKEND_NAME}, softmax_axis)
{
    Shape shape{2, 3};
    auto A = make_shared<op::Parameter>(element::f32, shape);
    auto f = make_shared<Function>(make_shared<op::Softmax>(A, AxisSet{1}), ParameterVector{A});

    auto backend = runtime::Backend::create("${BACKEND_NAME}");

    auto a = backend->create_tensor(element::f32, shape);
    copy_data(a, vector<float>{-10, -20, -30, -40, -50, -60});
    auto result = backend->create_tensor(element::f32, shape);

    auto d0 = expf(-10) + expf(-20) + expf(-30);
    auto d1 = expf(-40) + expf(-50) + expf(-60);

    backend->call_with_validate(backend->compile(f), {result}, {a});
    vector<float> expected{expf(-10) / d0,
                           expf(-20) / d0,
                           expf(-30) / d0,
                           expf(-40) / d1,
                           expf(-50) / d1,
                           expf(-60) / d1};
    EXPECT_TRUE(test::all_close_f(expected, read_vector<float>(result)));
}

NGRAPH_TEST(${BACKEND_NAME}, softmax_axis_2)
{
    Shape shape{2, 3};
    auto A = make_shared<op::Parameter>(element::f32, shape);
    auto f = make_shared<Function>(make_shared<op::Softmax>(A, AxisSet{0}), ParameterVector{A});

    auto backend = runtime::Backend::create("${BACKEND_NAME}");

    auto a = backend->create_tensor(element::f32, shape);
    copy_data(a, vector<float>{-10, -20, -30, -40, -50, -60});
    auto result = backend->create_tensor(element::f32, shape);

    auto d0 = expf(-10) + expf(-40);
    auto d1 = expf(-20) + expf(-50);
    auto d2 = expf(-30) + expf(-60);

    backend->call_with_validate(backend->compile(f), {result}, {a});
    vector<float> expected{expf(-10) / d0,
                           expf(-20) / d1,
                           expf(-30) / d2,
                           expf(-40) / d0,
                           expf(-50) / d1,
                           expf(-60) / d2};
    EXPECT_TRUE(test::all_close(expected, read_vector<float>(result)));
}

NGRAPH_TEST(${BACKEND_NAME}, softmax_axis_3d_trivial)
{
    Shape shape{1, 2, 3};
    auto A = make_shared<op::Parameter>(element::f32, shape);
    auto f = make_shared<Function>(make_shared<op::Softmax>(A, AxisSet{0}), ParameterVector{A});

    auto backend = runtime::Backend::create("${BACKEND_NAME}");

    auto a = backend->create_tensor(element::f32, shape);
    copy_data(a, vector<float>{-10, -20, -30, -40, -50, -60});
    auto result = backend->create_tensor(element::f32, shape);

    backend->call_with_validate(backend->compile(f), {result}, {a});
    vector<float> expected{1, 1, 1, 1, 1, 1};
    EXPECT_TRUE(test::all_close(expected, read_vector<float>(result)));
}

NGRAPH_TEST(${BACKEND_NAME}, softmax_underflow)
{
    Shape shape{2, 3};
    auto A = make_shared<op::Parameter>(element::f32, shape);
    auto f = make_shared<Function>(make_shared<op::Softmax>(A, AxisSet{0}), ParameterVector{A});

    auto backend = runtime::Backend::create("${BACKEND_NAME}");

    auto low = std::numeric_limits<float>::lowest();

    auto a = backend->create_tensor(element::f32, shape);
    copy_data(a, vector<float>{low, 1, 2, 3, 4, 5});
    auto result = backend->create_tensor(element::f32, shape);

    auto d0 = expf(low) + expf(3);
    auto d1 = expf(1) + expf(4);
    auto d2 = expf(2) + expf(5);

    backend->call_with_validate(backend->compile(f), {result}, {a});
    vector<float> expected{
        expf(low) / d0, expf(1) / d1, expf(2) / d2, expf(3) / d0, expf(4) / d1, expf(5) / d2};
    EXPECT_TRUE(test::all_close(expected, read_vector<float>(result)));
}

NGRAPH_TEST(${BACKEND_NAME}, softmax_overflow)
{
    Shape shape{2, 3};
    auto A = make_shared<op::Parameter>(element::f32, shape);
    auto f = make_shared<Function>(make_shared<op::Softmax>(A, AxisSet{0}), ParameterVector{A});

    auto backend = runtime::Backend::create("${BACKEND_NAME}");

    auto high = std::numeric_limits<float>::max();

    auto a = backend->create_tensor(element::f32, shape);
    copy_data(a, vector<float>{high, 1, 2, 3, 4, 5});
    auto result = backend->create_tensor(element::f32, shape);

    auto d0 = expf(high - high) + expf(3 - high);
    auto d1 = expf(1) + expf(4);
    auto d2 = expf(2) + expf(5);

    backend->call_with_validate(backend->compile(f), {result}, {a});
    vector<float> expected{expf(high - high) / d0,
                           expf(1) / d1,
                           expf(2) / d2,
                           expf(3 - high) / d0,
                           expf(4) / d1,
                           expf(5) / d2};
    EXPECT_TRUE(test::all_close_f(expected, read_vector<float>(result)));
}

NGRAPH_TEST(${BACKEND_NAME}, multiple_backends)
{
    Shape shape{2, 2};
    auto A1 = make_shared<op::Parameter>(element::f32, shape);
    auto B1 = make_shared<op::Parameter>(element::f32, shape);
    auto f = make_shared<Function>(A1 + B1, ParameterVector{A1, B1});

    auto A2 = make_shared<op::Parameter>(element::f32, shape);
    auto B2 = make_shared<op::Parameter>(element::f32, shape);
    auto g = make_shared<Function>(A2 * B2, ParameterVector{A2, B2});

    auto backend1 = runtime::Backend::create("${BACKEND_NAME}");

    auto backend2 = runtime::Backend::create("${BACKEND_NAME}");

    // Create some tensors for input/output
    shared_ptr<runtime::Tensor> a1 = backend1->create_tensor(element::f32, shape);
    shared_ptr<runtime::Tensor> b1 = backend1->create_tensor(element::f32, shape);
    shared_ptr<runtime::Tensor> result1 = backend1->create_tensor(element::f32, shape);

    shared_ptr<runtime::Tensor> a2 = backend2->create_tensor(element::f32, shape);
    shared_ptr<runtime::Tensor> b2 = backend2->create_tensor(element::f32, shape);
    shared_ptr<runtime::Tensor> result2 = backend2->create_tensor(element::f32, shape);

    copy_data(a1, test::NDArray<float, 2>({{1, 2}, {3, 4}}).get_vector());
    copy_data(b1, test::NDArray<float, 2>({{5, 6}, {7, 8}}).get_vector());

    copy_data(a2, test::NDArray<float, 2>({{1, 2}, {3, 4}}).get_vector());
    copy_data(b2, test::NDArray<float, 2>({{5, 6}, {7, 8}}).get_vector());

    backend1->call_with_validate(backend1->compile(f), {result1}, {a1, b1});
    EXPECT_EQ(read_vector<float>(result1),
              (test::NDArray<float, 2>({{6, 8}, {10, 12}})).get_vector());

    backend2->call_with_validate(backend2->compile(g), {result2}, {a2, b2});
    EXPECT_EQ(read_vector<float>(result2),
              (test::NDArray<float, 2>({{5, 12}, {21, 32}})).get_vector());
}

NGRAPH_TEST(${BACKEND_NAME}, tensorview_custom_mem)
{
    auto backend = runtime::Backend::create("${BACKEND_NAME}");

    Shape shape{2, 2};

    auto make_external = [&]() {
        auto A = make_shared<op::Parameter>(element::f32, shape);
        auto B = make_shared<op::Parameter>(element::f32, shape);
        auto f = make_shared<Function>(make_shared<op::Divide>(A, B), ParameterVector{A, B});

        return f;
    };

    auto f = make_external();

    vector<float> av{2, 4, 8, 16};
    vector<float> bv{1, 2, 4, 8};
    // use custom mem with tensorview, no need to copy data
    auto a = backend->create_tensor(element::f32, shape, av.data());
    auto b = backend->create_tensor(element::f32, shape, bv.data());

    // use custom mem with result tensorview
    vector<float> rv{0, 0, 0, 0};
    auto result = backend->create_tensor(element::f32, shape, rv.data());

    // result should be in memory without needing explict read
    backend->call_with_validate(backend->compile(f), {result}, {a, b});
    EXPECT_EQ((vector<float>{2, 2, 2, 2}), rv);
}

NGRAPH_TEST(${BACKEND_NAME}, validate_call_input_count)
{
    auto backend = runtime::Backend::create("${BACKEND_NAME}");

    Shape shape{2, 2};

    auto A = make_shared<op::Parameter>(element::f32, shape);
    auto B = make_shared<op::Parameter>(element::f32, shape);
    auto f = make_shared<Function>(make_shared<op::Add>(A, B), ParameterVector{A, B});

    auto a = backend->create_tensor(element::f32, shape);
    auto b = backend->create_tensor(element::f32, shape);
    auto c = backend->create_tensor(element::f32, shape);

    EXPECT_ANY_THROW(backend->call_with_validate(backend->compile(f), {c}, {a}));
}

NGRAPH_TEST(${BACKEND_NAME}, validate_call_input_type)
{
    auto backend = runtime::Backend::create("${BACKEND_NAME}");

    Shape shape{2, 2};

    auto A = make_shared<op::Parameter>(element::f32, shape);
    auto B = make_shared<op::Parameter>(element::f32, shape);
    auto f = make_shared<Function>(make_shared<op::Add>(A, B), ParameterVector{A, B});

    auto a = backend->create_tensor(element::i32, shape);
    auto b = backend->create_tensor(element::f32, shape);
    auto c = backend->create_tensor(element::f32, shape);

    EXPECT_ANY_THROW(backend->call_with_validate(backend->compile(f), {c}, {a, b}));
}

NGRAPH_TEST(${BACKEND_NAME}, validate_call_input_shape)
{
    auto backend = runtime::Backend::create("${BACKEND_NAME}");

    Shape shape{2, 2};

    auto A = make_shared<op::Parameter>(element::f32, shape);
    auto B = make_shared<op::Parameter>(element::f32, shape);
    auto f = make_shared<Function>(make_shared<op::Add>(A, B), ParameterVector{A, B});

    auto a = backend->create_tensor(element::f32, {2, 3});
    auto b = backend->create_tensor(element::f32, shape);
    auto c = backend->create_tensor(element::f32, shape);

    EXPECT_ANY_THROW(backend->call_with_validate(backend->compile(f), {c}, {a, b}));
}

NGRAPH_TEST(${BACKEND_NAME}, validate_call_output_count)
{
    auto backend = runtime::Backend::create("${BACKEND_NAME}");

    Shape shape{2, 2};

    auto A = make_shared<op::Parameter>(element::f32, shape);
    auto B = make_shared<op::Parameter>(element::f32, shape);
    auto f = make_shared<Function>(make_shared<op::Add>(A, B), ParameterVector{A, B});

    auto a = backend->create_tensor(element::f32, shape);
    auto b = backend->create_tensor(element::f32, shape);
    auto c = backend->create_tensor(element::f32, shape);
    auto d = backend->create_tensor(element::f32, shape);

    EXPECT_ANY_THROW(backend->call_with_validate(backend->compile(f), {c, d}, {a, b}));
}

NGRAPH_TEST(${BACKEND_NAME}, validate_call_output_type)
{
    auto backend = runtime::Backend::create("${BACKEND_NAME}");

    Shape shape{2, 2};

    auto A = make_shared<op::Parameter>(element::f32, shape);
    auto B = make_shared<op::Parameter>(element::f32, shape);
    auto f = make_shared<Function>(make_shared<op::Add>(A, B), ParameterVector{A, B});

    auto a = backend->create_tensor(element::i32, shape);
    auto b = backend->create_tensor(element::f32, shape);
    auto c = backend->create_tensor(element::f32, shape);

    EXPECT_ANY_THROW(backend->call_with_validate(backend->compile(f), {a}, {b, c}));
}

NGRAPH_TEST(${BACKEND_NAME}, validate_call_output_shape)
{
    auto backend = runtime::Backend::create("${BACKEND_NAME}");

    Shape shape{2, 2};

    auto A = make_shared<op::Parameter>(element::f32, shape);
    auto B = make_shared<op::Parameter>(element::f32, shape);
    auto f = make_shared<Function>(make_shared<op::Add>(A, B), ParameterVector{A, B});

    auto a = backend->create_tensor(element::f32, {2, 3});
    auto b = backend->create_tensor(element::f32, shape);
    auto c = backend->create_tensor(element::f32, shape);

    EXPECT_ANY_THROW(backend->call_with_validate(backend->compile(f), {a}, {c, b}));
}

NGRAPH_TEST(${BACKEND_NAME}, logical_and)
{
    Shape shape{2, 2, 2};
    auto A = make_shared<op::Parameter>(element::boolean, shape);
    auto B = make_shared<op::Parameter>(element::boolean, shape);
    auto f = make_shared<Function>(make_shared<op::And>(A, B), ParameterVector{A, B});

    auto backend = runtime::Backend::create("${BACKEND_NAME}");

    // Create some tensors for input/output
    auto a = backend->create_tensor(element::boolean, shape);
    copy_data(a, vector<char>{1, 0, 1, 1, 1, 0, 1, 0});
    auto b = backend->create_tensor(element::boolean, shape);
    copy_data(b, vector<char>{0, 0, 1, 0, 0, 1, 1, 0});
    auto result = backend->create_tensor(element::boolean, shape);

    backend->call_with_validate(backend->compile(f), {result}, {a, b});
    EXPECT_EQ((vector<char>{0, 0, 1, 0, 0, 0, 1, 0}), read_vector<char>(result));
}

NGRAPH_TEST(${BACKEND_NAME}, logical_or)
{
    Shape shape{2, 2, 2};
    auto A = make_shared<op::Parameter>(element::boolean, shape);
    auto B = make_shared<op::Parameter>(element::boolean, shape);
    auto f = make_shared<Function>(make_shared<op::Or>(A, B), ParameterVector{A, B});

    auto backend = runtime::Backend::create("${BACKEND_NAME}");

    // Create some tensors for input/output
    auto a = backend->create_tensor(element::boolean, shape);
    copy_data(a, vector<char>{1, 0, 1, 1, 1, 0, 1, 0});
    auto b = backend->create_tensor(element::boolean, shape);
    copy_data(b, vector<char>{0, 0, 1, 0, 0, 1, 1, 0});
    auto result = backend->create_tensor(element::boolean, shape);

    backend->call_with_validate(backend->compile(f), {result}, {a, b});
    EXPECT_EQ((vector<char>{1, 0, 1, 1, 1, 1, 1, 0}), read_vector<char>(result));
}

NGRAPH_TEST(${BACKEND_NAME}, batch_norm_fprop_b1c2h2w2)
{
    auto input_shape = Shape{1, 2, 2, 2};
    auto input = make_shared<op::Parameter>(element::f32, input_shape);
    auto mean_shape = Shape{2};
    auto var_shape = Shape{2};
    auto gamma_shape = Shape{2};
    auto gamma = make_shared<op::Parameter>(element::f32, gamma_shape);
    auto beta_shape = Shape{2};
    auto beta = make_shared<op::Parameter>(element::f32, beta_shape);
    double eps = 0.001;
    auto shape_r = Shape{1, 2, 2, 2};
    auto bn = make_shared<op::BatchNormTraining>(input, gamma, beta, eps);

    auto output_rt = std::make_shared<op::GetOutputElement>(bn, 0);
    auto mean_rt = std::make_shared<op::GetOutputElement>(bn, 1);
    auto variance_rt = std::make_shared<op::GetOutputElement>(bn, 2);

    auto f = make_shared<Function>(NodeVector{output_rt, mean_rt, variance_rt},
                                   ParameterVector{input, gamma, beta});

    auto backend = runtime::Backend::create("${BACKEND_NAME}");

    // Create some tensors for input/output
    auto _input = backend->create_tensor(element::f32, Shape{1, 2, 2, 2});

    copy_data(_input,
              vector<float>{0.54881352f,
                            0.71518934f,
                            0.60276335f,
                            0.54488319f,
                            0.42365479f,
                            0.64589411f,
                            0.4375872f,
                            0.89177299f});
    auto _gamma = backend->create_tensor(element::f32, gamma_shape);
    copy_data(_gamma, vector<float>{1.0f, 1.0f});
    auto _beta = backend->create_tensor(element::f32, beta_shape);
    copy_data(_beta, vector<float>{0.0f, 0.0f});
    auto bn_output = backend->create_tensor(element::f32, shape_r);
    auto result_mean = backend->create_tensor(element::f32, mean_shape);
    auto result_variance = backend->create_tensor(element::f32, var_shape);

    vector<float> expected_result{-0.71498716f,
                                  1.48388731f,
                                  -0.00196938f,
                                  -0.76693159f,
                                  -0.91316032f,
                                  0.23943391f,
                                  -0.84090298f,
                                  1.51462936f};
    vector<float> expected_mean{0.602912f, 0.599727f};
    vector<float> expected_variance{0.00472505f, 0.0361782f};

    backend->call_with_validate(
        backend->compile(f), {bn_output, result_mean, result_variance}, {_input, _gamma, _beta});

    EXPECT_TRUE(test::all_close(expected_result, read_vector<float>(bn_output), 1e-5f, 1e-6f));
    EXPECT_TRUE(test::all_close(expected_mean, read_vector<float>(result_mean), 1e-5f, 1e-6f));
    EXPECT_TRUE(
        test::all_close(expected_variance, read_vector<float>(result_variance), 1e-5f, 1e-6f));
}

NGRAPH_TEST(${BACKEND_NAME}, batch_norm_fprop_b2c2h2w1)
{
    auto input_shape = Shape{2, 2, 2, 1};
    auto input = make_shared<op::Parameter>(element::f32, input_shape);
    auto mean_shape = Shape{2};
    auto var_shape = Shape{2};
    auto gamma_shape = Shape{2};
    auto gamma = make_shared<op::Parameter>(element::f32, gamma_shape);
    auto beta_shape = Shape{2};
    auto beta = make_shared<op::Parameter>(element::f32, beta_shape);
    double eps = 0.001;
    auto shape_r = Shape{2, 2, 2, 1};
    auto bn = make_shared<op::BatchNormTraining>(input, gamma, beta, eps);

    auto output_rt = std::make_shared<op::GetOutputElement>(bn, 0);
    auto mean_rt = std::make_shared<op::GetOutputElement>(bn, 1);
    auto variance_rt = std::make_shared<op::GetOutputElement>(bn, 2);

    auto f = make_shared<Function>(NodeVector{output_rt, mean_rt, variance_rt},
                                   ParameterVector{input, gamma, beta});
    auto backend = runtime::Backend::create("${BACKEND_NAME}");
    // Create some tensors for input/output
    auto _input = backend->create_tensor(element::f32, input_shape);
    copy_data(_input,
              vector<float>{0.54881352f,
                            0.71518934f,
                            0.60276335f,
                            0.54488319f,
                            0.42365479f,
                            0.64589411f,
                            0.4375872f,
                            0.89177299f});

    auto _gamma = backend->create_tensor(element::f32, gamma_shape);
    copy_data(_gamma, vector<float>{1.0f, 1.0f});
    auto _beta = backend->create_tensor(element::f32, beta_shape);
    copy_data(_beta, vector<float>{0.0f, 0.0f});
    auto bn_output = backend->create_tensor(element::f32, shape_r);
    auto result_mean = backend->create_tensor(element::f32, mean_shape);
    auto result_variance = backend->create_tensor(element::f32, var_shape);

    vector<float> expected_result{
        -0.30327f, 1.1561f, -0.0963782f, -0.434702f, -1.4011f, 0.548275f, -1.06187f, 1.59295f};
    vector<float> expected_mean{0.583388f, 0.619252f};
    vector<float> expected_variance{0.0119972f, 0.0282681f};
    backend->call_with_validate(
        f, {bn_output, result_mean, result_variance}, {_input, _gamma, _beta});

    EXPECT_TRUE(test::all_close(expected_result, read_vector<float>(bn_output)));
    EXPECT_TRUE(test::all_close(expected_mean, read_vector<float>(result_mean)));
    EXPECT_TRUE(
        test::all_close(expected_variance, read_vector<float>(result_variance), 1e-5f, 1e-6f));
}

NGRAPH_TEST(${BACKEND_NAME}, batchnorm_fprop_b2c2d2h1w1)
{
    auto input_shape = Shape{2, 2, 2, 1, 1};
    auto input = make_shared<op::Parameter>(element::f32, input_shape);
    auto mean_shape = Shape{2};
    auto var_shape = Shape{2};
    auto gamma_shape = Shape{2};
    auto gamma = make_shared<op::Parameter>(element::f32, gamma_shape);
    auto beta_shape = Shape{2};
    auto beta = make_shared<op::Parameter>(element::f32, beta_shape);
    double eps = 0.001;
    auto shape_r = Shape{2, 2, 2, 1, 1};
    auto bn = make_shared<op::BatchNormTraining>(eps, gamma, beta, input);

    auto output_rt = std::make_shared<op::GetOutputElement>(bn, 0);
    auto mean_rt = std::make_shared<op::GetOutputElement>(bn, 1);
    auto variance_rt = std::make_shared<op::GetOutputElement>(bn, 2);

    auto f = make_shared<Function>(NodeVector{output_rt, mean_rt, variance_rt},
                                   ParameterVector{input, gamma, beta});
    auto backend = runtime::Backend::create("${BACKEND_NAME}");
    // Create some tensors for input/output
    auto _input = backend->create_tensor(element::f32, input_shape);
    copy_data(_input,
              vector<float>{0.54881352f,
                            0.71518934f,
                            0.60276335f,
                            0.54488319f,
                            0.42365479f,
                            0.64589411f,
                            0.4375872f,
                            0.89177299f});

    auto _gamma = backend->create_tensor(element::f32, gamma_shape);
    copy_data(_gamma, vector<float>{1.0f, 1.0f});
    auto _beta = backend->create_tensor(element::f32, beta_shape);
    copy_data(_beta, vector<float>{0.0f, 0.0f});
    auto bn_output = backend->create_tensor(element::f32, shape_r);
    auto result_mean = backend->create_tensor(element::f32, mean_shape);
    auto result_variance = backend->create_tensor(element::f32, var_shape);

    vector<float> expected_result{
        -0.30327f, 1.1561f, -0.0963782f, -0.434702f, -1.4011f, 0.548275f, -1.06187f, 1.59295f};
    vector<float> expected_mean{0.583388f, 0.619252f};
    vector<float> expected_variance{0.0119972f, 0.0282681f};
    backend->call_with_validate(
        backend->compile(f), {bn_output, result_mean, result_variance}, {_input, _gamma, _beta});

    EXPECT_TRUE(test::all_close(expected_result, read_vector<float>(bn_output)));
    EXPECT_TRUE(test::all_close(expected_mean, read_vector<float>(result_mean)));
    EXPECT_TRUE(
        test::all_close(expected_variance, read_vector<float>(result_variance), 1e-5f, 1e-6f));
}

NGRAPH_TEST(${BACKEND_NAME}, batch_norm_bprop_n4c3h2w2)
{
    auto input_shape = Shape{4, 3, 2, 2};
    auto shape_mean = Shape{3};
    auto input = make_shared<op::Parameter>(element::f32, input_shape);
    auto mean_shape = Shape{3};
    auto mean = make_shared<op::Parameter>(element::f32, mean_shape);
    auto var_shape = Shape{3};
    auto var = make_shared<op::Parameter>(element::f32, var_shape);
    auto gamma_shape = Shape{3};
    auto gamma = make_shared<op::Parameter>(element::f32, gamma_shape);
    auto beta_shape = Shape{3};
    auto beta = make_shared<op::Parameter>(element::f32, beta_shape);
    double eps = 0.001;
    auto shape_r = Shape{4, 3, 2, 2};
    auto bn = make_shared<op::BatchNormTraining>(input, gamma, beta, eps);
    auto bn_dx = make_shared<op::GetOutputElement>(bn, 0);
    auto bn_dgamma = make_shared<op::GetOutputElement>(bn, 1);
    auto bn_dbeta = make_shared<op::GetOutputElement>(bn, 2);

    auto backend = runtime::Backend::create("${BACKEND_NAME}");

    auto _input = backend->create_tensor(element::f32, input_shape);
    vector<float> dataInput{
        10.76331902f, 11.51178265f, 10.31018162f, 12.2993021f,  14.17626667f, 14.63498497f,
        13.63494492f, 13.84248161f, 11.34602547f, 13.22014618f, 10.46686649f, 10.39842987f,
        12.94806862f, 11.71670246f, 14.94438076f, 13.13236618f, 13.40889645f, 12.76128387f,
        11.34430027f, 11.86629677f, 11.11464024f, 10.93221283f, 11.95324039f, 10.96581173f,
        13.05455494f, 14.41404247f, 13.11169434f, 11.26559448f, 10.89965153f, 14.08202171f,
        11.12685776f, 12.58428574f, 12.59247875f, 13.00187492f, 12.66310215f, 10.06655025f,
        12.62048626f, 14.47942352f, 13.84950638f, 10.61425877f, 11.47936344f, 13.06011772f,
        13.63069057f, 12.31748772f, 13.84555244f, 10.95815468f, 12.78933334f, 12.75389099f};
    copy_data(_input, dataInput);
    auto _mean = backend->create_tensor(element::f32, mean_shape);
    copy_data(_mean, vector<float>{12.56472874f, 12.80312157f, 11.81676865f});
    auto _var = backend->create_tensor(element::f32, var_shape);
    copy_data(_var, vector<float>{1.94557643f, 1.32772446f, 1.28163588f});

    auto _gamma = backend->create_tensor(element::f32, gamma_shape);
    copy_data(_gamma, vector<float>{2.0f, 2.0f, 2.0f});
    auto _beta = backend->create_tensor(element::f32, beta_shape);
    copy_data(_beta, vector<float>{1.0f, 1.0f, 1.0f});
    auto result = backend->create_tensor(element::f32, shape_r);

    shared_ptr<runtime::Tensor> _delta = backend->create_tensor(element::f32, shape_r);
    vector<float> deltaData(shape_size(shape_r), 20.0f);
    copy_data(_delta, deltaData);

    auto f = make_shared<Function>(NodeVector{bn_dx, bn_dgamma, bn_dbeta},
                                   ParameterVector{mean, var, input, gamma, beta});

    auto C = std::make_shared<op::Parameter>(element::f32, shape_r);

    auto zero = ngraph::make_zero(bn_dgamma->get_element_type(), bn_dgamma->get_shape());
    ngraph::autodiff::Adjoints adjoints(NodeVector{bn_dx, bn_dgamma, bn_dbeta},
                                        NodeVector{C, zero, zero});

    auto dinput = adjoints.backprop_node(input);
    auto dgamma = adjoints.backprop_node(gamma);
    auto dbeta = adjoints.backprop_node(beta);

    auto df = make_shared<Function>(NodeVector{dinput, dgamma, dbeta},
                                    ParameterVector{mean, var, input, gamma, beta, C});

    // roundtrip serialization
    string js = serialize(df, 4);
    istringstream in(js);
    df = deserialize(in);

    shared_ptr<runtime::Tensor> _dinput = backend->create_tensor(element::f32, shape_r);
    shared_ptr<runtime::Tensor> _dgamma = backend->create_tensor(element::f32, gamma_shape);
    shared_ptr<runtime::Tensor> _dbeta = backend->create_tensor(element::f32, beta_shape);

    backend->call_with_validate(backend->compile(df),
                                {_dinput, _dgamma, _dbeta},
                                {_mean, _var, _input, _gamma, _beta, _delta});

    vector<float> expected_input{
        8.17051607e-06f,  4.77576657e-06f,  1.02257760e-05f,  1.20387525e-06f,  -1.73868522e-06f,
        3.84632768e-06f,  -1.07932050e-05f, -2.57458956e-06f, -2.22166714e-06f, -8.38779043e-06f,
        -2.48082982e-06f, 5.89238360e-06f,  -2.52895109e-07f, -8.68433445e-06f, -5.82726737e-06f,
        8.84659658e-06f,  3.03944108e-05f,  4.05480879e-05f,  1.84123158e-05f,  2.30061178e-05f,
        1.34087590e-05f,  -9.26072571e-07f, -3.22908454e-05f, -2.07365116e-05f, -4.21330941e-05f,
        2.83083100e-05f,  -3.71039101e-05f, -4.84390640e-06f, -2.93012376e-05f, 5.68858087e-06f,
        1.83181458e-05f,  -1.07494506e-05f, -2.32429103e-06f, 6.92914809e-06f,  -6.66512321e-06f,
        -7.00302840e-06f, -3.46675184e-06f, -4.36748381e-06f, 6.73822226e-07f,  -4.20158993e-06f,
        3.83005061e-06f,  5.85143729e-06f,  4.17875243e-06f,  -8.64167783e-06f, 1.00170803e-05f,
        -4.23939666e-06f, 4.80201680e-06f,  4.62702078e-06f};

    ASSERT_TRUE(ngraph::test::all_close(read_vector<float>(_dinput), expected_input, 1e-3f, 1e-4f));
    vector<float> expected_dgamma{7.06315041e-05f, -2.35289335e-04f, -5.06639481e-05f};
    ASSERT_TRUE(
        ngraph::test::all_close(read_vector<float>(_dgamma), expected_dgamma, 1e-2f, 1e-3f));
    vector<float> expected_dbeta{320.f, 320.f, 320.f};
    ASSERT_TRUE(ngraph::test::all_close(read_vector<float>(_dbeta), expected_dbeta, 1e-4f, 1e-8f));
}

NGRAPH_TEST(${BACKEND_NAME}, batch_norm_fprop_inference_b2c2h2w1)
{
    auto input_shape = Shape{2, 2, 2, 1};
    auto input = make_shared<op::Parameter>(element::f32, input_shape);
    auto mean_shape = Shape{2};
    auto mean = make_shared<op::Parameter>(element::f32, mean_shape);
    auto var_shape = Shape{2};
    auto var = make_shared<op::Parameter>(element::f32, var_shape);
    auto gamma_shape = Shape{2};
    auto gamma = make_shared<op::Parameter>(element::f32, gamma_shape);
    auto beta_shape = Shape{2};
    auto beta = make_shared<op::Parameter>(element::f32, beta_shape);
    double eps = 0.001;
    auto shape_r = Shape{2, 2, 2, 1};
    auto bn = make_shared<op::BatchNormInference>(input, gamma, beta, mean, var, eps);

    auto f = make_shared<Function>(bn, ParameterVector{input, gamma, beta, mean, var});
    auto backend = runtime::Backend::create("${BACKEND_NAME}");
    // Create some tensors for input/output
    auto _input = backend->create_tensor(element::f32, input_shape);
    copy_data(_input,
              vector<float>{0.54881352f,
                            0.71518934f,
                            0.60276335f,
                            0.54488319f,
                            0.42365479f,
                            0.64589411f,
                            0.4375872f,
                            0.89177299f});

    auto _gamma = backend->create_tensor(element::f32, gamma_shape);
    copy_data(_gamma, vector<float>{1.0f, 1.0f});
    auto _beta = backend->create_tensor(element::f32, beta_shape);
    copy_data(_beta, vector<float>{0.0f, 0.0f});
    auto _mean = backend->create_tensor(element::f32, mean_shape);
    copy_data(_mean, vector<float>{0.583388f, 0.619252f});
    auto _var = backend->create_tensor(element::f32, var_shape);
    copy_data(_var, vector<float>{0.0119972f, 0.0282681f});
    auto bn_output = backend->create_tensor(element::f32, shape_r);

    vector<float> expected_result{
        -0.30327f, 1.1561f, -0.0963782f, -0.434702f, -1.4011f, 0.548275f, -1.06187f, 1.59295f};
    backend->call_with_validate(
        backend->compile(f), {bn_output}, {_input, _gamma, _beta, _mean, _var});

    ASSERT_TRUE(
        ngraph::test::all_close(expected_result, read_vector<float>(bn_output), 1e-3f, 1e-4f));
}

<<<<<<< HEAD
#if 0
NGRAPH_TEST(${BACKEND_NAME}, batchnorm_fprop_globalstats_b2c2w2h1)
{
    auto input_shape = Shape{2, 2, 2, 1};
    auto input = make_shared<op::Parameter>(element::f32, input_shape);
    auto mean_shape = Shape{2};
    auto mean = make_shared<op::Parameter>(element::f32, mean_shape);
    auto var_shape = Shape{2};
    auto var = make_shared<op::Parameter>(element::f32, var_shape);
    auto gamma_shape = Shape{2};
    auto gamma = make_shared<op::Parameter>(element::f32, gamma_shape);
    auto beta_shape = Shape{2};
    auto beta = make_shared<op::Parameter>(element::f32, beta_shape);
    double eps = 0.001;
    auto shape_r = Shape{2, 2, 2, 1};
    auto bn = make_shared<op::BatchNormTraining>(eps, gamma, beta, input, mean, var);

    auto f = make_shared<Function>(bn, ParameterVector{gamma, beta, input, mean, var});
    auto backend = runtime::Backend::create("${BACKEND_NAME}");
    // Create some tensors for input/output
    auto _input = backend->create_tensor(element::f32, input_shape);
    copy_data(_input,
              vector<float>{0.54881352f,
                            0.71518934f,
                            0.60276335f,
                            0.54488319f,
                            0.42365479f,
                            0.64589411f,
                            0.4375872f,
                            0.89177299f});

    auto _gamma = backend->create_tensor(element::f32, gamma_shape);
    copy_data(_gamma, vector<float>{1.0f, 1.0f});
    auto _beta = backend->create_tensor(element::f32, beta_shape);
    copy_data(_beta, vector<float>{0.0f, 0.0f});
    auto _mean = backend->create_tensor(element::f32, mean_shape);
    copy_data(_mean, vector<float>{0.583388f, 0.619252f});
    auto _var = backend->create_tensor(element::f32, var_shape);
    copy_data(_var, vector<float>{0.0119972f, 0.0282681f});
    auto bn_output = backend->create_tensor(element::f32, shape_r);

    vector<float> expected_result{
        -0.30327f, 1.1561f, -0.0963782f, -0.434702f, -1.4011f, 0.548275f, -1.06187f, 1.59295f};
    backend->call_with_validate(backend->compile(f), {bn_output}, {_gamma, _beta, _input, _mean, _var});

    ASSERT_TRUE(
        ngraph::test::all_close(expected_result, read_vector<float>(bn_output), 1e-3f, 1e-4f));
}
#endif

=======
>>>>>>> f2038de2
NGRAPH_TEST(${BACKEND_NAME}, reverse_sequence_n2c3h4w2)
{
    Shape shape{2, 3, 4, 2};
    Shape seq_len_shape{4};
    auto A = make_shared<op::Parameter>(element::i32, shape);
    auto B = make_shared<op::Parameter>(element::i32, seq_len_shape);

    size_t batch_axis = 2;
    size_t sequence_axis = 1;
    auto rs = std::make_shared<op::ReverseSequence>(A, B, batch_axis, sequence_axis);

    auto f = make_shared<Function>(rs, ParameterVector{A, B});

    auto backend = runtime::Backend::create("${BACKEND_NAME}");

    // Create some tensors for input/output
    shared_ptr<runtime::Tensor> a = backend->create_tensor(element::i32, shape);
    shared_ptr<runtime::Tensor> b = backend->create_tensor(element::i32, seq_len_shape);

    shared_ptr<runtime::Tensor> result = backend->create_tensor(element::i32, shape);

    std::vector<int> input{
        0,  0, 3,  0, 6,  0, 9,  0, 1,  0, 4,  0, 7,  0, 10, 0, 2,  0, 5,  0, 8,  0, 11, 0,
        12, 0, 15, 0, 18, 0, 21, 0, 13, 0, 16, 0, 19, 0, 22, 0, 14, 0, 17, 0, 20, 0, 23, 0,
    };

    std::vector<int> seq_lenghts{1, 2, 1, 2};
    copy_data(b, seq_lenghts);

    std::vector<int> expected{
        0,  0, 4,  0, 6,  0, 10, 0, 1,  0, 3,  0, 7,  0, 9,  0, 2,  0, 5,  0, 8,  0, 11, 0,

        12, 0, 16, 0, 18, 0, 22, 0, 13, 0, 15, 0, 19, 0, 21, 0, 14, 0, 17, 0, 20, 0, 23, 0};

    copy_data(a, input);

    backend->call_with_validate(backend->compile(f), {result}, {a, b});
    EXPECT_EQ(read_vector<int>(result), expected);
}

NGRAPH_TEST(${BACKEND_NAME}, reverse_sequence_n4c3h2w2)
{
    Shape shape{4, 3, 2, 2};
    auto A = make_shared<op::Parameter>(element::i32, shape);
    Shape seq_len_shape{4};
    auto B = make_shared<op::Parameter>(element::i32, seq_len_shape);

    size_t batch_axis = 0;
    size_t sequence_axis = 1;

    auto rs = std::make_shared<op::ReverseSequence>(A, B, batch_axis, sequence_axis);

    auto f = make_shared<Function>(rs, ParameterVector{A, B});

    auto backend = runtime::Backend::create("${BACKEND_NAME}");

    // Create some tensors for input/output
    shared_ptr<runtime::Tensor> a = backend->create_tensor(element::i32, shape);
    shared_ptr<runtime::Tensor> b = backend->create_tensor(element::i32, seq_len_shape);

    shared_ptr<runtime::Tensor> result = backend->create_tensor(element::i32, shape);

    std::vector<int> seq_lenghts{1, 2, 3, 3};
    copy_data(b, seq_lenghts);

    std::vector<int> input{0,  1,  2,  3,  4,  5,  6,  7,  8,  9,  10, 11, 12, 13, 14, 15,
                           16, 17, 18, 19, 20, 21, 22, 23, 24, 25, 26, 27, 28, 29, 30, 31,
                           32, 33, 34, 35, 36, 37, 38, 39, 40, 41, 42, 43, 44, 45, 46, 47};

    std::vector<int> expected{0,  1,  2,  3,  4,  5,  6,  7,  8,  9,  10, 11, 16, 17, 18, 19,
                              12, 13, 14, 15, 20, 21, 22, 23, 32, 33, 34, 35, 28, 29, 30, 31,
                              24, 25, 26, 27, 44, 45, 46, 47, 40, 41, 42, 43, 36, 37, 38, 39};

    copy_data(a, input);

    backend->call_with_validate(backend->compile(f), {result}, {a, b});
    EXPECT_EQ(read_vector<int>(result), expected);
}

NGRAPH_TEST(${BACKEND_NAME}, reverse_sequence_n4d2c3h2w2)
{
    Shape shape{4, 2, 3, 2, 2};
    auto A = make_shared<op::Parameter>(element::i32, shape);
    Shape seq_len_shape{4};
    auto B = make_shared<op::Parameter>(element::i32, seq_len_shape);

    size_t batch_axis = 0;
    size_t sequence_axis = 2;

    auto rs = std::make_shared<op::ReverseSequence>(A, B, batch_axis, sequence_axis);

    auto f = make_shared<Function>(rs, ParameterVector{A, B});

    auto backend = runtime::Backend::create("${BACKEND_NAME}");

    // Create some tensors for input/output
    shared_ptr<runtime::Tensor> a = backend->create_tensor(element::i32, shape);
    shared_ptr<runtime::Tensor> b = backend->create_tensor(element::i32, seq_len_shape);

    shared_ptr<runtime::Tensor> result = backend->create_tensor(element::i32, shape);

    std::vector<int> input{0,  1,  2,  3,  4,  5,  6,  7,  8,  9,  10, 11, 12, 13, 14, 15,
                           16, 17, 18, 19, 20, 21, 22, 23, 24, 25, 26, 27, 28, 29, 30, 31,
                           32, 33, 34, 35, 36, 37, 38, 39, 40, 41, 42, 43, 44, 45, 46, 47,
                           48, 49, 50, 51, 52, 53, 54, 55, 56, 57, 58, 59, 60, 61, 62, 63,
                           64, 65, 66, 67, 68, 69, 70, 71, 72, 73, 74, 75, 76, 77, 78, 79,
                           80, 81, 82, 83, 84, 85, 86, 87, 88, 89, 90, 91, 92, 93, 94, 95};

    std::vector<int> expected{0,  1,  2,  3,  4,  5,  6,  7,  8,  9,  10, 11, 12, 13, 14, 15,
                              16, 17, 18, 19, 20, 21, 22, 23, 28, 29, 30, 31, 24, 25, 26, 27,
                              32, 33, 34, 35, 40, 41, 42, 43, 36, 37, 38, 39, 44, 45, 46, 47,
                              48, 49, 50, 51, 52, 53, 54, 55, 56, 57, 58, 59, 60, 61, 62, 63,
                              64, 65, 66, 67, 68, 69, 70, 71, 76, 77, 78, 79, 72, 73, 74, 75,
                              80, 81, 82, 83, 88, 89, 90, 91, 84, 85, 86, 87, 92, 93, 94, 95};

    copy_data(a, input);

    std::vector<int> seq_lenghts{1, 2, 1, 2};
    copy_data(b, seq_lenghts);

    backend->call_with_validate(backend->compile(f), {result}, {a, b});
    EXPECT_EQ(read_vector<int>(result), expected);
}

NGRAPH_TEST(${BACKEND_NAME}, generate_mask)
{
    Shape scalar{};
    Shape result_shape{1, 128};
    const unsigned int seed = 777;
    auto training = op::Constant::create(element::f32, Shape{}, {1});
    auto gen_mask = make_shared<op::GenerateMask>(training, result_shape, element::f32, seed, 0.5);
    auto gen_mask2 = make_shared<op::GenerateMask>(training, result_shape, element::f32, seed, 0.5);
    auto f = make_shared<Function>(NodeVector{gen_mask, gen_mask2}, ParameterVector{});

    auto backend = runtime::Backend::create("${BACKEND_NAME}");

    auto is_not_zero_or_one = [](float num) { return num != 0.f && num != 1.f; };

    auto result_tv1 = backend->create_tensor<float>(result_shape);
    auto result_tv2 = backend->create_tensor<float>(result_shape);
    backend->call_with_validate(backend->compile(f), {result_tv1, result_tv2}, {});
    auto result1 = read_vector<float>(result_tv1);
    auto result2 = read_vector<float>(result_tv2);
    ASSERT_EQ(result1, result2);
    ASSERT_FALSE(std::any_of(result1.begin(), result1.end(), is_not_zero_or_one));
    backend->call_with_validate(backend->compile(f), {result_tv1, result_tv2}, {});
    auto result1_2 = read_vector<float>(result_tv1);
    auto result2_2 = read_vector<float>(result_tv2);
    ASSERT_NE(result1, result1_2);
    ASSERT_FALSE(std::any_of(result1_2.begin(), result1_2.end(), is_not_zero_or_one));
    ASSERT_NE(result2, result2_2);
    ASSERT_FALSE(std::any_of(result2_2.begin(), result2_2.end(), is_not_zero_or_one));
}

NGRAPH_TEST(${BACKEND_NAME}, quantize)
{
    Shape input_shape{4, 3};
    Shape scale_offset_shape;
    AxisSet quantization_axes;

    auto input_type = element::f32;
    auto output_type = element::u8;

    typedef float input_c_type;
    typedef uint8_t output_c_type;

    op::Quantize::RoundMode round_mode = op::Quantize::RoundMode::ROUND_NEAREST_TOWARD_EVEN;

    auto X = make_shared<op::Parameter>(input_type, input_shape);
    auto scale = op::Constant::create(input_type, scale_offset_shape, {2});
    auto offset = op::Constant::create(output_type, scale_offset_shape, {1});
    auto quantize =
        make_shared<op::Quantize>(X, scale, offset, output_type, quantization_axes, round_mode);
    auto f = make_shared<Function>(quantize, ParameterVector{X});

    auto backend = runtime::Backend::create("${BACKEND_NAME}");
    auto x = backend->create_tensor(input_type, input_shape);
    auto y = backend->create_tensor(output_type, input_shape);

    copy_data(x, vector<input_c_type>{0, 1, 2, 3, 4, 5, 6, 7, 8, 9, 10, 11});
    // divide by scale                2  2  2  2  2  2  2  2  2  2  2   2
    // equals (rounded)               0  0  1  2  2  2  3  4  4  4  5   6
    // plus offset                    1  1  1  1  1  1  1  1  1  1  1   1
    // equals                         1  1  2  3  3  3  4  5  5  5  6   7

    backend->call_with_validate(backend->compile(f), {y}, {x});
    EXPECT_EQ((vector<output_c_type>{1, 1, 2, 3, 3, 3, 4, 5, 5, 5, 6, 7}),
              read_vector<output_c_type>(y));
}

NGRAPH_TEST(${BACKEND_NAME}, dequantize)
{
    Shape input_shape{4, 3};
    Shape scale_offset_shape;
    AxisSet quantization_axes;

    auto input_type = element::u8;
    auto output_type = element::f32;

    typedef uint8_t input_c_type;
    typedef float output_c_type;

    auto X = make_shared<op::Parameter>(input_type, input_shape);
    auto scale = op::Constant::create(output_type, scale_offset_shape, {2});
    auto offset = op::Constant::create(input_type, scale_offset_shape, {1});
    auto dequantize = make_shared<op::Dequantize>(X, scale, offset, output_type, quantization_axes);
    auto f = make_shared<Function>(dequantize, ParameterVector{X});

    auto backend = runtime::Backend::create("${BACKEND_NAME}");
    auto x = backend->create_tensor(input_type, input_shape);
    auto y = backend->create_tensor(output_type, input_shape);

    copy_data(x, vector<input_c_type>{1, 1, 2, 3, 3, 3, 4, 5, 5, 5, 6, 7});
    // minus offset                   1  1  1  1  1  1  1  1  1  1  1  1
    // eqauls                         0  0  1  2  2  2  3  4  4  4  5  6
    // multiplied by scale            2  2  2  2  2  2  2  2  2  2  2  2
    // equals                         0  0  2  4  4  4  6  8  8  8 10 12

    backend->call_with_validate(backend->compile(f), {y}, {x});
    EXPECT_EQ((vector<output_c_type>{0, 0, 2, 4, 4, 4, 6, 8, 8, 8, 10, 12}),
              read_vector<output_c_type>(y));
}

NGRAPH_TEST(${BACKEND_NAME}, quantize_zero_offset)
{
    Shape input_shape{4, 3};
    Shape scale_offset_shape;
    AxisSet quantization_axes;

    auto input_type = element::f32;
    auto output_type = element::u8;

    typedef float input_c_type;
    typedef uint8_t output_c_type;

    op::Quantize::RoundMode round_mode = op::Quantize::RoundMode::ROUND_NEAREST_TOWARD_EVEN;

    auto X = make_shared<op::Parameter>(input_type, input_shape);
    auto scale = op::Constant::create(input_type, scale_offset_shape, {2});
    auto offset = op::Constant::create(output_type, scale_offset_shape, {0});
    auto quantize =
        make_shared<op::Quantize>(X, scale, offset, output_type, quantization_axes, round_mode);
    auto f = make_shared<Function>(quantize, ParameterVector{X});

    auto backend = runtime::Backend::create("${BACKEND_NAME}");
    auto x = backend->create_tensor(input_type, input_shape);
    auto y = backend->create_tensor(output_type, input_shape);

    copy_data(x, vector<input_c_type>{0, 1, 2, 3, 4, 5, 6, 7, 8, 9, 10, 11});
    // divide by scale                2  2  2  2  2  2  2  2  2  2  2   2
    // equals (rounded)               0  0  1  2  2  2  3  4  4  4  5   6
    // plus offset                    0  0  0  0  0  0  0  0  0  0  0   0
    // equals                         0  0  1  2  2  2  3  4  4  4  5   6

    backend->call_with_validate(backend->compile(f), {y}, {x});
    EXPECT_EQ((vector<output_c_type>{0, 0, 1, 2, 2, 2, 3, 4, 4, 4, 5, 6}),
              read_vector<output_c_type>(y));
}

NGRAPH_TEST(${BACKEND_NAME}, dequantize_zero_offset)
{
    Shape input_shape{4, 3};
    Shape scale_offset_shape;
    AxisSet quantization_axes;

    auto input_type = element::u8;
    auto output_type = element::f32;

    typedef uint8_t input_c_type;
    typedef float output_c_type;

    auto X = make_shared<op::Parameter>(input_type, input_shape);
    auto scale = op::Constant::create(output_type, scale_offset_shape, {2});
    auto offset = op::Constant::create(input_type, scale_offset_shape, {0});
    auto dequantize = make_shared<op::Dequantize>(X, scale, offset, output_type, quantization_axes);
    auto f = make_shared<Function>(dequantize, ParameterVector{X});

    auto backend = runtime::Backend::create("${BACKEND_NAME}");
    auto x = backend->create_tensor(input_type, input_shape);
    auto y = backend->create_tensor(output_type, input_shape);

    copy_data(x, vector<input_c_type>{0, 0, 1, 2, 2, 2, 3, 4, 4, 4, 5, 6});
    // minus offset                   0  0  0  0  0  0  0  0  0  0  0  0
    // equals                         0  0  1  2  2  2  3  4  4  4  5  6
    // multiplied by scale            2  2  2  2  2  2  2  2  2  2  2  2
    // equals                         0  0  2  4  4  4  6  8  8  8 10 12

    backend->call_with_validate(backend->compile(f), {y}, {x});
    EXPECT_EQ((vector<output_c_type>{0, 0, 2, 4, 4, 4, 6, 8, 8, 8, 10, 12}),
              read_vector<output_c_type>(y));
}

NGRAPH_TEST(${BACKEND_NAME}, quantize_axes)
{
    Shape input_shape{4, 3};
    Shape scale_offset_shape{4};
    AxisSet quantization_axes{0};

    auto input_type = element::f32;
    auto output_type = element::u8;

    typedef float input_c_type;
    typedef uint8_t output_c_type;

    op::Quantize::RoundMode round_mode = op::Quantize::RoundMode::ROUND_NEAREST_TOWARD_INFINITY;

    auto X = make_shared<op::Parameter>(input_type, input_shape);
    auto scale = op::Constant::create(input_type, scale_offset_shape, {2, 3, 4, 5});
    auto offset = op::Constant::create(output_type, scale_offset_shape, {10, 20, 30, 40});
    auto quantize =
        make_shared<op::Quantize>(X, scale, offset, output_type, quantization_axes, round_mode);
    auto f = make_shared<Function>(quantize, ParameterVector{X});

    auto backend = runtime::Backend::create("${BACKEND_NAME}");
    auto x = backend->create_tensor(input_type, input_shape);
    auto y = backend->create_tensor(output_type, input_shape);

    copy_data(x, vector<input_c_type>{0, 1, 2, 3, 4, 5, 6, 7, 8, 9, 10, 11});
    // divided by scale               2  2  2  3  3  3  4  4  4  5  5   5
    // equals (rounded)               0  1  1  1  1  2  2  2  2  2  2   2
    // plus offset                   10 10 10 20 20 20 30 30 30 40 40  40
    // equals                        10 11 11 21 21 22 32 32 32 42 42  42

    backend->call_with_validate(backend->compile(f), {y}, {x});
    EXPECT_EQ((vector<output_c_type>{10, 11, 11, 21, 21, 22, 32, 32, 32, 42, 42, 42}),
              read_vector<output_c_type>(y));
}

NGRAPH_TEST(${BACKEND_NAME}, dequantize_axes)
{
    Shape input_shape{4, 3};
    Shape scale_offset_shape{4};
    AxisSet quantization_axes{0};

    auto input_type = element::u8;
    auto output_type = element::f32;

    typedef uint8_t input_c_type;
    typedef float output_c_type;

    auto X = make_shared<op::Parameter>(input_type, input_shape);
    auto scale = op::Constant::create(output_type, scale_offset_shape, {2, 3, 4, 5});
    auto offset = op::Constant::create(input_type, scale_offset_shape, {10, 20, 30, 40});
    auto dequantize = make_shared<op::Dequantize>(X, scale, offset, output_type, quantization_axes);
    auto f = make_shared<Function>(dequantize, ParameterVector{X});

    auto backend = runtime::Backend::create("${BACKEND_NAME}");
    auto x = backend->create_tensor(input_type, input_shape);
    auto y = backend->create_tensor(output_type, input_shape);

    copy_data(x, vector<input_c_type>{10, 11, 11, 21, 21, 22, 32, 32, 32, 42, 42, 42});
    // minus offset                   10  10  10  20  20  20  30  30  30  40  40  40
    // equals                          0   1   1   1   1   2   2   2   2   2   2   2
    // multiplied by scale             2   2   2   3   3   3   4   4   4   5   5   5
    // equals                          0   2   2   3   3   6   8   8   8  10  10  10

    backend->call_with_validate(backend->compile(f), {y}, {x});
    EXPECT_EQ((vector<output_c_type>{0, 2, 2, 3, 3, 6, 8, 8, 8, 10, 10, 10}),
              read_vector<output_c_type>(y));
}

NGRAPH_TEST(${BACKEND_NAME}, quantize_int8)
{
    Shape input_shape{4, 3};
    Shape scale_offset_shape;
    AxisSet quantization_axes;

    auto input_type = element::f32;
    auto output_type = element::i8;

    typedef float input_c_type;
    typedef int8_t output_c_type;

    op::Quantize::RoundMode round_mode = op::Quantize::RoundMode::ROUND_NEAREST_TOWARD_EVEN;

    auto X = make_shared<op::Parameter>(input_type, input_shape);
    auto scale = op::Constant::create(input_type, scale_offset_shape, {2});
    auto offset = op::Constant::create(output_type, scale_offset_shape, {1});
    auto quantize =
        make_shared<op::Quantize>(X, scale, offset, output_type, quantization_axes, round_mode);
    auto f = make_shared<Function>(quantize, ParameterVector{X});

    auto backend = runtime::Backend::create("${BACKEND_NAME}");
    auto x = backend->create_tensor(input_type, input_shape);
    auto y = backend->create_tensor(output_type, input_shape);

    copy_data(x, vector<input_c_type>{0, -1, 2, -3, 4, -5, 6, -7, 8, -9, 10, -11});
    // divide by scale                2   2  2   2  2   2  2   2  2   2  2    2
    // equals (rounded)               0   0  1  -2  2  -2  3  -4  4  -4  5   -6
    // plus offset                    1   1  1   1  1   1  1   1  1   1  1    1
    // equals                         1   1  2  -1  3  -1  4  -3  5  -3  6   -5

    backend->call_with_validate(backend->compile(f), {y}, {x});
    EXPECT_EQ((vector<output_c_type>{1, 1, 2, -1, 3, -1, 4, -3, 5, -3, 6, -5}),
              read_vector<output_c_type>(y));
}

NGRAPH_TEST(${BACKEND_NAME}, dequantize_int8)
{
    Shape input_shape{4, 3};
    Shape scale_offset_shape;
    AxisSet quantization_axes;

    auto input_type = element::i8;
    auto output_type = element::f32;

    typedef int8_t input_c_type;
    typedef float output_c_type;

    auto X = make_shared<op::Parameter>(input_type, input_shape);
    auto scale = op::Constant::create(output_type, scale_offset_shape, {2});
    auto offset = op::Constant::create(input_type, scale_offset_shape, {1});
    auto dequantize = make_shared<op::Dequantize>(X, scale, offset, output_type, quantization_axes);
    auto f = make_shared<Function>(dequantize, ParameterVector{X});

    auto backend = runtime::Backend::create("${BACKEND_NAME}");
    auto x = backend->create_tensor(input_type, input_shape);
    auto y = backend->create_tensor(output_type, input_shape);

    copy_data(x, vector<input_c_type>{1, 1, 2, -1, 3, -1, 4, -3, 5, -3, 6, -5});
    // minus offset                   1  1  1   1  1   1  1   1  1   1  1   1
    // equals                         0  0  1  -2  2  -2  3  -4  4  -4  5  -6
    // multiplied by scale            2  2  2   2  2   2  2   2  2   2  2   2
    // equals                         0  0  2  -4  4  -4  6  -8  8  -8 10 -12

    backend->call_with_validate(backend->compile(f), {y}, {x});
    EXPECT_EQ((vector<output_c_type>{0, 0, 2, -4, 4, -4, 6, -8, 8, -8, 10, -12}),
              read_vector<output_c_type>(y));
}

NGRAPH_TEST(${BACKEND_NAME}, quantize_int8_zero_offset)
{
    Shape input_shape{4, 3};
    Shape scale_offset_shape;
    AxisSet quantization_axes;

    auto input_type = element::f32;
    auto output_type = element::i8;

    typedef float input_c_type;
    typedef int8_t output_c_type;

    op::Quantize::RoundMode round_mode = op::Quantize::RoundMode::ROUND_NEAREST_TOWARD_EVEN;

    auto X = make_shared<op::Parameter>(input_type, input_shape);
    auto scale = op::Constant::create(input_type, scale_offset_shape, {2});
    auto offset = op::Constant::create(output_type, scale_offset_shape, {0});
    auto quantize =
        make_shared<op::Quantize>(X, scale, offset, output_type, quantization_axes, round_mode);
    auto f = make_shared<Function>(quantize, ParameterVector{X});

    auto backend = runtime::Backend::create("${BACKEND_NAME}");
    auto x = backend->create_tensor(input_type, input_shape);
    auto y = backend->create_tensor(output_type, input_shape);

    copy_data(x, vector<input_c_type>{0, -1, 2, -3, 4, -5, 6, -7, 8, -9, 10, -11});
    // divide by scale                2   2  2   2  2   2  2   2  2   2  2    2
    // equals (rounded)               0   0  1  -2  2  -2  3  -4  4  -4  5   -6
    // plus offset                    0   0  0   0  0   0  0   0  0   0  0    0
    // equals                         0   0  1  -2  2  -2  3  -4  4  -4  5   -6

    backend->call_with_validate(backend->compile(f), {y}, {x});
    EXPECT_EQ((vector<output_c_type>{0, 0, 1, -2, 2, -2, 3, -4, 4, -4, 5, -6}),
              read_vector<output_c_type>(y));
}

NGRAPH_TEST(${BACKEND_NAME}, dequantize_int8_zero_offset)
{
    Shape input_shape{4, 3};
    Shape scale_offset_shape;
    AxisSet quantization_axes;

    auto input_type = element::i8;
    auto output_type = element::f32;

    typedef int8_t input_c_type;
    typedef float output_c_type;

    auto X = make_shared<op::Parameter>(input_type, input_shape);
    auto scale = op::Constant::create(output_type, scale_offset_shape, {2});
    auto offset = op::Constant::create(input_type, scale_offset_shape, {0});
    auto dequantize = make_shared<op::Dequantize>(X, scale, offset, output_type, quantization_axes);
    auto f = make_shared<Function>(dequantize, ParameterVector{X});

    auto backend = runtime::Backend::create("${BACKEND_NAME}");
    auto x = backend->create_tensor(input_type, input_shape);
    auto y = backend->create_tensor(output_type, input_shape);

    copy_data(x, vector<input_c_type>{0, 0, 1, -2, 2, -2, 3, -4, 4, -4, 5, -6});
    // minus offset                   0  0  0   0  0   0  0   0  0   0  0   0
    // equals                         0  0  1  -2  2  -2  3  -4  4  -4  5  -6
    // multiplied by scale            2  2  2   2  2   2  2   2  2   2  2   2
    // equals                         0  0  2  -4  4  -4  6  -8  8  -8 10 -12

    backend->call_with_validate(backend->compile(f), {y}, {x});
    EXPECT_EQ((vector<output_c_type>{0, 0, 2, -4, 4, -4, 6, -8, 8, -8, 10, -12}),
              read_vector<output_c_type>(y));
}

NGRAPH_TEST(${BACKEND_NAME}, quantize_int32)
{
    Shape input_shape{4, 3};
    Shape scale_offset_shape;
    AxisSet quantization_axes;

    auto input_type = element::f32;
    auto output_type = element::i32;

    typedef float input_c_type;
    typedef int32_t output_c_type;

    op::Quantize::RoundMode round_mode = op::Quantize::RoundMode::ROUND_NEAREST_TOWARD_EVEN;

    auto X = make_shared<op::Parameter>(input_type, input_shape);
    auto scale = op::Constant::create(input_type, scale_offset_shape, {2});
    auto offset = op::Constant::create(output_type, scale_offset_shape, {1});
    auto quantize =
        make_shared<op::Quantize>(X, scale, offset, output_type, quantization_axes, round_mode);
    auto f = make_shared<Function>(quantize, ParameterVector{X});

    auto backend = runtime::Backend::create("${BACKEND_NAME}");
    auto x = backend->create_tensor(input_type, input_shape);
    auto y = backend->create_tensor(output_type, input_shape);

    copy_data(x, vector<input_c_type>{0, -1, 2, -3, 4, -5, 6, -7, 8, -9, 10, -11});
    // divide by scale                2   2  2   2  2   2  2   2  2   2  2    2
    // equals (rounded)               0   0  1  -2  2  -2  3  -4  4  -4  5   -6
    // plus offset                    1   1  1   1  1   1  1   1  1   1  1    1
    // equals                         1   1  2  -1  3  -1  4  -3  5  -3  6   -5

    backend->call_with_validate(backend->compile(f), {y}, {x});
    EXPECT_EQ((vector<output_c_type>{1, 1, 2, -1, 3, -1, 4, -3, 5, -3, 6, -5}),
              read_vector<output_c_type>(y));
}

NGRAPH_TEST(${BACKEND_NAME}, dequantize_int32)
{
    Shape input_shape{4, 3};
    Shape scale_offset_shape;
    AxisSet quantization_axes;

    auto input_type = element::i32;
    auto output_type = element::f32;

    typedef int32_t input_c_type;
    typedef float output_c_type;

    auto X = make_shared<op::Parameter>(input_type, input_shape);
    auto scale = op::Constant::create(output_type, scale_offset_shape, {2});
    auto offset = op::Constant::create(input_type, scale_offset_shape, {1});
    auto dequantize = make_shared<op::Dequantize>(X, scale, offset, output_type, quantization_axes);
    auto f = make_shared<Function>(dequantize, ParameterVector{X});

    auto backend = runtime::Backend::create("${BACKEND_NAME}");
    auto x = backend->create_tensor(input_type, input_shape);
    auto y = backend->create_tensor(output_type, input_shape);

    copy_data(x, vector<input_c_type>{1, 1, 2, -1, 3, -1, 4, -3, 5, -3, 6, -5});
    // minus offset                   1  1  1   1  1   1  1   1  1   1  1   1
    // equals                         0  0  1  -2  2  -2  3  -4  4  -4  5  -6
    // multiplied by scale            2  2  2   2  2   2  2   2  2   2  2   2
    // equals                         0  0  2  -4  4  -4  6  -8  8  -8 10 -12

    backend->call_with_validate(backend->compile(f), {y}, {x});
    EXPECT_EQ((vector<output_c_type>{0, 0, 2, -4, 4, -4, 6, -8, 8, -8, 10, -12}),
              read_vector<output_c_type>(y));
}

NGRAPH_TEST(${BACKEND_NAME}, quantize_int32_zero_offset)
{
    Shape input_shape{4, 3};
    Shape scale_offset_shape;
    AxisSet quantization_axes;

    auto input_type = element::f32;
    auto output_type = element::i32;

    typedef float input_c_type;
    typedef int32_t output_c_type;

    op::Quantize::RoundMode round_mode = op::Quantize::RoundMode::ROUND_NEAREST_TOWARD_EVEN;

    auto X = make_shared<op::Parameter>(input_type, input_shape);
    auto scale = op::Constant::create(input_type, scale_offset_shape, {2});
    auto offset = op::Constant::create(output_type, scale_offset_shape, {0});
    auto quantize =
        make_shared<op::Quantize>(X, scale, offset, output_type, quantization_axes, round_mode);
    auto f = make_shared<Function>(quantize, ParameterVector{X});

    auto backend = runtime::Backend::create("${BACKEND_NAME}");
    auto x = backend->create_tensor(input_type, input_shape);
    auto y = backend->create_tensor(output_type, input_shape);

    copy_data(x, vector<input_c_type>{0, -1, 2, -3, 4, -5, 6, -7, 8, -9, 10, -11});
    // divide by scale                2   2  2   2  2   2  2   2  2   2  2    2
    // equals (rounded)               0   0  1  -2  2  -2  3  -4  4  -4  5   -6
    // plus offset                    0   0  0   0  0   0  0   0  0   0  0    0
    // equals                         0   0  1  -2  2  -2  3  -4  4  -4  5   -6

    backend->call_with_validate(backend->compile(f), {y}, {x});
    EXPECT_EQ((vector<output_c_type>{0, 0, 1, -2, 2, -2, 3, -4, 4, -4, 5, -6}),
              read_vector<output_c_type>(y));
}

NGRAPH_TEST(${BACKEND_NAME}, dequantize_int32_zero_offset)
{
    Shape input_shape{4, 3};
    Shape scale_offset_shape;
    AxisSet quantization_axes;

    auto input_type = element::i32;
    auto output_type = element::f32;

    typedef int32_t input_c_type;
    typedef float output_c_type;

    auto X = make_shared<op::Parameter>(input_type, input_shape);
    auto scale = op::Constant::create(output_type, scale_offset_shape, {2});
    auto offset = op::Constant::create(input_type, scale_offset_shape, {0});
    auto dequantize = make_shared<op::Dequantize>(X, scale, offset, output_type, quantization_axes);
    auto f = make_shared<Function>(dequantize, ParameterVector{X});

    auto backend = runtime::Backend::create("${BACKEND_NAME}");
    auto x = backend->create_tensor(input_type, input_shape);
    auto y = backend->create_tensor(output_type, input_shape);

    copy_data(x, vector<input_c_type>{0, 0, 1, -2, 2, -2, 3, -4, 4, -4, 5, -6});
    // minus offset                   0  0  0   0  0   0  0   0  0   0  0   0
    // equals                         0  0  1  -2  2  -2  3  -4  4  -4  5  -6
    // multiplied by scale            2  2  2   2  2   2  2   2  2   2  2   2
    // equals                         0  0  2  -4  4  -4  6  -8  8  -8 10 -12

    backend->call_with_validate(backend->compile(f), {y}, {x});
    EXPECT_EQ((vector<output_c_type>{0, 0, 2, -4, 4, -4, 6, -8, 8, -8, 10, -12}),
              read_vector<output_c_type>(y));
}

NGRAPH_TEST(${BACKEND_NAME}, quantize_clamp_uint8)
{
    Shape input_shape{4, 3};
    Shape scale_offset_shape;
    AxisSet quantization_axes;

    auto input_type = element::f32;
    auto output_type = element::u8;

    typedef float input_c_type;
    typedef uint8_t output_c_type;

    op::Quantize::RoundMode round_mode = op::Quantize::RoundMode::ROUND_NEAREST_TOWARD_EVEN;

    auto max = std::numeric_limits<uint8_t>::max();

    auto X = make_shared<op::Parameter>(input_type, input_shape);
    auto scale = op::Constant::create(input_type, scale_offset_shape, {1.0 / (max + 1.0)});
    auto offset = op::Constant::create(output_type, scale_offset_shape, {0});
    auto quantize =
        make_shared<op::Quantize>(X, scale, offset, output_type, quantization_axes, round_mode);
    auto f = make_shared<Function>(quantize, ParameterVector{X});

    auto backend = runtime::Backend::create("${BACKEND_NAME}");
    auto x = backend->create_tensor(input_type, input_shape);
    auto y = backend->create_tensor(output_type, input_shape);

    copy_data(x, vector<input_c_type>{0, 1, 2, 3, 4, 5, 6, 7, 8, 9, 10, 11});

    backend->call_with_validate(backend->compile(f), {y}, {x});
    EXPECT_EQ((vector<output_c_type>{0, max, max, max, max, max, max, max, max, max, max, max}),
              read_vector<output_c_type>(y));
}

NGRAPH_TEST(${BACKEND_NAME}, quantize_clamp_int8)
{
    Shape input_shape{4, 3};
    Shape scale_offset_shape;
    AxisSet quantization_axes;

    auto input_type = element::f32;
    auto output_type = element::i8;

    typedef float input_c_type;
    typedef int8_t output_c_type;

    op::Quantize::RoundMode round_mode = op::Quantize::RoundMode::ROUND_NEAREST_TOWARD_EVEN;

    auto min = std::numeric_limits<int8_t>::min();
    auto max = std::numeric_limits<int8_t>::max();

    auto X = make_shared<op::Parameter>(input_type, input_shape);
    auto scale = op::Constant::create(input_type, scale_offset_shape, {1.0 / (max + 1.0)});
    auto offset = op::Constant::create(output_type, scale_offset_shape, {0});
    auto quantize =
        make_shared<op::Quantize>(X, scale, offset, output_type, quantization_axes, round_mode);
    auto f = make_shared<Function>(quantize, ParameterVector{X});

    auto backend = runtime::Backend::create("${BACKEND_NAME}");
    auto x = backend->create_tensor(input_type, input_shape);
    auto y = backend->create_tensor(output_type, input_shape);

    copy_data(x, vector<input_c_type>{0, -1, 2, -3, 4, -5, 6, -7, 8, -9, 10, -11});

    backend->call_with_validate(backend->compile(f), {y}, {x});
    EXPECT_EQ((vector<output_c_type>{0, min, max, min, max, min, max, min, max, min, max, min}),
              read_vector<output_c_type>(y));
}

NGRAPH_TEST(${BACKEND_NAME}, quantize_clamp_int32)
{
    Shape input_shape{4, 3};
    Shape scale_offset_shape;
    AxisSet quantization_axes;

    auto input_type = element::f64;
    auto output_type = element::i32;

    // TODO: fails with input due to 32 bits
    typedef double input_c_type;
    typedef int32_t output_c_type;

    op::Quantize::RoundMode round_mode = op::Quantize::RoundMode::ROUND_NEAREST_TOWARD_EVEN;

    auto min = std::numeric_limits<int32_t>::min();
    auto max = std::numeric_limits<int32_t>::max();

    auto X = make_shared<op::Parameter>(input_type, input_shape);
    auto scale = op::Constant::create(input_type, scale_offset_shape, {1.0 / (max + 1.0)});
    auto offset = op::Constant::create(output_type, scale_offset_shape, {0});
    auto quantize =
        make_shared<op::Quantize>(X, scale, offset, output_type, quantization_axes, round_mode);
    auto f = make_shared<Function>(quantize, ParameterVector{X});

    auto backend = runtime::Backend::create("${BACKEND_NAME}");
    auto x = backend->create_tensor(input_type, input_shape);
    auto y = backend->create_tensor(output_type, input_shape);

    copy_data(x, vector<input_c_type>{0, -1, 2, -3, 4, -5, 6, -7, 8, -9, 10, -11});

    backend->call_with_validate(backend->compile(f), {y}, {x});
    EXPECT_EQ((vector<output_c_type>{0, min, max, min, max, min, max, min, max, min, max, min}),
              read_vector<output_c_type>(y));
}

NGRAPH_TEST(${BACKEND_NAME}, quantize_ROUND_NEAREST_TOWARD_ZERO)
{
    Shape input_shape{4, 3};
    Shape scale_offset_shape;
    AxisSet quantization_axes;

    auto input_type = element::f32;
    auto output_type = element::i8;

    typedef float input_c_type;
    typedef int8_t output_c_type;

    op::Quantize::RoundMode round_mode = op::Quantize::RoundMode::ROUND_NEAREST_TOWARD_ZERO;

    auto X = make_shared<op::Parameter>(input_type, input_shape);
    auto scale = op::Constant::create(input_type, scale_offset_shape, {4});
    auto offset = op::Constant::create(output_type, scale_offset_shape, {0});
    auto quantize =
        make_shared<op::Quantize>(X, scale, offset, output_type, quantization_axes, round_mode);
    auto f = make_shared<Function>(quantize, ParameterVector{X});

    auto backend = runtime::Backend::create("${BACKEND_NAME}");
    auto x = backend->create_tensor(input_type, input_shape);
    auto y = backend->create_tensor(output_type, input_shape);

    copy_data(x, vector<input_c_type>{9, 10, 11, -9, -10, -11, 13, 14, 15, -13, -14, -15});
    // divide by scale                4   4   4   4    4    4   4   4   4    4    4    4
    // equals (rounded)               2   2   3  -2   -2   -3   3   3   4   -3   -3   -4

    backend->call_with_validate(backend->compile(f), {y}, {x});
    EXPECT_EQ((vector<output_c_type>{2, 2, 3, -2, -2, -3, 3, 3, 4, -3, -3, -4}),
              read_vector<output_c_type>(y));
}

NGRAPH_TEST(${BACKEND_NAME}, quantize_ROUND_NEAREST_TOWARD_INFINITY)
{
    Shape input_shape{4, 3};
    Shape scale_offset_shape;
    AxisSet quantization_axes;

    auto input_type = element::f32;
    auto output_type = element::i8;

    typedef float input_c_type;
    typedef int8_t output_c_type;

    op::Quantize::RoundMode round_mode = op::Quantize::RoundMode::ROUND_NEAREST_TOWARD_INFINITY;

    auto X = make_shared<op::Parameter>(input_type, input_shape);
    auto scale = op::Constant::create(input_type, scale_offset_shape, {4});
    auto offset = op::Constant::create(output_type, scale_offset_shape, {0});
    auto quantize =
        make_shared<op::Quantize>(X, scale, offset, output_type, quantization_axes, round_mode);
    auto f = make_shared<Function>(quantize, ParameterVector{X});

    auto backend = runtime::Backend::create("${BACKEND_NAME}");
    auto x = backend->create_tensor(input_type, input_shape);
    auto y = backend->create_tensor(output_type, input_shape);

    copy_data(x, vector<input_c_type>{9, 10, 11, -9, -10, -11, 13, 14, 15, -13, -14, -15});
    // divide by scale                4   4   4   4    4    4   4   4   4    4    4    4
    // equals (rounded)               2   3   3  -2   -3   -3   3   4   4   -3   -4   -4

    backend->call_with_validate(backend->compile(f), {y}, {x});
    EXPECT_EQ((vector<output_c_type>{2, 3, 3, -2, -3, -3, 3, 4, 4, -3, -4, -4}),
              read_vector<output_c_type>(y));
}

NGRAPH_TEST(${BACKEND_NAME}, quantize_ROUND_NEAREST_UPWARD)
{
    Shape input_shape{4, 3};
    Shape scale_offset_shape;
    AxisSet quantization_axes;

    auto input_type = element::f32;
    auto output_type = element::i8;

    typedef float input_c_type;
    typedef int8_t output_c_type;

    op::Quantize::RoundMode round_mode = op::Quantize::RoundMode::ROUND_NEAREST_UPWARD;

    auto X = make_shared<op::Parameter>(input_type, input_shape);
    auto scale = op::Constant::create(input_type, scale_offset_shape, {4});
    auto offset = op::Constant::create(output_type, scale_offset_shape, {0});
    auto quantize =
        make_shared<op::Quantize>(X, scale, offset, output_type, quantization_axes, round_mode);
    auto f = make_shared<Function>(quantize, ParameterVector{X});

    auto backend = runtime::Backend::create("${BACKEND_NAME}");
    auto x = backend->create_tensor(input_type, input_shape);
    auto y = backend->create_tensor(output_type, input_shape);

    copy_data(x, vector<input_c_type>{9, 10, 11, -9, -10, -11, 13, 14, 15, -13, -14, -15});
    // divide by scale                4   4   4   4    4    4   4   4   4    4    4    4
    // equals (rounded)               2   3   3  -2   -2   -3   3   4   4   -3   -3   -4

    backend->call_with_validate(backend->compile(f), {y}, {x});
    EXPECT_EQ((vector<output_c_type>{2, 3, 3, -2, -2, -3, 3, 4, 4, -3, -3, -4}),
              read_vector<output_c_type>(y));
}

NGRAPH_TEST(${BACKEND_NAME}, quantize_ROUND_NEAREST_DOWNWARD)
{
    Shape input_shape{4, 3};
    Shape scale_offset_shape;
    AxisSet quantization_axes;

    auto input_type = element::f32;
    auto output_type = element::i8;

    typedef float input_c_type;
    typedef int8_t output_c_type;

    op::Quantize::RoundMode round_mode = op::Quantize::RoundMode::ROUND_NEAREST_DOWNWARD;

    auto X = make_shared<op::Parameter>(input_type, input_shape);
    auto scale = op::Constant::create(input_type, scale_offset_shape, {4});
    auto offset = op::Constant::create(output_type, scale_offset_shape, {0});
    auto quantize =
        make_shared<op::Quantize>(X, scale, offset, output_type, quantization_axes, round_mode);
    auto f = make_shared<Function>(quantize, ParameterVector{X});

    auto backend = runtime::Backend::create("${BACKEND_NAME}");
    auto x = backend->create_tensor(input_type, input_shape);
    auto y = backend->create_tensor(output_type, input_shape);

    copy_data(x, vector<input_c_type>{9, 10, 11, -9, -10, -11, 13, 14, 15, -13, -14, -15});
    // divide by scale                4   4   4   4    4    4   4   4   4    4    4    4
    // equals (rounded)               2   2   3  -2   -3   -3   3   3   4   -3   -4   -4

    backend->call_with_validate(backend->compile(f), {y}, {x});
    EXPECT_EQ((vector<output_c_type>{2, 2, 3, -2, -3, -3, 3, 3, 4, -3, -4, -4}),
              read_vector<output_c_type>(y));
}

NGRAPH_TEST(${BACKEND_NAME}, quantize_ROUND_NEAREST_TOWARD_EVEN)
{
    Shape input_shape{4, 3};
    Shape scale_offset_shape;
    AxisSet quantization_axes;

    auto input_type = element::f32;
    auto output_type = element::i8;

    typedef float input_c_type;
    typedef int8_t output_c_type;

    op::Quantize::RoundMode round_mode = op::Quantize::RoundMode::ROUND_NEAREST_TOWARD_EVEN;

    auto X = make_shared<op::Parameter>(input_type, input_shape);
    auto scale = op::Constant::create(input_type, scale_offset_shape, {4});
    auto offset = op::Constant::create(output_type, scale_offset_shape, {0});
    auto quantize =
        make_shared<op::Quantize>(X, scale, offset, output_type, quantization_axes, round_mode);
    auto f = make_shared<Function>(quantize, ParameterVector{X});

    auto backend = runtime::Backend::create("${BACKEND_NAME}");
    auto x = backend->create_tensor(input_type, input_shape);
    auto y = backend->create_tensor(output_type, input_shape);

    copy_data(x, vector<input_c_type>{9, 10, 11, -9, -10, -11, 13, 14, 15, -13, -14, -15});
    // divide by scale                4   4   4   4    4    4   4   4   4    4    4    4
    // equals (rounded)               2   2   3  -2   -2   -3   3   4   4   -3   -4   -4

    backend->call_with_validate(backend->compile(f), {y}, {x});
    EXPECT_EQ((vector<output_c_type>{2, 2, 3, -2, -2, -3, 3, 4, 4, -3, -4, -4}),
              read_vector<output_c_type>(y));
}

NGRAPH_TEST(${BACKEND_NAME}, quantize_ROUND_TOWARD_INFINITY)
{
    Shape input_shape{4, 3};
    Shape scale_offset_shape;
    AxisSet quantization_axes;

    auto input_type = element::f32;
    auto output_type = element::i8;

    typedef float input_c_type;
    typedef int8_t output_c_type;

    op::Quantize::RoundMode round_mode = op::Quantize::RoundMode::ROUND_TOWARD_INFINITY;

    auto X = make_shared<op::Parameter>(input_type, input_shape);
    auto scale = op::Constant::create(input_type, scale_offset_shape, {4});
    auto offset = op::Constant::create(output_type, scale_offset_shape, {0});
    auto quantize = make_shared<op::Quantize>(
        X,
        scale,
        offset,
        output_type,
        quantization_axes,
        static_cast<op::Quantize::RoundMode>(static_cast<int>(round_mode)));
    auto f = make_shared<Function>(quantize, ParameterVector{X});

    auto backend = runtime::Backend::create("${BACKEND_NAME}");
    auto x = backend->create_tensor(input_type, input_shape);
    auto y = backend->create_tensor(output_type, input_shape);

    copy_data(x, vector<input_c_type>{9, 10, 11, -9, -10, -11, 13, 14, 15, -13, -14, -15});
    // divide by scale                4   4   4   4    4    4   4   4   4    4    4    4
    // equals (rounded)               3   3   3  -3   -3   -3   4   4   4   -4   -4   -4

    backend->call_with_validate(backend->compile(f), {y}, {x});
    EXPECT_EQ((vector<output_c_type>{3, 3, 3, -3, -3, -3, 4, 4, 4, -4, -4, -4}),
              read_vector<output_c_type>(y));
}

NGRAPH_TEST(${BACKEND_NAME}, quantize_ROUND_TOWARD_ZERO)
{
    Shape input_shape{4, 3};
    Shape scale_offset_shape;
    AxisSet quantization_axes;

    auto input_type = element::f32;
    auto output_type = element::i8;

    typedef float input_c_type;
    typedef int8_t output_c_type;

    op::Quantize::RoundMode round_mode = op::Quantize::RoundMode::ROUND_TOWARD_ZERO;

    auto X = make_shared<op::Parameter>(input_type, input_shape);
    auto scale = op::Constant::create(input_type, scale_offset_shape, {4});
    auto offset = op::Constant::create(output_type, scale_offset_shape, {0});
    auto quantize = make_shared<op::Quantize>(
        X,
        scale,
        offset,
        output_type,
        quantization_axes,
        static_cast<op::Quantize::RoundMode>(static_cast<int>(round_mode)));
    auto f = make_shared<Function>(quantize, ParameterVector{X});

    auto backend = runtime::Backend::create("${BACKEND_NAME}");
    auto x = backend->create_tensor(input_type, input_shape);
    auto y = backend->create_tensor(output_type, input_shape);

    copy_data(x, vector<input_c_type>{9, 10, 11, -9, -10, -11, 13, 14, 15, -13, -14, -15});
    // divide by scale                4   4   4   4    4    4   4   4   4    4    4    4
    // equals (rounded)               2   2   2  -2   -2   -2   3   3   3   -3   -3   -3

    backend->call_with_validate(backend->compile(f), {y}, {x});
    EXPECT_EQ((vector<output_c_type>{2, 2, 2, -2, -2, -2, 3, 3, 3, -3, -3, -3}),
              read_vector<output_c_type>(y));
}

NGRAPH_TEST(${BACKEND_NAME}, quantize_ROUND_UP)
{
    Shape input_shape{4, 3};
    Shape scale_offset_shape;
    AxisSet quantization_axes;

    auto input_type = element::f32;
    auto output_type = element::i8;

    typedef float input_c_type;
    typedef int8_t output_c_type;

    op::Quantize::RoundMode round_mode = op::Quantize::RoundMode::ROUND_UP;

    auto X = make_shared<op::Parameter>(input_type, input_shape);
    auto scale = op::Constant::create(input_type, scale_offset_shape, {4});
    auto offset = op::Constant::create(output_type, scale_offset_shape, {0});
    auto quantize =
        make_shared<op::Quantize>(X, scale, offset, output_type, quantization_axes, round_mode);
    auto f = make_shared<Function>(quantize, ParameterVector{X});

    auto backend = runtime::Backend::create("${BACKEND_NAME}");
    auto x = backend->create_tensor(input_type, input_shape);
    auto y = backend->create_tensor(output_type, input_shape);

    copy_data(x, vector<input_c_type>{9, 10, 11, -9, -10, -11, 13, 14, 15, -13, -14, -15});
    // divide by scale                4   4   4   4    4    4   4   4   4    4    4    4
    // equals (rounded)               3   3   3  -2   -2   -2   4   4   4   -3   -3   -3

    backend->call_with_validate(backend->compile(f), {y}, {x});
    EXPECT_EQ((vector<output_c_type>{3, 3, 3, -2, -2, -2, 4, 4, 4, -3, -3, -3}),
              read_vector<output_c_type>(y));
}

NGRAPH_TEST(${BACKEND_NAME}, quantize_ROUND_DOWN)
{
    Shape input_shape{4, 3};
    Shape scale_offset_shape;
    AxisSet quantization_axes;

    auto input_type = element::f32;
    auto output_type = element::i8;

    typedef float input_c_type;
    typedef int8_t output_c_type;

    op::Quantize::RoundMode round_mode = op::Quantize::RoundMode::ROUND_DOWN;

    auto X = make_shared<op::Parameter>(input_type, input_shape);
    auto scale = op::Constant::create(input_type, scale_offset_shape, {4});
    auto offset = op::Constant::create(output_type, scale_offset_shape, {0});
    auto quantize =
        make_shared<op::Quantize>(X, scale, offset, output_type, quantization_axes, round_mode);
    auto f = make_shared<Function>(quantize, ParameterVector{X});

    auto backend = runtime::Backend::create("${BACKEND_NAME}");
    auto x = backend->create_tensor(input_type, input_shape);
    auto y = backend->create_tensor(output_type, input_shape);

    copy_data(x, vector<input_c_type>{9, 10, 11, -9, -10, -11, 13, 14, 15, -13, -14, -15});
    // divide by scale                4   4   4   4    4    4   4   4   4    4    4    4
    // equals (rounded)               2   2   2  -3   -3   -3   3   3   3   -4   -4   -4

    backend->call_with_validate(backend->compile(f), {y}, {x});
    EXPECT_EQ((vector<output_c_type>{2, 2, 2, -3, -3, -3, 3, 3, 3, -4, -4, -4}),
              read_vector<output_c_type>(y));
}

NGRAPH_TEST(${BACKEND_NAME}, shape_of_scalar)
{
    Shape input_shape{};
    Shape output_shape{0};

    auto A = std::make_shared<op::Parameter>(element::f32, input_shape);
    auto f = std::make_shared<Function>(std::make_shared<op::ShapeOf>(A), ParameterVector{A});

    auto backend = runtime::Backend::create("${BACKEND_NAME}");

    auto a = backend->create_tensor(element::f32, input_shape);
    copy_data(a, vector<float>{0});
    auto result = backend->create_tensor(element::u64, output_shape);

    backend->call_with_validate(backend->compile(f), {result}, {a});
    vector<uint64_t> expected{};
    EXPECT_EQ(expected, read_vector<uint64_t>(result));
}

NGRAPH_TEST(${BACKEND_NAME}, shape_of_vector)
{
    Shape input_shape{2};
    Shape output_shape{1};

    auto A = std::make_shared<op::Parameter>(element::f32, input_shape);
    auto f = std::make_shared<Function>(std::make_shared<op::ShapeOf>(A), ParameterVector{A});

    auto backend = runtime::Backend::create("${BACKEND_NAME}");

    auto a = backend->create_tensor(element::f32, input_shape);
    copy_data(a, vector<float>(2, 0));
    auto result = backend->create_tensor(element::u64, output_shape);

    backend->call_with_validate(backend->compile(f), {result}, {a});
    vector<uint64_t> expected{2};
    EXPECT_EQ(expected, read_vector<uint64_t>(result));
}

NGRAPH_TEST(${BACKEND_NAME}, shape_of_matrix)
{
    Shape input_shape{2, 4};
    Shape output_shape{2};

    auto A = std::make_shared<op::Parameter>(element::f32, input_shape);
    auto f = std::make_shared<Function>(std::make_shared<op::ShapeOf>(A), ParameterVector{A});

    auto backend = runtime::Backend::create("${BACKEND_NAME}");

    auto a = backend->create_tensor(element::f32, input_shape);
    copy_data(a, vector<float>(2 * 4, 0));
    auto result = backend->create_tensor(element::u64, output_shape);

    backend->call_with_validate(backend->compile(f), {result}, {a});
    vector<uint64_t> expected{2, 4};
    EXPECT_EQ(expected, read_vector<uint64_t>(result));
}

NGRAPH_TEST(${BACKEND_NAME}, shape_of_5d)
{
    Shape input_shape{2, 4, 8, 16, 32};
    Shape output_shape{5};

    auto A = std::make_shared<op::Parameter>(element::f32, input_shape);
    auto f = std::make_shared<Function>(std::make_shared<op::ShapeOf>(A), ParameterVector{A});

    auto backend = runtime::Backend::create("${BACKEND_NAME}");

    auto a = backend->create_tensor(element::f32, input_shape);
    copy_data(a, vector<float>(2 * 4 * 8 * 16 * 32, 0));
    auto result = backend->create_tensor(element::u64, output_shape);

    backend->call_with_validate(backend->compile(f), {result}, {a});
    vector<uint64_t> expected{2, 4, 8, 16, 32};
    EXPECT_EQ(expected, read_vector<uint64_t>(result));
}<|MERGE_RESOLUTION|>--- conflicted
+++ resolved
@@ -324,8 +324,9 @@
         copy_data(m_beta, beta);
         copy_data(m_mean, mean);
         copy_data(m_variance, variance);
+        auto handle = m_backend->compile(m_function);
         m_backend->call_with_validate(
-            m_function, {m_normed_input}, {m_input, m_gamma, m_beta, m_mean, m_variance});
+            handle, {m_normed_input}, {m_input, m_gamma, m_beta, m_mean, m_variance});
         auto res_normed_input = read_vector<T>(m_normed_input);
         return test::all_close(normed_input, res_normed_input);
     }
@@ -394,10 +395,6 @@
                     NormedInput{{3.0, 0.0, 6.0}, {1.0, -4.0, 0.0}});
     }
 
-<<<<<<< HEAD
-    backend->call_with_validate(backend->compile(f), {result}, {a});
-    EXPECT_TRUE(test::all_close(vector<double>{expected_result}, read_vector<double>(result)));
-=======
     bool test_mean()
     {
         return test(Input{{1.0, 2.0, 3.0}, {-1.0, -2.0, -3.0}},
@@ -429,7 +426,6 @@
     EXPECT_TRUE(bnt.test_beta()) << "Beta test";
     EXPECT_TRUE(bnt.test_mean()) << "Mean test";
     EXPECT_TRUE(bnt.test_variance()) << "Variance test";
->>>>>>> f2038de2
 }
 
 NGRAPH_TEST(${BACKEND_NAME}, batch_norm_inference_0eps_f32)
@@ -582,29 +578,20 @@
         copy_data(m_input, input);
         copy_data(m_gamma, gamma);
         copy_data(m_beta, beta);
+        auto handle = m_backend->compile(m_function);
         m_backend->call_with_validate(
-            m_function, {m_normed_input, m_mean, m_variance}, {m_input, m_gamma, m_beta});
+            handle, {m_normed_input, m_mean, m_variance}, {m_input, m_gamma, m_beta});
         auto res_normed_input = read_vector<T>(m_normed_input);
         bool normed_input_test = test::all_close(normed_input, res_normed_input);
 
-<<<<<<< HEAD
-    backend->call_with_validate(backend->compile(f0), {result0}, {a});
-    EXPECT_TRUE(test::all_close(vector<double>{expected_result0}, read_vector<double>(result0)));
-=======
         auto res_mean = read_vector<T>(m_mean);
         bool mean_test = test::all_close(mean, res_mean);
->>>>>>> f2038de2
 
         auto res_variance = read_vector<T>(m_variance);
         bool variance_test = test::all_close(variance, res_variance);
 
-<<<<<<< HEAD
-    backend->call_with_validate(backend->compile(f1), {result1}, {a});
-    EXPECT_TRUE(test::all_close(vector<double>{expected_result1}, read_vector<double>(result1)));
-=======
         return std::tuple<bool, bool, bool>(normed_input_test, mean_test, variance_test);
     }
->>>>>>> f2038de2
 
 protected:
     const std::unique_ptr<ngraph::runtime::Backend>& m_backend;
@@ -617,10 +604,6 @@
     std::shared_ptr<ngraph::runtime::Tensor> m_variance;
 };
 
-<<<<<<< HEAD
-    backend->call_with_validate(backend->compile(f2), {result2}, {a});
-    EXPECT_TRUE(test::all_close(vector<double>{expected_result2}, read_vector<double>(result2)));
-=======
 template <typename T>
 class BatchNormTrainingTesterZeroEpsilon : public BatchNormTrainingTester<T>
 {
@@ -746,7 +729,6 @@
     EXPECT_TRUE(std::get<0>(result)) << "Gamma beta test normed input";
     EXPECT_TRUE(std::get<1>(result)) << "Gamma beta test mean";
     EXPECT_TRUE(std::get<2>(result)) << "Gamma beta test variance";
->>>>>>> f2038de2
 }
 
 NGRAPH_TEST(${BACKEND_NAME}, concat_matrix_colwise)
@@ -3618,7 +3600,7 @@
     copy_data(a, vector<int32_t>{1, 2, 3, 4, 5, 6, 7, 8, 9});
     auto result = backend->create_tensor(element::i32, shape_rt);
 
-    backend->call_with_validate(f, {result}, {a});
+    backend->call_with_validate(backend->compile(f), {result}, {a});
     EXPECT_TRUE(test::all_close(vector<int32_t>{1 * 2 * 3 * 4 * 5 * 6 * 7 * 8 * 9},
                                 read_vector<int32_t>(result)));
 }
@@ -3636,7 +3618,7 @@
     copy_data(a, vector<int32_t>{1, 2, 3, 4});
     auto result = backend->create_tensor(element::i32, Shape{});
 
-    backend->call_with_validate(f, {result}, {a});
+    backend->call_with_validate(backend->compile(f), {result}, {a});
     EXPECT_EQ((vector<int32_t>{24}), read_vector<int32_t>(result));
 
     // For some reason I'm feeling extra paranoid about making sure reduction doesn't clobber the
@@ -3657,7 +3639,7 @@
     copy_data(a, vector<int8_t>{1, 2, 3, 4});
     auto result = backend->create_tensor(element::i8, Shape{});
 
-    backend->call_with_validate(f, {result}, {a});
+    backend->call_with_validate(backend->compile(f), {result}, {a});
     EXPECT_EQ((vector<int8_t>{24}), read_vector<int8_t>(result));
 
     // For some reason I'm feeling extra paranoid about making sure reduction doesn't clobber the
@@ -3696,7 +3678,7 @@
     copy_data(a, vector<int8_t>{1, 2, 3, 4});
     auto result = backend->create_tensor(element::i8, shape);
 
-    backend->call_with_validate(f, {result}, {a});
+    backend->call_with_validate(backend->compile(f), {result}, {a});
     EXPECT_EQ((vector<int8_t>{1, 2, 3, 4}), read_vector<int8_t>(result));
 }
 
@@ -3735,7 +3717,7 @@
                                  1, 1, 1, 1, 1, 1, 1, 1, 1, 1, 1, 1, 1, 1, 1, 1});
     auto result = backend->create_tensor(element::i32, shape);
 
-    backend->call_with_validate(f, {result}, {a});
+    backend->call_with_validate(backend->compile(f), {result}, {a});
     EXPECT_EQ((vector<int32_t>{1, 1, 1, 1, 1, 1, 1, 1, 1, 1, 1, 1, 1, 1, 1, 1,
                                1, 1, 1, 1, 1, 1, 1, 1, 1, 1, 1, 1, 1, 1, 1, 1}),
               read_vector<int32_t>(result));
@@ -3775,7 +3757,7 @@
     copy_data(a, vector<int8_t>{1, 2, 3, 4});
     auto result = backend->create_tensor(element::i8, Shape{});
 
-    backend->call_with_validate(f, {result}, {a});
+    backend->call_with_validate(backend->compile(f), {result}, {a});
     EXPECT_EQ((vector<int8_t>{4}), read_vector<int8_t>(result));
 }
 
@@ -3837,7 +3819,7 @@
     copy_data(a, vector<int32_t>{1, 2, 3, 4, 5, 6});
     auto result = backend->create_tensor(element::i32, shape_rt);
 
-    backend->call_with_validate(f, {result}, {a});
+    backend->call_with_validate(backend->compile(f), {result}, {a});
     EXPECT_EQ((vector<int32_t>{2, 4, 6}), read_vector<int32_t>(result));
 
     // For some reason I'm feeling extra paranoid about making sure reduction doesn't clobber the
@@ -3890,7 +3872,7 @@
                          ? -std::numeric_limits<int32_t>::infinity()
                          : std::numeric_limits<int32_t>::min();
 
-    backend->call_with_validate(f, {result}, {a});
+    backend->call_with_validate(backend->compile(f), {result}, {a});
     EXPECT_EQ((vector<int32_t>{minval, minval, minval}), read_vector<int32_t>(result));
     EXPECT_EQ((vector<int32_t>{}), read_vector<int32_t>(a));
 }
@@ -4058,7 +4040,7 @@
                                  13, 12, 11, 10, 9, 8, 7, 6, 5, 4,  3,  2,  1});
     auto result = backend->create_tensor(element::i32, shape_rt);
 
-    backend->call_with_validate(f, {result}, {a});
+    backend->call_with_validate(backend->compile(f), {result}, {a});
     EXPECT_EQ((vector<int32_t>{14}), read_vector<int32_t>(result));
 }
 
@@ -4077,7 +4059,7 @@
                                 13, 12, 11, 10, 9, 8, 7, 6, 5, 4,  3,  2,  1});
     auto result = backend->create_tensor(element::f64, shape_rt);
 
-    backend->call_with_validate(f, {result}, {a});
+    backend->call_with_validate(backend->compile(f), {result}, {a});
     EXPECT_EQ((vector<double>{14}), read_vector<double>(result));
 }
 
@@ -4157,7 +4139,7 @@
                                  1, 1, 1, 1, 1, 1, 1, 1, 1, 1, 1, 1, 1, 1, 1, 1});
     auto result = backend->create_tensor(element::i32, shape);
 
-    backend->call_with_validate(f, {result}, {a});
+    backend->call_with_validate(backend->compile(f), {result}, {a});
     EXPECT_EQ((vector<int32_t>{1, 1, 1, 1, 1, 1, 1, 1, 1, 1, 1, 1, 1, 1, 1, 1,
                                1, 1, 1, 1, 1, 1, 1, 1, 1, 1, 1, 1, 1, 1, 1, 1}),
               read_vector<int32_t>(result));
@@ -4197,7 +4179,7 @@
     copy_data(a, vector<int8_t>{1, 2, 3, 4});
     auto result = backend->create_tensor(element::i8, Shape{});
 
-    backend->call_with_validate(f, {result}, {a});
+    backend->call_with_validate(backend->compile(f), {result}, {a});
     EXPECT_EQ((vector<int8_t>{1}), read_vector<int8_t>(result));
 
     // For some reason I'm feeling extra paranoid about making sure reduction doesn't clobber the
@@ -4263,7 +4245,7 @@
     copy_data(a, vector<int32_t>{1, 2, 3, 4, 5, 6});
     auto result = backend->create_tensor(element::i32, shape_rt);
 
-    backend->call_with_validate(f, {result}, {a});
+    backend->call_with_validate(backend->compile(f), {result}, {a});
     EXPECT_EQ((vector<int32_t>{1, 3, 5}), read_vector<int32_t>(result));
 
     // For some reason I'm feeling extra paranoid about making sure reduction doesn't clobber the
@@ -4460,7 +4442,7 @@
                                  13, 12, 11, 10, 9, 8, 7, 6, 5, 4,  3,  2,  1});
     auto result = backend->create_tensor(element::i32, shape_rt);
 
-    backend->call_with_validate(f, {result}, {a});
+    backend->call_with_validate(backend->compile(f), {result}, {a});
     EXPECT_EQ((vector<int32_t>{1}), read_vector<int32_t>(result));
 }
 
@@ -5191,7 +5173,7 @@
     vector<float> expected_mean{0.583388f, 0.619252f};
     vector<float> expected_variance{0.0119972f, 0.0282681f};
     backend->call_with_validate(
-        f, {bn_output, result_mean, result_variance}, {_input, _gamma, _beta});
+        backend->compile(f), {bn_output, result_mean, result_variance}, {_input, _gamma, _beta});
 
     EXPECT_TRUE(test::all_close(expected_result, read_vector<float>(bn_output)));
     EXPECT_TRUE(test::all_close(expected_mean, read_vector<float>(result_mean)));
@@ -5399,59 +5381,6 @@
         ngraph::test::all_close(expected_result, read_vector<float>(bn_output), 1e-3f, 1e-4f));
 }
 
-<<<<<<< HEAD
-#if 0
-NGRAPH_TEST(${BACKEND_NAME}, batchnorm_fprop_globalstats_b2c2w2h1)
-{
-    auto input_shape = Shape{2, 2, 2, 1};
-    auto input = make_shared<op::Parameter>(element::f32, input_shape);
-    auto mean_shape = Shape{2};
-    auto mean = make_shared<op::Parameter>(element::f32, mean_shape);
-    auto var_shape = Shape{2};
-    auto var = make_shared<op::Parameter>(element::f32, var_shape);
-    auto gamma_shape = Shape{2};
-    auto gamma = make_shared<op::Parameter>(element::f32, gamma_shape);
-    auto beta_shape = Shape{2};
-    auto beta = make_shared<op::Parameter>(element::f32, beta_shape);
-    double eps = 0.001;
-    auto shape_r = Shape{2, 2, 2, 1};
-    auto bn = make_shared<op::BatchNormTraining>(eps, gamma, beta, input, mean, var);
-
-    auto f = make_shared<Function>(bn, ParameterVector{gamma, beta, input, mean, var});
-    auto backend = runtime::Backend::create("${BACKEND_NAME}");
-    // Create some tensors for input/output
-    auto _input = backend->create_tensor(element::f32, input_shape);
-    copy_data(_input,
-              vector<float>{0.54881352f,
-                            0.71518934f,
-                            0.60276335f,
-                            0.54488319f,
-                            0.42365479f,
-                            0.64589411f,
-                            0.4375872f,
-                            0.89177299f});
-
-    auto _gamma = backend->create_tensor(element::f32, gamma_shape);
-    copy_data(_gamma, vector<float>{1.0f, 1.0f});
-    auto _beta = backend->create_tensor(element::f32, beta_shape);
-    copy_data(_beta, vector<float>{0.0f, 0.0f});
-    auto _mean = backend->create_tensor(element::f32, mean_shape);
-    copy_data(_mean, vector<float>{0.583388f, 0.619252f});
-    auto _var = backend->create_tensor(element::f32, var_shape);
-    copy_data(_var, vector<float>{0.0119972f, 0.0282681f});
-    auto bn_output = backend->create_tensor(element::f32, shape_r);
-
-    vector<float> expected_result{
-        -0.30327f, 1.1561f, -0.0963782f, -0.434702f, -1.4011f, 0.548275f, -1.06187f, 1.59295f};
-    backend->call_with_validate(backend->compile(f), {bn_output}, {_gamma, _beta, _input, _mean, _var});
-
-    ASSERT_TRUE(
-        ngraph::test::all_close(expected_result, read_vector<float>(bn_output), 1e-3f, 1e-4f));
-}
-#endif
-
-=======
->>>>>>> f2038de2
 NGRAPH_TEST(${BACKEND_NAME}, reverse_sequence_n2c3h4w2)
 {
     Shape shape{2, 3, 4, 2};
