// ----------------------------------------------------------------------------
// Copyright 2017 Nervana Systems Inc.
// Licensed under the Apache License, Version 2.0 (the "License");
// you may not use this file except in compliance with the License.
// You may obtain a copy of the License at
//
//      http://www.apache.org/licenses/LICENSE-2.0
//
// Unless required by applicable law or agreed to in writing, software
// distributed under the License is distributed on an "AS IS" BASIS,
// WITHOUT WARRANTIES OR CONDITIONS OF ANY KIND, either express or implied.
// See the License for the specific language governing permissions and
// ----------------------------------------------------------------------------

#include <algorithm>
#include <cinttypes>
#include "gtest/gtest.h"

#include <cmath>
#include "ngraph/log.hpp"
#include "ngraph/ngraph.hpp"

using namespace std;
using namespace ngraph;

template <typename T>
static void copy_data(shared_ptr<runtime::TensorView> tv, const vector<T>& data)
{
    size_t data_size = data.size() * sizeof(T);
    tv->write(data.data(), 0, data_size);
}

TEST(${BACKEND_NAME}, abc)
{
    using f32 = element::Float32;

    auto shape = Shape{2, 2};
    auto A = make_shared<op::Parameter>(f32::element_type(), shape);
    auto B = make_shared<op::Parameter>(f32::element_type(), shape);
    auto C = make_shared<op::Parameter>(f32::element_type(), shape);
    auto rt = make_shared<TensorViewType>(f32::element_type(), shape);
    auto f = make_shared<Function>((A + B) * C, rt, op::Parameters{A, B, C});

    auto manager = runtime::Manager::get("${BACKEND_NAME}");
    auto external = manager->compile(f);
    auto backend = manager->allocate_backend();
    auto cf = backend->make_call_frame(external);

    // Create some tensors for input/output
    shared_ptr<runtime::TensorView> a =
        backend->make_primary_tensor_view(f32::element_type(), shape);
    shared_ptr<runtime::TensorView> b =
        backend->make_primary_tensor_view(f32::element_type(), shape);
    shared_ptr<runtime::TensorView> c =
        backend->make_primary_tensor_view(f32::element_type(), shape);
    shared_ptr<runtime::TensorView> result =
        backend->make_primary_tensor_view(f32::element_type(), shape);

    copy_data(a, runtime::NDArray<float, 2>({{1, 2}, {3, 4}}).get_vector());
    copy_data(b, runtime::NDArray<float, 2>({{5, 6}, {7, 8}}).get_vector());
    copy_data(c, runtime::NDArray<float, 2>({{9, 10}, {11, 12}}).get_vector());

    cf->call({a, b, c}, {result});
    EXPECT_EQ(*result, (runtime::NDArray<float, 2>({{54, 80}, {110, 144}})));

    cf->call({b, a, c}, {result});
    EXPECT_EQ(*result, (runtime::NDArray<float, 2>({{54, 80}, {110, 144}})));

    cf->call({a, c, b}, {result});
    EXPECT_EQ(*result, (runtime::NDArray<float, 2>({{50, 72}, {98, 128}})));
}

TEST(${BACKEND_NAME}, abc_int64)
{
    auto shape = Shape{2, 2};
    auto A = make_shared<op::Parameter>(element::Int64::element_type(), shape);
    auto B = make_shared<op::Parameter>(element::Int64::element_type(), shape);
    auto C = make_shared<op::Parameter>(element::Int64::element_type(), shape);
    auto rt = make_shared<TensorViewType>(element::Int64::element_type(), shape);
    auto f = make_shared<Function>((A + B) * C, rt, op::Parameters{A, B, C});

    auto manager = runtime::Manager::get("${BACKEND_NAME}");
    auto external = manager->compile(f);
    auto backend = manager->allocate_backend();
    auto cf = backend->make_call_frame(external);

    // Create some tensors for input/output
    auto a = backend->make_primary_tensor_view(element::Int64::element_type(), shape);
    copy_data(a, vector<element::Int64::type>{1, 2, 3, 4});
    auto b = backend->make_primary_tensor_view(element::Int64::element_type(), shape);
    copy_data(b, vector<element::Int64::type>{5, 6, 7, 8});
    auto c = backend->make_primary_tensor_view(element::Int64::element_type(), shape);
    copy_data(c, vector<element::Int64::type>{9, 10, 11, 12});
    auto result = backend->make_primary_tensor_view(element::Int64::element_type(), shape);

    cf->call({a, b, c}, {result});
    EXPECT_EQ((vector<element::Int64::type>{54, 80, 110, 144}), result->get_vector<int64_t>());

    cf->call({b, a, c}, {result});
    EXPECT_EQ((vector<element::Int64::type>{54, 80, 110, 144}), result->get_vector<int64_t>());

    cf->call({a, c, b}, {result});
    EXPECT_EQ((vector<element::Int64::type>{50, 72, 98, 128}), result->get_vector<int64_t>());
}

// Same as abc, but using tuples for input and output
TEST(${BACKEND_NAME}, abc_tuple)
{
    auto shape = Shape{2, 2};

    auto tensor_view_type = make_shared<TensorViewType>(element::Float32::element_type(), shape);

    auto ABC = make_shared<op::Parameter>(
        make_shared<TupleType>(ValueTypes{tensor_view_type, tensor_view_type, tensor_view_type}));

    auto A = make_shared<op::GetTupleElement>(ABC, 0);
    auto B = make_shared<op::GetTupleElement>(ABC, 1);
    auto C = make_shared<op::GetTupleElement>(ABC, 2);
    auto f = make_shared<Function>(
        make_shared<op::Tuple>(Nodes{(A + B) * C}), tensor_view_type, op::Parameters{ABC});

    auto manager = runtime::Manager::get("${BACKEND_NAME}");
    auto external = manager->compile(f);
    auto backend = manager->allocate_backend();
    auto cf = backend->make_call_frame(external);

    // Create some tensors for input/output
    auto a = backend->make_primary_tensor_view(element::Float32::element_type(), shape);
    copy_data(a, vector<float>{1, 2, 3, 4});
    auto b = backend->make_primary_tensor_view(element::Float32::element_type(), shape);
    copy_data(b, vector<float>{5, 6, 7, 8});
    auto c = backend->make_primary_tensor_view(element::Float32::element_type(), shape);
    copy_data(c, vector<float>{9, 10, 11, 12});
    auto abc = runtime::make_tuple({a, b, c});
    auto bac = runtime::make_tuple({b, a, c});
    auto acb = runtime::make_tuple({a, c, b});
    auto result = backend->make_primary_tensor_view(element::Float32::element_type(), shape);
    auto result_tuple = runtime::make_tuple({result});

    cf->call({abc}, {result_tuple});
    ASSERT_EQ((vector<float>{54, 80, 110, 144}), result->get_vector<float>());

    cf->call({bac}, {result_tuple});
    ASSERT_EQ((vector<float>{54, 80, 110, 144}), result->get_vector<float>());

    cf->call({acb}, {result_tuple});
    ASSERT_EQ((vector<float>{50, 72, 98, 128}), result->get_vector<float>());
}

// Same as abc, but using tuples for input and output
TEST(${BACKEND_NAME}, abc_tuple_int64)
{
    auto shape = Shape{2, 2};

    auto tensor_view_type = make_shared<TensorViewType>(element::Int64::element_type(), shape);

    auto ABC = make_shared<op::Parameter>(
        make_shared<TupleType>(ValueTypes{tensor_view_type, tensor_view_type, tensor_view_type}));

    auto A = make_shared<op::GetTupleElement>(ABC, 0);
    auto B = make_shared<op::GetTupleElement>(ABC, 1);
    auto C = make_shared<op::GetTupleElement>(ABC, 2);
    auto f = make_shared<Function>(
        make_shared<op::Tuple>(Nodes{(A + B) * C}), tensor_view_type, op::Parameters{ABC});

    auto manager = runtime::Manager::get("${BACKEND_NAME}");
    auto external = manager->compile(f);
    auto backend = manager->allocate_backend();
    auto cf = backend->make_call_frame(external);

    // Create some tensors for input/output
    auto a = backend->make_primary_tensor_view(element::Int64::element_type(), shape);
    copy_data(a, vector<element::Int64::type>{1, 2, 3, 4});
    auto b = backend->make_primary_tensor_view(element::Int64::element_type(), shape);
    copy_data(b, vector<element::Int64::type>{5, 6, 7, 8});
    auto c = backend->make_primary_tensor_view(element::Int64::element_type(), shape);
    copy_data(c, vector<element::Int64::type>{9, 10, 11, 12});
    auto abc = runtime::make_tuple({a, b, c});
    auto bac = runtime::make_tuple({b, a, c});
    auto acb = runtime::make_tuple({a, c, b});
    auto result = backend->make_primary_tensor_view(element::Int64::element_type(), shape);
    auto result_tuple = runtime::make_tuple({result});

    cf->call({abc}, {result_tuple});
    ASSERT_EQ((vector<element::Int64::type>{54, 80, 110, 144}),
              result->get_vector<element::Int64::type>());

    cf->call({bac}, {result_tuple});
    ASSERT_EQ((vector<element::Int64::type>{54, 80, 110, 144}),
              result->get_vector<element::Int64::type>());

    cf->call({acb}, {result_tuple});
    ASSERT_EQ((vector<element::Int64::type>{50, 72, 98, 128}),
              result->get_vector<element::Int64::type>());
}

// Multiple retrive values
TEST(${BACKEND_NAME}, tuple_result)
{
    auto shape = Shape{2, 2};
    auto A = make_shared<op::Parameter>(element::Float32::element_type(), shape);
    auto B = make_shared<op::Parameter>(element::Float32::element_type(), shape);
    auto C = make_shared<op::Parameter>(element::Float32::element_type(), shape);
    auto A_add_B = make_shared<op::Add>(A, B);
    auto A_add_B_mul_C = make_shared<op::Multiply>(A_add_B, C);

    auto rt = make_shared<TupleType>(std::vector<shared_ptr<const ValueType>>(
        {make_shared<TensorViewType>(element::Float32::element_type(), shape),
         make_shared<TensorViewType>(element::Float32::element_type(), shape)}));
    auto f = make_shared<Function>(
        make_shared<op::Tuple>(Nodes{A_add_B, A_add_B_mul_C}), rt, op::Parameters{A, B, C});

    auto manager = runtime::Manager::get("${BACKEND_NAME}");
    auto external = manager->compile(f);
    auto backend = manager->allocate_backend();
    auto cf = backend->make_call_frame(external);

    auto a = backend->make_primary_tensor_view(element::Float32::element_type(), shape);
    copy_data(a, vector<float>{1, 2, 3, 4});
    auto b = backend->make_primary_tensor_view(element::Float32::element_type(), shape);
    copy_data(b, vector<float>{5, 6, 7, 8});
    auto c = backend->make_primary_tensor_view(element::Float32::element_type(), shape);
    copy_data(c, vector<float>{9, 10, 11, 12});

    auto r0 = backend->make_primary_tensor_view(element::Float32::element_type(), shape);
    auto r1 = backend->make_primary_tensor_view(element::Float32::element_type(), shape);
    auto result_tuple = runtime::make_tuple({r0, r1});

    cf->call({a, b, c}, {result_tuple});

    ASSERT_EQ((vector<float>{6, 8, 10, 12}), r0->get_vector<float>());
    ASSERT_EQ((vector<float>{54, 80, 110, 144}), r1->get_vector<float>());
}

TEST(${BACKEND_NAME}, abs)
{
    auto shape = Shape{2, 2};
    auto A = make_shared<op::Parameter>(element::Float32::element_type(), shape);
    auto result_type = make_shared<TensorViewType>(element::Float32::element_type(), shape);
    auto f = make_shared<Function>(make_shared<op::Abs>(A), result_type, op::Parameters{A});

    auto manager = runtime::Manager::get("${BACKEND_NAME}");
    auto external = manager->compile(f);
    auto backend = manager->allocate_backend();
    auto cf = backend->make_call_frame(external);

    // Create some tensors for input/output
    auto a = backend->make_primary_tensor_view(element::Float32::element_type(), shape);
    copy_data(a, vector<float>{1, -2, 0, -4.8f});
    auto result = backend->make_primary_tensor_view(element::Float32::element_type(), shape);

    cf->call({a}, {result});
    ASSERT_EQ((vector<float>{1, 2, 0, 4.8f}), result->get_vector<float>());
}

TEST(${BACKEND_NAME}, ceiling)
{
    auto shape = Shape{2, 2};
    auto A = make_shared<op::Parameter>(element::Float32::element_type(), shape);
    auto result_type = make_shared<TensorViewType>(element::Float32::element_type(), shape);
    auto f = make_shared<Function>(make_shared<op::Ceiling>(A), result_type, op::Parameters{A});

    auto manager = runtime::Manager::get("NGVM");
    auto external = manager->compile(f);
    auto backend = manager->allocate_backend();
    auto cf = backend->make_call_frame(external);

    // Create some tensors for input/output
<<<<<<< HEAD
    auto a = backend->make_primary_tensor_view(element::Float32::element_type(), shape);
    copy_data(a, vector<float>{-2.5f, -2.0f, 0.3f, 4.8f});
    auto result = backend->make_primary_tensor_view(element::Float32::element_type(), shape);

    cf->call({a}, {result});
    ASSERT_EQ((vector<float>{-2.0f, -2.0f, 1.0f, 5.0f}), result->get_vector<float>());
=======
    auto a = backend->make_parameterized_tensor_view<element::Float32>(shape);
    copy_data(a, vector<float>{-2.5f, -2.0f, 0.3f, 4.8f});
    auto result = backend->make_parameterized_tensor_view<element::Float32>(shape);

    (*cf)({a}, {result});
    ASSERT_EQ((vector<float>{-2.0f, -2.0f, 1.0f, 5.0f}), result->get_vector());
>>>>>>> de109721
}

TEST(${BACKEND_NAME}, concat_matrix_colwise)
{
    auto shape_a = Shape{2, 2};
    auto A = make_shared<op::Parameter>(element::Float32::element_type(), shape_a);
    auto shape_b = Shape{2, 3};
    auto B = make_shared<op::Parameter>(element::Float32::element_type(), shape_b);
    auto shape_c = Shape{2, 3};
    auto C = make_shared<op::Parameter>(element::Float32::element_type(), shape_c);
    auto shape_r = Shape{2, 8};
    auto rt = make_shared<TensorViewType>(element::Float32::element_type(), Shape{2, 8});
    auto f = make_shared<Function>(
        make_shared<op::Concat>(Nodes{A, B, C}, 1), rt, op::Parameters{A, B, C});

    auto manager = runtime::Manager::get("${BACKEND_NAME}");
    auto external = manager->compile(f);
    auto backend = manager->allocate_backend();
    auto cf = backend->make_call_frame(external);

    // Create some tensors for input/output
    auto a = backend->make_primary_tensor_view(element::Float32::element_type(), shape_a);
    copy_data(a, vector<float>{2, 4, 8, 16});
    auto b = backend->make_primary_tensor_view(element::Float32::element_type(), shape_b);
    copy_data(b, vector<float>{1, 2, 4, 8, 16, 32});
    auto c = backend->make_primary_tensor_view(element::Float32::element_type(), shape_c);
    copy_data(c, vector<float>{2, 3, 5, 7, 11, 13});
    auto result = backend->make_primary_tensor_view(element::Float32::element_type(), shape_r);

    cf->call({a, b, c}, {result});
    ASSERT_EQ((vector<float>{2, 4, 1, 2, 4, 2, 3, 5, 8, 16, 8, 16, 32, 7, 11, 13}),
              result->get_vector<float>());
}

TEST(${BACKEND_NAME}, concat_matrix_rowwise)
{
    auto shape_a = Shape{2, 2};
    auto A = make_shared<op::Parameter>(element::Float32::element_type(), shape_a);
    auto shape_b = Shape{3, 2};
    auto B = make_shared<op::Parameter>(element::Float32::element_type(), shape_b);
    auto shape_c = Shape{3, 2};
    auto C = make_shared<op::Parameter>(element::Float32::element_type(), shape_c);
    auto shape_r = Shape{8, 2};
    auto rt = make_shared<TensorViewType>(element::Float32::element_type(), Shape{8, 2});
    auto f = make_shared<Function>(
        make_shared<op::Concat>(Nodes{A, B, C}, 0), rt, op::Parameters{A, B, C});

    auto manager = runtime::Manager::get("${BACKEND_NAME}");
    auto external = manager->compile(f);
    auto backend = manager->allocate_backend();
    auto cf = backend->make_call_frame(external);

    // Create some tensors for input/output
    auto a = backend->make_primary_tensor_view(element::Float32::element_type(), shape_a);
    copy_data(a, vector<float>{2, 4, 8, 16});
    auto b = backend->make_primary_tensor_view(element::Float32::element_type(), shape_b);
    copy_data(b, vector<float>{1, 2, 4, 8, 16, 32});
    auto c = backend->make_primary_tensor_view(element::Float32::element_type(), shape_c);
    copy_data(c, vector<float>{2, 3, 5, 7, 11, 13});
    auto result = backend->make_primary_tensor_view(element::Float32::element_type(), shape_r);

    cf->call({a, b, c}, {result});
    ASSERT_EQ((vector<float>{2, 4, 8, 16, 1, 2, 4, 8, 16, 32, 2, 3, 5, 7, 11, 13}),
              result->get_vector<float>());
}

TEST(${BACKEND_NAME}, concat_matrix_int64)
{
    auto shape_a = Shape{2, 2};
    auto A = make_shared<op::Parameter>(element::Int64::element_type(), shape_a);
    auto shape_b = Shape{3, 2};
    auto B = make_shared<op::Parameter>(element::Int64::element_type(), shape_b);
    auto shape_c = Shape{3, 2};
    auto C = make_shared<op::Parameter>(element::Int64::element_type(), shape_c);
    auto shape_r = Shape{8, 2};
    auto rt = make_shared<TensorViewType>(element::Int64::element_type(), Shape{8, 2});
    auto f = make_shared<Function>(
        make_shared<op::Concat>(Nodes{A, B, C}, 0), rt, op::Parameters{A, B, C});

    auto manager = runtime::Manager::get("${BACKEND_NAME}");
    auto external = manager->compile(f);
    auto backend = manager->allocate_backend();
    auto cf = backend->make_call_frame(external);

    // Create some tensors for input/output
    auto a = backend->make_primary_tensor_view(element::Int64::element_type(), shape_a);
    copy_data(a, vector<element::Int64::type>{2, 4, 8, 16});
    auto b = backend->make_primary_tensor_view(element::Int64::element_type(), shape_b);
    copy_data(b, vector<element::Int64::type>{1, 2, 4, 8, 16, 32});
    auto c = backend->make_primary_tensor_view(element::Int64::element_type(), shape_c);
    copy_data(c, vector<element::Int64::type>{2, 3, 5, 7, 11, 13});
    auto result = backend->make_primary_tensor_view(element::Int64::element_type(), shape_r);

    cf->call({a, b, c}, {result});
    ASSERT_EQ((vector<element::Int64::type>{2, 4, 8, 16, 1, 2, 4, 8, 16, 32, 2, 3, 5, 7, 11, 13}),
              result->get_vector<element::Int64::type>());
}

TEST(${BACKEND_NAME}, concat_vector)
{
    auto shape_a = Shape{4};
    auto A = make_shared<op::Parameter>(element::Float32::element_type(), shape_a);
    auto shape_b = Shape{6};
    auto B = make_shared<op::Parameter>(element::Float32::element_type(), shape_b);
    auto shape_c = Shape{2};
    auto C = make_shared<op::Parameter>(element::Float32::element_type(), shape_c);
    auto shape_r = Shape{12};
    auto rt = make_shared<TensorViewType>(element::Float32::element_type(), Shape{12});
    auto f = make_shared<Function>(
        make_shared<op::Concat>(Nodes{A, B, C}, 0), rt, op::Parameters{A, B, C});

    auto manager = runtime::Manager::get("${BACKEND_NAME}");
    auto external = manager->compile(f);
    auto backend = manager->allocate_backend();
    auto cf = backend->make_call_frame(external);

    // Create some tensors for input/output
    auto a = backend->make_primary_tensor_view(element::Float32::element_type(), shape_a);
    copy_data(a, vector<float>{2, 4, 8, 16});
    auto b = backend->make_primary_tensor_view(element::Float32::element_type(), shape_b);
    copy_data(b, vector<float>{1, 2, 4, 8, 16, 32});
    auto c = backend->make_primary_tensor_view(element::Float32::element_type(), shape_c);
    copy_data(c, vector<float>{18, 19});
    auto result = backend->make_primary_tensor_view(element::Float32::element_type(), shape_r);

    cf->call({a, b, c}, {result});
    ASSERT_EQ((vector<float>{2, 4, 8, 16, 1, 2, 4, 8, 16, 32, 18, 19}),
              result->get_vector<float>());
}

TEST(${BACKEND_NAME}, divide)
{
    auto manager = runtime::Manager::get("${BACKEND_NAME}");
    auto backend = manager->allocate_backend();

    auto shape = Shape{2, 2};

    auto make_external = [&]() {
        auto A = make_shared<op::Parameter>(element::Float32::element_type(), shape);
        auto B = make_shared<op::Parameter>(element::Float32::element_type(), shape);
        auto rt = make_shared<TensorViewType>(element::Float32::element_type(), shape);
        auto f = make_shared<Function>(make_shared<op::Divide>(A, B), rt, op::Parameters{A, B});

        auto external = manager->compile(f);
        return external;
    };

    auto cf = backend->make_call_frame(make_external());

    // Create some tensors for input/output
    auto a = backend->make_primary_tensor_view(element::Float32::element_type(), shape);
    copy_data(a, vector<float>{2, 4, 8, 16});
    auto b = backend->make_primary_tensor_view(element::Float32::element_type(), shape);
    copy_data(b, vector<float>{1, 2, 4, 8});
    auto result = backend->make_primary_tensor_view(element::Float32::element_type(), shape);

    cf->call({a, b}, {result});
    ASSERT_EQ((vector<float>{2, 2, 2, 2}), result->get_vector<float>());
}

TEST(${BACKEND_NAME}, equal)
{
    auto shape = Shape{2, 2, 2};
    auto A = make_shared<op::Parameter>(element::Float32::element_type(), shape);
    auto B = make_shared<op::Parameter>(element::Float32::element_type(), shape);
    auto rt = make_shared<TensorViewType>(element::Bool::element_type(), shape);
    auto f = make_shared<Function>(make_shared<op::Equal>(A, B), rt, op::Parameters{A, B});

    auto manager = runtime::Manager::get("${BACKEND_NAME}");
    auto external = manager->compile(f);
    auto backend = manager->allocate_backend();
    auto cf = backend->make_call_frame(external);

    // Create some tensors for input/output
    auto a = backend->make_primary_tensor_view(element::Float32::element_type(), shape);
    copy_data(a, vector<float>{1, 8, -8, 17, -0.5, 0, 1, 1});
    auto b = backend->make_primary_tensor_view(element::Float32::element_type(), shape);
    copy_data(b, vector<float>{1, 8, 4, 8, 0, 0, 1, 1.5});
    auto result = backend->make_primary_tensor_view(element::Bool::element_type(), shape);

    cf->call({a, b}, {result});
    ASSERT_EQ((vector<char>{1, 1, 0, 0, 0, 1, 1, 0}), result->get_vector<char>());
}

TEST(${BACKEND_NAME}, floor)
{
    auto shape = Shape{2, 2};
    auto A = make_shared<op::Parameter>(element::Float32::element_type(), shape);
    auto result_type = make_shared<TensorViewType>(element::Float32::element_type(), shape);
    auto f = make_shared<Function>(make_shared<op::Floor>(A), result_type, op::Parameters{A});

    auto manager = runtime::Manager::get("NGVM");
    auto external = manager->compile(f);
    auto backend = manager->allocate_backend();
    auto cf = backend->make_call_frame(external);

    // Create some tensors for input/output
<<<<<<< HEAD
    auto a = backend->make_primary_tensor_view<element::Float32>(shape);
    copy_data(a, vector<float>{-2.5f, -2.0f, 0.3f, 4.8f});
    auto result = backend->make_primary_tensor_view<element::Float32>(shape);

    cf->call({a}, {result});
    ASSERT_EQ((vector<float>{-3.0f, -2.0f, 0.0f, 4.0f}), result->get_vector<float>());
=======
    auto a = backend->make_parameterized_tensor_view<element::Float32>(shape);
    copy_data(a, vector<float>{-2.5f, -2.0f, 0.3f, 4.8f});
    auto result = backend->make_parameterized_tensor_view<element::Float32>(shape);

    (*cf)({a}, {result});
    ASSERT_EQ((vector<float>{-3.0f, -2.0f, 0.0f, 4.0f}), result->get_vector());
>>>>>>> de109721
}

TEST(${BACKEND_NAME}, dot_0_0)
{
    auto shape = Shape{0};
    auto A = make_shared<op::Parameter>(element::Float32::element_type(), shape);
    auto B = make_shared<op::Parameter>(element::Float32::element_type(), shape);
    auto shape_r = Shape{};
    auto rt = make_shared<TensorViewType>(element::Float32::element_type(), Shape{});
    auto f = make_shared<Function>(make_shared<op::Dot>(A, B), rt, op::Parameters{A, B});

    auto manager = runtime::Manager::get("${BACKEND_NAME}");
    auto external = manager->compile(f);
    auto backend = manager->allocate_backend();
    auto cf = backend->make_call_frame(external);

    // Create some tensors for input/output
    auto a = backend->make_primary_tensor_view(element::Float32::element_type(), shape);
    copy_data(a, vector<float>{});
    auto b = backend->make_primary_tensor_view(element::Float32::element_type(), shape);
    copy_data(b, vector<float>{});
    auto result = backend->make_primary_tensor_view(element::Float32::element_type(), shape_r);

    cf->call({a, b}, {result});
    ASSERT_EQ((vector<float>{0}), result->get_vector<float>());
}

TEST(${BACKEND_NAME}, dot_matrix_2x0_0x2)
{
    auto shape_a = Shape{2, 0};
    auto shape_b = Shape{0, 2};
    auto shape_r = Shape{2, 2};

    auto manager = runtime::Manager::get("${BACKEND_NAME}");
    auto backend = manager->allocate_backend();

    auto make_external = [&]() {
        auto A = make_shared<op::Parameter>(element::Float32::element_type(), shape_a);
        auto B = make_shared<op::Parameter>(element::Float32::element_type(), shape_b);
        auto rt = make_shared<TensorViewType>(element::Float32::element_type(), shape_r);
        auto f = make_shared<Function>(make_shared<op::Dot>(A, B), rt, op::Parameters{A, B});

        auto external = manager->compile(f);
        return external;
    };

    auto cf = backend->make_call_frame(make_external());

    // Create some tensors for input/output
    auto a = backend->make_primary_tensor_view(element::Float32::element_type(), shape_a);
    copy_data(a, vector<float>{});
    auto b = backend->make_primary_tensor_view(element::Float32::element_type(), shape_b);
    copy_data(b, vector<float>{});
    auto result = backend->make_primary_tensor_view(element::Float32::element_type(), shape_r);

    cf->call({a, b}, {result});
    ASSERT_EQ((vector<float>{0, 0, 0, 0}), result->get_vector<float>());
}

TEST(${BACKEND_NAME}, dot_matrix_0x2_2x0)
{
    auto shape_a = Shape{0, 2};
    auto A = make_shared<op::Parameter>(element::Float32::element_type(), shape_a);
    auto shape_b = Shape{2, 0};
    auto B = make_shared<op::Parameter>(element::Float32::element_type(), shape_b);
    auto shape_r = Shape{0, 0};
    auto rt = make_shared<TensorViewType>(element::Float32::element_type(), shape_r);
    auto f = make_shared<Function>(make_shared<op::Dot>(A, B), rt, op::Parameters{A, B});

    auto manager = runtime::Manager::get("${BACKEND_NAME}");
    auto external = manager->compile(f);
    auto backend = manager->allocate_backend();
    auto cf = backend->make_call_frame(external);

    // Create some tensors for input/output
    auto a = backend->make_primary_tensor_view(element::Float32::element_type(), shape_a);
    copy_data(a, vector<float>{});
    auto b = backend->make_primary_tensor_view(element::Float32::element_type(), shape_b);
    copy_data(b, vector<float>{});
    auto result = backend->make_primary_tensor_view(element::Float32::element_type(), shape_r);

    cf->call({a, b}, {result});
    ASSERT_EQ((vector<float>{}), result->get_vector<float>());
}

TEST(${BACKEND_NAME}, dot_matrix_3x2_2x0)
{
    auto shape_a = Shape{3, 2};
    auto A = make_shared<op::Parameter>(element::Float32::element_type(), shape_a);
    auto shape_b = Shape{2, 0};
    auto B = make_shared<op::Parameter>(element::Float32::element_type(), shape_b);
    auto shape_r = Shape{0, 0};
    auto rt = make_shared<TensorViewType>(element::Float32::element_type(), shape_r);
    auto f = make_shared<Function>(make_shared<op::Dot>(A, B), rt, op::Parameters{A, B});

    auto manager = runtime::Manager::get("${BACKEND_NAME}");
    auto external = manager->compile(f);
    auto backend = manager->allocate_backend();
    auto cf = backend->make_call_frame(external);

    // Create some tensors for input/output
    auto a = backend->make_primary_tensor_view(element::Float32::element_type(), shape_a);
    copy_data(a, vector<float>{1, 2, 3, 4, 5, 6});
    auto b = backend->make_primary_tensor_view(element::Float32::element_type(), shape_b);
    copy_data(b, vector<float>{});
    auto result = backend->make_primary_tensor_view(element::Float32::element_type(), shape_r);

    cf->call({a, b}, {result});
    ASSERT_EQ((vector<float>{}), result->get_vector<float>());
}

TEST(${BACKEND_NAME}, dot_scalar_0x2)
{
    auto shape_a = Shape{};
    auto A = make_shared<op::Parameter>(element::Float32::element_type(), shape_a);
    auto shape_b = Shape{0, 2};
    auto B = make_shared<op::Parameter>(element::Float32::element_type(), shape_b);
    auto shape_r = Shape{0, 2};
    auto rt = make_shared<TensorViewType>(element::Float32::element_type(), shape_r);
    auto f = make_shared<Function>(make_shared<op::Dot>(A, B), rt, op::Parameters{A, B});

    auto manager = runtime::Manager::get("${BACKEND_NAME}");
    auto external = manager->compile(f);
    auto backend = manager->allocate_backend();
    auto cf = backend->make_call_frame(external);

    // Create some tensors for input/output
    auto a = backend->make_primary_tensor_view(element::Float32::element_type(), shape_a);
    copy_data(a, vector<float>{1});
    auto b = backend->make_primary_tensor_view(element::Float32::element_type(), shape_b);
    copy_data(b, vector<float>{});
    auto result = backend->make_primary_tensor_view(element::Float32::element_type(), shape_r);

    cf->call({a, b}, {result});
    ASSERT_EQ((vector<float>{}), result->get_vector<float>());
}

TEST(${BACKEND_NAME}, dot_2x0_0)
{
    auto shape_a = Shape{2, 0};
    auto A = make_shared<op::Parameter>(element::Float32::element_type(), shape_a);
    auto shape_b = Shape{0};
    auto B = make_shared<op::Parameter>(element::Float32::element_type(), shape_b);
    auto shape_r = Shape{2};
    auto rt = make_shared<TensorViewType>(element::Float32::element_type(), shape_r);
    auto f = make_shared<Function>(make_shared<op::Dot>(A, B), rt, op::Parameters{A, B});

    auto manager = runtime::Manager::get("${BACKEND_NAME}");
    auto external = manager->compile(f);
    auto backend = manager->allocate_backend();
    auto cf = backend->make_call_frame(external);

    // Create some tensors for input/output
    auto a = backend->make_primary_tensor_view(element::Float32::element_type(), shape_a);
    copy_data(a, vector<float>{});
    auto b = backend->make_primary_tensor_view(element::Float32::element_type(), shape_b);
    copy_data(b, vector<float>{});
    auto result = backend->make_primary_tensor_view(element::Float32::element_type(), shape_r);

    cf->call({a, b}, {result});
    ASSERT_EQ((vector<float>{0, 0}), result->get_vector<float>());
}

TEST(${BACKEND_NAME}, dot1d)
{
    auto shape = Shape{4};
    auto A = make_shared<op::Parameter>(element::Float32::element_type(), shape);
    auto B = make_shared<op::Parameter>(element::Float32::element_type(), shape);
    auto shape_r = Shape{1};
    auto rt = make_shared<TensorViewType>(element::Float32::element_type(), Shape{});
    auto f = make_shared<Function>(make_shared<op::Dot>(A, B), rt, op::Parameters{A, B});

    auto manager = runtime::Manager::get("${BACKEND_NAME}");
    auto external = manager->compile(f);
    auto backend = manager->allocate_backend();
    auto cf = backend->make_call_frame(external);

    // Create some tensors for input/output
    auto a = backend->make_primary_tensor_view(element::Float32::element_type(), shape);
    copy_data(a, vector<float>{2, 4, 8, 16});
    auto b = backend->make_primary_tensor_view(element::Float32::element_type(), shape);
    copy_data(b, vector<float>{1, 2, 4, 8});
    auto result = backend->make_primary_tensor_view(element::Float32::element_type(), shape_r);

    cf->call({a, b}, {result});
    ASSERT_EQ((vector<float>{170}), result->get_vector<float>());
}

TEST(${BACKEND_NAME}, dot2d)
{
    auto shape = Shape{2, 2};
    auto A = make_shared<op::Parameter>(element::Float32::element_type(), shape);
    auto B = make_shared<op::Parameter>(element::Float32::element_type(), shape);
    auto shape_r = Shape{2, 2};
    auto rt = make_shared<TensorViewType>(element::Float32::element_type(), shape);
    auto f = make_shared<Function>(make_shared<op::Dot>(A, B), rt, op::Parameters{A, B});

    auto manager = runtime::Manager::get("${BACKEND_NAME}");
    auto external = manager->compile(f);
    auto backend = manager->allocate_backend();
    auto cf = backend->make_call_frame(external);

    // Create some tensors for input/output
    auto a = backend->make_primary_tensor_view(element::Float32::element_type(), shape);
    copy_data(a, vector<float>{1, 2, 3, 4});
    auto b = backend->make_primary_tensor_view(element::Float32::element_type(), shape);
    copy_data(b, vector<float>{5, 6, 7, 8});
    auto result = backend->make_primary_tensor_view(element::Float32::element_type(), shape_r);

    cf->call({a, b}, {result});
    ASSERT_EQ((vector<float>{19, 22, 43, 50}), result->get_vector<float>());
}

TEST(${BACKEND_NAME}, dot_scalar_tensor_arg0)
{
    auto shape_a = Shape{};
    auto shape_b = Shape{2, 2, 2};
    auto A = make_shared<op::Parameter>(element::Float32::element_type(), shape_a);
    auto B = make_shared<op::Parameter>(element::Float32::element_type(), shape_b);
    auto rt = make_shared<TensorViewType>(element::Float32::element_type(), shape_b);
    auto f = make_shared<Function>(make_shared<op::Dot>(A, B), rt, op::Parameters{A, B});

    auto manager = runtime::Manager::get("${BACKEND_NAME}");
    auto external = manager->compile(f);
    auto backend = manager->allocate_backend();
    auto cf = backend->make_call_frame(external);

    // Create some tensors for input/output
    auto a = backend->make_primary_tensor_view(element::Float32::element_type(), shape_a);
    copy_data(a, vector<float>{6});
    auto b = backend->make_primary_tensor_view(element::Float32::element_type(), shape_b);
    copy_data(b, vector<float>{1, 2, 3, 4, 5, 6, 7, 8});
    auto result = backend->make_primary_tensor_view(element::Float32::element_type(), shape_b);

    cf->call({a, b}, {result});
    ASSERT_EQ((vector<float>{6, 12, 18, 24, 30, 36, 42, 48}), result->get_vector<float>());
}

TEST(${BACKEND_NAME}, dot_scalar_tensor_arg1)
{
    auto shape_a = Shape{2, 2, 2};
    auto shape_b = Shape{};
    auto A = make_shared<op::Parameter>(element::Float32::element_type(), shape_a);
    auto B = make_shared<op::Parameter>(element::Float32::element_type(), shape_b);
    auto rt = make_shared<TensorViewType>(element::Float32::element_type(), shape_a);
    auto f = make_shared<Function>(make_shared<op::Dot>(A, B), rt, op::Parameters{A, B});

    auto manager = runtime::Manager::get("${BACKEND_NAME}");
    auto external = manager->compile(f);
    auto backend = manager->allocate_backend();
    auto cf = backend->make_call_frame(external);

    // Create some tensors for input/output
    auto a = backend->make_primary_tensor_view(element::Float32::element_type(), shape_a);
    copy_data(a, vector<float>{1, 2, 3, 4, 5, 6, 7, 8});
    auto b = backend->make_primary_tensor_view(element::Float32::element_type(), shape_b);
    copy_data(b, vector<float>{6});
    auto result = backend->make_primary_tensor_view(element::Float32::element_type(), shape_a);

    cf->call({a, b}, {result});
    ASSERT_EQ((vector<float>{6, 12, 18, 24, 30, 36, 42, 48}), result->get_vector<float>());
}

TEST(${BACKEND_NAME}, dot_scalar_scalar)
{
    auto shape = Shape{};
    auto A = make_shared<op::Parameter>(element::Float32::element_type(), shape);
    auto B = make_shared<op::Parameter>(element::Float32::element_type(), shape);
    auto rt = make_shared<TensorViewType>(element::Float32::element_type(), shape);
    auto f = make_shared<Function>(make_shared<op::Dot>(A, B), rt, op::Parameters{A, B});

    auto manager = runtime::Manager::get("${BACKEND_NAME}");
    auto external = manager->compile(f);
    auto backend = manager->allocate_backend();
    auto cf = backend->make_call_frame(external);

    // Create some tensors for input/output
    auto a = backend->make_primary_tensor_view(element::Float32::element_type(), shape);
    copy_data(a, vector<float>{8});
    auto b = backend->make_primary_tensor_view(element::Float32::element_type(), shape);
    copy_data(b, vector<float>{6});
    auto result = backend->make_primary_tensor_view(element::Float32::element_type(), shape);

    cf->call({a, b}, {result});
    ASSERT_EQ((vector<float>{48}), result->get_vector<float>());
}

TEST(${BACKEND_NAME}, dot_matrix_vector)
{
    auto shape_a = Shape{4, 4};
    auto shape_b = Shape{4};
    auto A = make_shared<op::Parameter>(element::Float32::element_type(), shape_a);
    auto B = make_shared<op::Parameter>(element::Float32::element_type(), shape_b);
    auto rt = make_shared<TensorViewType>(element::Float32::element_type(), shape_b);
    auto f = make_shared<Function>(make_shared<op::Dot>(A, B), rt, op::Parameters{A, B});
    auto shape_r = Shape{4};

    auto manager = runtime::Manager::get("${BACKEND_NAME}");
    auto external = manager->compile(f);
    auto backend = manager->allocate_backend();
    auto cf = backend->make_call_frame(external);

    // Create some tensors for input/output
    auto a = backend->make_primary_tensor_view(element::Float32::element_type(), shape_a);
    copy_data(a, vector<float>{1, 2, 3, 4, 5, 6, 7, 8, 9, 10, 11, 12, 13, 14, 15, 16});
    auto b = backend->make_primary_tensor_view(element::Float32::element_type(), shape_b);
    copy_data(b, vector<float>{17, 18, 19, 20});
    auto result = backend->make_primary_tensor_view(element::Float32::element_type(), shape_r);

    cf->call({a, b}, {result});
    ASSERT_EQ((vector<float>{190, 486, 782, 1078}), result->get_vector<float>());
}

TEST(${BACKEND_NAME}, dot_matrix_vector_int64)
{
    auto shape_a = Shape{4, 4};
    auto shape_b = Shape{4};
    auto A = make_shared<op::Parameter>(element::Int64::element_type(), shape_a);
    auto B = make_shared<op::Parameter>(element::Int64::element_type(), shape_b);
    auto rt = make_shared<TensorViewType>(element::Int64::element_type(), shape_b);
    auto f = make_shared<Function>(make_shared<op::Dot>(A, B), rt, op::Parameters{A, B});
    auto shape_r = Shape{4};

    auto manager = runtime::Manager::get("${BACKEND_NAME}");
    auto external = manager->compile(f);
    auto backend = manager->allocate_backend();
    auto cf = backend->make_call_frame(external);

    // Create some tensors for input/output
    auto a = backend->make_primary_tensor_view(element::Int64::element_type(), shape_a);
    copy_data(a,
              vector<element::Int64::type>{1, 2, 3, 4, 5, 6, 7, 8, 9, 10, 11, 12, 13, 14, 15, 16});
    auto b = backend->make_primary_tensor_view(element::Int64::element_type(), shape_b);
    copy_data(b, vector<element::Int64::type>{17, 18, 19, 20});
    auto result = backend->make_primary_tensor_view(element::Int64::element_type(), shape_r);

    cf->call({a, b}, {result});
    ASSERT_EQ((vector<element::Int64::type>{190, 486, 782, 1078}),
              result->get_vector<element::Int64::type>());
}

TEST(${BACKEND_NAME}, greater)
{
    auto shape = Shape{2, 2, 2};
    auto A = make_shared<op::Parameter>(element::Float32::element_type(), shape);
    auto B = make_shared<op::Parameter>(element::Float32::element_type(), shape);
    auto rt = make_shared<TensorViewType>(element::Bool::element_type(), shape);
    auto f = make_shared<Function>(make_shared<op::Greater>(A, B), rt, op::Parameters{A, B});

    auto manager = runtime::Manager::get("${BACKEND_NAME}");
    auto external = manager->compile(f);
    auto backend = manager->allocate_backend();
    auto cf = backend->make_call_frame(external);

    // Create some tensors for input/output
    auto a = backend->make_primary_tensor_view(element::Float32::element_type(), shape);
    copy_data(a, vector<float>{1, 8, -8, 17, -0.5, 0.5, 2, 1});
    auto b = backend->make_primary_tensor_view(element::Float32::element_type(), shape);
    copy_data(b, vector<float>{1, 2, 4, 8, 0, 0, 1, 1.5});
    auto result = backend->make_primary_tensor_view(element::Bool::element_type(), shape);

    cf->call({a, b}, {result});
    ASSERT_EQ((vector<char>{0, 1, 0, 1, 0, 1, 1, 0}), result->get_vector<char>());
}

TEST(${BACKEND_NAME}, greatereq)
{
    auto shape = Shape{2, 2, 2};
    auto A = make_shared<op::Parameter>(element::Float32::element_type(), shape);
    auto B = make_shared<op::Parameter>(element::Float32::element_type(), shape);
    auto rt = make_shared<TensorViewType>(element::Bool::element_type(), shape);
    auto f = make_shared<Function>(make_shared<op::GreaterEq>(A, B), rt, op::Parameters{A, B});

    auto manager = runtime::Manager::get("${BACKEND_NAME}");
    auto external = manager->compile(f);
    auto backend = manager->allocate_backend();
    auto cf = backend->make_call_frame(external);

    // Create some tensors for input/output
    auto a = backend->make_primary_tensor_view(element::Float32::element_type(), shape);
    copy_data(a, vector<float>{1, 8, -8, 17, -0.5, 0, 2, 1});
    auto b = backend->make_primary_tensor_view(element::Float32::element_type(), shape);
    copy_data(b, vector<float>{1, 2, -8, 8, 0, 0, 0.5, 1.5});
    auto result = backend->make_primary_tensor_view(element::Bool::element_type(), shape);

    cf->call({a, b}, {result});
    ASSERT_EQ((vector<char>{1, 1, 1, 1, 0, 1, 1, 0}), result->get_vector<char>());
}

TEST(${BACKEND_NAME}, less)
{
    auto shape = Shape{2, 2, 2};
    auto A = make_shared<op::Parameter>(element::Float32::element_type(), shape);
    auto B = make_shared<op::Parameter>(element::Float32::element_type(), shape);
    auto rt = make_shared<TensorViewType>(element::Bool::element_type(), shape);
    auto f = make_shared<Function>(make_shared<op::Less>(A, B), rt, op::Parameters{A, B});

    auto manager = runtime::Manager::get("${BACKEND_NAME}");
    auto external = manager->compile(f);
    auto backend = manager->allocate_backend();
    auto cf = backend->make_call_frame(external);

    // Create some tensors for input/output
    auto a = backend->make_primary_tensor_view(element::Float32::element_type(), shape);
    copy_data(a, vector<float>{1, 8, -8, 17, -0.5, 0.5, 2, 1});
    auto b = backend->make_primary_tensor_view(element::Float32::element_type(), shape);
    copy_data(b, vector<float>{1, 2, 4, 8, 0, 0, 1, 1.5});
    auto result = backend->make_primary_tensor_view(element::Bool::element_type(), shape);

    cf->call({a, b}, {result});
    ASSERT_EQ((vector<char>{0, 0, 1, 0, 1, 0, 0, 1}), result->get_vector<char>());
}

TEST(${BACKEND_NAME}, lesseq)
{
    auto shape = Shape{2, 2, 2};
    auto A = make_shared<op::Parameter>(element::Float32::element_type(), shape);
    auto B = make_shared<op::Parameter>(element::Float32::element_type(), shape);
    auto rt = make_shared<TensorViewType>(element::Bool::element_type(), shape);
    auto f = make_shared<Function>(make_shared<op::LessEq>(A, B), rt, op::Parameters{A, B});

    auto manager = runtime::Manager::get("${BACKEND_NAME}");
    auto external = manager->compile(f);
    auto backend = manager->allocate_backend();
    auto cf = backend->make_call_frame(external);

    // Create some tensors for input/output
    auto a = backend->make_primary_tensor_view(element::Float32::element_type(), shape);
    copy_data(a, vector<float>{1, 8, -8, 17, -0.5, 0, 2, 1});
    auto b = backend->make_primary_tensor_view(element::Float32::element_type(), shape);
    copy_data(b, vector<float>{1, 2, -8, 8, 0, 0, 0.5, 1.5});
    auto result = backend->make_primary_tensor_view(element::Bool::element_type(), shape);

    cf->call({a, b}, {result});
    ASSERT_EQ((vector<char>{1, 0, 1, 0, 1, 1, 0, 1}), result->get_vector<char>());
}

TEST(${BACKEND_NAME}, lesseq_bool)
{
    auto shape = Shape{2, 2, 2};
    auto A = make_shared<op::Parameter>(element::Bool::element_type(), shape);
    auto B = make_shared<op::Parameter>(element::Bool::element_type(), shape);
    auto rt = make_shared<TensorViewType>(element::Bool::element_type(), shape);
    auto f = make_shared<Function>(make_shared<op::LessEq>(A, B), rt, op::Parameters{A, B});

    auto manager = runtime::Manager::get("${BACKEND_NAME}");
    auto external = manager->compile(f);
    auto backend = manager->allocate_backend();
    auto cf = backend->make_call_frame(external);

    // Create some tensors for input/output
    auto a = backend->make_primary_tensor_view(element::Bool::element_type(), shape);
    copy_data(a, vector<char>{1, 1, 1, 1, 1, 1, 1, 1});
    auto b = backend->make_primary_tensor_view(element::Bool::element_type(), shape);
    copy_data(b, vector<char>{0, 0, 0, 0, 0, 0, 0, 0});
    auto result = backend->make_primary_tensor_view(element::Bool::element_type(), shape);

    cf->call({a, b}, {result});
    ASSERT_EQ((vector<char>{0, 0, 0, 0, 0, 0, 0, 0}), result->get_vector<char>());
}

TEST(${BACKEND_NAME}, log)
{
    auto shape = Shape{2, 2, 2};
    auto A = make_shared<op::Parameter>(element::Float32::element_type(), shape);
    auto rt = make_shared<TensorViewType>(element::Float32::element_type(), shape);
    auto f = make_shared<Function>(make_shared<op::Log>(A), rt, op::Parameters{A});

    auto manager = runtime::Manager::get("${BACKEND_NAME}");
    auto external = manager->compile(f);
    auto backend = manager->allocate_backend();
    auto cf = backend->make_call_frame(external);

    // Create some tensors for input/output
    auto a = backend->make_primary_tensor_view(element::Float32::element_type(), shape);
    copy_data(
        a, vector<float>{expf(1), expf(2), expf(3), expf(4), expf(5), expf(6), expf(7), expf(8)});
    vector<float> loga;
    for (auto elt : a->get_vector<float>())
    {
        loga.push_back(logf(elt));
    }
    auto result = backend->make_primary_tensor_view(element::Float32::element_type(), shape);

    cf->call({a}, {result});
    ASSERT_EQ(loga, result->get_vector<float>());
}

TEST(${BACKEND_NAME}, maximum)
{
    auto shape = Shape{2, 2, 2};
    auto A = make_shared<op::Parameter>(element::Float32::element_type(), shape);
    auto B = make_shared<op::Parameter>(element::Float32::element_type(), shape);
    auto rt = make_shared<TensorViewType>(element::Float32::element_type(), shape);
    auto f = make_shared<Function>(make_shared<op::Maximum>(A, B), rt, op::Parameters{A, B});

    auto manager = runtime::Manager::get("${BACKEND_NAME}");
    auto external = manager->compile(f);
    auto backend = manager->allocate_backend();
    auto cf = backend->make_call_frame(external);

    // Create some tensors for input/output
    auto a = backend->make_primary_tensor_view(element::Float32::element_type(), shape);
    copy_data(a, vector<float>{1, 8, -8, 17, -0.5, 0.5, 2, 1});
    auto b = backend->make_primary_tensor_view(element::Float32::element_type(), shape);
    copy_data(b, vector<float>{1, 2, 4, 8, 0, 0, 1, 1.5});
    auto result = backend->make_primary_tensor_view(element::Float32::element_type(), shape);

    cf->call({a, b}, {result});
    ASSERT_EQ((vector<float>{1, 8, 4, 17, 0, 0.5, 2, 1.5}), result->get_vector<float>());
}

TEST(${BACKEND_NAME}, minimum)
{
    auto shape = Shape{2, 2, 2};
    auto A = make_shared<op::Parameter>(element::Float32::element_type(), shape);
    auto B = make_shared<op::Parameter>(element::Float32::element_type(), shape);
    auto rt = make_shared<TensorViewType>(element::Float32::element_type(), shape);
    auto f = make_shared<Function>(make_shared<op::Minimum>(A, B), rt, op::Parameters{A, B});

    auto manager = runtime::Manager::get("${BACKEND_NAME}");
    auto external = manager->compile(f);
    auto backend = manager->allocate_backend();
    auto cf = backend->make_call_frame(external);

    // Create some tensors for input/output
    auto a = backend->make_primary_tensor_view(element::Float32::element_type(), shape);
    copy_data(a, vector<float>{1, 8, -8, 17, -0.5, 0.5, 2, 1});
    auto b = backend->make_primary_tensor_view(element::Float32::element_type(), shape);
    copy_data(b, vector<float>{1, 2, 4, 8, 0, 0, 1, 1.5});
    auto result = backend->make_primary_tensor_view(element::Float32::element_type(), shape);

    cf->call({a, b}, {result});
    ASSERT_EQ((vector<float>{1, 2, -8, 8, -.5, 0, 1, 1}), result->get_vector<float>());
}

TEST(${BACKEND_NAME}, negative)
{
    auto shape = Shape{2, 3};
    auto A = make_shared<op::Parameter>(element::Float32::element_type(), shape);
    auto rt = make_shared<TensorViewType>(element::Float32::element_type(), shape);
    auto f = make_shared<Function>(make_shared<op::Negative>(A), rt, op::Parameters{A});

    auto manager = runtime::Manager::get("${BACKEND_NAME}");
    auto external = manager->compile(f);
    auto backend = manager->allocate_backend();
    auto cf = backend->make_call_frame(external);

    // Create some tensors for input/output
    auto a = backend->make_primary_tensor_view(element::Float32::element_type(), shape);
    copy_data(a, vector<float>{1, -2, 0, -4.8f, 8.6f, -8.6f});
    auto result = backend->make_primary_tensor_view(element::Float32::element_type(), shape);

    cf->call({a}, {result});
    ASSERT_EQ((vector<float>{-1, 2, 0, 4.8f, -8.6f, 8.6f}), result->get_vector<float>());
}

TEST(${BACKEND_NAME}, notequal)
{
    auto shape = Shape{2, 2, 2};
    auto A = make_shared<op::Parameter>(element::Float32::element_type(), shape);
    auto B = make_shared<op::Parameter>(element::Float32::element_type(), shape);
    auto rt = make_shared<TensorViewType>(element::Bool::element_type(), shape);
    auto f = make_shared<Function>(make_shared<op::NotEqual>(A, B), rt, op::Parameters{A, B});

    auto manager = runtime::Manager::get("${BACKEND_NAME}");
    auto external = manager->compile(f);
    auto backend = manager->allocate_backend();
    auto cf = backend->make_call_frame(external);

    // Create some tensors for input/output
    auto a = backend->make_primary_tensor_view(element::Float32::element_type(), shape);
    copy_data(a, vector<float>{1, 8, -8, 17, -0.5, 0, 1, 1});
    auto b = backend->make_primary_tensor_view(element::Float32::element_type(), shape);
    copy_data(b, vector<float>{1, 8, 4, 8, 0, 0, 1, 1.5});
    auto result = backend->make_primary_tensor_view(element::Bool::element_type(), shape);

    cf->call({a, b}, {result});
    ASSERT_EQ((vector<char>{0, 0, 1, 1, 1, 0, 0, 1}), result->get_vector<char>());
}

TEST(${BACKEND_NAME}, select)
{
    auto shape = Shape{2, 2, 2};
    auto A = make_shared<op::Parameter>(element::Bool::element_type(), shape);
    auto B = make_shared<op::Parameter>(element::Float32::element_type(), shape);
    auto C = make_shared<op::Parameter>(element::Float32::element_type(), shape);
    auto rt = make_shared<TensorViewType>(element::Float32::element_type(), shape);
    auto f = make_shared<Function>(make_shared<op::Select>(A, B, C), rt, op::Parameters{A, B, C});

    auto manager = runtime::Manager::get("${BACKEND_NAME}");
    auto external = manager->compile(f);
    auto backend = manager->allocate_backend();
    auto cf = backend->make_call_frame(external);

    // Create some tensors for input/output
    auto a = backend->make_primary_tensor_view(element::Bool::element_type(), shape);
    copy_data(a, vector<char>{0, 1, 1, 0, 0, 1, 0, 1});
    auto b = backend->make_primary_tensor_view(element::Float32::element_type(), shape);
    copy_data(b, vector<float>{1, 2, 3, 4, 5, 6, 7, 8});
    auto c = backend->make_primary_tensor_view(element::Float32::element_type(), shape);
    copy_data(c, vector<float>{11, 12, 13, 14, 15, 16, 17, 18});
    auto result = backend->make_primary_tensor_view(element::Float32::element_type(), shape);

    cf->call({a, b, c}, {result});
    ASSERT_EQ((vector<float>{11, 2, 3, 14, 15, 6, 17, 8}), result->get_vector<float>());
}

TEST(${BACKEND_NAME}, subtract)
{
    auto shape = Shape{2, 2};
    auto A = make_shared<op::Parameter>(element::Float32::element_type(), shape);
    auto B = make_shared<op::Parameter>(element::Float32::element_type(), shape);
    auto rt = make_shared<TensorViewType>(element::Float32::element_type(), shape);
    auto f = make_shared<Function>(make_shared<op::Subtract>(A, B), rt, op::Parameters{A, B});

    auto manager = runtime::Manager::get("${BACKEND_NAME}");
    auto external = manager->compile(f);
    auto backend = manager->allocate_backend();
    auto cf = backend->make_call_frame(external);

    // Create some tensors for input/output
    auto a = backend->make_primary_tensor_view(element::Float32::element_type(), shape);
    copy_data(a, vector<float>{2, 4, 8, 16});
    auto b = backend->make_primary_tensor_view(element::Float32::element_type(), shape);
    copy_data(b, vector<float>{1, 2, 4, 8});
    auto result = backend->make_primary_tensor_view(element::Float32::element_type(), shape);

    cf->call({a, b}, {result});
    ASSERT_EQ((vector<float>{1, 2, 4, 8}), result->get_vector<float>());
}

TEST(${BACKEND_NAME}, scalar_parameterized_constant_bool)
{
    auto shape = Shape{};
    auto t = runtime::make_tensor<element::Bool>(shape, {true});
    auto A = make_shared<op::ParameterizedConstant<element::Bool>>(shape, t);
    auto rt = make_shared<TensorViewType>(element::Bool::element_type(), shape);
    auto f = make_shared<Function>(A, rt, op::Parameters{});

    auto manager = runtime::Manager::get("${BACKEND_NAME}");
    auto external = manager->compile(f);
    auto backend = manager->allocate_backend();
    auto cf = backend->make_call_frame(external);

    // Create some tensors for input/output
    auto result = backend->make_primary_tensor_view(element::Bool::element_type(), shape);

    cf->call({}, {result});
    ASSERT_EQ((vector<char>{true}), result->get_vector<char>());
}

TEST(${BACKEND_NAME}, scalar_parameterized_constant_float)
{
    auto shape = Shape{};
    auto t = runtime::make_tensor<element::Float32>(shape, {-3.0f});
    auto A = make_shared<op::ParameterizedConstant<element::Float32>>(shape, t);
    auto rt = make_shared<TensorViewType>(element::Float32::element_type(), shape);
    auto f = make_shared<Function>(A, rt, op::Parameters{});

    auto manager = runtime::Manager::get("${BACKEND_NAME}");
    auto external = manager->compile(f);
    auto backend = manager->allocate_backend();
    auto cf = backend->make_call_frame(external);

    // Create some tensors for input/output
    auto result = backend->make_primary_tensor_view(element::Float32::element_type(), shape);

    cf->call({}, {result});
    ASSERT_EQ((vector<float>{-3.0f}), result->get_vector<float>());
}

TEST(${BACKEND_NAME}, scalar_parameterized_constant_int8)
{
    auto shape = Shape{};
    auto t = runtime::make_tensor<element::Int8>(shape, {-3});
    auto A = make_shared<op::ParameterizedConstant<element::Int8>>(shape, t);
    auto rt = make_shared<TensorViewType>(element::Int8::element_type(), shape);
    auto f = make_shared<Function>(A, rt, op::Parameters{});

    auto manager = runtime::Manager::get("${BACKEND_NAME}");
    auto external = manager->compile(f);
    auto backend = manager->allocate_backend();
    auto cf = backend->make_call_frame(external);

    // Create some tensors for input/output
    auto result = backend->make_primary_tensor_view(element::Int8::element_type(), shape);

    cf->call({}, {result});
    ASSERT_EQ((vector<int8_t>{-3}), result->get_vector<int8_t>());
}

TEST(${BACKEND_NAME}, scalar_parameterized_constant_int32)
{
    auto shape = Shape{};
    auto t = runtime::make_tensor<element::Int32>(shape, {-3});
    auto A = make_shared<op::ParameterizedConstant<element::Int32>>(shape, t);
    auto rt = make_shared<TensorViewType>(element::Int32::element_type(), shape);
    auto f = make_shared<Function>(A, rt, op::Parameters{});

    auto manager = runtime::Manager::get("${BACKEND_NAME}");
    auto external = manager->compile(f);
    auto backend = manager->allocate_backend();
    auto cf = backend->make_call_frame(external);

    // Create some tensors for input/output
    auto result = backend->make_primary_tensor_view(element::Int32::element_type(), shape);

    cf->call({}, {result});
    ASSERT_EQ((vector<int32_t>{-3}), result->get_vector<int32_t>());
}

TEST(${BACKEND_NAME}, scalar_parameterized_constant_int64)
{
    auto shape = Shape{};
    auto t = runtime::make_tensor<element::Int64>(shape, {-3});
    auto A = make_shared<op::ParameterizedConstant<element::Int64>>(shape, t);
    auto rt = make_shared<TensorViewType>(element::Int64::element_type(), shape);
    auto f = make_shared<Function>(A, rt, op::Parameters{});

    auto manager = runtime::Manager::get("${BACKEND_NAME}");
    auto external = manager->compile(f);
    auto backend = manager->allocate_backend();
    auto cf = backend->make_call_frame(external);

    // Create some tensors for input/output
    auto result = backend->make_primary_tensor_view(element::Int64::element_type(), shape);

    cf->call({}, {result});
    ASSERT_EQ((vector<int64_t>{-3}), result->get_vector<int64_t>());
}

TEST(${BACKEND_NAME}, scalar_parameterized_constant_uint8)
{
    auto shape = Shape{};
    auto t = runtime::make_tensor<element::UInt8>(shape, {3});
    auto A = make_shared<op::ParameterizedConstant<element::UInt8>>(shape, t);
    auto rt = make_shared<TensorViewType>(element::UInt8::element_type(), shape);
    auto f = make_shared<Function>(A, rt, op::Parameters{});

    auto manager = runtime::Manager::get("${BACKEND_NAME}");
    auto external = manager->compile(f);
    auto backend = manager->allocate_backend();
    auto cf = backend->make_call_frame(external);

    // Create some tensors for input/output
    auto result = backend->make_primary_tensor_view(element::UInt8::element_type(), shape);

    cf->call({}, {result});
    ASSERT_EQ((vector<uint8_t>{3}), result->get_vector<uint8_t>());
}

TEST(${BACKEND_NAME}, scalar_parameterized_constant_uint32)
{
    auto shape = Shape{};
    auto t = runtime::make_tensor<element::UInt32>(shape, {3});
    auto A = make_shared<op::ParameterizedConstant<element::UInt32>>(shape, t);
    auto rt = make_shared<TensorViewType>(element::UInt32::element_type(), shape);
    auto f = make_shared<Function>(A, rt, op::Parameters{});

    auto manager = runtime::Manager::get("${BACKEND_NAME}");
    auto external = manager->compile(f);
    auto backend = manager->allocate_backend();
    auto cf = backend->make_call_frame(external);

    // Create some tensors for input/output
    auto result = backend->make_primary_tensor_view(element::UInt32::element_type(), shape);

    cf->call({}, {result});
    ASSERT_EQ((vector<uint32_t>{3}), result->get_vector<uint32_t>());
}

TEST(${BACKEND_NAME}, scalar_parameterized_constant_uint64)
{
    auto shape = Shape{};
    auto t = runtime::make_tensor<element::UInt64>(shape, {3});
    auto A = make_shared<op::ParameterizedConstant<element::UInt64>>(shape, t);
    auto rt = make_shared<TensorViewType>(element::UInt64::element_type(), shape);
    auto f = make_shared<Function>(A, rt, op::Parameters{});

    auto manager = runtime::Manager::get("${BACKEND_NAME}");
    auto external = manager->compile(f);
    auto backend = manager->allocate_backend();
    auto cf = backend->make_call_frame(external);

    // Create some tensors for input/output
    auto result = backend->make_primary_tensor_view(element::UInt64::element_type(), shape);

    cf->call({}, {result});
    ASSERT_EQ((vector<uint64_t>{3}), result->get_vector<uint64_t>());
}

TEST(${BACKEND_NAME}, tensor_constant)
{
    auto shape = Shape{2, 2, 2};
    auto t = runtime::make_tensor<element::Float32>(shape, {1, 2, 3, 4, 5, 6, 7, 8});
    auto A = make_shared<op::ParameterizedConstant<element::Float32>>(shape, t);
    auto rt = make_shared<TensorViewType>(element::Float32::element_type(), shape);
    auto f = make_shared<Function>(A, rt, op::Parameters{});

    auto manager = runtime::Manager::get("${BACKEND_NAME}");
    auto external = manager->compile(f);
    auto backend = manager->allocate_backend();
    auto cf = backend->make_call_frame(external);

    // Create some tensors for input/output
    auto result = backend->make_primary_tensor_view(element::Float32::element_type(), shape);

    cf->call({}, {result});
    ASSERT_EQ((vector<float>{1, 2, 3, 4, 5, 6, 7, 8}), result->get_vector<float>());
}

TEST(${BACKEND_NAME}, tensor_constant_with_op)
{
    auto shape = Shape{2, 2, 2};
    auto t = runtime::make_tensor<element::Float32>(shape, {-1, 2, 3, -4, 5, -6, -7, 8});
    auto A = make_shared<op::ParameterizedConstant<element::Float32>>(shape, t);
    auto rt = make_shared<TensorViewType>(element::Float32::element_type(), shape);
    auto f = make_shared<Function>(make_shared<op::Abs>(A), rt, op::Parameters{});

    auto manager = runtime::Manager::get("${BACKEND_NAME}");
    auto external = manager->compile(f);
    auto backend = manager->allocate_backend();
    auto cf = backend->make_call_frame(external);

    // Create some tensors for input/output
    auto result = backend->make_primary_tensor_view(element::Float32::element_type(), shape);

    cf->call({}, {result});
    ASSERT_EQ((vector<float>{1, 2, 3, 4, 5, 6, 7, 8}), result->get_vector<float>());
}

TEST(${BACKEND_NAME}, function_call)
{
    // First create "f(A,B,C) = (A+B)*C".
    auto shape = Shape{2, 2};
    auto A = make_shared<op::Parameter>(element::Float32::element_type(), shape);
    auto B = make_shared<op::Parameter>(element::Float32::element_type(), shape);
    auto C = make_shared<op::Parameter>(element::Float32::element_type(), shape);
    auto rt_f = make_shared<TensorViewType>(element::Float32::element_type(), shape);
    auto f = make_shared<Function>((A + B) * C, rt_f, op::Parameters{A, B, C});

    // Now make "g(X,Y,Z) = f(X,Y,Z) + f(X,Y,Z)"
    auto X = make_shared<op::Parameter>(element::Float32::element_type(), shape);
    auto Y = make_shared<op::Parameter>(element::Float32::element_type(), shape);
    auto Z = make_shared<op::Parameter>(element::Float32::element_type(), shape);
    auto rt_g = make_shared<TensorViewType>(element::Float32::element_type(), shape);
    auto g = make_shared<Function>(make_shared<op::FunctionCall>(f, Nodes{X, Y, Z}) +
                                       make_shared<op::FunctionCall>(f, Nodes{X, Y, Z}),
                                   rt_g,
                                   op::Parameters{X, Y, Z});

    // Now call g on some test vectors.
    auto manager = runtime::Manager::get("${BACKEND_NAME}");
    auto external = manager->compile(g);
    auto backend = manager->allocate_backend();
    auto cf = backend->make_call_frame(external);

    auto x = backend->make_primary_tensor_view(element::Float32::element_type(), shape);
    copy_data(x, vector<float>{1, 2, 3, 4});
    auto y = backend->make_primary_tensor_view(element::Float32::element_type(), shape);
    copy_data(y, vector<float>{5, 6, 7, 8});
    auto z = backend->make_primary_tensor_view(element::Float32::element_type(), shape);
    copy_data(z, vector<float>{9, 10, 11, 12});
    auto result = backend->make_primary_tensor_view(element::Float32::element_type(), shape);

    cf->call({x, y, z}, {result});
    ASSERT_EQ((vector<float>{108, 160, 220, 288}), result->get_vector<float>());

    cf->call({y, x, z}, {result});
    ASSERT_EQ((vector<float>{108, 160, 220, 288}), result->get_vector<float>());

    cf->call({x, z, y}, {result});
    ASSERT_EQ((vector<float>{100, 144, 196, 256}), result->get_vector<float>());
}

TEST(${BACKEND_NAME}, broadcast_scalar_vector)
{
    auto shape_a = Shape{};
    auto A = make_shared<op::Parameter>(element::Float32::element_type(), shape_a);
    auto shape_r = Shape{4};
    auto rt = make_shared<TensorViewType>(element::Float32::element_type(), shape_r);
    auto f = make_shared<Function>(
        make_shared<op::Broadcast>(A, shape_r, AxisSet{0}), rt, op::Parameters{A});

    auto manager = runtime::Manager::get("${BACKEND_NAME}");
    auto external = manager->compile(f);
    auto backend = manager->allocate_backend();
    auto cf = backend->make_call_frame(external);

    // Create some tensors for input/output
    auto a = backend->make_primary_tensor_view(element::Float32::element_type(), shape_a);
    copy_data(a, vector<float>{6});
    auto result = backend->make_primary_tensor_view(element::Float32::element_type(), shape_r);

    cf->call({a}, {result});
    ASSERT_EQ((vector<float>{6, 6, 6, 6}), result->get_vector<float>());
}

TEST(${BACKEND_NAME}, broadcast_scalar_matrix)
{
    auto shape_a = Shape{};
    auto A = make_shared<op::Parameter>(element::Float32::element_type(), shape_a);
    auto shape_r = Shape{2, 2};
    auto rt = make_shared<TensorViewType>(element::Float32::element_type(), shape_r);
    auto f = make_shared<Function>(
        make_shared<op::Broadcast>(A, shape_r, AxisSet{0, 1}), rt, op::Parameters{A});

    auto manager = runtime::Manager::get("${BACKEND_NAME}");
    auto external = manager->compile(f);
    auto backend = manager->allocate_backend();
    auto cf = backend->make_call_frame(external);

    // Create some tensors for input/output
    auto a = backend->make_primary_tensor_view(element::Float32::element_type(), shape_a);
    copy_data(a, vector<float>{6});
    auto result = backend->make_primary_tensor_view(element::Float32::element_type(), shape_r);

    cf->call({a}, {result});
    ASSERT_EQ((vector<float>{6, 6, 6, 6}), result->get_vector<float>());
}

TEST(${BACKEND_NAME}, broadcast_scalar_tensor)
{
    auto shape_a = Shape{};
    auto A = make_shared<op::Parameter>(element::Float32::element_type(), shape_a);
    auto shape_r = Shape{2, 2, 2};
    auto rt = make_shared<TensorViewType>(element::Float32::element_type(), shape_r);
    auto f = make_shared<Function>(
        make_shared<op::Broadcast>(A, shape_r, AxisSet{0, 1, 2}), rt, op::Parameters{A});

    auto manager = runtime::Manager::get("${BACKEND_NAME}");
    auto external = manager->compile(f);
    auto backend = manager->allocate_backend();
    auto cf = backend->make_call_frame(external);

    // Create some tensors for input/output
    auto a = backend->make_primary_tensor_view(element::Float32::element_type(), shape_a);
    copy_data(a, vector<float>{6});
    auto result = backend->make_primary_tensor_view(element::Float32::element_type(), shape_r);

    cf->call({a}, {result});
    ASSERT_EQ((vector<float>{6, 6, 6, 6, 6, 6, 6, 6}), result->get_vector<float>());
}

TEST(${BACKEND_NAME}, broadcast_trivial)
{
    auto shape = Shape{2, 2, 2};
    auto A = make_shared<op::Parameter>(element::Float32::element_type(), shape);
    auto rt = make_shared<TensorViewType>(element::Float32::element_type(), shape);
    auto f = make_shared<Function>(
        make_shared<op::Broadcast>(A, shape, AxisSet{}), rt, op::Parameters{A});

    auto manager = runtime::Manager::get("${BACKEND_NAME}");
    auto external = manager->compile(f);
    auto backend = manager->allocate_backend();
    auto cf = backend->make_call_frame(external);

    // Create some tensors for input/output
    auto a = backend->make_primary_tensor_view(element::Float32::element_type(), shape);
    copy_data(a, vector<float>{2, 4, 6, 8, 16, 32, 64, 128});
    auto result = backend->make_primary_tensor_view(element::Float32::element_type(), shape);

    cf->call({a}, {result});
    ASSERT_EQ((vector<float>{2, 4, 6, 8, 16, 32, 64, 128}), result->get_vector<float>());
}

TEST(${BACKEND_NAME}, broadcast_vector_colwise)
{
    auto shape_a = Shape{3};
    auto A = make_shared<op::Parameter>(element::Float32::element_type(), shape_a);
    auto shape_r = Shape{3, 4};
    auto rt = make_shared<TensorViewType>(element::Float32::element_type(), shape_r);
    auto f = make_shared<Function>(
        make_shared<op::Broadcast>(A, shape_r, AxisSet{1}), rt, op::Parameters{A});

    auto manager = runtime::Manager::get("${BACKEND_NAME}");
    auto external = manager->compile(f);
    auto backend = manager->allocate_backend();
    auto cf = backend->make_call_frame(external);

    // Create some tensors for input/output
    auto a = backend->make_primary_tensor_view(element::Float32::element_type(), shape_a);
    copy_data(a, vector<float>{1, 2, 3});
    auto result = backend->make_primary_tensor_view(element::Float32::element_type(), shape_r);

    cf->call({a}, {result});
    ASSERT_EQ((vector<float>{1, 1, 1, 1, 2, 2, 2, 2, 3, 3, 3, 3}), result->get_vector<float>());
}

TEST(${BACKEND_NAME}, broadcast_vector_rowwise)
{
    auto shape_a = Shape{4};
    auto A = make_shared<op::Parameter>(element::Float32::element_type(), shape_a);
    auto shape_r = Shape{3, 4};
    auto rt = make_shared<TensorViewType>(element::Float32::element_type(), shape_r);
    auto f = make_shared<Function>(
        make_shared<op::Broadcast>(A, shape_r, AxisSet{0}), rt, op::Parameters{A});

    auto manager = runtime::Manager::get("${BACKEND_NAME}");
    auto external = manager->compile(f);
    auto backend = manager->allocate_backend();
    auto cf = backend->make_call_frame(external);

    // Create some tensors for input/output
    auto a = backend->make_primary_tensor_view(element::Float32::element_type(), shape_a);
    copy_data(a, vector<float>{1, 2, 3, 4});
    auto result = backend->make_primary_tensor_view(element::Float32::element_type(), shape_r);

    cf->call({a}, {result});
    ASSERT_EQ((vector<float>{1, 2, 3, 4, 1, 2, 3, 4, 1, 2, 3, 4}), result->get_vector<float>());
}

TEST(${BACKEND_NAME}, broadcast_vector_rowwise_int64)
{
    auto shape_a = Shape{4};
    auto A = make_shared<op::Parameter>(element::Int64::element_type(), shape_a);
    auto shape_r = Shape{3, 4};
    auto rt = make_shared<TensorViewType>(element::Int64::element_type(), shape_r);
    auto f = make_shared<Function>(
        make_shared<op::Broadcast>(A, shape_r, AxisSet{0}), rt, op::Parameters{A});

    auto manager = runtime::Manager::get("${BACKEND_NAME}");
    auto external = manager->compile(f);
    auto backend = manager->allocate_backend();
    auto cf = backend->make_call_frame(external);

    // Create some tensors for input/output
    auto a = backend->make_primary_tensor_view(element::Int64::element_type(), shape_a);
    copy_data(a, vector<element::Int64::type>{1, 2, 3, 4});
    auto result = backend->make_primary_tensor_view(element::Int64::element_type(), shape_r);

    cf->call({a}, {result});
    ASSERT_EQ((vector<element::Int64::type>{1, 2, 3, 4, 1, 2, 3, 4, 1, 2, 3, 4}),
              result->get_vector<element::Int64::type>());
}

TEST(${BACKEND_NAME}, convert_int32_float32)
{
    auto shape = Shape{2, 2};
    auto A = make_shared<op::Parameter>(element::Int32::element_type(), shape);
    auto rt = make_shared<TensorViewType>(element::Float32::element_type(), shape);
    auto f = make_shared<Function>(
        make_shared<op::Convert>(A, element::Float32::element_type()), rt, op::Parameters{A});

    auto manager = runtime::Manager::get("${BACKEND_NAME}");
    auto external = manager->compile(f);
    auto backend = manager->allocate_backend();
    auto cf = backend->make_call_frame(external);

    // Create some tensors for input/output
    auto a = backend->make_primary_tensor_view(element::Int32::element_type(), shape);
    copy_data(a, vector<element::Int32::type>{1, 2, 3, 4});
    auto result = backend->make_primary_tensor_view(element::Float32::element_type(), shape);

    cf->call({a}, {result});
    ASSERT_EQ((vector<element::Float32::type>{1, 2, 3, 4}), result->get_vector<float>());
}

TEST(${BACKEND_NAME}, convert_int32_bool)
{
    auto shape = Shape{2, 2};
    auto A = make_shared<op::Parameter>(element::Int32::element_type(), shape);
    auto rt = make_shared<TensorViewType>(element::Bool::element_type(), shape);
    auto f = make_shared<Function>(
        make_shared<op::Convert>(A, element::Bool::element_type()), rt, op::Parameters{A});

    auto manager = runtime::Manager::get("${BACKEND_NAME}");
    auto external = manager->compile(f);
    auto backend = manager->allocate_backend();
    auto cf = backend->make_call_frame(external);

    // Create some tensors for input/output
    auto a = backend->make_primary_tensor_view(element::Int32::element_type(), shape);
    copy_data(a, vector<element::Int32::type>{1, 2, 3, 4});
    auto result = backend->make_primary_tensor_view(element::Bool::element_type(), shape);

    cf->call({a}, {result});
    ASSERT_EQ((vector<element::Bool::type>{1, 2, 3, 4}), result->get_vector<element::Bool::type>());
}

TEST(${BACKEND_NAME}, convert_float32_bool)
{
    auto shape = Shape{2, 2};
    auto A = make_shared<op::Parameter>(element::Float32::element_type(), shape);
    auto rt = make_shared<TensorViewType>(element::Bool::element_type(), shape);
    auto f = make_shared<Function>(
        make_shared<op::Convert>(A, element::Bool::element_type()), rt, op::Parameters{A});

    auto manager = runtime::Manager::get("${BACKEND_NAME}");
    auto external = manager->compile(f);
    auto backend = manager->allocate_backend();
    auto cf = backend->make_call_frame(external);

    // Create some tensors for input/output
    auto a = backend->make_primary_tensor_view(element::Float32::element_type(), shape);
    copy_data(a, vector<element::Float32::type>{1, 2, 3, 4});
    auto result = backend->make_primary_tensor_view(element::Bool::element_type(), shape);

    cf->call({a}, {result});
    ASSERT_EQ((vector<element::Bool::type>{1, 2, 3, 4}), result->get_vector<element::Bool::type>());
}

// Trivial case with no reduction axes.
TEST(${BACKEND_NAME}, reduce_trivial)
{
    // First, the reduction function (f(x:float32[],y:float32[]) = x+y).
    auto f_A = make_shared<op::Parameter>(element::Float32::element_type(), Shape{});
    auto f_B = make_shared<op::Parameter>(element::Float32::element_type(), Shape{});
    auto f_rt = make_shared<TensorViewType>(element::Float32::element_type(), Shape{});
    auto f = make_shared<Function>(make_shared<op::Add>(f_A, f_B), f_rt, op::Parameters{f_A, f_B});

    // Now the reduction (g(x:float32[2,2],y:float32[]) = reduce(x,y,f,axes={})).
    auto shape = Shape{2, 2};
    auto g_A = make_shared<op::Parameter>(element::Float32::element_type(), shape);
    auto g_B = make_shared<op::Parameter>(element::Float32::element_type(), Shape{});
    auto g_rt = make_shared<TensorViewType>(element::Float32::element_type(), shape);
    auto g = make_shared<Function>(
        make_shared<op::Reduce>(g_A, g_B, f, AxisSet{}), g_rt, op::Parameters{g_A, g_B});

    auto manager = runtime::Manager::get("${BACKEND_NAME}");
    auto external = manager->compile(g);
    auto backend = manager->allocate_backend();
    auto cf = backend->make_call_frame(external);

    // Create some tensors for input/output
    auto a = backend->make_primary_tensor_view(element::Float32::element_type(), shape);
    copy_data(a, vector<float>{1, 2, 3, 4});
    auto b = backend->make_primary_tensor_view(element::Float32::element_type(), shape);
    copy_data(b, vector<float>{0, 0, 0, 0});
    auto result = backend->make_primary_tensor_view(element::Float32::element_type(), shape);

    cf->call({a, b}, {result});
    ASSERT_EQ((vector<float>{1, 2, 3, 4}), result->get_vector<float>());
}

TEST(${BACKEND_NAME}, reduce_to_scalar)
{
    // First, the reduction function (f(x:float32[],y:float32[]) = x+y).
    auto f_A = make_shared<op::Parameter>(element::Float32::element_type(), Shape{});
    auto f_B = make_shared<op::Parameter>(element::Float32::element_type(), Shape{});
    auto f_rt = make_shared<TensorViewType>(element::Float32::element_type(), Shape{});
    auto f = make_shared<Function>(make_shared<op::Add>(f_A, f_B), f_rt, op::Parameters{f_A, f_B});

    // Now the reduction (g(x:float32[2,2],y:float32[]) = reduce(x,y,f,axes={})).
    auto shape = Shape{2, 2};
    auto g_A = make_shared<op::Parameter>(element::Float32::element_type(), shape);
    auto g_B = make_shared<op::Parameter>(element::Float32::element_type(), Shape{});
    auto g_rt = make_shared<TensorViewType>(element::Float32::element_type(), Shape{});
    auto g = make_shared<Function>(
        make_shared<op::Reduce>(g_A, g_B, f, AxisSet{0, 1}), g_rt, op::Parameters{g_A, g_B});

    auto manager = runtime::Manager::get("${BACKEND_NAME}");
    auto external = manager->compile(g);
    auto backend = manager->allocate_backend();
    auto cf = backend->make_call_frame(external);

    // Create some tensors for input/output
    auto a = backend->make_primary_tensor_view(element::Float32::element_type(), shape);
    copy_data(a, vector<float>{1, 2, 3, 4});
    auto b = backend->make_primary_tensor_view(element::Float32::element_type(), Shape{});
    copy_data(b, vector<float>{0});
    auto result = backend->make_primary_tensor_view(element::Float32::element_type(), Shape{});

    cf->call({a, b}, {result});
    ASSERT_EQ((vector<float>{10}), result->get_vector<float>());

    // For some reason I'm feeling extra paranoid about making sure reduction doesn't clobber the
    // input tensors, so let's do this too.
    ASSERT_EQ((vector<float>{1, 2, 3, 4}), a->get_vector<float>());
    ASSERT_EQ((vector<float>{0}), b->get_vector<float>());
}

TEST(${BACKEND_NAME}, reduce_matrix_columns)
{
    // First, the reduction function (f(x:float32[],y:float32[]) = x+y).
    auto f_A = make_shared<op::Parameter>(element::Float32::element_type(), Shape{});
    auto f_B = make_shared<op::Parameter>(element::Float32::element_type(), Shape{});
    auto f_rt = make_shared<TensorViewType>(element::Float32::element_type(), Shape{});
    auto f = make_shared<Function>(make_shared<op::Add>(f_A, f_B), f_rt, op::Parameters{f_A, f_B});

    // Now the reduction (g(x:float32[2,2],y:float32[]) = reduce(x,y,f,axes={})).
    auto shape_a = Shape{3, 2};
    auto g_A = make_shared<op::Parameter>(element::Float32::element_type(), shape_a);
    auto g_B = make_shared<op::Parameter>(element::Float32::element_type(), Shape{});
    auto shape_rt = Shape{2};
    auto g_rt = make_shared<TensorViewType>(element::Float32::element_type(), shape_rt);
    auto g = make_shared<Function>(
        make_shared<op::Reduce>(g_A, g_B, f, AxisSet{0}), g_rt, op::Parameters{g_A, g_B});

    auto manager = runtime::Manager::get("${BACKEND_NAME}");
    auto external = manager->compile(g);
    auto backend = manager->allocate_backend();
    auto cf = backend->make_call_frame(external);

    // Create some tensors for input/output
    auto a = backend->make_primary_tensor_view(element::Float32::element_type(), shape_a);
    copy_data(a, vector<float>{1, 2, 3, 4, 5, 6});
    auto b = backend->make_primary_tensor_view(element::Float32::element_type(), Shape{});
    copy_data(b, vector<float>{0});
    auto result = backend->make_primary_tensor_view(element::Float32::element_type(), shape_rt);

    cf->call({a, b}, {result});
    ASSERT_EQ((vector<float>{9, 12}), result->get_vector<float>());

    // For some reason I'm feeling extra paranoid about making sure reduction doesn't clobber the
    // input tensors, so let's do this too.
    ASSERT_EQ((vector<float>{1, 2, 3, 4, 5, 6}), a->get_vector<float>());
    ASSERT_EQ((vector<float>{0}), b->get_vector<float>());
}

TEST(${BACKEND_NAME}, reduce_matrix_rows)
{
    // First, the reduction function (f(x:float32[],y:float32[]) = x+y).
    auto f_A = make_shared<op::Parameter>(element::Float32::element_type(), Shape{});
    auto f_B = make_shared<op::Parameter>(element::Float32::element_type(), Shape{});
    auto f_rt = make_shared<TensorViewType>(element::Float32::element_type(), Shape{});
    auto f = make_shared<Function>(make_shared<op::Add>(f_A, f_B), f_rt, op::Parameters{f_A, f_B});

    // Now the reduction (g(x:float32[2,2],y:float32[]) = reduce(x,y,f,axes={})).
    auto shape_a = Shape{3, 2};
    auto g_A = make_shared<op::Parameter>(element::Float32::element_type(), shape_a);
    auto g_B = make_shared<op::Parameter>(element::Float32::element_type(), Shape{});
    auto shape_rt = Shape{3};
    auto g_rt = make_shared<TensorViewType>(element::Float32::element_type(), shape_rt);
    auto g = make_shared<Function>(
        make_shared<op::Reduce>(g_A, g_B, f, AxisSet{1}), g_rt, op::Parameters{g_A, g_B});

    auto manager = runtime::Manager::get("${BACKEND_NAME}");
    auto external = manager->compile(g);
    auto backend = manager->allocate_backend();
    auto cf = backend->make_call_frame(external);

    // Create some tensors for input/output
    auto a = backend->make_primary_tensor_view(element::Float32::element_type(), shape_a);
    copy_data(a, vector<float>{1, 2, 3, 4, 5, 6});
    auto b = backend->make_primary_tensor_view(element::Float32::element_type(), Shape{});
    copy_data(b, vector<float>{0});
    auto result = backend->make_primary_tensor_view(element::Float32::element_type(), shape_rt);

    cf->call({a, b}, {result});
    ASSERT_EQ((vector<float>{3, 7, 11}), result->get_vector<float>());

    // For some reason I'm feeling extra paranoid about making sure reduction doesn't clobber the
    // input tensors, so let's do this too.
    ASSERT_EQ((vector<float>{1, 2, 3, 4, 5, 6}), a->get_vector<float>());
    ASSERT_EQ((vector<float>{0}), b->get_vector<float>());
}

TEST(${BACKEND_NAME}, reduce_matrix_rows_zero)
{
    // First, the reduction function (f(x:float32[],y:float32[]) = x+y).
    auto f_A = make_shared<op::Parameter>(element::Float32::element_type(), Shape{});
    auto f_B = make_shared<op::Parameter>(element::Float32::element_type(), Shape{});
    auto f_rt = make_shared<TensorViewType>(element::Float32::element_type(), Shape{});
    auto f = make_shared<Function>(make_shared<op::Add>(f_A, f_B), f_rt, op::Parameters{f_A, f_B});

    // Now the reduction (g(x:float32[2,2],y:float32[]) = reduce(x,y,f,axes={})).
    auto shape_a = Shape{3, 0};
    auto g_A = make_shared<op::Parameter>(element::Float32::element_type(), shape_a);
    auto g_B = make_shared<op::Parameter>(element::Float32::element_type(), Shape{});
    auto shape_rt = Shape{3};
    auto g_rt = make_shared<TensorViewType>(element::Float32::element_type(), shape_rt);
    auto g = make_shared<Function>(
        make_shared<op::Reduce>(g_A, g_B, f, AxisSet{1}), g_rt, op::Parameters{g_A, g_B});

    auto manager = runtime::Manager::get("${BACKEND_NAME}");
    auto external = manager->compile(g);
    auto backend = manager->allocate_backend();
    auto cf = backend->make_call_frame(external);

    // Create some tensors for input/output
    auto a = backend->make_primary_tensor_view(element::Float32::element_type(), shape_a);
    copy_data(a, vector<float>{});
    auto b = backend->make_primary_tensor_view(element::Float32::element_type(), Shape{});
    copy_data(b, vector<float>{66});
    auto result = backend->make_primary_tensor_view(element::Float32::element_type(), shape_rt);

    cf->call({a, b}, {result});
    ASSERT_EQ((vector<float>{66, 66, 66}), result->get_vector<float>());

    // For some reason I'm feeling extra paranoid about making sure reduction doesn't clobber the
    // input tensors, so let's do this too.
    ASSERT_EQ((vector<float>{}), a->get_vector<float>());
    ASSERT_EQ((vector<float>{66}), b->get_vector<float>());
}

TEST(${BACKEND_NAME}, reduce_matrix_cols_zero)
{
    // First, the reduction function (f(x:float32[],y:float32[]) = x+y).
    auto f_A = make_shared<op::Parameter>(element::Float32::element_type(), Shape{});
    auto f_B = make_shared<op::Parameter>(element::Float32::element_type(), Shape{});
    auto f_rt = make_shared<TensorViewType>(element::Float32::element_type(), Shape{});
    auto f = make_shared<Function>(make_shared<op::Add>(f_A, f_B), f_rt, op::Parameters{f_A, f_B});

    // Now the reduction (g(x:float32[2,2],y:float32[]) = reduce(x,y,f,axes={})).
    auto shape_a = Shape{0, 2};
    auto g_A = make_shared<op::Parameter>(element::Float32::element_type(), shape_a);
    auto g_B = make_shared<op::Parameter>(element::Float32::element_type(), Shape{});
    auto shape_rt = Shape{2};
    auto g_rt = make_shared<TensorViewType>(element::Float32::element_type(), shape_rt);
    auto g = make_shared<Function>(
        make_shared<op::Reduce>(g_A, g_B, f, AxisSet{0}), g_rt, op::Parameters{g_A, g_B});

    auto manager = runtime::Manager::get("${BACKEND_NAME}");
    auto external = manager->compile(g);
    auto backend = manager->allocate_backend();
    auto cf = backend->make_call_frame(external);

    // Create some tensors for input/output
    auto a = backend->make_primary_tensor_view(element::Float32::element_type(), shape_a);
    copy_data(a, vector<float>{});
    auto b = backend->make_primary_tensor_view(element::Float32::element_type(), Shape{});
    copy_data(b, vector<float>{77});
    auto result = backend->make_primary_tensor_view(element::Float32::element_type(), shape_rt);

    cf->call({a, b}, {result});
    ASSERT_EQ((vector<float>{77, 77}), result->get_vector<float>());

    // For some reason I'm feeling extra paranoid about making sure reduction doesn't clobber the
    // input tensors, so let's do this too.
    ASSERT_EQ((vector<float>{}), a->get_vector<float>());
    ASSERT_EQ((vector<float>{77}), b->get_vector<float>());
}

TEST(${BACKEND_NAME}, reduce_vector_zero)
{
    // First, the reduction function (f(x:float32[],y:float32[]) = x+y).
    auto f_A = make_shared<op::Parameter>(element::Float32::element_type(), Shape{});
    auto f_B = make_shared<op::Parameter>(element::Float32::element_type(), Shape{});
    auto f_rt = make_shared<TensorViewType>(element::Float32::element_type(), Shape{});
    auto f = make_shared<Function>(make_shared<op::Add>(f_A, f_B), f_rt, op::Parameters{f_A, f_B});

    // Now the reduction (g(x:float32[2,2],y:float32[]) = reduce(x,y,f,axes={})).
    auto shape_a = Shape{0};
    auto g_A = make_shared<op::Parameter>(element::Float32::element_type(), shape_a);
    auto g_B = make_shared<op::Parameter>(element::Float32::element_type(), Shape{});
    auto shape_rt = Shape{};
    auto g_rt = make_shared<TensorViewType>(element::Float32::element_type(), shape_rt);
    auto g = make_shared<Function>(
        make_shared<op::Reduce>(g_A, g_B, f, AxisSet{0}), g_rt, op::Parameters{g_A, g_B});

    auto manager = runtime::Manager::get("${BACKEND_NAME}");
    auto external = manager->compile(g);
    auto backend = manager->allocate_backend();
    auto cf = backend->make_call_frame(external);

    // Create some tensors for input/output
    auto a = backend->make_primary_tensor_view(element::Float32::element_type(), shape_a);
    copy_data(a, vector<float>{});
    auto b = backend->make_primary_tensor_view(element::Float32::element_type(), Shape{});
    copy_data(b, vector<float>{88});
    auto result = backend->make_primary_tensor_view(element::Float32::element_type(), shape_rt);

    cf->call({a, b}, {result});
    ASSERT_EQ((vector<float>{88}), result->get_vector<float>());

    // For some reason I'm feeling extra paranoid about making sure reduction doesn't clobber the
    // input tensors, so let's do this too.
    ASSERT_EQ((vector<float>{}), a->get_vector<float>());
    ASSERT_EQ((vector<float>{88}), b->get_vector<float>());
}

TEST(${BACKEND_NAME}, reduce_matrix_to_scalar_zero_by_zero)
{
    // First, the reduction function (f(x:float32[],y:float32[]) = x+y).
    auto f_A = make_shared<op::Parameter>(element::Float32::element_type(), Shape{});
    auto f_B = make_shared<op::Parameter>(element::Float32::element_type(), Shape{});
    auto f_rt = make_shared<TensorViewType>(element::Float32::element_type(), Shape{});
    auto f = make_shared<Function>(make_shared<op::Add>(f_A, f_B), f_rt, op::Parameters{f_A, f_B});

    // Now the reduction (g(x:float32[2,2],y:float32[]) = reduce(x,y,f,axes={})).
    auto shape_a = Shape{0, 0};
    auto g_A = make_shared<op::Parameter>(element::Float32::element_type(), shape_a);
    auto g_B = make_shared<op::Parameter>(element::Float32::element_type(), Shape{});
    auto shape_rt = Shape{};
    auto g_rt = make_shared<TensorViewType>(element::Float32::element_type(), shape_rt);
    auto g = make_shared<Function>(
        make_shared<op::Reduce>(g_A, g_B, f, AxisSet{0, 1}), g_rt, op::Parameters{g_A, g_B});

    auto manager = runtime::Manager::get("${BACKEND_NAME}");
    auto external = manager->compile(g);
    auto backend = manager->allocate_backend();
    auto cf = backend->make_call_frame(external);

    // Create some tensors for input/output
    auto a = backend->make_primary_tensor_view(element::Float32::element_type(), shape_a);
    copy_data(a, vector<float>{});
    auto b = backend->make_primary_tensor_view(element::Float32::element_type(), Shape{});
    copy_data(b, vector<float>{99});
    auto result = backend->make_primary_tensor_view(element::Float32::element_type(), shape_rt);

    cf->call({a, b}, {result});
    ASSERT_EQ((vector<float>{99}), result->get_vector<float>());

    // For some reason I'm feeling extra paranoid about making sure reduction doesn't clobber the
    // input tensors, so let's do this too.
    ASSERT_EQ((vector<float>{}), a->get_vector<float>());
    ASSERT_EQ((vector<float>{99}), b->get_vector<float>());
}

TEST(${BACKEND_NAME}, reshape_t2v_012)
{
    auto shape_a = Shape{2, 2, 3};
    auto A = make_shared<op::Parameter>(
        make_shared<TensorViewType>(element::Float32::element_type(), shape_a));
    auto shape_r = Shape{12};
    auto rt = make_shared<TensorViewType>(element::Float32::element_type(), shape_r);
    auto r = make_shared<op::Reshape>(A, AxisVector{0, 1, 2}, shape_r);
    auto f = make_shared<Function>(r, rt, op::Parameters{A});

    auto manager = runtime::Manager::get("${BACKEND_NAME}");
    auto external = manager->compile(f);
    auto backend = manager->allocate_backend();
    auto cf = backend->make_call_frame(external);

    // Create some tensors for input/output
    auto a = backend->make_primary_tensor_view(element::Float32::element_type(), shape_a);
    copy_data(a, vector<float>{1, 2, 3, 4, 5, 6, 7, 8, 9, 10, 11, 12});
    auto result = backend->make_primary_tensor_view(element::Float32::element_type(), shape_r);

    cf->call({a}, {result});
    ASSERT_EQ((vector<float>{1, 2, 3, 4, 5, 6, 7, 8, 9, 10, 11, 12}), result->get_vector<float>());
}

TEST(${BACKEND_NAME}, reshape_t2s_012)
{
    auto shape_a = Shape{1, 1, 1};
    auto A = make_shared<op::Parameter>(
        make_shared<TensorViewType>(element::Float32::element_type(), shape_a));
    auto shape_r = Shape{};
    auto rt = make_shared<TensorViewType>(element::Float32::element_type(), shape_r);
    auto r = make_shared<op::Reshape>(A, AxisVector{0, 1, 2}, shape_r);
    auto f = make_shared<Function>(r, rt, op::Parameters{A});

    auto manager = runtime::Manager::get("${BACKEND_NAME}");
    auto external = manager->compile(f);
    auto backend = manager->allocate_backend();
    auto cf = backend->make_call_frame(external);

    // Create some tensors for input/output
    auto a = backend->make_primary_tensor_view(element::Float32::element_type(), shape_a);
    copy_data(a, vector<float>{6});
    auto result = backend->make_primary_tensor_view(element::Float32::element_type(), shape_r);

    cf->call({a}, {result});
    ASSERT_EQ((vector<float>{6}), result->get_vector<float>());
}

TEST(${BACKEND_NAME}, reshape_t2s_120)
{
    auto shape_a = Shape{1, 1, 1};
    auto A = make_shared<op::Parameter>(
        make_shared<TensorViewType>(element::Float32::element_type(), shape_a));
    auto shape_r = Shape{};
    auto rt = make_shared<TensorViewType>(element::Float32::element_type(), shape_r);
    auto r = make_shared<op::Reshape>(A, AxisVector{1, 2, 0}, shape_r);
    auto f = make_shared<Function>(r, rt, op::Parameters{A});

    auto manager = runtime::Manager::get("${BACKEND_NAME}");
    auto external = manager->compile(f);
    auto backend = manager->allocate_backend();
    auto cf = backend->make_call_frame(external);

    // Create some tensors for input/output
    auto a = backend->make_primary_tensor_view(element::Float32::element_type(), shape_a);
    copy_data(a, vector<float>{6});
    auto result = backend->make_primary_tensor_view(element::Float32::element_type(), shape_r);

    cf->call({a}, {result});
    ASSERT_EQ((vector<float>{6}), result->get_vector<float>());
}

TEST(${BACKEND_NAME}, reshape_s2t)
{
    auto shape_a = Shape{};
    auto A = make_shared<op::Parameter>(
        make_shared<TensorViewType>(element::Float32::element_type(), shape_a));
    auto shape_r = Shape{1, 1, 1, 1, 1, 1};
    auto rt = make_shared<TensorViewType>(element::Float32::element_type(), shape_r);
    auto r = make_shared<op::Reshape>(A, AxisVector{}, shape_r);
    auto f = make_shared<Function>(r, rt, op::Parameters{A});

    auto manager = runtime::Manager::get("${BACKEND_NAME}");
    auto external = manager->compile(f);
    auto backend = manager->allocate_backend();
    auto cf = backend->make_call_frame(external);

    // Create some tensors for input/output
    auto a = backend->make_primary_tensor_view(element::Float32::element_type(), shape_a);
    copy_data(a, vector<float>{42});
    auto result = backend->make_primary_tensor_view(element::Float32::element_type(), shape_r);

    cf->call({a}, {result});
    ASSERT_EQ((vector<float>{42}), result->get_vector<float>());
}

TEST(${BACKEND_NAME}, reshape_v2m_col)
{
    auto shape_a = Shape{3};
    auto A = make_shared<op::Parameter>(
        make_shared<TensorViewType>(element::Float32::element_type(), shape_a));
    auto shape_r = Shape{3, 1};
    auto rt = make_shared<TensorViewType>(element::Float32::element_type(), shape_r);
    auto r = make_shared<op::Reshape>(A, AxisVector{0}, shape_r);
    auto f = make_shared<Function>(r, rt, op::Parameters{A});

    auto manager = runtime::Manager::get("${BACKEND_NAME}");
    auto external = manager->compile(f);
    auto backend = manager->allocate_backend();
    auto cf = backend->make_call_frame(external);

    // Create some tensors for input/output
    auto a = backend->make_primary_tensor_view(element::Float32::element_type(), shape_a);
    copy_data(a, vector<float>{1, 2, 3});
    auto result = backend->make_primary_tensor_view(element::Float32::element_type(), shape_r);

    cf->call({a}, {result});
    ASSERT_EQ((vector<float>{1, 2, 3}), result->get_vector<float>());
}

TEST(${BACKEND_NAME}, reshape_v2m_row)
{
    auto shape_a = Shape{3};
    auto A = make_shared<op::Parameter>(
        make_shared<TensorViewType>(element::Float32::element_type(), shape_a));
    auto shape_r = Shape{1, 3};
    auto rt = make_shared<TensorViewType>(element::Float32::element_type(), shape_r);
    auto r = make_shared<op::Reshape>(A, AxisVector{0}, shape_r);
    auto f = make_shared<Function>(r, rt, op::Parameters{A});

    auto manager = runtime::Manager::get("${BACKEND_NAME}");
    auto external = manager->compile(f);
    auto backend = manager->allocate_backend();
    auto cf = backend->make_call_frame(external);

    // Create some tensors for input/output
    auto a = backend->make_primary_tensor_view(element::Float32::element_type(), shape_a);
    copy_data(a, vector<float>{1, 2, 3});
    auto result = backend->make_primary_tensor_view(element::Float32::element_type(), shape_r);

    cf->call({a}, {result});
    ASSERT_EQ((vector<float>{1, 2, 3}), result->get_vector<float>());
}

TEST(${BACKEND_NAME}, reshape_v2t_middle)
{
    auto shape_a = Shape{3};
    auto A = make_shared<op::Parameter>(
        make_shared<TensorViewType>(element::Float32::element_type(), shape_a));
    auto shape_r = Shape{1, 3, 1};
    auto rt = make_shared<TensorViewType>(element::Float32::element_type(), shape_r);
    auto r = make_shared<op::Reshape>(A, AxisVector{0}, shape_r);
    auto f = make_shared<Function>(r, rt, op::Parameters{A});

    auto manager = runtime::Manager::get("${BACKEND_NAME}");
    auto external = manager->compile(f);
    auto backend = manager->allocate_backend();
    auto cf = backend->make_call_frame(external);

    // Create some tensors for input/output
    auto a = backend->make_primary_tensor_view(element::Float32::element_type(), shape_a);
    copy_data(a, vector<float>{1, 2, 3});
    auto result = backend->make_primary_tensor_view(element::Float32::element_type(), shape_r);

    cf->call({a}, {result});
    ASSERT_EQ((vector<float>{1, 2, 3}), result->get_vector<float>());
}

TEST(${BACKEND_NAME}, reshape_m2m_same)
{
    auto shape_a = Shape{3, 3};
    auto A = make_shared<op::Parameter>(
        make_shared<TensorViewType>(element::Float32::element_type(), shape_a));
    auto shape_r = Shape{3, 3};
    auto rt = make_shared<TensorViewType>(element::Float32::element_type(), shape_r);
    auto r = make_shared<op::Reshape>(A, AxisVector{0, 1}, shape_r);
    auto f = make_shared<Function>(r, rt, op::Parameters{A});

    auto manager = runtime::Manager::get("${BACKEND_NAME}");
    auto external = manager->compile(f);
    auto backend = manager->allocate_backend();
    auto cf = backend->make_call_frame(external);

    // Create some tensors for input/output
    auto a = backend->make_primary_tensor_view(element::Float32::element_type(), shape_a);
    copy_data(a, vector<float>{1, 2, 3, 4, 5, 6, 7, 8, 9});
    auto result = backend->make_primary_tensor_view(element::Float32::element_type(), shape_r);

    cf->call({a}, {result});
    ASSERT_EQ((vector<float>{1, 2, 3, 4, 5, 6, 7, 8, 9}), result->get_vector<float>());
}

TEST(${BACKEND_NAME}, reshape_m2m_transpose)
{
    auto shape_a = Shape{3, 3};
    auto A = make_shared<op::Parameter>(
        make_shared<TensorViewType>(element::Float32::element_type(), shape_a));
    auto shape_r = Shape{3, 3};
    auto rt = make_shared<TensorViewType>(element::Float32::element_type(), shape_r);
    auto r = make_shared<op::Reshape>(A, AxisVector{1, 0}, shape_r);
    auto f = make_shared<Function>(r, rt, op::Parameters{A});

    auto manager = runtime::Manager::get("${BACKEND_NAME}");
    auto external = manager->compile(f);
    auto backend = manager->allocate_backend();
    auto cf = backend->make_call_frame(external);

    // Create some tensors for input/output
    auto a = backend->make_primary_tensor_view(element::Float32::element_type(), shape_a);
    copy_data(a, vector<float>{1, 2, 3, 4, 5, 6, 7, 8, 9});
    auto result = backend->make_primary_tensor_view(element::Float32::element_type(), shape_r);

    cf->call({a}, {result});
    ASSERT_EQ((vector<float>{1, 4, 7, 2, 5, 8, 3, 6, 9}), result->get_vector<float>());
}

TEST(${BACKEND_NAME}, reshape_m2m_dim_change_transpose)
{
    auto shape_a = Shape{3, 2};
    auto A = make_shared<op::Parameter>(
        make_shared<TensorViewType>(element::Float32::element_type(), shape_a));
    auto shape_r = Shape{2, 3};
    auto rt = make_shared<TensorViewType>(element::Float32::element_type(), shape_r);
    auto r = make_shared<op::Reshape>(A, AxisVector{1, 0}, shape_r);
    auto f = make_shared<Function>(r, rt, op::Parameters{A});

    auto manager = runtime::Manager::get("${BACKEND_NAME}");
    auto external = manager->compile(f);
    auto backend = manager->allocate_backend();
    auto cf = backend->make_call_frame(external);

    // Create some tensors for input/output
    auto a = backend->make_primary_tensor_view(element::Float32::element_type(), shape_a);
    copy_data(a, vector<float>{1, 2, 3, 4, 5, 6});
    auto result = backend->make_primary_tensor_view(element::Float32::element_type(), shape_r);

    cf->call({a}, {result});
    ASSERT_EQ((vector<float>{1, 3, 5, 2, 4, 6}), result->get_vector<float>());
}

TEST(${BACKEND_NAME}, sin)
{
    auto shape = Shape{6};
    auto A = make_shared<op::Parameter>(element::Float32::element_type(), shape);
    auto result_type = make_shared<TensorViewType>(element::Float32::element_type(), shape);
    auto f = make_shared<Function>(make_shared<op::Sin>(A), result_type, op::Parameters{A});

    auto manager = runtime::Manager::get("${BACKEND_NAME}");
    auto external = manager->compile(f);
    auto backend = manager->allocate_backend();
    auto cf = backend->make_call_frame(external);

    // Create some tensors for input/output
    float pi = acosf(-1);
    auto a = backend->make_primary_tensor_view(element::Float32::element_type(), shape);
    vector<float> input{pi / 2, 0.0f, -0.0f, pi / 6, -pi, pi};
    copy_data(a, input);
    auto result = backend->make_primary_tensor_view(element::Float32::element_type(), shape);

    std::transform(
        input.begin(), input.end(), input.begin(), [](float x) -> float { return sinf(x); });

    cf->call({a}, {result});
    ASSERT_EQ(input, result->get_vector<float>());
}

TEST(${BACKEND_NAME}, cos)
{
    auto shape = Shape{6};
    auto A = make_shared<op::Parameter>(element::Float32::element_type(), shape);
    auto result_type = make_shared<TensorViewType>(element::Float32::element_type(), shape);
    auto f = make_shared<Function>(make_shared<op::Cos>(A), result_type, op::Parameters{A});

    auto manager = runtime::Manager::get("${BACKEND_NAME}");
    auto external = manager->compile(f);
    auto backend = manager->allocate_backend();
    auto cf = backend->make_call_frame(external);

    // Create some tensors for input/output
    float pi = acosf(-1);
    auto a = backend->make_primary_tensor_view(element::Float32::element_type(), shape);
    vector<float> input{pi / 2, 0.0f, -0.0f, pi / 3, -pi, pi};
    copy_data(a, input);
    auto result = backend->make_primary_tensor_view(element::Float32::element_type(), shape);

    std::transform(
        input.begin(), input.end(), input.begin(), [](float x) -> float { return cosf(x); });

    cf->call({a}, {result});
    ASSERT_EQ(input, result->get_vector<float>());
}

TEST(${BACKEND_NAME}, tan)
{
    auto shape = Shape{6};
    auto A = make_shared<op::Parameter>(element::Float32::element_type(), shape);
    auto result_type = make_shared<TensorViewType>(element::Float32::element_type(), shape);
    auto f = make_shared<Function>(make_shared<op::Tan>(A), result_type, op::Parameters{A});

    auto manager = runtime::Manager::get("${BACKEND_NAME}");
    auto external = manager->compile(f);
    auto backend = manager->allocate_backend();
    auto cf = backend->make_call_frame(external);

    // Create some tensors for input/output
    float pi = acosf(-1);
    auto a = backend->make_primary_tensor_view(element::Float32::element_type(), shape);
    vector<float> input{pi / 4, 0.0f, -0.0f, 7 * pi / 4, 3 * pi / 4, 5 * pi / 4};
    copy_data(a, input);
    auto result = backend->make_primary_tensor_view(element::Float32::element_type(), shape);

    std::transform(
        input.begin(), input.end(), input.begin(), [](float x) -> float { return tanf(x); });

    cf->call({a}, {result});
    ASSERT_EQ(input, result->get_vector<float>());
}

TEST(${BACKEND_NAME}, asin)
{
    auto shape = Shape{6};
    auto A = make_shared<op::Parameter>(element::Float32::element_type(), shape);
    auto result_type = make_shared<TensorViewType>(element::Float32::element_type(), shape);
    auto f = make_shared<Function>(make_shared<op::Asin>(A), result_type, op::Parameters{A});

    auto manager = runtime::Manager::get("${BACKEND_NAME}");
    auto external = manager->compile(f);
    auto backend = manager->allocate_backend();
    auto cf = backend->make_call_frame(external);

    // Create some tensors for input/output
    auto a = backend->make_primary_tensor_view(element::Float32::element_type(), shape);
    vector<float> input{1.0f, 0.0f, -0.0f, -1.0f, 0.5f, -0.5f};
    copy_data(a, input);
    auto result = backend->make_primary_tensor_view(element::Float32::element_type(), shape);

    std::transform(
        input.begin(), input.end(), input.begin(), [](float x) -> float { return asinf(x); });

    cf->call({a}, {result});
    ASSERT_EQ(input, result->get_vector<float>());
}

TEST(${BACKEND_NAME}, acos)
{
    auto shape = Shape{6};
    auto A = make_shared<op::Parameter>(element::Float32::element_type(), shape);
    auto result_type = make_shared<TensorViewType>(element::Float32::element_type(), shape);
    auto f = make_shared<Function>(make_shared<op::Acos>(A), result_type, op::Parameters{A});

    auto manager = runtime::Manager::get("${BACKEND_NAME}");
    auto external = manager->compile(f);
    auto backend = manager->allocate_backend();
    auto cf = backend->make_call_frame(external);

    // Create some tensors for input/output
    auto a = backend->make_primary_tensor_view(element::Float32::element_type(), shape);
    vector<float> input{1.0f, 0.0f, -0.0f, -1.0f, 0.5f, -0.5f};
    copy_data(a, input);
    auto result = backend->make_primary_tensor_view(element::Float32::element_type(), shape);

    std::transform(
        input.begin(), input.end(), input.begin(), [](float x) -> float { return acosf(x); });

    cf->call({a}, {result});
    ASSERT_EQ(input, result->get_vector<float>());
}

TEST(${BACKEND_NAME}, atan)
{
    auto shape = Shape{6};
    auto A = make_shared<op::Parameter>(element::Float32::element_type(), shape);
    auto result_type = make_shared<TensorViewType>(element::Float32::element_type(), shape);
    auto f = make_shared<Function>(make_shared<op::Atan>(A), result_type, op::Parameters{A});

    auto manager = runtime::Manager::get("${BACKEND_NAME}");
    auto external = manager->compile(f);
    auto backend = manager->allocate_backend();
    auto cf = backend->make_call_frame(external);

    // Create some tensors for input/output
    auto a = backend->make_primary_tensor_view(element::Float32::element_type(), shape);
    vector<float> input{1.0f, 0.0f, -0.0f, -1.0f, 0.5f, -0.5f};
    copy_data(a, input);
    auto result = backend->make_primary_tensor_view(element::Float32::element_type(), shape);

    std::transform(
        input.begin(), input.end(), input.begin(), [](float x) -> float { return atanf(x); });

    cf->call({a}, {result});
    ASSERT_EQ(input, result->get_vector<float>());
}

TEST(${BACKEND_NAME}, sinh)
{
    auto shape = Shape{6};
    auto A = make_shared<op::Parameter>(element::Float32::element_type(), shape);
    auto result_type = make_shared<TensorViewType>(element::Float32::element_type(), shape);
    auto f = make_shared<Function>(make_shared<op::Sinh>(A), result_type, op::Parameters{A});

    auto manager = runtime::Manager::get("${BACKEND_NAME}");
    auto external = manager->compile(f);
    auto backend = manager->allocate_backend();
    auto cf = backend->make_call_frame(external);

    // Create some tensors for input/output
    auto a = backend->make_primary_tensor_view(element::Float32::element_type(), shape);
    vector<float> input{1.0f, 0.0f, -0.0f, -1.0f, 5.0f, -5.0f};
    copy_data(a, input);
    auto result = backend->make_primary_tensor_view(element::Float32::element_type(), shape);

    std::transform(
        input.begin(), input.end(), input.begin(), [](float x) -> float { return sinhf(x); });

    cf->call({a}, {result});
    ASSERT_EQ(input, result->get_vector<float>());
}

TEST(${BACKEND_NAME}, cosh)
{
    auto shape = Shape{6};
    auto A = make_shared<op::Parameter>(element::Float32::element_type(), shape);
    auto result_type = make_shared<TensorViewType>(element::Float32::element_type(), shape);
    auto f = make_shared<Function>(make_shared<op::Cosh>(A), result_type, op::Parameters{A});

    auto manager = runtime::Manager::get("${BACKEND_NAME}");
    auto external = manager->compile(f);
    auto backend = manager->allocate_backend();
    auto cf = backend->make_call_frame(external);

    // Create some tensors for input/output
    auto a = backend->make_primary_tensor_view(element::Float32::element_type(), shape);
    vector<float> input{1.0f, 0.0f, -0.0f, -1.0f, 5.0f, -5.0f};
    copy_data(a, input);
    auto result = backend->make_primary_tensor_view(element::Float32::element_type(), shape);

    std::transform(
        input.begin(), input.end(), input.begin(), [](float x) -> float { return coshf(x); });

    cf->call({a}, {result});
    ASSERT_EQ(input, result->get_vector<float>());
}

TEST(${BACKEND_NAME}, tanh)
{
    auto shape = Shape{6};
    auto A = make_shared<op::Parameter>(element::Float32::element_type(), shape);
    auto result_type = make_shared<TensorViewType>(element::Float32::element_type(), shape);
    auto f = make_shared<Function>(make_shared<op::Tanh>(A), result_type, op::Parameters{A});

    auto manager = runtime::Manager::get("${BACKEND_NAME}");
    auto external = manager->compile(f);
    auto backend = manager->allocate_backend();
    auto cf = backend->make_call_frame(external);

    // Create some tensors for input/output
    auto a = backend->make_primary_tensor_view(element::Float32::element_type(), shape);
    vector<float> input{1.0f, 0.0f, -0.0f, -1.0f, 0.5f, -0.5f};
    copy_data(a, input);
    auto result = backend->make_primary_tensor_view(element::Float32::element_type(), shape);

    std::transform(
        input.begin(), input.end(), input.begin(), [](float x) -> float { return tanhf(x); });

    cf->call({a}, {result});
    ASSERT_EQ(input, result->get_vector<float>());
}

TEST(${BACKEND_NAME}, exp)
{
    auto shape = Shape{8};
    auto A = make_shared<op::Parameter>(element::Float32::element_type(), shape);
    auto result_type = make_shared<TensorViewType>(element::Float32::element_type(), shape);
    auto f = make_shared<Function>(make_shared<op::Exp>(A), result_type, op::Parameters{A});

    auto manager = runtime::Manager::get("${BACKEND_NAME}");
    auto external = manager->compile(f);
    auto backend = manager->allocate_backend();
    auto cf = backend->make_call_frame(external);

    // Create some tensors for input/output
    auto a = backend->make_primary_tensor_view(element::Float32::element_type(), shape);
    copy_data(a, vector<float>{-4, -3, -2, -1, 0, 1, 2, 3});
    auto result = backend->make_primary_tensor_view(element::Float32::element_type(), shape);

    cf->call({a}, {result});
    ASSERT_EQ(
        (vector<float>{expf(-4), expf(-3), expf(-2), expf(-1), expf(0), expf(1), expf(2), expf(3)}),
        result->get_vector<float>());
}

TEST(${BACKEND_NAME}, slice_scalar)
{
    auto shape_a = Shape{};
    auto A = make_shared<op::Parameter>(
        make_shared<TensorViewType>(element::Float32::element_type(), shape_a));
    auto shape_r = Shape{};
    auto rt = make_shared<TensorViewType>(element::Float32::element_type(), shape_r);
    auto r = make_shared<op::Slice>(A, Coordinate{}, Coordinate{});
    auto f = make_shared<Function>(r, rt, op::Parameters{A});

    auto manager = runtime::Manager::get("${BACKEND_NAME}");
    auto external = manager->compile(f);
    auto backend = manager->allocate_backend();
    auto cf = backend->make_call_frame(external);

    // Create some tensors for input/output
    auto a = backend->make_primary_tensor_view(element::Float32::element_type(), shape_a);
    copy_data(a, vector<float>{312});
    auto result = backend->make_primary_tensor_view(element::Float32::element_type(), shape_r);

    cf->call({a}, {result});
    ASSERT_EQ((vector<float>{312}), result->get_vector<float>());
}

TEST(${BACKEND_NAME}, slice_matrix)
{
    auto shape_a = Shape{4, 4};
    auto A = make_shared<op::Parameter>(
        make_shared<TensorViewType>(element::Float32::element_type(), shape_a));
    auto shape_r = Shape{2, 3};
    auto rt = make_shared<TensorViewType>(element::Float32::element_type(), shape_r);
    auto r = make_shared<op::Slice>(A, Coordinate{0, 1}, Coordinate{3, 3});
    auto f = make_shared<Function>(r, rt, op::Parameters{A});

    auto manager = runtime::Manager::get("${BACKEND_NAME}");
    auto external = manager->compile(f);
    auto backend = manager->allocate_backend();
    auto cf = backend->make_call_frame(external);

    // Create some tensors for input/output
    auto a = backend->make_primary_tensor_view(element::Float32::element_type(), shape_a);
    copy_data(a, vector<float>{1, 2, 3, 4, 5, 6, 7, 8, 9, 10, 11, 12, 13, 14, 15, 16});
    auto result = backend->make_primary_tensor_view(element::Float32::element_type(), shape_r);

    cf->call({a}, {result});
    ASSERT_EQ((vector<float>{2, 3, 6, 7, 10, 11}), result->get_vector<float>());
}

TEST(${BACKEND_NAME}, slice_vector)
{
    auto shape_a = Shape{16};
    auto A = make_shared<op::Parameter>(
        make_shared<TensorViewType>(element::Float32::element_type(), shape_a));
    auto shape_r = Shape{12};
    auto rt = make_shared<TensorViewType>(element::Float32::element_type(), shape_r);
    auto r = make_shared<op::Slice>(A, Coordinate{2}, Coordinate{14});
    auto f = make_shared<Function>(r, rt, op::Parameters{A});

    auto manager = runtime::Manager::get("${BACKEND_NAME}");
    auto external = manager->compile(f);
    auto backend = manager->allocate_backend();
    auto cf = backend->make_call_frame(external);

    // Create some tensors for input/output
    auto a = backend->make_primary_tensor_view(element::Float32::element_type(), shape_a);
    copy_data(a, vector<float>{0, 1, 2, 3, 4, 5, 6, 7, 8, 9, 10, 11, 12, 13, 14, 15});
    auto result = backend->make_primary_tensor_view(element::Float32::element_type(), shape_r);

    cf->call({a}, {result});
    ASSERT_EQ((vector<float>{2, 3, 4, 5, 6, 7, 8, 9, 10, 11, 12, 13}), result->get_vector<float>());
}

TEST(${BACKEND_NAME}, scalar_constant_float32)
{
    auto rt = make_shared<TensorViewType>(element::Float32::element_type(), Shape{});
    auto r = make_shared<op::Constant>(element::Float32::element_type(), Shape{}, "4.8");
    auto f = make_shared<Function>(r, rt, op::Parameters{});

    auto manager = runtime::Manager::get("${BACKEND_NAME}");
    auto external = manager->compile(f);
    auto backend = manager->allocate_backend();
    auto cf = backend->make_call_frame(external);

    // Create some tensors for input/output
    auto result = backend->make_primary_tensor_view(element::Float32::element_type(), Shape{});

    cf->call({}, {result});
    ASSERT_EQ(vector<float>{std::strtof("4.8", NULL)}, result->get_vector<float>());
}

TEST(${BACKEND_NAME}, scalar_constant_int64)
{
    auto rt = make_shared<TensorViewType>(element::Int64::element_type(), Shape{});
    auto r = make_shared<op::Constant>(element::Int64::element_type(), Shape{}, "2112");
    auto f = make_shared<Function>(r, rt, op::Parameters{});

    auto manager = runtime::Manager::get("${BACKEND_NAME}");
    auto external = manager->compile(f);
    auto backend = manager->allocate_backend();
    auto cf = backend->make_call_frame(external);

    // Create some tensors for input/output
    auto result = backend->make_primary_tensor_view(element::Int64::element_type(), Shape{});

    cf->call({}, {result});
    ASSERT_EQ(vector<element::Int64::type>{std::strtol("2112", NULL, 10)},
              result->get_vector<element::Int64::type>());
}

TEST(${BACKEND_NAME}, tensor_constant_float32)
{
    auto shape = Shape{2, 2};
    auto rt = make_shared<TensorViewType>(element::Float32::element_type(), shape);
    auto r = make_shared<op::Constant>(element::Float32::element_type(),
                                       shape,
                                       std::vector<std::string>{"4.8", "4.7", "-5.3", "0"});
    auto f = make_shared<Function>(r, rt, op::Parameters{});

    auto manager = runtime::Manager::get("${BACKEND_NAME}");
    auto external = manager->compile(f);
    auto backend = manager->allocate_backend();
    auto cf = backend->make_call_frame(external);

    // Create some tensors for input/output
    auto result = backend->make_primary_tensor_view(element::Float32::element_type(), shape);

    cf->call({}, {result});
    ASSERT_EQ((vector<float>{std::strtof("4.8", NULL),
                             std::strtof("4.7", NULL),
                             std::strtof("-5.3", NULL),
                             std::strtof("0", NULL)}),
              result->get_vector<float>());
}

TEST(${BACKEND_NAME}, tensor_constant_int64)
{
    auto shape = Shape{2, 2};
    auto rt = make_shared<TensorViewType>(element::Int64::element_type(), shape);
    auto r = make_shared<op::Constant>(element::Int64::element_type(),
                                       shape,
                                       std::vector<std::string>{"2112", "1848", "1776", "1964"});
    auto f = make_shared<Function>(r, rt, op::Parameters{});

    auto manager = runtime::Manager::get("${BACKEND_NAME}");
    auto external = manager->compile(f);
    auto backend = manager->allocate_backend();
    auto cf = backend->make_call_frame(external);

    // Create some tensors for input/output
    auto result = backend->make_primary_tensor_view(element::Int64::element_type(), shape);

    cf->call({}, {result});
    ASSERT_EQ((vector<element::Int64::type>{std::strtol("2112", NULL, 10),
                                            std::strtol("1848", NULL, 10),
                                            std::strtol("1776", NULL, 10),
                                            std::strtol("1964", NULL, 10)}),
              result->get_vector<element::Int64::type>());
}

// Trivial case with no summed axes.
TEST(${BACKEND_NAME}, sum_trivial)
{
    auto shape = Shape{2, 2};
    auto A = make_shared<op::Parameter>(element::Float32::element_type(), shape);
    auto rt = make_shared<TensorViewType>(element::Float32::element_type(), shape);
    auto f = make_shared<Function>(make_shared<op::Sum>(A, AxisSet{}), rt, op::Parameters{A});

    auto manager = runtime::Manager::get("${BACKEND_NAME}");
    auto external = manager->compile(f);
    auto backend = manager->allocate_backend();
    auto cf = backend->make_call_frame(external);

    // Create some tensors for input/output
    auto a = backend->make_primary_tensor_view(element::Float32::element_type(), shape);
    copy_data(a, vector<float>{1, 2, 3, 4});
    auto result = backend->make_primary_tensor_view(element::Float32::element_type(), shape);

    cf->call({a}, {result});
    ASSERT_EQ((vector<float>{1, 2, 3, 4}), result->get_vector<float>());
}

TEST(${BACKEND_NAME}, sum_to_scalar)
{
    auto shape = Shape{2, 2};
    auto A = make_shared<op::Parameter>(element::Float32::element_type(), shape);
    auto rt = make_shared<TensorViewType>(element::Float32::element_type(), Shape{});
    auto f = make_shared<Function>(make_shared<op::Sum>(A, AxisSet{0, 1}), rt, op::Parameters{A});

    auto manager = runtime::Manager::get("${BACKEND_NAME}");
    auto external = manager->compile(f);
    auto backend = manager->allocate_backend();
    auto cf = backend->make_call_frame(external);

    // Create some tensors for input/output
    auto a = backend->make_primary_tensor_view(element::Float32::element_type(), shape);
    copy_data(a, vector<float>{1, 2, 3, 4});
    auto result = backend->make_primary_tensor_view(element::Float32::element_type(), Shape{});

    cf->call({a}, {result});
    ASSERT_EQ((vector<float>{10}), result->get_vector<float>());

    // For some reason I'm feeling extra paranoid about making sure reduction doesn't clobber the
    // input tensors, so let's do this too.
    ASSERT_EQ((vector<float>{1, 2, 3, 4}), a->get_vector<float>());
}

TEST(${BACKEND_NAME}, sum_matrix_columns)
{
    auto shape_a = Shape{3, 2};
    auto A = make_shared<op::Parameter>(element::Float32::element_type(), shape_a);
    auto shape_rt = Shape{2};
    auto rt = make_shared<TensorViewType>(element::Float32::element_type(), shape_rt);
    auto f = make_shared<Function>(make_shared<op::Sum>(A, AxisSet{0}), rt, op::Parameters{A});

    auto manager = runtime::Manager::get("${BACKEND_NAME}");
    auto external = manager->compile(f);
    auto backend = manager->allocate_backend();
    auto cf = backend->make_call_frame(external);

    // Create some tensors for input/output
    auto a = backend->make_primary_tensor_view(element::Float32::element_type(), shape_a);
    copy_data(a, vector<float>{1, 2, 3, 4, 5, 6});
    auto result = backend->make_primary_tensor_view(element::Float32::element_type(), shape_rt);

    cf->call({a}, {result});
    ASSERT_EQ((vector<float>{9, 12}), result->get_vector<float>());

    // For some reason I'm feeling extra paranoid about making sure reduction doesn't clobber the
    // input tensors, so let's do this too.
    ASSERT_EQ((vector<float>{1, 2, 3, 4, 5, 6}), a->get_vector<float>());
}

TEST(${BACKEND_NAME}, sum_matrix_rows)
{
    auto shape_a = Shape{3, 2};
    auto A = make_shared<op::Parameter>(element::Float32::element_type(), shape_a);
    auto shape_rt = Shape{3};
    auto rt = make_shared<TensorViewType>(element::Float32::element_type(), shape_rt);
    auto f = make_shared<Function>(make_shared<op::Sum>(A, AxisSet{1}), rt, op::Parameters{A});

    auto manager = runtime::Manager::get("${BACKEND_NAME}");
    auto external = manager->compile(f);
    auto backend = manager->allocate_backend();
    auto cf = backend->make_call_frame(external);

    // Create some tensors for input/output
    auto a = backend->make_primary_tensor_view(element::Float32::element_type(), shape_a);
    copy_data(a, vector<float>{1, 2, 3, 4, 5, 6});
    auto result = backend->make_primary_tensor_view(element::Float32::element_type(), shape_rt);

    cf->call({a}, {result});
    ASSERT_EQ((vector<float>{3, 7, 11}), result->get_vector<float>());

    // For some reason I'm feeling extra paranoid about making sure reduction doesn't clobber the
    // input tensors, so let's do this too.
    ASSERT_EQ((vector<float>{1, 2, 3, 4, 5, 6}), a->get_vector<float>());
}

TEST(${BACKEND_NAME}, sum_matrix_rows_zero)
{
    auto shape_a = Shape{3, 0};
    auto A = make_shared<op::Parameter>(element::Float32::element_type(), shape_a);
    auto shape_rt = Shape{3};
    auto rt = make_shared<TensorViewType>(element::Float32::element_type(), shape_rt);
    auto f = make_shared<Function>(make_shared<op::Sum>(A, AxisSet{1}), rt, op::Parameters{A});

    auto manager = runtime::Manager::get("${BACKEND_NAME}");
    auto external = manager->compile(f);
    auto backend = manager->allocate_backend();
    auto cf = backend->make_call_frame(external);

    // Create some tensors for input/output
    auto a = backend->make_primary_tensor_view(element::Float32::element_type(), shape_a);
    copy_data(a, vector<float>{});
    auto result = backend->make_primary_tensor_view(element::Float32::element_type(), shape_rt);

    cf->call({a}, {result});
    ASSERT_EQ((vector<float>{0, 0, 0}), result->get_vector<float>());

    // For some reason I'm feeling extra paranoid about making sure reduction doesn't clobber the
    // input tensors, so let's do this too.
    ASSERT_EQ((vector<float>{}), a->get_vector<float>());
}

TEST(${BACKEND_NAME}, sum_matrix_cols_zero)
{
    // Now the reduction (g(x:float32[2,2],y:float32[]) = reduce(x,y,f,axes={})).
    auto shape_a = Shape{0, 2};
    auto A = make_shared<op::Parameter>(element::Float32::element_type(), shape_a);
    auto shape_rt = Shape{2};
    auto rt = make_shared<TensorViewType>(element::Float32::element_type(), shape_rt);
    auto f = make_shared<Function>(make_shared<op::Sum>(A, AxisSet{0}), rt, op::Parameters{A});

    auto manager = runtime::Manager::get("${BACKEND_NAME}");
    auto external = manager->compile(f);
    auto backend = manager->allocate_backend();
    auto cf = backend->make_call_frame(external);

    // Create some tensors for input/output
    auto a = backend->make_primary_tensor_view(element::Float32::element_type(), shape_a);
    copy_data(a, vector<float>{});
    auto result = backend->make_primary_tensor_view(element::Float32::element_type(), shape_rt);

    cf->call({a}, {result});
    ASSERT_EQ((vector<float>{0, 0}), result->get_vector<float>());

    // For some reason I'm feeling extra paranoid about making sure reduction doesn't clobber the
    // input tensors, so let's do this too.
    ASSERT_EQ((vector<float>{}), a->get_vector<float>());
}

TEST(${BACKEND_NAME}, sum_vector_zero)
{
    auto shape_a = Shape{0};
    auto A = make_shared<op::Parameter>(element::Float32::element_type(), shape_a);
    auto shape_rt = Shape{};
    auto rt = make_shared<TensorViewType>(element::Float32::element_type(), shape_rt);
    auto f = make_shared<Function>(make_shared<op::Sum>(A, AxisSet{0}), rt, op::Parameters{A});

    auto manager = runtime::Manager::get("${BACKEND_NAME}");
    auto external = manager->compile(f);
    auto backend = manager->allocate_backend();
    auto cf = backend->make_call_frame(external);

    // Create some tensors for input/output
    auto a = backend->make_primary_tensor_view(element::Float32::element_type(), shape_a);
    copy_data(a, vector<float>{});
    auto result = backend->make_primary_tensor_view(element::Float32::element_type(), shape_rt);

    cf->call({a}, {result});
    ASSERT_EQ((vector<float>{0}), result->get_vector<float>());

    // For some reason I'm feeling extra paranoid about making sure reduction doesn't clobber the
    // input tensors, so let's do this too.
    ASSERT_EQ((vector<float>{}), a->get_vector<float>());
}

TEST(${BACKEND_NAME}, sum_matrix_to_scalar_zero_by_zero)
{
    auto shape_a = Shape{0, 0};
    auto A = make_shared<op::Parameter>(element::Float32::element_type(), shape_a);
    auto shape_rt = Shape{};
    auto rt = make_shared<TensorViewType>(element::Float32::element_type(), shape_rt);
    auto f = make_shared<Function>(make_shared<op::Sum>(A, AxisSet{0, 1}), rt, op::Parameters{A});

    auto manager = runtime::Manager::get("${BACKEND_NAME}");
    auto external = manager->compile(f);
    auto backend = manager->allocate_backend();
    auto cf = backend->make_call_frame(external);

    // Create some tensors for input/output
    auto a = backend->make_primary_tensor_view(element::Float32::element_type(), shape_a);
    copy_data(a, vector<float>{});
    auto result = backend->make_primary_tensor_view(element::Float32::element_type(), shape_rt);

    cf->call({a}, {result});
    ASSERT_EQ((vector<float>{0}), result->get_vector<float>());

    // For some reason I'm feeling extra paranoid about making sure reduction doesn't clobber the
    // input tensors, so let's do this too.
    ASSERT_EQ((vector<float>{}), a->get_vector<float>());
}

TEST(${BACKEND_NAME}, sign)
{
    auto shape = Shape{2, 3};
    auto A = make_shared<op::Parameter>(element::Float32::element_type(), shape);
    auto result_type = make_shared<TensorViewType>(element::Float32::element_type(), shape);
    auto f = make_shared<Function>(make_shared<op::Sign>(A), result_type, op::Parameters{A});

    auto manager = runtime::Manager::get("${BACKEND_NAME}");
    auto external = manager->compile(f);
    auto backend = manager->allocate_backend();
    auto cf = backend->make_call_frame(external);

    // Create some tensors for input/output
    auto a = backend->make_primary_tensor_view(element::Float32::element_type(), shape);
    copy_data(a, vector<float>{1, -2, 0, -4.8f, 4.8f, -0.0});
    auto result = backend->make_primary_tensor_view(element::Float32::element_type(), shape);

    cf->call({a}, {result});
    ASSERT_EQ((vector<float>{1, -1, 0, -1, 1, 0}), result->get_vector<float>());
}

TEST(${BACKEND_NAME}, sqrt)
{
    auto shape = Shape{2, 3};
    auto A = make_shared<op::Parameter>(element::Float32::element_type(), shape);
    auto result_type = make_shared<TensorViewType>(element::Float32::element_type(), shape);
    auto f = make_shared<Function>(make_shared<op::Sqrt>(A), result_type, op::Parameters{A});

    auto manager = runtime::Manager::get("NGVM");
    auto external = manager->compile(f);
    auto backend = manager->allocate_backend();
    auto cf = backend->make_call_frame(external);

    // Create some tensors for input/output
    auto a = backend->make_primary_tensor_view<element::Float32>(shape);
    copy_data(a, vector<float>{16, 4, 81, 100, 10000, 0});
    auto result = backend->make_primary_tensor_view<element::Float32>(shape);

    cf->call({a}, {result});
    ASSERT_EQ((vector<float>{4, 2, 9, 10, 100, 0}), result->get_vector<float>());
}

TEST(${BACKEND_NAME}, power)
{
    auto shape = Shape{2, 2};
    auto A = make_shared<op::Parameter>(element::Float32::element_type(), shape);
    auto B = make_shared<op::Parameter>(element::Float32::element_type(), shape);
    auto rt = make_shared<TensorViewType>(element::Float32::element_type(), shape);
    auto f = make_shared<Function>(make_shared<op::Power>(A, B), rt, op::Parameters{A, B});

    auto manager = runtime::Manager::get("${BACKEND_NAME}");
    auto external = manager->compile(f);
    auto backend = manager->allocate_backend();
    auto cf = backend->make_call_frame(external);

    // Create some tensors for input/output
    auto a = backend->make_primary_tensor_view(element::Float32::element_type(), shape);
    copy_data(a, vector<float>{1, 2, 3, 5});
    auto b = backend->make_primary_tensor_view(element::Float32::element_type(), shape);
    copy_data(b, vector<float>{2, 0, 6, 3});
    auto result = backend->make_primary_tensor_view(element::Float32::element_type(), shape);

    cf->call({a, b}, {result});
    ASSERT_EQ((vector<float>{1, 1, 729, 125}), result->get_vector<float>());
}

TEST(${BACKEND_NAME}, constant_equality_bool)
{
    auto shape = Shape{4};
    // auto A = make_shared<op::Parameter>(element::Bool::element_type(), shape);
    // auto B = make_shared<op::Parameter>(element::Bool::element_type(), shape);
    // auto result_type = make_shared<TensorViewType>(element::Bool::element_type(), shape);
    // auto f = make_shared<Function>(make_shared<op::Equal>(A, B), result_type, op::Parameters{A, B});

    auto a = runtime::make_tensor<element::Bool>(shape, {true, false, true, false});
    auto A = make_shared<op::ParameterizedConstant<element::Bool>>(shape, a);
    auto b = runtime::make_tensor<element::Bool>(shape, {true, true, true, true});
    auto B = make_shared<op::ParameterizedConstant<element::Bool>>(shape, b);
    auto rt = make_shared<TensorViewType>(element::Bool::element_type(), shape);
    auto f = make_shared<Function>(make_shared<op::Equal>(A, B), rt, op::Parameters{});

    auto manager = runtime::Manager::get("${BACKEND_NAME}");
    auto external = manager->compile(f);
    auto backend = manager->allocate_backend();
    auto cf = backend->make_call_frame(external);

    // Create some tensors for input/output
    auto result = backend->make_primary_tensor_view(element::Bool::element_type(), shape);

    cf->call({}, {result});
    ASSERT_EQ((vector<char>{true, false, true, false}), result->get_vector<char>());
}

TEST(${BACKEND_NAME}, sqrt)
{
    auto shape = Shape{2, 3};
    auto A = make_shared<op::Parameter>(element::Float32::element_type(), shape);
    auto result_type = make_shared<TensorViewType>(element::Float32::element_type(), shape);
    auto f = make_shared<Function>(make_shared<op::Sqrt>(A), result_type, op::Parameters{A});

    auto manager = runtime::Manager::get("NGVM");
    auto external = manager->compile(f);
    auto backend = manager->allocate_backend();
    auto cf = backend->make_call_frame(external);

    // Create some tensors for input/output
    auto a = backend->make_parameterized_tensor_view<element::Float32>(shape);
    copy_data(a, vector<float>{16, 4, 81, 100, 10000, 0});
    auto result = backend->make_parameterized_tensor_view<element::Float32>(shape);

    (*cf)({a}, {result});
    ASSERT_EQ((vector<float>{4, 2, 9, 10, 100, 0}), result->get_vector());
}<|MERGE_RESOLUTION|>--- conflicted
+++ resolved
@@ -266,21 +266,12 @@
     auto cf = backend->make_call_frame(external);
 
     // Create some tensors for input/output
-<<<<<<< HEAD
     auto a = backend->make_primary_tensor_view(element::Float32::element_type(), shape);
     copy_data(a, vector<float>{-2.5f, -2.0f, 0.3f, 4.8f});
     auto result = backend->make_primary_tensor_view(element::Float32::element_type(), shape);
 
     cf->call({a}, {result});
     ASSERT_EQ((vector<float>{-2.0f, -2.0f, 1.0f, 5.0f}), result->get_vector<float>());
-=======
-    auto a = backend->make_parameterized_tensor_view<element::Float32>(shape);
-    copy_data(a, vector<float>{-2.5f, -2.0f, 0.3f, 4.8f});
-    auto result = backend->make_parameterized_tensor_view<element::Float32>(shape);
-
-    (*cf)({a}, {result});
-    ASSERT_EQ((vector<float>{-2.0f, -2.0f, 1.0f, 5.0f}), result->get_vector());
->>>>>>> de109721
 }
 
 TEST(${BACKEND_NAME}, concat_matrix_colwise)
@@ -478,21 +469,12 @@
     auto cf = backend->make_call_frame(external);
 
     // Create some tensors for input/output
-<<<<<<< HEAD
-    auto a = backend->make_primary_tensor_view<element::Float32>(shape);
+    auto a = backend->make_primary_tensor_view(element::Float32::element_type(), shape);
     copy_data(a, vector<float>{-2.5f, -2.0f, 0.3f, 4.8f});
-    auto result = backend->make_primary_tensor_view<element::Float32>(shape);
+    auto result = backend->make_primary_tensor_view(element::Float32::element_type(), shape);
 
     cf->call({a}, {result});
     ASSERT_EQ((vector<float>{-3.0f, -2.0f, 0.0f, 4.0f}), result->get_vector<float>());
-=======
-    auto a = backend->make_parameterized_tensor_view<element::Float32>(shape);
-    copy_data(a, vector<float>{-2.5f, -2.0f, 0.3f, 4.8f});
-    auto result = backend->make_parameterized_tensor_view<element::Float32>(shape);
-
-    (*cf)({a}, {result});
-    ASSERT_EQ((vector<float>{-3.0f, -2.0f, 0.0f, 4.0f}), result->get_vector());
->>>>>>> de109721
 }
 
 TEST(${BACKEND_NAME}, dot_0_0)
@@ -2769,27 +2751,6 @@
     ASSERT_EQ((vector<float>{1, -1, 0, -1, 1, 0}), result->get_vector<float>());
 }
 
-TEST(${BACKEND_NAME}, sqrt)
-{
-    auto shape = Shape{2, 3};
-    auto A = make_shared<op::Parameter>(element::Float32::element_type(), shape);
-    auto result_type = make_shared<TensorViewType>(element::Float32::element_type(), shape);
-    auto f = make_shared<Function>(make_shared<op::Sqrt>(A), result_type, op::Parameters{A});
-
-    auto manager = runtime::Manager::get("NGVM");
-    auto external = manager->compile(f);
-    auto backend = manager->allocate_backend();
-    auto cf = backend->make_call_frame(external);
-
-    // Create some tensors for input/output
-    auto a = backend->make_primary_tensor_view<element::Float32>(shape);
-    copy_data(a, vector<float>{16, 4, 81, 100, 10000, 0});
-    auto result = backend->make_primary_tensor_view<element::Float32>(shape);
-
-    cf->call({a}, {result});
-    ASSERT_EQ((vector<float>{4, 2, 9, 10, 100, 0}), result->get_vector<float>());
-}
-
 TEST(${BACKEND_NAME}, power)
 {
     auto shape = Shape{2, 2};
@@ -2854,10 +2815,10 @@
     auto cf = backend->make_call_frame(external);
 
     // Create some tensors for input/output
-    auto a = backend->make_parameterized_tensor_view<element::Float32>(shape);
+    auto a = backend->make_primary_tensor_view(element::Float32::element_type(), shape);
     copy_data(a, vector<float>{16, 4, 81, 100, 10000, 0});
-    auto result = backend->make_parameterized_tensor_view<element::Float32>(shape);
-
-    (*cf)({a}, {result});
-    ASSERT_EQ((vector<float>{4, 2, 9, 10, 100, 0}), result->get_vector());
+    auto result = backend->make_primary_tensor_view(element::Float32::element_type(), shape);
+
+    cf->call({a}, {result});
+    ASSERT_EQ((vector<float>{4, 2, 9, 10, 100, 0}), result->get_vector<float>());
 }