/*******************************************************************************
* Copyright 2017-2018 Intel Corporation
*
* Licensed under the Apache License, Version 2.0 (the "License");
* you may not use this file except in compliance with the License.
* You may obtain a copy of the License at
*
*     http://www.apache.org/licenses/LICENSE-2.0
*
* Unless required by applicable law or agreed to in writing, software
* distributed under the License is distributed on an "AS IS" BASIS,
* WITHOUT WARRANTIES OR CONDITIONS OF ANY KIND, either express or implied.
* See the License for the specific language governing permissions and
* limitations under the License.
*******************************************************************************/

#include <algorithm>
#include <functional>
#include <memory>
#include <tuple>

#include "gtest/gtest.h"

#include "ngraph/ngraph.hpp"
#include "util/autodiff/backprop_function.hpp"
#include "util/autodiff/numeric_compare.hpp"
#include "util/random.hpp"

#include "ngraph/runtime/kernel/avg_pool.hpp"

using namespace std;
using namespace ngraph;

TEST(${BACKEND_NAME}, backwards_maxpool_n4_c1_hw4_2x2_max)
{
    SKIP_TEST_FOR("GPU", "${BACKEND_NAME}");
    auto manager = runtime::Manager::get("${BACKEND_NAME}");
    auto backend = manager->allocate_backend();

    Shape shape_a{1, 4, 4, 4}; //in CHWN
    Shape maxpool_shape{1, 4, 3, 3};

    auto A = make_shared<op::Parameter>(element::i32, shape_a);
    auto reshape = make_shared<op::Reshape>(
        A, AxisVector{0, 3, 1, 2}, Shape{1, 4, 4, 4}); //convert CHWN to CNHW
    Shape window_shape{2, 2};
    auto window_movement_strides = Strides{1, 1};
    auto maxpool = make_shared<op::MaxPool>(reshape, window_shape, window_movement_strides);
    auto f = make_shared<Function>(maxpool, op::ParameterVector{A});

    shared_ptr<runtime::TensorView> ep =
        backend->make_primary_tensor_view(element::i32, maxpool_shape);
    vector<int> dataEp(shape_size(maxpool_shape), 4);

    shared_ptr<runtime::TensorView> input =
        backend->make_primary_tensor_view(element::i32, shape_a);
    shared_ptr<runtime::TensorView> output =
        backend->make_primary_tensor_view(element::i32, shape_a);

    vector<int> dataInput{11, 65, 44, 28, 31, 33, 21, 66, 40, 49, 69, 57, 47, 30, 24, 27,
                          13, 56, 46, 60, 61, 41, 25, 42, 48, 53, 51, 43, 59, 58, 29, 71,
                          17, 22, 72, 18, 39, 35, 15, 38, 64, 52, 73, 67, 62, 50, 10, 68,
                          45, 63, 16, 14, 55, 54, 37, 20, 36, 12, 70, 34, 19, 26, 32, 23};

    vector<int> expected{//delta
                         0, 4, 0, 0, 0, 0, 0, 8, 0, 0, 8, 0, 0, 0, 0, 0, 0, 4, 4,  4, 12, 0,
                         0, 0, 0, 8, 0, 0, 4, 8, 0, 8, 0, 0, 8, 0, 0, 0, 0, 4, 16, 4, 16, 8,
                         0, 0, 0, 4, 0, 4, 0, 0, 4, 4, 0, 0, 0, 0, 0, 0, 0, 0, 0,  0};

    copy_data(ep, dataEp);
    copy_data(input, dataInput);

    auto C = make_shared<op::Parameter>(element::i32, maxpool_shape);
    auto df = autodiff::backprop_function(f);
    auto external = manager->compile(df);
    auto cf = backend->make_call_frame(external);
    cf->tensor_call({input, ep}, {output});
    ASSERT_TRUE(read_vector<int>(output) == expected);
}

TEST(${BACKEND_NAME}, backwards_maxpool_n2_c1_hw5_3x3_str2_max)
{
    SKIP_TEST_FOR("GPU", "${BACKEND_NAME}");
    auto manager = runtime::Manager::get("${BACKEND_NAME}");
    auto backend = manager->allocate_backend();

    Shape shape_a{1, 5, 5, 2}; //in CHWN
    Shape maxpool_shape{1, 2, 2, 2};

    auto A = make_shared<op::Parameter>(element::i32, shape_a);
    auto reshape = make_shared<op::Reshape>(
        A, AxisVector{0, 3, 1, 2}, Shape{1, 2, 5, 5}); //convert CHWN to CNHW
    Shape window_shape{3, 3};
    auto window_movement_strides = Strides{2, 2};
    auto maxpool = make_shared<op::MaxPool>(reshape, window_shape, window_movement_strides);
    auto f = make_shared<Function>(maxpool, op::ParameterVector{A});

    shared_ptr<runtime::TensorView> ep =
        backend->make_primary_tensor_view(element::i32, maxpool_shape);
    vector<int> dataEp(shape_size(maxpool_shape), 4);

    shared_ptr<runtime::TensorView> input =
        backend->make_primary_tensor_view(element::i32, shape_a);
    shared_ptr<runtime::TensorView> output =
        backend->make_primary_tensor_view(element::i32, shape_a);

    vector<int> dataInput{58, 15, 51, 35, 18, 47, 31, 32, 52, 21, 36, 38, 57, 54, 25, 45, 23,
                          30, 16, 27, 48, 20, 41, 37, 43, 39, 22, 28, 33, 29, 12, 17, 44, 42,
                          19, 40, 10, 46, 34, 53, 26, 55, 50, 13, 24, 14, 49, 56, 59, 11};

    vector<int> expected{//delta
                         4, 0, 0, 0, 0, 4, 0, 0, 4, 0, 0, 0, 0, 4, 0, 0, 0, 0, 0, 0, 0, 0, 0, 0, 0,
                         0, 0, 0, 0, 0, 0, 0, 0, 0, 0, 0, 0, 0, 0, 0, 0, 4, 4, 0, 0, 0, 0, 4, 4, 0};

    copy_data(ep, dataEp);
    copy_data(input, dataInput);

    auto C = make_shared<op::Parameter>(element::i32, maxpool_shape);
    auto df = autodiff::backprop_function(f);
    auto external = manager->compile(df);
    auto cf = backend->make_call_frame(external);
    cf->tensor_call({input, ep}, {output});
    ASSERT_TRUE(read_vector<int>(output) == expected);
}

TEST(${BACKEND_NAME}, backwards_avgpool_n1_c1_hw2x2)
{
    SKIP_TEST_FOR("GPU", "${BACKEND_NAME}");
    auto manager = runtime::Manager::get("${BACKEND_NAME}");
    auto backend = manager->allocate_backend();

    Shape padding{1, 1};

    Shape shape_a{1, 1, 2, 2};
    Shape avgpool_shape{1, 1, 2, 2};

    auto A = make_shared<op::Parameter>(element::i32, shape_a);
    Shape window_shape{2, 2};
    auto window_movement_strides = Strides{2, 2};
    auto avgpool =
<<<<<<< HEAD
        make_shared<op::AvgPool>(A, window_shape, window_movement_strides, padding, padding);
    auto f = make_shared<Function>(avgpool, op::ParameterVector{A});
=======
        make_shared<op::AvgPool>(A, window_shape, window_movement_strides, padding, padding, false);
    auto f = make_shared<Function>(avgpool, op::Parameters{A});
>>>>>>> adc95ffd

    shared_ptr<runtime::TensorView> ep =
        backend->make_primary_tensor_view(element::i32, avgpool_shape);
    vector<int> dataEp(shape_size(avgpool_shape), 4);

    shared_ptr<runtime::TensorView> input =
        backend->make_primary_tensor_view(element::i32, shape_a);

    shared_ptr<runtime::TensorView> output =
        backend->make_primary_tensor_view(element::i32, shape_a);

    vector<int> dataInput{4, 8, 12, 16};

    vector<int> expected{1, 2, 3, 4};

    copy_data(ep, dataEp);
    copy_data(input, dataInput);

    auto C = make_shared<op::Parameter>(element::i32, avgpool_shape);
    auto df = autodiff::backprop_function(f);
    auto external = manager->compile(df);
    auto cf = backend->make_call_frame(external);
    cf->tensor_call({input, ep}, {output});
    ASSERT_TRUE(read_vector<int>(output) == dataEp);
}

TEST(${BACKEND_NAME}, backwards_avgpool_n1_c1_hw4x4)
{
    SKIP_TEST_FOR("GPU", "${BACKEND_NAME}");
    auto manager = runtime::Manager::get("${BACKEND_NAME}");
    auto backend = manager->allocate_backend();

    Shape shape_a{1, 1, 4, 4};
    Shape avgpool_shape{1, 1, 3, 3};

    auto A = make_shared<op::Parameter>(element::i32, shape_a);
    Shape window_shape{2, 2};
    auto window_movement_strides = Strides{1, 1};
    auto avgpool = make_shared<op::AvgPool>(A, window_shape, window_movement_strides);
    auto f = make_shared<Function>(avgpool, op::ParameterVector{A});

    shared_ptr<runtime::TensorView> ep =
        backend->make_primary_tensor_view(element::i32, avgpool_shape);
    vector<int> dataEp(shape_size(avgpool_shape), 4);

    shared_ptr<runtime::TensorView> input =
        backend->make_primary_tensor_view(element::i32, shape_a);

    shared_ptr<runtime::TensorView> output =
        backend->make_primary_tensor_view(element::i32, shape_a);

    vector<int> dataInput{1, 3, 1, 3, 1, 3, 1, 3, 3, 5, 3, 5, 3, 5, 3, 5};

    vector<int> expected{1, 2, 2, 1, 2, 4, 4, 2, 2, 4, 4, 2, 1, 2, 2, 1};

    copy_data(ep, dataEp);
    copy_data(input, dataInput);

    auto C = make_shared<op::Parameter>(element::i32, avgpool_shape);
    auto df = autodiff::backprop_function(f);
    auto external = manager->compile(df);
    auto cf = backend->make_call_frame(external);
    cf->tensor_call({input, ep}, {output});
    ASSERT_TRUE(read_vector<int>(output) == expected);
}

TEST(${BACKEND_NAME}, backwards_avgpool_n2_c2_hw4x4)
{
    SKIP_TEST_FOR("GPU", "${BACKEND_NAME}");
    auto manager = runtime::Manager::get("${BACKEND_NAME}");
    auto backend = manager->allocate_backend();

    Shape shape_a{2, 2, 4, 4};
    Shape avgpool_shape{2, 2, 2, 2};

    auto A = make_shared<op::Parameter>(element::i32, shape_a);
    Shape window_shape{2, 2};
    auto window_movement_strides = Strides{2, 2};
    auto avgpool = make_shared<op::AvgPool>(A, window_shape, window_movement_strides);
    auto f = make_shared<Function>(avgpool, op::ParameterVector{A});

    shared_ptr<runtime::TensorView> ep =
        backend->make_primary_tensor_view(element::i32, avgpool_shape);
    vector<int> dataEp(shape_size(avgpool_shape), 12);

    shared_ptr<runtime::TensorView> input =
        backend->make_primary_tensor_view(element::i32, shape_a);

    shared_ptr<runtime::TensorView> output =
        backend->make_primary_tensor_view(element::i32, shape_a);

    vector<int> dataInput{//i1c1
                          1,
                          2,
                          6,
                          7,
                          3,
                          4,
                          4,
                          3,
                          19,
                          1,
                          2,
                          3,
                          18,
                          2,
                          3,
                          2,
                          //i1c2
                          4,
                          1,
                          5,
                          5,
                          1,
                          4,
                          5,
                          5,
                          12,
                          8,
                          2,
                          3,
                          15,
                          5,
                          3,
                          2,
                          //i2c1
                          2,
                          3,
                          7,
                          7,
                          3,
                          2,
                          3,
                          3,
                          13,
                          7,
                          1,
                          2,
                          7,
                          13,
                          3,
                          4,
                          //i2c2
                          1,
                          1,
                          2,
                          2,
                          7,
                          1,
                          2,
                          14,
                          6,
                          16,
                          4,
                          1,
                          14,
                          4,
                          4,
                          1};

    vector<int> expected(shape_size(shape_a), 3);
    copy_data(ep, dataEp);
    copy_data(input, dataInput);

    auto C = make_shared<op::Parameter>(element::i32, avgpool_shape);
    auto df = autodiff::backprop_function(f);
    auto external = manager->compile(df);
    auto cf = backend->make_call_frame(external);
    cf->tensor_call({input, ep}, {output});
    ASSERT_TRUE(read_vector<int>(output) == expected);
}

TEST(${BACKEND_NAME}, backwards_avgpool_n2_c2_hw4x4_numeric)
{
    SKIP_TEST_FOR("GPU", "${BACKEND_NAME}");
    auto manager = runtime::Manager::get("${BACKEND_NAME}");
    auto backend = manager->allocate_backend();
    Shape shape_a{2, 2, 4, 4};
    test::Uniform<float> rng(1.0f, 10.0f);

    auto make_graph = [shape_a]() {
        auto A = make_shared<op::Parameter>(element::f32, shape_a);
        Shape window_shape{2, 2};
        auto window_movement_strides = Strides{2, 2};
        auto avgpool = make_shared<op::AvgPool>(A, window_shape, window_movement_strides);
        return make_shared<Function>(avgpool, op::ParameterVector{A});

    };

    for (auto i = 0; i < ${TEST_LOOPS}; i++)
    {
        auto x = rng.initialize(backend->make_primary_tensor_view(element::f32, shape_a));
        EXPECT_TRUE(autodiff_numeric_compare<float>(manager, backend, make_graph, {x}, .01f, .01f));
    }
}

TEST(${BACKEND_NAME}, backwards_avgpool_n2_c2_hw4x4_win_2x2_str_1x1_numeric)
{
    SKIP_TEST_FOR("GPU", "${BACKEND_NAME}");
    auto manager = runtime::Manager::get("${BACKEND_NAME}");
    auto backend = manager->allocate_backend();
    Shape shape_a{2, 2, 4, 4};
    test::Uniform<float> rng(1.0f, 10.0f);

    auto make_graph = [shape_a]() {
        auto A = make_shared<op::Parameter>(element::f32, shape_a);
        Shape window_shape{2, 2};
        auto window_movement_strides = Strides{1, 1};
        auto avgpool = make_shared<op::AvgPool>(A, window_shape, window_movement_strides);
        return make_shared<Function>(avgpool, op::ParameterVector{A});

    };

    for (auto i = 0; i < ${TEST_LOOPS}; i++)
    {
        auto x = rng.initialize(backend->make_primary_tensor_view(element::f32, shape_a));
        EXPECT_TRUE(autodiff_numeric_compare<float>(manager, backend, make_graph, {x}, .01f, .01f));
    }
}

TEST(${BACKEND_NAME}, backwards_avgpool_n2_c2_hw2x2_win_2x2_str_1x1_padding_numeric)
{
    SKIP_TEST_FOR("GPU", "${BACKEND_NAME}");
    auto manager = runtime::Manager::get("${BACKEND_NAME}");
    auto backend = manager->allocate_backend();
    Shape shape_a{2, 2, 4, 4};
    test::Uniform<float> rng(1.0f, 10.0f);

    auto make_graph = [shape_a]() {
        auto A = make_shared<op::Parameter>(element::f32, shape_a);
        Shape window_shape{2, 2};
        Shape padding{1, 1};
        auto window_movement_strides = Strides{2, 2};
<<<<<<< HEAD
        auto avgpool =
            make_shared<op::AvgPool>(A, window_shape, window_movement_strides, padding, padding);
        return make_shared<Function>(avgpool, op::ParameterVector{A});
=======
        auto avgpool = make_shared<op::AvgPool>(
            A, window_shape, window_movement_strides, padding, padding, false);
        return make_shared<Function>(avgpool, op::Parameters{A});
>>>>>>> adc95ffd

    };

    for (auto i = 0; i < ${TEST_LOOPS}; i++)
    {
        auto x = rng.initialize(backend->make_primary_tensor_view(element::f32, shape_a));
        EXPECT_TRUE(autodiff_numeric_compare<float>(manager, backend, make_graph, {x}, .01f, .01f));
    }
}

TEST(${BACKEND_NAME}, backwards_abs)
{
    SKIP_TEST_FOR("GPU", "${BACKEND_NAME}");
    auto manager = runtime::Manager::get("${BACKEND_NAME}");
    auto backend = manager->allocate_backend();

    // The numeric derivative and the symbolic one may disagree around 0, so we will dance around
    // that point by skipping (-0.01,0.01).
    test::Uniform<float> rng_neg(-1.0f, -0.01f);
    test::Uniform<float> rng_pos(0.01f, 1.0f);
    Shape shape{2, 3};

    auto make_graph = [shape]() {
        auto X = make_shared<op::Parameter>(element::f32, shape);
        return make_shared<Function>(make_shared<op::Abs>(X),
                                     std::vector<std::shared_ptr<op::Parameter>>{X});
    };

    for (auto i = 0; i < ${TEST_LOOPS}; i++)
    {
        auto x_neg = rng_neg.initialize(backend->make_primary_tensor_view<float>(shape));

        EXPECT_TRUE(
            autodiff_numeric_compare<float>(manager, backend, make_graph, {x_neg}, .01f, .01f));

        auto x_pos = rng_pos.initialize(backend->make_primary_tensor_view<float>(shape));

        EXPECT_TRUE(
            autodiff_numeric_compare<float>(manager, backend, make_graph, {x_pos}, .01f, .01f));
    }
}

TEST(${BACKEND_NAME}, backwards_add)
{
    auto manager = runtime::Manager::get("${BACKEND_NAME}");
    auto backend = manager->allocate_backend();

    test::Uniform<float> rng(-1.0f, 1.0f);
    Shape shape{2, 3};
    auto x0 = rng.initialize(backend->make_primary_tensor_view<float>(shape));
    auto x1 = rng.initialize(backend->make_primary_tensor_view<float>(shape));

    auto make_graph = [shape]() {
        auto X0 = make_shared<op::Parameter>(element::f32, shape);
        auto X1 = make_shared<op::Parameter>(element::f32, shape);
        return make_shared<Function>(X0 + X1, std::vector<std::shared_ptr<op::Parameter>>{X0, X1});
    };
    EXPECT_TRUE(
        autodiff_numeric_compare<float>(manager, backend, make_graph, {x0, x1}, .01f, .01f));
}

TEST(${BACKEND_NAME}, backwards_add_nested)
{
    SKIP_TEST_FOR("GPU", "${BACKEND_NAME}");
    auto manager = runtime::Manager::get("${BACKEND_NAME}");
    auto backend = manager->allocate_backend();

    test::Uniform<float> rng(-1.0f, 1.0f);
    Shape shape{2, 3};
    auto x0 = rng.initialize(backend->make_primary_tensor_view<float>(shape));
    auto x1 = rng.initialize(backend->make_primary_tensor_view<float>(shape));

    auto make_graph = [shape]() {
        auto X0 = make_shared<op::Parameter>(element::f32, shape);
        auto X1 = make_shared<op::Parameter>(element::f32, shape);
        return make_shared<Function>((X0 + X1) + (X1 + X0),
                                     std::vector<std::shared_ptr<op::Parameter>>{X0, X1});
    };
    EXPECT_TRUE(
        autodiff_numeric_compare<float>(manager, backend, make_graph, {x0, x1}, .01f, .01f));
}

TEST(${BACKEND_NAME}, backwards_broadcast0)
{
    SKIP_TEST_FOR("GPU", "${BACKEND_NAME}");
    auto manager = runtime::Manager::get("${BACKEND_NAME}");
    auto backend = manager->allocate_backend();

    test::Uniform<float> rng(-1.0f, 1.0f);
    Shape shape{3};
    auto x0 = rng.initialize(backend->make_primary_tensor_view<float>(shape));

    auto make_graph = [shape]() {
        auto X0 = make_shared<op::Parameter>(element::f32, shape);
        return make_shared<Function>(make_shared<op::Broadcast>(X0, Shape{2, 3}, AxisSet{0}),
                                     std::vector<std::shared_ptr<op::Parameter>>{X0});
    };
    EXPECT_TRUE(autodiff_numeric_compare<float>(manager, backend, make_graph, {x0}, .01f, .01f));
}

TEST(${BACKEND_NAME}, backwards_broadcast1)
{
    SKIP_TEST_FOR("GPU", "${BACKEND_NAME}");
    auto manager = runtime::Manager::get("${BACKEND_NAME}");
    auto backend = manager->allocate_backend();

    test::Uniform<float> rng(-1.0f, 1.0f);
    Shape shape{3};
    auto x0 = rng.initialize(backend->make_primary_tensor_view<float>(shape));

    auto make_graph = [shape]() {
        auto X0 = make_shared<op::Parameter>(element::f32, shape);
        return make_shared<Function>(make_shared<op::Broadcast>(X0, Shape{3, 2}, AxisSet{1}),
                                     std::vector<std::shared_ptr<op::Parameter>>{X0});
    };
    EXPECT_TRUE(autodiff_numeric_compare<float>(manager, backend, make_graph, {x0}, .01f, .01f));
}

TEST(${BACKEND_NAME}, backwards_concat_vector)
{
    SKIP_TEST_FOR("GPU", "${BACKEND_NAME}");
    auto manager = runtime::Manager::get("${BACKEND_NAME}");
    auto backend = manager->allocate_backend();

    test::Uniform<float> rng(-1.0f, 1.0f);
    Shape shape_0{3};
    auto x0 = rng.initialize(backend->make_primary_tensor_view(element::f32, shape_0));
    Shape shape_1{2};
    auto x1 = rng.initialize(backend->make_primary_tensor_view(element::f32, shape_1));
    Shape shape_2{1};
    auto x2 = rng.initialize(backend->make_primary_tensor_view(element::f32, shape_2));

    auto make_graph = [shape_0, shape_1, shape_2]() {
        auto X0 = make_shared<op::Parameter>(element::f32, shape_0);
        auto X1 = make_shared<op::Parameter>(element::f32, shape_1);
        auto X2 = make_shared<op::Parameter>(element::f32, shape_2);
        return make_shared<Function>(make_shared<op::Concat>(NodeVector{X0, X1, X2}, 0),
                                     std::vector<std::shared_ptr<op::Parameter>>{X0, X1, X2});
    };
    EXPECT_TRUE(
        autodiff_numeric_compare<float>(manager, backend, make_graph, {x0, x1, x2}, .01f, .01f));
}

TEST(${BACKEND_NAME}, backwards_concat_axis_0)
{
    SKIP_TEST_FOR("GPU", "${BACKEND_NAME}");
    auto manager = runtime::Manager::get("${BACKEND_NAME}");
    auto backend = manager->allocate_backend();

    test::Uniform<float> rng(-1.0f, 1.0f);
    Shape shape_0{3, 2};
    auto x0 = rng.initialize(backend->make_primary_tensor_view(element::f32, shape_0));
    Shape shape_1{2, 2};
    auto x1 = rng.initialize(backend->make_primary_tensor_view(element::f32, shape_1));
    Shape shape_2{1, 2};
    auto x2 = rng.initialize(backend->make_primary_tensor_view(element::f32, shape_2));

    auto make_graph = [shape_0, shape_1, shape_2]() {
        auto X0 = make_shared<op::Parameter>(element::f32, shape_0);
        auto X1 = make_shared<op::Parameter>(element::f32, shape_1);
        auto X2 = make_shared<op::Parameter>(element::f32, shape_2);
        return make_shared<Function>(make_shared<op::Concat>(NodeVector{X0, X1, X2}, 0),
                                     std::vector<std::shared_ptr<op::Parameter>>{X0, X1, X2});
    };
    EXPECT_TRUE(
        autodiff_numeric_compare<float>(manager, backend, make_graph, {x0, x1, x2}, .01f, .01f));
}

TEST(${BACKEND_NAME}, backwards_concat_axis_1)
{
    SKIP_TEST_FOR("GPU", "${BACKEND_NAME}");
    auto manager = runtime::Manager::get("${BACKEND_NAME}");
    auto backend = manager->allocate_backend();

    test::Uniform<float> rng(-1.0f, 1.0f);
    Shape shape_0{2, 3};
    auto x0 = rng.initialize(backend->make_primary_tensor_view(element::f32, shape_0));
    Shape shape_1{2, 2};
    auto x1 = rng.initialize(backend->make_primary_tensor_view(element::f32, shape_1));
    Shape shape_2{2, 1};
    auto x2 = rng.initialize(backend->make_primary_tensor_view(element::f32, shape_2));

    auto make_graph = [shape_0, shape_1, shape_2]() {
        auto X0 = make_shared<op::Parameter>(element::f32, shape_0);
        auto X1 = make_shared<op::Parameter>(element::f32, shape_1);
        auto X2 = make_shared<op::Parameter>(element::f32, shape_2);
        return make_shared<Function>(make_shared<op::Concat>(NodeVector{X0, X1, X2}, 1),
                                     std::vector<std::shared_ptr<op::Parameter>>{X0, X1, X2});
    };
    EXPECT_TRUE(
        autodiff_numeric_compare<float>(manager, backend, make_graph, {x0, x1, x2}, .01f, .01f));
}

TEST(${BACKEND_NAME}, backwards_ceiling)
{
    SKIP_TEST_FOR("GPU", "${BACKEND_NAME}");
    auto manager = runtime::Manager::get("${BACKEND_NAME}");
    auto backend = manager->allocate_backend();

    // The numeric derivative and the symbolic one may disagree near integers, so we will dance around
    // them.
    test::Uniform<float> rng_minusone(-0.95f, -0.05f);
    test::Uniform<float> rng_plusone(0.05f, 0.95f);
    test::Uniform<float> rng_plustwo(1.05f, 1.95f);
    Shape shape{2, 3};

    auto make_graph = [shape]() {
        auto X = make_shared<op::Parameter>(element::f32, shape);
        return make_shared<Function>(make_shared<op::Ceiling>(X),
                                     std::vector<std::shared_ptr<op::Parameter>>{X});
    };

    for (auto i = 0; i < ${TEST_LOOPS}; i++)
    {
        auto x_minusone = rng_minusone.initialize(backend->make_primary_tensor_view<float>(shape));

        EXPECT_TRUE(autodiff_numeric_compare<float>(
            manager, backend, make_graph, {x_minusone}, .01f, .01f));

        auto x_plusone = rng_plusone.initialize(backend->make_primary_tensor_view<float>(shape));

        EXPECT_TRUE(
            autodiff_numeric_compare<float>(manager, backend, make_graph, {x_plusone}, .01f, .01f));

        auto x_plustwo = rng_plustwo.initialize(backend->make_primary_tensor_view<float>(shape));

        EXPECT_TRUE(
            autodiff_numeric_compare<float>(manager, backend, make_graph, {x_plustwo}, .01f, .01f));
    }
}

TEST(${BACKEND_NAME}, backwards_cos)
{
    SKIP_TEST_FOR("GPU", "${BACKEND_NAME}");
    auto manager = runtime::Manager::get("${BACKEND_NAME}");
    auto backend = manager->allocate_backend();

    test::Uniform<float> rng(-10.0f, 10.0f);
    Shape shape{2, 3};
    auto make_graph = [shape]() {
        auto X = make_shared<op::Parameter>(element::f32, shape);
        return make_shared<Function>(make_shared<op::Cos>(X),
                                     std::vector<std::shared_ptr<op::Parameter>>{X});
    };

    for (auto i = 0; i < ${TEST_LOOPS}; i++)
    {
        auto x = rng.initialize(backend->make_primary_tensor_view<float>(shape));

        EXPECT_TRUE(autodiff_numeric_compare<float>(manager, backend, make_graph, {x}, .01f, .01f));
    }
}

TEST(${BACKEND_NAME}, backwards_cosh)
{
    SKIP_TEST_FOR("GPU", "${BACKEND_NAME}");
    auto manager = runtime::Manager::get("${BACKEND_NAME}");
    auto backend = manager->allocate_backend();

    test::Uniform<float> rng(-10.0f, 10.0f);
    Shape shape{2, 3};
    auto make_graph = [shape]() {
        auto X = make_shared<op::Parameter>(element::f32, shape);
        return make_shared<Function>(make_shared<op::Cosh>(X),
                                     std::vector<std::shared_ptr<op::Parameter>>{X});
    };

    for (auto i = 0; i < ${TEST_LOOPS}; i++)
    {
        auto x = rng.initialize(backend->make_primary_tensor_view<float>(shape));

        EXPECT_TRUE(autodiff_numeric_compare<float>(manager, backend, make_graph, {x}, .01f, .01f));
    }
}

TEST(${BACKEND_NAME}, backwards_divide)
{
    SKIP_TEST_FOR("GPU", "${BACKEND_NAME}");
    auto manager = runtime::Manager::get("${BACKEND_NAME}");
    auto backend = manager->allocate_backend();

    test::Uniform<float> rng(-1.0f, 1.0f);
    test::Uniform<float> rng1(1.0f, 2.0f);
    test::Uniform<float> rng2(-2.0f, -1.0f);
    Shape shape{2, 3};
    auto x0 = rng.initialize(backend->make_primary_tensor_view<float>(shape));
    auto x1 = rng1.initialize(backend->make_primary_tensor_view<float>(shape));
    auto x2 = rng2.initialize(backend->make_primary_tensor_view<float>(shape));

    auto make_graph = [shape]() {
        auto X0 = make_shared<op::Parameter>(element::f32, shape);
        auto X1 = make_shared<op::Parameter>(element::f32, shape);
        return make_shared<Function>(X0 / X1, std::vector<std::shared_ptr<op::Parameter>>{X0, X1});
    };
    EXPECT_TRUE(
        autodiff_numeric_compare<float>(manager, backend, make_graph, {x0, x1}, .01f, .01f));
    EXPECT_TRUE(
        autodiff_numeric_compare<float>(manager, backend, make_graph, {x0, x2}, .01f, .01f));
}

TEST(${BACKEND_NAME}, backwards_dot_scalar_scalar)
{
    SKIP_TEST_FOR("GPU", "${BACKEND_NAME}");
    auto manager = runtime::Manager::get("${BACKEND_NAME}");
    auto backend = manager->allocate_backend();

    test::Uniform<float> rng(-1.0f, 1.0f);
    Shape shape0{};
    Shape shape1{};
    auto x0 = rng.initialize(backend->make_primary_tensor_view<float>(shape0));
    auto x1 = rng.initialize(backend->make_primary_tensor_view<float>(shape1));

    auto make_graph = [shape0, shape1]() {
        auto X0 = make_shared<op::Parameter>(element::f32, shape0);
        auto X1 = make_shared<op::Parameter>(element::f32, shape1);
        return make_shared<Function>(make_shared<op::Dot>(X0, X1),
                                     std::vector<std::shared_ptr<op::Parameter>>{X0, X1});
    };
    EXPECT_TRUE(
        autodiff_numeric_compare<float>(manager, backend, make_graph, {x0, x1}, .01f, .01f));
}

TEST(${BACKEND_NAME}, backwards_dot_scalar_tensor)
{
    SKIP_TEST_FOR("GPU", "${BACKEND_NAME}");
    auto manager = runtime::Manager::get("${BACKEND_NAME}");
    auto backend = manager->allocate_backend();

    test::Uniform<float> rng(-1.0f, 1.0f);
    Shape shape0{};
    Shape shape1{3, 4};
    auto x0 = rng.initialize(backend->make_primary_tensor_view<float>(shape0));
    auto x1 = rng.initialize(backend->make_primary_tensor_view<float>(shape1));

    auto make_graph = [shape0, shape1]() {
        auto X0 = make_shared<op::Parameter>(element::f32, shape0);
        auto X1 = make_shared<op::Parameter>(element::f32, shape1);
        return make_shared<Function>(make_shared<op::Dot>(X0, X1),
                                     std::vector<std::shared_ptr<op::Parameter>>{X0, X1});
    };
    EXPECT_TRUE(
        autodiff_numeric_compare<float>(manager, backend, make_graph, {x0, x1}, .01f, .01f));
}

TEST(${BACKEND_NAME}, backwards_dot_tensor_scalar)
{
    SKIP_TEST_FOR("GPU", "${BACKEND_NAME}");
    auto manager = runtime::Manager::get("${BACKEND_NAME}");
    auto backend = manager->allocate_backend();

    test::Uniform<float> rng(-1.0f, 1.0f);
    Shape shape0{3, 4};
    Shape shape1{};
    auto x0 = rng.initialize(backend->make_primary_tensor_view<float>(shape0));
    auto x1 = rng.initialize(backend->make_primary_tensor_view<float>(shape1));

    auto make_graph = [shape0, shape1]() {
        auto X0 = make_shared<op::Parameter>(element::f32, shape0);
        auto X1 = make_shared<op::Parameter>(element::f32, shape1);
        return make_shared<Function>(make_shared<op::Dot>(X0, X1),
                                     std::vector<std::shared_ptr<op::Parameter>>{X0, X1});
    };
    EXPECT_TRUE(
        autodiff_numeric_compare<float>(manager, backend, make_graph, {x0, x1}, .01f, .01f));
}

TEST(${BACKEND_NAME}, backwards_dot_vector_vector)
{
    SKIP_TEST_FOR("GPU", "${BACKEND_NAME}");
    auto manager = runtime::Manager::get("${BACKEND_NAME}");
    auto backend = manager->allocate_backend();

    test::Uniform<float> rng(-1.0f, 1.0f);
    Shape shape0{3};
    Shape shape1{3};
    auto x0 = rng.initialize(backend->make_primary_tensor_view<float>(shape0));
    auto x1 = rng.initialize(backend->make_primary_tensor_view<float>(shape1));

    auto make_graph = [shape0, shape1]() {
        auto X0 = make_shared<op::Parameter>(element::f32, shape0);
        auto X1 = make_shared<op::Parameter>(element::f32, shape1);
        return make_shared<Function>(make_shared<op::Dot>(X0, X1),
                                     std::vector<std::shared_ptr<op::Parameter>>{X0, X1});
    };
    EXPECT_TRUE(
        autodiff_numeric_compare<float>(manager, backend, make_graph, {x0, x1}, .01f, .01f));
}

TEST(${BACKEND_NAME}, backwards_dot_tensor_vector)
{
    SKIP_TEST_FOR("GPU", "${BACKEND_NAME}");
    auto manager = runtime::Manager::get("${BACKEND_NAME}");
    auto backend = manager->allocate_backend();

    test::Uniform<float> rng(-1.0f, 1.0f);
    Shape shape0{4, 3};
    Shape shape1{3};
    auto x0 = rng.initialize(backend->make_primary_tensor_view<float>(shape0));
    auto x1 = rng.initialize(backend->make_primary_tensor_view<float>(shape1));

    auto make_graph = [shape0, shape1]() {
        auto X0 = make_shared<op::Parameter>(element::f32, shape0);
        auto X1 = make_shared<op::Parameter>(element::f32, shape1);
        return make_shared<Function>(make_shared<op::Dot>(X0, X1),
                                     std::vector<std::shared_ptr<op::Parameter>>{X0, X1});
    };
    EXPECT_TRUE(
        autodiff_numeric_compare<float>(manager, backend, make_graph, {x0, x1}, .01f, .01f));
}

TEST(${BACKEND_NAME}, backwards_dot_tensor2_tensor2)
{
    SKIP_TEST_FOR("GPU", "${BACKEND_NAME}");
    auto manager = runtime::Manager::get("${BACKEND_NAME}");
    auto backend = manager->allocate_backend();

    test::Uniform<float> rng(-1.0f, 1.0f);
    Shape shape0{4, 3};
    Shape shape1{3, 5};
    auto x0 = rng.initialize(backend->make_primary_tensor_view<float>(shape0));
    auto x1 = rng.initialize(backend->make_primary_tensor_view<float>(shape1));

    auto make_graph = [shape0, shape1]() {
        auto X0 = make_shared<op::Parameter>(element::f32, shape0);
        auto X1 = make_shared<op::Parameter>(element::f32, shape1);
        return make_shared<Function>(make_shared<op::Dot>(X0, X1),
                                     std::vector<std::shared_ptr<op::Parameter>>{X0, X1});
    };
    EXPECT_TRUE(
        autodiff_numeric_compare<float>(manager, backend, make_graph, {x0, x1}, .01f, .01f));
}

TEST(${BACKEND_NAME}, backwards_dot_tensor3_tensor3)
{
    SKIP_TEST_FOR("GPU", "${BACKEND_NAME}");
    auto manager = runtime::Manager::get("${BACKEND_NAME}");
    auto backend = manager->allocate_backend();

    test::Uniform<float> rng(-1.0f, 1.0f);
    Shape shape0{2, 4, 3};
    Shape shape1{4, 3, 3};
    auto x0 = rng.initialize(backend->make_primary_tensor_view<float>(shape0));
    auto x1 = rng.initialize(backend->make_primary_tensor_view<float>(shape1));

    auto make_graph = [shape0, shape1]() {
        auto X0 = make_shared<op::Parameter>(element::f32, shape0);
        auto X1 = make_shared<op::Parameter>(element::f32, shape1);
        return make_shared<Function>(make_shared<op::Dot>(X0, X1, 2),
                                     std::vector<std::shared_ptr<op::Parameter>>{X0, X1});
    };
    EXPECT_TRUE(
        autodiff_numeric_compare<float>(manager, backend, make_graph, {x0, x1}, .01f, .01f));
}

TEST(${BACKEND_NAME}, backwards_exp)
{
    SKIP_TEST_FOR("GPU", "${BACKEND_NAME}");
    auto manager = runtime::Manager::get("${BACKEND_NAME}");
    auto backend = manager->allocate_backend();

    test::Uniform<float> rng(-1.0f, 1.0f);
    Shape shape{2, 3};
    auto x0 = rng.initialize(backend->make_primary_tensor_view<float>(shape));

    auto make_graph = [shape]() {
        auto X0 = make_shared<op::Parameter>(element::f32, shape);
        return make_shared<Function>(make_shared<op::Exp>(X0),
                                     std::vector<std::shared_ptr<op::Parameter>>{X0});
    };
    EXPECT_TRUE(autodiff_numeric_compare<float>(manager, backend, make_graph, {x0}, .01f, .01f));
}

TEST(${BACKEND_NAME}, backwards_floor)
{
    SKIP_TEST_FOR("GPU", "${BACKEND_NAME}");
    auto manager = runtime::Manager::get("${BACKEND_NAME}");
    auto backend = manager->allocate_backend();

    // The numeric derivative and the symbolic one may disagree near integers, so we will dance around
    // them.
    test::Uniform<float> rng_minusone(-0.95f, -0.05f);
    test::Uniform<float> rng_plusone(0.05f, 0.95f);
    test::Uniform<float> rng_plustwo(1.05f, 1.95f);
    Shape shape{2, 3};

    auto make_graph = [shape]() {
        auto X = make_shared<op::Parameter>(element::f32, shape);
        return make_shared<Function>(make_shared<op::Floor>(X),
                                     std::vector<std::shared_ptr<op::Parameter>>{X});
    };

    for (auto i = 0; i < ${TEST_LOOPS}; i++)
    {
        auto x_minusone = rng_minusone.initialize(backend->make_primary_tensor_view<float>(shape));

        EXPECT_TRUE(autodiff_numeric_compare<float>(
            manager, backend, make_graph, {x_minusone}, .01f, .01f));

        auto x_plusone = rng_plusone.initialize(backend->make_primary_tensor_view<float>(shape));

        EXPECT_TRUE(
            autodiff_numeric_compare<float>(manager, backend, make_graph, {x_plusone}, .01f, .01f));

        auto x_plustwo = rng_plustwo.initialize(backend->make_primary_tensor_view<float>(shape));

        EXPECT_TRUE(
            autodiff_numeric_compare<float>(manager, backend, make_graph, {x_plustwo}, .01f, .01f));
    }
}

TEST(${BACKEND_NAME}, backwards_log)
{
    SKIP_TEST_FOR("GPU", "${BACKEND_NAME}");
    auto manager = runtime::Manager::get("${BACKEND_NAME}");
    auto backend = manager->allocate_backend();

    test::Uniform<float> rng(1.0f, 2.0f);
    Shape shape{2, 3};
    auto x0 = rng.initialize(backend->make_primary_tensor_view<float>(shape));

    auto make_graph = [shape]() {
        auto X0 = make_shared<op::Parameter>(element::f32, shape);
        return make_shared<Function>(make_shared<op::Log>(X0),
                                     std::vector<std::shared_ptr<op::Parameter>>{X0});
    };
    EXPECT_TRUE(autodiff_numeric_compare<float>(manager, backend, make_graph, {x0}, .01f, .01f));
}

TEST(${BACKEND_NAME}, backwards_maximum)
{
    SKIP_TEST_FOR("GPU", "${BACKEND_NAME}");
    auto manager = runtime::Manager::get("${BACKEND_NAME}");
    auto backend = manager->allocate_backend();

    test::Uniform<float> rng(-1.0f, 1.0f);
    Shape shape{2, 3};
    auto x0 = rng.initialize(backend->make_primary_tensor_view<float>(shape));
    auto x1 = rng.initialize(backend->make_primary_tensor_view<float>(shape));

    auto make_graph = [shape]() {
        auto X0 = make_shared<op::Parameter>(element::f32, shape);
        auto X1 = make_shared<op::Parameter>(element::f32, shape);
        return make_shared<Function>(make_shared<op::Maximum>(X0, X1),
                                     std::vector<std::shared_ptr<op::Parameter>>{X0, X1});
    };
    EXPECT_TRUE(
        autodiff_numeric_compare<float>(manager, backend, make_graph, {x0, x1}, .01f, .01f));
}

TEST(${BACKEND_NAME}, backwards_minimum)
{
    SKIP_TEST_FOR("GPU", "${BACKEND_NAME}");
    auto manager = runtime::Manager::get("${BACKEND_NAME}");
    auto backend = manager->allocate_backend();

    test::Uniform<float> rng(-1.0f, 1.0f);
    Shape shape{2, 3};
    auto x0 = rng.initialize(backend->make_primary_tensor_view<float>(shape));
    auto x1 = rng.initialize(backend->make_primary_tensor_view<float>(shape));

    auto make_graph = [shape]() {
        auto X0 = make_shared<op::Parameter>(element::f32, shape);
        auto X1 = make_shared<op::Parameter>(element::f32, shape);
        return make_shared<Function>(make_shared<op::Minimum>(X0, X1),
                                     std::vector<std::shared_ptr<op::Parameter>>{X0, X1});
    };
    EXPECT_TRUE(
        autodiff_numeric_compare<float>(manager, backend, make_graph, {x0, x1}, .01f, .01f));
}

TEST(${BACKEND_NAME}, backwards_multiply)
{
    auto manager = runtime::Manager::get("${BACKEND_NAME}");
    auto backend = manager->allocate_backend();

    test::Uniform<float> rng(-1.0f, 1.0f);
    Shape shape{2, 3};
    auto x0 = rng.initialize(backend->make_primary_tensor_view<float>(shape));
    auto x1 = rng.initialize(backend->make_primary_tensor_view<float>(shape));

    auto make_graph = [shape]() {
        auto X0 = make_shared<op::Parameter>(element::f32, shape);
        auto X1 = make_shared<op::Parameter>(element::f32, shape);
        return make_shared<Function>(X0 * X1, std::vector<std::shared_ptr<op::Parameter>>{X0, X1});
    };
    EXPECT_TRUE(
        autodiff_numeric_compare<float>(manager, backend, make_graph, {x0, x1}, .01f, .01f));
}

TEST(${BACKEND_NAME}, backwards_negative)
{
    auto manager = runtime::Manager::get("${BACKEND_NAME}");
    auto backend = manager->allocate_backend();

    test::Uniform<float> rng(-1.0f, 1.0f);
    Shape shape{2, 3};
    auto x0 = rng.initialize(backend->make_primary_tensor_view<float>(shape));

    auto make_graph = [shape]() {
        auto X0 = make_shared<op::Parameter>(element::f32, shape);
        return make_shared<Function>(-X0, std::vector<std::shared_ptr<op::Parameter>>{X0});
    };
    EXPECT_TRUE(autodiff_numeric_compare<float>(manager, backend, make_graph, {x0}, .01f, .01f));
}

TEST(${BACKEND_NAME}, backwards_parameter)
{
    SKIP_TEST_FOR("GPU", "${BACKEND_NAME}");
    auto manager = runtime::Manager::get("${BACKEND_NAME}");
    auto backend = manager->allocate_backend();

    test::Uniform<float> rng(-1.0f, 1.0f);
    Shape shape{2, 3};
    auto x0 = rng.initialize(backend->make_primary_tensor_view<float>(shape));
    auto make_graph = [shape]() {
        auto X0 = make_shared<op::Parameter>(element::f32, shape);
        return make_shared<Function>(X0, std::vector<std::shared_ptr<op::Parameter>>{X0});
    };
    EXPECT_TRUE(autodiff_numeric_compare<float>(manager, backend, make_graph, {x0}, .01f, .01f));
}

TEST(${BACKEND_NAME}, backwards_power)
{
    SKIP_TEST_FOR("GPU", "${BACKEND_NAME}");
    auto manager = runtime::Manager::get("${BACKEND_NAME}");
    auto backend = manager->allocate_backend();

    test::Uniform<float> rng_neg(-5.0f, -0.5f);
    test::Uniform<float> rng_pos(0.5f, 5.0f);
    Shape shape{2, 3};

    auto make_graph = [shape]() {
        auto X0 = make_shared<op::Parameter>(element::f32, shape);
        auto X1 = make_shared<op::Parameter>(element::f32, shape);
        return make_shared<Function>(std::make_shared<op::Power>(X0, X1),
                                     std::vector<std::shared_ptr<op::Parameter>>{X0, X1});
    };

    auto x0 = rng_neg.initialize(backend->make_primary_tensor_view<float>(shape));
    auto x1 = rng_pos.initialize(backend->make_primary_tensor_view<float>(shape));

    EXPECT_TRUE(
        autodiff_numeric_compare<float>(manager, backend, make_graph, {x0, x1}, .01f, .01f));

    x0 = rng_pos.initialize(backend->make_primary_tensor_view<float>(shape));
    x1 = rng_neg.initialize(backend->make_primary_tensor_view<float>(shape));

    EXPECT_TRUE(
        autodiff_numeric_compare<float>(manager, backend, make_graph, {x0, x1}, .01f, .01f));

    x0 = rng_pos.initialize(backend->make_primary_tensor_view<float>(shape));
    x1 = rng_pos.initialize(backend->make_primary_tensor_view<float>(shape));

    EXPECT_TRUE(
        autodiff_numeric_compare<float>(manager, backend, make_graph, {x0, x1}, .01f, .01f));
}

TEST(${BACKEND_NAME}, backwards_relu)
{
    SKIP_TEST_FOR("GPU", "${BACKEND_NAME}");
    auto manager = runtime::Manager::get("${BACKEND_NAME}");
    auto backend = manager->allocate_backend();

    test::Uniform<float> rng_neg(-1.0f, -0.01f);
    test::Uniform<float> rng_pos(0.01f, 1.0f);
    Shape shape{2, 3};
    auto x0 = rng_neg.initialize(backend->make_primary_tensor_view<float>(shape));
    auto x1 = rng_pos.initialize(backend->make_primary_tensor_view<float>(shape));

    auto make_graph = [shape]() {
        auto X = make_shared<op::Parameter>(element::f32, shape);
        return make_shared<Function>(make_shared<op::Relu>(X),
                                     std::vector<std::shared_ptr<op::Parameter>>{X});
    };

    for (auto i = 0; i < ${TEST_LOOPS}; i++)
    {
        auto x_neg = rng_neg.initialize(backend->make_primary_tensor_view<float>(shape));

        EXPECT_TRUE(
            autodiff_numeric_compare<float>(manager, backend, make_graph, {x_neg}, .01f, .01f));

        auto x_pos = rng_pos.initialize(backend->make_primary_tensor_view<float>(shape));

        EXPECT_TRUE(
            autodiff_numeric_compare<float>(manager, backend, make_graph, {x_pos}, .01f, .01f));
    }
}

TEST(${BACKEND_NAME}, backwards_replace_slice)
{
    SKIP_TEST_FOR("GPU", "${BACKEND_NAME}");
    auto manager = runtime::Manager::get("${BACKEND_NAME}");
    auto backend = manager->allocate_backend();

    test::Uniform<float> rng(-10.0f, 10.0f);
    Shape shape_x{5, 5};
    Shape shape_y{2, 2};
    auto make_graph = [shape_x, shape_y]() {
        auto X = make_shared<op::Parameter>(element::f32, shape_x);
        auto Y = make_shared<op::Parameter>(element::f32, shape_y);
        return make_shared<Function>(
            make_shared<op::ReplaceSlice>(X, Y, Coordinate{2, 3}, Coordinate{4, 5}),
            std::vector<std::shared_ptr<op::Parameter>>{X, Y});
    };

    for (auto i = 0; i < ${TEST_LOOPS}; i++)
    {
        auto x = rng.initialize(backend->make_primary_tensor_view<float>(shape_x));
        auto y = rng.initialize(backend->make_primary_tensor_view<float>(shape_y));

        EXPECT_TRUE(
            autodiff_numeric_compare<float>(manager, backend, make_graph, {x, y}, .01f, .01f));
    }
}

TEST(${BACKEND_NAME}, backwards_reshape)
{
    SKIP_TEST_FOR("GPU", "${BACKEND_NAME}");
    auto manager = runtime::Manager::get("${BACKEND_NAME}");
    auto backend = manager->allocate_backend();

    test::Uniform<float> rng(-1.0f, 1.0f);
    Shape shape{3, 4};
    auto x0 = rng.initialize(backend->make_primary_tensor_view<float>(shape));

    auto make_graph = [shape]() {
        auto X0 = make_shared<op::Parameter>(element::f32, shape);
        return make_shared<Function>(make_shared<op::Reshape>(X0, AxisVector{1, 0}, Shape{4, 3}),
                                     std::vector<std::shared_ptr<op::Parameter>>{X0});
    };
    EXPECT_TRUE(autodiff_numeric_compare<float>(manager, backend, make_graph, {x0}, .01f, .01f));
}

TEST(${BACKEND_NAME}, backwards_select)
{
    SKIP_TEST_FOR("GPU", "${BACKEND_NAME}");
    auto manager = runtime::Manager::get("${BACKEND_NAME}");
    auto backend = manager->allocate_backend();

    test::Uniform<float> rng(-10.0f, 10.0f);
    Shape shape{2, 3};
    auto make_graph = [shape]() {
        auto X0 = make_shared<op::Parameter>(element::boolean, shape);
        auto X1 = make_shared<op::Parameter>(element::f32, shape);
        auto X2 = make_shared<op::Parameter>(element::f32, shape);
        return make_shared<Function>(make_shared<op::Select>(X0, X1, X2),
                                     std::vector<std::shared_ptr<op::Parameter>>{X0, X1, X2});
    };

    for (auto i = 0; i < ${TEST_LOOPS}; i++)
    {
        auto x0 = backend->make_primary_tensor_view(element::boolean, shape);
        write_vector(x0, vector<char>{0, 1, 0, 1, 0, 1});
        auto x1 = rng.initialize(backend->make_primary_tensor_view<float>(shape));
        auto x2 = rng.initialize(backend->make_primary_tensor_view<float>(shape));

        EXPECT_TRUE(
            autodiff_numeric_compare_selective<float>(manager,
                                                      backend,
                                                      make_graph,
                                                      {x0, x1, x2},
                                                      .01f,
                                                      .01f,
                                                      std::vector<bool>{false, true, true}));
    }
}

TEST(${BACKEND_NAME}, backwards_select_nested)
{
    SKIP_TEST_FOR("GPU", "${BACKEND_NAME}");
    auto manager = runtime::Manager::get("${BACKEND_NAME}");
    auto backend = manager->allocate_backend();

    test::Uniform<float> rng(-10.0f, 10.0f);
    Shape shape{2, 3};
    auto make_graph = [shape]() {
        auto X0 = make_shared<op::Parameter>(element::boolean, shape);
        auto X1 = make_shared<op::Parameter>(element::f32, shape);
        auto X2 = make_shared<op::Parameter>(element::f32, shape);
        return make_shared<Function>(make_shared<op::Select>(X0, X1 + X2, X2 - X1),
                                     std::vector<std::shared_ptr<op::Parameter>>{X0, X1, X2});
    };

    for (auto i = 0; i < ${TEST_LOOPS}; i++)
    {
        auto x0 = backend->make_primary_tensor_view(element::boolean, shape);
        write_vector(x0, vector<char>{0, 1, 0, 1, 0, 1});
        auto x1 = rng.initialize(backend->make_primary_tensor_view<float>(shape));
        auto x2 = rng.initialize(backend->make_primary_tensor_view<float>(shape));

        EXPECT_TRUE(
            autodiff_numeric_compare_selective<float>(manager,
                                                      backend,
                                                      make_graph,
                                                      {x0, x1, x2},
                                                      .01f,
                                                      .01f,
                                                      std::vector<bool>{false, true, true}));
    }
}

TEST(${BACKEND_NAME}, backwards_sign)
{
    SKIP_TEST_FOR("GPU", "${BACKEND_NAME}");
    auto manager = runtime::Manager::get("${BACKEND_NAME}");
    auto backend = manager->allocate_backend();

    // The numeric derivative and the symbolic one may disagree around 0, so we will dance around
    // that point by skipping (-0.01,0.01).
    test::Uniform<float> rng_neg(-1.0f, -0.01f);
    test::Uniform<float> rng_pos(0.01f, 1.0f);
    Shape shape{2, 3};

    auto make_graph = [shape]() {
        auto X = make_shared<op::Parameter>(element::f32, shape);
        return make_shared<Function>(make_shared<op::Sign>(X),
                                     std::vector<std::shared_ptr<op::Parameter>>{X});
    };

    for (auto i = 0; i < ${TEST_LOOPS}; i++)
    {
        auto x_neg = rng_neg.initialize(backend->make_primary_tensor_view<float>(shape));

        EXPECT_TRUE(
            autodiff_numeric_compare<float>(manager, backend, make_graph, {x_neg}, .01f, .01f));

        auto x_pos = rng_pos.initialize(backend->make_primary_tensor_view<float>(shape));

        EXPECT_TRUE(
            autodiff_numeric_compare<float>(manager, backend, make_graph, {x_pos}, .01f, .01f));
    }
}

TEST(${BACKEND_NAME}, backwards_sin)
{
    SKIP_TEST_FOR("GPU", "${BACKEND_NAME}");
    auto manager = runtime::Manager::get("${BACKEND_NAME}");
    auto backend = manager->allocate_backend();

    test::Uniform<float> rng(-10.0f, 10.0f);
    Shape shape{2, 3};
    auto make_graph = [shape]() {
        auto X = make_shared<op::Parameter>(element::f32, shape);
        return make_shared<Function>(make_shared<op::Sin>(X),
                                     std::vector<std::shared_ptr<op::Parameter>>{X});
    };

    for (auto i = 0; i < ${TEST_LOOPS}; i++)
    {
        auto x = rng.initialize(backend->make_primary_tensor_view<float>(shape));

        EXPECT_TRUE(autodiff_numeric_compare<float>(manager, backend, make_graph, {x}, .01f, .01f));
    }
}

TEST(${BACKEND_NAME}, backwards_sinh)
{
    SKIP_TEST_FOR("GPU", "${BACKEND_NAME}");
    auto manager = runtime::Manager::get("${BACKEND_NAME}");
    auto backend = manager->allocate_backend();

    test::Uniform<float> rng(-10.0f, 10.0f);
    Shape shape{2, 3};
    auto make_graph = [shape]() {
        auto X = make_shared<op::Parameter>(element::f32, shape);
        return make_shared<Function>(make_shared<op::Sinh>(X),
                                     std::vector<std::shared_ptr<op::Parameter>>{X});
    };

    for (auto i = 0; i < ${TEST_LOOPS}; i++)
    {
        auto x = rng.initialize(backend->make_primary_tensor_view<float>(shape));

        EXPECT_TRUE(autodiff_numeric_compare<float>(manager, backend, make_graph, {x}, .01f, .01f));
    }
}

TEST(${BACKEND_NAME}, backwards_slice)
{
    SKIP_TEST_FOR("GPU", "${BACKEND_NAME}");
    auto manager = runtime::Manager::get("${BACKEND_NAME}");
    auto backend = manager->allocate_backend();

    test::Uniform<float> rng(-10.0f, 10.0f);
    Shape shape{5, 5};
    auto make_graph = [shape]() {
        auto X = make_shared<op::Parameter>(element::f32, shape);
        return make_shared<Function>(make_shared<op::Slice>(X, Coordinate{2, 3}, Coordinate{4, 5}),
                                     std::vector<std::shared_ptr<op::Parameter>>{X});
    };

    for (auto i = 0; i < ${TEST_LOOPS}; i++)
    {
        auto x = rng.initialize(backend->make_primary_tensor_view<float>(shape));

        EXPECT_TRUE(autodiff_numeric_compare<float>(manager, backend, make_graph, {x}, .01f, .01f));
    }
}

TEST(${BACKEND_NAME}, backwards_sqrt)
{
    SKIP_TEST_FOR("GPU", "${BACKEND_NAME}");
    auto manager = runtime::Manager::get("${BACKEND_NAME}");
    auto backend = manager->allocate_backend();

    // Deriv has an asymptote at 0 so we'll stay away from there.
    test::Uniform<float> rng(0.1f, 10.0f);
    Shape shape{2, 3};
    auto make_graph = [shape]() {
        auto X = make_shared<op::Parameter>(element::f32, shape);
        return make_shared<Function>(make_shared<op::Sqrt>(X),
                                     std::vector<std::shared_ptr<op::Parameter>>{X});
    };

    for (auto i = 0; i < ${TEST_LOOPS}; i++)
    {
        auto x = rng.initialize(backend->make_primary_tensor_view<float>(shape));

        EXPECT_TRUE(autodiff_numeric_compare<float>(manager, backend, make_graph, {x}, .01f, .01f));
    }
}

TEST(${BACKEND_NAME}, backwards_subtract)
{
    SKIP_TEST_FOR("GPU", "${BACKEND_NAME}");
    auto manager = runtime::Manager::get("${BACKEND_NAME}");
    auto backend = manager->allocate_backend();

    test::Uniform<float> rng(-1.0f, 1.0f);
    Shape shape{2, 3};
    auto x0 = rng.initialize(backend->make_primary_tensor_view<float>(shape));
    auto x1 = rng.initialize(backend->make_primary_tensor_view<float>(shape));

    auto make_graph = [shape]() {
        auto X0 = make_shared<op::Parameter>(element::f32, shape);
        auto X1 = make_shared<op::Parameter>(element::f32, shape);
        return make_shared<Function>(X0 - X1, std::vector<std::shared_ptr<op::Parameter>>{X0, X1});
    };
    EXPECT_TRUE(
        autodiff_numeric_compare<float>(manager, backend, make_graph, {x0, x1}, .01f, .01f));
}

TEST(${BACKEND_NAME}, backwards_sum_v2s)
{
    SKIP_TEST_FOR("GPU", "${BACKEND_NAME}");
    auto manager = runtime::Manager::get("${BACKEND_NAME}");
    auto backend = manager->allocate_backend();

    test::Uniform<float> rng(-1.0f, 1.0f);
    Shape shape{8};
    auto x = rng.initialize(backend->make_primary_tensor_view<float>(shape));

    auto make_graph = [shape]() {
        auto X = make_shared<op::Parameter>(element::f32, shape);
        return make_shared<Function>(make_shared<op::Sum>(X, AxisSet{0}),
                                     std::vector<std::shared_ptr<op::Parameter>>{X});
    };
    EXPECT_TRUE(autodiff_numeric_compare<float>(manager, backend, make_graph, {x}, .01f, .01f));
}

TEST(${BACKEND_NAME}, backwards_sum_m2s)
{
    SKIP_TEST_FOR("GPU", "${BACKEND_NAME}");
    auto manager = runtime::Manager::get("${BACKEND_NAME}");
    auto backend = manager->allocate_backend();

    test::Uniform<float> rng(-1.0f, 1.0f);
    Shape shape{8, 9};
    auto x = rng.initialize(backend->make_primary_tensor_view<float>(shape));

    auto make_graph = [shape]() {
        auto X = make_shared<op::Parameter>(element::f32, shape);
        return make_shared<Function>(make_shared<op::Sum>(X, AxisSet{0, 1}),
                                     std::vector<std::shared_ptr<op::Parameter>>{X});
    };
    EXPECT_TRUE(autodiff_numeric_compare<float>(manager, backend, make_graph, {x}, .01f, .01f));
}

TEST(${BACKEND_NAME}, backwards_sum_m2v_0)
{
    SKIP_TEST_FOR("GPU", "${BACKEND_NAME}");
    auto manager = runtime::Manager::get("${BACKEND_NAME}");
    auto backend = manager->allocate_backend();

    test::Uniform<float> rng(-1.0f, 1.0f);
    Shape shape{8, 9};
    auto x = rng.initialize(backend->make_primary_tensor_view<float>(shape));

    auto make_graph = [shape]() {
        auto X = make_shared<op::Parameter>(element::f32, shape);
        return make_shared<Function>(make_shared<op::Sum>(X, AxisSet{0}),
                                     std::vector<std::shared_ptr<op::Parameter>>{X});
    };
    EXPECT_TRUE(autodiff_numeric_compare<float>(manager, backend, make_graph, {x}, .01f, .01f));
}

TEST(${BACKEND_NAME}, backwards_sum_m2v_1)
{
    SKIP_TEST_FOR("GPU", "${BACKEND_NAME}");
    auto manager = runtime::Manager::get("${BACKEND_NAME}");
    auto backend = manager->allocate_backend();

    test::Uniform<float> rng(-1.0f, 1.0f);
    Shape shape{8, 9};
    auto x = rng.initialize(backend->make_primary_tensor_view<float>(shape));

    auto make_graph = [shape]() {
        auto X = make_shared<op::Parameter>(element::f32, shape);
        return make_shared<Function>(make_shared<op::Sum>(X, AxisSet{1}),
                                     std::vector<std::shared_ptr<op::Parameter>>{X});
    };
    EXPECT_TRUE(autodiff_numeric_compare<float>(manager, backend, make_graph, {x}, .01f, .01f));
}

TEST(${BACKEND_NAME}, backwards_tan)
{
    SKIP_TEST_FOR("GPU", "${BACKEND_NAME}");
    auto manager = runtime::Manager::get("${BACKEND_NAME}");
    auto backend = manager->allocate_backend();

    auto pi = 3.14159f;

    // Stay away from the asymptotes at 6 and 12 o'clock.
    auto slop = 0.1f;
    test::Uniform<float> rng_r(-pi / 2 + slop, pi / 2 - slop);
    test::Uniform<float> rng_l(pi / 2 + slop, (3 * pi) / 2 - slop);

    Shape shape{2, 3};

    auto make_graph = [shape]() {
        auto X = make_shared<op::Parameter>(element::f32, shape);
        return make_shared<Function>(make_shared<op::Tan>(X),
                                     std::vector<std::shared_ptr<op::Parameter>>{X});
    };

    for (auto i = 0; i < ${TEST_LOOPS}; i++)
    {
        auto x_r = rng_r.initialize(backend->make_primary_tensor_view<float>(shape));

        EXPECT_TRUE(
            autodiff_numeric_compare<float>(manager, backend, make_graph, {x_r}, .01f, .01f));

        auto x_l = rng_l.initialize(backend->make_primary_tensor_view<float>(shape));

        EXPECT_TRUE(
            autodiff_numeric_compare<float>(manager, backend, make_graph, {x_l}, .01f, .01f));
    }
}

TEST(${BACKEND_NAME}, backwards_tanh)
{
    SKIP_TEST_FOR("GPU", "${BACKEND_NAME}");
    auto manager = runtime::Manager::get("${BACKEND_NAME}");
    auto backend = manager->allocate_backend();

    test::Uniform<float> rng(-10.0f, 10.0f);
    Shape shape{2, 3};
    auto make_graph = [shape]() {
        auto X = make_shared<op::Parameter>(element::f32, shape);
        return make_shared<Function>(make_shared<op::Tanh>(X),
                                     std::vector<std::shared_ptr<op::Parameter>>{X});
    };

    for (auto i = 0; i < ${TEST_LOOPS}; i++)
    {
        auto x = rng.initialize(backend->make_primary_tensor_view<float>(shape));

        EXPECT_TRUE(autodiff_numeric_compare<float>(manager, backend, make_graph, {x}, .01f, .01f));
    }
}

TEST(${BACKEND_NAME}, backwards_abc)
{
    auto manager = runtime::Manager::get("${BACKEND_NAME}");
    auto backend = manager->allocate_backend();

    test::Uniform<float> rng(-1.0f, 1.0f);
    Shape shape{2, 3};
    auto x0 = rng.initialize(backend->make_primary_tensor_view<float>(shape));
    auto x1 = rng.initialize(backend->make_primary_tensor_view<float>(shape));
    auto x2 = rng.initialize(backend->make_primary_tensor_view<float>(shape));

    auto make_graph = [shape]() {
        auto X0 = make_shared<op::Parameter>(element::f32, shape);
        auto X1 = make_shared<op::Parameter>(element::f32, shape);
        auto X2 = make_shared<op::Parameter>(element::f32, shape);
        return make_shared<Function>((X0 + X1) * X2,
                                     std::vector<std::shared_ptr<op::Parameter>>{X0, X1, X2});
    };
    EXPECT_TRUE(
        autodiff_numeric_compare<float>(manager, backend, make_graph, {x0, x1, x2}, .01f, .01f));
}

TEST(${BACKEND_NAME}, backwards_reverse_3d_02)
{
    SKIP_TEST_FOR("GPU", "${BACKEND_NAME}");
    auto manager = runtime::Manager::get("${BACKEND_NAME}");
    auto backend = manager->allocate_backend();

    test::Uniform<float> rng(-1.0f, 1.0f);
    Shape shape{2, 4, 5};
    auto x = rng.initialize(backend->make_primary_tensor_view(element::f32, shape));

    auto make_graph = [shape]() {
        auto X = make_shared<op::Parameter>(element::f32, shape);
        return make_shared<Function>(make_shared<op::Reverse>(X, AxisSet{0, 2}),
                                     std::vector<std::shared_ptr<op::Parameter>>{X});
    };
    EXPECT_TRUE(autodiff_numeric_compare<float>(manager, backend, make_graph, {x}, .01f, .01f));
}

TEST(${BACKEND_NAME}, backwards_maxpool_n4c1h4w4_kh2kw2_sh1sw1)
{
    SKIP_TEST_FOR("GPU", "${BACKEND_NAME}");
    auto manager = runtime::Manager::get("${BACKEND_NAME}");
    auto backend = manager->allocate_backend();
    Shape shape_a{4, 1, 4, 4}; //in NCHW
    Shape maxpool_shape{4, 1, 3, 3};

    auto A = make_shared<op::Parameter>(element::f32, shape_a);
    Shape window_shape{2, 2};
    auto window_movement_strides = Strides{1, 1};
    auto maxpool = make_shared<op::MaxPool>(A, window_shape, window_movement_strides);
    auto f = make_shared<Function>(maxpool, op::ParameterVector{A});
    shared_ptr<runtime::TensorView> ep =
        backend->make_primary_tensor_view(element::f32, maxpool_shape);
    vector<float> dataEp(shape_size(maxpool_shape), 4);

    shared_ptr<runtime::TensorView> input =
        backend->make_primary_tensor_view(element::f32, shape_a);
    shared_ptr<runtime::TensorView> output =
        backend->make_primary_tensor_view(element::f32, shape_a);

    vector<float> dataInput{11, 65, 44, 28, 31, 33, 21, 66, 40, 49, 69, 57, 47, 30, 24, 27,
                            13, 56, 46, 60, 61, 41, 25, 42, 48, 53, 51, 43, 59, 58, 29, 71,
                            17, 22, 72, 18, 39, 35, 15, 38, 64, 52, 73, 67, 62, 50, 10, 68,
                            45, 63, 16, 14, 55, 54, 37, 20, 36, 12, 70, 34, 19, 26, 32, 23};

    vector<float> expected{//delta
                           0, 8, 0, 0, 0, 0, 0, 4, 0, 8, 16, 0, 0, 0, 0,  0, 0, 4, 0, 4, 8,  0,
                           0, 0, 0, 4, 4, 0, 4, 4, 0, 4, 0,  0, 8, 0, 4,  0, 0, 0, 8, 0, 16, 0,
                           0, 0, 0, 0, 0, 8, 0, 0, 4, 0, 4,  0, 4, 0, 16, 0, 0, 0, 0, 0};

    copy_data(ep, dataEp);
    copy_data(input, dataInput);

    auto C = make_shared<op::Parameter>(element::f32, maxpool_shape);
    auto df = autodiff::backprop_function(f);
    auto external = manager->compile(df);
    auto cf = backend->make_call_frame(external);
    cf->tensor_call({input, ep}, {output});
    ASSERT_TRUE(read_vector<float>(output) == expected);
}

TEST(${BACKEND_NAME}, backwards_maxpool_n2c1h5w5_kh3kw3_sh2sw2)
{
    SKIP_TEST_FOR("GPU", "${BACKEND_NAME}");
    auto manager = runtime::Manager::get("${BACKEND_NAME}");
    auto backend = manager->allocate_backend();

    Shape shape_a{1, 2, 5, 5}; //in NCHW
    Shape maxpool_shape{1, 2, 2, 2};

    auto A = make_shared<op::Parameter>(element::f32, shape_a);
    Shape window_shape{3, 3};
    auto window_movement_strides = Strides{2, 2};
    auto maxpool = make_shared<op::MaxPool>(A, window_shape, window_movement_strides);
    auto f = make_shared<Function>(maxpool, op::ParameterVector{A});

    shared_ptr<runtime::TensorView> ep =
        backend->make_primary_tensor_view(element::f32, maxpool_shape);
    vector<float> dataEp(shape_size(maxpool_shape), 4);

    shared_ptr<runtime::TensorView> input =
        backend->make_primary_tensor_view(element::f32, shape_a);
    shared_ptr<runtime::TensorView> output =
        backend->make_primary_tensor_view(element::f32, shape_a);

    vector<float> dataInput{58, 15, 51, 35, 18, 47, 31, 32, 52, 21, 36, 38, 57, 54, 25, 45, 23,
                            30, 16, 27, 48, 20, 41, 37, 43, 39, 22, 28, 33, 29, 12, 17, 44, 42,
                            19, 40, 10, 46, 34, 53, 26, 55, 50, 13, 24, 14, 49, 56, 59, 11};

    vector<float> expected{//delta
                           4, 0, 0, 0, 0, 0, 0, 0, 0, 0, 0, 0, 12, 0, 0, 0, 0,
                           0, 0, 0, 0, 0, 0, 0, 0, 0, 0, 0, 0, 0,  0, 0, 0, 0,
                           0, 0, 0, 4, 0, 4, 0, 0, 0, 0, 0, 0, 0,  4, 4, 0};

    copy_data(ep, dataEp);
    copy_data(input, dataInput);

    auto C = make_shared<op::Parameter>(element::f32, maxpool_shape);
    auto df = autodiff::backprop_function(f);
    auto external = manager->compile(df);
    auto cf = backend->make_call_frame(external);
    cf->tensor_call({input, ep}, {output});
    ASSERT_TRUE(read_vector<float>(output) == expected);
}<|MERGE_RESOLUTION|>--- conflicted
+++ resolved
@@ -138,13 +138,8 @@
     Shape window_shape{2, 2};
     auto window_movement_strides = Strides{2, 2};
     auto avgpool =
-<<<<<<< HEAD
-        make_shared<op::AvgPool>(A, window_shape, window_movement_strides, padding, padding);
+        make_shared<op::AvgPool>(A, window_shape, window_movement_strides, padding, padding, false);
     auto f = make_shared<Function>(avgpool, op::ParameterVector{A});
-=======
-        make_shared<op::AvgPool>(A, window_shape, window_movement_strides, padding, padding, false);
-    auto f = make_shared<Function>(avgpool, op::Parameters{A});
->>>>>>> adc95ffd
 
     shared_ptr<runtime::TensorView> ep =
         backend->make_primary_tensor_view(element::i32, avgpool_shape);
@@ -378,15 +373,9 @@
         Shape window_shape{2, 2};
         Shape padding{1, 1};
         auto window_movement_strides = Strides{2, 2};
-<<<<<<< HEAD
-        auto avgpool =
-            make_shared<op::AvgPool>(A, window_shape, window_movement_strides, padding, padding);
-        return make_shared<Function>(avgpool, op::ParameterVector{A});
-=======
         auto avgpool = make_shared<op::AvgPool>(
             A, window_shape, window_movement_strides, padding, padding, false);
-        return make_shared<Function>(avgpool, op::Parameters{A});
->>>>>>> adc95ffd
+        return make_shared<Function>(avgpool, op::ParameterVector{A});
 
     };
 
