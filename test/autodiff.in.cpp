/*******************************************************************************
* Copyright 2017-2018 Intel Corporation
*
* Licensed under the Apache License, Version 2.0 (the "License");
* you may not use this file except in compliance with the License.
* You may obtain a copy of the License at
*
*     http://www.apache.org/licenses/LICENSE-2.0
*
* Unless required by applicable law or agreed to in writing, software
* distributed under the License is distributed on an "AS IS" BASIS,
* WITHOUT WARRANTIES OR CONDITIONS OF ANY KIND, either express or implied.
* See the License for the specific language governing permissions and
* limitations under the License.
*******************************************************************************/

#include <algorithm>
#include <functional>
#include <memory>
#include <tuple>

#include "gtest/gtest.h"

#include "ngraph/ngraph.hpp"
#include "ngraph/runtime/reference/avg_pool.hpp"
#include "util/autodiff/backprop_function.hpp"
#include "util/autodiff/numeric_compare.hpp"
#include "util/random.hpp"

using namespace std;
using namespace ngraph;

TEST(${BACKEND_NAME}, backwards_maxpool_n4_c1_hw4_2x2_max)
{
<<<<<<< HEAD
    SKIP_TEST_FOR("GPU", "${BACKEND_NAME}");
    auto backend = runtime::Backend::create("${BACKEND_NAME}");
=======
    auto manager = runtime::Manager::get("${BACKEND_NAME}");
    auto backend = manager->allocate_backend();
>>>>>>> e7cf2662

    Shape shape_a{1, 4, 4, 4}; //in CHWN
    Shape maxpool_shape{1, 4, 3, 3};

    auto A = make_shared<op::Parameter>(element::i32, shape_a);
    auto reshape = make_shared<op::Reshape>(
        A, AxisVector{0, 3, 1, 2}, Shape{1, 4, 4, 4}); //convert CHWN to CNHW
    Shape window_shape{2, 2};
    auto window_movement_strides = Strides{1, 1};
    auto maxpool = make_shared<op::MaxPool>(reshape, window_shape, window_movement_strides);
    auto f = make_shared<Function>(maxpool, op::ParameterVector{A});

    shared_ptr<runtime::TensorView> ep = backend->create_tensor(element::i32, maxpool_shape);
    vector<int> dataEp(shape_size(maxpool_shape), 4);

    shared_ptr<runtime::TensorView> input = backend->create_tensor(element::i32, shape_a);
    shared_ptr<runtime::TensorView> output = backend->create_tensor(element::i32, shape_a);

    vector<int> dataInput{11, 65, 44, 28, 31, 33, 21, 66, 40, 49, 69, 57, 47, 30, 24, 27,
                          13, 56, 46, 60, 61, 41, 25, 42, 48, 53, 51, 43, 59, 58, 29, 71,
                          17, 22, 72, 18, 39, 35, 15, 38, 64, 52, 73, 67, 62, 50, 10, 68,
                          45, 63, 16, 14, 55, 54, 37, 20, 36, 12, 70, 34, 19, 26, 32, 23};

    vector<int> expected{//delta
                         0, 4, 0, 0, 0, 0, 0, 8, 0, 0, 8, 0, 0, 0, 0, 0, 0, 4, 4,  4, 12, 0,
                         0, 0, 0, 8, 0, 0, 4, 8, 0, 8, 0, 0, 8, 0, 0, 0, 0, 4, 16, 4, 16, 8,
                         0, 0, 0, 4, 0, 4, 0, 0, 4, 4, 0, 0, 0, 0, 0, 0, 0, 0, 0,  0};

    copy_data(ep, dataEp);
    copy_data(input, dataInput);

    auto C = make_shared<op::Parameter>(element::i32, maxpool_shape);
    auto df = autodiff::backprop_function(f);
    backend->call(df, {output}, {input, ep});
    ASSERT_TRUE(read_vector<int>(output) == expected);
}

TEST(${BACKEND_NAME}, backwards_maxpool_n2_c1_hw5_3x3_str2_max)
{
<<<<<<< HEAD
    SKIP_TEST_FOR("GPU", "${BACKEND_NAME}");
    auto backend = runtime::Backend::create("${BACKEND_NAME}");
=======
    auto manager = runtime::Manager::get("${BACKEND_NAME}");
    auto backend = manager->allocate_backend();
>>>>>>> e7cf2662

    Shape shape_a{1, 5, 5, 2}; //in CHWN
    Shape maxpool_shape{1, 2, 2, 2};

    auto A = make_shared<op::Parameter>(element::i32, shape_a);
    auto reshape = make_shared<op::Reshape>(
        A, AxisVector{0, 3, 1, 2}, Shape{1, 2, 5, 5}); //convert CHWN to CNHW
    Shape window_shape{3, 3};
    auto window_movement_strides = Strides{2, 2};
    auto maxpool = make_shared<op::MaxPool>(reshape, window_shape, window_movement_strides);
    auto f = make_shared<Function>(maxpool, op::ParameterVector{A});

    shared_ptr<runtime::TensorView> ep = backend->create_tensor(element::i32, maxpool_shape);
    vector<int> dataEp(shape_size(maxpool_shape), 4);

    shared_ptr<runtime::TensorView> input = backend->create_tensor(element::i32, shape_a);
    shared_ptr<runtime::TensorView> output = backend->create_tensor(element::i32, shape_a);

    vector<int> dataInput{58, 15, 51, 35, 18, 47, 31, 32, 52, 21, 36, 38, 57, 54, 25, 45, 23,
                          30, 16, 27, 48, 20, 41, 37, 43, 39, 22, 28, 33, 29, 12, 17, 44, 42,
                          19, 40, 10, 46, 34, 53, 26, 55, 50, 13, 24, 14, 49, 56, 59, 11};

    vector<int> expected{//delta
                         4, 0, 0, 0, 0, 4, 0, 0, 4, 0, 0, 0, 0, 4, 0, 0, 0, 0, 0, 0, 0, 0, 0, 0, 0,
                         0, 0, 0, 0, 0, 0, 0, 0, 0, 0, 0, 0, 0, 0, 0, 0, 4, 4, 0, 0, 0, 0, 4, 4, 0};

    copy_data(ep, dataEp);
    copy_data(input, dataInput);

    auto C = make_shared<op::Parameter>(element::i32, maxpool_shape);
    auto df = autodiff::backprop_function(f);
    backend->call(df, {output}, {input, ep});
    ASSERT_TRUE(read_vector<int>(output) == expected);
}

TEST(${BACKEND_NAME}, backwards_avgpool_n1_c1_hw2x2)
{
    SKIP_TEST_FOR("GPU", "${BACKEND_NAME}");
    auto backend = runtime::Backend::create("${BACKEND_NAME}");

    Shape padding{1, 1};

    Shape shape_a{1, 1, 2, 2};
    Shape avgpool_shape{1, 1, 2, 2};

    auto A = make_shared<op::Parameter>(element::i32, shape_a);
    Shape window_shape{2, 2};
    auto window_movement_strides = Strides{2, 2};
    auto avgpool =
        make_shared<op::AvgPool>(A, window_shape, window_movement_strides, padding, padding, false);
    auto f = make_shared<Function>(avgpool, op::ParameterVector{A});

    shared_ptr<runtime::TensorView> ep = backend->create_tensor(element::i32, avgpool_shape);
    vector<int> dataEp(shape_size(avgpool_shape), 4);

    shared_ptr<runtime::TensorView> input = backend->create_tensor(element::i32, shape_a);

    shared_ptr<runtime::TensorView> output = backend->create_tensor(element::i32, shape_a);

    vector<int> dataInput{4, 8, 12, 16};

    vector<int> expected{1, 2, 3, 4};

    copy_data(ep, dataEp);
    copy_data(input, dataInput);

    auto C = make_shared<op::Parameter>(element::i32, avgpool_shape);
    auto df = autodiff::backprop_function(f);
    backend->call(df, {output}, {input, ep});
    ASSERT_TRUE(read_vector<int>(output) == dataEp);
}

TEST(${BACKEND_NAME}, backwards_avgpool_n1_c1_hw4x4)
{
    SKIP_TEST_FOR("GPU", "${BACKEND_NAME}");
    auto backend = runtime::Backend::create("${BACKEND_NAME}");

    Shape shape_a{1, 1, 4, 4};
    Shape avgpool_shape{1, 1, 3, 3};

    auto A = make_shared<op::Parameter>(element::i32, shape_a);
    Shape window_shape{2, 2};
    auto window_movement_strides = Strides{1, 1};
    auto avgpool = make_shared<op::AvgPool>(A, window_shape, window_movement_strides);
    auto f = make_shared<Function>(avgpool, op::ParameterVector{A});

    shared_ptr<runtime::TensorView> ep = backend->create_tensor(element::i32, avgpool_shape);
    vector<int> dataEp(shape_size(avgpool_shape), 4);

    shared_ptr<runtime::TensorView> input = backend->create_tensor(element::i32, shape_a);

    shared_ptr<runtime::TensorView> output = backend->create_tensor(element::i32, shape_a);

    vector<int> dataInput{1, 3, 1, 3, 1, 3, 1, 3, 3, 5, 3, 5, 3, 5, 3, 5};

    vector<int> expected{1, 2, 2, 1, 2, 4, 4, 2, 2, 4, 4, 2, 1, 2, 2, 1};

    copy_data(ep, dataEp);
    copy_data(input, dataInput);

    auto C = make_shared<op::Parameter>(element::i32, avgpool_shape);
    auto df = autodiff::backprop_function(f);
    backend->call(df, {output}, {input, ep});
    ASSERT_TRUE(read_vector<int>(output) == expected);
}

TEST(${BACKEND_NAME}, backwards_avgpool_n2_c2_hw4x4)
{
    SKIP_TEST_FOR("GPU", "${BACKEND_NAME}");
    auto backend = runtime::Backend::create("${BACKEND_NAME}");

    Shape shape_a{2, 2, 4, 4};
    Shape avgpool_shape{2, 2, 2, 2};

    auto A = make_shared<op::Parameter>(element::i32, shape_a);
    Shape window_shape{2, 2};
    auto window_movement_strides = Strides{2, 2};
    auto avgpool = make_shared<op::AvgPool>(A, window_shape, window_movement_strides);
    auto f = make_shared<Function>(avgpool, op::ParameterVector{A});

    shared_ptr<runtime::TensorView> ep = backend->create_tensor(element::i32, avgpool_shape);
    vector<int> dataEp(shape_size(avgpool_shape), 12);

    shared_ptr<runtime::TensorView> input = backend->create_tensor(element::i32, shape_a);

    shared_ptr<runtime::TensorView> output = backend->create_tensor(element::i32, shape_a);

    vector<int> dataInput{//i1c1
                          1,
                          2,
                          6,
                          7,
                          3,
                          4,
                          4,
                          3,
                          19,
                          1,
                          2,
                          3,
                          18,
                          2,
                          3,
                          2,
                          //i1c2
                          4,
                          1,
                          5,
                          5,
                          1,
                          4,
                          5,
                          5,
                          12,
                          8,
                          2,
                          3,
                          15,
                          5,
                          3,
                          2,
                          //i2c1
                          2,
                          3,
                          7,
                          7,
                          3,
                          2,
                          3,
                          3,
                          13,
                          7,
                          1,
                          2,
                          7,
                          13,
                          3,
                          4,
                          //i2c2
                          1,
                          1,
                          2,
                          2,
                          7,
                          1,
                          2,
                          14,
                          6,
                          16,
                          4,
                          1,
                          14,
                          4,
                          4,
                          1};

    vector<int> expected(shape_size(shape_a), 3);
    copy_data(ep, dataEp);
    copy_data(input, dataInput);

    auto C = make_shared<op::Parameter>(element::i32, avgpool_shape);
    auto df = autodiff::backprop_function(f);
    backend->call(df, {output}, {input, ep});
    ASSERT_TRUE(read_vector<int>(output) == expected);
}

TEST(${BACKEND_NAME}, backwards_avgpool_n2_c2_hw4x4_numeric)
{
    SKIP_TEST_FOR("GPU", "${BACKEND_NAME}");
    auto backend = runtime::Backend::create("${BACKEND_NAME}");
    Shape shape_a{2, 2, 4, 4};
    test::Uniform<float> rng(1.0f, 10.0f);

    auto make_graph = [shape_a]() {
        auto A = make_shared<op::Parameter>(element::f32, shape_a);
        Shape window_shape{2, 2};
        auto window_movement_strides = Strides{2, 2};
        auto avgpool = make_shared<op::AvgPool>(A, window_shape, window_movement_strides);
        return make_shared<Function>(avgpool, op::ParameterVector{A});

    };

    for (auto i = 0; i < ${TEST_LOOPS}; i++)
    {
        auto x = rng.initialize(backend->create_tensor(element::f32, shape_a));
        EXPECT_TRUE(autodiff_numeric_compare<float>(backend, make_graph, {x}, .01f, .01f));
    }
}

TEST(${BACKEND_NAME}, backwards_avgpool_n2_c2_hw4x4_win_2x2_str_1x1_numeric)
{
    SKIP_TEST_FOR("GPU", "${BACKEND_NAME}");
    auto backend = runtime::Backend::create("${BACKEND_NAME}");
    Shape shape_a{2, 2, 4, 4};
    test::Uniform<float> rng(1.0f, 10.0f);

    auto make_graph = [shape_a]() {
        auto A = make_shared<op::Parameter>(element::f32, shape_a);
        Shape window_shape{2, 2};
        auto window_movement_strides = Strides{1, 1};
        auto avgpool = make_shared<op::AvgPool>(A, window_shape, window_movement_strides);
        return make_shared<Function>(avgpool, op::ParameterVector{A});

    };

    for (auto i = 0; i < ${TEST_LOOPS}; i++)
    {
        auto x = rng.initialize(backend->create_tensor(element::f32, shape_a));
        EXPECT_TRUE(autodiff_numeric_compare<float>(backend, make_graph, {x}, .01f, .01f));
    }
}

TEST(${BACKEND_NAME}, backwards_avgpool_n2_c2_hw2x2_win_2x2_str_1x1_padding_numeric)
{
    SKIP_TEST_FOR("GPU", "${BACKEND_NAME}");
    auto backend = runtime::Backend::create("${BACKEND_NAME}");
    Shape shape_a{2, 2, 4, 4};
    test::Uniform<float> rng(1.0f, 10.0f);

    auto make_graph = [shape_a]() {
        auto A = make_shared<op::Parameter>(element::f32, shape_a);
        Shape window_shape{2, 2};
        Shape padding{1, 1};
        auto window_movement_strides = Strides{2, 2};
        auto avgpool = make_shared<op::AvgPool>(
            A, window_shape, window_movement_strides, padding, padding, false);
        return make_shared<Function>(avgpool, op::ParameterVector{A});

    };

    for (auto i = 0; i < ${TEST_LOOPS}; i++)
    {
        auto x = rng.initialize(backend->create_tensor(element::f32, shape_a));
        EXPECT_TRUE(autodiff_numeric_compare<float>(backend, make_graph, {x}, .01f, .01f));
    }
}

TEST(${BACKEND_NAME}, backwards_abs)
{
    auto backend = runtime::Backend::create("${BACKEND_NAME}");

    // The numeric derivative and the symbolic one may disagree around 0, so we will dance around
    // that point by skipping (-0.01,0.01).
    test::Uniform<float> rng_neg(-1.0f, -0.01f);
    test::Uniform<float> rng_pos(0.01f, 1.0f);
    Shape shape{2, 3};

    auto make_graph = [shape]() {
        auto X = make_shared<op::Parameter>(element::f32, shape);
        return make_shared<Function>(make_shared<op::Abs>(X),
                                     std::vector<std::shared_ptr<op::Parameter>>{X});
    };

    for (auto i = 0; i < ${TEST_LOOPS}; i++)
    {
        auto x_neg = rng_neg.initialize(backend->create_tensor<float>(shape));

        EXPECT_TRUE(autodiff_numeric_compare<float>(backend, make_graph, {x_neg}, .01f, .01f));

        auto x_pos = rng_pos.initialize(backend->create_tensor<float>(shape));

        EXPECT_TRUE(autodiff_numeric_compare<float>(backend, make_graph, {x_pos}, .01f, .01f));
    }
}

TEST(${BACKEND_NAME}, backwards_add)
{
    auto backend = runtime::Backend::create("${BACKEND_NAME}");

    test::Uniform<float> rng(-1.0f, 1.0f);
    Shape shape{2, 3};
    auto x0 = rng.initialize(backend->create_tensor<float>(shape));
    auto x1 = rng.initialize(backend->create_tensor<float>(shape));

    auto make_graph = [shape]() {
        auto X0 = make_shared<op::Parameter>(element::f32, shape);
        auto X1 = make_shared<op::Parameter>(element::f32, shape);
        return make_shared<Function>(X0 + X1, std::vector<std::shared_ptr<op::Parameter>>{X0, X1});
    };
    EXPECT_TRUE(autodiff_numeric_compare<float>(backend, make_graph, {x0, x1}, .01f, .01f));
}

TEST(${BACKEND_NAME}, backwards_add_nested)
{
    auto backend = runtime::Backend::create("${BACKEND_NAME}");

    test::Uniform<float> rng(-1.0f, 1.0f);
    Shape shape{2, 3};
    auto x0 = rng.initialize(backend->create_tensor<float>(shape));
    auto x1 = rng.initialize(backend->create_tensor<float>(shape));

    auto make_graph = [shape]() {
        auto X0 = make_shared<op::Parameter>(element::f32, shape);
        auto X1 = make_shared<op::Parameter>(element::f32, shape);
        return make_shared<Function>((X0 + X1) + (X1 + X0),
                                     std::vector<std::shared_ptr<op::Parameter>>{X0, X1});
    };
    EXPECT_TRUE(autodiff_numeric_compare<float>(backend, make_graph, {x0, x1}, .01f, .01f));
}

TEST(${BACKEND_NAME}, backwards_broadcast0)
{
    SKIP_TEST_FOR("GPU", "${BACKEND_NAME}");
    auto backend = runtime::Backend::create("${BACKEND_NAME}");

    test::Uniform<float> rng(-1.0f, 1.0f);
    Shape shape{3};
    auto x0 = rng.initialize(backend->create_tensor<float>(shape));

    auto make_graph = [shape]() {
        auto X0 = make_shared<op::Parameter>(element::f32, shape);
        return make_shared<Function>(make_shared<op::Broadcast>(X0, Shape{2, 3}, AxisSet{0}),
                                     std::vector<std::shared_ptr<op::Parameter>>{X0});
    };
    EXPECT_TRUE(autodiff_numeric_compare<float>(backend, make_graph, {x0}, .01f, .01f));
}

TEST(${BACKEND_NAME}, backwards_broadcast1)
{
    SKIP_TEST_FOR("GPU", "${BACKEND_NAME}");
    auto backend = runtime::Backend::create("${BACKEND_NAME}");

    test::Uniform<float> rng(-1.0f, 1.0f);
    Shape shape{3};
    auto x0 = rng.initialize(backend->create_tensor<float>(shape));

    auto make_graph = [shape]() {
        auto X0 = make_shared<op::Parameter>(element::f32, shape);
        return make_shared<Function>(make_shared<op::Broadcast>(X0, Shape{3, 2}, AxisSet{1}),
                                     std::vector<std::shared_ptr<op::Parameter>>{X0});
    };
    EXPECT_TRUE(autodiff_numeric_compare<float>(backend, make_graph, {x0}, .01f, .01f));
}

TEST(${BACKEND_NAME}, backwards_concat_vector)
{
    SKIP_TEST_FOR("GPU", "${BACKEND_NAME}");
    SKIP_TEST_FOR("NNP_TESTER", "${BACKEND_NAME}");

    auto backend = runtime::Backend::create("${BACKEND_NAME}");

    test::Uniform<float> rng(-1.0f, 1.0f);
    Shape shape_0{3};
    auto x0 = rng.initialize(backend->create_tensor(element::f32, shape_0));
    Shape shape_1{2};
    auto x1 = rng.initialize(backend->create_tensor(element::f32, shape_1));
    Shape shape_2{1};
    auto x2 = rng.initialize(backend->create_tensor(element::f32, shape_2));

    auto make_graph = [shape_0, shape_1, shape_2]() {
        auto X0 = make_shared<op::Parameter>(element::f32, shape_0);
        auto X1 = make_shared<op::Parameter>(element::f32, shape_1);
        auto X2 = make_shared<op::Parameter>(element::f32, shape_2);
        return make_shared<Function>(make_shared<op::Concat>(NodeVector{X0, X1, X2}, 0),
                                     std::vector<std::shared_ptr<op::Parameter>>{X0, X1, X2});
    };
    EXPECT_TRUE(autodiff_numeric_compare<float>(backend, make_graph, {x0, x1, x2}, .01f, .01f));
}

TEST(${BACKEND_NAME}, backwards_concat_axis_0)
{
    SKIP_TEST_FOR("GPU", "${BACKEND_NAME}");
    SKIP_TEST_FOR("NNP_TESTER", "${BACKEND_NAME}");

    auto backend = runtime::Backend::create("${BACKEND_NAME}");

    test::Uniform<float> rng(-1.0f, 1.0f);
    Shape shape_0{3, 2};
    auto x0 = rng.initialize(backend->create_tensor(element::f32, shape_0));
    Shape shape_1{2, 2};
    auto x1 = rng.initialize(backend->create_tensor(element::f32, shape_1));
    Shape shape_2{1, 2};
    auto x2 = rng.initialize(backend->create_tensor(element::f32, shape_2));

    auto make_graph = [shape_0, shape_1, shape_2]() {
        auto X0 = make_shared<op::Parameter>(element::f32, shape_0);
        auto X1 = make_shared<op::Parameter>(element::f32, shape_1);
        auto X2 = make_shared<op::Parameter>(element::f32, shape_2);
        return make_shared<Function>(make_shared<op::Concat>(NodeVector{X0, X1, X2}, 0),
                                     std::vector<std::shared_ptr<op::Parameter>>{X0, X1, X2});
    };
    EXPECT_TRUE(autodiff_numeric_compare<float>(backend, make_graph, {x0, x1, x2}, .01f, .01f));
}

TEST(${BACKEND_NAME}, backwards_concat_axis_1)
{
    SKIP_TEST_FOR("GPU", "${BACKEND_NAME}");
    SKIP_TEST_FOR("NNP_TESTER", "${BACKEND_NAME}");

    auto backend = runtime::Backend::create("${BACKEND_NAME}");

    test::Uniform<float> rng(-1.0f, 1.0f);
    Shape shape_0{2, 3};
    auto x0 = rng.initialize(backend->create_tensor(element::f32, shape_0));
    Shape shape_1{2, 2};
    auto x1 = rng.initialize(backend->create_tensor(element::f32, shape_1));
    Shape shape_2{2, 1};
    auto x2 = rng.initialize(backend->create_tensor(element::f32, shape_2));

    auto make_graph = [shape_0, shape_1, shape_2]() {
        auto X0 = make_shared<op::Parameter>(element::f32, shape_0);
        auto X1 = make_shared<op::Parameter>(element::f32, shape_1);
        auto X2 = make_shared<op::Parameter>(element::f32, shape_2);
        return make_shared<Function>(make_shared<op::Concat>(NodeVector{X0, X1, X2}, 1),
                                     std::vector<std::shared_ptr<op::Parameter>>{X0, X1, X2});
    };
    EXPECT_TRUE(autodiff_numeric_compare<float>(backend, make_graph, {x0, x1, x2}, .01f, .01f));
}

TEST(${BACKEND_NAME}, backwards_ceiling)
{
    SKIP_TEST_FOR("NNP_TESTER", "${BACKEND_NAME}");

    auto backend = runtime::Backend::create("${BACKEND_NAME}");

    // The numeric derivative and the symbolic one may disagree near integers, so we will dance around
    // them.
    test::Uniform<float> rng_minusone(-0.95f, -0.05f);
    test::Uniform<float> rng_plusone(0.05f, 0.95f);
    test::Uniform<float> rng_plustwo(1.05f, 1.95f);
    Shape shape{2, 3};

    auto make_graph = [shape]() {
        auto X = make_shared<op::Parameter>(element::f32, shape);
        return make_shared<Function>(make_shared<op::Ceiling>(X),
                                     std::vector<std::shared_ptr<op::Parameter>>{X});
    };

    for (auto i = 0; i < ${TEST_LOOPS}; i++)
    {
        auto x_minusone = rng_minusone.initialize(backend->create_tensor<float>(shape));

        EXPECT_TRUE(autodiff_numeric_compare<float>(backend, make_graph, {x_minusone}, .01f, .01f));

        auto x_plusone = rng_plusone.initialize(backend->create_tensor<float>(shape));

        EXPECT_TRUE(autodiff_numeric_compare<float>(backend, make_graph, {x_plusone}, .01f, .01f));

        auto x_plustwo = rng_plustwo.initialize(backend->create_tensor<float>(shape));

        EXPECT_TRUE(autodiff_numeric_compare<float>(backend, make_graph, {x_plustwo}, .01f, .01f));
    }
}

TEST(${BACKEND_NAME}, backwards_cos)
{
    auto backend = runtime::Backend::create("${BACKEND_NAME}");

    test::Uniform<float> rng(-10.0f, 10.0f);
    Shape shape{2, 3};
    auto make_graph = [shape]() {
        auto X = make_shared<op::Parameter>(element::f32, shape);
        return make_shared<Function>(make_shared<op::Cos>(X),
                                     std::vector<std::shared_ptr<op::Parameter>>{X});
    };

    for (auto i = 0; i < ${TEST_LOOPS}; i++)
    {
        auto x = rng.initialize(backend->create_tensor<float>(shape));

        EXPECT_TRUE(autodiff_numeric_compare<float>(backend, make_graph, {x}, .01f, .01f));
    }
}

TEST(${BACKEND_NAME}, backwards_cosh)
{
    SKIP_TEST_FOR("NNP_TESTER", "${BACKEND_NAME}");

    auto backend = runtime::Backend::create("${BACKEND_NAME}");

    test::Uniform<float> rng(-10.0f, 10.0f);
    Shape shape{2, 3};
    auto make_graph = [shape]() {
        auto X = make_shared<op::Parameter>(element::f32, shape);
        return make_shared<Function>(make_shared<op::Cosh>(X),
                                     std::vector<std::shared_ptr<op::Parameter>>{X});
    };

    for (auto i = 0; i < ${TEST_LOOPS}; i++)
    {
        auto x = rng.initialize(backend->create_tensor<float>(shape));

        EXPECT_TRUE(autodiff_numeric_compare<float>(backend, make_graph, {x}, .01f, .01f));
    }
}

TEST(${BACKEND_NAME}, backwards_divide)
{
    SKIP_TEST_FOR("GPU", "${BACKEND_NAME}");
    SKIP_TEST_FOR("NNP_TESTER", "${BACKEND_NAME}");

    auto backend = runtime::Backend::create("${BACKEND_NAME}");

    test::Uniform<float> rng(-1.0f, 1.0f);
    test::Uniform<float> rng1(1.0f, 2.0f);
    test::Uniform<float> rng2(-2.0f, -1.0f);
    Shape shape{2, 3};
    auto x0 = rng.initialize(backend->create_tensor<float>(shape));
    auto x1 = rng1.initialize(backend->create_tensor<float>(shape));
    auto x2 = rng2.initialize(backend->create_tensor<float>(shape));

    auto make_graph = [shape]() {
        auto X0 = make_shared<op::Parameter>(element::f32, shape);
        auto X1 = make_shared<op::Parameter>(element::f32, shape);
        return make_shared<Function>(X0 / X1, std::vector<std::shared_ptr<op::Parameter>>{X0, X1});
    };
    EXPECT_TRUE(autodiff_numeric_compare<float>(backend, make_graph, {x0, x1}, .01f, .01f));
    EXPECT_TRUE(autodiff_numeric_compare<float>(backend, make_graph, {x0, x2}, .01f, .01f));
}

TEST(${BACKEND_NAME}, backwards_dot_scalar_scalar)
{
    auto backend = runtime::Backend::create("${BACKEND_NAME}");

    test::Uniform<float> rng(-1.0f, 1.0f);
    Shape shape0{};
    Shape shape1{};
    auto x0 = rng.initialize(backend->create_tensor<float>(shape0));
    auto x1 = rng.initialize(backend->create_tensor<float>(shape1));

    auto make_graph = [shape0, shape1]() {
        auto X0 = make_shared<op::Parameter>(element::f32, shape0);
        auto X1 = make_shared<op::Parameter>(element::f32, shape1);
        return make_shared<Function>(make_shared<op::Dot>(X0, X1),
                                     std::vector<std::shared_ptr<op::Parameter>>{X0, X1});
    };
    EXPECT_TRUE(autodiff_numeric_compare<float>(backend, make_graph, {x0, x1}, .01f, .01f));
}

TEST(${BACKEND_NAME}, backwards_dot_scalar_tensor)
{
    auto backend = runtime::Backend::create("${BACKEND_NAME}");

    test::Uniform<float> rng(-1.0f, 1.0f);
    Shape shape0{};
    Shape shape1{3, 4};
    auto x0 = rng.initialize(backend->create_tensor<float>(shape0));
    auto x1 = rng.initialize(backend->create_tensor<float>(shape1));

    auto make_graph = [shape0, shape1]() {
        auto X0 = make_shared<op::Parameter>(element::f32, shape0);
        auto X1 = make_shared<op::Parameter>(element::f32, shape1);
        return make_shared<Function>(make_shared<op::Dot>(X0, X1),
                                     std::vector<std::shared_ptr<op::Parameter>>{X0, X1});
    };
    EXPECT_TRUE(autodiff_numeric_compare<float>(backend, make_graph, {x0, x1}, .01f, .01f));
}

TEST(${BACKEND_NAME}, backwards_dot_tensor_scalar)
{
    auto backend = runtime::Backend::create("${BACKEND_NAME}");

    test::Uniform<float> rng(-1.0f, 1.0f);
    Shape shape0{3, 4};
    Shape shape1{};
    auto x0 = rng.initialize(backend->create_tensor<float>(shape0));
    auto x1 = rng.initialize(backend->create_tensor<float>(shape1));

    auto make_graph = [shape0, shape1]() {
        auto X0 = make_shared<op::Parameter>(element::f32, shape0);
        auto X1 = make_shared<op::Parameter>(element::f32, shape1);
        return make_shared<Function>(make_shared<op::Dot>(X0, X1),
                                     std::vector<std::shared_ptr<op::Parameter>>{X0, X1});
    };
    EXPECT_TRUE(autodiff_numeric_compare<float>(backend, make_graph, {x0, x1}, .01f, .01f));
}

TEST(${BACKEND_NAME}, backwards_dot_vector_vector)
{
    auto backend = runtime::Backend::create("${BACKEND_NAME}");

    test::Uniform<float> rng(-1.0f, 1.0f);
    Shape shape0{3};
    Shape shape1{3};
    auto x0 = rng.initialize(backend->create_tensor<float>(shape0));
    auto x1 = rng.initialize(backend->create_tensor<float>(shape1));

    auto make_graph = [shape0, shape1]() {
        auto X0 = make_shared<op::Parameter>(element::f32, shape0);
        auto X1 = make_shared<op::Parameter>(element::f32, shape1);
        return make_shared<Function>(make_shared<op::Dot>(X0, X1),
                                     std::vector<std::shared_ptr<op::Parameter>>{X0, X1});
    };
    EXPECT_TRUE(autodiff_numeric_compare<float>(backend, make_graph, {x0, x1}, .01f, .01f));
}

TEST(${BACKEND_NAME}, backwards_dot_tensor_vector)
{
    SKIP_TEST_FOR("GPU", "${BACKEND_NAME}");
    auto backend = runtime::Backend::create("${BACKEND_NAME}");

    test::Uniform<float> rng(-1.0f, 1.0f);
    Shape shape0{4, 3};
    Shape shape1{3};
    auto x0 = rng.initialize(backend->create_tensor<float>(shape0));
    auto x1 = rng.initialize(backend->create_tensor<float>(shape1));

    auto make_graph = [shape0, shape1]() {
        auto X0 = make_shared<op::Parameter>(element::f32, shape0);
        auto X1 = make_shared<op::Parameter>(element::f32, shape1);
        return make_shared<Function>(make_shared<op::Dot>(X0, X1),
                                     std::vector<std::shared_ptr<op::Parameter>>{X0, X1});
    };
    EXPECT_TRUE(autodiff_numeric_compare<float>(backend, make_graph, {x0, x1}, .01f, .01f));
}

TEST(${BACKEND_NAME}, backwards_dot_tensor2_tensor2)
{
    SKIP_TEST_FOR("GPU", "${BACKEND_NAME}");
    auto backend = runtime::Backend::create("${BACKEND_NAME}");

    test::Uniform<float> rng(-1.0f, 1.0f);
    Shape shape0{4, 3};
    Shape shape1{3, 5};
    auto x0 = rng.initialize(backend->create_tensor<float>(shape0));
    auto x1 = rng.initialize(backend->create_tensor<float>(shape1));

    auto make_graph = [shape0, shape1]() {
        auto X0 = make_shared<op::Parameter>(element::f32, shape0);
        auto X1 = make_shared<op::Parameter>(element::f32, shape1);
        return make_shared<Function>(make_shared<op::Dot>(X0, X1),
                                     std::vector<std::shared_ptr<op::Parameter>>{X0, X1});
    };
    EXPECT_TRUE(autodiff_numeric_compare<float>(backend, make_graph, {x0, x1}, .01f, .01f));
}

TEST(${BACKEND_NAME}, backwards_dot_tensor3_tensor3)
{
    SKIP_TEST_FOR("GPU", "${BACKEND_NAME}");
    auto backend = runtime::Backend::create("${BACKEND_NAME}");

    test::Uniform<float> rng(-1.0f, 1.0f);
    Shape shape0{2, 4, 3};
    Shape shape1{4, 3, 3};
    auto x0 = rng.initialize(backend->create_tensor<float>(shape0));
    auto x1 = rng.initialize(backend->create_tensor<float>(shape1));

    auto make_graph = [shape0, shape1]() {
        auto X0 = make_shared<op::Parameter>(element::f32, shape0);
        auto X1 = make_shared<op::Parameter>(element::f32, shape1);
        return make_shared<Function>(make_shared<op::Dot>(X0, X1, 2),
                                     std::vector<std::shared_ptr<op::Parameter>>{X0, X1});
    };
    EXPECT_TRUE(autodiff_numeric_compare<float>(backend, make_graph, {x0, x1}, .01f, .01f));
}

TEST(${BACKEND_NAME}, backwards_exp)
{
    auto backend = runtime::Backend::create("${BACKEND_NAME}");

    test::Uniform<float> rng(-1.0f, 1.0f);
    Shape shape{2, 3};
    auto x0 = rng.initialize(backend->create_tensor<float>(shape));

    auto make_graph = [shape]() {
        auto X0 = make_shared<op::Parameter>(element::f32, shape);
        return make_shared<Function>(make_shared<op::Exp>(X0),
                                     std::vector<std::shared_ptr<op::Parameter>>{X0});
    };
    EXPECT_TRUE(autodiff_numeric_compare<float>(backend, make_graph, {x0}, .01f, .01f));
}

TEST(${BACKEND_NAME}, backwards_floor)
{
    SKIP_TEST_FOR("NNP_TESTER", "${BACKEND_NAME}");

    auto backend = runtime::Backend::create("${BACKEND_NAME}");

    // The numeric derivative and the symbolic one may disagree near integers, so we will dance around
    // them.
    test::Uniform<float> rng_minusone(-0.95f, -0.05f);
    test::Uniform<float> rng_plusone(0.05f, 0.95f);
    test::Uniform<float> rng_plustwo(1.05f, 1.95f);
    Shape shape{2, 3};

    auto make_graph = [shape]() {
        auto X = make_shared<op::Parameter>(element::f32, shape);
        return make_shared<Function>(make_shared<op::Floor>(X),
                                     std::vector<std::shared_ptr<op::Parameter>>{X});
    };

    for (auto i = 0; i < ${TEST_LOOPS}; i++)
    {
        auto x_minusone = rng_minusone.initialize(backend->create_tensor<float>(shape));

        EXPECT_TRUE(autodiff_numeric_compare<float>(backend, make_graph, {x_minusone}, .01f, .01f));

        auto x_plusone = rng_plusone.initialize(backend->create_tensor<float>(shape));

        EXPECT_TRUE(autodiff_numeric_compare<float>(backend, make_graph, {x_plusone}, .01f, .01f));

        auto x_plustwo = rng_plustwo.initialize(backend->create_tensor<float>(shape));

        EXPECT_TRUE(autodiff_numeric_compare<float>(backend, make_graph, {x_plustwo}, .01f, .01f));
    }
}

TEST(${BACKEND_NAME}, backwards_log)
{
    SKIP_TEST_FOR("GPU", "${BACKEND_NAME}");
    auto backend = runtime::Backend::create("${BACKEND_NAME}");

    test::Uniform<float> rng(1.0f, 2.0f);
    Shape shape{2, 3};
    auto x0 = rng.initialize(backend->create_tensor<float>(shape));

    auto make_graph = [shape]() {
        auto X0 = make_shared<op::Parameter>(element::f32, shape);
        return make_shared<Function>(make_shared<op::Log>(X0),
                                     std::vector<std::shared_ptr<op::Parameter>>{X0});
    };
    EXPECT_TRUE(autodiff_numeric_compare<float>(backend, make_graph, {x0}, .01f, .01f));
}

TEST(${BACKEND_NAME}, backwards_maximum)
{
    auto backend = runtime::Backend::create("${BACKEND_NAME}");

    test::Uniform<float> rng(-1.0f, 1.0f);
    Shape shape{2, 3};
    auto x0 = rng.initialize(backend->create_tensor<float>(shape));
    auto x1 = rng.initialize(backend->create_tensor<float>(shape));

    auto make_graph = [shape]() {
        auto X0 = make_shared<op::Parameter>(element::f32, shape);
        auto X1 = make_shared<op::Parameter>(element::f32, shape);
        return make_shared<Function>(make_shared<op::Maximum>(X0, X1),
                                     std::vector<std::shared_ptr<op::Parameter>>{X0, X1});
    };
    EXPECT_TRUE(autodiff_numeric_compare<float>(backend, make_graph, {x0, x1}, .01f, .01f));
}

TEST(${BACKEND_NAME}, backwards_minimum)
{
    auto backend = runtime::Backend::create("${BACKEND_NAME}");

    test::Uniform<float> rng(-1.0f, 1.0f);
    Shape shape{2, 3};
    auto x0 = rng.initialize(backend->create_tensor<float>(shape));
    auto x1 = rng.initialize(backend->create_tensor<float>(shape));

    auto make_graph = [shape]() {
        auto X0 = make_shared<op::Parameter>(element::f32, shape);
        auto X1 = make_shared<op::Parameter>(element::f32, shape);
        return make_shared<Function>(make_shared<op::Minimum>(X0, X1),
                                     std::vector<std::shared_ptr<op::Parameter>>{X0, X1});
    };
    EXPECT_TRUE(autodiff_numeric_compare<float>(backend, make_graph, {x0, x1}, .01f, .01f));
}

TEST(${BACKEND_NAME}, backwards_multiply)
{
    auto backend = runtime::Backend::create("${BACKEND_NAME}");

    test::Uniform<float> rng(-1.0f, 1.0f);
    Shape shape{2, 3};
    auto x0 = rng.initialize(backend->create_tensor<float>(shape));
    auto x1 = rng.initialize(backend->create_tensor<float>(shape));

    auto make_graph = [shape]() {
        auto X0 = make_shared<op::Parameter>(element::f32, shape);
        auto X1 = make_shared<op::Parameter>(element::f32, shape);
        return make_shared<Function>(X0 * X1, std::vector<std::shared_ptr<op::Parameter>>{X0, X1});
    };
    EXPECT_TRUE(autodiff_numeric_compare<float>(backend, make_graph, {x0, x1}, .01f, .01f));
}

TEST(${BACKEND_NAME}, backwards_negative)
{
    auto backend = runtime::Backend::create("${BACKEND_NAME}");

    test::Uniform<float> rng(-1.0f, 1.0f);
    Shape shape{2, 3};
    auto x0 = rng.initialize(backend->create_tensor<float>(shape));

    auto make_graph = [shape]() {
        auto X0 = make_shared<op::Parameter>(element::f32, shape);
        return make_shared<Function>(-X0, std::vector<std::shared_ptr<op::Parameter>>{X0});
    };
    EXPECT_TRUE(autodiff_numeric_compare<float>(backend, make_graph, {x0}, .01f, .01f));
}

TEST(${BACKEND_NAME}, backwards_parameter)
{
    auto backend = runtime::Backend::create("${BACKEND_NAME}");

    test::Uniform<float> rng(-1.0f, 1.0f);
    Shape shape{2, 3};
    auto x0 = rng.initialize(backend->create_tensor<float>(shape));
    auto make_graph = [shape]() {
        auto X0 = make_shared<op::Parameter>(element::f32, shape);
        return make_shared<Function>(X0, std::vector<std::shared_ptr<op::Parameter>>{X0});
    };
    EXPECT_TRUE(autodiff_numeric_compare<float>(backend, make_graph, {x0}, .01f, .01f));
}

TEST(${BACKEND_NAME}, backwards_power)
{
    SKIP_TEST_FOR("GPU", "${BACKEND_NAME}");
    SKIP_TEST_FOR("NNP_TESTER", "${BACKEND_NAME}");

    auto backend = runtime::Backend::create("${BACKEND_NAME}");

    test::Uniform<float> rng_neg(-5.0f, -0.5f);
    test::Uniform<float> rng_pos(0.5f, 5.0f);
    Shape shape{2, 3};

    auto make_graph = [shape]() {
        auto X0 = make_shared<op::Parameter>(element::f32, shape);
        auto X1 = make_shared<op::Parameter>(element::f32, shape);
        return make_shared<Function>(std::make_shared<op::Power>(X0, X1),
                                     std::vector<std::shared_ptr<op::Parameter>>{X0, X1});
    };

    auto x0 = rng_neg.initialize(backend->create_tensor<float>(shape));
    auto x1 = rng_pos.initialize(backend->create_tensor<float>(shape));

    EXPECT_TRUE(autodiff_numeric_compare<float>(backend, make_graph, {x0, x1}, .01f, .01f));

    x0 = rng_pos.initialize(backend->create_tensor<float>(shape));
    x1 = rng_neg.initialize(backend->create_tensor<float>(shape));

    EXPECT_TRUE(autodiff_numeric_compare<float>(backend, make_graph, {x0, x1}, .01f, .01f));

    x0 = rng_pos.initialize(backend->create_tensor<float>(shape));
    x1 = rng_pos.initialize(backend->create_tensor<float>(shape));

    EXPECT_TRUE(autodiff_numeric_compare<float>(backend, make_graph, {x0, x1}, .01f, .01f));
}

TEST(${BACKEND_NAME}, backwards_relu)
{
    SKIP_TEST_FOR("GPU", "${BACKEND_NAME}");
    auto backend = runtime::Backend::create("${BACKEND_NAME}");

    test::Uniform<float> rng_neg(-1.0f, -0.01f);
    test::Uniform<float> rng_pos(0.01f, 1.0f);
    Shape shape{2, 3};
    auto x0 = rng_neg.initialize(backend->create_tensor<float>(shape));
    auto x1 = rng_pos.initialize(backend->create_tensor<float>(shape));

    auto make_graph = [shape]() {
        auto X = make_shared<op::Parameter>(element::f32, shape);
        return make_shared<Function>(make_shared<op::Relu>(X),
                                     std::vector<std::shared_ptr<op::Parameter>>{X});
    };

    for (auto i = 0; i < ${TEST_LOOPS}; i++)
    {
        auto x_neg = rng_neg.initialize(backend->create_tensor<float>(shape));

        EXPECT_TRUE(autodiff_numeric_compare<float>(backend, make_graph, {x_neg}, .01f, .01f));

        auto x_pos = rng_pos.initialize(backend->create_tensor<float>(shape));

        EXPECT_TRUE(autodiff_numeric_compare<float>(backend, make_graph, {x_pos}, .01f, .01f));
    }
}

TEST(${BACKEND_NAME}, backwards_replace_slice)
{
    SKIP_TEST_FOR("GPU", "${BACKEND_NAME}");
    SKIP_TEST_FOR("NNP_TESTER", "${BACKEND_NAME}");

    auto backend = runtime::Backend::create("${BACKEND_NAME}");

    test::Uniform<float> rng(-10.0f, 10.0f);
    Shape shape_x{5, 5};
    Shape shape_y{2, 2};
    auto make_graph = [shape_x, shape_y]() {
        auto X = make_shared<op::Parameter>(element::f32, shape_x);
        auto Y = make_shared<op::Parameter>(element::f32, shape_y);
        return make_shared<Function>(
            make_shared<op::ReplaceSlice>(X, Y, Coordinate{2, 3}, Coordinate{4, 5}),
            std::vector<std::shared_ptr<op::Parameter>>{X, Y});
    };

    for (auto i = 0; i < ${TEST_LOOPS}; i++)
    {
        auto x = rng.initialize(backend->create_tensor<float>(shape_x));
        auto y = rng.initialize(backend->create_tensor<float>(shape_y));

        EXPECT_TRUE(autodiff_numeric_compare<float>(backend, make_graph, {x, y}, .01f, .01f));
    }
}

TEST(${BACKEND_NAME}, backwards_reshape)
{
    auto backend = runtime::Backend::create("${BACKEND_NAME}");

    test::Uniform<float> rng(-1.0f, 1.0f);
    Shape shape{3, 4};
    auto x0 = rng.initialize(backend->create_tensor<float>(shape));

    auto make_graph = [shape]() {
        auto X0 = make_shared<op::Parameter>(element::f32, shape);
        return make_shared<Function>(make_shared<op::Reshape>(X0, AxisVector{1, 0}, Shape{4, 3}),
                                     std::vector<std::shared_ptr<op::Parameter>>{X0});
    };
    EXPECT_TRUE(autodiff_numeric_compare<float>(backend, make_graph, {x0}, .01f, .01f));
}

TEST(${BACKEND_NAME}, backwards_select)
{
    SKIP_TEST_FOR("GPU", "${BACKEND_NAME}");
    SKIP_TEST_FOR("NNP_TESTER", "${BACKEND_NAME}");

    auto backend = runtime::Backend::create("${BACKEND_NAME}");

    test::Uniform<float> rng(-10.0f, 10.0f);
    Shape shape{2, 3};
    auto make_graph = [shape]() {
        auto X0 = make_shared<op::Parameter>(element::boolean, shape);
        auto X1 = make_shared<op::Parameter>(element::f32, shape);
        auto X2 = make_shared<op::Parameter>(element::f32, shape);
        return make_shared<Function>(make_shared<op::Select>(X0, X1, X2),
                                     std::vector<std::shared_ptr<op::Parameter>>{X0, X1, X2});
    };

    for (auto i = 0; i < ${TEST_LOOPS}; i++)
    {
        auto x0 = backend->create_tensor(element::boolean, shape);
        write_vector(x0, vector<char>{0, 1, 0, 1, 0, 1});
        auto x1 = rng.initialize(backend->create_tensor<float>(shape));
        auto x2 = rng.initialize(backend->create_tensor<float>(shape));

        EXPECT_TRUE(autodiff_numeric_compare_selective<float>(
            backend, make_graph, {x0, x1, x2}, .01f, .01f, std::vector<bool>{false, true, true}));
    }
}

TEST(${BACKEND_NAME}, backwards_select_nested)
{
    SKIP_TEST_FOR("GPU", "${BACKEND_NAME}");
    SKIP_TEST_FOR("NNP_TESTER", "${BACKEND_NAME}");

    auto backend = runtime::Backend::create("${BACKEND_NAME}");

    test::Uniform<float> rng(-10.0f, 10.0f);
    Shape shape{2, 3};
    auto make_graph = [shape]() {
        auto X0 = make_shared<op::Parameter>(element::boolean, shape);
        auto X1 = make_shared<op::Parameter>(element::f32, shape);
        auto X2 = make_shared<op::Parameter>(element::f32, shape);
        return make_shared<Function>(make_shared<op::Select>(X0, X1 + X2, X2 - X1),
                                     std::vector<std::shared_ptr<op::Parameter>>{X0, X1, X2});
    };

    for (auto i = 0; i < ${TEST_LOOPS}; i++)
    {
        auto x0 = backend->create_tensor(element::boolean, shape);
        write_vector(x0, vector<char>{0, 1, 0, 1, 0, 1});
        auto x1 = rng.initialize(backend->create_tensor<float>(shape));
        auto x2 = rng.initialize(backend->create_tensor<float>(shape));

        EXPECT_TRUE(autodiff_numeric_compare_selective<float>(
            backend, make_graph, {x0, x1, x2}, .01f, .01f, std::vector<bool>{false, true, true}));
    }
}

TEST(${BACKEND_NAME}, backwards_sign)
{
    SKIP_TEST_FOR("NNP_TESTER", "${BACKEND_NAME}");

    auto backend = runtime::Backend::create("${BACKEND_NAME}");

    // The numeric derivative and the symbolic one may disagree around 0, so we will dance around
    // that point by skipping (-0.01,0.01).
    test::Uniform<float> rng_neg(-1.0f, -0.01f);
    test::Uniform<float> rng_pos(0.01f, 1.0f);
    Shape shape{2, 3};

    auto make_graph = [shape]() {
        auto X = make_shared<op::Parameter>(element::f32, shape);
        return make_shared<Function>(make_shared<op::Sign>(X),
                                     std::vector<std::shared_ptr<op::Parameter>>{X});
    };

    for (auto i = 0; i < ${TEST_LOOPS}; i++)
    {
        auto x_neg = rng_neg.initialize(backend->create_tensor<float>(shape));

        EXPECT_TRUE(autodiff_numeric_compare<float>(backend, make_graph, {x_neg}, .01f, .01f));

        auto x_pos = rng_pos.initialize(backend->create_tensor<float>(shape));

        EXPECT_TRUE(autodiff_numeric_compare<float>(backend, make_graph, {x_pos}, .01f, .01f));
    }
}

TEST(${BACKEND_NAME}, backwards_sin)
{
    auto backend = runtime::Backend::create("${BACKEND_NAME}");

    test::Uniform<float> rng(-10.0f, 10.0f);
    Shape shape{2, 3};
    auto make_graph = [shape]() {
        auto X = make_shared<op::Parameter>(element::f32, shape);
        return make_shared<Function>(make_shared<op::Sin>(X),
                                     std::vector<std::shared_ptr<op::Parameter>>{X});
    };

    for (auto i = 0; i < ${TEST_LOOPS}; i++)
    {
        auto x = rng.initialize(backend->create_tensor<float>(shape));

        EXPECT_TRUE(autodiff_numeric_compare<float>(backend, make_graph, {x}, .01f, .01f));
    }
}

TEST(${BACKEND_NAME}, backwards_sinh)
{
    SKIP_TEST_FOR("NNP_TESTER", "${BACKEND_NAME}");

    auto backend = runtime::Backend::create("${BACKEND_NAME}");

    test::Uniform<float> rng(-10.0f, 10.0f);
    Shape shape{2, 3};
    auto make_graph = [shape]() {
        auto X = make_shared<op::Parameter>(element::f32, shape);
        return make_shared<Function>(make_shared<op::Sinh>(X),
                                     std::vector<std::shared_ptr<op::Parameter>>{X});
    };

    for (auto i = 0; i < ${TEST_LOOPS}; i++)
    {
        auto x = rng.initialize(backend->create_tensor<float>(shape));

        EXPECT_TRUE(autodiff_numeric_compare<float>(backend, make_graph, {x}, .01f, .01f));
    }
}

TEST(${BACKEND_NAME}, backwards_slice)
{
    SKIP_TEST_FOR("GPU", "${BACKEND_NAME}");
    SKIP_TEST_FOR("NNP_TESTER", "${BACKEND_NAME}");

    auto backend = runtime::Backend::create("${BACKEND_NAME}");
    test::Uniform<float> rng(-10.0f, 10.0f);
    Shape shape{5, 5};
    auto make_graph = [shape]() {
        auto X = make_shared<op::Parameter>(element::f32, shape);
        return make_shared<Function>(make_shared<op::Slice>(X, Coordinate{2, 3}, Coordinate{4, 5}),
                                     std::vector<std::shared_ptr<op::Parameter>>{X});
    };

    for (auto i = 0; i < ${TEST_LOOPS}; i++)
    {
        auto x = rng.initialize(backend->create_tensor<float>(shape));

        EXPECT_TRUE(autodiff_numeric_compare<float>(backend, make_graph, {x}, .01f, .01f));
    }
}

TEST(${BACKEND_NAME}, backwards_softmax_all)
{
    SKIP_TEST_FOR("GPU", "${BACKEND_NAME}");
    auto backend = runtime::Backend::create("${BACKEND_NAME}");

    test::Uniform<float> rng(-1.0f, 1.0f);
    Shape shape{2, 3};
    auto x0 = rng.initialize(backend->create_tensor<float>(shape));

    auto make_graph = [shape]() {
        auto X0 = make_shared<op::Parameter>(element::f32, shape);
        return make_shared<Function>(make_shared<op::Softmax>(X0, AxisSet{0, 1}),
                                     std::vector<std::shared_ptr<op::Parameter>>{X0});
    };
    EXPECT_TRUE(autodiff_numeric_compare<float>(backend, make_graph, {x0}, .01f, .01f));
}

TEST(${BACKEND_NAME}, backwards_softmax_axis)
{
    SKIP_TEST_FOR("GPU", "${BACKEND_NAME}");
    auto backend = runtime::Backend::create("${BACKEND_NAME}");

    test::Uniform<float> rng(-1.0f, 1.0f);
    Shape shape{2, 3};
    auto x0 = rng.initialize(backend->create_tensor<float>(shape));

    auto make_graph = [shape]() {
        auto X0 = make_shared<op::Parameter>(element::f32, shape);
        return make_shared<Function>(make_shared<op::Softmax>(X0, AxisSet{1}),
                                     std::vector<std::shared_ptr<op::Parameter>>{X0});
    };
    EXPECT_TRUE(autodiff_numeric_compare<float>(backend, make_graph, {x0}, .01f, .01f));
}

TEST(${BACKEND_NAME}, backwards_softmax_underflow)
{
    SKIP_TEST_FOR("GPU", "${BACKEND_NAME}");
    auto backend = runtime::Backend::create("${BACKEND_NAME}");

    auto low = std::numeric_limits<float>::lowest();

    Shape shape{2, 3};
    auto x0 = backend->create_tensor(element::f32, shape);
    copy_data(x0, vector<float>{low, 1, 2, 3, 4, 5});

    auto make_graph = [shape]() {
        auto X0 = make_shared<op::Parameter>(element::f32, shape);
        return make_shared<Function>(make_shared<op::Softmax>(X0, AxisSet{0, 1}),
                                     std::vector<std::shared_ptr<op::Parameter>>{X0});
    };
    EXPECT_TRUE(autodiff_numeric_compare<float>(backend, make_graph, {x0}, .01f, .01f));
}

TEST(${BACKEND_NAME}, backwards_softmax_3d)
{
    SKIP_TEST_FOR("GPU", "${BACKEND_NAME}");
    auto backend = runtime::Backend::create("${BACKEND_NAME}");

    test::Uniform<float> rng(-1.0f, 1.0f);
    Shape shape{2, 3, 4};
    auto x0 = rng.initialize(backend->create_tensor<float>(shape));

    auto make_graph0 = [shape]() {
        auto X0 = make_shared<op::Parameter>(element::f32, shape);
        return make_shared<Function>(make_shared<op::Softmax>(X0, AxisSet{0}),
                                     std::vector<std::shared_ptr<op::Parameter>>{X0});
    };
    EXPECT_TRUE(autodiff_numeric_compare<float>(backend, make_graph0, {x0}, .01f, .01f));

    auto make_graph1 = [shape]() {
        auto X0 = make_shared<op::Parameter>(element::f32, shape);
        return make_shared<Function>(make_shared<op::Softmax>(X0, AxisSet{1}),
                                     std::vector<std::shared_ptr<op::Parameter>>{X0});
    };
    EXPECT_TRUE(autodiff_numeric_compare<float>(backend, make_graph1, {x0}, .01f, .01f));

    auto make_graph2 = [shape]() {
        auto X0 = make_shared<op::Parameter>(element::f32, shape);
        return make_shared<Function>(make_shared<op::Softmax>(X0, AxisSet{2}),
                                     std::vector<std::shared_ptr<op::Parameter>>{X0});
    };
    EXPECT_TRUE(autodiff_numeric_compare<float>(backend, make_graph2, {x0}, .01f, .01f));

    auto make_graph01 = [shape]() {
        auto X0 = make_shared<op::Parameter>(element::f32, shape);
        return make_shared<Function>(make_shared<op::Softmax>(X0, AxisSet{0, 1}),
                                     std::vector<std::shared_ptr<op::Parameter>>{X0});
    };
    EXPECT_TRUE(autodiff_numeric_compare<float>(backend, make_graph01, {x0}, .01f, .01f));

    auto make_graph02 = [shape]() {
        auto X0 = make_shared<op::Parameter>(element::f32, shape);
        return make_shared<Function>(make_shared<op::Softmax>(X0, AxisSet{0, 2}),
                                     std::vector<std::shared_ptr<op::Parameter>>{X0});
    };
    EXPECT_TRUE(autodiff_numeric_compare<float>(backend, make_graph02, {x0}, .01f, .01f));

    auto make_graph12 = [shape]() {
        auto X0 = make_shared<op::Parameter>(element::f32, shape);
        return make_shared<Function>(make_shared<op::Softmax>(X0, AxisSet{1, 2}),
                                     std::vector<std::shared_ptr<op::Parameter>>{X0});
    };
    EXPECT_TRUE(autodiff_numeric_compare<float>(backend, make_graph12, {x0}, .01f, .01f));

    auto make_graph012 = [shape]() {
        auto X0 = make_shared<op::Parameter>(element::f32, shape);
        return make_shared<Function>(make_shared<op::Softmax>(X0, AxisSet{0, 1, 2}),
                                     std::vector<std::shared_ptr<op::Parameter>>{X0});
    };
    EXPECT_TRUE(autodiff_numeric_compare<float>(backend, make_graph012, {x0}, .01f, .01f));
}

TEST(${BACKEND_NAME}, backwards_subtract)
{
    SKIP_TEST_FOR("GPU", "${BACKEND_NAME}");
    auto backend = runtime::Backend::create("${BACKEND_NAME}");

    test::Uniform<float> rng(-1.0f, 1.0f);
    Shape shape{2, 3};
    auto x0 = rng.initialize(backend->create_tensor<float>(shape));
    auto x1 = rng.initialize(backend->create_tensor<float>(shape));

    auto make_graph = [shape]() {
        auto X0 = make_shared<op::Parameter>(element::f32, shape);
        auto X1 = make_shared<op::Parameter>(element::f32, shape);
        return make_shared<Function>(X0 - X1, std::vector<std::shared_ptr<op::Parameter>>{X0, X1});
    };
    EXPECT_TRUE(autodiff_numeric_compare<float>(backend, make_graph, {x0, x1}, .01f, .01f));
}

TEST(${BACKEND_NAME}, backwards_sum_v2s)
{
    SKIP_TEST_FOR("GPU", "${BACKEND_NAME}");
    auto backend = runtime::Backend::create("${BACKEND_NAME}");

    test::Uniform<float> rng(-1.0f, 1.0f);
    Shape shape{8};
    auto x = rng.initialize(backend->create_tensor<float>(shape));

    auto make_graph = [shape]() {
        auto X = make_shared<op::Parameter>(element::f32, shape);
        return make_shared<Function>(make_shared<op::Sum>(X, AxisSet{0}),
                                     std::vector<std::shared_ptr<op::Parameter>>{X});
    };
    EXPECT_TRUE(autodiff_numeric_compare<float>(backend, make_graph, {x}, .01f, .01f));
}

TEST(${BACKEND_NAME}, backwards_sum_m2s)
{
    SKIP_TEST_FOR("GPU", "${BACKEND_NAME}");
    auto backend = runtime::Backend::create("${BACKEND_NAME}");

    test::Uniform<float> rng(-1.0f, 1.0f);
    Shape shape{8, 9};
    auto x = rng.initialize(backend->create_tensor<float>(shape));

    auto make_graph = [shape]() {
        auto X = make_shared<op::Parameter>(element::f32, shape);
        return make_shared<Function>(make_shared<op::Sum>(X, AxisSet{0, 1}),
                                     std::vector<std::shared_ptr<op::Parameter>>{X});
    };
    EXPECT_TRUE(autodiff_numeric_compare<float>(backend, make_graph, {x}, .01f, .01f));
}

TEST(${BACKEND_NAME}, backwards_sum_m2v_0)
{
    SKIP_TEST_FOR("GPU", "${BACKEND_NAME}");
    auto backend = runtime::Backend::create("${BACKEND_NAME}");

    test::Uniform<float> rng(-1.0f, 1.0f);
    Shape shape{8, 9};
    auto x = rng.initialize(backend->create_tensor<float>(shape));

    auto make_graph = [shape]() {
        auto X = make_shared<op::Parameter>(element::f32, shape);
        return make_shared<Function>(make_shared<op::Sum>(X, AxisSet{0}),
                                     std::vector<std::shared_ptr<op::Parameter>>{X});
    };
    EXPECT_TRUE(autodiff_numeric_compare<float>(backend, make_graph, {x}, .01f, .01f));
}

TEST(${BACKEND_NAME}, backwards_sum_m2v_1)
{
    SKIP_TEST_FOR("GPU", "${BACKEND_NAME}");
    auto backend = runtime::Backend::create("${BACKEND_NAME}");

    test::Uniform<float> rng(-1.0f, 1.0f);
    Shape shape{8, 9};
    auto x = rng.initialize(backend->create_tensor<float>(shape));

    auto make_graph = [shape]() {
        auto X = make_shared<op::Parameter>(element::f32, shape);
        return make_shared<Function>(make_shared<op::Sum>(X, AxisSet{1}),
                                     std::vector<std::shared_ptr<op::Parameter>>{X});
    };
    EXPECT_TRUE(autodiff_numeric_compare<float>(backend, make_graph, {x}, .01f, .01f));
}

TEST(${BACKEND_NAME}, backwards_tan)
{
    SKIP_TEST_FOR("GPU", "${BACKEND_NAME}");
    SKIP_TEST_FOR("NNP_TESTER", "${BACKEND_NAME}");

    auto backend = runtime::Backend::create("${BACKEND_NAME}");

    auto pi = 3.14159f;

    // Stay away from the asymptotes at 6 and 12 o'clock.
    auto slop = 0.1f;
    test::Uniform<float> rng_r(-pi / 2 + slop, pi / 2 - slop);
    test::Uniform<float> rng_l(pi / 2 + slop, (3 * pi) / 2 - slop);

    Shape shape{2, 3};

    auto make_graph = [shape]() {
        auto X = make_shared<op::Parameter>(element::f32, shape);
        return make_shared<Function>(make_shared<op::Tan>(X),
                                     std::vector<std::shared_ptr<op::Parameter>>{X});
    };

    for (auto i = 0; i < ${TEST_LOOPS}; i++)
    {
        auto x_r = rng_r.initialize(backend->create_tensor<float>(shape));

        EXPECT_TRUE(autodiff_numeric_compare<float>(backend, make_graph, {x_r}, .01f, .01f));

        auto x_l = rng_l.initialize(backend->create_tensor<float>(shape));

        EXPECT_TRUE(autodiff_numeric_compare<float>(backend, make_graph, {x_l}, .01f, .01f));
    }
}

TEST(${BACKEND_NAME}, backwards_tanh)
{
    SKIP_TEST_FOR("GPU", "${BACKEND_NAME}");
    SKIP_TEST_FOR("NNP_TESTER", "${BACKEND_NAME}");

    auto backend = runtime::Backend::create("${BACKEND_NAME}");

    test::Uniform<float> rng(-10.0f, 10.0f);
    Shape shape{2, 3};
    auto make_graph = [shape]() {
        auto X = make_shared<op::Parameter>(element::f32, shape);
        return make_shared<Function>(make_shared<op::Tanh>(X),
                                     std::vector<std::shared_ptr<op::Parameter>>{X});
    };

    for (auto i = 0; i < ${TEST_LOOPS}; i++)
    {
        auto x = rng.initialize(backend->create_tensor<float>(shape));

        EXPECT_TRUE(autodiff_numeric_compare<float>(backend, make_graph, {x}, .01f, .01f));
    }
}

TEST(${BACKEND_NAME}, backwards_abc)
{
    auto backend = runtime::Backend::create("${BACKEND_NAME}");

    test::Uniform<float> rng(-1.0f, 1.0f);
    Shape shape{2, 3};
    auto x0 = rng.initialize(backend->create_tensor<float>(shape));
    auto x1 = rng.initialize(backend->create_tensor<float>(shape));
    auto x2 = rng.initialize(backend->create_tensor<float>(shape));

    auto make_graph = [shape]() {
        auto X0 = make_shared<op::Parameter>(element::f32, shape);
        auto X1 = make_shared<op::Parameter>(element::f32, shape);
        auto X2 = make_shared<op::Parameter>(element::f32, shape);
        return make_shared<Function>((X0 + X1) * X2,
                                     std::vector<std::shared_ptr<op::Parameter>>{X0, X1, X2});
    };
    EXPECT_TRUE(autodiff_numeric_compare<float>(backend, make_graph, {x0, x1, x2}, .01f, .01f));
}

TEST(${BACKEND_NAME}, backwards_reverse_3d_02)
{
    SKIP_TEST_FOR("GPU", "${BACKEND_NAME}");
    auto backend = runtime::Backend::create("${BACKEND_NAME}");

    test::Uniform<float> rng(-1.0f, 1.0f);
    Shape shape{2, 4, 5};
    auto x = rng.initialize(backend->create_tensor(element::f32, shape));

    auto make_graph = [shape]() {
        auto X = make_shared<op::Parameter>(element::f32, shape);
        return make_shared<Function>(make_shared<op::Reverse>(X, AxisSet{0, 2}),
                                     std::vector<std::shared_ptr<op::Parameter>>{X});
    };
    EXPECT_TRUE(autodiff_numeric_compare<float>(backend, make_graph, {x}, .01f, .01f));
}

TEST(${BACKEND_NAME}, backwards_maxpool_n4c1h4w4_kh2kw2_sh1sw1)
{
<<<<<<< HEAD
    SKIP_TEST_FOR("GPU", "${BACKEND_NAME}");
    auto backend = runtime::Backend::create("${BACKEND_NAME}");
=======
    auto manager = runtime::Manager::get("${BACKEND_NAME}");
    auto backend = manager->allocate_backend();
>>>>>>> e7cf2662
    Shape shape_a{4, 1, 4, 4}; //in NCHW
    Shape maxpool_shape{4, 1, 3, 3};

    auto A = make_shared<op::Parameter>(element::f32, shape_a);
    Shape window_shape{2, 2};
    auto window_movement_strides = Strides{1, 1};
    auto maxpool = make_shared<op::MaxPool>(A, window_shape, window_movement_strides);
    auto f = make_shared<Function>(maxpool, op::ParameterVector{A});
    shared_ptr<runtime::TensorView> ep = backend->create_tensor(element::f32, maxpool_shape);
    vector<float> dataEp(shape_size(maxpool_shape), 4);

    shared_ptr<runtime::TensorView> input = backend->create_tensor(element::f32, shape_a);
    shared_ptr<runtime::TensorView> output = backend->create_tensor(element::f32, shape_a);

    vector<float> dataInput{11, 65, 44, 28, 31, 33, 21, 66, 40, 49, 69, 57, 47, 30, 24, 27,
                            13, 56, 46, 60, 61, 41, 25, 42, 48, 53, 51, 43, 59, 58, 29, 71,
                            17, 22, 72, 18, 39, 35, 15, 38, 64, 52, 73, 67, 62, 50, 10, 68,
                            45, 63, 16, 14, 55, 54, 37, 20, 36, 12, 70, 34, 19, 26, 32, 23};

    vector<float> expected{//delta
                           0, 8, 0, 0, 0, 0, 0, 4, 0, 8, 16, 0, 0, 0, 0,  0, 0, 4, 0, 4, 8,  0,
                           0, 0, 0, 4, 4, 0, 4, 4, 0, 4, 0,  0, 8, 0, 4,  0, 0, 0, 8, 0, 16, 0,
                           0, 0, 0, 0, 0, 8, 0, 0, 4, 0, 4,  0, 4, 0, 16, 0, 0, 0, 0, 0};

    copy_data(ep, dataEp);
    copy_data(input, dataInput);

    auto C = make_shared<op::Parameter>(element::f32, maxpool_shape);
    auto df = autodiff::backprop_function(f);
    backend->call(df, {output}, {input, ep});
    ASSERT_TRUE(read_vector<float>(output) == expected);
}

TEST(${BACKEND_NAME}, backwards_maxpool_n2c1h5w5_kh3kw3_sh2sw2)
{
<<<<<<< HEAD
    SKIP_TEST_FOR("GPU", "${BACKEND_NAME}");
    auto backend = runtime::Backend::create("${BACKEND_NAME}");
=======
    auto manager = runtime::Manager::get("${BACKEND_NAME}");
    auto backend = manager->allocate_backend();
>>>>>>> e7cf2662

    Shape shape_a{1, 2, 5, 5}; //in NCHW
    Shape maxpool_shape{1, 2, 2, 2};

    auto A = make_shared<op::Parameter>(element::f32, shape_a);
    Shape window_shape{3, 3};
    auto window_movement_strides = Strides{2, 2};
    auto maxpool = make_shared<op::MaxPool>(A, window_shape, window_movement_strides);
    auto f = make_shared<Function>(maxpool, op::ParameterVector{A});

    shared_ptr<runtime::TensorView> ep = backend->create_tensor(element::f32, maxpool_shape);
    vector<float> dataEp(shape_size(maxpool_shape), 4);

    shared_ptr<runtime::TensorView> input = backend->create_tensor(element::f32, shape_a);
    shared_ptr<runtime::TensorView> output = backend->create_tensor(element::f32, shape_a);

    vector<float> dataInput{58, 15, 51, 35, 18, 47, 31, 32, 52, 21, 36, 38, 57, 54, 25, 45, 23,
                            30, 16, 27, 48, 20, 41, 37, 43, 39, 22, 28, 33, 29, 12, 17, 44, 42,
                            19, 40, 10, 46, 34, 53, 26, 55, 50, 13, 24, 14, 49, 56, 59, 11};

    vector<float> expected{//delta
                           4, 0, 0, 0, 0, 0, 0, 0, 0, 0, 0, 0, 12, 0, 0, 0, 0,
                           0, 0, 0, 0, 0, 0, 0, 0, 0, 0, 0, 0, 0,  0, 0, 0, 0,
                           0, 0, 0, 4, 0, 4, 0, 0, 0, 0, 0, 0, 0,  4, 4, 0};

    copy_data(ep, dataEp);
    copy_data(input, dataInput);

    auto C = make_shared<op::Parameter>(element::f32, maxpool_shape);
    auto df = autodiff::backprop_function(f);
    backend->call(df, {output}, {input, ep});
    ASSERT_TRUE(read_vector<float>(output) == expected);
}<|MERGE_RESOLUTION|>--- conflicted
+++ resolved
@@ -32,13 +32,7 @@
 
 TEST(${BACKEND_NAME}, backwards_maxpool_n4_c1_hw4_2x2_max)
 {
-<<<<<<< HEAD
-    SKIP_TEST_FOR("GPU", "${BACKEND_NAME}");
-    auto backend = runtime::Backend::create("${BACKEND_NAME}");
-=======
-    auto manager = runtime::Manager::get("${BACKEND_NAME}");
-    auto backend = manager->allocate_backend();
->>>>>>> e7cf2662
+    auto backend = runtime::Backend::create("${BACKEND_NAME}");
 
     Shape shape_a{1, 4, 4, 4}; //in CHWN
     Shape maxpool_shape{1, 4, 3, 3};
@@ -78,13 +72,7 @@
 
 TEST(${BACKEND_NAME}, backwards_maxpool_n2_c1_hw5_3x3_str2_max)
 {
-<<<<<<< HEAD
-    SKIP_TEST_FOR("GPU", "${BACKEND_NAME}");
-    auto backend = runtime::Backend::create("${BACKEND_NAME}");
-=======
-    auto manager = runtime::Manager::get("${BACKEND_NAME}");
-    auto backend = manager->allocate_backend();
->>>>>>> e7cf2662
+    auto backend = runtime::Backend::create("${BACKEND_NAME}");
 
     Shape shape_a{1, 5, 5, 2}; //in CHWN
     Shape maxpool_shape{1, 2, 2, 2};
@@ -1473,13 +1461,7 @@
 
 TEST(${BACKEND_NAME}, backwards_maxpool_n4c1h4w4_kh2kw2_sh1sw1)
 {
-<<<<<<< HEAD
-    SKIP_TEST_FOR("GPU", "${BACKEND_NAME}");
-    auto backend = runtime::Backend::create("${BACKEND_NAME}");
-=======
-    auto manager = runtime::Manager::get("${BACKEND_NAME}");
-    auto backend = manager->allocate_backend();
->>>>>>> e7cf2662
+    auto backend = runtime::Backend::create("${BACKEND_NAME}");
     Shape shape_a{4, 1, 4, 4}; //in NCHW
     Shape maxpool_shape{4, 1, 3, 3};
 
@@ -1515,13 +1497,7 @@
 
 TEST(${BACKEND_NAME}, backwards_maxpool_n2c1h5w5_kh3kw3_sh2sw2)
 {
-<<<<<<< HEAD
-    SKIP_TEST_FOR("GPU", "${BACKEND_NAME}");
-    auto backend = runtime::Backend::create("${BACKEND_NAME}");
-=======
-    auto manager = runtime::Manager::get("${BACKEND_NAME}");
-    auto backend = manager->allocate_backend();
->>>>>>> e7cf2662
+    auto backend = runtime::Backend::create("${BACKEND_NAME}");
 
     Shape shape_a{1, 2, 5, 5}; //in NCHW
     Shape maxpool_shape{1, 2, 2, 2};
