--- conflicted
+++ resolved
@@ -27,7 +27,6 @@
 
 using namespace std;
 
-<<<<<<< HEAD
 std::string unit_test_control_handler(const std::string& backend_name,
                                       const std::string& test_name,
                                       const std::string& manifest)
@@ -35,16 +34,6 @@
     return ngraph::default_unit_test_control_handler(backend_name, test_name, manifest);
 }
 
-static void configure_static_backends()
-{
-#ifdef NGRAPH_INTERPRETER_STATIC_LIB_ENABLE
-    ngraph::runtime::BackendManager::register_backend(
-        "INTERPRETER", ngraph::runtime::interpreter::get_backend_constructor_pointer());
-#endif
-}
-
-=======
->>>>>>> d4eb462a
 int main(int argc, char** argv)
 {
     const string cpath_flag{"--cpath"};
