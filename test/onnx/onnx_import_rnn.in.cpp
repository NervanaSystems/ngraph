--- conflicted
+++ resolved
@@ -250,8 +250,6 @@
     test_case.run();
 }
 
-<<<<<<< HEAD
-=======
 NGRAPH_TEST(onnx_${BACKEND_NAME}, model_lstm_bdir_short_input_seq)
 {
     auto function = onnx_import::import_onnx_model(
@@ -313,7 +311,6 @@
     test_case.run();
 }
 
->>>>>>> d1f46c0d
 NGRAPH_TEST(onnx_${BACKEND_NAME}, model_lstm_mixed_seq_reverse)
 {
     auto function = onnx_import::import_onnx_model(
