//*****************************************************************************
// Copyright 2017-2019 Intel Corporation
//
// Licensed under the Apache License, Version 2.0 (the "License");
// you may not use this file except in compliance with the License.
// You may obtain a copy of the License at
//
//     http://www.apache.org/licenses/LICENSE-2.0
//
// Unless required by applicable law or agreed to in writing, software
// distributed under the License is distributed on an "AS IS" BASIS,
// WITHOUT WARRANTIES OR CONDITIONS OF ANY KIND, either express or implied.
// See the License for the specific language governing permissions and
// limitations under the License.
//*****************************************************************************

#include <algorithm>
#include <cmath>
#include <cstdint>
#include <fstream>
#include <iterator>
#include <limits>
#include <sstream>
#include <stdexcept>
#include <vector>

#include "gtest/gtest.h"
#include "ngraph/frontend/onnx_import/onnx.hpp"
#include "ngraph/ngraph.hpp"
#include "util/all_close.hpp"
#include "util/all_close_f.hpp"
#include "util/ndarray.hpp"
#include "util/test_case.hpp"
#include "util/test_control.hpp"
#include "util/test_tools.hpp"

using namespace ngraph;

static std::string s_manifest = "${MANIFEST}";

NGRAPH_TEST(onnx_${BACKEND_NAME}, model_lstm_fwd_with_clip)
{
    auto function = onnx_import::import_onnx_model(
        file_util::path_join(SERIALIZED_ZOO, "onnx/lstm_fwd_with_clip.prototxt"));

    auto test_case = ngraph::test::NgraphTestCase(function, "${BACKEND_NAME}");
    test_case.add_input<float>({-0.455351, -0.276391, -0.185934, -0.269585}); // X
<<<<<<< HEAD
    test_case.add_input<float>({-0.494659f,
=======
    test_case.add_input<float>({-0.494659f,                                   // W
>>>>>>> ecbe0042
                                0.0453352f,
                                -0.487793f,
                                0.417264f,
                                -0.0175329f,
                                0.489074f,
                                -0.446013f,
                                0.414029f,
                                -0.0091708f,
                                -0.255364f,
                                -0.106952f,
                                -0.266717f,
                                -0.0888852f,
                                -0.428709f,
                                -0.283349f,
<<<<<<< HEAD
                                0.208792f}); // W
    test_case.add_input<float>({0.146626f,
=======
                                0.208792f});
    test_case.add_input<float>({0.146626f, // R
>>>>>>> ecbe0042
                                -0.0620289f,
                                -0.0815302f,
                                0.100482f,
                                -0.219535f,
                                -0.306635f,
                                -0.28515f,
                                -0.314112f,
                                -0.228172f,
                                0.405972f,
                                0.31576f,
                                0.281487f,
                                -0.394864f,
                                0.42111f,
                                -0.386624f,
<<<<<<< HEAD
                                -0.390225f}); // R

    test_case.add_input<float>({0.381619f,
=======
                                -0.390225f});

    test_case.add_input<float>({0.381619f, // B
>>>>>>> ecbe0042
                                0.0323954f,
                                -0.14449f,
                                0.420804f,
                                -0.258721f,
                                0.45056f,
                                -0.250755f,
                                0.0967895f,
                                0.0f,
                                0.0f,
                                0.0f,
                                0.0f,
                                0.0f,
                                0.0f,
                                0.0f,
<<<<<<< HEAD
                                0.0f});                                                 // B
=======
                                0.0f});
>>>>>>> ecbe0042
    test_case.add_input<float>({0.2345f, 0.5235f, 0.4378f, 0.3475f, 0.8927f, 0.3456f}); // P

    test_case.add_expected_output<float>(
        Shape{2, 1, 1, 2}, {-0.02280854f, 0.02744377f, -0.03516197f, 0.03875681f});    // Y_data
    test_case.add_expected_output<float>(Shape{1, 1, 2}, {-0.03516197f, 0.03875681f}); // Y_h_data
    test_case.add_expected_output<float>(Shape{1, 1, 2}, {-0.07415761f, 0.07395997f}); // Y_c_data

    // We have to enlarge tolerance bits to 3 - it's only one bit more than default value.
    // The discrepancies may occur at most on 7th decimal position.
    test_case.set_tolerance(3);
    test_case.run();
}

NGRAPH_TEST(onnx_${BACKEND_NAME}, model_lstm_fwd_mixed_seq)
{
    auto function = onnx_import::import_onnx_model(
        file_util::path_join(SERIALIZED_ZOO, "onnx/lstm_fwd_mixed_seq.prototxt"));

    auto test_case = ngraph::test::NgraphTestCase(function, "${BACKEND_NAME}");
    int hidden_size{3};
    test_case.add_input<float>({1.f, 2.f, 10.f, 11.f}); // X
    test_case.add_input<float>(
        {0.1f, 0.2f, 0.3f, 0.4f, 1.f, 2.f, 3.f, 4.f, 10.f, 11.f, 12.f, 13.f});    // W
    test_case.add_input(std::vector<float>(4 * hidden_size * hidden_size, 0.1f)); // R
    test_case.add_input(std::vector<float>(8 * hidden_size, 0.0f));               // B
    test_case.add_input<int>({1, 2});                                             // seq_lengths

    test_case.add_expected_output<float>(Shape{2, 1, 2, 3},
<<<<<<< HEAD
                                         {0.28828835f,
=======
                                         {0.28828835f, // Y_data
>>>>>>> ecbe0042
                                          0.36581863f,
                                          0.45679406f,
                                          0.34526032f,
                                          0.47220859f,
                                          0.55850911f,
                                          0.f,
                                          0.f,
                                          0.f,
                                          0.85882828f,
                                          0.90703777f,
<<<<<<< HEAD
                                          0.92382453f}); // Y_data
=======
                                          0.92382453f});
>>>>>>> ecbe0042
    test_case.add_expected_output<float>(
        Shape{1, 2, 3},
        {0.28828835f, 0.36581863f, 0.45679406f, 0.85882828f, 0.90703777f, 0.92382453f}); // Y_h_data
    test_case.add_expected_output<float>(
        Shape{1, 2, 3},
        {0.52497941f, 0.54983425f, 0.5744428f, 1.3249796f, 1.51063104f, 1.61451544f}); // Y_c_data

    // We have to enlarge tolerance bits to 3 - it's only one bit more than default value.
    // The discrepancies may occur at most on 7th decimal position.
    test_case.set_tolerance(3);
    test_case.run();
<<<<<<< HEAD
}

NGRAPH_TEST(onnx_${BACKEND_NAME}, model_lstm_fwd_hardsigmoid_activation)
{
    auto function = onnx_import::import_onnx_model(
        file_util::path_join(SERIALIZED_ZOO, "onnx/lstm_fwd_hardsigmoid_activation.prototxt"));

    auto test_case = ngraph::test::NgraphTestCase(function, "${BACKEND_NAME}");

    // X
    test_case.add_input<float>({-0.455351f, -0.276391f, -0.185934f, -0.269585f});
    // W
    test_case.add_input<float>({-0.494659f,
                                0.0453352f,
                                -0.487793f,
                                0.417264f,
                                -0.0175329f,
                                0.489074f,
                                -0.446013f,
                                0.414029f,
                                -0.0091708f,
                                -0.255364f,
                                -0.106952f,
                                -0.266717f,
                                -0.0888852f,
                                -0.428709f,
                                -0.283349f,
                                0.208792f});
    // R
    test_case.add_input<float>({0.146626f,
                                -0.0620289f,
                                -0.0815302f,
                                0.100482f,
                                -0.219535f,
                                -0.306635f,
                                -0.28515f,
                                -0.314112f,
                                -0.228172f,
                                0.405972f,
                                0.31576f,
                                0.281487f,
                                -0.394864f,
                                0.42111f,
                                -0.386624f,
                                -0.390225f});

    // Y
    test_case.add_expected_output<float>(Shape{2, 1, 1, 2},
                                         {0.09086666f, 0.04378549f, 0.12914555f, 0.00257774f});
    // Y_h
    test_case.add_expected_output<float>(Shape{1, 1, 2}, {0.12914555f, 0.00257774f});
    // Y_c
    test_case.add_expected_output<float>(Shape{1, 1, 2}, {0.19017234f, 0.00356848f});

    // The discrepancies occur at most at 18th mantissa bit - 8th decimal position.
    test_case.set_tolerance(6);
    test_case.run();
=======
>>>>>>> ecbe0042
}<|MERGE_RESOLUTION|>--- conflicted
+++ resolved
@@ -45,11 +45,7 @@
 
     auto test_case = ngraph::test::NgraphTestCase(function, "${BACKEND_NAME}");
     test_case.add_input<float>({-0.455351, -0.276391, -0.185934, -0.269585}); // X
-<<<<<<< HEAD
-    test_case.add_input<float>({-0.494659f,
-=======
     test_case.add_input<float>({-0.494659f,                                   // W
->>>>>>> ecbe0042
                                 0.0453352f,
                                 -0.487793f,
                                 0.417264f,
@@ -64,13 +60,8 @@
                                 -0.0888852f,
                                 -0.428709f,
                                 -0.283349f,
-<<<<<<< HEAD
                                 0.208792f}); // W
     test_case.add_input<float>({0.146626f,
-=======
-                                0.208792f});
-    test_case.add_input<float>({0.146626f, // R
->>>>>>> ecbe0042
                                 -0.0620289f,
                                 -0.0815302f,
                                 0.100482f,
@@ -85,15 +76,9 @@
                                 -0.394864f,
                                 0.42111f,
                                 -0.386624f,
-<<<<<<< HEAD
                                 -0.390225f}); // R
 
     test_case.add_input<float>({0.381619f,
-=======
-                                -0.390225f});
-
-    test_case.add_input<float>({0.381619f, // B
->>>>>>> ecbe0042
                                 0.0323954f,
                                 -0.14449f,
                                 0.420804f,
@@ -108,11 +93,7 @@
                                 0.0f,
                                 0.0f,
                                 0.0f,
-<<<<<<< HEAD
                                 0.0f});                                                 // B
-=======
-                                0.0f});
->>>>>>> ecbe0042
     test_case.add_input<float>({0.2345f, 0.5235f, 0.4378f, 0.3475f, 0.8927f, 0.3456f}); // P
 
     test_case.add_expected_output<float>(
@@ -141,11 +122,7 @@
     test_case.add_input<int>({1, 2});                                             // seq_lengths
 
     test_case.add_expected_output<float>(Shape{2, 1, 2, 3},
-<<<<<<< HEAD
                                          {0.28828835f,
-=======
-                                         {0.28828835f, // Y_data
->>>>>>> ecbe0042
                                           0.36581863f,
                                           0.45679406f,
                                           0.34526032f,
@@ -156,11 +133,7 @@
                                           0.f,
                                           0.85882828f,
                                           0.90703777f,
-<<<<<<< HEAD
                                           0.92382453f}); // Y_data
-=======
-                                          0.92382453f});
->>>>>>> ecbe0042
     test_case.add_expected_output<float>(
         Shape{1, 2, 3},
         {0.28828835f, 0.36581863f, 0.45679406f, 0.85882828f, 0.90703777f, 0.92382453f}); // Y_h_data
@@ -172,7 +145,6 @@
     // The discrepancies may occur at most on 7th decimal position.
     test_case.set_tolerance(3);
     test_case.run();
-<<<<<<< HEAD
 }
 
 NGRAPH_TEST(onnx_${BACKEND_NAME}, model_lstm_fwd_hardsigmoid_activation)
@@ -230,6 +202,4 @@
     // The discrepancies occur at most at 18th mantissa bit - 8th decimal position.
     test_case.set_tolerance(6);
     test_case.run();
-=======
->>>>>>> ecbe0042
 }