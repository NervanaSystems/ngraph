--- conflicted
+++ resolved
@@ -277,72 +277,20 @@
     auto function = onnx_import::import_onnx_model(
         file_util::path_join(SERIALIZED_ZOO, "onnx/qlinear_conv_3d.prototxt"));
 
-<<<<<<< HEAD
-    auto x =
-        read_binary_file<uint8_t>(file_util::path_join(TEST_FILES, "onnx/qlinearconv3d/x.bin"));
-    auto x_scale =
-        read_binary_file<float>(file_util::path_join(TEST_FILES, "onnx/qlinearconv3d/x_scale.bin"));
-    auto x_zero_point = read_binary_file<uint8_t>(
-        file_util::path_join(TEST_FILES, "onnx/qlinearconv3d/x_zero_point.bin"));
-
-    auto w =
-        read_binary_file<uint8_t>(file_util::path_join(TEST_FILES, "onnx/qlinearconv3d/w.bin"));
-    auto w_scale =
-        read_binary_file<float>(file_util::path_join(TEST_FILES, "onnx/qlinearconv3d/w_scale.bin"));
-    auto w_zero_point = read_binary_file<uint8_t>(
-        file_util::path_join(TEST_FILES, "onnx/qlinearconv3d/w_zero_point.bin"));
-
-    auto y_scale =
-        read_binary_file<float>(file_util::path_join(TEST_FILES, "onnx/qlinearconv3d/y_scale.bin"));
-    auto y_zero_point = read_binary_file<uint8_t>(
-        file_util::path_join(TEST_FILES, "onnx/qlinearconv3d/y_zero_point.bin"));
-
-    auto backend = ngraph::runtime::Backend::create("${BACKEND_NAME}");
-
-    auto params = function->get_parameters();
-    std::vector<std::shared_ptr<ngraph::runtime::Tensor>> input_tensors;
-    input_tensors.push_back(
-        backend->create_tensor(params.at(0)->get_element_type(), params.at(0)->get_shape()));
-    input_tensors.push_back(
-        backend->create_tensor(params.at(1)->get_element_type(), params.at(1)->get_shape()));
-    input_tensors.push_back(
-        backend->create_tensor(params.at(2)->get_element_type(), params.at(2)->get_shape()));
-    input_tensors.push_back(
-        backend->create_tensor(params.at(3)->get_element_type(), params.at(3)->get_shape()));
-    input_tensors.push_back(
-        backend->create_tensor(params.at(4)->get_element_type(), params.at(4)->get_shape()));
-    input_tensors.push_back(
-        backend->create_tensor(params.at(5)->get_element_type(), params.at(5)->get_shape()));
-    input_tensors.push_back(
-        backend->create_tensor(params.at(6)->get_element_type(), params.at(6)->get_shape()));
-    input_tensors.push_back(
-        backend->create_tensor(params.at(7)->get_element_type(), params.at(7)->get_shape()));
-
-    copy_data(input_tensors[0], x);
-    copy_data(input_tensors[1], x_scale);
-    copy_data(input_tensors[2], x_zero_point);
-    copy_data(input_tensors[3], w);
-    copy_data(input_tensors[4], w_scale);
-    copy_data(input_tensors[5], w_zero_point);
-    copy_data(input_tensors[6], y_scale);
-    copy_data(input_tensors[7], y_zero_point);
-
-    auto results = function->get_results();
-    std::vector<std::shared_ptr<ngraph::runtime::Tensor>> result_tensors;
-    result_tensors.push_back(
-        backend->create_tensor(results.at(0)->get_element_type(), results.at(0)->get_shape()));
-
-    auto handle = backend->compile(function);
-    handle->call_with_validate(result_tensors, input_tensors);
-
-    std::vector<std::vector<uint8_t>> outputs;
-    outputs.push_back(read_vector<uint8_t>(result_tensors[0]));
-
-    std::vector<std::vector<uint8_t>> expected_output;
-    expected_output.push_back(
-        read_binary_file<uint8_t>(file_util::path_join(TEST_FILES, "onnx/qlinearconv3d/y.bin")));
-
-    EXPECT_EQ(expected_output.front(), outputs.front());
+    auto test_case = ngraph::test::NgraphTestCase(function, "${BACKEND_NAME}");
+
+    test_case.add_input_from_file<uint8_t>(TEST_FILES, "onnx/qlinearconv3d/x.bin");
+    test_case.add_input(std::vector<float>{0.00389225385151803f}); // x_scale
+    test_case.add_input(std::vector<uint8_t>{127});                // x_zero_point
+    test_case.add_input(std::vector<uint8_t>{255});                // w
+    test_case.add_input(std::vector<float>{0.00128723995294422f}); // w_scale
+    test_case.add_input(std::vector<uint8_t>{0});                  // w_zero_point
+    test_case.add_input(std::vector<float>{0.0011764180380851f});  // y_scale
+    test_case.add_input(std::vector<uint8_t>{128});                // y_zero_point
+
+    test_case.add_expected_output_from_file<uint8_t>(
+        {1, 1, 4, 4, 4}, TEST_FILES, "onnx/qlinearconv3d/y.bin");
+    test_case.run();
 }
 
 NGRAPH_TEST(onnx_${BACKEND_NAME}, model_dequantize_linear_scalar_as_vector)
@@ -395,20 +343,5 @@
         0,   81,  93,  230, 52,  87,  197, 240, 196, 18,  160, 126, 255, 191, 199, 13,  102,
         34,  87,  243, 89,  23,  77,  69,  60,  18,  93,  18,  67,  216, 131, 178, 175, 153,
         212, 128, 25,  234, 172, 214, 215, 121, 0,   101, 163, 114, 213, 107, 8});
-=======
-    auto test_case = ngraph::test::NgraphTestCase(function, "${BACKEND_NAME}");
-
-    test_case.add_input_from_file<uint8_t>(TEST_FILES, "onnx/qlinearconv3d/x.bin");
-    test_case.add_input(std::vector<float>{0.00389225385151803f}); // x_scale
-    test_case.add_input(std::vector<uint8_t>{127});                // x_zero_point
-    test_case.add_input(std::vector<uint8_t>{255});                // w
-    test_case.add_input(std::vector<float>{0.00128723995294422f}); // w_scale
-    test_case.add_input(std::vector<uint8_t>{0});                  // w_zero_point
-    test_case.add_input(std::vector<float>{0.0011764180380851f});  // y_scale
-    test_case.add_input(std::vector<uint8_t>{128});                // y_zero_point
-
-    test_case.add_expected_output_from_file<uint8_t>(
-        {1, 1, 4, 4, 4}, TEST_FILES, "onnx/qlinearconv3d/y.bin");
->>>>>>> 33a28e00
     test_case.run();
 }