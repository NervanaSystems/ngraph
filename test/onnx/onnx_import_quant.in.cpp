--- conflicted
+++ resolved
@@ -339,7 +339,6 @@
     test_case.run();
 }
 
-<<<<<<< HEAD
 NGRAPH_TEST(onnx_${BACKEND_NAME}, model_conv_integer)
 {
     auto function = onnx_import::import_onnx_model(
@@ -394,7 +393,9 @@
     test_case.add_expected_output(
         {1, 1, 4, 4},
         std::vector<uint8_t>{1, 3, 5, 3, 5, 12, 16, 9, 11, 24, 28, 15, 7, 15, 17, 9}); // y
-=======
+    test_case.run();
+}
+
 NGRAPH_TEST(onnx_${BACKEND_NAME}, model_matmul_integer)
 {
     auto function = onnx_import::import_onnx_model(
@@ -556,6 +557,5 @@
                                             1434,
                                             1520,
                                             1606}); // y
->>>>>>> e51c5824
     test_case.run();
 }