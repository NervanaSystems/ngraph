//*****************************************************************************
// Copyright 2017-2019 Intel Corporation
//
// Licensed under the Apache License, Version 2.0 (the "License");
// you may not use this file except in compliance with the License.
// You may obtain a copy of the License at
//
//     http://www.apache.org/licenses/LICENSE-2.0
//
// Unless required by applicable law or agreed to in writing, software
// distributed under the License is distributed on an "AS IS" BASIS,
// WITHOUT WARRANTIES OR CONDITIONS OF ANY KIND, either express or implied.
// See the License for the specific language governing permissions and
// limitations under the License.
//*****************************************************************************

#include <algorithm>
#include <cmath>
#include <cstdint>
#include <fstream>
#include <iterator>
#include <limits>
#include <numeric>
#include <sstream>
#include <stdexcept>
#include <vector>

#include "gtest/gtest.h"
#include "ngraph/frontend/onnx_import/onnx.hpp"
#include "ngraph/ngraph.hpp"
#include "util/all_close.hpp"
#include "util/all_close_f.hpp"
#include "util/ndarray.hpp"
#include "util/test_case.hpp"
#include "util/test_control.hpp"
#include "util/test_tools.hpp"

using namespace ngraph;

static std::string s_manifest = "${MANIFEST}";

using Inputs = std::vector<std::vector<float>>;
using Outputs = std::vector<std::vector<float>>;

// ############################################################################ CORE TESTS
NGRAPH_TEST(onnx_${BACKEND_NAME}, test_test_case)
{
    auto function = onnx_import::import_onnx_model(
        file_util::path_join(SERIALIZED_ZOO, "onnx/add_abc.prototxt"));

    auto test_case = ngraph::test::NgraphTestCase(function, "${BACKEND_NAME}");
    test_case.add_input<float>({1});
    test_case.add_input<float>({2});
    test_case.add_input<float>({3});
    test_case.add_expected_output<float>(Shape{1}, {6});
    test_case.run();
}

NGRAPH_TEST(onnx_${BACKEND_NAME}, test_test_case_mutliple_inputs)
{
    auto function = onnx_import::import_onnx_model(
        file_util::path_join(SERIALIZED_ZOO, "onnx/add_abc.prototxt"));

    auto test_case = ngraph::test::NgraphTestCase(function, "${BACKEND_NAME}");
    test_case.add_multiple_inputs(Inputs{{1}, {2}, {3}});
    test_case.add_expected_output(Shape{1}, std::vector<float>{6});
    test_case.run();
}

NGRAPH_TEST(onnx_${BACKEND_NAME}, output_names_check)
{
    auto function = onnx_import::import_onnx_model(
        file_util::path_join(SERIALIZED_ZOO, "onnx/split_equal_parts_default.prototxt"));

    std::size_t size = function->get_output_size();
    for (std::size_t i{0}; i < size; ++i)
    {
        std::shared_ptr<Node> node = function->get_output_op(i);
        EXPECT_EQ(node->get_friendly_name(), "output_" + std::to_string(i + 1));
    }
}

NGRAPH_TEST(onnx_${BACKEND_NAME}, model_add_abc)
{
    auto function = onnx_import::import_onnx_model(
        file_util::path_join(SERIALIZED_ZOO, "onnx/add_abc.prototxt"));

    Inputs inputs{{1}, {2}, {3}};
    Outputs expected_outputs{{6}};

    Outputs outputs{execute(function, inputs, "${BACKEND_NAME}")};
    EXPECT_TRUE(test::all_close_f(expected_outputs.front(), outputs.front()));
}

NGRAPH_TEST(onnx_${BACKEND_NAME}, model_binary_add_abc)
{
    auto function =
        onnx_import::import_onnx_model(file_util::path_join(SERIALIZED_ZOO, "onnx/add_abc.onnx"));

    Inputs inputs{{1}, {2}, {3}};
    Outputs expected_outputs{{6}};

    Outputs outputs{execute(function, inputs, "${BACKEND_NAME}")};
    EXPECT_TRUE(test::all_close_f(expected_outputs.front(), outputs.front()));
}

NGRAPH_TEST(onnx_${BACKEND_NAME}, model_add_abc_initializers)
{
    auto function = onnx_import::import_onnx_model(
        file_util::path_join(SERIALIZED_ZOO, "onnx/add_abc_initializers.prototxt"));

    Inputs inputs{{1, 2, 3, 4}};
    Outputs expected_outputs{{3, 6, 9, 12}};

    Outputs outputs{execute(function, inputs, "${BACKEND_NAME}")};
    EXPECT_TRUE(test::all_close_f(expected_outputs.front(), outputs.front()));
}

NGRAPH_TEST(onnx_${BACKEND_NAME}, model_override_op)
{
    onnx_import::register_operator(
        "FalseAdd", 1, "", [](const onnx_import::Node& node) -> NodeVector {
            NodeVector ng_inputs{node.get_ng_inputs()};
            return {std::make_shared<ngraph::op::Add>(ng_inputs.at(0), ng_inputs.at(1))};
        });

    onnx_import::register_operator(
        "FalseAdd", 1, "", [](const onnx_import::Node& node) -> NodeVector {
            NodeVector ng_inputs{node.get_ng_inputs()};
            return {std::make_shared<ngraph::op::Subtract>(ng_inputs.at(0), ng_inputs.at(1))};
        });

    auto function = onnx_import::import_onnx_model(
        file_util::path_join(SERIALIZED_ZOO, "onnx/override_op.prototxt"));

    Inputs inputs;
    inputs.emplace_back(std::vector<float>{0.f, 1.f, 2.f, 3.f});
    inputs.emplace_back(std::vector<float>{3.f, 2.f, 1.f, 0.f});

    Outputs expected_output{std::vector<float>{-3.f, -1.f, 1.f, 3.f}};

    Outputs outputs{execute(function, inputs, "${BACKEND_NAME}")};
    EXPECT_TRUE(test::all_close_f(expected_output.front(), outputs.front()));
}

NGRAPH_TEST(onnx_${BACKEND_NAME}, import_non_existing_file)
{
    try
    {
        onnx_import::import_onnx_model(file_util::path_join(SERIALIZED_ZOO, "onnx/i.dont.exist"));
    }
    catch (const std::runtime_error& exc)
    {
        // asserts that an exception was thrown and that the error message contains the file name
        std::string msg{exc.what()};
        EXPECT_TRUE(msg.find("i.dont.exist") != std::string::npos);
    }
}

NGRAPH_TEST(onnx_${BACKEND_NAME}, model_unsupported_op)
{
    try
    {
        onnx_import::import_onnx_model(
            file_util::path_join(SERIALIZED_ZOO, "onnx/unsupported_op.prototxt"));
        FAIL() << "Expected ngraph::ngraph_error";
    }
    catch (ngraph::ngraph_error const& err)
    {
        std::string what{err.what()};
        EXPECT_NE(what.find("nGraph does not support"), std::string::npos);
        EXPECT_NE(what.find("FakeOpName"), std::string::npos);
        EXPECT_NE(what.find("AnotherFakeOpName"), std::string::npos);
    }
    catch (...)
    {
        FAIL() << "Expected ngraph::ngraph_error";
    }
}

NGRAPH_TEST(onnx_${BACKEND_NAME}, model_custom_op)
{
    onnx_import::register_operator(
        "AddQ", 1, "com.intel.ai", [](const onnx_import::Node& node) -> NodeVector {
            NodeVector ng_inputs{node.get_ng_inputs()};
            return {std::make_shared<ngraph::op::Add>(ng_inputs.at(0), ng_inputs.at(1))};
        });

    auto function = onnx_import::import_onnx_model(
        file_util::path_join(SERIALIZED_ZOO, "onnx/custom_operator.prototxt"));

    Inputs inputs{{1, 2, 3, 4}};
    Outputs expected_outputs{{3, 6, 9, 12}};

    Outputs outputs{execute(function, inputs, "${BACKEND_NAME}")};
    EXPECT_TRUE(test::all_close_f(expected_outputs.front(), outputs.front()));
}

NGRAPH_TEST(onnx_${BACKEND_NAME}, model_custom_op_default_domain)
{
    onnx_import::register_operator(
        "AddQ", 1, "com.intel.ai", [](const onnx_import::Node& node) -> NodeVector {
            NodeVector ng_inputs{node.get_ng_inputs()};
            return {std::make_shared<ngraph::op::Add>(ng_inputs.at(0), ng_inputs.at(1))};
        });

    auto function = onnx_import::import_onnx_model(
        file_util::path_join(SERIALIZED_ZOO, "onnx/custom_operator_default_domain.prototxt"));

    Inputs inputs{{1, 2, 3, 4}};
    Outputs expected_outputs{{3, 6, 9, 12}};

    Outputs outputs{execute(function, inputs, "${BACKEND_NAME}")};
    EXPECT_TRUE(test::all_close_f(expected_outputs.front(), outputs.front()));
}

NGRAPH_TEST(onnx_${BACKEND_NAME}, is_op_supported)
{
    // Simple case
    EXPECT_TRUE(onnx_import::is_operator_supported("Sum", 1, "ai.onnx"));
    // With fallback
    EXPECT_TRUE(onnx_import::is_operator_supported("Sum", 100, "ai.onnx"));

    // Different opset versions
    EXPECT_TRUE(onnx_import::is_operator_supported("Add", 1, "ai.onnx"));
    EXPECT_TRUE(onnx_import::is_operator_supported("Add", 7, "ai.onnx"));

    // Default domain name
    EXPECT_TRUE(onnx_import::is_operator_supported("Sum", 1));

    // Unregistered operator
    EXPECT_FALSE(onnx_import::is_operator_supported("DummyOp", 1));
    EXPECT_FALSE(onnx_import::is_operator_supported("DummyOp", 1, "ai.onnx"));
    EXPECT_FALSE(onnx_import::is_operator_supported("DummyOp", 10, "ai.onnx"));

    // Operator with bad domain name
    EXPECT_FALSE(onnx_import::is_operator_supported("Sum", 1, "bad.domain"));

    // Registered custom operator
    onnx_import::register_operator(
        "AddQ", 1, "com.intel.ai", [](const onnx_import::Node& node) -> NodeVector {
            NodeVector ng_inputs{node.get_ng_inputs()};
            return {std::make_shared<ngraph::op::Add>(ng_inputs.at(0), ng_inputs.at(1))};
        });
    EXPECT_TRUE(onnx_import::is_operator_supported("AddQ", 1, "com.intel.ai"));
}

NGRAPH_TEST(onnx_${BACKEND_NAME}, model_missing_op_domain)
{
    onnx_import::register_operator(
        "CustomAdd", 1, "custom.op", [](const onnx_import::Node& node) -> NodeVector {
            NodeVector ng_inputs{node.get_ng_inputs()};
            return {std::make_shared<ngraph::op::Add>(ng_inputs.at(0), ng_inputs.at(1))};
        });

    EXPECT_TRUE(onnx_import::is_operator_supported("CustomAdd", 1, "custom.op"));

    auto function = onnx_import::import_onnx_model(
        file_util::path_join(SERIALIZED_ZOO, "onnx/missing_op_domain.prototxt"));

    Inputs inputs;
    inputs.emplace_back(std::vector<float>{0.f, 1.f, 2.f, 3.f});
    inputs.emplace_back(std::vector<float>{0.f, 1.f, 2.f, 3.f});

    Outputs expected_output{std::vector<float>{0.f, 2.f, 4.f, 6.f}};

    Outputs outputs{execute(function, inputs, "${BACKEND_NAME}")};
    EXPECT_TRUE(test::all_close_f(expected_output.front(), outputs.front()));
}

NGRAPH_TEST(onnx_${BACKEND_NAME}, model_missing_input)
{
    onnx_import::register_operator(
        "TestMissingInOut", 1, "com.intel.ai", [](const onnx_import::Node& node) -> NodeVector {
            NodeVector ng_inputs{node.get_ng_inputs()};
            std::shared_ptr<ngraph::Node> A = ng_inputs.at(0);
            std::shared_ptr<ngraph::Node> B = ng_inputs.at(1);
            std::shared_ptr<ngraph::Node> C = ng_inputs.at(2);

            A = A * C;
            if (!B->is_null())
            {
                B = B / C;
            }

            C = C + C;
            return {A, B, C};
        });

    onnx_import::register_operator(
        "TestMissingIn", 1, "com.intel.ai", [](const onnx_import::Node& node) -> NodeVector {
            NodeVector ng_inputs{node.get_ng_inputs()};
            std::shared_ptr<ngraph::Node> result = std::make_shared<ngraph::op::Constant>(
                element::f32, ngraph::Shape{2, 2}, std::vector<float>{1, 1, 1, 1});

            for (const auto& ng_input : ng_inputs)
            {
                if (!ng_input->is_null())
                {
                    result = ng_input * result;
                }
            }

            return {result};
        });

    auto function = onnx_import::import_onnx_model(
        file_util::path_join(SERIALIZED_ZOO, "onnx/missing_input.prototxt"));

    Inputs inputs{{1, 2, 3, 4}, {5, 6, 7, 8}};
    Outputs expected_outputs{{50, 144, 294, 512}};

    Outputs outputs{execute(function, inputs, "${BACKEND_NAME}")};

    EXPECT_TRUE(test::all_close_f(expected_outputs.front(), outputs.front()));
}

NGRAPH_TEST(onnx_${BACKEND_NAME}, model_initializer_wo_input)
{
    // This test checks a model which has an initializer, but no input with the same name
    auto function = onnx_import::import_onnx_model(
        file_util::path_join(SERIALIZED_ZOO, "onnx/initializer_wo_input.prototxt"));

    Inputs inputs;
    inputs.emplace_back(std::vector<float>{0, 1, 2, 3, 4, 5});

    std::vector<float> expected_output{0, 2, 6, 12, 20, 30};

    Outputs output{execute(function, inputs, "${BACKEND_NAME}")};
    EXPECT_TRUE(test::all_close_f(expected_output, output.front()));
}

// ############################################################################ OPERATOR TESTS
NGRAPH_TEST(onnx_${BACKEND_NAME}, model_addmul_abc)
{
    auto function = onnx_import::import_onnx_model(
        file_util::path_join(SERIALIZED_ZOO, "onnx/addmul_abc.prototxt"));

    auto test_case = ngraph::test::NgraphTestCase(function, "${BACKEND_NAME}");
    test_case.add_input<float>({9, 10, 11, 12});
    test_case.add_input<float>({5, 6, 7, 8});
    test_case.add_input<float>({1, 2, 3, 4});
    test_case.add_expected_output<float>(Shape{1, 2, 2}, {46, 62, 80, 100});
    test_case.run();
}

NGRAPH_TEST(onnx_${BACKEND_NAME}, model_argmin_no_keepdims)
{
    auto function = onnx_import::import_onnx_model(
        file_util::path_join(SERIALIZED_ZOO, "onnx/argmin_no_keepdims.prototxt"));

    auto test_case = ngraph::test::NgraphTestCase(function, "${BACKEND_NAME}");
    test_case.add_input<float>({2, 1, 3, 10});
    test_case.add_expected_output<float>(Shape{2}, {1, 0});
    test_case.run();
}

NGRAPH_TEST(onnx_${BACKEND_NAME}, model_batchnorm_default)
{
    // Batch Normalization with default parameters
    auto function = onnx_import::import_onnx_model(
        file_util::path_join(SERIALIZED_ZOO, "onnx/batchnorm_default.prototxt"));

    auto test_case = ngraph::test::NgraphTestCase(function, "${BACKEND_NAME}");
    test_case.add_input<float>({-1.f, 0.f, 1.f, 2.f, 3.f, 4.f}); // data {1, 2, 1, 3}
    test_case.add_input<float>({1.f, 1.5f});                     // scale
    test_case.add_input<float>({0.f, 1.f});                      // bias
    test_case.add_input<float>({0.f, 3.f});                      // mean
    test_case.add_input<float>({1.f, 1.5f});                     // var
    test_case.add_expected_output<float>(
        Shape{1, 2, 1, 3}, {-0.999995f, 0.f, 0.999995f, -0.22474074f, 1.f, 2.2247407f});
    test_case.run();
}

NGRAPH_TEST(onnx_${BACKEND_NAME}, model_relu)
{
    // Simple ReLU test
    auto function =
        onnx_import::import_onnx_model(file_util::path_join(SERIALIZED_ZOO, "onnx/relu.prototxt"));

    Inputs inputs{{-1, -2, 0, 1, 2, 3}};
    Outputs expected_outputs{{0, 0, 0, 1, 2, 3}};

    Outputs outputs{execute(function, inputs, "${BACKEND_NAME}")};
    EXPECT_TRUE(test::all_close_f(expected_outputs.front(), outputs.front()));
}

NGRAPH_TEST(onnx_${BACKEND_NAME}, model_sum)
{
    // Simple Sum test
    auto function =
        onnx_import::import_onnx_model(file_util::path_join(SERIALIZED_ZOO, "onnx/sum.prototxt"));

    auto test_case = ngraph::test::NgraphTestCase(function, "${BACKEND_NAME}");
    test_case.add_input<float>({3.f, 0.f, 2.f});
    test_case.add_input<float>({1.f, 3.f, 4.f});
    test_case.add_input<float>({2.f, 6.f, 6.f});
    test_case.add_expected_output<float>(Shape{3}, {6.f, 9.f, 12.f});
    test_case.run();
}

NGRAPH_TEST(onnx_${BACKEND_NAME}, model_sum_one_input)
{
    auto function = onnx_import::import_onnx_model(
        file_util::path_join(SERIALIZED_ZOO, "onnx/sum_one_input.prototxt"));

    // input data shape (3, )
    Inputs inputs{{3.f, 0.f, 2.f}};
    Outputs expected_outputs{{3.f, 0.f, 2.f}};
    Outputs outputs{execute(function, inputs, "${BACKEND_NAME}")};
    EXPECT_TRUE(test::all_close_f(expected_outputs.front(), outputs.front()));
}

NGRAPH_TEST(onnx_${BACKEND_NAME}, model_min_two_inputs)
{
    auto function = onnx_import::import_onnx_model(
        file_util::path_join(SERIALIZED_ZOO, "onnx/min_two_inputs.prototxt"));

    // input data shape (3, )
    Inputs inputs;
    inputs.emplace_back(std::vector<float>{1.f, 2.f, 1.f});
    inputs.emplace_back(std::vector<float>{1.f, 4.f, 4.f});

    Outputs expected_outputs{{1.f, 2.f, 1.f}};
    Outputs outputs{execute(function, inputs, "${BACKEND_NAME}")};
    EXPECT_TRUE(test::all_close_f(expected_outputs.front(), outputs.front()));
}

NGRAPH_TEST(onnx_${BACKEND_NAME}, model_max)
{
    auto function =
        onnx_import::import_onnx_model(file_util::path_join(SERIALIZED_ZOO, "onnx/max.prototxt"));

    // input data shape (3, )
    Inputs inputs;
    inputs.emplace_back(std::vector<float>{3.f, 2.f, 1.f});
    inputs.emplace_back(std::vector<float>{1.f, 4.f, 4.f});
    inputs.emplace_back(std::vector<float>{2.f, 5.f, 3.f});

    Outputs expected_outputs{{3.f, 5.f, 4.f}};
    Outputs outputs{execute(function, inputs, "${BACKEND_NAME}")};
    EXPECT_TRUE(test::all_close_f(expected_outputs.front(), outputs.front()));
}

NGRAPH_TEST(onnx_${BACKEND_NAME}, model_mean)
{
    auto function =
        onnx_import::import_onnx_model(file_util::path_join(SERIALIZED_ZOO, "onnx/mean.prototxt"));

    // input data shape (3, )
    Inputs inputs;
    inputs.emplace_back(std::vector<float>{3.f, 0.f, 2.f});
    inputs.emplace_back(std::vector<float>{1.f, 3.f, 4.f});
    inputs.emplace_back(std::vector<float>{2.f, 6.f, 6.f});

    Outputs expected_outputs{{2.f, 3.f, 4.f}};
    Outputs outputs{execute(function, inputs, "${BACKEND_NAME}")};
    EXPECT_TRUE(test::all_close_f(expected_outputs.front(), outputs.front()));
}

NGRAPH_TEST(onnx_${BACKEND_NAME}, model_gemm_abc)
{
    auto function = onnx_import::import_onnx_model(
        file_util::path_join(SERIALIZED_ZOO, "onnx/gemm_abc.prototxt"));

    Inputs inputs;
    inputs.emplace_back(test::NDArray<float, 2>(
                            {{1, 2, 3, 4, 5, 6}, {7, 8, 9, 10, 11, 12}, {13, 14, 15, 16, 17, 18}})
                            .get_vector());

    inputs.emplace_back(test::NDArray<float, 2>({{19, 20, 21, 22},
                                                 {23, 24, 25, 26},
                                                 {27, 28, 29, 30},
                                                 {31, 32, 33, 34},
                                                 {35, 36, 37, 38},
                                                 {39, 40, 41, 42}})
                            .get_vector());

    inputs.emplace_back(
        test::NDArray<float, 2>({{1, 1, 1, 1}, {1, 1, 1, 1}, {1, 1, 1, 1}}).get_vector());

    Outputs expected_outputs{
        test::NDArray<float, 2>(
            {{340, 350.5, 361, 371.5}, {862, 890.5, 919, 947.5}, {1384, 1430.5, 1477, 1523.5}})
            .get_vector()};

    Outputs outputs{execute(function, inputs, "${BACKEND_NAME}")};
    EXPECT_TRUE(test::all_close_f(expected_outputs.front(), outputs.front()));
}

NGRAPH_TEST(onnx_${BACKEND_NAME}, model_matmul)
{
    auto function = onnx_import::import_onnx_model(
        file_util::path_join(SERIALIZED_ZOO, "onnx/matmul.prototxt"));

    std::vector<std::vector<float>> inputs;

    inputs.emplace_back(
        test::NDArray<float, 2>({{1, 2, 3, 4}, {5, 6, 7, 8}, {9, 10, 11, 12}}).get_vector());

    inputs.emplace_back(
        test::NDArray<float, 2>({{13, 14, 15}, {16, 17, 18}, {19, 20, 21}, {22, 23, 24}})
            .get_vector());

    Outputs expected_outputs{
        test::NDArray<float, 2>({{190, 200, 210}, {470, 496, 522}, {750, 792, 834}}).get_vector()};

    Outputs outputs{execute(function, inputs, "${BACKEND_NAME}")};
    EXPECT_TRUE(test::all_close_f(expected_outputs.front(), outputs.front()));
}

NGRAPH_TEST(onnx_${BACKEND_NAME}, model_softmax)
{
    auto function = onnx_import::import_onnx_model(
        file_util::path_join(SERIALIZED_ZOO, "onnx/softmax.prototxt"));

    Inputs inputs;
    inputs.emplace_back(
        test::NDArray<float, 3>(
            {{{1, 2, 3, 4, 5}, {6, 7, 8, 9, 10}, {11, 12, 13, 14, 15}, {16, 17, 18, 19, 20}},

             {{21, 22, 23, 24, 25},
              {26, 27, 28, 29, 30},
              {31, 32, 33, 34, 35},
              {36, 37, 38, 39, 40}},

             {{41, 42, 43, 44, 45},
              {46, 47, 48, 49, 50},
              {51, 52, 53, 54, 55},
              {56, 57, 58, 59, 60}}})
            .get_vector());

    auto expected_output =
        test::NDArray<float, 3>(
            {{{1.50461533e-26f, 4.08996852e-26f, 1.11176871e-25f, 3.02210068e-25f, 8.21492137e-25f},
              {2.23304715e-24f, 6.07005148e-24f, 1.65001106e-23f, 4.48519509e-23f, 1.21920243e-22f},
              {3.31413582e-22f, 9.00875516e-22f, 2.44883355e-21f, 6.65661973e-21f, 1.80945684e-20f},
              {4.91861366e-20f,
               1.33701781e-19f,
               3.63439123e-19f,
               9.87929963e-19f,
               2.68547207e-18f}},

             {{7.29986992e-18f, 1.98431037e-17f, 5.39391483e-17f, 1.46621807e-16f, 3.98559393e-16f},
              {1.08339676e-15f, 2.94497771e-15f, 8.00527940e-15f, 2.17606055e-14f, 5.91514586e-14f},
              {1.60790335e-13f, 4.37073446e-13f, 1.18808881e-12f, 3.22956021e-12f, 8.77885484e-12f},
              {2.38634016e-11f,
               6.48674509e-11f,
               1.76328013e-10f,
               4.79309234e-10f,
               1.30289758e-09f}},

             {{3.54164282e-09f, 9.62718331e-09f, 2.61693974e-08f, 7.11357975e-08f, 1.93367146e-07f},
              {5.25626399e-07f, 1.42880069e-06f, 3.88388295e-06f, 1.05574884e-05f, 2.86982290e-05f},
              {7.80098743e-05f, 2.12052824e-04f, 5.76419338e-04f, 1.56687021e-03f, 4.25919482e-03f},
              {1.15776919e-02f,
               3.14714295e-02f,
               8.55482149e-02f,
               2.32544158e-01f,
               6.32120559e-01f}}})
            .get_vector();

    auto result_vectors = execute(function, inputs, "${BACKEND_NAME}");
    EXPECT_TRUE(test::all_close_f(expected_output, result_vectors.front()));
}

NGRAPH_TEST(onnx_${BACKEND_NAME}, model_sub)
{
    auto function =
        onnx_import::import_onnx_model(file_util::path_join(SERIALIZED_ZOO, "onnx/sub.prototxt"));

    Inputs inputs;
    inputs.emplace_back(test::NDArray<float, 3>({{{1, 2, 3}}}).get_vector());

    inputs.emplace_back(test::NDArray<float, 3>({{{4, 5, 7}}}).get_vector());

    auto expected_output = test::NDArray<float, 3>({{{-3, -3, -4}}}).get_vector();

    auto result_vectors = execute(function, inputs, "${BACKEND_NAME}");
    EXPECT_TRUE(test::all_close_f(expected_output, result_vectors.front()));
}

NGRAPH_TEST(onnx_${BACKEND_NAME}, model_div)
{
    auto function =
        onnx_import::import_onnx_model(file_util::path_join(SERIALIZED_ZOO, "onnx/div.prototxt"));

    Inputs inputs;
    inputs.emplace_back(test::NDArray<float, 3>({{{1, 2, 3}}}).get_vector());

    inputs.emplace_back(test::NDArray<float, 3>({{{1, 4, 12}}}).get_vector());

    auto expected_output = test::NDArray<float, 3>({{{1, 0.5, 0.25}}}).get_vector();

    auto result_vectors = execute(function, inputs, "${BACKEND_NAME}");
    EXPECT_TRUE(test::all_close_f(expected_output, result_vectors.front()));
}

NGRAPH_TEST(onnx_${BACKEND_NAME}, model_add_bcast)
{
    auto function = onnx_import::import_onnx_model(
        file_util::path_join(SERIALIZED_ZOO, "onnx/add_bcast.prototxt"));

    Inputs inputs;
    inputs.emplace_back(test::NDArray<float, 3>(
                            {{{1, 1, 1, 1, 1}, {1, 1, 1, 1, 1}, {1, 1, 1, 1, 1}, {1, 1, 1, 1, 1}},
                             {{1, 1, 1, 1, 1}, {1, 1, 1, 1, 1}, {1, 1, 1, 1, 1}, {1, 1, 1, 1, 1}},
                             {{1, 1, 1, 1, 1}, {1, 1, 1, 1, 1}, {1, 1, 1, 1, 1}, {1, 1, 1, 1, 1}}})
                            .get_vector());

    inputs.emplace_back(test::NDArray<float, 1>({1, 2, 3, 4, 5}).get_vector());

    Outputs expected_output{
        test::NDArray<float, 4>(
            {{{{2, 3, 4, 5, 6}, {2, 3, 4, 5, 6}, {2, 3, 4, 5, 6}, {2, 3, 4, 5, 6}},
              {{2, 3, 4, 5, 6}, {2, 3, 4, 5, 6}, {2, 3, 4, 5, 6}, {2, 3, 4, 5, 6}},
              {{2, 3, 4, 5, 6}, {2, 3, 4, 5, 6}, {2, 3, 4, 5, 6}, {2, 3, 4, 5, 6}}}})
            .get_vector()};

    Outputs outputs{execute(function, inputs, "${BACKEND_NAME}")};
    EXPECT_TRUE(test::all_close_f(expected_output.front(), outputs.front()));
}

NGRAPH_TEST(onnx_${BACKEND_NAME}, model_reduce_log_sum)
{
    auto function = onnx_import::import_onnx_model(
        file_util::path_join(SERIALIZED_ZOO, "onnx/reduce_log_sum.prototxt"));

    // input data shape (1, 1, 4, 4)
    Inputs inputs{
        test::NDArray<float, 4>({{{{1, 1, 1, 1}, {1, 1, 1, 1}, {1, 1, 1, 1}, {1, 1, 1, 1}}}})
            .get_vector()};

    // output data shape (1,)
    Outputs expected_outputs{test::NDArray<float, 4>({{{{2.77258872f}}}}).get_vector()};

    Outputs outputs{execute(function, inputs, "${BACKEND_NAME}")};
    EXPECT_TRUE(test::all_close_f(expected_outputs.front(), outputs.front()));
}

NGRAPH_TEST(onnx_${BACKEND_NAME}, model_reduce_log_sum_exp)
{
    auto function = onnx_import::import_onnx_model(
        file_util::path_join(SERIALIZED_ZOO, "onnx/reduce_log_sum_exp.prototxt"));

    // input data shape (1, 1, 4, 4)
    Inputs inputs{
        test::NDArray<float, 4>({{{{1, 1, 1, 1}, {1, 1, 1, 1}, {1, 1, 1, 1}, {1, 1, 1, 1}}}})
            .get_vector()};

    // output data shape (1,)
    Outputs expected_outputs{test::NDArray<float, 4>({{{{3.77258872f}}}}).get_vector()};

    Outputs outputs{execute(function, inputs, "${BACKEND_NAME}")};
    EXPECT_TRUE(test::all_close_f(expected_outputs.front(), outputs.front()));
}

NGRAPH_TEST(onnx_${BACKEND_NAME}, model_reduce_l1)
{
    auto function = onnx_import::import_onnx_model(
        file_util::path_join(SERIALIZED_ZOO, "onnx/reduce_l1.prototxt"));

    // input data shape (1, 1, 4, 4)
    Inputs inputs{
        test::NDArray<float, 4>({{{{1, 1, 1, 1}, {1, 1, 1, 1}, {1, 1, 1, 1}, {1, 1, 1, 1}}}})
            .get_vector()};

    // output data shape (1,)
    Outputs expected_outputs{test::NDArray<float, 4>({{{{16}}}}).get_vector()};

    Outputs outputs{execute(function, inputs, "${BACKEND_NAME}")};
    EXPECT_TRUE(test::all_close_f(expected_outputs.front(), outputs.front()));
}

NGRAPH_TEST(onnx_${BACKEND_NAME}, model_reduce_l2)
{
    auto function = onnx_import::import_onnx_model(
        file_util::path_join(SERIALIZED_ZOO, "onnx/reduce_l2.prototxt"));

    // input data shape (1, 1, 4, 4)
    Inputs inputs{
        test::NDArray<float, 4>({{{{1, 1, 1, 1}, {1, 1, 1, 1}, {1, 1, 1, 1}, {1, 1, 1, 1}}}})
            .get_vector()};

    // output data shape (1,)
    Outputs expected_outputs{test::NDArray<float, 4>({{{{4}}}}).get_vector()};

    Outputs outputs{execute(function, inputs, "${BACKEND_NAME}")};
    EXPECT_TRUE(test::all_close_f(expected_outputs.front(), outputs.front()));
}

NGRAPH_TEST(onnx_${BACKEND_NAME}, model_reduce_max)
{
    auto function = onnx_import::import_onnx_model(
        file_util::path_join(SERIALIZED_ZOO, "onnx/reduce_max.prototxt"));

    // input data shape (1, 1, 4, 4)
    Inputs inputs{
        test::NDArray<float, 4>({{{{1, 2, 3, 4}, {5, 6, 7, 8}, {9, 10, 11, 12}, {13, 14, 15, 16}}}})
            .get_vector()};

    // output data shape (1,)
    Outputs expected_outputs{test::NDArray<float, 4>({{{{16}}}}).get_vector()};

    Outputs outputs{execute(function, inputs, "${BACKEND_NAME}")};
    EXPECT_TRUE(test::all_close_f(expected_outputs.front(), outputs.front()));
}

NGRAPH_TEST(onnx_${BACKEND_NAME}, model_reduce_mean)
{
    auto function = onnx_import::import_onnx_model(
        file_util::path_join(SERIALIZED_ZOO, "onnx/reduce_mean.prototxt"));

    // input data shape (1, 1, 4, 4)
    Inputs inputs{
        test::NDArray<float, 4>({{{{1, 1, 1, 1}, {1, 1, 1, 1}, {1, 1, 1, 1}, {1, 1, 1, 1}}}})
            .get_vector()};

    // output data shape (1,)
    Outputs expected_outputs{test::NDArray<float, 4>({{{{1}}}}).get_vector()};

    Outputs outputs{execute(function, inputs, "${BACKEND_NAME}")};
    EXPECT_TRUE(test::all_close_f(expected_outputs.front(), outputs.front()));
}

NGRAPH_TEST(onnx_${BACKEND_NAME}, model_reduce_min)
{
    auto function = onnx_import::import_onnx_model(
        file_util::path_join(SERIALIZED_ZOO, "onnx/reduce_min.prototxt"));

    // input data shape (1, 1, 4, 4)
    Inputs inputs{
        test::NDArray<float, 4>({{{{1, 2, 3, 4}, {5, 6, 7, 8}, {9, 10, 11, 12}, {13, 14, 15, 16}}}})
            .get_vector()};

    // output data shape (1,)
    Outputs expected_outputs{test::NDArray<float, 4>({{{{1}}}}).get_vector()};

    Outputs outputs{execute(function, inputs, "${BACKEND_NAME}")};
    EXPECT_TRUE(test::all_close_f(expected_outputs.front(), outputs.front()));
}

NGRAPH_TEST(onnx_${BACKEND_NAME}, model_reduce_prod)
{
    auto function = onnx_import::import_onnx_model(
        file_util::path_join(SERIALIZED_ZOO, "onnx/reduce_prod.prototxt"));

    // input data shape (1, 1, 4, 4)
    Inputs inputs{
        test::NDArray<float, 4>({{{{1, 1, 1, 1}, {1, 1, 1, 1}, {1, 1, 1, 1}, {1, 1, 1, 1}}}})
            .get_vector()};

    // output data shape (1,)
    Outputs expected_outputs{test::NDArray<float, 4>({{{{1}}}}).get_vector()};

    Outputs outputs{execute(function, inputs, "${BACKEND_NAME}")};
    EXPECT_TRUE(test::all_close_f(expected_outputs.front(), outputs.front()));
}

NGRAPH_TEST(onnx_${BACKEND_NAME}, model_reduce_sum)
{
    auto function = onnx_import::import_onnx_model(
        file_util::path_join(SERIALIZED_ZOO, "onnx/reduce_sum.prototxt"));

    // input data shape (1, 1, 4, 4)
    Inputs inputs{
        test::NDArray<float, 4>({{{{1, 1, 1, 1}, {1, 1, 1, 1}, {1, 1, 1, 1}, {1, 1, 1, 1}}}})
            .get_vector()};

    // output data shape (1,)
    Outputs expected_outputs{test::NDArray<float, 4>({{{{16}}}}).get_vector()};

    Outputs outputs{execute(function, inputs, "${BACKEND_NAME}")};
    EXPECT_TRUE(test::all_close_f(expected_outputs.front(), outputs.front()));
}

NGRAPH_TEST(onnx_${BACKEND_NAME}, model_reduce_sum_square)
{
    auto function = onnx_import::import_onnx_model(
        file_util::path_join(SERIALIZED_ZOO, "onnx/reduce_sum_square.prototxt"));

    // input data shape (1, 1, 4, 4)
    Inputs inputs{
        test::NDArray<float, 4>({{{{1, 1, 1, 1}, {1, 1, 1, 1}, {1, 1, 1, 1}, {1, 1, 1, 1}}}})
            .get_vector()};

    // output data shape (1,)
    Outputs expected_outputs{test::NDArray<float, 4>({{{{16}}}}).get_vector()};

    Outputs outputs{execute(function, inputs, "${BACKEND_NAME}")};
    EXPECT_TRUE(test::all_close_f(expected_outputs.front(), outputs.front()));
}

NGRAPH_TEST(onnx_${BACKEND_NAME}, model_shape)
{
    auto function =
        onnx_import::import_onnx_model(file_util::path_join(SERIALIZED_ZOO, "onnx/shape.prototxt"));

    Inputs inputs;
    inputs.emplace_back(test::NDArray<float, 3>(
                            {{{1, 1, 1, 1, 1}, {1, 1, 1, 1, 1}, {1, 1, 1, 1, 1}, {1, 1, 1, 1, 1}},
                             {{1, 1, 1, 1, 1}, {1, 1, 1, 1, 1}, {1, 1, 1, 1, 1}, {1, 1, 1, 1, 1}},
                             {{1, 1, 1, 1, 1}, {1, 1, 1, 1, 1}, {1, 1, 1, 1, 1}, {1, 1, 1, 1, 1}}})
                            .get_vector());

    std::vector<std::vector<int64_t>> expected_output{{3, 4, 5}};

    std::vector<std::vector<int64_t>> outputs =
        execute<float, int64_t>(function, inputs, "${BACKEND_NAME}");
    EXPECT_TRUE(test::all_close(expected_output.front(), outputs.front()));
}

NGRAPH_TEST(onnx_${BACKEND_NAME}, model_elu)
{
    auto function =
        onnx_import::import_onnx_model(file_util::path_join(SERIALIZED_ZOO, "onnx/elu.prototxt"));

    Inputs inputs;
    inputs.emplace_back(
        test::NDArray<float, 3>(
            {{{-9, -8, -7, -6, -5}, {-4, -3, -2, -1, 0}, {1, 2, 3, 4, 5}, {6, 7, 8, 9, 10}},
             {{-4, -3, -2, -1, 0}, {1, 2, 3, 4, 5}, {6, 7, 8, 9, 10}, {11, 12, 13, 14, 15}},
             {{1, 1, 1, 1, 1}, {-1, -1, -1, -1, -1}, {0, 0, 0, 0, 0}, {2, 2, 2, 2, 2}}})
            .get_vector());

    Outputs expected_output{test::NDArray<float, 3>({{{-1.999753180391830f,
                                                       -1.999329074744190f,
                                                       -1.998176236068890f,
                                                       -1.995042495646670f,
                                                       -1.986524106001830f},
                                                      {-1.963368722222530f,
                                                       -1.900425863264270f,
                                                       -1.729329433526770f,
                                                       -1.264241117657120f,
                                                       0},
                                                      {1, 2, 3, 4, 5},
                                                      {6, 7, 8, 9, 10}},
                                                     {{-1.963368722222530f,
                                                       -1.900425863264270f,
                                                       -1.729329433526770f,
                                                       -1.264241117657120f,
                                                       0},
                                                      {1, 2, 3, 4, 5},
                                                      {6, 7, 8, 9, 10},
                                                      {11, 12, 13, 14, 15}},
                                                     {{1, 1, 1, 1, 1},
                                                      {-1.264241117657120f,
                                                       -1.264241117657120f,
                                                       -1.264241117657120f,
                                                       -1.264241117657120f,
                                                       -1.264241117657120f},
                                                      {0, 0, 0, 0, 0},
                                                      {2, 2, 2, 2, 2}}})
                                .get_vector()};

    Outputs outputs{execute(function, inputs, "${BACKEND_NAME}")};
    EXPECT_TRUE(test::all_close_f(expected_output.front(), outputs.front()));
}

NGRAPH_TEST(onnx_${BACKEND_NAME}, model_leaky_relu)
{
    auto function = onnx_import::import_onnx_model(
        file_util::path_join(SERIALIZED_ZOO, "onnx/leaky_relu.prototxt"));

    Inputs inputs;
    inputs.emplace_back(
        test::NDArray<float, 3>(
            {{{-9, -8, -7, -6, -5}, {-4, -3, -2, -1, 0}, {1, 2, 3, 4, 5}, {6, 7, 8, 9, 10}},
             {{-4, -3, -2, -1, 0}, {1, 2, 3, 4, 5}, {6, 7, 8, 9, 10}, {11, 12, 13, 14, 15}},
             {{1, 1, 1, 1, 1}, {-1, -1, -1, -1, -1}, {0, 0, 0, 0, 0}, {2, 2, 2, 2, 2}}})
            .get_vector());

    Outputs expected_output{test::NDArray<float, 3>({{{-0.9f, -0.8f, -0.7f, -0.6f, -0.5f},
                                                      {-0.4f, -0.3f, -0.2f, -0.1f, 0},
                                                      {1, 2, 3, 4, 5},
                                                      {6, 7, 8, 9, 10}},
                                                     {{-0.4f, -0.3f, -0.2f, -0.1f, 0},
                                                      {1, 2, 3, 4, 5},
                                                      {6, 7, 8, 9, 10},
                                                      {11, 12, 13, 14, 15}},
                                                     {{1, 1, 1, 1, 1},
                                                      {-0.1f, -0.1f, -0.1f, -0.1f, -0.1f},
                                                      {0, 0, 0, 0, 0},
                                                      {2, 2, 2, 2, 2}}})
                                .get_vector()};

    Outputs outputs{execute(function, inputs, "${BACKEND_NAME}")};
    EXPECT_TRUE(test::all_close_f(expected_output.front(), outputs.front()));
}

NGRAPH_TEST(onnx_${BACKEND_NAME}, model_prelu)
{
    auto function =
        onnx_import::import_onnx_model(file_util::path_join(SERIALIZED_ZOO, "onnx/prelu.prototxt"));

    Inputs inputs;
    inputs.emplace_back(
        test::NDArray<float, 3>(
            {{{-9, -8, -7, -6, -5}, {-4, -3, -2, -1, 0}, {1, 2, 3, 4, 5}, {6, 7, 8, 9, 10}},
             {{-4, -3, -2, -1, 0}, {1, 2, 3, 4, 5}, {6, 7, 8, 9, 10}, {11, 12, 13, 14, 15}},
             {{1, 1, 1, 1, 1}, {-1, -1, -1, -1, -1}, {0, 0, 0, 0, 0}, {2, 2, 2, 2, 2}}})
            .get_vector());

    inputs.emplace_back(test::NDArray<float, 3>(
                            {{{1, 0, 1, 0, 1}, {0, 1, 0, 1, 0}, {1, 0, 1, 0, 1}, {0, 1, 0, 1, 0}},
                             {{0, 1, 0, 1, 0}, {1, 0, 1, 0, 1}, {0, 1, 0, 1, 0}, {1, 0, 1, 0, 1}},
                             {{1, 0, 1, 0, 1}, {0, 1, 0, 1, 0}, {1, 0, 1, 0, 1}, {0, 1, 0, 1, 0}}})
                            .get_vector());

    Outputs expected_output{
        test::NDArray<float, 3>(
            {{{-9, 0, -7, 0, -5}, {0, -3, 0, -1, 0}, {1, 2, 3, 4, 5}, {6, 7, 8, 9, 10}},
             {{0, -3, 0, -1, 0}, {1, 2, 3, 4, 5}, {6, 7, 8, 9, 10}, {11, 12, 13, 14, 15}},
             {{1, 1, 1, 1, 1}, {0, -1, 0, -1, 0}, {0, 0, 0, 0, 0}, {2, 2, 2, 2, 2}}})
            .get_vector()};

    Outputs outputs{execute(function, inputs, "${BACKEND_NAME}")};
    EXPECT_TRUE(test::all_close_f(expected_output.front(), outputs.front()));
}

NGRAPH_TEST(onnx_${BACKEND_NAME}, model_selu)
{
    auto function =
        onnx_import::import_onnx_model(file_util::path_join(SERIALIZED_ZOO, "onnx/selu.prototxt"));

    Inputs inputs;
    inputs.emplace_back(
        test::NDArray<float, 3>(
            {{{-9, -8, -7, -6, -5}, {-4, -3, -2, -1, 0}, {1, 2, 3, 4, 5}, {6, 7, 8, 9, 10}},
             {{-4, -3, -2, -1, 0}, {1, 2, 3, 4, 5}, {6, 7, 8, 9, 10}, {11, 12, 13, 14, 15}},
             {{1, 1, 1, 1, 1}, {-1, -1, -1, -1, -1}, {0, 0, 0, 0, 0}, {2, 2, 2, 2, 2}}})
            .get_vector());

    Outputs expected_output{
        test::NDArray<float, 3>(
            {{{-5.99925954117548f,
               -5.99798722423258f,
               -5.99452870820667f,
               -5.98512748694000f,
               -5.95957231800549f},
              {-5.89010616666759f, -5.70127758979282f, -5.18798830058032f, -3.79272335297135f, 0},
              {3, 6, 9, 12, 15},
              {18, 21, 24, 27, 30}},
             {{-5.89010616666759f, -5.70127758979282f, -5.18798830058032f, -3.79272335297135f, 0},
              {3, 6, 9, 12, 15},
              {18, 21, 24, 27, 30},
              {33, 36, 39, 42, 45}},
             {{3, 3, 3, 3, 3},
              {-3.79272335297135f,
               -3.79272335297135f,
               -3.79272335297135f,
               -3.79272335297135f,
               -3.79272335297135f},
              {0, 0, 0, 0, 0},
              {6, 6, 6, 6, 6}}})
            .get_vector()};

    Outputs outputs{execute(function, inputs, "${BACKEND_NAME}")};
    EXPECT_TRUE(test::all_close_f(expected_output.front(), outputs.front()));
}

NGRAPH_TEST(onnx_${BACKEND_NAME}, model_sigmoid)
{
    auto function = onnx_import::import_onnx_model(
        file_util::path_join(SERIALIZED_ZOO, "onnx/sigmoid.prototxt"));

    Inputs inputs;
    inputs.emplace_back(
        test::NDArray<float, 3>(
            {{{-9, -8, -7, -6, -5}, {-4, -3, -2, -1, 0}, {1, 2, 3, 4, 5}, {6, 7, 8, 9, 10}},
             {{-4, -3, -2, -1, 0}, {1, 2, 3, 4, 5}, {6, 7, 8, 9, 10}, {11, 12, 13, 14, 15}},
             {{1, 1, 1, 1, 1}, {-1, -1, -1, -1, -1}, {0, 0, 0, 0, 0}, {2, 2, 2, 2, 2}}})
            .get_vector());

    Outputs expected_output{test::NDArray<float, 3>({{{0.00012339457598623f,
                                                       0.00033535013046648f,
                                                       0.00091105119440065f,
                                                       0.00247262315663477f,
                                                       0.00669285092428486f},
                                                      {0.01798620996209160f,
                                                       0.04742587317756680f,
                                                       0.119202922022118f,
                                                       0.268941421369995f,
                                                       0.5f},
                                                      {0.731058578630005f,
                                                       0.880797077977882f,
                                                       0.952574126822433f,
                                                       0.982013790037908f,
                                                       0.993307149075715f},
                                                      {0.997527376843365f,
                                                       0.999088948805599f,
                                                       0.999664649869534f,
                                                       0.999876605424014f,
                                                       0.999954602131298f}},
                                                     {{0.01798620996209160f,
                                                       0.04742587317756680f,
                                                       0.119202922022118f,
                                                       0.268941421369995f,
                                                       0.5f},
                                                      {0.731058578630005f,
                                                       0.880797077977882f,
                                                       0.952574126822433f,
                                                       0.982013790037908f,
                                                       0.993307149075715f},
                                                      {0.997527376843365f,
                                                       0.999088948805599f,
                                                       0.999664649869534f,
                                                       0.999876605424014f,
                                                       0.999954602131298f},
                                                      {0.999983298578152f,
                                                       0.999993855825398f,
                                                       0.999997739675702f,
                                                       0.999999168471972f,
                                                       0.999999694097773f}},
                                                     {{0.731058578630005f,
                                                       0.731058578630005f,
                                                       0.731058578630005f,
                                                       0.731058578630005f,
                                                       0.731058578630005f},
                                                      {0.268941421369995f,
                                                       0.268941421369995f,
                                                       0.268941421369995f,
                                                       0.268941421369995f,
                                                       0.268941421369995f},
                                                      {0.5f, 0.5f, 0.5f, 0.5f, 0.5f},
                                                      {0.880797077977882f,
                                                       0.880797077977882f,
                                                       0.880797077977882f,
                                                       0.880797077977882f,
                                                       0.880797077977882f}}})
                                .get_vector()};

    Outputs outputs{execute(function, inputs, "${BACKEND_NAME}")};
    EXPECT_TRUE(test::all_close_f(expected_output.front(), outputs.front()));
}

NGRAPH_TEST(onnx_${BACKEND_NAME}, model_tanh)
{
    auto function =
        onnx_import::import_onnx_model(file_util::path_join(SERIALIZED_ZOO, "onnx/tanh.prototxt"));

    Inputs inputs;
    inputs.emplace_back(
        test::NDArray<float, 3>(
            {{{-9, -8, -7, -6, -5}, {-4, -3, -2, -1, 0}, {1, 2, 3, 4, 5}, {6, 7, 8, 9, 10}},
             {{-4, -3, -2, -1, 0}, {1, 2, 3, 4, 5}, {6, 7, 8, 9, 10}, {11, 12, 13, 14, 15}},
             {{1, 1, 1, 1, 1}, {-1, -1, -1, -1, -1}, {0, 0, 0, 0, 0}, {2, 2, 2, 2, 2}}})
            .get_vector());

    Outputs expected_output{test::NDArray<float, 3>({{{-0.999999969540041f,
                                                       -0.999999774929676f,
                                                       -0.999998336943945f,
                                                       -0.999987711650796f,
                                                       -0.999909204262595f},
                                                      {-0.999329299739067f,
                                                       -0.995054753686731f,
                                                       -0.964027580075817f,
                                                       -0.761594155955765f,
                                                       0},
                                                      {0.761594155955765f,
                                                       0.964027580075817f,
                                                       0.995054753686731f,
                                                       0.999329299739067f,
                                                       0.999909204262595f},
                                                      {0.999987711650796f,
                                                       0.999998336943945f,
                                                       0.999999774929676f,
                                                       0.999999969540041f,
                                                       0.999999995877693f}},
                                                     {{-0.999329299739067f,
                                                       -0.995054753686731f,
                                                       -0.964027580075817f,
                                                       -0.761594155955765f,
                                                       0},
                                                      {0.761594155955765f,
                                                       0.964027580075817f,
                                                       0.995054753686731f,
                                                       0.999329299739067f,
                                                       0.999909204262595f},
                                                      {0.999987711650796f,
                                                       0.999998336943945f,
                                                       0.999999774929676f,
                                                       0.999999969540041f,
                                                       0.999999995877693f},
                                                      {0.999999999442106f,
                                                       0.999999999924497f,
                                                       0.999999999989782f,
                                                       0.999999999998617f,
                                                       0.999999999999813f}},
                                                     {{0.761594155955765f,
                                                       0.761594155955765f,
                                                       0.761594155955765f,
                                                       0.761594155955765f,
                                                       0.761594155955765f},
                                                      {-0.761594155955765f,
                                                       -0.761594155955765f,
                                                       -0.761594155955765f,
                                                       -0.761594155955765f,
                                                       -0.761594155955765f},
                                                      {0, 0, 0, 0, 0},
                                                      {0.964027580075817f,
                                                       0.964027580075817f,
                                                       0.964027580075817f,
                                                       0.964027580075817f,
                                                       0.964027580075817f}}})
                                .get_vector()};

    Outputs outputs{execute(function, inputs, "${BACKEND_NAME}")};
    EXPECT_TRUE(test::all_close_f(expected_output.front(), outputs.front()));
}

NGRAPH_TEST(onnx_${BACKEND_NAME}, model_thresholded_relu)
{
    auto function = onnx_import::import_onnx_model(
        file_util::path_join(SERIALIZED_ZOO, "onnx/thresholded_relu.prototxt"));

    Inputs inputs;
    inputs.emplace_back(
        test::NDArray<float, 3>(
            {{{-9, -8, -7, -6, -5}, {-4, -3, -2, -1, 0}, {1, 2, 3, 4, 5}, {6, 7, 8, 9, 10}},
             {{-4, -3, -2, -1, 0}, {1, 2, 3, 4, 5}, {6, 7, 8, 9, 10}, {11, 12, 13, 14, 15}},
             {{1, 1, 1, 1, 1}, {-1, -1, -1, -1, -1}, {0, 0, 0, 0, 0}, {2, 2, 2, 2, 2}}})
            .get_vector());

    Outputs expected_output{
        test::NDArray<float, 3>(
            {{{0, 0, 0, 0, 0}, {0, 0, 0, 0, 0}, {0, 0, 3, 4, 5}, {6, 7, 8, 9, 10}},
             {{0, 0, 0, 0, 0}, {0, 0, 3, 4, 5}, {6, 7, 8, 9, 10}, {11, 12, 13, 14, 15}},
             {{0, 0, 0, 0, 0}, {0, 0, 0, 0, 0}, {0, 0, 0, 0, 0}, {0, 0, 0, 0, 0}}})
            .get_vector()};

    Outputs outputs{execute(function, inputs, "${BACKEND_NAME}")};
    EXPECT_TRUE(test::all_close_f(expected_output.front(), outputs.front()));
}

NGRAPH_TEST(onnx_${BACKEND_NAME}, model_matmul_vec_ten3d)
{
    auto function = onnx_import::import_onnx_model(
        file_util::path_join(SERIALIZED_ZOO, "onnx/matmul_vec_ten3d.prototxt"));

    Inputs inputs;
    inputs.emplace_back(std::vector<float>{0.f, 1.f});
    inputs.emplace_back(
        test::NDArray<float, 3>{{{0.f}, {1.f}}, {{2.f}, {3.f}}, {{4.f}, {5.f}}}.get_vector());

    Outputs expected_output{test::NDArray<float, 2>{{1.f}, {3.f}, {5.f}}};

    Outputs outputs{execute(function, inputs, "${BACKEND_NAME}")};
    EXPECT_TRUE(test::all_close_f(expected_output.front(), outputs.front()));
}

NGRAPH_TEST(onnx_${BACKEND_NAME}, model_softplus)
{
    auto function = onnx_import::import_onnx_model(
        file_util::path_join(SERIALIZED_ZOO, "onnx/softplus.prototxt"));

    // -1.0f, 0, 1.0f, 10.f,                    normal input values for activation
    // 100.0f, -100.0f, 1000.0f, -1000.0f,      input values that leads to exp() overflow
    // FLT_MIN, FLT_MIN / 16, -FLT_MIN / 16,    min, denorm, -denorm
    // FLT_MAX, -FLT_MAX,                       max, -max;
    Inputs inputs{std::vector<float>{-1.0f,
                                     0,
                                     1.0f,
                                     10.f,
                                     100.0f,
                                     -100.0f,
                                     1000.0f,
                                     -1000.0f,
                                     FLT_MIN,
                                     FLT_MIN / 16,
                                     -FLT_MIN / 16,
                                     FLT_MAX,
                                     -FLT_MAX}};

    std::vector<float>& input = inputs.back();
    std::vector<float> output;
    auto softplus_impl = [](float x) -> float {
        if (x > 0)
        {
            return x + std::log(std::exp(-x) + 1);
        }
        else
        {
            return std::log(std::exp(x) + 1);
        }
    };

    std::transform(std::begin(input), std::end(input), std::back_inserter(output), softplus_impl);

    Outputs expected_output{output};
    Outputs outputs{execute(function, inputs, "${BACKEND_NAME}")};
    EXPECT_TRUE(test::all_close_f(expected_output.front(), outputs.front()));
}

NGRAPH_TEST(onnx_${BACKEND_NAME}, model_softplus_infinity)
{
    auto function = onnx_import::import_onnx_model(
        file_util::path_join(SERIALIZED_ZOO, "onnx/softplus.prototxt"));

    Inputs inputs{std::vector<float>{std::numeric_limits<float>::infinity(),
                                     std::numeric_limits<float>::infinity(),
                                     std::numeric_limits<float>::infinity(),
                                     std::numeric_limits<float>::infinity(),
                                     std::numeric_limits<float>::infinity(),
                                     std::numeric_limits<float>::infinity(),
                                     std::numeric_limits<float>::infinity(),
                                     std::numeric_limits<float>::infinity(),
                                     std::numeric_limits<float>::infinity(),
                                     std::numeric_limits<float>::infinity(),
                                     std::numeric_limits<float>::infinity(),
                                     std::numeric_limits<float>::infinity(),
                                     std::numeric_limits<float>::infinity()}};

    Outputs outputs{execute(function, inputs, "${BACKEND_NAME}")};
    for (float v : outputs.front())
    {
        EXPECT_TRUE(std::isinf(v));
    }
}

NGRAPH_TEST(onnx_${BACKEND_NAME}, model_sum_opset8)
{
    auto function = onnx_import::import_onnx_model(
        file_util::path_join(SERIALIZED_ZOO, "onnx/sum_opset8.prototxt"));

    Inputs inputs;
    inputs.emplace_back(std::vector<float>{1.0f, 2.0f, 3.0f});
    inputs.emplace_back(test::NDArray<float, 2>{{10.0f}, {20.0f}, {30.0f}}.get_vector());
    inputs.emplace_back(test::NDArray<float, 3>{{{100.0f}}, {{200.0f}}, {{300.0f}}}.get_vector());

    Outputs expected_output{test::NDArray<float, 3>{
        {{111.0f, 112.0f, 113.0f}, {121.0f, 122.0f, 123.0f}, {131.0f, 132.0f, 133.0f}},

        {{211.0f, 212.0f, 213.0f}, {221.0f, 222.0f, 223.0f}, {231.0f, 232.0f, 233.0f}},

        {{311.0f, 312.0f, 313.0f}, {321.0f, 322.0f, 323.0f}, {331.0f, 332.0f, 333.0f}}}
                                .get_vector()};

    Outputs outputs{execute(function, inputs, "${BACKEND_NAME}")};
    EXPECT_TRUE(test::all_close_f(expected_output.front(), outputs.front()));
}

NGRAPH_TEST(onnx_${BACKEND_NAME}, model_argmax_int32)
{
    auto function = onnx_import::import_onnx_model(
        file_util::path_join(SERIALIZED_ZOO, "onnx/argmax_int32.prototxt"));

    std::vector<std::vector<std::int32_t>> inputs{
        std::vector<std::int32_t>{1, 2, 3, 4, 5, 6, 7, 8, 9, 10, 11, 12}};

    std::vector<std::vector<std::int64_t>> expected_output{
        std::vector<std::int64_t>{1, 1, 1, 1, 1, 1}};

    std::vector<std::vector<std::int64_t>> outputs{
        execute<std::int32_t, std::int64_t>(function, inputs, "${BACKEND_NAME}")};
    EXPECT_TRUE(test::all_close(expected_output.front(), outputs.front()));
}

NGRAPH_TEST(onnx_${BACKEND_NAME}, model_argmin_int32)
{
    auto function = onnx_import::import_onnx_model(
        file_util::path_join(SERIALIZED_ZOO, "onnx/argmin_int32.prototxt"));

    std::vector<std::vector<std::int32_t>> inputs{
        std::vector<std::int32_t>{1, 2, 3, 4, 5, 6, 7, 8, 9, 10, 11, 12}};

    std::vector<std::vector<std::int64_t>> expected_output{std::vector<std::int64_t>{0, 0, 0, 0}};

    std::vector<std::vector<std::int64_t>> outputs{
        execute<std::int32_t, std::int64_t>(function, inputs, "${BACKEND_NAME}")};
    EXPECT_TRUE(test::all_close(expected_output.front(), outputs.front()));
}

NGRAPH_TEST(onnx_${BACKEND_NAME}, model_top_k)
{
    auto function =
        onnx_import::import_onnx_model(file_util::path_join(SERIALIZED_ZOO, "onnx/top_k.prototxt"));

    auto test_case = ngraph::test::NgraphTestCase(function, "${BACKEND_NAME}");
    test_case.add_input<float>({0, 1, 2, 3, 4, 5, 6, 7, 8, 9, 10, 11});
    test_case.add_expected_output<float>(Shape{3, 3}, {3, 2, 1, 7, 6, 5, 11, 10, 9}); // values
    test_case.add_expected_output<std::int64_t>(Shape{3, 3},
                                                {3, 2, 1, 3, 2, 1, 3, 2, 1}); // indices
    test_case.run();
}

NGRAPH_TEST(onnx_${BACKEND_NAME}, model_sinh)
{
    auto function =
        onnx_import::import_onnx_model(file_util::path_join(SERIALIZED_ZOO, "onnx/sinh.prototxt"));

    Inputs inputs{std::vector<float>{-1.0f, 0.0f, 1.0f}};
    Outputs expected_outputs{std::vector<float>{-1.1752012f, 0.f, 1.1752012f}};

    Outputs outputs{execute(function, inputs, "${BACKEND_NAME}")};

    EXPECT_TRUE(test::all_close_f(expected_outputs.front(), outputs.front()));
}

NGRAPH_TEST(onnx_${BACKEND_NAME}, model_cosh)
{
    auto function =
        onnx_import::import_onnx_model(file_util::path_join(SERIALIZED_ZOO, "onnx/cosh.prototxt"));

    Inputs inputs{std::vector<float>{-1.0f, 0.0f, 1.0f}};
    Outputs expected_outputs{std::vector<float>{1.54308069f, 1.f, 1.54308069f}};

    Outputs outputs{execute(function, inputs, "${BACKEND_NAME}")};

    EXPECT_TRUE(test::all_close_f(expected_outputs.front(), outputs.front()));
}

NGRAPH_TEST(onnx_${BACKEND_NAME}, model_sign)
{
    auto function =
        onnx_import::import_onnx_model(file_util::path_join(SERIALIZED_ZOO, "onnx/sign.prototxt"));

    Inputs inputs{std::vector<float>{-std::numeric_limits<float>::infinity(),
                                     -3.141592f,
                                     0.0f,
                                     2.71828f,
                                     std::numeric_limits<float>::infinity()}};

    Outputs expected_outputs{std::vector<float>{-1.0f, -1.0f, 0.0f, 1.0f, 1.0f}};

    Outputs outputs{execute<float>(function, inputs, "${BACKEND_NAME}")};

    EXPECT_TRUE(test::all_close_f(expected_outputs.front(), outputs.front()));
}

NGRAPH_TEST(onnx_${BACKEND_NAME}, model_one_hot_with_axis)
{
    auto function = onnx_import::import_onnx_model(
        file_util::path_join(SERIALIZED_ZOO, "onnx/one_hot_axis.prototxt"));

    Inputs inputs{{1.0, 9.0, 2.0, 4.0}, {1.0, 3.0}};
    Outputs expected_outputs{{1.0, 1.0, 3.0, 1.0, 1.0, 1.0, 1.0, 1.0, 1.0, 1.0, 1.0, 1.0, 1.0, 1.0,
                              1.0, 1.0, 1.0, 1.0, 1.0, 3.0, 1.0, 1.0, 1.0, 1.0, 3.0, 1.0, 1.0, 1.0,
                              1.0, 3.0, 1.0, 1.0, 1.0, 1.0, 1.0, 1.0, 1.0, 1.0, 1.0, 1.0}};

    Outputs outputs{execute(function, inputs, "${BACKEND_NAME}")};

    EXPECT_TRUE(test::all_close_f(expected_outputs.front(), outputs.front()));
}

NGRAPH_TEST(onnx_${BACKEND_NAME}, model_one_hot_without_axis)
{
    auto function = onnx_import::import_onnx_model(
        file_util::path_join(SERIALIZED_ZOO, "onnx/one_hot_no_axis.prototxt"));

    std::vector<std::vector<std::int64_t>> inputs{{0, 7, 8}, {2, 5}};
    std::vector<std::vector<std::int64_t>> expected_outputs{{5, 2, 2, 2, 2, 2, 2, 2, 2, 2, 2, 2,
                                                             2, 2, 2, 2, 2, 2, 2, 5, 2, 2, 2, 2,
                                                             2, 2, 2, 2, 2, 2, 2, 2, 5, 2, 2, 2}};

    std::vector<std::vector<std::int64_t>> outputs{execute(function, inputs, "${BACKEND_NAME}")};

    EXPECT_TRUE(test::all_close(expected_outputs.front(), outputs.front()));
}

NGRAPH_TEST(onnx_${BACKEND_NAME}, model_where)
{
    auto function =
        onnx_import::import_onnx_model(file_util::path_join(SERIALIZED_ZOO, "onnx/where.prototxt"));

    // conditions tensor - 3x3x3
    auto condition = std::vector<int>{
        {0, 1, 0, 1, 0, 1, 0, 1, 0, 0, 1, 0, 1, 0, 1, 0, 1, 0, 0, 1, 0, 1, 0, 1, 0, 1, 0}};

    // 1x3 tensor of "1"
    auto x1 = std::vector<int>{1, 1, 1};
    // 3x1 tensor of "2"
    auto x2 = std::vector<int>{2, 2, 2};

    std::vector<std::vector<int>> inputs;
    inputs.push_back(std::move(condition));
    inputs.push_back(std::move(x1));
    inputs.push_back(std::move(x2));

    // y = 3x3x3
    std::vector<std::vector<int>> expected_outputs{
        {2, 1, 2, 1, 2, 1, 2, 1, 2, 2, 1, 2, 1, 2, 1, 2, 1, 2, 2, 1, 2, 1, 2, 1, 2, 1, 2}};

    std::vector<std::vector<int>> outputs{execute(function, inputs, "${BACKEND_NAME}")};

    EXPECT_EQ(expected_outputs.front(), outputs.front());
}

NGRAPH_TEST(onnx_${BACKEND_NAME}, model_erf)
{
    const auto function =
        onnx_import::import_onnx_model(file_util::path_join(SERIALIZED_ZOO, "onnx/erf.prototxt"));

    Inputs inputs;
    inputs.emplace_back(test::NDArray<float, 2>{
        {-std::numeric_limits<float>::infinity(), std::numeric_limits<float>::infinity()},
        {-3.141592f, 0.0f},
        {0.5f, 1.0f}}.get_vector());

    const std::vector<float> expected_outputs = test::NDArray<float, 2>{
        {-1.0f, 1.0f},
        {-0.99999112f, 0.0f},
        {0.52049988f, 0.84270079f}}.get_vector();

    const Outputs outputs{execute(function, inputs, "${BACKEND_NAME}")};

    EXPECT_TRUE(test::all_close_f(expected_outputs, outputs.front()));
}

NGRAPH_TEST(onnx_${BACKEND_NAME}, model_erf_int32)
{
    const auto function = onnx_import::import_onnx_model(
        file_util::path_join(SERIALIZED_ZOO, "onnx/erf_int32.prototxt"));

    const std::vector<std::vector<int32_t>> inputs{
        {-std::numeric_limits<int32_t>::max(), -1, 0, 1, std::numeric_limits<int32_t>::max()}};

    const std::vector<int32_t> expected_outputs{-1, 0, 0, 0, 1};

    const std::vector<std::vector<int32_t>> outputs{execute(function, inputs, "${BACKEND_NAME}")};

    EXPECT_TRUE(test::all_close(expected_outputs, outputs.front()));
}

NGRAPH_TEST(onnx_${BACKEND_NAME}, model_hardmax)
{
    auto hardmax_fn = onnx_import::import_onnx_model(
        file_util::path_join(SERIALIZED_ZOO, "onnx/hardmax.prototxt"));

    auto test_case = ngraph::test::NgraphTestCase(hardmax_fn, "${BACKEND_NAME}");
    test_case.add_input<float>(
        {-2.02458119f, 0.00126542f,  -0.58045743f, -0.75186814f, 0.9406899f,
         -0.513188f,   0.85887463f,  1.61444086f,  0.23801147f,  -0.26816885f,
         0.6597208f,   1.43889519f,  0.28798895f,  1.44769952f,  -1.99466756f,
         0.41386644f,  0.69389555f,  1.46118255f,  -1.67628606f, 1.49697552f,

         0.06337166f,  -1.15740783f, 0.8792142f,   -0.95352717f, -1.87895792f,
         -0.74066102f, -0.27131459f, 0.2219685f,   0.31831001f,  0.52495901f,
         0.60283089f,  0.60397976f,  0.92401468f,  0.29565101f,  -1.14443776f,
         -1.07399045f, -0.92266259f, 0.24017731f,  -0.30105675f, 1.18513269f,

         0.55494542f,  1.12119279f,  -0.43156474f, 0.15101668f,  -1.460439f,
         0.96375129f,  1.10411785f,  -0.30272771f, -0.48855848f, 0.12103213f,
         -0.71388492f, 1.38398178f,  0.21924434f,  0.93105052f,  -0.21074303f,
         0.48213503f,  -1.37810638f, 8.99060285f,  0.54794592f,  -0.46820172f});

    // values for hardmax with axis==2
    test_case.add_expected_output<float>(
        Shape{3, 4, 5}, {0.0f, 0.0f, 0.0f, 0.0f, 1.0f, 0.0f, 0.0f, 1.0f, 0.0f, 0.0f,
                         0.0f, 0.0f, 0.0f, 1.0f, 0.0f, 0.0f, 0.0f, 0.0f, 0.0f, 1.0f,

                         0.0f, 0.0f, 1.0f, 0.0f, 0.0f, 0.0f, 0.0f, 0.0f, 0.0f, 1.0f,
                         0.0f, 0.0f, 1.0f, 0.0f, 0.0f, 0.0f, 0.0f, 0.0f, 0.0f, 1.0f,

                         0.0f, 1.0f, 0.0f, 0.0f, 0.0f, 0.0f, 1.0f, 0.0f, 0.0f, 0.0f,
                         0.0f, 1.0f, 0.0f, 0.0f, 0.0f, 0.0f, 0.0f, 1.0f, 0.0f, 0.0f});

    test_case.run();
}

NGRAPH_TEST(onnx_${BACKEND_NAME}, model_shrink_float)
{
    const auto shrink_fn = onnx_import::import_onnx_model(
        file_util::path_join(SERIALIZED_ZOO, "onnx/shrink_float.prototxt"));

    auto test_case = ngraph::test::NgraphTestCase(shrink_fn, "${BACKEND_NAME}");
    test_case.add_input<float>(
        {-2.0f, -1.6f, -1.5f, -1.4f, -1.0f, 0.0f, 1.0f, 1.4f, 1.5f, 1.6f, 2.0f});
    test_case.add_expected_output<float>(
        Shape{11}, {-1.5f, -1.1f, 0.0f, 0.0f, 0.0f, 0.0f, 0.0f, 0.0f, 0.0f, 1.1f, 1.5f});

    test_case.run();
}

NGRAPH_TEST(onnx_${BACKEND_NAME}, model_shrink_int)
{
    const auto shrink_fn = onnx_import::import_onnx_model(
        file_util::path_join(SERIALIZED_ZOO, "onnx/shrink_int.prototxt"));

    auto test_case = ngraph::test::NgraphTestCase(shrink_fn, "${BACKEND_NAME}");
    test_case.add_input<int>({-5, -4, -3, -2, -1, 0, 1, 2, 3, 4, 5});
    test_case.add_expected_output<int>(Shape{11}, {-4, -3, -2, -1, 0, 0, 0, 1, 2, 3, 4});

    test_case.run();
}

NGRAPH_TEST(onnx_${BACKEND_NAME}, model_lp_norm_p1)
{
    const auto lp_norm_fn = onnx_import::import_onnx_model(
        file_util::path_join(SERIALIZED_ZOO, "onnx/lp_norm_p1.prototxt"));

    Shape data_shape{2, 3, 4};
    std::vector<float> data(shape_size(data_shape));
    std::iota(std::begin(data), std::end(data), 1);

    auto test_case = ngraph::test::NgraphTestCase(lp_norm_fn, "${BACKEND_NAME}");
    test_case.add_input<float>(data);
    test_case.add_expected_output<float>(
        data_shape, {0.07142857f, 0.125f,      0.16666667f, 0.2f,    0.22727273f, 0.25f,
                     0.26923078f, 0.2857143f,  0.3f,        0.3125f, 0.32352942f, 0.33333334f,
                     0.9285714f,  0.875f,      0.8333333f,  0.8f,    0.77272725f, 0.75f,
                     0.7307692f,  0.71428573f, 0.7f,        0.6875f, 0.6764706f,  0.6666667f});

    test_case.run();
}

NGRAPH_TEST(onnx_${BACKEND_NAME}, model_lp_norm_p2)
{
    const auto lp_norm_fn = onnx_import::import_onnx_model(
        file_util::path_join(SERIALIZED_ZOO, "onnx/lp_norm_p2.prototxt"));

    Shape data_shape{2, 3, 4};
    std::vector<float> data(shape_size(data_shape));
    std::iota(std::begin(data), std::end(data), 1);

    auto test_case = ngraph::test::NgraphTestCase(lp_norm_fn, "${BACKEND_NAME}");
    test_case.add_input<float>(data);
    test_case.add_expected_output<float>(
        data_shape, {0.0766965f,  0.14142136f, 0.19611613f, 0.24253564f, 0.28216633f, 0.31622776f,
                     0.34570536f, 0.37139067f, 0.39391932f, 0.41380295f, 0.4314555f,  0.4472136f,
                     0.9970545f,  0.98994946f, 0.9805807f,  0.97014254f, 0.9593655f,  0.9486833f,
                     0.9383431f,  0.9284767f,  0.91914505f, 0.9103665f,  0.9021342f,  0.8944272f});

    test_case.run();
}

NGRAPH_TEST(onnx_${BACKEND_NAME}, model_lp_norm_default)
{
    const auto lp_norm_fn = onnx_import::import_onnx_model(
        file_util::path_join(SERIALIZED_ZOO, "onnx/lp_norm_default.prototxt"));

    Shape data_shape{2, 3, 4};
    std::vector<float> data(shape_size(data_shape));
    std::iota(std::begin(data), std::end(data), 1);

    auto test_case = ngraph::test::NgraphTestCase(lp_norm_fn, "${BACKEND_NAME}");
    test_case.add_input<float>(data);
    test_case.add_expected_output<float>(
        data_shape, {0.18257418f, 0.36514837f, 0.5477225f,  0.73029673f, 0.37904903f, 0.45485884f,
                     0.5306686f,  0.60647845f, 0.42616236f, 0.47351375f, 0.5208651f,  0.5682165f,
                     0.4469492f,  0.48132992f, 0.51571065f, 0.5500913f,  0.45862272f, 0.48560053f,
                     0.5125783f,  0.53955615f, 0.46609157f, 0.4882864f,  0.51048124f, 0.5326761f});

    test_case.run();
}

NGRAPH_TEST(onnx_${BACKEND_NAME}, model_instance_normalization)
{
    const auto instance_norm_fn = onnx_import::import_onnx_model(
        file_util::path_join(SERIALIZED_ZOO, "onnx/instance_norm.prototxt"));

    Shape data_shape{1, 2, 3, 4};
    std::vector<float> data(shape_size(data_shape));
    std::iota(std::begin(data), std::end(data), 1);

    auto test_case = ngraph::test::NgraphTestCase(instance_norm_fn, "${BACKEND_NAME}");
    test_case.add_input<float>(data);
    test_case.add_input<float>(std::vector<float>{2.134f, 3.256f});
    test_case.add_input<float>(std::vector<float>{0.765f, 1.055f});
    test_case.add_expected_output<float>(
        data_shape, {-2.6335807f, -2.015657f,  -1.3977331f, -0.77980936f, -0.16188562f, 0.45603812f,
                     1.0739619f,  1.6918856f,  2.3098092f,  2.927733f,    3.5456567f,   4.1635804f,
                     -4.130463f,  -3.1876516f, -2.2448401f, -1.3020288f,  -0.35921717f, 0.5835942f,
                     1.5264057f,  2.469217f,   3.4120288f,  4.35484f,     5.2976513f,   6.240463f});
    test_case.run();
}

NGRAPH_TEST(onnx_${BACKEND_NAME}, model_eye_like)
{
    const auto eye_like_fn = onnx_import::import_onnx_model(
        file_util::path_join(SERIALIZED_ZOO, "onnx/eye_like.prototxt"));

    auto test_case = ngraph::test::NgraphTestCase(eye_like_fn, "${BACKEND_NAME}");
    test_case.add_input<float>({0.f, 0.f, 0.f, 0.f, 0.f, 0.f, 0.f, 0.f, 0.f, 0.f, 0.f, 0.f});
    test_case.add_expected_output<float>(
        Shape{3, 4}, {0.f, 0.f, 0.f, 0.f, 1.f, 0.f, 0.f, 0.f, 0.f, 1.f, 0.f, 0.f});

    test_case.run();
}

<<<<<<< HEAD
NGRAPH_TEST(onnx_${BACKEND_NAME}, external_data)
{
    const auto external_data_fn = onnx_import::import_onnx_model(
        file_util::path_join(SERIALIZED_ZOO, "onnx/external_data.prototxt"));

    auto test_case = ngraph::test::NgraphTestCase(external_data_fn, "${BACKEND_NAME}");
    test_case.add_input<float>({1.f, 2.f, 3.f, 4.f});
    test_case.add_expected_output<float>(Shape{2, 2}, {3.f, 6.f, 9.f, 12.f});
=======
NGRAPH_TEST(onnx_${BACKEND_NAME}, model_reverse_sequence_0_batch_1)
{
    const auto reverse_sequence_fn = onnx_import::import_onnx_model(
        file_util::path_join(SERIALIZED_ZOO, "onnx/reverse_sequence_time_0_batch_1.prototxt"));
    auto test_case = ngraph::test::NgraphTestCase(reverse_sequence_fn, "${BACKEND_NAME}");

    test_case.add_input<float>(
        {0.f, 4.f, 8.f, 12.f, 1.f, 5.f, 9.f, 13.f, 2.f, 6.f, 10.f, 14.f, 3.f, 7.f, 11.f, 15.f});
    test_case.add_input<int>({4, 3, 2, 1});
    test_case.add_expected_output<float>(
        Shape{4, 4},
        {3.f, 6.f, 9.f, 12.f, 2.f, 5.f, 8.f, 13.f, 1.f, 4.f, 10.f, 14.f, 0.f, 7.f, 11.f, 15.f});

    test_case.run();
}

NGRAPH_TEST(onnx_${BACKEND_NAME}, model_reverse_sequence_1_batch_0)
{
    const auto reverse_sequence_fn = onnx_import::import_onnx_model(
        file_util::path_join(SERIALIZED_ZOO, "onnx/reverse_sequence_time_1_batch_0.prototxt"));
    auto test_case = ngraph::test::NgraphTestCase(reverse_sequence_fn, "${BACKEND_NAME}");

    test_case.add_input<float>(
        {0.f, 1.f, 2.f, 3.f, 4.f, 5.f, 6.f, 7.f, 8.f, 9.f, 10.f, 11.f, 12.f, 13.f, 14.f, 15.f});
    test_case.add_input<int>({1, 2, 3, 4});
    test_case.add_expected_output<float>(
        Shape{4, 4},
        {0.f, 1.f, 2.f, 3.f, 5.f, 4.f, 6.f, 7.f, 10.f, 9.f, 8.f, 11.f, 15.f, 14.f, 13.f, 12.f});
>>>>>>> a58d3bc2

    test_case.run();
}<|MERGE_RESOLUTION|>--- conflicted
+++ resolved
@@ -1578,16 +1578,6 @@
     test_case.run();
 }
 
-<<<<<<< HEAD
-NGRAPH_TEST(onnx_${BACKEND_NAME}, external_data)
-{
-    const auto external_data_fn = onnx_import::import_onnx_model(
-        file_util::path_join(SERIALIZED_ZOO, "onnx/external_data.prototxt"));
-
-    auto test_case = ngraph::test::NgraphTestCase(external_data_fn, "${BACKEND_NAME}");
-    test_case.add_input<float>({1.f, 2.f, 3.f, 4.f});
-    test_case.add_expected_output<float>(Shape{2, 2}, {3.f, 6.f, 9.f, 12.f});
-=======
 NGRAPH_TEST(onnx_${BACKEND_NAME}, model_reverse_sequence_0_batch_1)
 {
     const auto reverse_sequence_fn = onnx_import::import_onnx_model(
@@ -1616,7 +1606,18 @@
     test_case.add_expected_output<float>(
         Shape{4, 4},
         {0.f, 1.f, 2.f, 3.f, 5.f, 4.f, 6.f, 7.f, 10.f, 9.f, 8.f, 11.f, 15.f, 14.f, 13.f, 12.f});
->>>>>>> a58d3bc2
+
+    test_case.run();
+}
+
+NGRAPH_TEST(onnx_${BACKEND_NAME}, external_data)
+{
+    const auto external_data_fn = onnx_import::import_onnx_model(
+        file_util::path_join(SERIALIZED_ZOO, "onnx/external_data.prototxt"));
+
+    auto test_case = ngraph::test::NgraphTestCase(external_data_fn, "${BACKEND_NAME}");
+    test_case.add_input<float>({1.f, 2.f, 3.f, 4.f});
+    test_case.add_expected_output<float>(Shape{2, 2}, {3.f, 6.f, 9.f, 12.f});
 
     test_case.run();
 }