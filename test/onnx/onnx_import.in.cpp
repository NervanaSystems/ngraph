//*****************************************************************************
// Copyright 2017-2019 Intel Corporation
//
// Licensed under the Apache License, Version 2.0 (the "License");
// you may not use this file except in compliance with the License.
// You may obtain a copy of the License at
//
//     http://www.apache.org/licenses/LICENSE-2.0
//
// Unless required by applicable law or agreed to in writing, software
// distributed under the License is distributed on an "AS IS" BASIS,
// WITHOUT WARRANTIES OR CONDITIONS OF ANY KIND, either express or implied.
// See the License for the specific language governing permissions and
// limitations under the License.
//*****************************************************************************

#include <algorithm>
#include <cmath>
#include <cstdint>
#include <fstream>
#include <iterator>
#include <limits>
#include <numeric>
#include <sstream>
#include <stdexcept>
#include <vector>

#include "gtest/gtest.h"
#include "ngraph/frontend/onnx_import/onnx.hpp"
#include "ngraph/ngraph.hpp"
#include "util/all_close.hpp"
#include "util/all_close_f.hpp"
#include "util/ndarray.hpp"
#include "util/test_case.hpp"
#include "util/test_control.hpp"
#include "util/test_tools.hpp"

using namespace ngraph;

static std::string s_manifest = "${MANIFEST}";

using Inputs = std::vector<std::vector<float>>;
using Outputs = std::vector<std::vector<float>>;

// ############################################################################ CORE TESTS
NGRAPH_TEST(onnx_${BACKEND_NAME}, test_test_case)
{
    auto function = onnx_import::import_onnx_model(
        file_util::path_join(SERIALIZED_ZOO, "onnx/add_abc.prototxt"));

    auto test_case = ngraph::test::NgraphTestCase(function, "${BACKEND_NAME}");
    test_case.add_input<float>({1});
    test_case.add_input<float>({2});
    test_case.add_input<float>({3});
    test_case.add_expected_output<float>(Shape{1}, {6});
    test_case.run();
}

NGRAPH_TEST(onnx_${BACKEND_NAME}, test_test_case_mutliple_inputs)
{
    auto function = onnx_import::import_onnx_model(
        file_util::path_join(SERIALIZED_ZOO, "onnx/add_abc.prototxt"));

    auto test_case = ngraph::test::NgraphTestCase(function, "${BACKEND_NAME}");
    test_case.add_multiple_inputs(Inputs{{1}, {2}, {3}});
    test_case.add_expected_output(Shape{1}, std::vector<float>{6});
    test_case.run();
}

NGRAPH_TEST(onnx_${BACKEND_NAME}, output_names_check)
{
    auto function = onnx_import::import_onnx_model(
        file_util::path_join(SERIALIZED_ZOO, "onnx/split_equal_parts_default.prototxt"));

    std::size_t size = function->get_output_size();
    for (std::size_t i{0}; i < size; ++i)
    {
        std::shared_ptr<Node> node = function->get_output_op(i);
        EXPECT_EQ(node->get_friendly_name(), "output_" + std::to_string(i + 1));
    }
}

NGRAPH_TEST(onnx_${BACKEND_NAME}, model_add_abc)
{
    auto function = onnx_import::import_onnx_model(
        file_util::path_join(SERIALIZED_ZOO, "onnx/add_abc.prototxt"));

    Inputs inputs{{1}, {2}, {3}};
    Outputs expected_outputs{{6}};

    Outputs outputs{execute(function, inputs, "${BACKEND_NAME}")};
    EXPECT_TRUE(test::all_close_f(expected_outputs.front(), outputs.front()));
}

NGRAPH_TEST(onnx_${BACKEND_NAME}, model_binary_add_abc)
{
    auto function =
        onnx_import::import_onnx_model(file_util::path_join(SERIALIZED_ZOO, "onnx/add_abc.onnx"));

    Inputs inputs{{1}, {2}, {3}};
    Outputs expected_outputs{{6}};

    Outputs outputs{execute(function, inputs, "${BACKEND_NAME}")};
    EXPECT_TRUE(test::all_close_f(expected_outputs.front(), outputs.front()));
}

NGRAPH_TEST(onnx_${BACKEND_NAME}, model_add_abc_initializers)
{
    auto function = onnx_import::import_onnx_model(
        file_util::path_join(SERIALIZED_ZOO, "onnx/add_abc_initializers.prototxt"));

    Inputs inputs{{1, 2, 3, 4}};
    Outputs expected_outputs{{3, 6, 9, 12}};

    Outputs outputs{execute(function, inputs, "${BACKEND_NAME}")};
    EXPECT_TRUE(test::all_close_f(expected_outputs.front(), outputs.front()));
}

NGRAPH_TEST(onnx_${BACKEND_NAME}, model_override_op)
{
    onnx_import::register_operator(
        "FalseAdd", 1, "", [](const onnx_import::Node& node) -> NodeVector {
            NodeVector ng_inputs{node.get_ng_inputs()};
            return {std::make_shared<ngraph::op::Add>(ng_inputs.at(0), ng_inputs.at(1))};
        });

    onnx_import::register_operator(
        "FalseAdd", 1, "", [](const onnx_import::Node& node) -> NodeVector {
            NodeVector ng_inputs{node.get_ng_inputs()};
            return {std::make_shared<ngraph::op::Subtract>(ng_inputs.at(0), ng_inputs.at(1))};
        });

    auto function = onnx_import::import_onnx_model(
        file_util::path_join(SERIALIZED_ZOO, "onnx/override_op.prototxt"));

    Inputs inputs;
    inputs.emplace_back(std::vector<float>{0.f, 1.f, 2.f, 3.f});
    inputs.emplace_back(std::vector<float>{3.f, 2.f, 1.f, 0.f});

    Outputs expected_output{std::vector<float>{-3.f, -1.f, 1.f, 3.f}};

    Outputs outputs{execute(function, inputs, "${BACKEND_NAME}")};
    EXPECT_TRUE(test::all_close_f(expected_output.front(), outputs.front()));
}

NGRAPH_TEST(onnx_${BACKEND_NAME}, import_non_existing_file)
{
    try
    {
        onnx_import::import_onnx_model(file_util::path_join(SERIALIZED_ZOO, "onnx/i.dont.exist"));
    }
    catch (const std::runtime_error& exc)
    {
        // asserts that an exception was thrown and that the error message contains the file name
        std::string msg{exc.what()};
        EXPECT_TRUE(msg.find("i.dont.exist") != std::string::npos);
    }
}

NGRAPH_TEST(onnx_${BACKEND_NAME}, model_unsupported_op)
{
    try
    {
        onnx_import::import_onnx_model(
            file_util::path_join(SERIALIZED_ZOO, "onnx/unsupported_op.prototxt"));
        FAIL() << "Expected ngraph::ngraph_error";
    }
    catch (ngraph::ngraph_error const& err)
    {
        std::string what{err.what()};
        EXPECT_NE(what.find("nGraph does not support"), std::string::npos);
        EXPECT_NE(what.find("FakeOpName"), std::string::npos);
        EXPECT_NE(what.find("AnotherFakeOpName"), std::string::npos);
    }
    catch (...)
    {
        FAIL() << "Expected ngraph::ngraph_error";
    }
}

NGRAPH_TEST(onnx_${BACKEND_NAME}, model_custom_op)
{
    onnx_import::register_operator(
        "AddQ", 1, "com.intel.ai", [](const onnx_import::Node& node) -> NodeVector {
            NodeVector ng_inputs{node.get_ng_inputs()};
            return {std::make_shared<ngraph::op::Add>(ng_inputs.at(0), ng_inputs.at(1))};
        });

    auto function = onnx_import::import_onnx_model(
        file_util::path_join(SERIALIZED_ZOO, "onnx/custom_operator.prototxt"));

    Inputs inputs{{1, 2, 3, 4}};
    Outputs expected_outputs{{3, 6, 9, 12}};

    Outputs outputs{execute(function, inputs, "${BACKEND_NAME}")};
    EXPECT_TRUE(test::all_close_f(expected_outputs.front(), outputs.front()));
}

NGRAPH_TEST(onnx_${BACKEND_NAME}, model_custom_op_default_domain)
{
    onnx_import::register_operator(
        "AddQ", 1, "com.intel.ai", [](const onnx_import::Node& node) -> NodeVector {
            NodeVector ng_inputs{node.get_ng_inputs()};
            return {std::make_shared<ngraph::op::Add>(ng_inputs.at(0), ng_inputs.at(1))};
        });

    auto function = onnx_import::import_onnx_model(
        file_util::path_join(SERIALIZED_ZOO, "onnx/custom_operator_default_domain.prototxt"));

    Inputs inputs{{1, 2, 3, 4}};
    Outputs expected_outputs{{3, 6, 9, 12}};

    Outputs outputs{execute(function, inputs, "${BACKEND_NAME}")};
    EXPECT_TRUE(test::all_close_f(expected_outputs.front(), outputs.front()));
}

NGRAPH_TEST(onnx_${BACKEND_NAME}, is_op_supported)
{
    // Simple case
    EXPECT_TRUE(onnx_import::is_operator_supported("Sum", 1, "ai.onnx"));
    // With fallback
    EXPECT_TRUE(onnx_import::is_operator_supported("Sum", 100, "ai.onnx"));

    // Different opset versions
    EXPECT_TRUE(onnx_import::is_operator_supported("Add", 1, "ai.onnx"));
    EXPECT_TRUE(onnx_import::is_operator_supported("Add", 7, "ai.onnx"));

    // Default domain name
    EXPECT_TRUE(onnx_import::is_operator_supported("Sum", 1));

    // Unregistered operator
    EXPECT_FALSE(onnx_import::is_operator_supported("DummyOp", 1));
    EXPECT_FALSE(onnx_import::is_operator_supported("DummyOp", 1, "ai.onnx"));
    EXPECT_FALSE(onnx_import::is_operator_supported("DummyOp", 10, "ai.onnx"));

    // Operator with bad domain name
    EXPECT_FALSE(onnx_import::is_operator_supported("Sum", 1, "bad.domain"));

    // Registered custom operator
    onnx_import::register_operator(
        "AddQ", 1, "com.intel.ai", [](const onnx_import::Node& node) -> NodeVector {
            NodeVector ng_inputs{node.get_ng_inputs()};
            return {std::make_shared<ngraph::op::Add>(ng_inputs.at(0), ng_inputs.at(1))};
        });
    EXPECT_TRUE(onnx_import::is_operator_supported("AddQ", 1, "com.intel.ai"));
}

NGRAPH_TEST(onnx_${BACKEND_NAME}, model_missing_op_domain)
{
    onnx_import::register_operator(
        "CustomAdd", 1, "custom.op", [](const onnx_import::Node& node) -> NodeVector {
            NodeVector ng_inputs{node.get_ng_inputs()};
            return {std::make_shared<ngraph::op::Add>(ng_inputs.at(0), ng_inputs.at(1))};
        });

    EXPECT_TRUE(onnx_import::is_operator_supported("CustomAdd", 1, "custom.op"));

    auto function = onnx_import::import_onnx_model(
        file_util::path_join(SERIALIZED_ZOO, "onnx/missing_op_domain.prototxt"));

    Inputs inputs;
    inputs.emplace_back(std::vector<float>{0.f, 1.f, 2.f, 3.f});
    inputs.emplace_back(std::vector<float>{0.f, 1.f, 2.f, 3.f});

    Outputs expected_output{std::vector<float>{0.f, 2.f, 4.f, 6.f}};

    Outputs outputs{execute(function, inputs, "${BACKEND_NAME}")};
    EXPECT_TRUE(test::all_close_f(expected_output.front(), outputs.front()));
}

NGRAPH_TEST(onnx_${BACKEND_NAME}, model_unknown_domain)
{
    // the importer should not throw when it encounters an unknown domain in the model
    EXPECT_NO_THROW(onnx_import::import_onnx_model(
        file_util::path_join(SERIALIZED_ZOO, "onnx/unknown_domain.prototxt")));
}

NGRAPH_TEST(onnx_${BACKEND_NAME}, model_op_in_unknown_domain)
{
    try
    {
        onnx_import::import_onnx_model(
            file_util::path_join(SERIALIZED_ZOO, "onnx/unknown_domain_add.prototxt"));

        FAIL() << "The onnx_importer did not throw for unknown domain and op";
    }
    catch (const ngraph::ngraph_error& e)
    {
        const std::string msg = e.what();

        EXPECT_NE(msg.find("unknown.domain.Add"), std::string::npos)
            << "The error message should contain domain and op name: unknown.domain.Add";
    }
}

NGRAPH_TEST(onnx_${BACKEND_NAME}, model_missing_input)
{
    onnx_import::register_operator(
        "TestMissingInOut", 1, "com.intel.ai", [](const onnx_import::Node& node) -> NodeVector {
            NodeVector ng_inputs{node.get_ng_inputs()};
            std::shared_ptr<ngraph::Node> A = ng_inputs.at(0);
            std::shared_ptr<ngraph::Node> B = ng_inputs.at(1);
            std::shared_ptr<ngraph::Node> C = ng_inputs.at(2);

            A = A * C;
            if (!B->is_null())
            {
                B = B / C;
            }

            C = C + C;
            return {A, B, C};
        });

    onnx_import::register_operator(
        "TestMissingIn", 1, "com.intel.ai", [](const onnx_import::Node& node) -> NodeVector {
            NodeVector ng_inputs{node.get_ng_inputs()};
            std::shared_ptr<ngraph::Node> result = std::make_shared<ngraph::op::Constant>(
                element::f32, ngraph::Shape{2, 2}, std::vector<float>{1, 1, 1, 1});

            for (const auto& ng_input : ng_inputs)
            {
                if (!ng_input->is_null())
                {
                    result = ng_input * result;
                }
            }

            return {result};
        });

    auto function = onnx_import::import_onnx_model(
        file_util::path_join(SERIALIZED_ZOO, "onnx/missing_input.prototxt"));

    Inputs inputs{{1, 2, 3, 4}, {5, 6, 7, 8}};
    Outputs expected_outputs{{50, 144, 294, 512}};

    Outputs outputs{execute(function, inputs, "${BACKEND_NAME}")};

    EXPECT_TRUE(test::all_close_f(expected_outputs.front(), outputs.front()));
}

NGRAPH_TEST(onnx_${BACKEND_NAME}, model_initializer_wo_input)
{
    // This test checks a model which has an initializer, but no input with the same name
    auto function = onnx_import::import_onnx_model(
        file_util::path_join(SERIALIZED_ZOO, "onnx/initializer_wo_input.prototxt"));

    Inputs inputs;
    inputs.emplace_back(std::vector<float>{0, 1, 2, 3, 4, 5});

    std::vector<float> expected_output{0, 2, 6, 12, 20, 30};

    Outputs output{execute(function, inputs, "${BACKEND_NAME}")};
    EXPECT_TRUE(test::all_close_f(expected_output, output.front()));
}

// ############################################################################ OPERATOR TESTS
NGRAPH_TEST(onnx_${BACKEND_NAME}, model_addmul_abc)
{
    auto function = onnx_import::import_onnx_model(
        file_util::path_join(SERIALIZED_ZOO, "onnx/addmul_abc.prototxt"));

    auto test_case = ngraph::test::NgraphTestCase(function, "${BACKEND_NAME}");
    test_case.add_input<float>({9, 10, 11, 12});
    test_case.add_input<float>({5, 6, 7, 8});
    test_case.add_input<float>({1, 2, 3, 4});
    test_case.add_expected_output<float>(Shape{1, 2, 2}, {46, 62, 80, 100});
    test_case.run();
}

NGRAPH_TEST(onnx_${BACKEND_NAME}, model_argmin_no_keepdims)
{
    auto function = onnx_import::import_onnx_model(
        file_util::path_join(SERIALIZED_ZOO, "onnx/argmin_no_keepdims.prototxt"));

    auto test_case = ngraph::test::NgraphTestCase(function, "${BACKEND_NAME}");
    test_case.add_input<float>({2, 1, 3, 10});
    test_case.add_expected_output<float>(Shape{2}, {1, 0});
    test_case.run();
}

NGRAPH_TEST(onnx_${BACKEND_NAME}, model_batch_norm_default)
{
    // Batch Normalization with default parameters
    auto function = onnx_import::import_onnx_model(
        file_util::path_join(SERIALIZED_ZOO, "onnx/batchnorm_default.prototxt"));

    auto test_case = ngraph::test::NgraphTestCase(function, "${BACKEND_NAME}");
    test_case.add_input<float>({-1.f, 0.f, 1.f, 2.f, 3.f, 4.f}); // data {1, 2, 1, 3}
    test_case.add_input<float>({1.f, 1.5f});                     // scale
    test_case.add_input<float>({0.f, 1.f});                      // bias
    test_case.add_input<float>({0.f, 3.f});                      // mean
    test_case.add_input<float>({1.f, 1.5f});                     // var
    test_case.add_expected_output<float>(
        Shape{1, 2, 1, 3}, {-0.999995f, 0.f, 0.999995f, -0.22474074f, 1.f, 2.2247407f});
    test_case.run();
}

NGRAPH_TEST(onnx_${BACKEND_NAME}, model_relu)
{
    // Simple ReLU test
    auto function =
        onnx_import::import_onnx_model(file_util::path_join(SERIALIZED_ZOO, "onnx/relu.prototxt"));

    Inputs inputs{{-1, -2, 0, 1, 2, 3}};
    Outputs expected_outputs{{0, 0, 0, 1, 2, 3}};

    Outputs outputs{execute(function, inputs, "${BACKEND_NAME}")};
    EXPECT_TRUE(test::all_close_f(expected_outputs.front(), outputs.front()));
}

NGRAPH_TEST(onnx_${BACKEND_NAME}, model_sum)
{
    // Simple Sum test
    auto function =
        onnx_import::import_onnx_model(file_util::path_join(SERIALIZED_ZOO, "onnx/sum.prototxt"));

    auto test_case = ngraph::test::NgraphTestCase(function, "${BACKEND_NAME}");
    test_case.add_input<float>({3.f, 0.f, 2.f});
    test_case.add_input<float>({1.f, 3.f, 4.f});
    test_case.add_input<float>({2.f, 6.f, 6.f});
    test_case.add_expected_output<float>(Shape{3}, {6.f, 9.f, 12.f});
    test_case.run();
}

NGRAPH_TEST(onnx_${BACKEND_NAME}, model_sum_one_input)
{
    auto function = onnx_import::import_onnx_model(
        file_util::path_join(SERIALIZED_ZOO, "onnx/sum_one_input.prototxt"));

    // input data shape (3, )
    Inputs inputs{{3.f, 0.f, 2.f}};
    Outputs expected_outputs{{3.f, 0.f, 2.f}};
    Outputs outputs{execute(function, inputs, "${BACKEND_NAME}")};
    EXPECT_TRUE(test::all_close_f(expected_outputs.front(), outputs.front()));
}

NGRAPH_TEST(onnx_${BACKEND_NAME}, model_min_two_inputs)
{
    auto function = onnx_import::import_onnx_model(
        file_util::path_join(SERIALIZED_ZOO, "onnx/min_two_inputs.prototxt"));

    // input data shape (3, )
    Inputs inputs;
    inputs.emplace_back(std::vector<float>{1.f, 2.f, 1.f});
    inputs.emplace_back(std::vector<float>{1.f, 4.f, 4.f});

    Outputs expected_outputs{{1.f, 2.f, 1.f}};
    Outputs outputs{execute(function, inputs, "${BACKEND_NAME}")};
    EXPECT_TRUE(test::all_close_f(expected_outputs.front(), outputs.front()));
}

NGRAPH_TEST(onnx_${BACKEND_NAME}, model_max)
{
    auto function =
        onnx_import::import_onnx_model(file_util::path_join(SERIALIZED_ZOO, "onnx/max.prototxt"));

    // input data shape (3, )
    Inputs inputs;
    inputs.emplace_back(std::vector<float>{3.f, 2.f, 1.f});
    inputs.emplace_back(std::vector<float>{1.f, 4.f, 4.f});
    inputs.emplace_back(std::vector<float>{2.f, 5.f, 3.f});

    Outputs expected_outputs{{3.f, 5.f, 4.f}};
    Outputs outputs{execute(function, inputs, "${BACKEND_NAME}")};
    EXPECT_TRUE(test::all_close_f(expected_outputs.front(), outputs.front()));
}

NGRAPH_TEST(onnx_${BACKEND_NAME}, model_mean)
{
    auto function =
        onnx_import::import_onnx_model(file_util::path_join(SERIALIZED_ZOO, "onnx/mean.prototxt"));

    // input data shape (3, )
    Inputs inputs;
    inputs.emplace_back(std::vector<float>{3.f, 0.f, 2.f});
    inputs.emplace_back(std::vector<float>{1.f, 3.f, 4.f});
    inputs.emplace_back(std::vector<float>{2.f, 6.f, 6.f});

    Outputs expected_outputs{{2.f, 3.f, 4.f}};
    Outputs outputs{execute(function, inputs, "${BACKEND_NAME}")};
    EXPECT_TRUE(test::all_close_f(expected_outputs.front(), outputs.front()));
}

NGRAPH_TEST(onnx_${BACKEND_NAME}, model_gemm_abc)
{
    auto function = onnx_import::import_onnx_model(
        file_util::path_join(SERIALIZED_ZOO, "onnx/gemm_abc.prototxt"));

    Inputs inputs;
    inputs.emplace_back(test::NDArray<float, 2>(
                            {{1, 2, 3, 4, 5, 6}, {7, 8, 9, 10, 11, 12}, {13, 14, 15, 16, 17, 18}})
                            .get_vector());

    inputs.emplace_back(test::NDArray<float, 2>({{19, 20, 21, 22},
                                                 {23, 24, 25, 26},
                                                 {27, 28, 29, 30},
                                                 {31, 32, 33, 34},
                                                 {35, 36, 37, 38},
                                                 {39, 40, 41, 42}})
                            .get_vector());

    inputs.emplace_back(
        test::NDArray<float, 2>({{1, 1, 1, 1}, {1, 1, 1, 1}, {1, 1, 1, 1}}).get_vector());

    Outputs expected_outputs{
        test::NDArray<float, 2>(
            {{340, 350.5, 361, 371.5}, {862, 890.5, 919, 947.5}, {1384, 1430.5, 1477, 1523.5}})
            .get_vector()};

    Outputs outputs{execute(function, inputs, "${BACKEND_NAME}")};
    EXPECT_TRUE(test::all_close_f(expected_outputs.front(), outputs.front()));
}

NGRAPH_TEST(onnx_${BACKEND_NAME}, model_matmul)
{
    auto function = onnx_import::import_onnx_model(
        file_util::path_join(SERIALIZED_ZOO, "onnx/matmul.prototxt"));

    std::vector<std::vector<float>> inputs;

    inputs.emplace_back(
        test::NDArray<float, 2>({{1, 2, 3, 4}, {5, 6, 7, 8}, {9, 10, 11, 12}}).get_vector());

    inputs.emplace_back(
        test::NDArray<float, 2>({{13, 14, 15}, {16, 17, 18}, {19, 20, 21}, {22, 23, 24}})
            .get_vector());

    Outputs expected_outputs{
        test::NDArray<float, 2>({{190, 200, 210}, {470, 496, 522}, {750, 792, 834}}).get_vector()};

    Outputs outputs{execute(function, inputs, "${BACKEND_NAME}")};
    EXPECT_TRUE(test::all_close_f(expected_outputs.front(), outputs.front()));
}

NGRAPH_TEST(onnx_${BACKEND_NAME}, model_softmax)
{
    auto function = onnx_import::import_onnx_model(
        file_util::path_join(SERIALIZED_ZOO, "onnx/softmax.prototxt"));

    Inputs inputs;
    inputs.emplace_back(
        test::NDArray<float, 3>(
            {{{1, 2, 3, 4, 5}, {6, 7, 8, 9, 10}, {11, 12, 13, 14, 15}, {16, 17, 18, 19, 20}},

             {{21, 22, 23, 24, 25},
              {26, 27, 28, 29, 30},
              {31, 32, 33, 34, 35},
              {36, 37, 38, 39, 40}},

             {{41, 42, 43, 44, 45},
              {46, 47, 48, 49, 50},
              {51, 52, 53, 54, 55},
              {56, 57, 58, 59, 60}}})
            .get_vector());

    auto expected_output =
        test::NDArray<float, 3>(
            {{{1.50461533e-26f, 4.08996852e-26f, 1.11176871e-25f, 3.02210068e-25f, 8.21492137e-25f},
              {2.23304715e-24f, 6.07005148e-24f, 1.65001106e-23f, 4.48519509e-23f, 1.21920243e-22f},
              {3.31413582e-22f, 9.00875516e-22f, 2.44883355e-21f, 6.65661973e-21f, 1.80945684e-20f},
              {4.91861366e-20f,
               1.33701781e-19f,
               3.63439123e-19f,
               9.87929963e-19f,
               2.68547207e-18f}},

             {{7.29986992e-18f, 1.98431037e-17f, 5.39391483e-17f, 1.46621807e-16f, 3.98559393e-16f},
              {1.08339676e-15f, 2.94497771e-15f, 8.00527940e-15f, 2.17606055e-14f, 5.91514586e-14f},
              {1.60790335e-13f, 4.37073446e-13f, 1.18808881e-12f, 3.22956021e-12f, 8.77885484e-12f},
              {2.38634016e-11f,
               6.48674509e-11f,
               1.76328013e-10f,
               4.79309234e-10f,
               1.30289758e-09f}},

             {{3.54164282e-09f, 9.62718331e-09f, 2.61693974e-08f, 7.11357975e-08f, 1.93367146e-07f},
              {5.25626399e-07f, 1.42880069e-06f, 3.88388295e-06f, 1.05574884e-05f, 2.86982290e-05f},
              {7.80098743e-05f, 2.12052824e-04f, 5.76419338e-04f, 1.56687021e-03f, 4.25919482e-03f},
              {1.15776919e-02f,
               3.14714295e-02f,
               8.55482149e-02f,
               2.32544158e-01f,
               6.32120559e-01f}}})
            .get_vector();

    auto result_vectors = execute(function, inputs, "${BACKEND_NAME}");
    EXPECT_TRUE(test::all_close_f(expected_output, result_vectors.front()));
}

NGRAPH_TEST(onnx_${BACKEND_NAME}, model_sub)
{
    auto function =
        onnx_import::import_onnx_model(file_util::path_join(SERIALIZED_ZOO, "onnx/sub.prototxt"));

    Inputs inputs;
    inputs.emplace_back(test::NDArray<float, 3>({{{1, 2, 3}}}).get_vector());

    inputs.emplace_back(test::NDArray<float, 3>({{{4, 5, 7}}}).get_vector());

    auto expected_output = test::NDArray<float, 3>({{{-3, -3, -4}}}).get_vector();

    auto result_vectors = execute(function, inputs, "${BACKEND_NAME}");
    EXPECT_TRUE(test::all_close_f(expected_output, result_vectors.front()));
}

NGRAPH_TEST(onnx_${BACKEND_NAME}, model_div)
{
    auto function =
        onnx_import::import_onnx_model(file_util::path_join(SERIALIZED_ZOO, "onnx/div.prototxt"));

    Inputs inputs;
    inputs.emplace_back(test::NDArray<float, 3>({{{1, 2, 3}}}).get_vector());

    inputs.emplace_back(test::NDArray<float, 3>({{{1, 4, 12}}}).get_vector());

    auto expected_output = test::NDArray<float, 3>({{{1, 0.5, 0.25}}}).get_vector();

    auto result_vectors = execute(function, inputs, "${BACKEND_NAME}");
    EXPECT_TRUE(test::all_close_f(expected_output, result_vectors.front()));
}

NGRAPH_TEST(onnx_${BACKEND_NAME}, model_add_bcast)
{
    auto function = onnx_import::import_onnx_model(
        file_util::path_join(SERIALIZED_ZOO, "onnx/add_bcast.prototxt"));

    Inputs inputs;
    inputs.emplace_back(test::NDArray<float, 3>(
                            {{{1, 1, 1, 1, 1}, {1, 1, 1, 1, 1}, {1, 1, 1, 1, 1}, {1, 1, 1, 1, 1}},
                             {{1, 1, 1, 1, 1}, {1, 1, 1, 1, 1}, {1, 1, 1, 1, 1}, {1, 1, 1, 1, 1}},
                             {{1, 1, 1, 1, 1}, {1, 1, 1, 1, 1}, {1, 1, 1, 1, 1}, {1, 1, 1, 1, 1}}})
                            .get_vector());

    inputs.emplace_back(test::NDArray<float, 1>({1, 2, 3, 4, 5}).get_vector());

    Outputs expected_output{
        test::NDArray<float, 4>(
            {{{{2, 3, 4, 5, 6}, {2, 3, 4, 5, 6}, {2, 3, 4, 5, 6}, {2, 3, 4, 5, 6}},
              {{2, 3, 4, 5, 6}, {2, 3, 4, 5, 6}, {2, 3, 4, 5, 6}, {2, 3, 4, 5, 6}},
              {{2, 3, 4, 5, 6}, {2, 3, 4, 5, 6}, {2, 3, 4, 5, 6}, {2, 3, 4, 5, 6}}}})
            .get_vector()};

    Outputs outputs{execute(function, inputs, "${BACKEND_NAME}")};
    EXPECT_TRUE(test::all_close_f(expected_output.front(), outputs.front()));
}

NGRAPH_TEST(onnx_${BACKEND_NAME}, model_reduce_log_sum)
{
    auto function = onnx_import::import_onnx_model(
        file_util::path_join(SERIALIZED_ZOO, "onnx/reduce_log_sum.prototxt"));

    // input data shape (1, 1, 4, 4)
    Inputs inputs{
        test::NDArray<float, 4>({{{{1, 1, 1, 1}, {1, 1, 1, 1}, {1, 1, 1, 1}, {1, 1, 1, 1}}}})
            .get_vector()};

    // output data shape (1,)
    Outputs expected_outputs{test::NDArray<float, 4>({{{{2.77258872f}}}}).get_vector()};

    Outputs outputs{execute(function, inputs, "${BACKEND_NAME}")};
    EXPECT_TRUE(test::all_close_f(expected_outputs.front(), outputs.front()));
}

NGRAPH_TEST(onnx_${BACKEND_NAME}, model_reduce_log_sum_exp)
{
    auto function = onnx_import::import_onnx_model(
        file_util::path_join(SERIALIZED_ZOO, "onnx/reduce_log_sum_exp.prototxt"));

    // input data shape (1, 1, 4, 4)
    Inputs inputs{
        test::NDArray<float, 4>({{{{1, 1, 1, 1}, {1, 1, 1, 1}, {1, 1, 1, 1}, {1, 1, 1, 1}}}})
            .get_vector()};

    // output data shape (1,)
    Outputs expected_outputs{test::NDArray<float, 4>({{{{3.77258872f}}}}).get_vector()};

    Outputs outputs{execute(function, inputs, "${BACKEND_NAME}")};
    EXPECT_TRUE(test::all_close_f(expected_outputs.front(), outputs.front()));
}

NGRAPH_TEST(onnx_${BACKEND_NAME}, model_reduce_l1)
{
    auto function = onnx_import::import_onnx_model(
        file_util::path_join(SERIALIZED_ZOO, "onnx/reduce_l1.prototxt"));

    // input data shape (1, 1, 4, 4)
    Inputs inputs{
        test::NDArray<float, 4>({{{{1, 1, 1, 1}, {1, 1, 1, 1}, {1, 1, 1, 1}, {1, 1, 1, 1}}}})
            .get_vector()};

    // output data shape (1,)
    Outputs expected_outputs{test::NDArray<float, 4>({{{{16}}}}).get_vector()};

    Outputs outputs{execute(function, inputs, "${BACKEND_NAME}")};
    EXPECT_TRUE(test::all_close_f(expected_outputs.front(), outputs.front()));
}

NGRAPH_TEST(onnx_${BACKEND_NAME}, model_reduce_l2)
{
    auto function = onnx_import::import_onnx_model(
        file_util::path_join(SERIALIZED_ZOO, "onnx/reduce_l2.prototxt"));

    // input data shape (1, 1, 4, 4)
    Inputs inputs{
        test::NDArray<float, 4>({{{{1, 1, 1, 1}, {1, 1, 1, 1}, {1, 1, 1, 1}, {1, 1, 1, 1}}}})
            .get_vector()};

    // output data shape (1,)
    Outputs expected_outputs{test::NDArray<float, 4>({{{{4}}}}).get_vector()};

    Outputs outputs{execute(function, inputs, "${BACKEND_NAME}")};
    EXPECT_TRUE(test::all_close_f(expected_outputs.front(), outputs.front()));
}

NGRAPH_TEST(onnx_${BACKEND_NAME}, model_reduce_max)
{
    auto function = onnx_import::import_onnx_model(
        file_util::path_join(SERIALIZED_ZOO, "onnx/reduce_max.prototxt"));

    // input data shape (1, 1, 4, 4)
    Inputs inputs{
        test::NDArray<float, 4>({{{{1, 2, 3, 4}, {5, 6, 7, 8}, {9, 10, 11, 12}, {13, 14, 15, 16}}}})
            .get_vector()};

    // output data shape (1,)
    Outputs expected_outputs{test::NDArray<float, 4>({{{{16}}}}).get_vector()};

    Outputs outputs{execute(function, inputs, "${BACKEND_NAME}")};
    EXPECT_TRUE(test::all_close_f(expected_outputs.front(), outputs.front()));
}

NGRAPH_TEST(onnx_${BACKEND_NAME}, model_reduce_mean)
{
    auto function = onnx_import::import_onnx_model(
        file_util::path_join(SERIALIZED_ZOO, "onnx/reduce_mean.prototxt"));

    // input data shape (1, 1, 4, 4)
    Inputs inputs{
        test::NDArray<float, 4>({{{{1, 1, 1, 1}, {1, 1, 1, 1}, {1, 1, 1, 1}, {1, 1, 1, 1}}}})
            .get_vector()};

    // output data shape (1,)
    Outputs expected_outputs{test::NDArray<float, 4>({{{{1}}}}).get_vector()};

    Outputs outputs{execute(function, inputs, "${BACKEND_NAME}")};
    EXPECT_TRUE(test::all_close_f(expected_outputs.front(), outputs.front()));
}

NGRAPH_TEST(onnx_${BACKEND_NAME}, model_reduce_min)
{
    auto function = onnx_import::import_onnx_model(
        file_util::path_join(SERIALIZED_ZOO, "onnx/reduce_min.prototxt"));

    // input data shape (1, 1, 4, 4)
    Inputs inputs{
        test::NDArray<float, 4>({{{{1, 2, 3, 4}, {5, 6, 7, 8}, {9, 10, 11, 12}, {13, 14, 15, 16}}}})
            .get_vector()};

    // output data shape (1,)
    Outputs expected_outputs{test::NDArray<float, 4>({{{{1}}}}).get_vector()};

    Outputs outputs{execute(function, inputs, "${BACKEND_NAME}")};
    EXPECT_TRUE(test::all_close_f(expected_outputs.front(), outputs.front()));
}

NGRAPH_TEST(onnx_${BACKEND_NAME}, model_reduce_prod)
{
    auto function = onnx_import::import_onnx_model(
        file_util::path_join(SERIALIZED_ZOO, "onnx/reduce_prod.prototxt"));

    // input data shape (1, 1, 4, 4)
    Inputs inputs{
        test::NDArray<float, 4>({{{{1, 1, 1, 1}, {1, 1, 1, 1}, {1, 1, 1, 1}, {1, 1, 1, 1}}}})
            .get_vector()};

    // output data shape (1,)
    Outputs expected_outputs{test::NDArray<float, 4>({{{{1}}}}).get_vector()};

    Outputs outputs{execute(function, inputs, "${BACKEND_NAME}")};
    EXPECT_TRUE(test::all_close_f(expected_outputs.front(), outputs.front()));
}

NGRAPH_TEST(onnx_${BACKEND_NAME}, model_reduce_sum)
{
    auto function = onnx_import::import_onnx_model(
        file_util::path_join(SERIALIZED_ZOO, "onnx/reduce_sum.prototxt"));

    // input data shape (1, 1, 4, 4)
    Inputs inputs{
        test::NDArray<float, 4>({{{{1, 1, 1, 1}, {1, 1, 1, 1}, {1, 1, 1, 1}, {1, 1, 1, 1}}}})
            .get_vector()};

    // output data shape (1,)
    Outputs expected_outputs{test::NDArray<float, 4>({{{{16}}}}).get_vector()};

    Outputs outputs{execute(function, inputs, "${BACKEND_NAME}")};
    EXPECT_TRUE(test::all_close_f(expected_outputs.front(), outputs.front()));
}

NGRAPH_TEST(onnx_${BACKEND_NAME}, model_reduce_sum_square)
{
    auto function = onnx_import::import_onnx_model(
        file_util::path_join(SERIALIZED_ZOO, "onnx/reduce_sum_square.prototxt"));

    // input data shape (1, 1, 4, 4)
    Inputs inputs{
        test::NDArray<float, 4>({{{{1, 1, 1, 1}, {1, 1, 1, 1}, {1, 1, 1, 1}, {1, 1, 1, 1}}}})
            .get_vector()};

    // output data shape (1,)
    Outputs expected_outputs{test::NDArray<float, 4>({{{{16}}}}).get_vector()};

    Outputs outputs{execute(function, inputs, "${BACKEND_NAME}")};
    EXPECT_TRUE(test::all_close_f(expected_outputs.front(), outputs.front()));
}

NGRAPH_TEST(onnx_${BACKEND_NAME}, model_shape)
{
    auto function =
        onnx_import::import_onnx_model(file_util::path_join(SERIALIZED_ZOO, "onnx/shape.prototxt"));

    Inputs inputs;
    inputs.emplace_back(test::NDArray<float, 3>(
                            {{{1, 1, 1, 1, 1}, {1, 1, 1, 1, 1}, {1, 1, 1, 1, 1}, {1, 1, 1, 1, 1}},
                             {{1, 1, 1, 1, 1}, {1, 1, 1, 1, 1}, {1, 1, 1, 1, 1}, {1, 1, 1, 1, 1}},
                             {{1, 1, 1, 1, 1}, {1, 1, 1, 1, 1}, {1, 1, 1, 1, 1}, {1, 1, 1, 1, 1}}})
                            .get_vector());

    std::vector<std::vector<int64_t>> expected_output{{3, 4, 5}};

    std::vector<std::vector<int64_t>> outputs =
        execute<float, int64_t>(function, inputs, "${BACKEND_NAME}");
    EXPECT_TRUE(test::all_close(expected_output.front(), outputs.front()));
}

NGRAPH_TEST(onnx_${BACKEND_NAME}, model_elu)
{
    auto function =
        onnx_import::import_onnx_model(file_util::path_join(SERIALIZED_ZOO, "onnx/elu.prototxt"));

    Inputs inputs;
    inputs.emplace_back(
        test::NDArray<float, 3>(
            {{{-9, -8, -7, -6, -5}, {-4, -3, -2, -1, 0}, {1, 2, 3, 4, 5}, {6, 7, 8, 9, 10}},
             {{-4, -3, -2, -1, 0}, {1, 2, 3, 4, 5}, {6, 7, 8, 9, 10}, {11, 12, 13, 14, 15}},
             {{1, 1, 1, 1, 1}, {-1, -1, -1, -1, -1}, {0, 0, 0, 0, 0}, {2, 2, 2, 2, 2}}})
            .get_vector());

    Outputs expected_output{test::NDArray<float, 3>({{{-1.999753180391830f,
                                                       -1.999329074744190f,
                                                       -1.998176236068890f,
                                                       -1.995042495646670f,
                                                       -1.986524106001830f},
                                                      {-1.963368722222530f,
                                                       -1.900425863264270f,
                                                       -1.729329433526770f,
                                                       -1.264241117657120f,
                                                       0},
                                                      {1, 2, 3, 4, 5},
                                                      {6, 7, 8, 9, 10}},
                                                     {{-1.963368722222530f,
                                                       -1.900425863264270f,
                                                       -1.729329433526770f,
                                                       -1.264241117657120f,
                                                       0},
                                                      {1, 2, 3, 4, 5},
                                                      {6, 7, 8, 9, 10},
                                                      {11, 12, 13, 14, 15}},
                                                     {{1, 1, 1, 1, 1},
                                                      {-1.264241117657120f,
                                                       -1.264241117657120f,
                                                       -1.264241117657120f,
                                                       -1.264241117657120f,
                                                       -1.264241117657120f},
                                                      {0, 0, 0, 0, 0},
                                                      {2, 2, 2, 2, 2}}})
                                .get_vector()};

    Outputs outputs{execute(function, inputs, "${BACKEND_NAME}")};
    EXPECT_TRUE(test::all_close_f(expected_output.front(), outputs.front()));
}

NGRAPH_TEST(onnx_${BACKEND_NAME}, model_leaky_relu)
{
    auto function = onnx_import::import_onnx_model(
        file_util::path_join(SERIALIZED_ZOO, "onnx/leaky_relu.prototxt"));

    Inputs inputs;
    inputs.emplace_back(
        test::NDArray<float, 3>(
            {{{-9, -8, -7, -6, -5}, {-4, -3, -2, -1, 0}, {1, 2, 3, 4, 5}, {6, 7, 8, 9, 10}},
             {{-4, -3, -2, -1, 0}, {1, 2, 3, 4, 5}, {6, 7, 8, 9, 10}, {11, 12, 13, 14, 15}},
             {{1, 1, 1, 1, 1}, {-1, -1, -1, -1, -1}, {0, 0, 0, 0, 0}, {2, 2, 2, 2, 2}}})
            .get_vector());

    Outputs expected_output{test::NDArray<float, 3>({{{-0.9f, -0.8f, -0.7f, -0.6f, -0.5f},
                                                      {-0.4f, -0.3f, -0.2f, -0.1f, 0},
                                                      {1, 2, 3, 4, 5},
                                                      {6, 7, 8, 9, 10}},
                                                     {{-0.4f, -0.3f, -0.2f, -0.1f, 0},
                                                      {1, 2, 3, 4, 5},
                                                      {6, 7, 8, 9, 10},
                                                      {11, 12, 13, 14, 15}},
                                                     {{1, 1, 1, 1, 1},
                                                      {-0.1f, -0.1f, -0.1f, -0.1f, -0.1f},
                                                      {0, 0, 0, 0, 0},
                                                      {2, 2, 2, 2, 2}}})
                                .get_vector()};

    Outputs outputs{execute(function, inputs, "${BACKEND_NAME}")};
    EXPECT_TRUE(test::all_close_f(expected_output.front(), outputs.front()));
}

NGRAPH_TEST(onnx_${BACKEND_NAME}, model_prelu)
{
    auto function =
        onnx_import::import_onnx_model(file_util::path_join(SERIALIZED_ZOO, "onnx/prelu.prototxt"));

    Inputs inputs;
    inputs.emplace_back(
        test::NDArray<float, 3>(
            {{{-9, -8, -7, -6, -5}, {-4, -3, -2, -1, 0}, {1, 2, 3, 4, 5}, {6, 7, 8, 9, 10}},
             {{-4, -3, -2, -1, 0}, {1, 2, 3, 4, 5}, {6, 7, 8, 9, 10}, {11, 12, 13, 14, 15}},
             {{1, 1, 1, 1, 1}, {-1, -1, -1, -1, -1}, {0, 0, 0, 0, 0}, {2, 2, 2, 2, 2}}})
            .get_vector());

    inputs.emplace_back(test::NDArray<float, 3>(
                            {{{1, 0, 1, 0, 1}, {0, 1, 0, 1, 0}, {1, 0, 1, 0, 1}, {0, 1, 0, 1, 0}},
                             {{0, 1, 0, 1, 0}, {1, 0, 1, 0, 1}, {0, 1, 0, 1, 0}, {1, 0, 1, 0, 1}},
                             {{1, 0, 1, 0, 1}, {0, 1, 0, 1, 0}, {1, 0, 1, 0, 1}, {0, 1, 0, 1, 0}}})
                            .get_vector());

    Outputs expected_output{
        test::NDArray<float, 3>(
            {{{-9, 0, -7, 0, -5}, {0, -3, 0, -1, 0}, {1, 2, 3, 4, 5}, {6, 7, 8, 9, 10}},
             {{0, -3, 0, -1, 0}, {1, 2, 3, 4, 5}, {6, 7, 8, 9, 10}, {11, 12, 13, 14, 15}},
             {{1, 1, 1, 1, 1}, {0, -1, 0, -1, 0}, {0, 0, 0, 0, 0}, {2, 2, 2, 2, 2}}})
            .get_vector()};

    Outputs outputs{execute(function, inputs, "${BACKEND_NAME}")};
    EXPECT_TRUE(test::all_close_f(expected_output.front(), outputs.front()));
}

NGRAPH_TEST(onnx_${BACKEND_NAME}, model_selu)
{
    auto function =
        onnx_import::import_onnx_model(file_util::path_join(SERIALIZED_ZOO, "onnx/selu.prototxt"));

    Inputs inputs;
    inputs.emplace_back(
        test::NDArray<float, 3>(
            {{{-9, -8, -7, -6, -5}, {-4, -3, -2, -1, 0}, {1, 2, 3, 4, 5}, {6, 7, 8, 9, 10}},
             {{-4, -3, -2, -1, 0}, {1, 2, 3, 4, 5}, {6, 7, 8, 9, 10}, {11, 12, 13, 14, 15}},
             {{1, 1, 1, 1, 1}, {-1, -1, -1, -1, -1}, {0, 0, 0, 0, 0}, {2, 2, 2, 2, 2}}})
            .get_vector());

    Outputs expected_output{
        test::NDArray<float, 3>(
            {{{-5.99925954117548f,
               -5.99798722423258f,
               -5.99452870820667f,
               -5.98512748694000f,
               -5.95957231800549f},
              {-5.89010616666759f, -5.70127758979282f, -5.18798830058032f, -3.79272335297135f, 0},
              {3, 6, 9, 12, 15},
              {18, 21, 24, 27, 30}},
             {{-5.89010616666759f, -5.70127758979282f, -5.18798830058032f, -3.79272335297135f, 0},
              {3, 6, 9, 12, 15},
              {18, 21, 24, 27, 30},
              {33, 36, 39, 42, 45}},
             {{3, 3, 3, 3, 3},
              {-3.79272335297135f,
               -3.79272335297135f,
               -3.79272335297135f,
               -3.79272335297135f,
               -3.79272335297135f},
              {0, 0, 0, 0, 0},
              {6, 6, 6, 6, 6}}})
            .get_vector()};

    Outputs outputs{execute(function, inputs, "${BACKEND_NAME}")};
    EXPECT_TRUE(test::all_close_f(expected_output.front(), outputs.front()));
}

NGRAPH_TEST(onnx_${BACKEND_NAME}, model_sigmoid)
{
    auto function = onnx_import::import_onnx_model(
        file_util::path_join(SERIALIZED_ZOO, "onnx/sigmoid.prototxt"));

    Inputs inputs;
    inputs.emplace_back(
        test::NDArray<float, 3>(
            {{{-9, -8, -7, -6, -5}, {-4, -3, -2, -1, 0}, {1, 2, 3, 4, 5}, {6, 7, 8, 9, 10}},
             {{-4, -3, -2, -1, 0}, {1, 2, 3, 4, 5}, {6, 7, 8, 9, 10}, {11, 12, 13, 14, 15}},
             {{1, 1, 1, 1, 1}, {-1, -1, -1, -1, -1}, {0, 0, 0, 0, 0}, {2, 2, 2, 2, 2}}})
            .get_vector());

    Outputs expected_output{test::NDArray<float, 3>({{{0.00012339457598623f,
                                                       0.00033535013046648f,
                                                       0.00091105119440065f,
                                                       0.00247262315663477f,
                                                       0.00669285092428486f},
                                                      {0.01798620996209160f,
                                                       0.04742587317756680f,
                                                       0.119202922022118f,
                                                       0.268941421369995f,
                                                       0.5f},
                                                      {0.731058578630005f,
                                                       0.880797077977882f,
                                                       0.952574126822433f,
                                                       0.982013790037908f,
                                                       0.993307149075715f},
                                                      {0.997527376843365f,
                                                       0.999088948805599f,
                                                       0.999664649869534f,
                                                       0.999876605424014f,
                                                       0.999954602131298f}},
                                                     {{0.01798620996209160f,
                                                       0.04742587317756680f,
                                                       0.119202922022118f,
                                                       0.268941421369995f,
                                                       0.5f},
                                                      {0.731058578630005f,
                                                       0.880797077977882f,
                                                       0.952574126822433f,
                                                       0.982013790037908f,
                                                       0.993307149075715f},
                                                      {0.997527376843365f,
                                                       0.999088948805599f,
                                                       0.999664649869534f,
                                                       0.999876605424014f,
                                                       0.999954602131298f},
                                                      {0.999983298578152f,
                                                       0.999993855825398f,
                                                       0.999997739675702f,
                                                       0.999999168471972f,
                                                       0.999999694097773f}},
                                                     {{0.731058578630005f,
                                                       0.731058578630005f,
                                                       0.731058578630005f,
                                                       0.731058578630005f,
                                                       0.731058578630005f},
                                                      {0.268941421369995f,
                                                       0.268941421369995f,
                                                       0.268941421369995f,
                                                       0.268941421369995f,
                                                       0.268941421369995f},
                                                      {0.5f, 0.5f, 0.5f, 0.5f, 0.5f},
                                                      {0.880797077977882f,
                                                       0.880797077977882f,
                                                       0.880797077977882f,
                                                       0.880797077977882f,
                                                       0.880797077977882f}}})
                                .get_vector()};

    Outputs outputs{execute(function, inputs, "${BACKEND_NAME}")};
    EXPECT_TRUE(test::all_close_f(expected_output.front(), outputs.front()));
}

NGRAPH_TEST(onnx_${BACKEND_NAME}, model_tanh)
{
    auto function =
        onnx_import::import_onnx_model(file_util::path_join(SERIALIZED_ZOO, "onnx/tanh.prototxt"));

    Inputs inputs;
    inputs.emplace_back(
        test::NDArray<float, 3>(
            {{{-9, -8, -7, -6, -5}, {-4, -3, -2, -1, 0}, {1, 2, 3, 4, 5}, {6, 7, 8, 9, 10}},
             {{-4, -3, -2, -1, 0}, {1, 2, 3, 4, 5}, {6, 7, 8, 9, 10}, {11, 12, 13, 14, 15}},
             {{1, 1, 1, 1, 1}, {-1, -1, -1, -1, -1}, {0, 0, 0, 0, 0}, {2, 2, 2, 2, 2}}})
            .get_vector());

    Outputs expected_output{test::NDArray<float, 3>({{{-0.999999969540041f,
                                                       -0.999999774929676f,
                                                       -0.999998336943945f,
                                                       -0.999987711650796f,
                                                       -0.999909204262595f},
                                                      {-0.999329299739067f,
                                                       -0.995054753686731f,
                                                       -0.964027580075817f,
                                                       -0.761594155955765f,
                                                       0},
                                                      {0.761594155955765f,
                                                       0.964027580075817f,
                                                       0.995054753686731f,
                                                       0.999329299739067f,
                                                       0.999909204262595f},
                                                      {0.999987711650796f,
                                                       0.999998336943945f,
                                                       0.999999774929676f,
                                                       0.999999969540041f,
                                                       0.999999995877693f}},
                                                     {{-0.999329299739067f,
                                                       -0.995054753686731f,
                                                       -0.964027580075817f,
                                                       -0.761594155955765f,
                                                       0},
                                                      {0.761594155955765f,
                                                       0.964027580075817f,
                                                       0.995054753686731f,
                                                       0.999329299739067f,
                                                       0.999909204262595f},
                                                      {0.999987711650796f,
                                                       0.999998336943945f,
                                                       0.999999774929676f,
                                                       0.999999969540041f,
                                                       0.999999995877693f},
                                                      {0.999999999442106f,
                                                       0.999999999924497f,
                                                       0.999999999989782f,
                                                       0.999999999998617f,
                                                       0.999999999999813f}},
                                                     {{0.761594155955765f,
                                                       0.761594155955765f,
                                                       0.761594155955765f,
                                                       0.761594155955765f,
                                                       0.761594155955765f},
                                                      {-0.761594155955765f,
                                                       -0.761594155955765f,
                                                       -0.761594155955765f,
                                                       -0.761594155955765f,
                                                       -0.761594155955765f},
                                                      {0, 0, 0, 0, 0},
                                                      {0.964027580075817f,
                                                       0.964027580075817f,
                                                       0.964027580075817f,
                                                       0.964027580075817f,
                                                       0.964027580075817f}}})
                                .get_vector()};

    Outputs outputs{execute(function, inputs, "${BACKEND_NAME}")};
    EXPECT_TRUE(test::all_close_f(expected_output.front(), outputs.front()));
}

NGRAPH_TEST(onnx_${BACKEND_NAME}, model_thresholded_relu)
{
    auto function = onnx_import::import_onnx_model(
        file_util::path_join(SERIALIZED_ZOO, "onnx/thresholded_relu.prototxt"));

    Inputs inputs;
    inputs.emplace_back(
        test::NDArray<float, 3>(
            {{{-9, -8, -7, -6, -5}, {-4, -3, -2, -1, 0}, {1, 2, 3, 4, 5}, {6, 7, 8, 9, 10}},
             {{-4, -3, -2, -1, 0}, {1, 2, 3, 4, 5}, {6, 7, 8, 9, 10}, {11, 12, 13, 14, 15}},
             {{1, 1, 1, 1, 1}, {-1, -1, -1, -1, -1}, {0, 0, 0, 0, 0}, {2, 2, 2, 2, 2}}})
            .get_vector());

    Outputs expected_output{
        test::NDArray<float, 3>(
            {{{0, 0, 0, 0, 0}, {0, 0, 0, 0, 0}, {0, 0, 3, 4, 5}, {6, 7, 8, 9, 10}},
             {{0, 0, 0, 0, 0}, {0, 0, 3, 4, 5}, {6, 7, 8, 9, 10}, {11, 12, 13, 14, 15}},
             {{0, 0, 0, 0, 0}, {0, 0, 0, 0, 0}, {0, 0, 0, 0, 0}, {0, 0, 0, 0, 0}}})
            .get_vector()};

    Outputs outputs{execute(function, inputs, "${BACKEND_NAME}")};
    EXPECT_TRUE(test::all_close_f(expected_output.front(), outputs.front()));
}

NGRAPH_TEST(onnx_${BACKEND_NAME}, model_matmul_vec_ten3d)
{
    auto function = onnx_import::import_onnx_model(
        file_util::path_join(SERIALIZED_ZOO, "onnx/matmul_vec_ten3d.prototxt"));

    Inputs inputs;
    inputs.emplace_back(std::vector<float>{0.f, 1.f});
    inputs.emplace_back(
        test::NDArray<float, 3>{{{0.f}, {1.f}}, {{2.f}, {3.f}}, {{4.f}, {5.f}}}.get_vector());

    Outputs expected_output{test::NDArray<float, 2>{{1.f}, {3.f}, {5.f}}};

    Outputs outputs{execute(function, inputs, "${BACKEND_NAME}")};
    EXPECT_TRUE(test::all_close_f(expected_output.front(), outputs.front()));
}

NGRAPH_TEST(onnx_${BACKEND_NAME}, model_softplus)
{
    auto function = onnx_import::import_onnx_model(
        file_util::path_join(SERIALIZED_ZOO, "onnx/softplus.prototxt"));

    // -1.0f, 0, 1.0f, 10.f,                    normal input values for activation
    // 100.0f, -100.0f, 1000.0f, -1000.0f,      input values that leads to exp() overflow
    // FLT_MIN, FLT_MIN / 16, -FLT_MIN / 16,    min, denorm, -denorm
    // FLT_MAX, -FLT_MAX,                       max, -max;
    Inputs inputs{std::vector<float>{-1.0f,
                                     0,
                                     1.0f,
                                     10.f,
                                     100.0f,
                                     -100.0f,
                                     1000.0f,
                                     -1000.0f,
                                     FLT_MIN,
                                     FLT_MIN / 16,
                                     -FLT_MIN / 16,
                                     FLT_MAX,
                                     -FLT_MAX}};

    std::vector<float>& input = inputs.back();
    std::vector<float> output;
    auto softplus_impl = [](float x) -> float {
        if (x > 0)
        {
            return x + std::log(std::exp(-x) + 1);
        }
        else
        {
            return std::log(std::exp(x) + 1);
        }
    };

    std::transform(std::begin(input), std::end(input), std::back_inserter(output), softplus_impl);

    Outputs expected_output{output};
    Outputs outputs{execute(function, inputs, "${BACKEND_NAME}")};
    EXPECT_TRUE(test::all_close_f(expected_output.front(), outputs.front()));
}

NGRAPH_TEST(onnx_${BACKEND_NAME}, model_softplus_infinity)
{
    auto function = onnx_import::import_onnx_model(
        file_util::path_join(SERIALIZED_ZOO, "onnx/softplus.prototxt"));

    Inputs inputs{std::vector<float>{std::numeric_limits<float>::infinity(),
                                     std::numeric_limits<float>::infinity(),
                                     std::numeric_limits<float>::infinity(),
                                     std::numeric_limits<float>::infinity(),
                                     std::numeric_limits<float>::infinity(),
                                     std::numeric_limits<float>::infinity(),
                                     std::numeric_limits<float>::infinity(),
                                     std::numeric_limits<float>::infinity(),
                                     std::numeric_limits<float>::infinity(),
                                     std::numeric_limits<float>::infinity(),
                                     std::numeric_limits<float>::infinity(),
                                     std::numeric_limits<float>::infinity(),
                                     std::numeric_limits<float>::infinity()}};

    Outputs outputs{execute(function, inputs, "${BACKEND_NAME}")};
    for (float v : outputs.front())
    {
        EXPECT_TRUE(std::isinf(v));
    }
}

NGRAPH_TEST(onnx_${BACKEND_NAME}, model_sum_opset8)
{
    auto function = onnx_import::import_onnx_model(
        file_util::path_join(SERIALIZED_ZOO, "onnx/sum_opset8.prototxt"));

    Inputs inputs;
    inputs.emplace_back(std::vector<float>{1.0f, 2.0f, 3.0f});
    inputs.emplace_back(test::NDArray<float, 2>{{10.0f}, {20.0f}, {30.0f}}.get_vector());
    inputs.emplace_back(test::NDArray<float, 3>{{{100.0f}}, {{200.0f}}, {{300.0f}}}.get_vector());

    Outputs expected_output{test::NDArray<float, 3>{
        {{111.0f, 112.0f, 113.0f}, {121.0f, 122.0f, 123.0f}, {131.0f, 132.0f, 133.0f}},

        {{211.0f, 212.0f, 213.0f}, {221.0f, 222.0f, 223.0f}, {231.0f, 232.0f, 233.0f}},

        {{311.0f, 312.0f, 313.0f}, {321.0f, 322.0f, 323.0f}, {331.0f, 332.0f, 333.0f}}}
                                .get_vector()};

    Outputs outputs{execute(function, inputs, "${BACKEND_NAME}")};
    EXPECT_TRUE(test::all_close_f(expected_output.front(), outputs.front()));
}

NGRAPH_TEST(onnx_${BACKEND_NAME}, model_argmax_int32)
{
    auto function = onnx_import::import_onnx_model(
        file_util::path_join(SERIALIZED_ZOO, "onnx/argmax_int32.prototxt"));

    std::vector<std::vector<std::int32_t>> inputs{
        std::vector<std::int32_t>{1, 2, 3, 4, 5, 6, 7, 8, 9, 10, 11, 12}};

    std::vector<std::vector<std::int64_t>> expected_output{
        std::vector<std::int64_t>{1, 1, 1, 1, 1, 1}};

    std::vector<std::vector<std::int64_t>> outputs{
        execute<std::int32_t, std::int64_t>(function, inputs, "${BACKEND_NAME}")};
    EXPECT_TRUE(test::all_close(expected_output.front(), outputs.front()));
}

NGRAPH_TEST(onnx_${BACKEND_NAME}, model_argmin_int32)
{
    auto function = onnx_import::import_onnx_model(
        file_util::path_join(SERIALIZED_ZOO, "onnx/argmin_int32.prototxt"));

    std::vector<std::vector<std::int32_t>> inputs{
        std::vector<std::int32_t>{1, 2, 3, 4, 5, 6, 7, 8, 9, 10, 11, 12}};

    std::vector<std::vector<std::int64_t>> expected_output{std::vector<std::int64_t>{0, 0, 0, 0}};

    std::vector<std::vector<std::int64_t>> outputs{
        execute<std::int32_t, std::int64_t>(function, inputs, "${BACKEND_NAME}")};
    EXPECT_TRUE(test::all_close(expected_output.front(), outputs.front()));
}

NGRAPH_TEST(onnx_${BACKEND_NAME}, model_top_k)
{
    auto function =
        onnx_import::import_onnx_model(file_util::path_join(SERIALIZED_ZOO, "onnx/top_k.prototxt"));

    auto test_case = ngraph::test::NgraphTestCase(function, "${BACKEND_NAME}");
    test_case.add_input<float>({0, 1, 2, 3, 4, 5, 6, 7, 8, 9, 10, 11});
    test_case.add_expected_output<float>(Shape{3, 3}, {3, 2, 1, 7, 6, 5, 11, 10, 9}); // values
    test_case.add_expected_output<std::int64_t>(Shape{3, 3},
                                                {3, 2, 1, 3, 2, 1, 3, 2, 1}); // indices
    test_case.run();
}

NGRAPH_TEST(onnx_${BACKEND_NAME}, top_k_opset_10)
{
    auto function = onnx_import::import_onnx_model(
        file_util::path_join(SERIALIZED_ZOO, "onnx/top_k_opset_10.prototxt"));

    auto test_case = ngraph::test::NgraphTestCase(function, "${BACKEND_NAME}");
    test_case.add_input<float>({0, 1, 2, 3, 4, 5, 6, 7, 8, 9, 10, 11});
    test_case.add_input<int64_t>({3});

    test_case.add_expected_output<float>(Shape{3, 3}, {3, 2, 1, 7, 6, 5, 11, 10, 9}); // values
    test_case.add_expected_output<std::int64_t>(Shape{3, 3},
                                                {3, 2, 1, 3, 2, 1, 3, 2, 1}); // indices
    test_case.run();
}

NGRAPH_TEST(onnx_${BACKEND_NAME}, top_k_opset_10_const_k)
{
    auto function = onnx_import::import_onnx_model(
        file_util::path_join(SERIALIZED_ZOO, "onnx/top_k_opset_10_const_k.prototxt"));

    auto test_case = ngraph::test::NgraphTestCase(function, "${BACKEND_NAME}");
    test_case.add_input<float>({0, 1, 2, 3, 4, 5, 6, 7, 8, 9, 10, 11});

    test_case.add_expected_output<float>(Shape{3, 3}, {3, 2, 1, 7, 6, 5, 11, 10, 9}); // values
    test_case.add_expected_output<std::int64_t>(Shape{3, 3},
                                                {3, 2, 1, 3, 2, 1, 3, 2, 1}); // indices
    test_case.run();
}

NGRAPH_TEST(onnx_${BACKEND_NAME}, top_k_opset_11_const_k_smallest)
{
    auto function = onnx_import::import_onnx_model(
        file_util::path_join(SERIALIZED_ZOO, "onnx/top_k_opset_11_const_k_smallest.prototxt"));

    auto test_case = ngraph::test::NgraphTestCase(function, "${BACKEND_NAME}");
    test_case.add_input<float>({0, 1, 2, 3, 4, 5, 6, 7, 11, 10, 9, 8});

    test_case.add_expected_output<float>(Shape{3, 3}, {0, 1, 2, 4, 5, 6, 8, 9, 10}); // values
    test_case.add_expected_output<std::int64_t>(Shape{3, 3},
                                                {0, 1, 2, 0, 1, 2, 3, 2, 1}); // indices
    test_case.run();
}

NGRAPH_TEST(onnx_${BACKEND_NAME}, model_sinh)
{
    auto function =
        onnx_import::import_onnx_model(file_util::path_join(SERIALIZED_ZOO, "onnx/sinh.prototxt"));

    Inputs inputs{std::vector<float>{-1.0f, 0.0f, 1.0f}};
    Outputs expected_outputs{std::vector<float>{-1.1752012f, 0.f, 1.1752012f}};

    Outputs outputs{execute(function, inputs, "${BACKEND_NAME}")};

    EXPECT_TRUE(test::all_close_f(expected_outputs.front(), outputs.front()));
}

NGRAPH_TEST(onnx_${BACKEND_NAME}, model_cosh)
{
    auto function =
        onnx_import::import_onnx_model(file_util::path_join(SERIALIZED_ZOO, "onnx/cosh.prototxt"));

    Inputs inputs{std::vector<float>{-1.0f, 0.0f, 1.0f}};
    Outputs expected_outputs{std::vector<float>{1.54308069f, 1.f, 1.54308069f}};

    Outputs outputs{execute(function, inputs, "${BACKEND_NAME}")};

    EXPECT_TRUE(test::all_close_f(expected_outputs.front(), outputs.front()));
}

NGRAPH_TEST(onnx_${BACKEND_NAME}, model_sign)
{
    auto function =
        onnx_import::import_onnx_model(file_util::path_join(SERIALIZED_ZOO, "onnx/sign.prototxt"));

    Inputs inputs{std::vector<float>{-std::numeric_limits<float>::infinity(),
                                     -3.141592f,
                                     0.0f,
                                     2.71828f,
                                     std::numeric_limits<float>::infinity()}};

    Outputs expected_outputs{std::vector<float>{-1.0f, -1.0f, 0.0f, 1.0f, 1.0f}};

    Outputs outputs{execute<float>(function, inputs, "${BACKEND_NAME}")};

    EXPECT_TRUE(test::all_close_f(expected_outputs.front(), outputs.front()));
}

NGRAPH_TEST(onnx_${BACKEND_NAME}, model_one_hot_with_axis)
{
    auto function = onnx_import::import_onnx_model(
        file_util::path_join(SERIALIZED_ZOO, "onnx/one_hot_axis.prototxt"));

    Inputs inputs{{1.0, 9.0, 2.0, 4.0}, {1.0, 3.0}};
    Outputs expected_outputs{{1.0, 1.0, 3.0, 1.0, 1.0, 1.0, 1.0, 1.0, 1.0, 1.0, 1.0, 1.0, 1.0, 1.0,
                              1.0, 1.0, 1.0, 1.0, 1.0, 3.0, 1.0, 1.0, 1.0, 1.0, 3.0, 1.0, 1.0, 1.0,
                              1.0, 3.0, 1.0, 1.0, 1.0, 1.0, 1.0, 1.0, 1.0, 1.0, 1.0, 1.0}};

    Outputs outputs{execute(function, inputs, "${BACKEND_NAME}")};

    EXPECT_TRUE(test::all_close_f(expected_outputs.front(), outputs.front()));
}

NGRAPH_TEST(onnx_${BACKEND_NAME}, model_one_hot_without_axis)
{
    auto function = onnx_import::import_onnx_model(
        file_util::path_join(SERIALIZED_ZOO, "onnx/one_hot_no_axis.prototxt"));

    std::vector<std::vector<std::int64_t>> inputs{{0, 7, 8}, {2, 5}};
    std::vector<std::vector<std::int64_t>> expected_outputs{{5, 2, 2, 2, 2, 2, 2, 2, 2, 2, 2, 2,
                                                             2, 2, 2, 2, 2, 2, 2, 5, 2, 2, 2, 2,
                                                             2, 2, 2, 2, 2, 2, 2, 2, 5, 2, 2, 2}};

    std::vector<std::vector<std::int64_t>> outputs{execute(function, inputs, "${BACKEND_NAME}")};

    EXPECT_TRUE(test::all_close(expected_outputs.front(), outputs.front()));
}

NGRAPH_TEST(onnx_${BACKEND_NAME}, model_where)
{
    auto function =
        onnx_import::import_onnx_model(file_util::path_join(SERIALIZED_ZOO, "onnx/where.prototxt"));

    // conditions tensor - 3x3x3
    auto condition = std::vector<int>{
        {0, 1, 0, 1, 0, 1, 0, 1, 0, 0, 1, 0, 1, 0, 1, 0, 1, 0, 0, 1, 0, 1, 0, 1, 0, 1, 0}};

    // 1x3 tensor of "1"
    auto x1 = std::vector<int>{1, 1, 1};
    // 3x1 tensor of "2"
    auto x2 = std::vector<int>{2, 2, 2};

    std::vector<std::vector<int>> inputs;
    inputs.push_back(std::move(condition));
    inputs.push_back(std::move(x1));
    inputs.push_back(std::move(x2));

    // y = 3x3x3
    std::vector<std::vector<int>> expected_outputs{
        {2, 1, 2, 1, 2, 1, 2, 1, 2, 2, 1, 2, 1, 2, 1, 2, 1, 2, 2, 1, 2, 1, 2, 1, 2, 1, 2}};

    std::vector<std::vector<int>> outputs{execute(function, inputs, "${BACKEND_NAME}")};

    EXPECT_EQ(expected_outputs.front(), outputs.front());
}

NGRAPH_TEST(onnx_${BACKEND_NAME}, model_erf)
{
    const auto function =
        onnx_import::import_onnx_model(file_util::path_join(SERIALIZED_ZOO, "onnx/erf.prototxt"));

    Inputs inputs;
    inputs.emplace_back(test::NDArray<float, 2>{
        {-std::numeric_limits<float>::infinity(), std::numeric_limits<float>::infinity()},
        {-3.141592f, 0.0f},
        {0.5f, 1.0f}}.get_vector());

    const std::vector<float> expected_outputs = test::NDArray<float, 2>{
        {-1.0f, 1.0f},
        {-0.99999112f, 0.0f},
        {0.52049988f, 0.84270079f}}.get_vector();

    const Outputs outputs{execute(function, inputs, "${BACKEND_NAME}")};

    EXPECT_TRUE(test::all_close_f(expected_outputs, outputs.front()));
}

NGRAPH_TEST(onnx_${BACKEND_NAME}, model_erf_int32)
{
    const auto function = onnx_import::import_onnx_model(
        file_util::path_join(SERIALIZED_ZOO, "onnx/erf_int32.prototxt"));

    const std::vector<std::vector<int32_t>> inputs{
        {-std::numeric_limits<int32_t>::max(), -1, 0, 1, std::numeric_limits<int32_t>::max()}};

    const std::vector<int32_t> expected_outputs{-1, 0, 0, 0, 1};

    const std::vector<std::vector<int32_t>> outputs{execute(function, inputs, "${BACKEND_NAME}")};

    EXPECT_TRUE(test::all_close(expected_outputs, outputs.front()));
}

NGRAPH_TEST(onnx_${BACKEND_NAME}, model_hardmax)
{
    auto hardmax_fn = onnx_import::import_onnx_model(
        file_util::path_join(SERIALIZED_ZOO, "onnx/hardmax.prototxt"));

    auto test_case = ngraph::test::NgraphTestCase(hardmax_fn, "${BACKEND_NAME}");
    test_case.add_input<float>(
        {-2.02458119f, 0.00126542f,  -0.58045743f, -0.75186814f, 0.9406899f,
         -0.513188f,   0.85887463f,  1.61444086f,  0.23801147f,  -0.26816885f,
         0.6597208f,   1.43889519f,  0.28798895f,  1.44769952f,  -1.99466756f,
         0.41386644f,  0.69389555f,  1.46118255f,  -1.67628606f, 1.49697552f,

         0.06337166f,  -1.15740783f, 0.8792142f,   -0.95352717f, -1.87895792f,
         -0.74066102f, -0.27131459f, 0.2219685f,   0.31831001f,  0.52495901f,
         0.60283089f,  0.60397976f,  0.92401468f,  0.29565101f,  -1.14443776f,
         -1.07399045f, -0.92266259f, 0.24017731f,  -0.30105675f, 1.18513269f,

         0.55494542f,  1.12119279f,  -0.43156474f, 0.15101668f,  -1.460439f,
         0.96375129f,  1.10411785f,  -0.30272771f, -0.48855848f, 0.12103213f,
         -0.71388492f, 1.38398178f,  0.21924434f,  0.93105052f,  -0.21074303f,
         0.48213503f,  -1.37810638f, 8.99060285f,  0.54794592f,  -0.46820172f});

    // values for hardmax with axis==2
    test_case.add_expected_output<float>(
        Shape{3, 4, 5}, {0.0f, 0.0f, 0.0f, 0.0f, 1.0f, 0.0f, 0.0f, 1.0f, 0.0f, 0.0f,
                         0.0f, 0.0f, 0.0f, 1.0f, 0.0f, 0.0f, 0.0f, 0.0f, 0.0f, 1.0f,

                         0.0f, 0.0f, 1.0f, 0.0f, 0.0f, 0.0f, 0.0f, 0.0f, 0.0f, 1.0f,
                         0.0f, 0.0f, 1.0f, 0.0f, 0.0f, 0.0f, 0.0f, 0.0f, 0.0f, 1.0f,

                         0.0f, 1.0f, 0.0f, 0.0f, 0.0f, 0.0f, 1.0f, 0.0f, 0.0f, 0.0f,
                         0.0f, 1.0f, 0.0f, 0.0f, 0.0f, 0.0f, 0.0f, 1.0f, 0.0f, 0.0f});

    test_case.run();
}

NGRAPH_TEST(onnx_${BACKEND_NAME}, model_shrink_float)
{
    const auto shrink_fn = onnx_import::import_onnx_model(
        file_util::path_join(SERIALIZED_ZOO, "onnx/shrink_float.prototxt"));

    auto test_case = ngraph::test::NgraphTestCase(shrink_fn, "${BACKEND_NAME}");
    test_case.add_input<float>(
        {-2.0f, -1.6f, -1.5f, -1.4f, -1.0f, 0.0f, 1.0f, 1.4f, 1.5f, 1.6f, 2.0f});
    test_case.add_expected_output<float>(
        Shape{11}, {-1.5f, -1.1f, 0.0f, 0.0f, 0.0f, 0.0f, 0.0f, 0.0f, 0.0f, 1.1f, 1.5f});

    test_case.run();
}

NGRAPH_TEST(onnx_${BACKEND_NAME}, model_shrink_int)
{
    const auto shrink_fn = onnx_import::import_onnx_model(
        file_util::path_join(SERIALIZED_ZOO, "onnx/shrink_int.prototxt"));

    auto test_case = ngraph::test::NgraphTestCase(shrink_fn, "${BACKEND_NAME}");
    test_case.add_input<int>({-5, -4, -3, -2, -1, 0, 1, 2, 3, 4, 5});
    test_case.add_expected_output<int>(Shape{11}, {-4, -3, -2, -1, 0, 0, 0, 1, 2, 3, 4});

    test_case.run();
}

NGRAPH_TEST(onnx_${BACKEND_NAME}, model_lp_norm_p1)
{
    const auto lp_norm_fn = onnx_import::import_onnx_model(
        file_util::path_join(SERIALIZED_ZOO, "onnx/lp_norm_p1.prototxt"));

    Shape data_shape{2, 3, 4};
    std::vector<float> data(shape_size(data_shape));
    std::iota(std::begin(data), std::end(data), 1);

    auto test_case = ngraph::test::NgraphTestCase(lp_norm_fn, "${BACKEND_NAME}");
    test_case.add_input<float>(data);
    test_case.add_expected_output<float>(
        data_shape, {0.07142857f, 0.125f,      0.16666667f, 0.2f,    0.22727273f, 0.25f,
                     0.26923078f, 0.2857143f,  0.3f,        0.3125f, 0.32352942f, 0.33333334f,
                     0.9285714f,  0.875f,      0.8333333f,  0.8f,    0.77272725f, 0.75f,
                     0.7307692f,  0.71428573f, 0.7f,        0.6875f, 0.6764706f,  0.6666667f});

    test_case.run();
}

NGRAPH_TEST(onnx_${BACKEND_NAME}, model_lp_norm_p2)
{
    const auto lp_norm_fn = onnx_import::import_onnx_model(
        file_util::path_join(SERIALIZED_ZOO, "onnx/lp_norm_p2.prototxt"));

    Shape data_shape{2, 3, 4};
    std::vector<float> data(shape_size(data_shape));
    std::iota(std::begin(data), std::end(data), 1);

    auto test_case = ngraph::test::NgraphTestCase(lp_norm_fn, "${BACKEND_NAME}");
    test_case.add_input<float>(data);
    test_case.add_expected_output<float>(
        data_shape, {0.0766965f,  0.14142136f, 0.19611613f, 0.24253564f, 0.28216633f, 0.31622776f,
                     0.34570536f, 0.37139067f, 0.39391932f, 0.41380295f, 0.4314555f,  0.4472136f,
                     0.9970545f,  0.98994946f, 0.9805807f,  0.97014254f, 0.9593655f,  0.9486833f,
                     0.9383431f,  0.9284767f,  0.91914505f, 0.9103665f,  0.9021342f,  0.8944272f});

    test_case.run();
}

NGRAPH_TEST(onnx_${BACKEND_NAME}, model_lp_norm_default)
{
    const auto lp_norm_fn = onnx_import::import_onnx_model(
        file_util::path_join(SERIALIZED_ZOO, "onnx/lp_norm_default.prototxt"));

    Shape data_shape{2, 3, 4};
    std::vector<float> data(shape_size(data_shape));
    std::iota(std::begin(data), std::end(data), 1);

    auto test_case = ngraph::test::NgraphTestCase(lp_norm_fn, "${BACKEND_NAME}");
    test_case.add_input<float>(data);
    test_case.add_expected_output<float>(
        data_shape, {0.18257418f, 0.36514837f, 0.5477225f,  0.73029673f, 0.37904903f, 0.45485884f,
                     0.5306686f,  0.60647845f, 0.42616236f, 0.47351375f, 0.5208651f,  0.5682165f,
                     0.4469492f,  0.48132992f, 0.51571065f, 0.5500913f,  0.45862272f, 0.48560053f,
                     0.5125783f,  0.53955615f, 0.46609157f, 0.4882864f,  0.51048124f, 0.5326761f});

    test_case.run();
}

NGRAPH_TEST(onnx_${BACKEND_NAME}, model_instance_normalization)
{
    const auto instance_norm_fn = onnx_import::import_onnx_model(
        file_util::path_join(SERIALIZED_ZOO, "onnx/instance_norm.prototxt"));

    Shape data_shape{1, 2, 3, 4};
    std::vector<float> data(shape_size(data_shape));
    std::iota(std::begin(data), std::end(data), 1);

    auto test_case = ngraph::test::NgraphTestCase(instance_norm_fn, "${BACKEND_NAME}");
    test_case.add_input<float>(data);
    test_case.add_input<float>(std::vector<float>{2.134f, 3.256f});
    test_case.add_input<float>(std::vector<float>{0.765f, 1.055f});
    test_case.add_expected_output<float>(
        data_shape, {-2.6335807f, -2.015657f,  -1.3977331f, -0.77980936f, -0.16188562f, 0.45603812f,
                     1.0739619f,  1.6918856f,  2.3098092f,  2.927733f,    3.5456567f,   4.1635804f,
                     -4.130463f,  -3.1876516f, -2.2448401f, -1.3020288f,  -0.35921717f, 0.5835942f,
                     1.5264057f,  2.469217f,   3.4120288f,  4.35484f,     5.2976513f,   6.240463f});
    test_case.run();
}

NGRAPH_TEST(onnx_${BACKEND_NAME}, model_eye_like)
{
    const auto eye_like_fn = onnx_import::import_onnx_model(
        file_util::path_join(SERIALIZED_ZOO, "onnx/eye_like.prototxt"));

    auto test_case = ngraph::test::NgraphTestCase(eye_like_fn, "${BACKEND_NAME}");
    test_case.add_input<float>({0.f, 0.f, 0.f, 0.f, 0.f, 0.f, 0.f, 0.f, 0.f, 0.f, 0.f, 0.f});
    test_case.add_expected_output<float>(
        Shape{3, 4}, {0.f, 0.f, 0.f, 0.f, 1.f, 0.f, 0.f, 0.f, 0.f, 1.f, 0.f, 0.f});

    test_case.run();
}

NGRAPH_TEST(onnx_${BACKEND_NAME}, model_reverse_sequence_0_batch_1)
{
    const auto reverse_sequence_fn = onnx_import::import_onnx_model(
        file_util::path_join(SERIALIZED_ZOO, "onnx/reverse_sequence_time_0_batch_1.prototxt"));
    auto test_case = ngraph::test::NgraphTestCase(reverse_sequence_fn, "${BACKEND_NAME}");

    test_case.add_input<float>(
        {0.f, 4.f, 8.f, 12.f, 1.f, 5.f, 9.f, 13.f, 2.f, 6.f, 10.f, 14.f, 3.f, 7.f, 11.f, 15.f});
    test_case.add_input<int>({4, 3, 2, 1});
    test_case.add_expected_output<float>(
        Shape{4, 4},
        {3.f, 6.f, 9.f, 12.f, 2.f, 5.f, 8.f, 13.f, 1.f, 4.f, 10.f, 14.f, 0.f, 7.f, 11.f, 15.f});

    test_case.run();
}

NGRAPH_TEST(onnx_${BACKEND_NAME}, model_reverse_sequence_1_batch_0)
{
    const auto reverse_sequence_fn = onnx_import::import_onnx_model(
        file_util::path_join(SERIALIZED_ZOO, "onnx/reverse_sequence_time_1_batch_0.prototxt"));
    auto test_case = ngraph::test::NgraphTestCase(reverse_sequence_fn, "${BACKEND_NAME}");

    test_case.add_input<float>(
        {0.f, 1.f, 2.f, 3.f, 4.f, 5.f, 6.f, 7.f, 8.f, 9.f, 10.f, 11.f, 12.f, 13.f, 14.f, 15.f});
    test_case.add_input<int>({1, 2, 3, 4});
    test_case.add_expected_output<float>(
        Shape{4, 4},
        {0.f, 1.f, 2.f, 3.f, 5.f, 4.f, 6.f, 7.f, 10.f, 9.f, 8.f, 11.f, 15.f, 14.f, 13.f, 12.f});

    test_case.run();
}

NGRAPH_TEST(onnx_${BACKEND_NAME}, model_reverse_sequence_incorrect_batch_axis)
{
    EXPECT_THROW(onnx_import::import_onnx_model(file_util::path_join(
                     SERIALIZED_ZOO, "onnx/reverse_sequence_incorrect_batch_axis.prototxt")),
                 ngraph_error)
        << "ReverseSequence batch_axis attribute can only equal 0 or 1. Value of '2' is not "
           "accepted.";
}

NGRAPH_TEST(onnx_${BACKEND_NAME}, model_reverse_sequence_incorrect_time_axis)
{
    EXPECT_THROW(onnx_import::import_onnx_model(file_util::path_join(
                     SERIALIZED_ZOO, "onnx/reverse_sequence_incorrect_time_axis.prototxt")),
                 ngraph_error)
        << "ReverseSequence time_axis attribute can only equal 0 or 1. Value of '2' is not "
           "accepted.";
}

NGRAPH_TEST(onnx_${BACKEND_NAME}, model_reverse_sequence_time_and_batch_axis_equal)
{
    EXPECT_THROW(onnx_import::import_onnx_model(file_util::path_join(
                     SERIALIZED_ZOO, "onnx/reverse_sequence_time_and_batch_axis_equal.prototxt")),
                 ngraph_error)
        << "ReverseSequence 'time_axis' and 'batch_axis' can't be equal.";
}

<<<<<<< HEAD
NGRAPH_TEST(onnx_${BACKEND_NAME}, model_mod)
{
    const auto mod_fn = onnx_import::import_onnx_model(
        file_util::path_join(SERIALIZED_ZOO, "onnx/mod_sign.prototxt"));
    auto test_case = ngraph::test::NgraphTestCase(mod_fn, "${BACKEND_NAME}");

    test_case.add_input<int64_t>({-8, 3, 4, 9, -17, 1});
    test_case.add_input<int64_t>({22, -13, 8, -3, 7, 2});
    test_case.add_expected_output<int64_t>(Shape{6}, {-8, 3, 4, 0, -3, 1});

=======
NGRAPH_TEST(onnx_${BACKEND_NAME}, matmul_float_type)
{
    auto function = onnx_import::import_onnx_model(
        file_util::path_join(SERIALIZED_ZOO, "onnx/matmul_float.prototxt"));
    auto test_case = ngraph::test::NgraphTestCase(function, "${BACKEND_NAME}");
    test_case.add_input<float>(std::vector<float>{0, 1, 2, 3, 4, 5});
    test_case.add_input<float>(std::vector<float>{0, 1});
    test_case.add_expected_output<float>(Shape{3, 1}, std::vector<float>{1, 3, 5});
>>>>>>> 883d2efd
    test_case.run();
}<|MERGE_RESOLUTION|>--- conflicted
+++ resolved
@@ -1704,18 +1704,6 @@
         << "ReverseSequence 'time_axis' and 'batch_axis' can't be equal.";
 }
 
-<<<<<<< HEAD
-NGRAPH_TEST(onnx_${BACKEND_NAME}, model_mod)
-{
-    const auto mod_fn = onnx_import::import_onnx_model(
-        file_util::path_join(SERIALIZED_ZOO, "onnx/mod_sign.prototxt"));
-    auto test_case = ngraph::test::NgraphTestCase(mod_fn, "${BACKEND_NAME}");
-
-    test_case.add_input<int64_t>({-8, 3, 4, 9, -17, 1});
-    test_case.add_input<int64_t>({22, -13, 8, -3, 7, 2});
-    test_case.add_expected_output<int64_t>(Shape{6}, {-8, 3, 4, 0, -3, 1});
-
-=======
 NGRAPH_TEST(onnx_${BACKEND_NAME}, matmul_float_type)
 {
     auto function = onnx_import::import_onnx_model(
@@ -1724,6 +1712,18 @@
     test_case.add_input<float>(std::vector<float>{0, 1, 2, 3, 4, 5});
     test_case.add_input<float>(std::vector<float>{0, 1});
     test_case.add_expected_output<float>(Shape{3, 1}, std::vector<float>{1, 3, 5});
->>>>>>> 883d2efd
+    test_case.run();
+}
+
+NGRAPH_TEST(onnx_${BACKEND_NAME}, model_mod)
+{
+    const auto mod_fn = onnx_import::import_onnx_model(
+        file_util::path_join(SERIALIZED_ZOO, "onnx/mod_sign.prototxt"));
+    auto test_case = ngraph::test::NgraphTestCase(mod_fn, "${BACKEND_NAME}");
+
+    test_case.add_input<int64_t>({-8, 3, 4, 9, -17, 1});
+    test_case.add_input<int64_t>({22, -13, 8, -3, 7, 2});
+    test_case.add_expected_output<int64_t>(Shape{6}, {-8, 3, 4, 0, -3, 1});
+
     test_case.run();
 }