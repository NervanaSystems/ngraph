--- conflicted
+++ resolved
@@ -2154,49 +2154,4 @@
         file_util::path_join(SERIALIZED_ZOO, "onnx/non_zero_2d_bool.prototxt"));
 
     test_non_zero_constant_folding(fn, {0, 1, 1, 0});
-<<<<<<< HEAD
-}
-
-/////////////////////////////////////////////////////////////////
-//// MASK_RCNN TEST FOR DEBUG ONLY
-//// CALL THE TEST FROM THE NGRAPH BUILD FOLDER 
-//// use this command: `test/unit-test --gtest_filter=*mask_rcnn*`
-
-NGRAPH_TEST(onnx_${BACKEND_NAME}, mask_rcnn_test_import_only)
-{
-    //// PASTE THE MODEL IN ngraph/test/models/ AND EDIT THIS FILE NAME
-    std::string path_to_model = "mask_rcnn_R_50_FPN_1x.onnx";
-
-    //// IMPORT THE MODEL AND GENERATE NGRAPH FUNCTION
-    const auto mask_rcnn_fn = onnx_import::import_onnx_model(
-        file_util::path_join(SERIALIZED_ZOO, path_to_model));
-
-    ASSERT_TRUE(mask_rcnn_fn);
-
-    std::cout << "Graph size: " << mask_rcnn_fn->get_graph_size() << std::endl;
-    std::cout << "Output size: " << mask_rcnn_fn->get_output_size() << std::endl;
-    std::cout << "Funcion is_dynamic: " << mask_rcnn_fn->is_dynamic() << std::endl;
-
-    for (int i=0; i < mask_rcnn_fn->get_output_size(); ++i)
-    {
-        std::cout << "Output at " << i << " partial shape: " 
-                  << mask_rcnn_fn->get_output_partial_shape(i) << std::endl;
-    }
-
-    ////
-    //// UNCOMMENT THE CODE BELOW TO SERIALIZE NGRAPH FUNCTION
-    //// IF YOU WANT ENABLE PROVENANCE TAGS USE `export NGRAPH_PROVENANCE_ENABLE=true`
-    ////
-
-    // #include <fstream>
-    // #include <sstream>
-    // #include "ngraph/serializer.hpp"
-
-    // std::string mask_rcnn_fn_json = serialize(mask_rcnn_fn, 4);
-    // std::string path_to_save_the_model = "mask_rcnn_R_50_FPN_1x.json";
-    // std::ofstream out(path_to_save_the_model);
-    // out << mask_rcnn_fn_json;
-
-=======
->>>>>>> 2a8487e4
 }