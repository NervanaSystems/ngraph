--- conflicted
+++ resolved
@@ -1936,7 +1936,6 @@
         << "ReverseSequence 'time_axis' and 'batch_axis' can't be equal.";
 }
 
-<<<<<<< HEAD
 TEST(onnx_${BACKEND_NAME}, model_conv_resnetv24_conv0_fwd)
 {
     const auto function = onnx_import::import_onnx_model(
@@ -1953,7 +1952,8 @@
                                   read_binary_file<float>(file_util::path_join(
                                       TEST_FILES, "onnx/conv_resnetv24_conv0_fwd/output.bin")));
     test_case.run();
-=======
+}
+
 NGRAPH_TEST(onnx_${BACKEND_NAME}, matmul_float_type)
 {
     auto function = onnx_import::import_onnx_model(
@@ -2204,5 +2204,4 @@
         file_util::path_join(SERIALIZED_ZOO, "onnx/non_zero_2d_bool.prototxt"));
 
     test_non_zero_constant_folding(fn, {0, 1, 1, 0});
->>>>>>> cc96e6d1
 }