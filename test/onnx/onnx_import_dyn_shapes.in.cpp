--- conflicted
+++ resolved
@@ -555,11 +555,7 @@
     test_case.run();
 }
 
-<<<<<<< HEAD
 NGRAPH_TEST(${BACKEND_NAME}, onnx_dyn_shapes_model_tile)
-=======
-NGRAPH_TEST(${BACKEND_NAME}, onnx_model_tile)
->>>>>>> 8c4ae49d
 {
     auto function =
         onnx_import::import_onnx_model(file_util::path_join(SERIALIZED_ZOO, "onnx/tile.prototxt"));
@@ -572,11 +568,7 @@
     test_case.run();
 }
 
-<<<<<<< HEAD
 NGRAPH_TEST(${BACKEND_NAME}, onnx_dyn_shapes_model_tile_static)
-=======
-NGRAPH_TEST(${BACKEND_NAME}, onnx_model_tile_static)
->>>>>>> 8c4ae49d
 {
     auto function = onnx_import::import_onnx_model(
         file_util::path_join(SERIALIZED_ZOO, "onnx/tile_static.prototxt"));
@@ -589,7 +581,7 @@
     test_case.run();
 }
 
-<<<<<<< HEAD
+
 NGRAPH_TEST(${BACKEND_NAME}, onnx_dyn_shapes_model_convtranspose_dyn_data)
 {
     auto ct_fn = onnx_import::import_onnx_model(
@@ -707,10 +699,7 @@
     test_case.run();
 }
 
-NGRAPH_TEST(onnx_dyn_shapes_${BACKEND_NAME}, transpose)
-=======
 NGRAPH_TEST(${BACKEND_NAME}, onnx_dyn_shapes_transpose)
->>>>>>> 8c4ae49d
 {
     const auto function = onnx_import::import_onnx_model(
         file_util::path_join(SERIALIZED_ZOO, "onnx/dynamic_shapes/transpose.prototxt"));
@@ -747,7 +736,7 @@
     }
 }
 
-NGRAPH_TEST(onnx_dyn_shapes_${BACKEND_NAME}, flatten_axis_0)
+NGRAPH_TEST(${BACKEND_NAME}, onnx_dyn_shapes_flatten_axis_0)
 {
     const auto function = onnx_import::import_onnx_model(file_util::path_join(
         SERIALIZED_ZOO, "onnx/dynamic_shapes/flatten_dyn_shape_axis0.prototxt"));
@@ -774,7 +763,7 @@
     }
 }
 
-NGRAPH_TEST(onnx_dyn_shapes_${BACKEND_NAME}, flatten_axis)
+NGRAPH_TEST(${BACKEND_NAME}, onnx_dyn_shapes_flatten_axis)
 {
     const auto function = onnx_import::import_onnx_model(file_util::path_join(
         SERIALIZED_ZOO, "onnx/dynamic_shapes/flatten_dyn_shape_axis.prototxt"));
@@ -801,7 +790,7 @@
     }
 }
 
-NGRAPH_TEST(onnx_dyn_shapes_${BACKEND_NAME}, flatten_neg_axis)
+NGRAPH_TEST(${BACKEND_NAME}, onnx_dyn_shapes_flatten_neg_axis)
 {
     const auto function = onnx_import::import_onnx_model(file_util::path_join(
         SERIALIZED_ZOO, "onnx/dynamic_shapes/flatten_dyn_shape_neg_axis.prototxt"));
@@ -828,7 +817,7 @@
     }
 }
 
-NGRAPH_TEST(onnx_${BACKEND_NAME}, model_global_lp_dynamic_hw)
+NGRAPH_TEST(${BACKEND_NAME}, onnx_dyn_shapes_model_global_lp_dynamic_hw)
 {
     auto function = onnx_import::import_onnx_model(
         file_util::path_join(SERIALIZED_ZOO, "onnx/global_lp_pool_dynamic_hw.prototxt"));
