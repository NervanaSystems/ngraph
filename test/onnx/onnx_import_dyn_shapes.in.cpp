--- conflicted
+++ resolved
@@ -566,14 +566,14 @@
     test_case.run();
 }
 
-<<<<<<< HEAD
 NGRAPH_TEST(onnx_${BACKEND_NAME}, model_resize_opset10)
 {
     const auto resize = onnx_import::import_onnx_model(
         file_util::path_join(SERIALIZED_ZOO, "onnx/resize_opset10.prototxt"));
 
     auto test_case = ngraph::test::NgraphTestCase(resize, "${BACKEND_NAME}", BackendMode::DYNAMIC);
-=======
+}
+
 NGRAPH_TEST(onnx_dyn_shapes_${BACKEND_NAME}, slice_10)
 {
     const auto function = onnx_import::import_onnx_model(
@@ -591,5 +591,4 @@
     test_case.add_expected_output<float>(Shape{1,2}, expected_values);
 
     test_case.run();
->>>>>>> 193c01de
 }