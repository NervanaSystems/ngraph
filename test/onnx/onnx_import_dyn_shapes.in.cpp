--- conflicted
+++ resolved
@@ -555,7 +555,32 @@
     test_case.run();
 }
 
-<<<<<<< HEAD
+NGRAPH_TEST(onnx_${BACKEND_NAME}, model_tile)
+{
+    auto function =
+        onnx_import::import_onnx_model(file_util::path_join(SERIALIZED_ZOO, "onnx/tile.prototxt"));
+
+    auto test_case =
+        ngraph::test::NgraphTestCase(function, "${BACKEND_NAME}", BackendMode::DYNAMIC);
+    test_case.add_input<std::int16_t>({0, 1, 2, 3, 4, 5}); // input
+    test_case.add_input<std::int16_t>({2, 1});             // repeats
+    test_case.add_expected_output<std::int16_t>(Shape{4, 3}, {0, 1, 2, 3, 4, 5, 0, 1, 2, 3, 4, 5});
+    test_case.run();
+}
+
+NGRAPH_TEST(onnx_${BACKEND_NAME}, model_tile_static)
+{
+    auto function = onnx_import::import_onnx_model(
+        file_util::path_join(SERIALIZED_ZOO, "onnx/tile_static.prototxt"));
+
+    auto test_case =
+        ngraph::test::NgraphTestCase(function, "${BACKEND_NAME}", BackendMode::DYNAMIC);
+    test_case.add_input<std::int16_t>({0, 1, 2, 3, 4, 5}); // input
+    test_case.add_expected_output<std::int16_t>(
+        Shape{4, 6}, {0, 1, 2, 0, 1, 2, 3, 4, 5, 3, 4, 5, 0, 1, 2, 0, 1, 2, 3, 4, 5, 3, 4, 5});
+    test_case.run();
+}
+
 namespace
 {
     Shape get_flattened_shape(const Shape& in_shape, size_t axis)
@@ -649,30 +674,4 @@
 
         test_case.run();
     }
-=======
-NGRAPH_TEST(onnx_${BACKEND_NAME}, model_tile)
-{
-    auto function =
-        onnx_import::import_onnx_model(file_util::path_join(SERIALIZED_ZOO, "onnx/tile.prototxt"));
-
-    auto test_case =
-        ngraph::test::NgraphTestCase(function, "${BACKEND_NAME}", BackendMode::DYNAMIC);
-    test_case.add_input<std::int16_t>({0, 1, 2, 3, 4, 5}); // input
-    test_case.add_input<std::int16_t>({2, 1});             // repeats
-    test_case.add_expected_output<std::int16_t>(Shape{4, 3}, {0, 1, 2, 3, 4, 5, 0, 1, 2, 3, 4, 5});
-    test_case.run();
-}
-
-NGRAPH_TEST(onnx_${BACKEND_NAME}, model_tile_static)
-{
-    auto function = onnx_import::import_onnx_model(
-        file_util::path_join(SERIALIZED_ZOO, "onnx/tile_static.prototxt"));
-
-    auto test_case =
-        ngraph::test::NgraphTestCase(function, "${BACKEND_NAME}", BackendMode::DYNAMIC);
-    test_case.add_input<std::int16_t>({0, 1, 2, 3, 4, 5}); // input
-    test_case.add_expected_output<std::int16_t>(
-        Shape{4, 6}, {0, 1, 2, 0, 1, 2, 3, 4, 5, 3, 4, 5, 0, 1, 2, 0, 1, 2, 3, 4, 5, 3, 4, 5});
-    test_case.run();
->>>>>>> 2a8487e4
 }