--- conflicted
+++ resolved
@@ -577,7 +577,6 @@
     test_case.run();
 }
 
-<<<<<<< HEAD
 NGRAPH_TEST(onnx_${BACKEND_NAME}, model_convtranspose_dyn_data)
 {
     auto ct_fn = onnx_import::import_onnx_model(
@@ -677,7 +676,9 @@
                                           90.125f,
                                           223.6875f,
                                           157.875f});
-=======
+    test_case.run();
+}
+
 NGRAPH_TEST(onnx_dyn_shapes_${BACKEND_NAME}, transpose)
 {
     const auto function = onnx_import::import_onnx_model(
@@ -700,6 +701,5 @@
     Shape expected_shape{3, 4, 2, 2};
     test_case.add_expected_output<float>(expected_shape, expected_values);
 
->>>>>>> eaa6d35b
     test_case.run();
 }