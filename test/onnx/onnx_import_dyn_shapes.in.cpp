--- conflicted
+++ resolved
@@ -577,7 +577,31 @@
     test_case.run();
 }
 
-<<<<<<< HEAD
+NGRAPH_TEST(onnx_dyn_shapes_${BACKEND_NAME}, transpose)
+{
+    const auto function = onnx_import::import_onnx_model(
+        file_util::path_join(SERIALIZED_ZOO, "onnx/dynamic_shapes/transpose.prototxt"));
+    auto test_case = NgraphTestCase(function, "${BACKEND_NAME}", BackendMode::DYNAMIC);
+
+    Shape shape{2, 2, 4, 3};
+    const auto elems_in_tensor = shape_size(shape);
+
+    std::vector<float> input_values(elems_in_tensor);
+    std::iota(std::begin(input_values), std::end(input_values), 1);
+
+    test_case.add_input<float>(shape, input_values);
+
+    std::vector<float> expected_values{1.f,  25.f, 13.f, 37.f, 4.f,  28.f, 16.f, 40.f, 7.f,  31.f,
+                                       19.f, 43.f, 10.f, 34.f, 22.f, 46.f, 2.f,  26.f, 14.f, 38.f,
+                                       5.f,  29.f, 17.f, 41.f, 8.f,  32.f, 20.f, 44.f, 11.f, 35.f,
+                                       23.f, 47.f, 3.f,  27.f, 15.f, 39.f, 6.f,  30.f, 18.f, 42.f,
+                                       9.f,  33.f, 21.f, 45.f, 12.f, 36.f, 24.f, 48.f};
+    Shape expected_shape{3, 4, 2, 2};
+    test_case.add_expected_output<float>(expected_shape, expected_values);
+
+    test_case.run();
+}
+
 NGRAPH_TEST(onnx_dyn_shapes_${BACKEND_NAME}, slice_10_2d_input)
 {
     auto function = onnx_import::import_onnx_model(
@@ -805,29 +829,4 @@
     test_case.add_input<int64_t>({1, 1, 1});
     test_case.add_input<int64_t>({2, 2, 2});
     test_case.add_expected_output<float>(Shape{1, 1, 1}, {9});
-=======
-NGRAPH_TEST(onnx_dyn_shapes_${BACKEND_NAME}, transpose)
-{
-    const auto function = onnx_import::import_onnx_model(
-        file_util::path_join(SERIALIZED_ZOO, "onnx/dynamic_shapes/transpose.prototxt"));
-    auto test_case = NgraphTestCase(function, "${BACKEND_NAME}", BackendMode::DYNAMIC);
-
-    Shape shape{2, 2, 4, 3};
-    const auto elems_in_tensor = shape_size(shape);
-
-    std::vector<float> input_values(elems_in_tensor);
-    std::iota(std::begin(input_values), std::end(input_values), 1);
-
-    test_case.add_input<float>(shape, input_values);
-
-    std::vector<float> expected_values{1.f,  25.f, 13.f, 37.f, 4.f,  28.f, 16.f, 40.f, 7.f,  31.f,
-                                       19.f, 43.f, 10.f, 34.f, 22.f, 46.f, 2.f,  26.f, 14.f, 38.f,
-                                       5.f,  29.f, 17.f, 41.f, 8.f,  32.f, 20.f, 44.f, 11.f, 35.f,
-                                       23.f, 47.f, 3.f,  27.f, 15.f, 39.f, 6.f,  30.f, 18.f, 42.f,
-                                       9.f,  33.f, 21.f, 45.f, 12.f, 36.f, 24.f, 48.f};
-    Shape expected_shape{3, 4, 2, 2};
-    test_case.add_expected_output<float>(expected_shape, expected_values);
-
->>>>>>> eaa6d35b
-    test_case.run();
 }