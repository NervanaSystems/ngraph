--- conflicted
+++ resolved
@@ -605,8 +605,99 @@
 
     test_case.run();
 }
-
-<<<<<<< HEAD
+namespace
+{
+    Shape get_flattened_shape(const Shape& in_shape, size_t axis)
+    {
+        size_t first_dim_size = std::accumulate(
+            begin(in_shape), next(begin(in_shape), axis), 1UL, std::multiplies<size_t>());
+        size_t last_dim_size = std::accumulate(
+            next(begin(in_shape), axis), end(in_shape), 1UL, std::multiplies<size_t>());
+        return Shape{first_dim_size, last_dim_size};
+    }
+}
+
+NGRAPH_TEST(onnx_dyn_shapes_${BACKEND_NAME}, flatten_axis_0)
+{
+    const auto function = onnx_import::import_onnx_model(file_util::path_join(
+        SERIALIZED_ZOO, "onnx/dynamic_shapes/flatten_dyn_shape_axis0.prototxt"));
+    auto test_case = NgraphTestCase(function, "${BACKEND_NAME}", BackendMode::DYNAMIC);
+
+    const size_t RANKS_TO_TEST = 4;
+    const size_t AXIS = 0;
+
+    for (size_t r = 0; r <= RANKS_TO_TEST; ++r)
+    {
+        const Shape shape(r, 2);
+        const auto elems_in_tensor = shape_size(shape);
+
+        std::vector<float> input_values(elems_in_tensor);
+        std::iota(input_values.begin(), input_values.end(), 1);
+
+        test_case.add_input<float>(shape, input_values);
+
+        std::vector<float> expected_values(input_values.begin(), input_values.end());
+        const Shape expected_shape(get_flattened_shape(shape, AXIS));
+        test_case.add_expected_output<float>(expected_shape, expected_values);
+
+        test_case.run();
+    }
+}
+
+NGRAPH_TEST(onnx_dyn_shapes_${BACKEND_NAME}, flatten_axis)
+{
+    const auto function = onnx_import::import_onnx_model(file_util::path_join(
+        SERIALIZED_ZOO, "onnx/dynamic_shapes/flatten_dyn_shape_axis.prototxt"));
+    auto test_case = NgraphTestCase(function, "${BACKEND_NAME}", BackendMode::DYNAMIC);
+
+    const size_t RANKS_TO_TEST = 4;
+    const size_t AXIS = 3;
+
+    for (size_t r = AXIS; r <= RANKS_TO_TEST + AXIS; ++r)
+    {
+        const Shape shape(r, 2);
+        const auto elems_in_tensor = shape_size(shape);
+
+        std::vector<float> input_values(elems_in_tensor);
+        std::iota(input_values.begin(), input_values.end(), 1);
+
+        test_case.add_input<float>(shape, input_values);
+
+        std::vector<float> expected_values(input_values.begin(), input_values.end());
+        const Shape expected_shape(get_flattened_shape(shape, AXIS));
+        test_case.add_expected_output<float>(expected_shape, expected_values);
+
+        test_case.run();
+    }
+}
+
+NGRAPH_TEST(onnx_dyn_shapes_${BACKEND_NAME}, flatten_neg_axis)
+{
+    const auto function = onnx_import::import_onnx_model(file_util::path_join(
+        SERIALIZED_ZOO, "onnx/dynamic_shapes/flatten_dyn_shape_neg_axis.prototxt"));
+    auto test_case = NgraphTestCase(function, "${BACKEND_NAME}", BackendMode::DYNAMIC);
+
+    const size_t RANKS_TO_TEST = 4;
+    const int64_t AXIS = -3;
+
+    for (size_t r = -AXIS; r <= RANKS_TO_TEST + -AXIS; ++r)
+    {
+        const Shape shape(r, 2);
+        const auto elems_in_tensor = shape_size(shape);
+
+        std::vector<float> input_values(elems_in_tensor);
+        std::iota(input_values.begin(), input_values.end(), 1);
+
+        test_case.add_input<float>(shape, input_values);
+
+        std::vector<float> expected_values(input_values.begin(), input_values.end());
+        const Shape expected_shape(get_flattened_shape(shape, r + AXIS));
+        test_case.add_expected_output<float>(expected_shape, expected_values);
+
+        test_case.run();
+    }
+}
+
 NGRAPH_TEST(onnx_dyn_shapes_${BACKEND_NAME}, slice_10_2d_input)
 {
     auto function = onnx_import::import_onnx_model(
@@ -834,97 +925,6 @@
     test_case.add_input<int64_t>({1, 1, 1});
     test_case.add_input<int64_t>({2, 2, 2});
     test_case.add_expected_output<float>(Shape{1, 1, 1}, {9});
-=======
-namespace
-{
-    Shape get_flattened_shape(const Shape& in_shape, size_t axis)
-    {
-        size_t first_dim_size = std::accumulate(
-            begin(in_shape), next(begin(in_shape), axis), 1UL, std::multiplies<size_t>());
-        size_t last_dim_size = std::accumulate(
-            next(begin(in_shape), axis), end(in_shape), 1UL, std::multiplies<size_t>());
-        return Shape{first_dim_size, last_dim_size};
-    }
-}
-
-NGRAPH_TEST(onnx_dyn_shapes_${BACKEND_NAME}, flatten_axis_0)
-{
-    const auto function = onnx_import::import_onnx_model(file_util::path_join(
-        SERIALIZED_ZOO, "onnx/dynamic_shapes/flatten_dyn_shape_axis0.prototxt"));
-    auto test_case = NgraphTestCase(function, "${BACKEND_NAME}", BackendMode::DYNAMIC);
-
-    const size_t RANKS_TO_TEST = 4;
-    const size_t AXIS = 0;
-
-    for (size_t r = 0; r <= RANKS_TO_TEST; ++r)
-    {
-        const Shape shape(r, 2);
-        const auto elems_in_tensor = shape_size(shape);
-
-        std::vector<float> input_values(elems_in_tensor);
-        std::iota(input_values.begin(), input_values.end(), 1);
-
-        test_case.add_input<float>(shape, input_values);
-
-        std::vector<float> expected_values(input_values.begin(), input_values.end());
-        const Shape expected_shape(get_flattened_shape(shape, AXIS));
-        test_case.add_expected_output<float>(expected_shape, expected_values);
-
-        test_case.run();
-    }
-}
-
-NGRAPH_TEST(onnx_dyn_shapes_${BACKEND_NAME}, flatten_axis)
-{
-    const auto function = onnx_import::import_onnx_model(file_util::path_join(
-        SERIALIZED_ZOO, "onnx/dynamic_shapes/flatten_dyn_shape_axis.prototxt"));
-    auto test_case = NgraphTestCase(function, "${BACKEND_NAME}", BackendMode::DYNAMIC);
-
-    const size_t RANKS_TO_TEST = 4;
-    const size_t AXIS = 3;
-
-    for (size_t r = AXIS; r <= RANKS_TO_TEST + AXIS; ++r)
-    {
-        const Shape shape(r, 2);
-        const auto elems_in_tensor = shape_size(shape);
-
-        std::vector<float> input_values(elems_in_tensor);
-        std::iota(input_values.begin(), input_values.end(), 1);
-
-        test_case.add_input<float>(shape, input_values);
-
-        std::vector<float> expected_values(input_values.begin(), input_values.end());
-        const Shape expected_shape(get_flattened_shape(shape, AXIS));
-        test_case.add_expected_output<float>(expected_shape, expected_values);
-
-        test_case.run();
-    }
-}
-
-NGRAPH_TEST(onnx_dyn_shapes_${BACKEND_NAME}, flatten_neg_axis)
-{
-    const auto function = onnx_import::import_onnx_model(file_util::path_join(
-        SERIALIZED_ZOO, "onnx/dynamic_shapes/flatten_dyn_shape_neg_axis.prototxt"));
-    auto test_case = NgraphTestCase(function, "${BACKEND_NAME}", BackendMode::DYNAMIC);
-
-    const size_t RANKS_TO_TEST = 4;
-    const int64_t AXIS = -3;
-
-    for (size_t r = -AXIS; r <= RANKS_TO_TEST + -AXIS; ++r)
-    {
-        const Shape shape(r, 2);
-        const auto elems_in_tensor = shape_size(shape);
-
-        std::vector<float> input_values(elems_in_tensor);
-        std::iota(input_values.begin(), input_values.end(), 1);
-
-        test_case.add_input<float>(shape, input_values);
-
-        std::vector<float> expected_values(input_values.begin(), input_values.end());
-        const Shape expected_shape(get_flattened_shape(shape, r + AXIS));
-        test_case.add_expected_output<float>(expected_shape, expected_values);
-
-        test_case.run();
-    }
->>>>>>> d4586dd4
+
+    test_case.run();
 }