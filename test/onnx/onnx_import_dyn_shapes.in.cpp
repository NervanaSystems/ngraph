//*****************************************************************************
// Copyright 2017-2020 Intel Corporation
//
// Licensed under the Apache License, Version 2.0 (the "License");
// you may not use this file except in compliance with the License.
// You may obtain a copy of the License at
//
//     http://www.apache.org/licenses/LICENSE-2.0
//
// Unless required by applicable law or agreed to in writing, software
// distributed under the License is distributed on an "AS IS" BASIS,
// WITHOUT WARRANTIES OR CONDITIONS OF ANY KIND, either express or implied.
// See the License for the specific language governing permissions and
// limitations under the License.
//*****************************************************************************

// clang-format off
#ifdef ${BACKEND_NAME}_FLOAT_TOLERANCE_BITS
#define DEFAULT_FLOAT_TOLERANCE_BITS ${BACKEND_NAME}_FLOAT_TOLERANCE_BITS
#endif
#ifdef ${BACKEND_NAME}_DOUBLE_TOLERANCE_BITS
#define DEFAULT_DOUBLE_TOLERANCE_BITS ${BACKEND_NAME}_DOUBLE_TOLERANCE_BITS
#endif
// clang-format on

#include <functional>
#include <iterator>
#include <numeric>

#include "gtest/gtest.h"
#include "ngraph/file_util.hpp"
#include "ngraph/frontend/onnx_import/default_opset.hpp"
#include "ngraph/frontend/onnx_import/onnx.hpp"
#include "util/test_case.hpp"
#include "util/test_control.hpp"
#include "util/test_tools.hpp"
#include "util/type_prop.hpp"

using namespace ngraph;
using namespace ngraph::onnx_import;
using namespace ngraph::test;

static std::string s_manifest = "${MANIFEST}";

NGRAPH_TEST(onnx_${BACKEND_NAME}, test_slice_10)
{
    auto function = onnx_import::import_onnx_model(
        file_util::path_join(SERIALIZED_ZOO, "onnx/slice.prototxt"));

    auto test_case = ngraph::test::NgraphTestCase(function, "${BACKEND_NAME}", BackendMode::STATIC);
    test_case.add_input<float>({1,2,3,4,5,6,7,8});
    test_case.add_input<int>({1,0});
    test_case.add_input<int>({2,3});
    test_case.add_input<int>({0,1});
    test_case.add_input<int>({1,2});
    test_case.add_expected_output<float>(Shape{1,2}, {5,7});
    test_case.run();
}

NGRAPH_TEST(onnx_dyn_shapes_${BACKEND_NAME}, onnx_dynamic_dims_to_ngraph_dynamic_dims)
{
    // the model represents a linear function A * x + B
    // where all 3 operands are model inputs (no initializers)
    const auto function = onnx_import::import_onnx_model(
        file_util::path_join(SERIALIZED_ZOO, "onnx/dynamic_shapes/ab_plus_c.prototxt"));

    const auto& graph_inputs = function->get_parameters();
    EXPECT_EQ(graph_inputs.size(), 3);

    // all inputs in the model have a 2D partial shape {?, 2}
    for (const auto& input : graph_inputs)
    {
        const auto& input_ps = input->get_partial_shape();
        EXPECT_TRUE(input_ps.is_dynamic());

        ASSERT_TRUE(input_ps.rank().is_static());
        EXPECT_EQ(input_ps.rank().get_length(), 2);

        EXPECT_TRUE(input_ps[0].is_dynamic());
        ASSERT_TRUE(input_ps[1].is_static());
        EXPECT_EQ(input_ps[1].get_length(), 2);
    }

    const auto& graph_outputs = function->get_results();
    EXPECT_EQ(graph_outputs.size(), 1);

    const auto out = *(graph_outputs.cbegin());
    const auto& out_ps = out->get_output_partial_shape(0);
    ASSERT_TRUE(out_ps.rank().is_static());
    EXPECT_EQ(out_ps.rank().get_length(), 2);

    EXPECT_TRUE(out_ps[0].is_dynamic());
    ASSERT_TRUE(out_ps[1].is_static());
    EXPECT_EQ(out_ps[1].get_length(), 2);
}

NGRAPH_TEST(onnx_dyn_shapes_${BACKEND_NAME}, ab_plus_c_inference)
{
    const auto function = onnx_import::import_onnx_model(
        file_util::path_join(SERIALIZED_ZOO, "onnx/dynamic_shapes/ab_plus_c.prototxt"));

    auto test_case = NgraphTestCase(function, "${BACKEND_NAME}", BackendMode::DYNAMIC);

    struct ExpectedValuesGenerator
    {
        int64_t i = 1;
        int64_t operator()()
        {
            const auto ret = i * i + i;
            ++i;
            return ret;
        }
    };

    const size_t NUM_BATCHES_TO_TEST = 5;

    for (size_t batch = 1; batch <= NUM_BATCHES_TO_TEST; ++batch)
    {
        const Shape shape{batch, 2};
        const auto elems_in_tensor = shape_size(shape);

        std::vector<int64_t> input_values(elems_in_tensor);
        std::iota(input_values.begin(), input_values.end(), 1);

        test_case.add_input<int64_t>(shape, input_values);
        test_case.add_input<int64_t>(shape, input_values);
        test_case.add_input<int64_t>(shape, input_values);

        std::vector<int64_t> expected_values(elems_in_tensor);
        std::generate(expected_values.begin(), expected_values.end(), ExpectedValuesGenerator{});
        test_case.add_expected_output<int64_t>(shape, expected_values);

        test_case.run();
    }
}

NGRAPH_TEST(onnx_dyn_shapes_${BACKEND_NAME}, scalar_initializers_shape_check)
{
    // initializers defined witout the "dims" field should produce Constants with an empty Shape
    // initializers with "dims: 0" should be have the same way (Shape{} not Shape{0})
    const auto function = onnx_import::import_onnx_model(
        file_util::path_join(SERIALIZED_ZOO, "onnx/dynamic_shapes/scalar_initializers.prototxt"));

    for (auto ng_node : function->get_ordered_ops())
    {
        if (as_type_ptr<default_opset::Constant>(ng_node))
        {
            EXPECT_EQ(ng_node->get_shape(), Shape{});
        }
    }
}

NGRAPH_TEST(onnx_dyn_shapes_${BACKEND_NAME}, dynamic_rank_input_check)
{
    // the model contains a single Add operation that takes a fully dynamic input and a scalar
    const auto function = onnx_import::import_onnx_model(
        file_util::path_join(SERIALIZED_ZOO, "onnx/dynamic_shapes/a_plus_b_dyn_rank.prototxt"));

    const auto& graph_inputs = function->get_parameters();
    ASSERT_EQ(graph_inputs.size(), 2);

    const auto dyn_rank_input = graph_inputs[0];
    const auto scalar_input = graph_inputs[1];

    EXPECT_TRUE(dyn_rank_input->get_partial_shape().rank().is_dynamic());

    ASSERT_TRUE(scalar_input->get_partial_shape().is_static());
    EXPECT_EQ(scalar_input->get_partial_shape().to_shape(), Shape{});

    const auto& graph_outputs = function->get_results();
    EXPECT_EQ(graph_outputs.size(), 1);

    const auto out = *(graph_outputs.cbegin());
    EXPECT_TRUE(out->get_output_partial_shape(0).rank().is_dynamic());
}

NGRAPH_TEST(onnx_dyn_shapes_${BACKEND_NAME}, dynamic_rank_input_inference)
{
    // the model contains a single Add operation that takes a fully dynamic input and a scalar
    const auto function = onnx_import::import_onnx_model(
        file_util::path_join(SERIALIZED_ZOO, "onnx/dynamic_shapes/a_plus_b_dyn_rank.prototxt"));

    auto test_case = NgraphTestCase(function, "${BACKEND_NAME}", BackendMode::DYNAMIC);

    const size_t RANKS_TO_TEST = 3;
    const int64_t SCALAR_INPUT_VAL = 5;

    for (size_t r = 0; r <= RANKS_TO_TEST; ++r)
    {
        const Shape shape(r, 2);
        const auto elems_in_tensor = shape_size(shape);

        std::vector<int64_t> input_values(elems_in_tensor);
        std::iota(input_values.begin(), input_values.end(), 1);

        test_case.add_input<int64_t>(shape, input_values);
        test_case.add_input<int64_t>(Shape{}, {SCALAR_INPUT_VAL});

        std::vector<int64_t> expected_values(elems_in_tensor);
        std::iota(expected_values.begin(), expected_values.end(), SCALAR_INPUT_VAL + 1);
        test_case.add_expected_output<int64_t>(shape, expected_values);

        test_case.run();
    }
}

NGRAPH_TEST(onnx_dyn_shapes_${BACKEND_NAME}, model_acosh_1_3)
{
    auto function = onnx_import::import_onnx_model(
        file_util::path_join(SERIALIZED_ZOO, "onnx/dynamic_shapes/acosh_dyn_shape.prototxt"));

    auto test_case = NgraphTestCase(function, "${BACKEND_NAME}", BackendMode::DYNAMIC);
    test_case.add_input<float>(Shape{1, 3}, {1.0f, 2.5f, 4.3f});
    test_case.add_expected_output<float>(Shape{1, 3}, {0.0f, 1.5667993f, 2.1379586f});

    test_case.run();
}

NGRAPH_TEST(onnx_dyn_shapes_${BACKEND_NAME}, model_acosh_3_2)
{
    auto function = onnx_import::import_onnx_model(
        file_util::path_join(SERIALIZED_ZOO, "onnx/dynamic_shapes/acosh_dyn_shape.prototxt"));

    auto test_case = NgraphTestCase(function, "${BACKEND_NAME}", BackendMode::DYNAMIC);
    test_case.add_input<float>(Shape{3, 2}, {1.0f, 2.5f, 4.3f, 1.0f, 2.5f, 4.3f});
    test_case.add_expected_output<float>(
        Shape{3, 2}, {0.0f, 1.5667993f, 2.1379586f, 0.0f, 1.5667993f, 2.1379586f});

    test_case.run();
}

NGRAPH_TEST(onnx_dyn_shapes_${BACKEND_NAME}, model_asinh_1_3)
{
    auto function = onnx_import::import_onnx_model(
        file_util::path_join(SERIALIZED_ZOO, "onnx/dynamic_shapes/asinh_dyn_shape.prototxt"));

    auto test_case = NgraphTestCase(function, "${BACKEND_NAME}", BackendMode::DYNAMIC);
    test_case.add_input<float>(Shape{1, 3}, {-1.5f, 0.0f, 1.5f});
    test_case.add_expected_output<float>(Shape{1, 3}, {-1.1947632f, 0.0f, 1.1947632f});

    test_case.run();
}

NGRAPH_TEST(onnx_dyn_shapes_${BACKEND_NAME}, model_asinh_3_2)
{
    auto function = onnx_import::import_onnx_model(
        file_util::path_join(SERIALIZED_ZOO, "onnx/dynamic_shapes/asinh_dyn_shape.prototxt"));

    auto test_case = NgraphTestCase(function, "${BACKEND_NAME}", BackendMode::DYNAMIC);
    test_case.add_input<float>(Shape{3, 2}, {-1.5f, 0.0f, 1.5f, -1.5f, 0.0f, 1.5f});
    test_case.add_expected_output<float>(
        Shape{3, 2}, {-1.1947632f, 0.0f, 1.1947632f, -1.1947632, 0.0f, 1.1947632f});

    test_case.run();
}

NGRAPH_TEST(onnx_dyn_shapes_${BACKEND_NAME}, model_atanh_1_3)
{
    auto function = onnx_import::import_onnx_model(
        file_util::path_join(SERIALIZED_ZOO, "onnx/dynamic_shapes/atanh_dyn_shape.prototxt"));

    auto test_case = NgraphTestCase(function, "${BACKEND_NAME}", BackendMode::DYNAMIC);
    test_case.add_input<float>(Shape{1, 3}, {-0.9f, 0.0f, 0.9f});
    test_case.add_expected_output<float>(Shape{1, 3}, {-1.47221948f, 0.0f, 1.47221948f});

    test_case.run();
}

NGRAPH_TEST(onnx_dyn_shapes_${BACKEND_NAME}, model_atanh_3_2)
{
    auto function = onnx_import::import_onnx_model(
        file_util::path_join(SERIALIZED_ZOO, "onnx/dynamic_shapes/atanh_dyn_shape.prototxt"));

    auto test_case = NgraphTestCase(function, "${BACKEND_NAME}", BackendMode::DYNAMIC);
    test_case.add_input<float>(Shape{3, 2}, {-0.9f, 0.0f, 0.9f, -0.9f, 0.0f, 0.9f});
    test_case.add_expected_output<float>(
        Shape{3, 2}, {-1.47221948f, 0.0f, 1.47221948f, -1.47221948f, 0.0f, 1.47221948f});

    test_case.run();
}

NGRAPH_TEST(onnx_dyn_shapes_${BACKEND_NAME}, model_conv_with_dynamic_batch)
{
    const auto function = onnx_import::import_onnx_model(file_util::path_join(
        SERIALIZED_ZOO, "onnx/dynamic_shapes/conv_with_dynamic_batch.prototxt"));

    auto test_case = NgraphTestCase(function, "${BACKEND_NAME}", BackendMode::DYNAMIC);

    const auto data_shape = Shape{1, 3, 7, 7};
    const auto filters_shape = Shape{10, 3, 2, 2};
    const auto data_elems = shape_size(data_shape);
    const auto filters_elems = shape_size(filters_shape);

    test_case.add_input<int64_t>(data_shape, std::vector<int64_t>(data_elems, 1));
    test_case.add_input<int64_t>(filters_shape, std::vector<int64_t>(filters_elems, 1));
    test_case.add_input<int64_t>(Shape{10}, std::vector<int64_t>(10, 1));

    const auto expected_out_shape = Shape{1, 10, 6, 6};
    const std::vector<int64_t> expected_values(shape_size(expected_out_shape), 13);
    test_case.add_expected_output<int64_t>(expected_out_shape, expected_values);

    test_case.run();
}

NGRAPH_TEST(onnx_dyn_shapes_${BACKEND_NAME}, avg_pool_dyn_shape)
{
    const auto function = onnx_import::import_onnx_model(
        file_util::path_join(SERIALIZED_ZOO, "onnx/dynamic_shapes/average_pool_2d_dyn.prototxt"));

    auto test_case = NgraphTestCase(function, "${BACKEND_NAME}", BackendMode::DYNAMIC);

    const Shape shape{1, 1, 4, 4};
    const auto elems_in_tensor = shape_size(shape);
    std::vector<float> input_values(elems_in_tensor);
    std::iota(input_values.begin(), input_values.end(), 0.f);

    test_case.add_input<float>(shape, input_values);

    std::vector<float> expected_values{2.5f, 4.5f, 10.5f, 12.5f};
    test_case.add_expected_output<float>(Shape{1, 1, 2, 2}, expected_values);

    test_case.run();
}

NGRAPH_TEST(onnx_dyn_shapes_${BACKEND_NAME}, max_pool_dyn_shape)
{
    const auto function = onnx_import::import_onnx_model(
        file_util::path_join(SERIALIZED_ZOO, "onnx/dynamic_shapes/max_pool_2d_dyn.prototxt"));

    auto test_case = NgraphTestCase(function, "${BACKEND_NAME}", BackendMode::DYNAMIC);

    const Shape shape{1, 1, 4, 4};
    const auto elems_in_tensor = shape_size(shape);
    std::vector<float> input_values(elems_in_tensor);
    std::iota(input_values.begin(), input_values.end(), 0.f);

    test_case.add_input<float>(shape, input_values);

    std::vector<float> expected_values{0.f, 2.f, 3.f, 8.f, 10.f, 11.f, 12.f, 14.f, 15.f};
    test_case.add_expected_output<float>(Shape{1, 1, 3, 3}, expected_values);

    test_case.run();
}

NGRAPH_TEST(onnx_dyn_shapes_${BACKEND_NAME}, global_avg_pool_dyn_shape)
{
    const auto function = onnx_import::import_onnx_model(file_util::path_join(
        SERIALIZED_ZOO, "onnx/dynamic_shapes/global_average_pool_dyn.prototxt"));

    auto test_case = NgraphTestCase(function, "${BACKEND_NAME}", BackendMode::DYNAMIC);

    const Shape shape{1, 3, 5, 5};
    const auto elems_in_tensor = shape_size(shape);
    std::vector<float> input_values(elems_in_tensor);
    std::iota(input_values.begin(), input_values.end(), 0.f);

    test_case.add_input<float>(shape, input_values);

    std::vector<float> expected_values{12.f, 37.f, 62.f};
    test_case.add_expected_output<float>(Shape{1, 3, 1, 1}, expected_values);

    test_case.run();
}

NGRAPH_TEST(onnx_dyn_shapes_${BACKEND_NAME}, global_max_pool_dyn_shape)
{
    const auto function = onnx_import::import_onnx_model(
        file_util::path_join(SERIALIZED_ZOO, "onnx/dynamic_shapes/global_max_pool_dyn.prototxt"));

    auto test_case = NgraphTestCase(function, "${BACKEND_NAME}", BackendMode::DYNAMIC);

    const Shape shape{1, 3, 5, 5};
    const auto elems_in_tensor = shape_size(shape);
    std::vector<float> input_values(elems_in_tensor);
    std::iota(input_values.begin(), input_values.end(), 0.f);

    test_case.add_input<float>(shape, input_values);

    std::vector<float> expected_values{24.f, 49.f, 74.f};
    test_case.add_expected_output<float>(Shape{1, 3, 1, 1}, expected_values);

    test_case.run();
}

NGRAPH_TEST(onnx_dyn_shapes_${BACKEND_NAME}, arg_max_dyn_shape)
{
    const auto function = onnx_import::import_onnx_model(
        file_util::path_join(SERIALIZED_ZOO, "onnx/dynamic_shapes/argmax_dyn.prototxt"));

    auto test_case = NgraphTestCase(function, "${BACKEND_NAME}", BackendMode::DYNAMIC);

    const Shape shape{3, 2, 2};
    const auto elems_in_tensor = shape_size(shape);
    std::vector<int32_t> input_values(elems_in_tensor);
    std::iota(input_values.begin(), input_values.end(), 1);

    test_case.add_input<int32_t>(shape, input_values);

    std::vector<int64_t> expected_values{1, 1, 1, 1, 1, 1};
    test_case.add_expected_output<int64_t>(Shape{3, 1, 2}, expected_values);

    test_case.run();
}

NGRAPH_TEST(onnx_dyn_shapes_${BACKEND_NAME}, arg_min_no_keep_dims_dyn_shape)
{
    const auto function = onnx_import::import_onnx_model(file_util::path_join(
        SERIALIZED_ZOO, "onnx/dynamic_shapes/argmin_no_keep_dims_dyn.prototxt"));

    auto test_case = NgraphTestCase(function, "${BACKEND_NAME}", BackendMode::DYNAMIC);

    const Shape shape{3, 2, 2};
    const auto elems_in_tensor = shape_size(shape);
    std::vector<int32_t> input_values(elems_in_tensor);
    std::iota(input_values.begin(), input_values.end(), 1);

    test_case.add_input<int32_t>(shape, input_values);

    std::vector<int64_t> expected_values{0, 0, 0, 0};
    test_case.add_expected_output<int64_t>(Shape{2, 2}, expected_values);

    test_case.run();
}

NGRAPH_TEST(onnx_${BACKEND_NAME}, model_constant_of_shape_float_zeros)
{
    auto function = onnx_import::import_onnx_model(file_util::path_join(
        SERIALIZED_ZOO, "onnx/dynamic_shapes/constant_of_shape_float_zeros.prototxt"));

    std::vector<float> expected_values(24, 0);

    auto test_case = NgraphTestCase(function, "${BACKEND_NAME}", BackendMode::DYNAMIC);

    test_case.add_input<int64_t>(Shape{3}, std::vector<int64_t>{2, 3, 4});
    test_case.add_expected_output<float>(Shape{2, 3, 4}, expected_values);

    test_case.run();
}

NGRAPH_TEST(onnx_${BACKEND_NAME}, model_constant_of_shape_int_ones)
{
    auto function = onnx_import::import_onnx_model(file_util::path_join(
        SERIALIZED_ZOO, "onnx/dynamic_shapes/constant_of_shape_int_ones.prototxt"));

    std::vector<int32_t> expected_values(6, 1);

    auto test_case = NgraphTestCase(function, "${BACKEND_NAME}", BackendMode::DYNAMIC);

    test_case.add_input<int64_t>(Shape{2}, std::vector<int64_t>{2, 3});
    test_case.add_expected_output<int32_t>(Shape{2, 3}, expected_values);

    test_case.run();
}

NGRAPH_TEST(onnx_dyn_shapes_${BACKEND_NAME}, expand_1_dyn_shape)
{
    const auto function = onnx_import::import_onnx_model(
        file_util::path_join(SERIALIZED_ZOO, "onnx/dynamic_shapes/expand_dyn.prototxt"));

    auto test_case = NgraphTestCase(function, "${BACKEND_NAME}", BackendMode::DYNAMIC);

    test_case.add_input<float>(Shape{3, 1}, std::vector<float>{1.f, 2.f, 3.f});
    test_case.add_input<int64_t>(Shape{3}, std::vector<int64_t>{2, 1, 6});

    std::vector<float> expected_values{1.f, 1.f, 1.f, 1.f, 1.f, 1.f, 2.f, 2.f, 2.f, 2.f, 2.f, 2.f,
                                       3.f, 3.f, 3.f, 3.f, 3.f, 3.f, 1.f, 1.f, 1.f, 1.f, 1.f, 1.f,
                                       2.f, 2.f, 2.f, 2.f, 2.f, 2.f, 3.f, 3.f, 3.f, 3.f, 3.f, 3.f};
    test_case.add_expected_output<float>(Shape{2, 3, 6}, expected_values);

    test_case.run();
}

NGRAPH_TEST(onnx_dyn_shapes_${BACKEND_NAME}, expand_2_dyn_shape)
{
    const auto function = onnx_import::import_onnx_model(
        file_util::path_join(SERIALIZED_ZOO, "onnx/dynamic_shapes/expand_dyn.prototxt"));

    auto test_case = NgraphTestCase(function, "${BACKEND_NAME}", BackendMode::DYNAMIC);

    test_case.add_input<float>(Shape{3, 1}, std::vector<float>{1.f, 2.f, 3.f});
    test_case.add_input<int64_t>(Shape{3}, std::vector<int64_t>{2, 3, 4});

    std::vector<float> expected_values{1.f, 1.f, 1.f, 1.f, 2.f, 2.f, 2.f, 2.f, 3.f, 3.f, 3.f, 3.f,
                                       1.f, 1.f, 1.f, 1.f, 2.f, 2.f, 2.f, 2.f, 3.f, 3.f, 3.f, 3.f};
    test_case.add_expected_output<float>(Shape{2, 3, 4}, expected_values);

    test_case.run();
}

NGRAPH_TEST(onnx_dyn_shapes_${BACKEND_NAME}, expand_3_dyn_shape)
{
    const auto function = onnx_import::import_onnx_model(
        file_util::path_join(SERIALIZED_ZOO, "onnx/dynamic_shapes/expand_dyn.prototxt"));

    auto test_case = NgraphTestCase(function, "${BACKEND_NAME}", BackendMode::DYNAMIC);

    test_case.add_input<float>(Shape{2, 1}, std::vector<float>{4.f, 5.f});
    test_case.add_input<int64_t>(Shape{2}, std::vector<int64_t>{2, 4});

    std::vector<float> expected_values{4.f, 4.f, 4.f, 4.f, 5.f, 5.f, 5.f, 5.f};
    test_case.add_expected_output<float>(Shape{2, 4}, expected_values);

    test_case.run();
}

NGRAPH_TEST(onnx_dyn_shapes_${BACKEND_NAME}, expand_4_dyn_shape)
{
    const auto function = onnx_import::import_onnx_model(
        file_util::path_join(SERIALIZED_ZOO, "onnx/dynamic_shapes/expand_dyn.prototxt"));

    auto test_case = NgraphTestCase(function, "${BACKEND_NAME}", BackendMode::DYNAMIC);

    test_case.add_input<float>(Shape{1, 3, 1}, std::vector<float>{7.f, 8.f, 9.f});
    test_case.add_input<int64_t>(Shape{2}, std::vector<int64_t>{3, 1});

    std::vector<float> expected_values{7.f, 8.f, 9.f};
    test_case.add_expected_output<float>(Shape{1, 3, 1}, expected_values);

    test_case.run();
}

NGRAPH_TEST(onnx_dyn_shapes_${BACKEND_NAME}, expand_5_dyn_shape)
{
    const auto function = onnx_import::import_onnx_model(
        file_util::path_join(SERIALIZED_ZOO, "onnx/dynamic_shapes/expand_dyn.prototxt"));

    auto test_case = NgraphTestCase(function, "${BACKEND_NAME}", BackendMode::DYNAMIC);

    test_case.add_input<float>(Shape{1, 4, 1}, std::vector<float>{7.f, 8.f, 9.f, 10.f});
    test_case.add_input<int64_t>(Shape{2}, std::vector<int64_t>{1, 4});

    std::vector<float> expected_values{
        7.f, 7.f, 7.f, 7.f, 8.f, 8.f, 8.f, 8.f, 9.f, 9.f, 9.f, 9.f, 10.f, 10.f, 10.f, 10.f};
    test_case.add_expected_output<float>(Shape{1, 4, 4}, expected_values);

    test_case.run();
}

NGRAPH_TEST(onnx_dyn_shapes_${BACKEND_NAME}, expand_6_dyn_shape)
{
    const auto function = onnx_import::import_onnx_model(
        file_util::path_join(SERIALIZED_ZOO, "onnx/dynamic_shapes/expand_dyn.prototxt"));

    auto test_case = NgraphTestCase(function, "${BACKEND_NAME}", BackendMode::DYNAMIC);

    test_case.add_input<float>(Shape{1, 3, 1}, std::vector<float>{7.f, 8.f, 9.f});
    test_case.add_input<int64_t>(Shape{3}, std::vector<int64_t>{3, 1, 3});

    std::vector<float> expected_values{7.f, 7.f, 7.f, 8.f, 8.f, 8.f, 9.f, 9.f, 9.f,
                                       7.f, 7.f, 7.f, 8.f, 8.f, 8.f, 9.f, 9.f, 9.f,
                                       7.f, 7.f, 7.f, 8.f, 8.f, 8.f, 9.f, 9.f, 9.f};
    test_case.add_expected_output<float>(Shape{3, 3, 3}, expected_values);

    test_case.run();
}

NGRAPH_TEST(onnx_dyn_shapes_${BACKEND_NAME}, expand_uint16_dyn_shape)
{
    const auto function = onnx_import::import_onnx_model(
        file_util::path_join(SERIALIZED_ZOO, "onnx/dynamic_shapes/expand_uint16_dyn.prototxt"));

    auto test_case = NgraphTestCase(function, "${BACKEND_NAME}", BackendMode::DYNAMIC);

    test_case.add_input<uint16_t>(Shape{1, 2, 1}, std::vector<uint16_t>{1, 2});
    test_case.add_input<int64_t>(Shape{4}, std::vector<int64_t>{2, 2, 1, 2});

    std::vector<uint16_t> expected_values{1, 1, 2, 2, 1, 1, 2, 2, 1, 1, 2, 2, 1, 1, 2, 2};
    test_case.add_expected_output<uint16_t>(Shape{2, 2, 2, 2}, expected_values);

    test_case.run();
}

<<<<<<< HEAD
NGRAPH_TEST(onnx_${BACKEND_NAME}, model_tile)
{
    auto function =
        onnx_import::import_onnx_model(file_util::path_join(SERIALIZED_ZOO, "onnx/tile.prototxt"));

    auto test_case =
        ngraph::test::NgraphTestCase(function, "${BACKEND_NAME}", BackendMode::DYNAMIC);
    test_case.add_input<std::int16_t>({0, 1, 2, 3, 4, 5}); // input
    test_case.add_input<std::int16_t>({2, 1});             // repeats
    test_case.add_expected_output<std::int16_t>(Shape{4, 3}, {0, 1, 2, 3, 4, 5, 0, 1, 2, 3, 4, 5});
    test_case.run();
}

NGRAPH_TEST(onnx_${BACKEND_NAME}, model_tile_static)
{
    auto function = onnx_import::import_onnx_model(
        file_util::path_join(SERIALIZED_ZOO, "onnx/tile_static.prototxt"));

    auto test_case =
        ngraph::test::NgraphTestCase(function, "${BACKEND_NAME}", BackendMode::DYNAMIC);
    test_case.add_input<std::int16_t>({0, 1, 2, 3, 4, 5}); // input
    test_case.add_expected_output<std::int16_t>(
        Shape{4, 6}, {0, 1, 2, 0, 1, 2, 3, 4, 5, 3, 4, 5, 0, 1, 2, 0, 1, 2, 3, 4, 5, 3, 4, 5});
    test_case.run();
}

NGRAPH_TEST(onnx_dyn_shapes_${BACKEND_NAME}, slice_10_2d_input)
{
    auto function = onnx_import::import_onnx_model(
        file_util::path_join(SERIALIZED_ZOO, "onnx/dynamic_shapes/slice_2d_input.prototxt"));

    auto test_case =
        ngraph::test::NgraphTestCase(function, "${BACKEND_NAME}", test::BackendMode::DYNAMIC);
    test_case.add_input<float>(std::vector<float>{1, 2, 3, 4, 5, 6, 7, 8});
    test_case.add_input<int64_t>({1, 0});
    test_case.add_input<int64_t>({2, 3});
    test_case.add_input<int64_t>({1, 2});
    test_case.add_expected_output<float>(Shape{1, 2}, {5, 7});
    test_case.run();
}

NGRAPH_TEST(onnx_dyn_shapes_${BACKEND_NAME}, slice_10_default_steps)
{
    auto function = onnx_import::import_onnx_model(
        file_util::path_join(SERIALIZED_ZOO, "onnx/dynamic_shapes/slice_default_steps.prototxt"));

    auto test_case =
        ngraph::test::NgraphTestCase(function, "${BACKEND_NAME}", test::BackendMode::DYNAMIC);
    test_case.add_input<float>({1, 2, 3, 4, 5, 6, 7, 8});
    test_case.add_input<int64_t>({1, 0});
    test_case.add_input<int64_t>({2, 3});
    test_case.add_expected_output<float>(Shape{1, 3}, {5, 6, 7});
    test_case.run();
}

NGRAPH_TEST(onnx_dyn_shapes_${BACKEND_NAME}, slice_10_clamp_neg_ends)
{
    auto function = onnx_import::import_onnx_model(
        file_util::path_join(SERIALIZED_ZOO, "onnx/dynamic_shapes/slice_default_steps.prototxt"));

    auto test_case =
        ngraph::test::NgraphTestCase(function, "${BACKEND_NAME}", test::BackendMode::DYNAMIC);
    test_case.add_input<float>(std::vector<float>{1, 2, 3, 4, 5, 6, 7, 8});
    test_case.add_input<int64_t>({0, 1});
    test_case.add_input<int64_t>({-1, 1000});
    test_case.add_expected_output<float>(Shape{1, 3}, {2, 3, 4});
    test_case.run();
}

NGRAPH_TEST(onnx_dyn_shapes_${BACKEND_NAME}, slice_10_3d_input)
{
    auto function = onnx_import::import_onnx_model(
        file_util::path_join(SERIALIZED_ZOO, "onnx/dynamic_shapes/slice_3d_input.prototxt"));

    auto test_case =
        ngraph::test::NgraphTestCase(function, "${BACKEND_NAME}", test::BackendMode::DYNAMIC);

    const Shape input_shape{3, 4, 1};
    std::vector<float> input_values(shape_size(input_shape));
    std::iota(input_values.begin(), input_values.end(), 0);
    test_case.add_input<float>(input_values);
    test_case.add_input<int64_t>({0, 0});
    test_case.add_input<int64_t>({2, 3});
    test_case.add_input<int64_t>({1, 1});
    test_case.add_expected_output<float>(Shape{2, 3, 1}, {0, 1, 2, 4, 5, 6});
    test_case.run();
}

NGRAPH_TEST(onnx_dyn_shapes_${BACKEND_NAME}, slice_10_3d_input_12_axes)
{
    auto function = onnx_import::import_onnx_model(file_util::path_join(
        SERIALIZED_ZOO, "onnx/dynamic_shapes/slice_3d_input_12_axes.prototxt"));

    auto test_case =
        ngraph::test::NgraphTestCase(function, "INTERPRETER", test::BackendMode::DYNAMIC);

    const Shape input_shape{4, 3, 2};
    std::vector<float> input_values(shape_size(input_shape));
    std::iota(input_values.begin(), input_values.end(), 0);
    test_case.add_input<float>(input_values);
    test_case.add_input<int64_t>({0, 0});
    test_case.add_input<int64_t>({2, 1});
    test_case.add_expected_output<float>(Shape{4, 2, 1}, {0, 2, 6, 8, 12, 14, 18, 20});
    test_case.run();
}

NGRAPH_TEST(onnx_dyn_shapes_${BACKEND_NAME}, slice_10_4d_input_23_axes)
{
    auto function = onnx_import::import_onnx_model(file_util::path_join(
        SERIALIZED_ZOO, "onnx/dynamic_shapes/slice_4d_input_23_axes.prototxt"));

    auto test_case =
        ngraph::test::NgraphTestCase(function, "${BACKEND_NAME}", test::BackendMode::DYNAMIC);

    const Shape input_shape{2, 2, 2, 2};
    std::vector<float> input_values(shape_size(input_shape));
    std::iota(input_values.begin(), input_values.end(), 0);
    test_case.add_input<float>(input_values);
    test_case.add_input<int64_t>({0, 0});
    test_case.add_input<int64_t>({1, 1});
    test_case.add_expected_output<float>(Shape{2, 2, 1, 1}, {0, 4, 8, 12});
    test_case.run();
}

NGRAPH_TEST(onnx_dyn_shapes_${BACKEND_NAME}, slice_10_4d_input_23_axes_21_steps)
{
    auto function = onnx_import::import_onnx_model(file_util::path_join(
        SERIALIZED_ZOO, "onnx/dynamic_shapes/slice_4d_input_23_axes_21_steps.prototxt"));

    auto test_case =
        ngraph::test::NgraphTestCase(function, "${BACKEND_NAME}", test::BackendMode::DYNAMIC);

    const Shape input_shape{2, 2, 6, 2};
    std::vector<float> input_values(shape_size(input_shape));
    std::iota(input_values.begin(), input_values.end(), 0);
    test_case.add_input<float>(input_values);
    test_case.add_input<int64_t>({0, 1});
    test_case.add_input<int64_t>({5, 2});
    test_case.add_expected_output<float>(Shape{2, 2, 3, 1},
                                         {1, 5, 9, 13, 17, 21, 25, 29, 33, 37, 41, 45});
    test_case.run();
}

NGRAPH_TEST(onnx_dyn_shapes_${BACKEND_NAME}, slice_10_default_axes)
{
    auto function = onnx_import::import_onnx_model(
        file_util::path_join(SERIALIZED_ZOO, "onnx/dynamic_shapes/slice_default_axes.prototxt"));

    auto test_case =
        ngraph::test::NgraphTestCase(function, "${BACKEND_NAME}", test::BackendMode::DYNAMIC);

    const Shape input_shape{4, 3, 2};
    std::vector<float> input_values(shape_size(input_shape));
    std::iota(input_values.begin(), input_values.end(), 0);
    test_case.add_input<float>(input_values);
    test_case.add_input<int64_t>({1, 1, 1});
    test_case.add_input<int64_t>({2, 2, 2});
    test_case.add_expected_output<float>(Shape{1, 1, 1}, {9});
    test_case.run();
}
=======
>>>>>>> fa74a114
namespace
{
    Shape get_flattened_shape(const Shape& in_shape, size_t axis)
    {
        size_t first_dim_size = std::accumulate(
            begin(in_shape), next(begin(in_shape), axis), 1UL, std::multiplies<size_t>());
        size_t last_dim_size = std::accumulate(
            next(begin(in_shape), axis), end(in_shape), 1UL, std::multiplies<size_t>());
        return Shape{first_dim_size, last_dim_size};
    }
}

NGRAPH_TEST(onnx_dyn_shapes_${BACKEND_NAME}, flatten_axis_0)
{
    const auto function = onnx_import::import_onnx_model(file_util::path_join(
        SERIALIZED_ZOO, "onnx/dynamic_shapes/flatten_dyn_shape_axis0.prototxt"));
    auto test_case = NgraphTestCase(function, "${BACKEND_NAME}", BackendMode::DYNAMIC);

    const size_t RANKS_TO_TEST = 4;
    const size_t AXIS = 0;

    for (size_t r = 0; r <= RANKS_TO_TEST; ++r)
    {
        const Shape shape(r, 2);
        const auto elems_in_tensor = shape_size(shape);

        std::vector<float> input_values(elems_in_tensor);
        std::iota(input_values.begin(), input_values.end(), 1);

        test_case.add_input<float>(shape, input_values);

        std::vector<float> expected_values(input_values.begin(), input_values.end());
        const Shape expected_shape(get_flattened_shape(shape, AXIS));
        test_case.add_expected_output<float>(expected_shape, expected_values);

        test_case.run();
    }
}

NGRAPH_TEST(onnx_dyn_shapes_${BACKEND_NAME}, flatten_axis)
{
    const auto function = onnx_import::import_onnx_model(file_util::path_join(
        SERIALIZED_ZOO, "onnx/dynamic_shapes/flatten_dyn_shape_axis.prototxt"));
    auto test_case = NgraphTestCase(function, "${BACKEND_NAME}", BackendMode::DYNAMIC);

<<<<<<< HEAD
    const size_t AXIS = 3;
    size_t r = 4;
    const Shape shape(r, 2);
    const auto elems_in_tensor = shape_size(shape);

    std::vector<float> input_values(elems_in_tensor);
    std::iota(input_values.begin(), input_values.end(), 1);

    test_case.add_input<float>(shape, input_values);

    std::vector<float> expected_values(input_values.begin(), input_values.end());
    const Shape expected_shape(get_flattened_shape(shape, AXIS));
    test_case.add_expected_output<float>(expected_shape, expected_values);

    test_case.run();
=======
    const size_t RANKS_TO_TEST = 4;
    const size_t AXIS = 3;

    for (size_t r = AXIS; r <= RANKS_TO_TEST + AXIS; ++r)
    {
        // size_t r = 3;
        const Shape shape(r, 2);
        const auto elems_in_tensor = shape_size(shape);

        std::vector<float> input_values(elems_in_tensor);
        std::iota(input_values.begin(), input_values.end(), 1);

        test_case.add_input<float>(shape, input_values);

        std::vector<float> expected_values(input_values.begin(), input_values.end());
        const Shape expected_shape(get_flattened_shape(shape, AXIS));
        test_case.add_expected_output<float>(expected_shape, expected_values);

        test_case.run();
    }
}

NGRAPH_TEST(onnx_dyn_shapes_${BACKEND_NAME}, flatten_neg_axis)
{
    const auto function = onnx_import::import_onnx_model(file_util::path_join(
        SERIALIZED_ZOO, "onnx/dynamic_shapes/flatten_dyn_shape_neg_axis.prototxt"));
    auto test_case = NgraphTestCase(function, "${BACKEND_NAME}", BackendMode::DYNAMIC);

    const size_t RANKS_TO_TEST = 4;
    const int64_t AXIS = -3;

    for (size_t r = -AXIS; r <= RANKS_TO_TEST + -AXIS; ++r)
    {
        // size_t r = 4;
        const Shape shape(r, 2);
        const auto elems_in_tensor = shape_size(shape);

        std::vector<float> input_values(elems_in_tensor);
        std::iota(input_values.begin(), input_values.end(), 1);

        test_case.add_input<float>(shape, input_values);

        std::vector<float> expected_values(input_values.begin(), input_values.end());
        const Shape expected_shape(get_flattened_shape(shape, r + AXIS));
        test_case.add_expected_output<float>(expected_shape, expected_values);

        test_case.run();
    }
>>>>>>> fa74a114
}<|MERGE_RESOLUTION|>--- conflicted
+++ resolved
@@ -570,7 +570,6 @@
     test_case.run();
 }
 
-<<<<<<< HEAD
 NGRAPH_TEST(onnx_${BACKEND_NAME}, model_tile)
 {
     auto function =
@@ -731,8 +730,6 @@
     test_case.add_expected_output<float>(Shape{1, 1, 1}, {9});
     test_case.run();
 }
-=======
->>>>>>> fa74a114
 namespace
 {
     Shape get_flattened_shape(const Shape& in_shape, size_t axis)
@@ -778,23 +775,6 @@
         SERIALIZED_ZOO, "onnx/dynamic_shapes/flatten_dyn_shape_axis.prototxt"));
     auto test_case = NgraphTestCase(function, "${BACKEND_NAME}", BackendMode::DYNAMIC);
 
-<<<<<<< HEAD
-    const size_t AXIS = 3;
-    size_t r = 4;
-    const Shape shape(r, 2);
-    const auto elems_in_tensor = shape_size(shape);
-
-    std::vector<float> input_values(elems_in_tensor);
-    std::iota(input_values.begin(), input_values.end(), 1);
-
-    test_case.add_input<float>(shape, input_values);
-
-    std::vector<float> expected_values(input_values.begin(), input_values.end());
-    const Shape expected_shape(get_flattened_shape(shape, AXIS));
-    test_case.add_expected_output<float>(expected_shape, expected_values);
-
-    test_case.run();
-=======
     const size_t RANKS_TO_TEST = 4;
     const size_t AXIS = 3;
 
@@ -843,5 +823,4 @@
 
         test_case.run();
     }
->>>>>>> fa74a114
 }