--- conflicted
+++ resolved
@@ -618,7 +618,7 @@
     }
 }
 
-NGRAPH_TEST(onnx_dyn_shapes_${BACKEND_NAME}, flatten_axis_0)
+NGRAPH_TEST(${BACKEND_NAME}, onnx_dyn_shapes_flatten_axis_0)
 {
     const auto function = onnx_import::import_onnx_model(file_util::path_join(
         SERIALIZED_ZOO, "onnx/dynamic_shapes/flatten_dyn_shape_axis0.prototxt"));
@@ -645,7 +645,7 @@
     }
 }
 
-NGRAPH_TEST(onnx_dyn_shapes_${BACKEND_NAME}, flatten_axis)
+NGRAPH_TEST(${BACKEND_NAME}, onnx_dyn_shapes_flatten_axis)
 {
     const auto function = onnx_import::import_onnx_model(file_util::path_join(
         SERIALIZED_ZOO, "onnx/dynamic_shapes/flatten_dyn_shape_axis.prototxt"));
@@ -672,7 +672,7 @@
     }
 }
 
-NGRAPH_TEST(onnx_dyn_shapes_${BACKEND_NAME}, flatten_neg_axis)
+NGRAPH_TEST(${BACKEND_NAME}, onnx_dyn_shapes_flatten_neg_axis)
 {
     const auto function = onnx_import::import_onnx_model(file_util::path_join(
         SERIALIZED_ZOO, "onnx/dynamic_shapes/flatten_dyn_shape_neg_axis.prototxt"));
@@ -699,8 +699,21 @@
     }
 }
 
-<<<<<<< HEAD
-NGRAPH_TEST(onnx_dyn_shapes_${BACKEND_NAME}, slice_10_2d_input)
+NGRAPH_TEST(onnx_${BACKEND_NAME}, model_global_lp_dynamic_hw)
+{
+    auto function = onnx_import::import_onnx_model(
+        file_util::path_join(SERIALIZED_ZOO, "onnx/global_lp_pool_dynamic_hw.prototxt"));
+
+    auto test_case =
+        ngraph::test::NgraphTestCase(function, "${BACKEND_NAME}", BackendMode::DYNAMIC);
+    test_case.add_input<int64_t>(Shape{1, 2, 3, 4}, {1,  0, -4, 0, 2,  1, -6, 1,  0, 0, 0, 0,
+                                                     -7, 1, -1, 0, -1, 8, 0,  10, 9, 0, 0, 5});
+    test_case.add_expected_output(Shape{1, 2, 1, 1}, std::vector<int64_t>{6, 8});
+
+    test_case.run();
+}
+
+NGRAPH_TEST(${BACKEND_NAME}, onnx_dyn_shapes_slice_10_2d_input)
 {
     auto function = onnx_import::import_onnx_model(
         file_util::path_join(SERIALIZED_ZOO, "onnx/dynamic_shapes/slice_2d_input.prototxt"));
@@ -715,7 +728,7 @@
     test_case.run();
 }
 
-NGRAPH_TEST(onnx_dyn_shapes_${BACKEND_NAME}, slice_10_default_steps)
+NGRAPH_TEST(${BACKEND_NAME}, onnx_dyn_shapes_slice_10_default_steps)
 {
     auto function = onnx_import::import_onnx_model(
         file_util::path_join(SERIALIZED_ZOO, "onnx/dynamic_shapes/slice_default_steps.prototxt"));
@@ -729,7 +742,7 @@
     test_case.run();
 }
 
-NGRAPH_TEST(onnx_dyn_shapes_${BACKEND_NAME}, slice_10_slice_2d_default_steps_dyn_begin_end)
+NGRAPH_TEST(${BACKEND_NAME}, onnx_dyn_shapes_slice_10_slice_2d_default_steps_dyn_begin_end)
 {
     auto function = onnx_import::import_onnx_model(file_util::path_join(
         SERIALIZED_ZOO, "onnx/dynamic_shapes/slice_2d_default_steps_dyn_begin_end.prototxt"));
@@ -743,7 +756,7 @@
     test_case.run();
 }
 
-NGRAPH_TEST(onnx_dyn_shapes_${BACKEND_NAME}, slice_10_clamp_neg_ends)
+NGRAPH_TEST(${BACKEND_NAME}, onnx_dyn_shapes_slice_10_clamp_neg_ends)
 {
     auto function = onnx_import::import_onnx_model(
         file_util::path_join(SERIALIZED_ZOO, "onnx/dynamic_shapes/slice_default_steps.prototxt"));
@@ -757,7 +770,7 @@
     test_case.run();
 }
 
-NGRAPH_TEST(onnx_dyn_shapes_${BACKEND_NAME}, slice_10_3d_input)
+NGRAPH_TEST(${BACKEND_NAME}, onnx_dyn_shapes_slice_10_3d_input)
 {
     auto function = onnx_import::import_onnx_model(
         file_util::path_join(SERIALIZED_ZOO, "onnx/dynamic_shapes/slice_3d_input.prototxt"));
@@ -776,7 +789,7 @@
     test_case.run();
 }
 
-NGRAPH_TEST(onnx_dyn_shapes_${BACKEND_NAME}, slice_10_3d_input_neg_axes)
+NGRAPH_TEST(${BACKEND_NAME}, onnx_dyn_shapes_slice_10_3d_input_neg_axes)
 {
     auto function = onnx_import::import_onnx_model(file_util::path_join(
         SERIALIZED_ZOO, "onnx/dynamic_shapes/slice_3d_input_neg_axes.prototxt"));
@@ -795,7 +808,7 @@
     test_case.run();
 }
 
-NGRAPH_TEST(onnx_dyn_shapes_${BACKEND_NAME}, slice_10_3d_input_12_axes)
+NGRAPH_TEST(${BACKEND_NAME}, onnx_dyn_shapes_slice_10_3d_input_12_axes)
 {
     auto function = onnx_import::import_onnx_model(file_util::path_join(
         SERIALIZED_ZOO, "onnx/dynamic_shapes/slice_3d_input_12_axes.prototxt"));
@@ -813,7 +826,7 @@
     test_case.run();
 }
 
-NGRAPH_TEST(onnx_dyn_shapes_${BACKEND_NAME}, slice_10_3d_input_20_axes)
+NGRAPH_TEST(${BACKEND_NAME}, onnx_dyn_shapes_slice_10_3d_input_20_axes)
 {
     auto function = onnx_import::import_onnx_model(file_util::path_join(
         SERIALIZED_ZOO, "onnx/dynamic_shapes/slice_3d_input_20_axes.prototxt"));
@@ -832,7 +845,7 @@
     test_case.run();
 }
 
-NGRAPH_TEST(onnx_dyn_shapes_${BACKEND_NAME}, slice_10_4d_input_23_axes)
+NGRAPH_TEST(${BACKEND_NAME}, onnx_dyn_shapes_slice_10_4d_input_23_axes)
 {
     auto function = onnx_import::import_onnx_model(file_util::path_join(
         SERIALIZED_ZOO, "onnx/dynamic_shapes/slice_4d_input_23_axes.prototxt"));
@@ -850,7 +863,7 @@
     test_case.run();
 }
 
-NGRAPH_TEST(onnx_dyn_shapes_${BACKEND_NAME}, slice_10_4d_input_0231_axes_ends_max)
+NGRAPH_TEST(${BACKEND_NAME}, onnx_dyn_shapes_slice_10_4d_input_0231_axes_ends_max)
 {
     auto function = onnx_import::import_onnx_model(file_util::path_join(
         SERIALIZED_ZOO, "onnx/dynamic_shapes/slice_4d_input_0231_axes_ends_max.prototxt"));
@@ -871,7 +884,7 @@
     test_case.run();
 }
 
-NGRAPH_TEST(onnx_dyn_shapes_${BACKEND_NAME}, slice_10_4d_input_2103_axes_ends_max)
+NGRAPH_TEST(${BACKEND_NAME}, onnx_dyn_shapes_slice_10_4d_input_2103_axes_ends_max)
 {
     auto function = onnx_import::import_onnx_model(file_util::path_join(
         SERIALIZED_ZOO, "onnx/dynamic_shapes/slice_4d_input_2103_axes.prototxt"));
@@ -893,7 +906,7 @@
     test_case.run();
 }
 
-NGRAPH_TEST(onnx_dyn_shapes_${BACKEND_NAME}, slice_10_4d_input_23_axes_21_steps)
+NGRAPH_TEST(${BACKEND_NAME}, onnx_dyn_shapes_slice_10_4d_input_23_axes_21_steps)
 {
     auto function = onnx_import::import_onnx_model(file_util::path_join(
         SERIALIZED_ZOO, "onnx/dynamic_shapes/slice_4d_input_23_axes_21_steps.prototxt"));
@@ -912,7 +925,7 @@
     test_case.run();
 }
 
-NGRAPH_TEST(onnx_dyn_shapes_${BACKEND_NAME}, slice_10_default_axes)
+NGRAPH_TEST(${BACKEND_NAME}, onnx_dyn_shapes_slice_10_default_axes)
 {
     auto function = onnx_import::import_onnx_model(
         file_util::path_join(SERIALIZED_ZOO, "onnx/dynamic_shapes/slice_default_axes.prototxt"));
@@ -927,18 +940,4 @@
     test_case.add_input<int64_t>({1, 1, 1});
     test_case.add_input<int64_t>({2, 2, 2});
     test_case.add_expected_output<float>(Shape{1, 1, 1}, {9});
-=======
-NGRAPH_TEST(onnx_${BACKEND_NAME}, model_global_lp_dynamic_hw)
-{
-    auto function = onnx_import::import_onnx_model(
-        file_util::path_join(SERIALIZED_ZOO, "onnx/global_lp_pool_dynamic_hw.prototxt"));
-
-    auto test_case =
-        ngraph::test::NgraphTestCase(function, "${BACKEND_NAME}", BackendMode::DYNAMIC);
-    test_case.add_input<int64_t>(Shape{1, 2, 3, 4}, {1,  0, -4, 0, 2,  1, -6, 1,  0, 0, 0, 0,
-                                                     -7, 1, -1, 0, -1, 8, 0,  10, 9, 0, 0, 5});
-    test_case.add_expected_output(Shape{1, 2, 1, 1}, std::vector<int64_t>{6, 8});
-
->>>>>>> 8c4ae49d
-    test_case.run();
 }