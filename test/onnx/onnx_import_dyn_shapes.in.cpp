//*****************************************************************************
// Copyright 2017-2020 Intel Corporation
//
// Licensed under the Apache License, Version 2.0 (the "License");
// you may not use this file except in compliance with the License.
// You may obtain a copy of the License at
//
//     http://www.apache.org/licenses/LICENSE-2.0
//
// Unless required by applicable law or agreed to in writing, software
// distributed under the License is distributed on an "AS IS" BASIS,
// WITHOUT WARRANTIES OR CONDITIONS OF ANY KIND, either express or implied.
// See the License for the specific language governing permissions and
// limitations under the License.
//*****************************************************************************

// clang-format off
#ifdef ${BACKEND_NAME}_FLOAT_TOLERANCE_BITS
#define DEFAULT_FLOAT_TOLERANCE_BITS ${BACKEND_NAME}_FLOAT_TOLERANCE_BITS
#endif
#ifdef ${BACKEND_NAME}_DOUBLE_TOLERANCE_BITS
#define DEFAULT_DOUBLE_TOLERANCE_BITS ${BACKEND_NAME}_DOUBLE_TOLERANCE_BITS
#endif
// clang-format on

#include "gtest/gtest.h"
#include "ngraph/file_util.hpp"
#include "ngraph/frontend/onnx_import/default_opset.hpp"
#include "ngraph/frontend/onnx_import/onnx.hpp"
#include "util/test_case.hpp"
#include "util/test_control.hpp"
#include "util/test_tools.hpp"
#include "util/type_prop.hpp"

using namespace ngraph;
using namespace ngraph::onnx_import;
using namespace ngraph::test;

static std::string s_manifest = "${MANIFEST}";

NGRAPH_TEST(onnx_dyn_shapes_${BACKEND_NAME}, onnx_dynamic_dims_to_ngraph_dynamic_dims)
{
    // the model represents a linear function A * x + B
    // where all 3 operands are model inputs (no initializers)
    const auto function = onnx_import::import_onnx_model(
        file_util::path_join(SERIALIZED_ZOO, "onnx/dynamic_shapes/ab_plus_c.prototxt"));

    const auto& graph_inputs = function->get_parameters();
    EXPECT_EQ(graph_inputs.size(), 3);

    // all inputs in the model have a 2D partial shape {?, 2}
    for (const auto& input : graph_inputs)
    {
        const auto& input_ps = input->get_partial_shape();
        EXPECT_TRUE(input_ps.is_dynamic());

        ASSERT_TRUE(input_ps.rank().is_static());
        EXPECT_EQ(static_cast<size_t>(input_ps.rank()), 2);

        EXPECT_TRUE(input_ps[0].is_dynamic());
        ASSERT_TRUE(input_ps[1].is_static());
        EXPECT_EQ(static_cast<size_t>(input_ps[1]), 2);
    }

    const auto& graph_outputs = function->get_results();
    EXPECT_EQ(graph_outputs.size(), 1);

    const auto out = *(graph_outputs.cbegin());
    const auto& out_ps = out->get_output_partial_shape(0);
    ASSERT_TRUE(out_ps.rank().is_static());
    EXPECT_EQ(static_cast<size_t>(out_ps.rank()), 2);

    EXPECT_TRUE(out_ps[0].is_dynamic());
    ASSERT_TRUE(out_ps[1].is_static());
    EXPECT_EQ(static_cast<size_t>(out_ps[1]), 2);
}

NGRAPH_TEST(onnx_dyn_shapes_${BACKEND_NAME}, ab_plus_c_inference)
{
    const auto function = onnx_import::import_onnx_model(
        file_util::path_join(SERIALIZED_ZOO, "onnx/dynamic_shapes/ab_plus_c.prototxt"));

    auto test_case = NgraphTestCase(function, "${BACKEND_NAME}", BackendMode::DYNAMIC);

    struct ExpectedValuesGenerator
    {
        int64_t i = 1;
        int64_t operator()()
        {
            const auto ret = i * i + i;
            ++i;
            return ret;
        }
    };

    const size_t NUM_BATCHES_TO_TEST = 5;

    for (size_t batch = 1; batch <= NUM_BATCHES_TO_TEST; ++batch)
    {
        const Shape shape{batch, 2};
        const auto elems_in_tensor = shape_size(shape);

        std::vector<int64_t> input_values(elems_in_tensor);
        std::iota(input_values.begin(), input_values.end(), 1);

        test_case.add_input<int64_t>(shape, input_values);
        test_case.add_input<int64_t>(shape, input_values);
        test_case.add_input<int64_t>(shape, input_values);

        std::vector<int64_t> expected_values(elems_in_tensor);
        std::generate(expected_values.begin(), expected_values.end(), ExpectedValuesGenerator{});
        test_case.add_expected_output<int64_t>(shape, expected_values);

        test_case.run();
    }
}

NGRAPH_TEST(onnx_dyn_shapes_${BACKEND_NAME}, scalar_initializers_shape_check)
{
    // initializers defined witout the "dims" field should produce Constants with an empty Shape
    // initializers with "dims: 0" should be have the same way (Shape{} not Shape{0})
    const auto function = onnx_import::import_onnx_model(
        file_util::path_join(SERIALIZED_ZOO, "onnx/dynamic_shapes/scalar_initializers.prototxt"));

    for (auto ng_node : function->get_ordered_ops())
    {
        if (as_type_ptr<default_opset::Constant>(ng_node))
        {
            EXPECT_EQ(ng_node->get_shape(), Shape{});
        }
    }
}

NGRAPH_TEST(onnx_dyn_shapes_${BACKEND_NAME}, dynamic_rank_input_check)
{
    // the model contains a single Add operation that takes a fully dynamic input and a scalar
    const auto function = onnx_import::import_onnx_model(
        file_util::path_join(SERIALIZED_ZOO, "onnx/dynamic_shapes/a_plus_b_dyn_rank.prototxt"));

    const auto& graph_inputs = function->get_parameters();
    ASSERT_EQ(graph_inputs.size(), 2);

    const auto dyn_rank_input = graph_inputs[0];
    const auto scalar_input = graph_inputs[1];

    EXPECT_TRUE(dyn_rank_input->get_partial_shape().rank().is_dynamic());

    ASSERT_TRUE(scalar_input->get_partial_shape().is_static());
    EXPECT_EQ(scalar_input->get_partial_shape().to_shape(), Shape{});

    const auto& graph_outputs = function->get_results();
    EXPECT_EQ(graph_outputs.size(), 1);

    const auto out = *(graph_outputs.cbegin());
    EXPECT_TRUE(out->get_output_partial_shape(0).rank().is_dynamic());
}

NGRAPH_TEST(onnx_dyn_shapes_${BACKEND_NAME}, dynamic_rank_input_inference)
{
    // the model contains a single Add operation that takes a fully dynamic input and a scalar
    const auto function = onnx_import::import_onnx_model(
        file_util::path_join(SERIALIZED_ZOO, "onnx/dynamic_shapes/a_plus_b_dyn_rank.prototxt"));

    auto test_case = NgraphTestCase(function, "${BACKEND_NAME}", BackendMode::DYNAMIC);

    const size_t RANKS_TO_TEST = 3;
    const int64_t SCALAR_INPUT_VAL = 5;

    for (size_t r = 0; r <= RANKS_TO_TEST; ++r)
    {
        const Shape shape(r, 2);
        const auto elems_in_tensor = shape_size(shape);

        std::vector<int64_t> input_values(elems_in_tensor);
        std::iota(input_values.begin(), input_values.end(), 1);

        test_case.add_input<int64_t>(shape, input_values);
        test_case.add_input<int64_t>(Shape{}, {SCALAR_INPUT_VAL});

        std::vector<int64_t> expected_values(elems_in_tensor);
        std::iota(expected_values.begin(), expected_values.end(), SCALAR_INPUT_VAL + 1);
        test_case.add_expected_output<int64_t>(shape, expected_values);

        test_case.run();
    }
}

NGRAPH_TEST(onnx_dyn_shapes_${BACKEND_NAME}, model_acosh_1_3)
{
    auto function = onnx_import::import_onnx_model(
        file_util::path_join(SERIALIZED_ZOO, "onnx/dynamic_shapes/acosh_dyn_shape.prototxt"));

    auto test_case = NgraphTestCase(function, "${BACKEND_NAME}", BackendMode::DYNAMIC);
    test_case.add_input<float>(Shape{1, 3}, {1.0f, 2.5f, 4.3f});
    test_case.add_expected_output<float>(Shape{1, 3}, {0.0f, 1.5667993f, 2.1379586f});

    test_case.run();
}

NGRAPH_TEST(onnx_dyn_shapes_${BACKEND_NAME}, model_acosh_3_2)
{
    auto function = onnx_import::import_onnx_model(
        file_util::path_join(SERIALIZED_ZOO, "onnx/dynamic_shapes/acosh_dyn_shape.prototxt"));

    auto test_case = NgraphTestCase(function, "${BACKEND_NAME}", BackendMode::DYNAMIC);
    test_case.add_input<float>(Shape{3, 2}, {1.0f, 2.5f, 4.3f, 1.0f, 2.5f, 4.3f});
    test_case.add_expected_output<float>(
        Shape{3, 2}, {0.0f, 1.5667993f, 2.1379586f, 0.0f, 1.5667993f, 2.1379586f});

    test_case.run();
}

NGRAPH_TEST(onnx_dyn_shapes_${BACKEND_NAME}, model_asinh_1_3)
{
    auto function = onnx_import::import_onnx_model(
        file_util::path_join(SERIALIZED_ZOO, "onnx/dynamic_shapes/asinh_dyn_shape.prototxt"));

    auto test_case = NgraphTestCase(function, "${BACKEND_NAME}", BackendMode::DYNAMIC);
    test_case.add_input<float>(Shape{1, 3}, {-1.5f, 0.0f, 1.5f});
    test_case.add_expected_output<float>(Shape{1, 3}, {-1.1947632f, 0.0f, 1.1947632f});

    test_case.run();
}

NGRAPH_TEST(onnx_dyn_shapes_${BACKEND_NAME}, model_asinh_3_2)
{
    auto function = onnx_import::import_onnx_model(
        file_util::path_join(SERIALIZED_ZOO, "onnx/dynamic_shapes/asinh_dyn_shape.prototxt"));

    auto test_case = NgraphTestCase(function, "${BACKEND_NAME}", BackendMode::DYNAMIC);
    test_case.add_input<float>(Shape{3, 2}, {-1.5f, 0.0f, 1.5f, -1.5f, 0.0f, 1.5f});
    test_case.add_expected_output<float>(
        Shape{3, 2}, {-1.1947632f, 0.0f, 1.1947632f, -1.1947632, 0.0f, 1.1947632f});

    test_case.run();
}

NGRAPH_TEST(onnx_dyn_shapes_${BACKEND_NAME}, model_atanh_1_3)
{
    auto function = onnx_import::import_onnx_model(
        file_util::path_join(SERIALIZED_ZOO, "onnx/dynamic_shapes/atanh_dyn_shape.prototxt"));

    auto test_case = NgraphTestCase(function, "${BACKEND_NAME}", BackendMode::DYNAMIC);
    test_case.add_input<float>(Shape{1, 3}, {-0.9f, 0.0f, 0.9f});
    test_case.add_expected_output<float>(Shape{1, 3}, {-1.47221948f, 0.0f, 1.47221948f});

    test_case.run();
}

NGRAPH_TEST(onnx_dyn_shapes_${BACKEND_NAME}, model_atanh_3_2)
{
    auto function = onnx_import::import_onnx_model(
        file_util::path_join(SERIALIZED_ZOO, "onnx/dynamic_shapes/atanh_dyn_shape.prototxt"));

    auto test_case = NgraphTestCase(function, "${BACKEND_NAME}", BackendMode::DYNAMIC);
    test_case.add_input<float>(Shape{3, 2}, {-0.9f, 0.0f, 0.9f, -0.9f, 0.0f, 0.9f});
    test_case.add_expected_output<float>(
        Shape{3, 2}, {-1.47221948f, 0.0f, 1.47221948f, -1.47221948f, 0.0f, 1.47221948f});

    test_case.run();
}

NGRAPH_TEST(onnx_dyn_shapes_${BACKEND_NAME}, model_conv_with_dynamic_batch)
{
    const auto function = onnx_import::import_onnx_model(file_util::path_join(
        SERIALIZED_ZOO, "onnx/dynamic_shapes/conv_with_dynamic_batch.prototxt"));

    auto test_case = NgraphTestCase(function, "${BACKEND_NAME}", BackendMode::DYNAMIC);

    const auto data_shape = Shape{1, 3, 7, 7};
    const auto filters_shape = Shape{10, 3, 2, 2};
    const auto data_elems = shape_size(data_shape);
    const auto filters_elems = shape_size(filters_shape);

    test_case.add_input<int64_t>(data_shape, std::vector<int64_t>(data_elems, 1));
    test_case.add_input<int64_t>(filters_shape, std::vector<int64_t>(filters_elems, 1));
    test_case.add_input<int64_t>(Shape{10}, std::vector<int64_t>(10, 1));

    const auto expected_out_shape = Shape{1, 10, 6, 6};
    const std::vector<int64_t> expected_values(shape_size(expected_out_shape), 13);
    test_case.add_expected_output<int64_t>(expected_out_shape, expected_values);

    test_case.run();
}

NGRAPH_TEST(onnx_dyn_shapes_${BACKEND_NAME}, avg_pool_dyn_shape)
{
    const auto function = onnx_import::import_onnx_model(
        file_util::path_join(SERIALIZED_ZOO, "onnx/dynamic_shapes/average_pool_2d_dyn.prototxt"));

    auto test_case = NgraphTestCase(function, "${BACKEND_NAME}", BackendMode::DYNAMIC);

    const Shape shape{1, 1, 4, 4};
    const auto elems_in_tensor = shape_size(shape);
    std::vector<float> input_values(elems_in_tensor);
    std::iota(input_values.begin(), input_values.end(), 0.f);

    test_case.add_input<float>(shape, input_values);

    std::vector<float> expected_values{2.5f, 4.5f, 10.5f, 12.5f};
    test_case.add_expected_output<float>(Shape{1, 1, 2, 2}, expected_values);

    test_case.run();
}

NGRAPH_TEST(onnx_dyn_shapes_${BACKEND_NAME}, max_pool_dyn_shape)
{
    const auto function = onnx_import::import_onnx_model(
        file_util::path_join(SERIALIZED_ZOO, "onnx/dynamic_shapes/max_pool_2d_dyn.prototxt"));

    auto test_case = NgraphTestCase(function, "${BACKEND_NAME}", BackendMode::DYNAMIC);

    const Shape shape{1, 1, 4, 4};
    const auto elems_in_tensor = shape_size(shape);
    std::vector<float> input_values(elems_in_tensor);
    std::iota(input_values.begin(), input_values.end(), 0.f);

    test_case.add_input<float>(shape, input_values);

    std::vector<float> expected_values{0.f, 2.f, 3.f, 8.f, 10.f, 11.f, 12.f, 14.f, 15.f};
    test_case.add_expected_output<float>(Shape{1, 1, 3, 3}, expected_values);

    test_case.run();
}

NGRAPH_TEST(onnx_dyn_shapes_${BACKEND_NAME}, global_avg_pool_dyn_shape)
{
    const auto function = onnx_import::import_onnx_model(file_util::path_join(
        SERIALIZED_ZOO, "onnx/dynamic_shapes/global_average_pool_dyn.prototxt"));

    auto test_case = NgraphTestCase(function, "${BACKEND_NAME}", BackendMode::DYNAMIC);

    const Shape shape{1, 3, 5, 5};
    const auto elems_in_tensor = shape_size(shape);
    std::vector<float> input_values(elems_in_tensor);
    std::iota(input_values.begin(), input_values.end(), 0.f);

    test_case.add_input<float>(shape, input_values);

    std::vector<float> expected_values{12.f, 37.f, 62.f};
    test_case.add_expected_output<float>(Shape{1, 3, 1, 1}, expected_values);

    test_case.run();
}

NGRAPH_TEST(onnx_dyn_shapes_${BACKEND_NAME}, global_max_pool_dyn_shape)
{
    const auto function = onnx_import::import_onnx_model(
        file_util::path_join(SERIALIZED_ZOO, "onnx/dynamic_shapes/global_max_pool_dyn.prototxt"));

    auto test_case = NgraphTestCase(function, "${BACKEND_NAME}", BackendMode::DYNAMIC);

    const Shape shape{1, 3, 5, 5};
    const auto elems_in_tensor = shape_size(shape);
    std::vector<float> input_values(elems_in_tensor);
    std::iota(input_values.begin(), input_values.end(), 0.f);

    test_case.add_input<float>(shape, input_values);

    std::vector<float> expected_values{24.f, 49.f, 74.f};
    test_case.add_expected_output<float>(Shape{1, 3, 1, 1}, expected_values);

    test_case.run();
}

<<<<<<< HEAD
NGRAPH_TEST(onnx_dyn_shapes_${BACKEND_NAME}, arg_max_dyn_shape)
{
    const auto function = onnx_import::import_onnx_model(
        file_util::path_join(SERIALIZED_ZOO, "onnx/dynamic_shapes/argmax_dyn.prototxt"));

    auto test_case = NgraphTestCase(function, "${BACKEND_NAME}", BackendMode::DYNAMIC);

    const Shape shape{3, 2, 2};
    const auto elems_in_tensor = shape_size(shape);
    std::vector<int32_t> input_values(elems_in_tensor);
    std::iota(input_values.begin(), input_values.end(), 1);

    test_case.add_input<int32_t>(shape, input_values);

    std::vector<int64_t> expected_values{1, 1, 1, 1, 1, 1};
    test_case.add_expected_output<int64_t>(Shape{3, 1, 2}, expected_values);
=======
NGRAPH_TEST(onnx_${BACKEND_NAME}, model_constant_of_shape_float_zeros)
{
    auto function = onnx_import::import_onnx_model(file_util::path_join(
        SERIALIZED_ZOO, "onnx/dynamic_shapes/constant_of_shape_float_zeros.prototxt"));

    std::vector<float> expected_values(24, 0);

    auto test_case = NgraphTestCase(function, "${BACKEND_NAME}", BackendMode::DYNAMIC);

    test_case.add_input<int64_t>(Shape{3}, std::vector<int64_t>{2, 3, 4});
    test_case.add_expected_output<float>(Shape{2, 3, 4}, expected_values);
>>>>>>> d28fac61

    test_case.run();
}

<<<<<<< HEAD
NGRAPH_TEST(onnx_dyn_shapes_${BACKEND_NAME}, arg_min_no_keep_dims_dyn_shape)
{
    const auto function = onnx_import::import_onnx_model(file_util::path_join(
        SERIALIZED_ZOO, "onnx/dynamic_shapes/argmin_no_keep_dims_dyn.prototxt"));

    auto test_case = NgraphTestCase(function, "${BACKEND_NAME}", BackendMode::DYNAMIC);

    const Shape shape{3, 2, 2};
    const auto elems_in_tensor = shape_size(shape);
    std::vector<int32_t> input_values(elems_in_tensor);
    std::iota(input_values.begin(), input_values.end(), 1);

    test_case.add_input<int32_t>(shape, input_values);

    std::vector<int64_t> expected_values{0, 0, 0, 0};
    test_case.add_expected_output<int64_t>(Shape{2, 2}, expected_values);
=======
NGRAPH_TEST(onnx_${BACKEND_NAME}, model_constant_of_shape_int_ones)
{
    auto function = onnx_import::import_onnx_model(file_util::path_join(
        SERIALIZED_ZOO, "onnx/dynamic_shapes/constant_of_shape_int_ones.prototxt"));

    std::vector<int32_t> expected_values(6, 1);

    auto test_case = NgraphTestCase(function, "${BACKEND_NAME}", BackendMode::DYNAMIC);

    test_case.add_input<int64_t>(Shape{2}, std::vector<int64_t>{2, 3});
    test_case.add_expected_output<int32_t>(Shape{2, 3}, expected_values);
>>>>>>> d28fac61

    test_case.run();
}<|MERGE_RESOLUTION|>--- conflicted
+++ resolved
@@ -363,7 +363,6 @@
     test_case.run();
 }
 
-<<<<<<< HEAD
 NGRAPH_TEST(onnx_dyn_shapes_${BACKEND_NAME}, arg_max_dyn_shape)
 {
     const auto function = onnx_import::import_onnx_model(
@@ -380,7 +379,30 @@
 
     std::vector<int64_t> expected_values{1, 1, 1, 1, 1, 1};
     test_case.add_expected_output<int64_t>(Shape{3, 1, 2}, expected_values);
-=======
+
+    test_case.run();
+}
+
+NGRAPH_TEST(onnx_dyn_shapes_${BACKEND_NAME}, arg_min_no_keep_dims_dyn_shape)
+{
+    const auto function = onnx_import::import_onnx_model(file_util::path_join(
+        SERIALIZED_ZOO, "onnx/dynamic_shapes/argmin_no_keep_dims_dyn.prototxt"));
+
+    auto test_case = NgraphTestCase(function, "${BACKEND_NAME}", BackendMode::DYNAMIC);
+
+    const Shape shape{3, 2, 2};
+    const auto elems_in_tensor = shape_size(shape);
+    std::vector<int32_t> input_values(elems_in_tensor);
+    std::iota(input_values.begin(), input_values.end(), 1);
+
+    test_case.add_input<int32_t>(shape, input_values);
+
+    std::vector<int64_t> expected_values{0, 0, 0, 0};
+    test_case.add_expected_output<int64_t>(Shape{2, 2}, expected_values);
+
+    test_case.run();
+}
+
 NGRAPH_TEST(onnx_${BACKEND_NAME}, model_constant_of_shape_float_zeros)
 {
     auto function = onnx_import::import_onnx_model(file_util::path_join(
@@ -392,29 +414,10 @@
 
     test_case.add_input<int64_t>(Shape{3}, std::vector<int64_t>{2, 3, 4});
     test_case.add_expected_output<float>(Shape{2, 3, 4}, expected_values);
->>>>>>> d28fac61
-
-    test_case.run();
-}
-
-<<<<<<< HEAD
-NGRAPH_TEST(onnx_dyn_shapes_${BACKEND_NAME}, arg_min_no_keep_dims_dyn_shape)
-{
-    const auto function = onnx_import::import_onnx_model(file_util::path_join(
-        SERIALIZED_ZOO, "onnx/dynamic_shapes/argmin_no_keep_dims_dyn.prototxt"));
-
-    auto test_case = NgraphTestCase(function, "${BACKEND_NAME}", BackendMode::DYNAMIC);
-
-    const Shape shape{3, 2, 2};
-    const auto elems_in_tensor = shape_size(shape);
-    std::vector<int32_t> input_values(elems_in_tensor);
-    std::iota(input_values.begin(), input_values.end(), 1);
-
-    test_case.add_input<int32_t>(shape, input_values);
-
-    std::vector<int64_t> expected_values{0, 0, 0, 0};
-    test_case.add_expected_output<int64_t>(Shape{2, 2}, expected_values);
-=======
+
+    test_case.run();
+}
+
 NGRAPH_TEST(onnx_${BACKEND_NAME}, model_constant_of_shape_int_ones)
 {
     auto function = onnx_import::import_onnx_model(file_util::path_join(
@@ -426,7 +429,6 @@
 
     test_case.add_input<int64_t>(Shape{2}, std::vector<int64_t>{2, 3});
     test_case.add_expected_output<int32_t>(Shape{2, 3}, expected_values);
->>>>>>> d28fac61
 
     test_case.run();
 }