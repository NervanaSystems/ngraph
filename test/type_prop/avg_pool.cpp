//*****************************************************************************
// Copyright 2017-2020 Intel Corporation
//
// Licensed under the Apache License, Version 2.0 (the "License");
// you may not use this file except in compliance with the License.
// You may obtain a copy of the License at
//
//     http://www.apache.org/licenses/LICENSE-2.0
//
// Unless required by applicable law or agreed to in writing, software
// distributed under the License is distributed on an "AS IS" BASIS,
// WITHOUT WARRANTIES OR CONDITIONS OF ANY KIND, either express or implied.
// See the License for the specific language governing permissions and
// limitations under the License.
//*****************************************************************************

#include "gtest/gtest.h"
#include "ngraph/ngraph.hpp"
#include "util/type_prop.hpp"

using namespace std;
using namespace ngraph;

TEST(type_prop, avg_pool_1d_deduce)
{
    // Deduce type
    auto param = make_shared<op::Parameter>(element::f32, Shape{64, 3, 100});
    Shape window_shape{10};
    auto avg_pool = make_shared<op::AvgPool>(param, window_shape);

<<<<<<< HEAD
    EXPECT_EQ(avg_pool->get_output_element_type(0), element::f32);
    EXPECT_EQ(avg_pool->get_shape(), (Shape{64, 3, 91}));
=======
    EXPECT_EQ(avg_pool->get_element_type(), element::f32);
    EXPECT_EQ(avg_pool->get_output_shape(0), (Shape{64, 3, 91}));
>>>>>>> cbe47149

    EXPECT_EQ(avg_pool->get_window_movement_strides(), Strides{1});
    EXPECT_EQ(avg_pool->get_window_shape(), Shape{10});
    EXPECT_EQ(avg_pool->get_padding_below(), Shape{0});
    EXPECT_EQ(avg_pool->get_padding_above(), Shape{0});
}

TEST(type_prop, avg_pool_1d_deduce_strided)
{
    // Deduce type
    auto param = make_shared<op::Parameter>(element::f32, Shape{64, 3, 100});
    Shape window_shape{10};
    auto move_strides = Strides{2};
    auto avg_pool = make_shared<op::AvgPool>(param, window_shape, move_strides);

<<<<<<< HEAD
    EXPECT_EQ(avg_pool->get_output_element_type(0), element::f32);
    EXPECT_EQ(avg_pool->get_shape(), (Shape{64, 3, 46}));
=======
    EXPECT_EQ(avg_pool->get_element_type(), element::f32);
    EXPECT_EQ(avg_pool->get_output_shape(0), (Shape{64, 3, 46}));
>>>>>>> cbe47149

    EXPECT_EQ(avg_pool->get_window_movement_strides(), Strides{2});
    EXPECT_EQ(avg_pool->get_window_shape(), Shape{10});
    EXPECT_EQ(avg_pool->get_padding_below(), Shape{0});
    EXPECT_EQ(avg_pool->get_padding_above(), Shape{0});
}

TEST(type_prop, avg_pool_1d_deduce_strided_small_uneven)
{
    // Deduce type
    auto param = make_shared<op::Parameter>(element::f32, Shape{64, 3, 5});
    Shape window_shape{2};
    auto move_strides = Strides{2};
    auto avg_pool = make_shared<op::AvgPool>(param, window_shape, move_strides);

<<<<<<< HEAD
    EXPECT_EQ(avg_pool->get_output_element_type(0), element::f32);
    EXPECT_EQ(avg_pool->get_shape(), (Shape{64, 3, 2}));
=======
    EXPECT_EQ(avg_pool->get_element_type(), element::f32);
    EXPECT_EQ(avg_pool->get_output_shape(0), (Shape{64, 3, 2}));
>>>>>>> cbe47149

    EXPECT_EQ(avg_pool->get_window_movement_strides(), Strides{2});
    EXPECT_EQ(avg_pool->get_window_shape(), Shape{2});
    EXPECT_EQ(avg_pool->get_padding_below(), Shape{0});
    EXPECT_EQ(avg_pool->get_padding_above(), Shape{0});
}

TEST(type_prop, avg_pool_1d_deduce_strided_small_even)
{
    // Deduce type
    auto param = make_shared<op::Parameter>(element::f32, Shape{64, 3, 6});
    Shape window_shape{2};
    auto move_strides = Strides{2};
    auto avg_pool = make_shared<op::AvgPool>(param, window_shape, move_strides);

<<<<<<< HEAD
    EXPECT_EQ(avg_pool->get_output_element_type(0), element::f32);
    EXPECT_EQ(avg_pool->get_shape(), (Shape{64, 3, 3}));
=======
    EXPECT_EQ(avg_pool->get_element_type(), element::f32);
    EXPECT_EQ(avg_pool->get_output_shape(0), (Shape{64, 3, 3}));
>>>>>>> cbe47149

    EXPECT_EQ(avg_pool->get_window_movement_strides(), Strides{2});
    EXPECT_EQ(avg_pool->get_window_shape(), Shape{2});
    EXPECT_EQ(avg_pool->get_padding_below(), Shape{0});
    EXPECT_EQ(avg_pool->get_padding_above(), Shape{0});
}

TEST(type_prop, avg_pool_2d_deduce)
{
    // Deduce type
    auto param = make_shared<op::Parameter>(element::f32, Shape{64, 3, 100, 150});
    Shape window_shape{10, 20};
    auto avg_pool = make_shared<op::AvgPool>(param, window_shape);

<<<<<<< HEAD
    EXPECT_EQ(avg_pool->get_output_element_type(0), element::f32);
    EXPECT_EQ(avg_pool->get_shape(), (Shape{64, 3, 91, 131}));
=======
    EXPECT_EQ(avg_pool->get_element_type(), element::f32);
    EXPECT_EQ(avg_pool->get_output_shape(0), (Shape{64, 3, 91, 131}));
>>>>>>> cbe47149

    EXPECT_EQ(avg_pool->get_window_movement_strides(), (Strides{1, 1}));
    EXPECT_EQ(avg_pool->get_window_shape(), (Shape{10, 20}));
    EXPECT_EQ(avg_pool->get_padding_below(), (Shape{0, 0}));
    EXPECT_EQ(avg_pool->get_padding_above(), (Shape{0, 0}));
}

TEST(type_prop, avg_pool_2d_deduce_strided)
{
    // Deduce type
    auto param = make_shared<op::Parameter>(element::f32, Shape{64, 3, 100, 150});
    Shape window_shape{10, 20};
    auto move_strides = Strides{2, 3};
    auto avg_pool = make_shared<op::AvgPool>(param, window_shape, move_strides);

<<<<<<< HEAD
    EXPECT_EQ(avg_pool->get_output_element_type(0), element::f32);
    EXPECT_EQ(avg_pool->get_shape(), (Shape{64, 3, 46, 44}));
=======
    EXPECT_EQ(avg_pool->get_element_type(), element::f32);
    EXPECT_EQ(avg_pool->get_output_shape(0), (Shape{64, 3, 46, 44}));
>>>>>>> cbe47149

    EXPECT_EQ(avg_pool->get_window_movement_strides(), (Strides{2, 3}));
    EXPECT_EQ(avg_pool->get_window_shape(), (Shape{10, 20}));
    EXPECT_EQ(avg_pool->get_padding_below(), (Shape{0, 0}));
    EXPECT_EQ(avg_pool->get_padding_above(), (Shape{0, 0}));
}

TEST(type_prop, avg_pool_3d_deduce_strided_small)
{
    // Deduce type
    auto param = make_shared<op::Parameter>(element::f32, Shape{64, 3, 7, 8, 10});
    Shape window_shape{2, 3, 2};
    auto move_strides = Strides{2, 3, 4};
    auto avg_pool = make_shared<op::AvgPool>(param, window_shape, move_strides);

<<<<<<< HEAD
    EXPECT_EQ(avg_pool->get_output_element_type(0), element::f32);
    EXPECT_EQ(avg_pool->get_shape(), (Shape{64, 3, 3, 2, 3}));
=======
    EXPECT_EQ(avg_pool->get_element_type(), element::f32);
    EXPECT_EQ(avg_pool->get_output_shape(0), (Shape{64, 3, 3, 2, 3}));
>>>>>>> cbe47149

    EXPECT_EQ(avg_pool->get_window_movement_strides(), (Strides{2, 3, 4}));
    EXPECT_EQ(avg_pool->get_window_shape(), (Shape{2, 3, 2}));
    EXPECT_EQ(avg_pool->get_padding_below(), (Shape{0, 0, 0}));
    EXPECT_EQ(avg_pool->get_padding_above(), (Shape{0, 0, 0}));
}

TEST(type_prop, avg_pool_3d_deduce_strided_padded_small)
{
    // Deduce type
    auto param = make_shared<op::Parameter>(element::f32, Shape{64, 3, 7, 8, 10});
    Shape window_shape{2, 3, 2};
    auto move_strides = Strides{2, 3, 4};
    Shape padding_below{5, 6, 4};
    Shape padding_above{6, 4, 5};
    auto avg_pool = make_shared<op::AvgPool>(
        param, window_shape, move_strides, padding_below, padding_above, true);

<<<<<<< HEAD
    EXPECT_EQ(avg_pool->get_output_element_type(0), element::f32);
    EXPECT_EQ(avg_pool->get_shape(), (Shape{64, 3, 9, 6, 5}));
=======
    EXPECT_EQ(avg_pool->get_element_type(), element::f32);
    EXPECT_EQ(avg_pool->get_output_shape(0), (Shape{64, 3, 9, 6, 5}));
>>>>>>> cbe47149

    EXPECT_EQ(avg_pool->get_window_movement_strides(), (Strides{2, 3, 4}));
    EXPECT_EQ(avg_pool->get_window_shape(), (Shape{2, 3, 2}));
    EXPECT_EQ(avg_pool->get_padding_below(), (Shape{5, 6, 4}));
    EXPECT_EQ(avg_pool->get_padding_above(), (Shape{6, 4, 5}));
}

TEST(type_prop, avg_pool_ceil_mode)
{
    // Deduce type
    auto param = make_shared<op::Parameter>(element::f32, Shape{64, 3, 10});
    Shape window_shape{2};
    auto move_strides = Strides{4};
    Shape padding_below{4};
    Shape padding_above{5};
    auto avg_pool = make_shared<op::AvgPool>(param,
                                             window_shape,
                                             move_strides,
                                             padding_below,
                                             padding_above,
                                             true,
                                             op::PadType::EXPLICIT,
                                             true);

    // ceil((10 + 9 - 2)/4) + 1
    EXPECT_EQ(avg_pool->get_output_shape(0), (Shape{64, 3, 6}));
}

TEST(type_prop, avg_pool_invalid_0d_input)
{
    // Deduce type
    auto param = make_shared<op::Parameter>(element::f32, Shape{});
    Shape window_shape{};
    try
    {
        auto avg_pool = make_shared<op::AvgPool>(param, window_shape);

        // Should have thrown, so fail if it didn't
        FAIL() << "Invalid 0D input not detected";
    }
    catch (const NodeValidationFailure& error)
    {
        EXPECT_HAS_SUBSTRING(error.what(),
                             "Data batch must have rank of at least 3 (one batch axis, one "
                             "input-channel axis, and at least one spatial dimension)");
    }
    catch (...)
    {
        FAIL() << "Deduced type check failed for unexpected reason";
    }
}

TEST(type_prop, avg_pool_invalid_1d_input)
{
    // Deduce type
    auto param = make_shared<op::Parameter>(element::f32, Shape{2});
    Shape window_shape{};
    try
    {
        auto avg_pool = make_shared<op::AvgPool>(param, window_shape);

        // Should have thrown, so fail if it didn't
        FAIL() << "Invalid 1D input not detected";
    }
    catch (const NodeValidationFailure& error)
    {
        EXPECT_HAS_SUBSTRING(error.what(),
                             "Data batch must have rank of at least 3 (one batch axis, one "
                             "input-channel axis, and at least one spatial dimension)");
    }
    catch (...)
    {
        FAIL() << "Deduced type check failed for unexpected reason";
    }
}

TEST(type_prop, avg_pool_invalid_2d_input)
{
    // Deduce type
    auto param = make_shared<op::Parameter>(element::f32, Shape{2, 6});
    Shape window_shape{};
    try
    {
        auto avg_pool = make_shared<op::AvgPool>(param, window_shape);

        // Should have thrown, so fail if it didn't
        FAIL() << "Invalid 2D input not detected";
    }
    catch (const NodeValidationFailure& error)
    {
        EXPECT_HAS_SUBSTRING(error.what(),
                             "Data batch must have rank of at least 3 (one batch axis, one "
                             "input-channel axis, and at least one spatial dimension)");
    }
    catch (...)
    {
        FAIL() << "Deduced type check failed for unexpected reason";
    }
}

TEST(type_prop, avg_pool_invalid_0_batch_size)
{
    // Deduce type
    auto param = make_shared<op::Parameter>(element::f32, Shape{0, 6, 1});
    Shape window_shape{1};
    try
    {
        auto avg_pool = make_shared<op::AvgPool>(param, window_shape);

        // Should have thrown, so fail if it didn't
        FAIL() << "Invalid input with 0 batch size not detected";
    }
    catch (const NodeValidationFailure& error)
    {
        EXPECT_HAS_SUBSTRING(error.what(), "Batch size is zero");
    }
    catch (...)
    {
        FAIL() << "Deduced type check failed for unexpected reason";
    }
}

TEST(type_prop, avg_pool_invalid_0_channels)
{
    // Deduce type
    auto param = make_shared<op::Parameter>(element::f32, Shape{6, 0, 1});
    Shape window_shape{1};
    try
    {
        auto avg_pool = make_shared<op::AvgPool>(param, window_shape);

        // Should have thrown, so fail if it didn't
        FAIL() << "Invalid input with 0 channels not detected";
    }
    catch (const NodeValidationFailure& error)
    {
        EXPECT_HAS_SUBSTRING(error.what(), "Channel count is zero");
    }
    catch (...)
    {
        FAIL() << "Deduced type check failed for unexpected reason";
    }
}

TEST(type_prop, avg_pool_invalid_wrong_number_of_window_dimensions_too_many)
{
    // Deduce type
    auto param = make_shared<op::Parameter>(element::f32, Shape{6, 2, 10, 10});
    Shape window_shape{3, 3, 3};
    try
    {
        auto avg_pool = make_shared<op::AvgPool>(param, window_shape);

        // Should have thrown, so fail if it didn't
        FAIL() << "Invalid input with too many window dimensions not detected";
    }
    catch (const NodeValidationFailure& error)
    {
        EXPECT_HAS_SUBSTRING(error.what(),
                             "Ranks for data item shape (data batch has shape {6,2,10,10}, so data "
                             "item rank is 2), padding below (CoordinateDiff{0, 0, 0}), padding "
                             "above (CoordinateDiff{0, 0, 0}), window shape ({3,3,3}), and window "
                             "strides (Strides{1, 1, 1}) do not match");
    }
    catch (...)
    {
        FAIL() << "Deduced type check failed for unexpected reason";
    }
}

TEST(type_prop, avg_pool_invalid_wrong_number_of_window_dimensions_too_few)
{
    // Deduce type
    auto param = make_shared<op::Parameter>(element::f32, Shape{6, 2, 10, 10});
    Shape window_shape{3};
    try
    {
        auto avg_pool = make_shared<op::AvgPool>(param, window_shape);

        // Should have thrown, so fail if it didn't
        FAIL() << "Invalid input with too few window dimensions not detected";
    }
    catch (const NodeValidationFailure& error)
    {
        EXPECT_HAS_SUBSTRING(error.what(),
                             "Ranks for data item shape (data batch has shape {6,2,10,10}, so data "
                             "item rank is 2), padding below (CoordinateDiff{0}), padding above "
                             "(CoordinateDiff{0}), window shape ({3}), and window strides "
                             "(Strides{1}) do not match");
    }
    catch (...)
    {
        FAIL() << "Deduced type check failed for unexpected reason";
    }
}

TEST(type_prop, avg_pool_invalid_movement_stride_rank)
{
    // Deduce type
    auto param = make_shared<op::Parameter>(element::f32, Shape{6, 2, 10, 10});
    Shape window_shape{3, 3};
    auto move_strides = Strides{2, 3, 8};
    try
    {
        auto avg_pool = make_shared<op::AvgPool>(param, window_shape, move_strides);

        // Should have thrown, so fail if it didn't
        FAIL() << "Invalid input with wrong movement stride rank not detected";
    }
    catch (const NodeValidationFailure& error)
    {
        EXPECT_HAS_SUBSTRING(error.what(),
                             "Ranks for data item shape (data batch has shape {6,2,10,10}, so data "
                             "item rank is 2), padding below (CoordinateDiff{0, 0}), padding above "
                             "(CoordinateDiff{0, 0}), window shape ({3,3}), and window strides "
                             "(Strides{2, 3, 8}) do not match");
    }
    catch (...)
    {
        FAIL() << "Deduced type check failed for unexpected reason";
    }
}

TEST(type_prop, avg_pool_invalid_padding_below_rank)
{
    // Deduce type
    auto param = make_shared<op::Parameter>(element::f32, Shape{6, 2, 10, 10});
    Shape window_shape{3, 3};
    auto move_strides = Strides{2, 3};
    Shape padding_below{1, 2, 3};
    Shape padding_above{1, 2};
    try
    {
        auto avg_pool = make_shared<op::AvgPool>(
            param, window_shape, move_strides, padding_below, padding_above, false);

        // Should have thrown, so fail if it didn't
        FAIL() << "Invalid input with wrong below-padding rank not detected";
    }
    catch (const NodeValidationFailure& error)
    {
        EXPECT_HAS_SUBSTRING(error.what(),
                             "Ranks for data item shape (data batch has shape {6,2,10,10}, so data "
                             "item rank is 2), padding below (CoordinateDiff{1, 2, 3}), padding "
                             "above (CoordinateDiff{1, 2}), window shape ({3,3}), and window "
                             "strides (Strides{2, 3}) do not match");
    }
    catch (...)
    {
        FAIL() << "Deduced type check failed for unexpected reason";
    }
}

TEST(type_prop, avg_pool_invalid_padding_above_rank)
{
    // Deduce type
    auto param = make_shared<op::Parameter>(element::f32, Shape{6, 2, 10, 10});
    Shape window_shape{3, 3};
    auto move_strides = Strides{2, 3};
    Shape padding_below{1, 2};
    Shape padding_above{1, 2, 3};
    try
    {
        auto avg_pool = make_shared<op::AvgPool>(
            param, window_shape, move_strides, padding_below, padding_above, false);

        // Should have thrown, so fail if it didn't
        FAIL() << "Invalid input with wrong above-padding rank not detected";
    }
    catch (const NodeValidationFailure& error)
    {
        EXPECT_HAS_SUBSTRING(error.what(),
                             "Ranks for data item shape (data batch has shape {6,2,10,10}, so data "
                             "item rank is 2), padding below (CoordinateDiff{1, 2}), padding above "
                             "(CoordinateDiff{1, 2, 3}), window shape ({3,3}), and window strides "
                             "(Strides{2, 3}) do not match");
    }
    catch (...)
    {
        FAIL() << "Deduced type check failed for unexpected reason";
    }
}

TEST(type_prop, avg_pool_invalid_input_item_size_0)
{
    // Deduce type
    auto param = make_shared<op::Parameter>(element::f32, Shape{6, 2, 0, 10});
    Shape window_shape{3, 3};
    try
    {
        auto avg_pool = make_shared<op::AvgPool>(param, window_shape);

        // Should have thrown, so fail if it didn't
        FAIL() << "Invalid input with zero-length spatial axis not detected";
    }
    catch (const NodeValidationFailure& error)
    {
        EXPECT_HAS_SUBSTRING(
            error.what(),
            "Data shape after padding and dilation has dimension less than 1 (dim: 0) at axis 0");
    }
    catch (...)
    {
        FAIL() << "Deduced type check failed for unexpected reason";
    }
}

TEST(type_prop, avg_pool_invalid_window_size_0)
{
    // Deduce type
    auto param = make_shared<op::Parameter>(element::f32, Shape{6, 2, 10, 10});
    Shape window_shape{3, 0};
    try
    {
        auto avg_pool = make_shared<op::AvgPool>(param, window_shape);

        // Should have thrown, so fail if it didn't
        FAIL() << "Invalid input with zero-length window axis not detected";
    }
    catch (const NodeValidationFailure& error)
    {
        EXPECT_HAS_SUBSTRING(error.what(),
                             "Window after dilation has dimension less than 1 (dim: 0) at axis 1");
    }
    catch (...)
    {
        FAIL() << "Deduced type check failed for unexpected reason";
    }
}

TEST(type_prop, avg_pool_invalid_dilated_too_large)
{
    // Deduce type
    auto param = make_shared<op::Parameter>(element::f32, Shape{6, 2, 8, 8});
    Shape window_shape{9, 9};
    try
    {
        auto avg_pool = make_shared<op::AvgPool>(param, window_shape);

        // Should have thrown, so fail if it didn't
        FAIL() << "Invalid input with oversized window not detected";
    }
    catch (const NodeValidationFailure& error)
    {
        EXPECT_HAS_SUBSTRING(error.what(),
                             "Window after dilation has dimension (dim: 9) larger than the data "
                             "shape after padding (dim: 8) at axis 0");
    }
    catch (...)
    {
        FAIL() << "Deduced type check failed for unexpected reason";
    }
}

TEST(type_prop, avg_pool_larger_than_pre_padding_but_fits_in_post_padding)
{
    auto param = make_shared<op::Parameter>(element::f32, Shape{6, 2, 8, 8});
    Shape window_shape{9, 9};
    Strides window_strides{1, 1};
    Shape padding_below{0, 0};
    Shape padding_above{1, 1};
    auto avg_pool =
        make_shared<op::AvgPool>(param, window_shape, window_strides, padding_below, padding_above);

    ASSERT_EQ(avg_pool->get_output_element_type(0), element::f32);
    ASSERT_EQ(avg_pool->get_output_shape(0), (Shape{6, 2, 1, 1}));
}

TEST(type_prop, avg_pool_invalid_movement_stride_0)
{
    // Deduce type
    auto param = make_shared<op::Parameter>(element::f32, Shape{6, 2, 10, 10});
    Shape window_shape{3, 3};
    auto move_strides = Strides{0, 1};
    try
    {
        auto avg_pool = make_shared<op::AvgPool>(param, window_shape, move_strides);

        // Should have thrown, so fail if it didn't
        FAIL() << "Invalid input with 0-length movement stride axis not detected";
    }
    catch (const NodeValidationFailure& error)
    {
        EXPECT_HAS_SUBSTRING(error.what(),
                             "Window strides (Strides{0, 1}) has zero dimension at axis 0");
    }
    catch (...)
    {
        FAIL() << "Deduced type check failed for unexpected reason";
    }
}

TEST(type_prop, avg_pool_partial_rank_dynamic_ok)
{
    PartialShape arg_shape{PartialShape::dynamic()};
    Shape window_shape{2, 3, 4, 5};
    Strides window_movement_strides{1, 1, 1, 1};
    Shape padding_below{0, 0, 0, 0};
    Shape padding_above{0, 0, 0, 0};
    bool include_padding_in_average = false;

    auto param = make_shared<op::Parameter>(element::f32, arg_shape);
    auto ap = make_shared<op::AvgPool>(param,
                                       window_shape,
                                       window_movement_strides,
                                       padding_below,
                                       padding_above,
                                       include_padding_in_average);

    ASSERT_EQ(ap->get_output_element_type(0), element::f32);
    ASSERT_TRUE(ap->get_output_partial_shape(0).same_scheme(PartialShape::dynamic(6)));
}

TEST(type_prop, avg_pool_partial_rank_dynamic_attrib_rank_mismatch)
{
    PartialShape arg_shape{PartialShape::dynamic()};
    Shape window_shape{2, 3, 4, 5};
    Strides window_movement_strides{1, 1, 1, 1, 1};
    Shape padding_below{0, 0, 0, 0};
    Shape padding_above{0, 0, 0, 0};
    bool include_padding_in_average = false;

    auto param = make_shared<op::Parameter>(element::f32, arg_shape);

    try
    {
        auto ap = make_shared<op::AvgPool>(param,
                                           window_shape,
                                           window_movement_strides,
                                           padding_below,
                                           padding_above,
                                           include_padding_in_average);
        FAIL() << "Mismatch of attribute ranks not detected";
    }
    catch (const NodeValidationFailure& error)
    {
        EXPECT_HAS_SUBSTRING(
            error.what(),
            std::string("Ranks for data item shape (data batch has shape ?, so data item rank is "
                        "?), padding below (CoordinateDiff{0, 0, 0, 0}), padding above "
                        "(CoordinateDiff{0, 0, 0, 0}), window shape ({2,3,4,5}), and window "
                        "strides (Strides{1, 1, 1, 1, 1}) do not match"));
    }
    catch (...)
    {
        FAIL() << "Deduced type check failed for unexpected reason";
    }
}

TEST(type_prop, avg_pool_partial_rank_static_dynamic_ok)
{
    PartialShape arg_shape{PartialShape::dynamic(6)};
    Shape window_shape{2, 3, 4, 5};
    Strides window_movement_strides{1, 1, 1, 1};
    Shape padding_below{0, 0, 0, 0};
    Shape padding_above{0, 0, 0, 0};
    bool include_padding_in_average = false;

    auto param = make_shared<op::Parameter>(element::f32, arg_shape);
    auto ap = make_shared<op::AvgPool>(param,
                                       window_shape,
                                       window_movement_strides,
                                       padding_below,
                                       padding_above,
                                       include_padding_in_average);

    ASSERT_EQ(ap->get_output_element_type(0), element::f32);
    ASSERT_TRUE(ap->get_output_partial_shape(0).same_scheme(PartialShape::dynamic(6)));
}

TEST(type_prop, avg_pool_partial_rank_static_dynamic_some_dims_known_ok)
{
    PartialShape arg_shape{5, Dimension::dynamic(), 8, Dimension::dynamic(), 4, 7};
    Shape window_shape{2, 3, 4, 5};
    Strides window_movement_strides{1, 1, 1, 1};
    Shape padding_below{0, 0, 0, 0};
    Shape padding_above{0, 0, 0, 0};
    bool include_padding_in_average = false;

    auto param = make_shared<op::Parameter>(element::f32, arg_shape);
    auto ap = make_shared<op::AvgPool>(param,
                                       window_shape,
                                       window_movement_strides,
                                       padding_below,
                                       padding_above,
                                       include_padding_in_average);

    ASSERT_EQ(ap->get_output_element_type(0), element::f32);
    ASSERT_TRUE(ap->get_output_partial_shape(0).same_scheme(
        PartialShape{5, Dimension::dynamic(), 7, Dimension::dynamic(), 1, 3}));
}

TEST(type_prop, avg_pool_partial_rank_static_dynamic_attrib_rank_mismatch)
{
    PartialShape arg_shape{5, Dimension::dynamic(), 8, Dimension::dynamic(), 4, 7};
    Shape window_shape{2, 3, 4, 5, 6};
    Strides window_movement_strides{1, 1, 1, 1};
    Shape padding_below{0, 0, 0, 0};
    Shape padding_above{0, 0, 0, 0};
    bool include_padding_in_average = false;

    auto param = make_shared<op::Parameter>(element::f32, arg_shape);

    try
    {
        auto ap = make_shared<op::AvgPool>(param,
                                           window_shape,
                                           window_movement_strides,
                                           padding_below,
                                           padding_above,
                                           include_padding_in_average);
        FAIL() << "Mismatch of attribute ranks not detected";
    }
    catch (const NodeValidationFailure& error)
    {
        EXPECT_HAS_SUBSTRING(
            error.what(),
            std::string("Ranks for data item shape (data batch has shape {5,?,8,?,4,7}, so data "
                        "item rank is 4), padding below (CoordinateDiff{0, 0, 0, 0}), padding "
                        "above (CoordinateDiff{0, 0, 0, 0}), window shape ({2,3,4,5,6}), and "
                        "window strides (Strides{1, 1, 1, 1}) do not match"));
    }
    catch (...)
    {
        FAIL() << "Deduced type check failed for unexpected reason";
    }
}

TEST(type_prop, avg_pool_partial_rank_static_dynamic_window_not_too_big)
{
    PartialShape arg_shape{5, Dimension::dynamic(), 8, Dimension::dynamic(), 4, 7};
    Shape window_shape{9, 3, 4, 5};
    Strides window_movement_strides{1, 1, 1, 1};
    Shape padding_below{0, 0, 0, 0};
    Shape padding_above{0, 0, 0, 0};
    bool include_padding_in_average = false;

    auto param = make_shared<op::Parameter>(element::f32, arg_shape);

    try
    {
        auto ap = make_shared<op::AvgPool>(param,
                                           window_shape,
                                           window_movement_strides,
                                           padding_below,
                                           padding_above,
                                           include_padding_in_average);
        FAIL() << "Oversized window not detected";
    }
    catch (const NodeValidationFailure& error)
    {
        EXPECT_HAS_SUBSTRING(error.what(),
                             std::string("Window after dilation has dimension (dim: 9) larger than "
                                         "the data shape after padding (dim: 8) at axis 0"));
    }
    catch (...)
    {
        FAIL() << "Deduced type check failed for unexpected reason";
    }
}

TEST(type_prop, avg_pool_partial_rank_static_dynamic_padded_window_not_too_big)
{
    PartialShape arg_shape{5, Dimension::dynamic(), 8, Dimension::dynamic(), 4, 7};
    Shape window_shape{9, 3, 4, 5};
    Strides window_movement_strides{1, 1, 1, 1};
    Shape padding_below{0, 0, 0, 0};
    Shape padding_above{1, 0, 0, 0};
    bool include_padding_in_average = false;

    auto param = make_shared<op::Parameter>(element::f32, arg_shape);
    auto ap = make_shared<op::AvgPool>(param,
                                       window_shape,
                                       window_movement_strides,
                                       padding_below,
                                       padding_above,
                                       include_padding_in_average);

    ASSERT_EQ(ap->get_output_element_type(0), element::f32);
    ASSERT_TRUE(ap->get_output_partial_shape(0).same_scheme(
        PartialShape{5, Dimension::dynamic(), 1, Dimension::dynamic(), 1, 3}));
}

TEST(type_prop, avg_pool_partial_rank_static_dynamic_window_in_padding)
{
    PartialShape arg_shape{5, Dimension::dynamic(), 8, Dimension::dynamic(), 4, 7};
    Shape window_shape{9, 3, 4, 3};
    Strides window_movement_strides{1, 1, 1, 1};
    Shape padding_below{0, 0, 0, 4};
    Shape padding_above{0, 0, 0, 0};
    bool include_padding_in_average = false;

    auto param = make_shared<op::Parameter>(element::f32, arg_shape);

    try
    {
        auto ap = make_shared<op::AvgPool>(param,
                                           window_shape,
                                           window_movement_strides,
                                           padding_below,
                                           padding_above,
                                           include_padding_in_average);
        FAIL() << "Window in padding not detected";
    }
    catch (const NodeValidationFailure& error)
    {
        EXPECT_HAS_SUBSTRING(error.what(),
                             std::string("Window after dilation has dimension (dim: 9) larger than "
                                         "the data shape after padding (dim: 8) at axis 0"));
    }
    catch (...)
    {
        FAIL() << "Deduced type check failed for unexpected reason";
    }
}<|MERGE_RESOLUTION|>--- conflicted
+++ resolved
@@ -28,13 +28,8 @@
     Shape window_shape{10};
     auto avg_pool = make_shared<op::AvgPool>(param, window_shape);
 
-<<<<<<< HEAD
     EXPECT_EQ(avg_pool->get_output_element_type(0), element::f32);
-    EXPECT_EQ(avg_pool->get_shape(), (Shape{64, 3, 91}));
-=======
-    EXPECT_EQ(avg_pool->get_element_type(), element::f32);
     EXPECT_EQ(avg_pool->get_output_shape(0), (Shape{64, 3, 91}));
->>>>>>> cbe47149
 
     EXPECT_EQ(avg_pool->get_window_movement_strides(), Strides{1});
     EXPECT_EQ(avg_pool->get_window_shape(), Shape{10});
@@ -50,13 +45,8 @@
     auto move_strides = Strides{2};
     auto avg_pool = make_shared<op::AvgPool>(param, window_shape, move_strides);
 
-<<<<<<< HEAD
     EXPECT_EQ(avg_pool->get_output_element_type(0), element::f32);
-    EXPECT_EQ(avg_pool->get_shape(), (Shape{64, 3, 46}));
-=======
-    EXPECT_EQ(avg_pool->get_element_type(), element::f32);
     EXPECT_EQ(avg_pool->get_output_shape(0), (Shape{64, 3, 46}));
->>>>>>> cbe47149
 
     EXPECT_EQ(avg_pool->get_window_movement_strides(), Strides{2});
     EXPECT_EQ(avg_pool->get_window_shape(), Shape{10});
@@ -72,13 +62,8 @@
     auto move_strides = Strides{2};
     auto avg_pool = make_shared<op::AvgPool>(param, window_shape, move_strides);
 
-<<<<<<< HEAD
     EXPECT_EQ(avg_pool->get_output_element_type(0), element::f32);
-    EXPECT_EQ(avg_pool->get_shape(), (Shape{64, 3, 2}));
-=======
-    EXPECT_EQ(avg_pool->get_element_type(), element::f32);
     EXPECT_EQ(avg_pool->get_output_shape(0), (Shape{64, 3, 2}));
->>>>>>> cbe47149
 
     EXPECT_EQ(avg_pool->get_window_movement_strides(), Strides{2});
     EXPECT_EQ(avg_pool->get_window_shape(), Shape{2});
@@ -94,13 +79,8 @@
     auto move_strides = Strides{2};
     auto avg_pool = make_shared<op::AvgPool>(param, window_shape, move_strides);
 
-<<<<<<< HEAD
     EXPECT_EQ(avg_pool->get_output_element_type(0), element::f32);
-    EXPECT_EQ(avg_pool->get_shape(), (Shape{64, 3, 3}));
-=======
-    EXPECT_EQ(avg_pool->get_element_type(), element::f32);
     EXPECT_EQ(avg_pool->get_output_shape(0), (Shape{64, 3, 3}));
->>>>>>> cbe47149
 
     EXPECT_EQ(avg_pool->get_window_movement_strides(), Strides{2});
     EXPECT_EQ(avg_pool->get_window_shape(), Shape{2});
@@ -115,13 +95,8 @@
     Shape window_shape{10, 20};
     auto avg_pool = make_shared<op::AvgPool>(param, window_shape);
 
-<<<<<<< HEAD
     EXPECT_EQ(avg_pool->get_output_element_type(0), element::f32);
-    EXPECT_EQ(avg_pool->get_shape(), (Shape{64, 3, 91, 131}));
-=======
-    EXPECT_EQ(avg_pool->get_element_type(), element::f32);
     EXPECT_EQ(avg_pool->get_output_shape(0), (Shape{64, 3, 91, 131}));
->>>>>>> cbe47149
 
     EXPECT_EQ(avg_pool->get_window_movement_strides(), (Strides{1, 1}));
     EXPECT_EQ(avg_pool->get_window_shape(), (Shape{10, 20}));
@@ -137,13 +112,8 @@
     auto move_strides = Strides{2, 3};
     auto avg_pool = make_shared<op::AvgPool>(param, window_shape, move_strides);
 
-<<<<<<< HEAD
     EXPECT_EQ(avg_pool->get_output_element_type(0), element::f32);
-    EXPECT_EQ(avg_pool->get_shape(), (Shape{64, 3, 46, 44}));
-=======
-    EXPECT_EQ(avg_pool->get_element_type(), element::f32);
     EXPECT_EQ(avg_pool->get_output_shape(0), (Shape{64, 3, 46, 44}));
->>>>>>> cbe47149
 
     EXPECT_EQ(avg_pool->get_window_movement_strides(), (Strides{2, 3}));
     EXPECT_EQ(avg_pool->get_window_shape(), (Shape{10, 20}));
@@ -159,13 +129,8 @@
     auto move_strides = Strides{2, 3, 4};
     auto avg_pool = make_shared<op::AvgPool>(param, window_shape, move_strides);
 
-<<<<<<< HEAD
     EXPECT_EQ(avg_pool->get_output_element_type(0), element::f32);
-    EXPECT_EQ(avg_pool->get_shape(), (Shape{64, 3, 3, 2, 3}));
-=======
-    EXPECT_EQ(avg_pool->get_element_type(), element::f32);
     EXPECT_EQ(avg_pool->get_output_shape(0), (Shape{64, 3, 3, 2, 3}));
->>>>>>> cbe47149
 
     EXPECT_EQ(avg_pool->get_window_movement_strides(), (Strides{2, 3, 4}));
     EXPECT_EQ(avg_pool->get_window_shape(), (Shape{2, 3, 2}));
@@ -184,13 +149,8 @@
     auto avg_pool = make_shared<op::AvgPool>(
         param, window_shape, move_strides, padding_below, padding_above, true);
 
-<<<<<<< HEAD
     EXPECT_EQ(avg_pool->get_output_element_type(0), element::f32);
-    EXPECT_EQ(avg_pool->get_shape(), (Shape{64, 3, 9, 6, 5}));
-=======
-    EXPECT_EQ(avg_pool->get_element_type(), element::f32);
     EXPECT_EQ(avg_pool->get_output_shape(0), (Shape{64, 3, 9, 6, 5}));
->>>>>>> cbe47149
 
     EXPECT_EQ(avg_pool->get_window_movement_strides(), (Strides{2, 3, 4}));
     EXPECT_EQ(avg_pool->get_window_shape(), (Shape{2, 3, 2}));
