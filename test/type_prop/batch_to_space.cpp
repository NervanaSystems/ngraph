--- conflicted
+++ resolved
@@ -31,13 +31,8 @@
     auto batch_to_space =
         make_shared<op::v1::BatchToSpace>(data, block_shape, pads_begin, pads_end);
 
-<<<<<<< HEAD
     ASSERT_EQ(batch_to_space->get_output_element_type(0), element::f32);
-    ASSERT_EQ(batch_to_space->get_shape(), (Shape{10 / 5, 26 * 5 - 2}));
-=======
-    ASSERT_EQ(batch_to_space->get_element_type(), element::f32);
     ASSERT_EQ(batch_to_space->get_output_shape(0), (Shape{10 / 5, 26 * 5 - 2}));
->>>>>>> cbe47149
 }
 
 TEST(type_prop, batch_to_space_output_shape_4D)
@@ -52,14 +47,9 @@
     auto batch_to_space =
         make_shared<op::v1::BatchToSpace>(data, block_shape, pads_begin, pads_end);
 
-<<<<<<< HEAD
     ASSERT_EQ(batch_to_space->get_output_element_type(0), element::f32);
-    ASSERT_EQ(batch_to_space->get_shape(), (Shape{100 / (10 * 5), 7 * 10 - 3 - 3, 13 * 5 - 1, 3}));
-=======
-    ASSERT_EQ(batch_to_space->get_element_type(), element::f32);
     ASSERT_EQ(batch_to_space->get_output_shape(0),
               (Shape{100 / (10 * 5), 7 * 10 - 3 - 3, 13 * 5 - 1, 3}));
->>>>>>> cbe47149
 }
 
 TEST(type_prop, batch_to_space_output_shape_5D)
@@ -75,13 +65,8 @@
     auto batch_to_space =
         make_shared<op::v1::BatchToSpace>(data, block_shape, pads_begin, pads_end);
 
-<<<<<<< HEAD
     ASSERT_EQ(batch_to_space->get_output_element_type(0), element::f32);
-    ASSERT_EQ(batch_to_space->get_shape(),
-=======
-    ASSERT_EQ(batch_to_space->get_element_type(), element::f32);
     ASSERT_EQ(batch_to_space->get_output_shape(0),
->>>>>>> cbe47149
               (Shape{960 / (6 * 5 * 16), 6 * 6 - 2 - 2, 13 * 5 - 1, 128, 16 * 16}));
 }
 
@@ -97,22 +82,12 @@
     auto batch_to_space =
         make_shared<op::v1::BatchToSpace>(data, block_shape, pads_begin, pads_end);
 
-<<<<<<< HEAD
     ASSERT_EQ(batch_to_space->get_output_element_type(0), element::f32);
-    ASSERT_EQ(batch_to_space->get_shape(),
-=======
-    ASSERT_EQ(batch_to_space->get_element_type(), element::f32);
     ASSERT_EQ(batch_to_space->get_output_shape(0),
->>>>>>> cbe47149
               (Shape{4800 / (12 * 100 * 2), 9 * 12 - 3 - 5, 11 * 100 - 38 - 38, 2 * 2 - 1}));
 
     auto space_to_batch =
         make_shared<op::v1::SpaceToBatch>(batch_to_space, block_shape, pads_begin, pads_end);
-<<<<<<< HEAD
     ASSERT_EQ(space_to_batch->get_output_element_type(0), element::f32);
-    ASSERT_EQ(space_to_batch->get_shape(), (Shape{4800, 9, 11, 2}));
-=======
-    ASSERT_EQ(space_to_batch->get_element_type(), element::f32);
     ASSERT_EQ(space_to_batch->get_output_shape(0), (Shape{4800, 9, 11, 2}));
->>>>>>> cbe47149
 }