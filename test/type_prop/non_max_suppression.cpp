//*****************************************************************************
// Copyright 2017-2020 Intel Corporation
//
// Licensed under the Apache License, Version 2.0 (the "License");
// you may not use this file except in compliance with the License.
// You may obtain a copy of the License at
//
//     http://www.apache.org/licenses/LICENSE-2.0
//
// Unless required by applicable law or agreed to in writing, software
// distributed under the License is distributed on an "AS IS" BASIS,
// WITHOUT WARRANTIES OR CONDITIONS OF ANY KIND, either express or implied.
// See the License for the specific language governing permissions and
// limitations under the License.
//*****************************************************************************

#include "gtest/gtest.h"
#include "ngraph/ngraph.hpp"
#include "util/type_prop.hpp"

using namespace std;
using namespace ngraph;

// ------------------------------ V1 ------------------------------

TEST(type_prop, nms_incorrect_boxes_rank)
{
    try
    {
        const auto boxes = make_shared<op::Parameter>(element::f32, Shape{1, 2, 3, 4});
        const auto scores = make_shared<op::Parameter>(element::f32, Shape{1, 2, 3});

        make_shared<op::v1::NonMaxSuppression>(boxes, scores);
    }
    catch (const NodeValidationFailure& error)
    {
        EXPECT_HAS_SUBSTRING(error.what(), "Expected a 3D tensor for the 'boxes' input");
    }
}

TEST(type_prop, nms_incorrect_scores_rank)
{
    try
    {
        const auto boxes = make_shared<op::Parameter>(element::f32, Shape{1, 2, 3});
        const auto scores = make_shared<op::Parameter>(element::f32, Shape{1, 2});

        make_shared<op::v1::NonMaxSuppression>(boxes, scores);
    }
    catch (const NodeValidationFailure& error)
    {
        EXPECT_HAS_SUBSTRING(error.what(), "Expected a 3D tensor for the 'scores' input");
    }
}

TEST(type_prop, nms_incorrect_scheme_num_batches)
{
    try
    {
        const auto boxes = make_shared<op::Parameter>(element::f32, Shape{1, 2, 3});
        const auto scores = make_shared<op::Parameter>(element::f32, Shape{2, 2, 3});

        make_shared<op::v1::NonMaxSuppression>(boxes, scores);
    }
    catch (const NodeValidationFailure& error)
    {
        EXPECT_HAS_SUBSTRING(error.what(),
                             "The first dimension of both 'boxes' and 'scores' must match");
    }
}

TEST(type_prop, nms_incorrect_scheme_num_boxes)
{
    try
    {
        const auto boxes = make_shared<op::Parameter>(element::f32, Shape{1, 2, 3});
        const auto scores = make_shared<op::Parameter>(element::f32, Shape{1, 2, 3});

        make_shared<op::v1::NonMaxSuppression>(boxes, scores);
    }
    catch (const NodeValidationFailure& error)
    {
        EXPECT_HAS_SUBSTRING(error.what(),
                             "'boxes' and 'scores' input shapes must match at the second and third "
                             "dimension respectively");
    }
}

TEST(type_prop, nms_scalar_inputs_check)
{
    const auto boxes = make_shared<op::Parameter>(element::f32, Shape{1, 2, 4});
    const auto scores = make_shared<op::Parameter>(element::f32, Shape{1, 2, 2});

    const auto scalar = make_shared<op::Parameter>(element::f32, Shape{});
    const auto non_scalar = make_shared<op::Parameter>(element::f32, Shape{1});

    try
    {
        make_shared<op::v1::NonMaxSuppression>(boxes, scores, non_scalar, scalar, scalar);
    }
    catch (const NodeValidationFailure& error)
    {
        EXPECT_HAS_SUBSTRING(error.what(),
                             "Expected a scalar for the 'max_output_boxes_per_class' input");
    }

    try
    {
        make_shared<op::v1::NonMaxSuppression>(boxes, scores, scalar, non_scalar, scalar);
    }
    catch (const NodeValidationFailure& error)
    {
        EXPECT_HAS_SUBSTRING(error.what(), "Expected a scalar for the 'iou_threshold' input");
    }

    try
    {
        make_shared<op::v1::NonMaxSuppression>(boxes, scores, scalar, scalar, non_scalar);
    }
    catch (const NodeValidationFailure& error)
    {
        EXPECT_HAS_SUBSTRING(error.what(), "Expected a scalar for the 'score_threshold' input");
    }
}

TEST(type_prop, nms_output_shape)
{
    const auto boxes = make_shared<op::Parameter>(element::f32, Shape{1, 2, 4});
    const auto scores = make_shared<op::Parameter>(element::f32, Shape{1, 2, 2});

    const auto nms = make_shared<op::v1::NonMaxSuppression>(boxes, scores);
    const auto nms_out_ps = nms->get_output_partial_shape(0);

    EXPECT_TRUE(nms_out_ps.rank().is_static());
    EXPECT_EQ(nms_out_ps.rank().get_length(), 2);
    EXPECT_EQ(nms_out_ps[1].get_length(), 3);
}

TEST(type_prop, nms_output_shape_2)
{
    const auto boxes = make_shared<op::Parameter>(element::f32, Shape{1, 6, 4});
    const auto scores = make_shared<op::Parameter>(element::f32, Shape{1, 1, 6});
    const auto max_output_boxes_per_class = op::Constant::create(element::i32, Shape{}, {3});
    const auto iou_threshold = make_shared<op::Parameter>(element::f32, Shape{});
    const auto score_threshold = make_shared<op::Parameter>(element::f32, Shape{});

    const auto nms = make_shared<op::v1::NonMaxSuppression>(
        boxes, scores, max_output_boxes_per_class, iou_threshold, score_threshold);

<<<<<<< HEAD
    ASSERT_EQ(nms->get_output_element_type(0), element::i64);
    ASSERT_EQ(nms->get_shape(), (Shape{3, 3}));
=======
    ASSERT_EQ(nms->get_element_type(), element::i64);
    ASSERT_EQ(nms->get_output_shape(0), (Shape{3, 3}));
>>>>>>> cbe47149
}

TEST(type_prop, nms_output_shape_3)
{
    const auto boxes = make_shared<op::Parameter>(element::f32, Shape{1, 1, 4});
    const auto scores = make_shared<op::Parameter>(element::f32, Shape{1, 1, 1});
    const auto max_output_boxes_per_class = op::Constant::create(element::i16, Shape{}, {3});
    const auto iou_threshold = make_shared<op::Parameter>(element::f32, Shape{});
    const auto score_threshold = make_shared<op::Parameter>(element::f32, Shape{});

    const auto nms = make_shared<op::v1::NonMaxSuppression>(
        boxes, scores, max_output_boxes_per_class, iou_threshold, score_threshold);

<<<<<<< HEAD
    ASSERT_EQ(nms->get_output_element_type(0), element::i64);
    ASSERT_EQ(nms->get_shape(), (Shape{1, 3}));
=======
    ASSERT_EQ(nms->get_element_type(), element::i64);
    ASSERT_EQ(nms->get_output_shape(0), (Shape{1, 3}));
>>>>>>> cbe47149
}

TEST(type_prop, nms_dynamic_boxes_and_scores)
{
    const auto boxes = make_shared<op::Parameter>(element::f32, PartialShape::dynamic());
    const auto scores = make_shared<op::Parameter>(element::f32, PartialShape::dynamic());
    const auto max_output_boxes_per_class = op::Constant::create(element::i16, Shape{}, {3});
    const auto iou_threshold = make_shared<op::Parameter>(element::f32, Shape{});
    const auto score_threshold = make_shared<op::Parameter>(element::f32, Shape{});

    const auto nms = make_shared<op::v1::NonMaxSuppression>(
        boxes, scores, max_output_boxes_per_class, iou_threshold, score_threshold);

    ASSERT_EQ(nms->get_output_element_type(0), element::i64);
    ASSERT_TRUE(
        nms->get_output_partial_shape(0).same_scheme(PartialShape{Dimension::dynamic(), 3}));
}

// ------------------------------ V3 ------------------------------

TEST(type_prop, nms_v3_incorrect_boxes_rank)
{
    try
    {
        const auto boxes = make_shared<op::Parameter>(element::f32, Shape{1, 2, 3, 4});
        const auto scores = make_shared<op::Parameter>(element::f32, Shape{1, 2, 3});

        make_shared<op::v3::NonMaxSuppression>(boxes, scores);
    }
    catch (const NodeValidationFailure& error)
    {
        EXPECT_HAS_SUBSTRING(error.what(), "Expected a 3D tensor for the 'boxes' input");
    }
}

TEST(type_prop, nms_v3_incorrect_scores_rank)
{
    try
    {
        const auto boxes = make_shared<op::Parameter>(element::f32, Shape{1, 2, 3});
        const auto scores = make_shared<op::Parameter>(element::f32, Shape{1, 2});

        make_shared<op::v3::NonMaxSuppression>(boxes, scores);
    }
    catch (const NodeValidationFailure& error)
    {
        EXPECT_HAS_SUBSTRING(error.what(), "Expected a 3D tensor for the 'scores' input");
    }
}

TEST(type_prop, nms_v3_incorrect_scheme_num_batches)
{
    try
    {
        const auto boxes = make_shared<op::Parameter>(element::f32, Shape{1, 2, 3});
        const auto scores = make_shared<op::Parameter>(element::f32, Shape{2, 2, 3});

        make_shared<op::v3::NonMaxSuppression>(boxes, scores);
    }
    catch (const NodeValidationFailure& error)
    {
        EXPECT_HAS_SUBSTRING(error.what(),
                             "The first dimension of both 'boxes' and 'scores' must match");
    }
}

TEST(type_prop, nms_v3_incorrect_scheme_num_boxes)
{
    try
    {
        const auto boxes = make_shared<op::Parameter>(element::f32, Shape{1, 2, 3});
        const auto scores = make_shared<op::Parameter>(element::f32, Shape{1, 2, 3});

        make_shared<op::v3::NonMaxSuppression>(boxes, scores);
    }
    catch (const NodeValidationFailure& error)
    {
        EXPECT_HAS_SUBSTRING(error.what(),
                             "'boxes' and 'scores' input shapes must match at the second and third "
                             "dimension respectively");
    }
}

TEST(type_prop, nms_v3_scalar_inputs_check)
{
    const auto boxes = make_shared<op::Parameter>(element::f32, Shape{1, 2, 4});
    const auto scores = make_shared<op::Parameter>(element::f32, Shape{1, 2, 2});

    const auto scalar = make_shared<op::Parameter>(element::f32, Shape{});
    const auto non_scalar = make_shared<op::Parameter>(element::f32, Shape{1});

    try
    {
        make_shared<op::v3::NonMaxSuppression>(boxes, scores, non_scalar, scalar, scalar);
    }
    catch (const NodeValidationFailure& error)
    {
        EXPECT_HAS_SUBSTRING(error.what(),
                             "Expected a scalar for the 'max_output_boxes_per_class' input");
    }

    try
    {
        make_shared<op::v3::NonMaxSuppression>(boxes, scores, scalar, non_scalar, scalar);
    }
    catch (const NodeValidationFailure& error)
    {
        EXPECT_HAS_SUBSTRING(error.what(), "Expected a scalar for the 'iou_threshold' input");
    }

    try
    {
        make_shared<op::v3::NonMaxSuppression>(boxes, scores, scalar, scalar, non_scalar);
    }
    catch (const NodeValidationFailure& error)
    {
        EXPECT_HAS_SUBSTRING(error.what(), "Expected a scalar for the 'score_threshold' input");
    }
}

TEST(type_prop, nms_v3_output_shape)
{
    const auto boxes = make_shared<op::Parameter>(element::f32, Shape{1, 2, 4});
    const auto scores = make_shared<op::Parameter>(element::f32, Shape{1, 2, 2});

    const auto nms = make_shared<op::v3::NonMaxSuppression>(boxes, scores);
    const auto nms_out_ps = nms->get_output_partial_shape(0);

    EXPECT_TRUE(nms_out_ps.rank().is_static());
    EXPECT_EQ(nms_out_ps.rank().get_length(), 2);
    EXPECT_EQ(nms_out_ps[1].get_length(), 3);
}

TEST(type_prop, nms_v3_output_shape_2)
{
    const auto boxes = make_shared<op::Parameter>(element::f32, Shape{1, 6, 4});
    const auto scores = make_shared<op::Parameter>(element::f32, Shape{1, 1, 6});
    const auto max_output_boxes_per_class = op::Constant::create(element::i32, Shape{}, {3});
    const auto iou_threshold = make_shared<op::Parameter>(element::f32, Shape{});
    const auto score_threshold = make_shared<op::Parameter>(element::f32, Shape{});

    const auto nms = make_shared<op::v3::NonMaxSuppression>(
        boxes, scores, max_output_boxes_per_class, iou_threshold, score_threshold);

<<<<<<< HEAD
    ASSERT_EQ(nms->get_output_element_type(0), element::i64);
    ASSERT_EQ(nms->get_shape(), (Shape{3, 3}));
=======
    ASSERT_EQ(nms->get_element_type(), element::i64);
    ASSERT_EQ(nms->get_output_shape(0), (Shape{3, 3}));
>>>>>>> cbe47149
}

TEST(type_prop, nms_v3_output_shape_3)
{
    const auto boxes = make_shared<op::Parameter>(element::f32, Shape{1, 1, 4});
    const auto scores = make_shared<op::Parameter>(element::f32, Shape{1, 1, 1});
    const auto max_output_boxes_per_class = op::Constant::create(element::i16, Shape{}, {3});
    const auto iou_threshold = make_shared<op::Parameter>(element::f32, Shape{});
    const auto score_threshold = make_shared<op::Parameter>(element::f32, Shape{});

    const auto nms = make_shared<op::v3::NonMaxSuppression>(
        boxes, scores, max_output_boxes_per_class, iou_threshold, score_threshold);

<<<<<<< HEAD
    ASSERT_EQ(nms->get_output_element_type(0), element::i64);
    ASSERT_EQ(nms->get_shape(), (Shape{1, 3}));
=======
    ASSERT_EQ(nms->get_element_type(), element::i64);
    ASSERT_EQ(nms->get_output_shape(0), (Shape{1, 3}));
>>>>>>> cbe47149
}

TEST(type_prop, nms_v3_output_shape_i32)
{
    const auto boxes = make_shared<op::Parameter>(element::f32, Shape{1, 1, 4});
    const auto scores = make_shared<op::Parameter>(element::f32, Shape{1, 1, 1});
    const auto max_output_boxes_per_class = op::Constant::create(element::i16, Shape{}, {3});
    const auto iou_threshold = make_shared<op::Parameter>(element::f32, Shape{});
    const auto score_threshold = make_shared<op::Parameter>(element::f32, Shape{});

    const auto nms =
        make_shared<op::v3::NonMaxSuppression>(boxes,
                                               scores,
                                               max_output_boxes_per_class,
                                               iou_threshold,
                                               score_threshold,
                                               op::v3::NonMaxSuppression::BoxEncodingType::CORNER,
                                               true,
                                               element::i32);

<<<<<<< HEAD
    ASSERT_EQ(nms->get_output_element_type(0), element::i32);
    ASSERT_EQ(nms->get_shape(), (Shape{1, 3}));
=======
    ASSERT_EQ(nms->get_element_type(), element::i32);
    ASSERT_EQ(nms->get_output_shape(0), (Shape{1, 3}));
>>>>>>> cbe47149
}

TEST(type_prop, nms_v3_dynamic_boxes_and_scores)
{
    const auto boxes = make_shared<op::Parameter>(element::f32, PartialShape::dynamic());
    const auto scores = make_shared<op::Parameter>(element::f32, PartialShape::dynamic());
    const auto max_output_boxes_per_class = op::Constant::create(element::i16, Shape{}, {3});
    const auto iou_threshold = make_shared<op::Parameter>(element::f32, Shape{});
    const auto score_threshold = make_shared<op::Parameter>(element::f32, Shape{});

    const auto nms = make_shared<op::v3::NonMaxSuppression>(
        boxes, scores, max_output_boxes_per_class, iou_threshold, score_threshold);

    ASSERT_EQ(nms->get_output_element_type(0), element::i64);
    ASSERT_TRUE(
        nms->get_output_partial_shape(0).same_scheme(PartialShape{Dimension::dynamic(), 3}));
}<|MERGE_RESOLUTION|>--- conflicted
+++ resolved
@@ -147,13 +147,8 @@
     const auto nms = make_shared<op::v1::NonMaxSuppression>(
         boxes, scores, max_output_boxes_per_class, iou_threshold, score_threshold);
 
-<<<<<<< HEAD
-    ASSERT_EQ(nms->get_output_element_type(0), element::i64);
-    ASSERT_EQ(nms->get_shape(), (Shape{3, 3}));
-=======
-    ASSERT_EQ(nms->get_element_type(), element::i64);
+    ASSERT_EQ(nms->get_output_element_type(0), element::i64);
     ASSERT_EQ(nms->get_output_shape(0), (Shape{3, 3}));
->>>>>>> cbe47149
 }
 
 TEST(type_prop, nms_output_shape_3)
@@ -167,13 +162,8 @@
     const auto nms = make_shared<op::v1::NonMaxSuppression>(
         boxes, scores, max_output_boxes_per_class, iou_threshold, score_threshold);
 
-<<<<<<< HEAD
-    ASSERT_EQ(nms->get_output_element_type(0), element::i64);
-    ASSERT_EQ(nms->get_shape(), (Shape{1, 3}));
-=======
-    ASSERT_EQ(nms->get_element_type(), element::i64);
+    ASSERT_EQ(nms->get_output_element_type(0), element::i64);
     ASSERT_EQ(nms->get_output_shape(0), (Shape{1, 3}));
->>>>>>> cbe47149
 }
 
 TEST(type_prop, nms_dynamic_boxes_and_scores)
@@ -318,13 +308,8 @@
     const auto nms = make_shared<op::v3::NonMaxSuppression>(
         boxes, scores, max_output_boxes_per_class, iou_threshold, score_threshold);
 
-<<<<<<< HEAD
-    ASSERT_EQ(nms->get_output_element_type(0), element::i64);
-    ASSERT_EQ(nms->get_shape(), (Shape{3, 3}));
-=======
-    ASSERT_EQ(nms->get_element_type(), element::i64);
+    ASSERT_EQ(nms->get_output_element_type(0), element::i64);
     ASSERT_EQ(nms->get_output_shape(0), (Shape{3, 3}));
->>>>>>> cbe47149
 }
 
 TEST(type_prop, nms_v3_output_shape_3)
@@ -338,13 +323,8 @@
     const auto nms = make_shared<op::v3::NonMaxSuppression>(
         boxes, scores, max_output_boxes_per_class, iou_threshold, score_threshold);
 
-<<<<<<< HEAD
-    ASSERT_EQ(nms->get_output_element_type(0), element::i64);
-    ASSERT_EQ(nms->get_shape(), (Shape{1, 3}));
-=======
-    ASSERT_EQ(nms->get_element_type(), element::i64);
+    ASSERT_EQ(nms->get_output_element_type(0), element::i64);
     ASSERT_EQ(nms->get_output_shape(0), (Shape{1, 3}));
->>>>>>> cbe47149
 }
 
 TEST(type_prop, nms_v3_output_shape_i32)
@@ -365,13 +345,8 @@
                                                true,
                                                element::i32);
 
-<<<<<<< HEAD
     ASSERT_EQ(nms->get_output_element_type(0), element::i32);
-    ASSERT_EQ(nms->get_shape(), (Shape{1, 3}));
-=======
-    ASSERT_EQ(nms->get_element_type(), element::i32);
     ASSERT_EQ(nms->get_output_shape(0), (Shape{1, 3}));
->>>>>>> cbe47149
 }
 
 TEST(type_prop, nms_v3_dynamic_boxes_and_scores)
