--- conflicted
+++ resolved
@@ -26,11 +26,6 @@
     Shape data_shape{2, 4};
     auto data = make_shared<op::Parameter>(element::f32, data_shape);
     auto elu = make_shared<op::Elu>(data, 1);
-<<<<<<< HEAD
     ASSERT_EQ(elu->get_output_element_type(0), element::f32);
-    ASSERT_EQ(elu->get_shape(), data_shape);
-=======
-    ASSERT_EQ(elu->get_element_type(), element::f32);
     ASSERT_EQ(elu->get_output_shape(0), data_shape);
->>>>>>> cbe47149
 }