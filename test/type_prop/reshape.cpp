--- conflicted
+++ resolved
@@ -25,130 +25,80 @@
 {
     auto param = make_shared<op::Parameter>(element::f32, Shape{});
     auto r = make_shared<op::Reshape>(param, AxisVector{}, Shape{1});
-<<<<<<< HEAD
-    ASSERT_EQ(r->get_output_element_type(0), element::f32);
-    ASSERT_EQ(r->get_shape(), (Shape{1}));
-=======
-    ASSERT_EQ(r->get_element_type(), element::f32);
+    ASSERT_EQ(r->get_output_element_type(0), element::f32);
     ASSERT_EQ(r->get_output_shape(0), (Shape{1}));
->>>>>>> cbe47149
 }
 
 TEST(type_prop, reshape_deduce_s2m)
 {
     auto param = make_shared<op::Parameter>(element::f32, Shape{});
     auto r = make_shared<op::Reshape>(param, AxisVector{}, Shape{1, 1});
-<<<<<<< HEAD
-    ASSERT_EQ(r->get_output_element_type(0), element::f32);
-    ASSERT_EQ(r->get_shape(), (Shape{1, 1}));
-=======
-    ASSERT_EQ(r->get_element_type(), element::f32);
+    ASSERT_EQ(r->get_output_element_type(0), element::f32);
     ASSERT_EQ(r->get_output_shape(0), (Shape{1, 1}));
->>>>>>> cbe47149
 }
 
 TEST(type_prop, reshape_deduce_s2t)
 {
     auto param = make_shared<op::Parameter>(element::f32, Shape{});
     auto r = make_shared<op::Reshape>(param, AxisVector{}, Shape{1, 1, 1});
-<<<<<<< HEAD
-    ASSERT_EQ(r->get_output_element_type(0), element::f32);
-    ASSERT_EQ(r->get_shape(), (Shape{1, 1, 1}));
-=======
-    ASSERT_EQ(r->get_element_type(), element::f32);
+    ASSERT_EQ(r->get_output_element_type(0), element::f32);
     ASSERT_EQ(r->get_output_shape(0), (Shape{1, 1, 1}));
->>>>>>> cbe47149
 }
 
 TEST(type_prop, reshape_deduce_v2s)
 {
     auto param = make_shared<op::Parameter>(element::f32, Shape{1});
     auto r = make_shared<op::Reshape>(param, AxisVector{0}, Shape{});
-<<<<<<< HEAD
-    ASSERT_EQ(r->get_output_element_type(0), element::f32);
-    ASSERT_EQ(r->get_shape(), (Shape{}));
-=======
-    ASSERT_EQ(r->get_element_type(), element::f32);
+    ASSERT_EQ(r->get_output_element_type(0), element::f32);
     ASSERT_EQ(r->get_output_shape(0), (Shape{}));
->>>>>>> cbe47149
 }
 
 TEST(type_prop, reshape_deduce_m2s)
 {
     auto param = make_shared<op::Parameter>(element::f32, Shape{1, 1});
     auto r = make_shared<op::Reshape>(param, AxisVector{0, 1}, Shape{});
-<<<<<<< HEAD
-    ASSERT_EQ(r->get_output_element_type(0), element::f32);
-    ASSERT_EQ(r->get_shape(), (Shape{}));
-=======
-    ASSERT_EQ(r->get_element_type(), element::f32);
+    ASSERT_EQ(r->get_output_element_type(0), element::f32);
     ASSERT_EQ(r->get_output_shape(0), (Shape{}));
->>>>>>> cbe47149
 }
 
 TEST(type_prop, reshape_deduce_t2s)
 {
     auto param = make_shared<op::Parameter>(element::f32, Shape{1, 1, 1});
     auto r = make_shared<op::Reshape>(param, AxisVector{0, 1, 2}, Shape{});
-<<<<<<< HEAD
-    ASSERT_EQ(r->get_output_element_type(0), element::f32);
-    ASSERT_EQ(r->get_shape(), (Shape{}));
-=======
-    ASSERT_EQ(r->get_element_type(), element::f32);
+    ASSERT_EQ(r->get_output_element_type(0), element::f32);
     ASSERT_EQ(r->get_output_shape(0), (Shape{}));
->>>>>>> cbe47149
 }
 
 TEST(type_prop, reshape_deduce_m2v_01)
 {
     auto param = make_shared<op::Parameter>(element::f32, Shape{3, 4});
     auto r = make_shared<op::Reshape>(param, AxisVector{0, 1}, Shape{12});
-<<<<<<< HEAD
-    ASSERT_EQ(r->get_output_element_type(0), element::f32);
-    ASSERT_EQ(r->get_shape(), (Shape{12}));
-=======
-    ASSERT_EQ(r->get_element_type(), element::f32);
+    ASSERT_EQ(r->get_output_element_type(0), element::f32);
     ASSERT_EQ(r->get_output_shape(0), (Shape{12}));
->>>>>>> cbe47149
 }
 
 TEST(type_prop, reshape_deduce_m2v_10)
 {
     auto param = make_shared<op::Parameter>(element::f32, Shape{3, 4});
     auto r = make_shared<op::Reshape>(param, AxisVector{1, 0}, Shape{12});
-<<<<<<< HEAD
-    ASSERT_EQ(r->get_output_element_type(0), element::f32);
-    ASSERT_EQ(r->get_shape(), (Shape{12}));
-=======
-    ASSERT_EQ(r->get_element_type(), element::f32);
+    ASSERT_EQ(r->get_output_element_type(0), element::f32);
     ASSERT_EQ(r->get_output_shape(0), (Shape{12}));
->>>>>>> cbe47149
 }
 
 TEST(type_prop, reshape_deduce_t2v_012)
 {
     auto param = make_shared<op::Parameter>(element::f32, Shape{3, 4, 5});
     auto r = make_shared<op::Reshape>(param, AxisVector{0, 1, 2}, Shape{60});
-<<<<<<< HEAD
-    ASSERT_EQ(r->get_output_element_type(0), element::f32);
-    ASSERT_EQ(r->get_shape(), (Shape{60}));
-=======
-    ASSERT_EQ(r->get_element_type(), element::f32);
+    ASSERT_EQ(r->get_output_element_type(0), element::f32);
     ASSERT_EQ(r->get_output_shape(0), (Shape{60}));
->>>>>>> cbe47149
 }
 
 TEST(type_prop, reshape_deduce_t2v_120)
 {
     auto param = make_shared<op::Parameter>(element::f32, Shape{3, 4, 5});
     auto r = make_shared<op::Reshape>(param, AxisVector{1, 2, 0}, Shape{60});
-<<<<<<< HEAD
-    ASSERT_EQ(r->get_output_element_type(0), element::f32);
-    ASSERT_EQ(r->get_shape(), (Shape{60}));
-=======
-    ASSERT_EQ(r->get_element_type(), element::f32);
+    ASSERT_EQ(r->get_output_element_type(0), element::f32);
     ASSERT_EQ(r->get_output_shape(0), (Shape{60}));
->>>>>>> cbe47149
 }
 
 TEST(type_prop, reshape_deduce_not_enough_axes)
