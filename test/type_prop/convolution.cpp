//*****************************************************************************
// Copyright 2017-2020 Intel Corporation
//
// Licensed under the Apache License, Version 2.0 (the "License");
// you may not use this file except in compliance with the License.
// You may obtain a copy of the License at
//
//     http://www.apache.org/licenses/LICENSE-2.0
//
// Unless required by applicable law or agreed to in writing, software
// distributed under the License is distributed on an "AS IS" BASIS,
// WITHOUT WARRANTIES OR CONDITIONS OF ANY KIND, either express or implied.
// See the License for the specific language governing permissions and
// limitations under the License.
//*****************************************************************************

#include "gtest/gtest.h"
#include "ngraph/ngraph.hpp"
#include "util/type_prop.hpp"

using namespace std;
using namespace ngraph;

TEST(type_prop, conv_1d_deduce)
{
    // Deduce type
    auto param0 = make_shared<op::Parameter>(element::f32, Shape{64, 3, 100});
    auto param1 = make_shared<op::Parameter>(element::f32, Shape{128, 3, 10});
    auto conv = make_shared<op::Convolution>(param0, param1);
    EXPECT_EQ(conv->get_element_type(), element::f32);
    EXPECT_EQ(conv->get_shape(), (Shape{64, 128, 91}));

    EXPECT_EQ(conv->get_window_movement_strides(), Strides{1});
    EXPECT_EQ(conv->get_window_dilation_strides(), Strides{1});
    EXPECT_EQ(conv->get_data_dilation_strides(), Strides{1});

    EXPECT_EQ(conv->get_padding_below(), CoordinateDiff{0});
    EXPECT_EQ(conv->get_padding_above(), CoordinateDiff{0});
}

TEST(type_prop, conv_1d_back_data_batch_deduce)
{
    // Deduce type
    Shape data_batch_shape{64, 3, 100};
    auto param0 = make_shared<op::Parameter>(element::f32, Shape{128, 3, 10});  // filters
    auto param1 = make_shared<op::Parameter>(element::f32, Shape{64, 128, 91}); // output delta
    auto conv = make_shared<op::ConvolutionBackpropData>(data_batch_shape,
                                                         param0,
                                                         param1,
                                                         Strides{1},
                                                         Strides{1},
                                                         CoordinateDiff{0},
                                                         CoordinateDiff{0},
                                                         Strides{1});
    EXPECT_EQ(conv->get_element_type(), element::f32);
    EXPECT_EQ(conv->get_shape(), data_batch_shape);

    EXPECT_EQ(conv->get_window_movement_strides_forward(), Strides{1});
    EXPECT_EQ(conv->get_window_dilation_strides_forward(), Strides{1});
    EXPECT_EQ(conv->get_data_dilation_strides_forward(), Strides{1});

    EXPECT_EQ(conv->get_padding_below_forward(), CoordinateDiff{0});
    EXPECT_EQ(conv->get_padding_above_forward(), CoordinateDiff{0});
}

TEST(type_prop, conv_1d_back_filters_deduce)
{
    // Deduce type
    // Shape data_batch_shape{64, 3, 100};
    Shape filters_shape{128, 3, 10};
    auto param0 = make_shared<op::Parameter>(element::f32, Shape{64, 3, 100});  // data batch
    auto param1 = make_shared<op::Parameter>(element::f32, Shape{64, 128, 91}); // output delta
    auto conv = make_shared<op::ConvolutionBackpropFilters>(param0,
                                                            filters_shape,
                                                            param1,
                                                            Strides{1},
                                                            Strides{1},
                                                            CoordinateDiff{0},
                                                            CoordinateDiff{0},
                                                            Strides{1});
    EXPECT_EQ(conv->get_element_type(), element::f32);
    EXPECT_EQ(conv->get_shape(), filters_shape);

    EXPECT_EQ(conv->get_window_movement_strides_forward(), Strides{1});
    EXPECT_EQ(conv->get_window_dilation_strides_forward(), Strides{1});
    EXPECT_EQ(conv->get_data_dilation_strides_forward(), Strides{1});

    EXPECT_EQ(conv->get_padding_below_forward(), CoordinateDiff{0});
    EXPECT_EQ(conv->get_padding_above_forward(), CoordinateDiff{0});
}

TEST(type_prop, conv_1d_deduce_padded)
{
    // Deduce type
    auto param0 = make_shared<op::Parameter>(element::f32, Shape{64, 3, 100});
    auto param1 = make_shared<op::Parameter>(element::f32, Shape{128, 3, 10});
    auto move_strides = Strides{1};
    auto dilation_strides = Strides{1};
    auto padding_below = CoordinateDiff{2};
    auto padding_above = CoordinateDiff{3};
    auto conv = make_shared<op::Convolution>(
        param0, param1, move_strides, dilation_strides, padding_below, padding_above);
    EXPECT_EQ(conv->get_element_type(), element::f32);
    EXPECT_EQ(conv->get_shape(), (Shape{64, 128, 96}));

    EXPECT_EQ(conv->get_window_movement_strides(), Strides{1});
    EXPECT_EQ(conv->get_window_dilation_strides(), Strides{1});
    EXPECT_EQ(conv->get_data_dilation_strides(), Strides{1});

    EXPECT_EQ(conv->get_padding_below(), CoordinateDiff{2});
    EXPECT_EQ(conv->get_padding_above(), CoordinateDiff{3});
}

TEST(type_prop, conv_1d_back_data_batch_deduce_padded)
{
    // Deduce type
    Shape data_batch_shape{64, 3, 100};
    auto param0 = make_shared<op::Parameter>(element::f32, Shape{128, 3, 10});  // filters
    auto param1 = make_shared<op::Parameter>(element::f32, Shape{64, 128, 96}); // output delta
    auto move_strides = Strides{1};
    auto dilation_strides = Strides{1};
    auto padding_below = CoordinateDiff{2};
    auto padding_above = CoordinateDiff{3};
    auto conv = make_shared<op::ConvolutionBackpropData>(data_batch_shape,
                                                         param0,
                                                         param1,
                                                         move_strides,
                                                         dilation_strides,
                                                         padding_below,
                                                         padding_above,
                                                         Strides{1});
    EXPECT_EQ(conv->get_element_type(), element::f32);
    EXPECT_EQ(conv->get_shape(), data_batch_shape);

    EXPECT_EQ(conv->get_window_movement_strides_forward(), Strides{1});
    EXPECT_EQ(conv->get_window_dilation_strides_forward(), Strides{1});
    EXPECT_EQ(conv->get_data_dilation_strides_forward(), Strides{1});

    EXPECT_EQ(conv->get_padding_below_forward(), CoordinateDiff{2});
    EXPECT_EQ(conv->get_padding_above_forward(), CoordinateDiff{3});
}

TEST(type_prop, conv_1d_back_filters_deduce_padded)
{
    // Deduce type
    // Shape data_batch_shape{64, 3, 100};
    Shape filters_shape{128, 3, 10};
    auto param0 = make_shared<op::Parameter>(element::f32, Shape{64, 3, 100});  // data batch
    auto param1 = make_shared<op::Parameter>(element::f32, Shape{64, 128, 96}); // output delta
    auto move_strides = Strides{1};
    auto dilation_strides = Strides{1};
    auto padding_below = CoordinateDiff{2};
    auto padding_above = CoordinateDiff{3};
    auto conv = make_shared<op::ConvolutionBackpropFilters>(param0,
                                                            filters_shape,
                                                            param1,
                                                            move_strides,
                                                            dilation_strides,
                                                            padding_below,
                                                            padding_above,
                                                            Strides{1});
    EXPECT_EQ(conv->get_element_type(), element::f32);
    EXPECT_EQ(conv->get_shape(), filters_shape);

    EXPECT_EQ(conv->get_window_movement_strides_forward(), Strides{1});
    EXPECT_EQ(conv->get_window_dilation_strides_forward(), Strides{1});
    EXPECT_EQ(conv->get_data_dilation_strides_forward(), Strides{1});

    EXPECT_EQ(conv->get_padding_below_forward(), CoordinateDiff{2});
    EXPECT_EQ(conv->get_padding_above_forward(), CoordinateDiff{3});
}

TEST(type_prop, conv_1d_deduce_strided)
{
    // Deduce type
    auto param0 = make_shared<op::Parameter>(element::f32, Shape{64, 3, 100});
    auto param1 = make_shared<op::Parameter>(element::f32, Shape{128, 3, 10});
    auto move_strides = Strides{2};
    auto conv = make_shared<op::Convolution>(param0, param1, move_strides);
    EXPECT_EQ(conv->get_element_type(), element::f32);
    EXPECT_EQ(conv->get_shape(), (Shape{64, 128, 46}));

    EXPECT_EQ(conv->get_window_movement_strides(), Strides{2});
    EXPECT_EQ(conv->get_window_dilation_strides(), Strides{1});
    EXPECT_EQ(conv->get_data_dilation_strides(), Strides{1});

    EXPECT_EQ(conv->get_padding_below(), CoordinateDiff{0});
    EXPECT_EQ(conv->get_padding_above(), CoordinateDiff{0});
}

TEST(type_prop, conv_1d_back_data_batch_deduce_strided)
{
    // Deduce type
    Shape data_batch_shape{64, 3, 100};
    auto param0 = make_shared<op::Parameter>(element::f32, Shape{128, 3, 10});  // filters
    auto param1 = make_shared<op::Parameter>(element::f32, Shape{64, 128, 46}); // output delta
    auto move_strides = Strides{2};
    auto conv = make_shared<op::ConvolutionBackpropData>(data_batch_shape,
                                                         param0,
                                                         param1,
                                                         move_strides,
                                                         Strides{1},
                                                         CoordinateDiff{0},
                                                         CoordinateDiff{0},
                                                         Strides{1});
    EXPECT_EQ(conv->get_element_type(), element::f32);
    EXPECT_EQ(conv->get_shape(), data_batch_shape);

    EXPECT_EQ(conv->get_window_movement_strides_forward(), Strides{2});
    EXPECT_EQ(conv->get_window_dilation_strides_forward(), Strides{1});
    EXPECT_EQ(conv->get_data_dilation_strides_forward(), Strides{1});

    EXPECT_EQ(conv->get_padding_below_forward(), CoordinateDiff{0});
    EXPECT_EQ(conv->get_padding_above_forward(), CoordinateDiff{0});
}

TEST(type_prop, conv_1d_back_filters_deduce_strided)
{
    // Deduce type
    // Shape data_batch_shape{64, 3, 100};
    Shape filters_shape{128, 3, 10};
    auto param0 = make_shared<op::Parameter>(element::f32, Shape{64, 3, 100});  // data batch
    auto param1 = make_shared<op::Parameter>(element::f32, Shape{64, 128, 46}); // output delta
    auto move_strides = Strides{2};
    auto conv = make_shared<op::ConvolutionBackpropFilters>(param0,
                                                            filters_shape,
                                                            param1,
                                                            move_strides,
                                                            Strides{1},
                                                            CoordinateDiff{0},
                                                            CoordinateDiff{0},
                                                            Strides{1});
    EXPECT_EQ(conv->get_element_type(), element::f32);
    EXPECT_EQ(conv->get_shape(), filters_shape);

    EXPECT_EQ(conv->get_window_movement_strides_forward(), Strides{2});
    EXPECT_EQ(conv->get_window_dilation_strides_forward(), Strides{1});
    EXPECT_EQ(conv->get_data_dilation_strides_forward(), Strides{1});

    EXPECT_EQ(conv->get_padding_below_forward(), CoordinateDiff{0});
    EXPECT_EQ(conv->get_padding_above_forward(), CoordinateDiff{0});
}

TEST(type_prop, conv_1d_deduce_strided_padded)
{
    // Deduce type
    auto param0 = make_shared<op::Parameter>(element::f32, Shape{64, 3, 100});
    auto param1 = make_shared<op::Parameter>(element::f32, Shape{128, 3, 10});
    auto move_strides = Strides{2};
    auto dilation_strides = Strides{1};
    auto padding_below = CoordinateDiff{2};
    auto padding_above = CoordinateDiff{3};
    auto conv = make_shared<op::Convolution>(
        param0, param1, move_strides, dilation_strides, padding_below, padding_above);
    EXPECT_EQ(conv->get_element_type(), element::f32);
    EXPECT_EQ(conv->get_shape(), (Shape{64, 128, 48}));

    EXPECT_EQ(conv->get_window_movement_strides(), Strides{2});
    EXPECT_EQ(conv->get_window_dilation_strides(), Strides{1});
    EXPECT_EQ(conv->get_data_dilation_strides(), Strides{1});

    EXPECT_EQ(conv->get_padding_below(), CoordinateDiff{2});
    EXPECT_EQ(conv->get_padding_above(), CoordinateDiff{3});
}

TEST(type_prop, conv_1d_back_data_batch_deduce_strided_padded)
{
    // Deduce type
    Shape data_batch_shape{64, 3, 100};
    auto param0 = make_shared<op::Parameter>(element::f32, Shape{128, 3, 10});  // filters
    auto param1 = make_shared<op::Parameter>(element::f32, Shape{64, 128, 48}); // output delta
    auto move_strides = Strides{2};
    auto dilation_strides = Strides{1};
    auto padding_below = CoordinateDiff{2};
    auto padding_above = CoordinateDiff{3};
    auto conv = make_shared<op::ConvolutionBackpropData>(data_batch_shape,
                                                         param0,
                                                         param1,
                                                         move_strides,
                                                         dilation_strides,
                                                         padding_below,
                                                         padding_above,
                                                         Strides{1});
    EXPECT_EQ(conv->get_element_type(), element::f32);
    EXPECT_EQ(conv->get_shape(), data_batch_shape);

    EXPECT_EQ(conv->get_window_movement_strides_forward(), Strides{2});
    EXPECT_EQ(conv->get_window_dilation_strides_forward(), Strides{1});
    EXPECT_EQ(conv->get_data_dilation_strides_forward(), Strides{1});

    EXPECT_EQ(conv->get_padding_below_forward(), CoordinateDiff{2});
    EXPECT_EQ(conv->get_padding_above_forward(), CoordinateDiff{3});
}

TEST(type_prop, conv_1d_back_filters_deduce_strided_padded)
{
    // Deduce type
    // Shape data_batch_shape{64, 3, 100};
    Shape filters_shape{128, 3, 10};
    auto param0 = make_shared<op::Parameter>(element::f32, Shape{64, 3, 100});  // data batch
    auto param1 = make_shared<op::Parameter>(element::f32, Shape{64, 128, 48}); // output delta
    auto move_strides = Strides{2};
    auto dilation_strides = Strides{1};
    auto padding_below = CoordinateDiff{2};
    auto padding_above = CoordinateDiff{3};
    auto conv = make_shared<op::ConvolutionBackpropFilters>(param0,
                                                            filters_shape,
                                                            param1,
                                                            move_strides,
                                                            dilation_strides,
                                                            padding_below,
                                                            padding_above,
                                                            Strides{1});
    EXPECT_EQ(conv->get_element_type(), element::f32);
    EXPECT_EQ(conv->get_shape(), filters_shape);

    EXPECT_EQ(conv->get_window_movement_strides_forward(), Strides{2});
    EXPECT_EQ(conv->get_window_dilation_strides_forward(), Strides{1});
    EXPECT_EQ(conv->get_data_dilation_strides_forward(), Strides{1});

    EXPECT_EQ(conv->get_padding_below_forward(), CoordinateDiff{2});
    EXPECT_EQ(conv->get_padding_above_forward(), CoordinateDiff{3});
}

TEST(type_prop, conv_1d_deduce_strided_small_uneven)
{
    // Deduce type
    auto param0 = make_shared<op::Parameter>(element::f32, Shape{64, 3, 5});
    auto param1 = make_shared<op::Parameter>(element::f32, Shape{128, 3, 2});
    auto move_strides = Strides{2};
    auto conv = make_shared<op::Convolution>(param0, param1, move_strides);
    EXPECT_EQ(conv->get_element_type(), element::f32);
    EXPECT_EQ(conv->get_shape(), (Shape{64, 128, 2}));

    EXPECT_EQ(conv->get_window_movement_strides(), Strides{2});
    EXPECT_EQ(conv->get_window_dilation_strides(), Strides{1});
    EXPECT_EQ(conv->get_data_dilation_strides(), Strides{1});

    EXPECT_EQ(conv->get_padding_below(), CoordinateDiff{0});
    EXPECT_EQ(conv->get_padding_above(), CoordinateDiff{0});
}

TEST(type_prop, conv_1d_back_data_batch_deduce_strided_small_uneven)
{
    // Deduce type
    Shape data_batch_shape{64, 3, 5};
    auto param0 = make_shared<op::Parameter>(element::f32, Shape{128, 3, 2});  // filters
    auto param1 = make_shared<op::Parameter>(element::f32, Shape{64, 128, 2}); // output delta
    auto move_strides = Strides{2};
    auto conv = make_shared<op::ConvolutionBackpropData>(data_batch_shape,
                                                         param0,
                                                         param1,
                                                         move_strides,
                                                         Strides{1},
                                                         CoordinateDiff{0},
                                                         CoordinateDiff{0},
                                                         Strides{1});
    EXPECT_EQ(conv->get_element_type(), element::f32);
    EXPECT_EQ(conv->get_shape(), data_batch_shape);

    EXPECT_EQ(conv->get_window_movement_strides_forward(), Strides{2});
    EXPECT_EQ(conv->get_window_dilation_strides_forward(), Strides{1});
    EXPECT_EQ(conv->get_data_dilation_strides_forward(), Strides{1});

    EXPECT_EQ(conv->get_padding_below_forward(), CoordinateDiff{0});
    EXPECT_EQ(conv->get_padding_above_forward(), CoordinateDiff{0});
}

TEST(type_prop, conv_1d_back_filters_deduce_strided_small_uneven)
{
    // Deduce type
    // Shape data_batch_shape{64, 3, 5};
    Shape filters_shape{128, 3, 2};
    auto param0 = make_shared<op::Parameter>(element::f32, Shape{64, 3, 5});   // data batch
    auto param1 = make_shared<op::Parameter>(element::f32, Shape{64, 128, 2}); // output delta
    auto move_strides = Strides{2};
    auto conv = make_shared<op::ConvolutionBackpropFilters>(param0,
                                                            filters_shape,
                                                            param1,
                                                            move_strides,
                                                            Strides{1},
                                                            CoordinateDiff{0},
                                                            CoordinateDiff{0},
                                                            Strides{1});
    EXPECT_EQ(conv->get_element_type(), element::f32);
    EXPECT_EQ(conv->get_shape(), filters_shape);

    EXPECT_EQ(conv->get_window_movement_strides_forward(), Strides{2});
    EXPECT_EQ(conv->get_window_dilation_strides_forward(), Strides{1});
    EXPECT_EQ(conv->get_data_dilation_strides_forward(), Strides{1});

    EXPECT_EQ(conv->get_padding_below_forward(), CoordinateDiff{0});
    EXPECT_EQ(conv->get_padding_above_forward(), CoordinateDiff{0});
}

TEST(type_prop, conv_1d_deduce_strided_small_even)
{
    // Deduce type
    auto param0 = make_shared<op::Parameter>(element::f32, Shape{64, 3, 6});
    auto param1 = make_shared<op::Parameter>(element::f32, Shape{128, 3, 2});
    auto move_strides = Strides{2};
    auto conv = make_shared<op::Convolution>(param0, param1, move_strides);
    EXPECT_EQ(conv->get_element_type(), element::f32);
    EXPECT_EQ(conv->get_shape(), (Shape{64, 128, 3}));

    EXPECT_EQ(conv->get_window_movement_strides(), Strides{2});
    EXPECT_EQ(conv->get_window_dilation_strides(), Strides{1});
    EXPECT_EQ(conv->get_data_dilation_strides(), Strides{1});

    EXPECT_EQ(conv->get_padding_below(), CoordinateDiff{0});
    EXPECT_EQ(conv->get_padding_above(), CoordinateDiff{0});
}

TEST(type_prop, conv_1d_back_data_batch_deduce_strided_small_even)
{
    // Deduce type
    Shape data_batch_shape{64, 3, 6};
    auto param0 = make_shared<op::Parameter>(element::f32, Shape{128, 3, 2});  // filters
    auto param1 = make_shared<op::Parameter>(element::f32, Shape{64, 128, 3}); // output delta
    auto move_strides = Strides{2};
    auto conv = make_shared<op::ConvolutionBackpropData>(data_batch_shape,
                                                         param0,
                                                         param1,
                                                         move_strides,
                                                         Strides{1},
                                                         CoordinateDiff{0},
                                                         CoordinateDiff{0},
                                                         Strides{1});
    EXPECT_EQ(conv->get_element_type(), element::f32);
    EXPECT_EQ(conv->get_shape(), data_batch_shape);

    EXPECT_EQ(conv->get_window_movement_strides_forward(), Strides{2});
    EXPECT_EQ(conv->get_window_dilation_strides_forward(), Strides{1});
    EXPECT_EQ(conv->get_data_dilation_strides_forward(), Strides{1});

    EXPECT_EQ(conv->get_padding_below_forward(), CoordinateDiff{0});
    EXPECT_EQ(conv->get_padding_above_forward(), CoordinateDiff{0});
}

TEST(type_prop, conv_1d_back_filters_deduce_strided_small_even)
{
    // Deduce type
    // Shape data_batch_shape{64, 3, 6};
    Shape filters_shape{128, 3, 2};
    auto param0 = make_shared<op::Parameter>(element::f32, Shape{64, 3, 6});   // data batch
    auto param1 = make_shared<op::Parameter>(element::f32, Shape{64, 128, 3}); // output delta
    auto move_strides = Strides{2};
    auto conv = make_shared<op::ConvolutionBackpropFilters>(param0,
                                                            filters_shape,
                                                            param1,
                                                            move_strides,
                                                            Strides{1},
                                                            CoordinateDiff{0},
                                                            CoordinateDiff{0},
                                                            Strides{1});
    EXPECT_EQ(conv->get_element_type(), element::f32);
    EXPECT_EQ(conv->get_shape(), filters_shape);

    EXPECT_EQ(conv->get_window_movement_strides_forward(), Strides{2});
    EXPECT_EQ(conv->get_window_dilation_strides_forward(), Strides{1});
    EXPECT_EQ(conv->get_data_dilation_strides_forward(), Strides{1});

    EXPECT_EQ(conv->get_padding_below_forward(), CoordinateDiff{0});
    EXPECT_EQ(conv->get_padding_above_forward(), CoordinateDiff{0});
}

TEST(type_prop, conv_1d_deduce_window_dilated)
{
    // Deduce type
    auto param0 = make_shared<op::Parameter>(element::f32, Shape{64, 3, 100});
    auto param1 = make_shared<op::Parameter>(element::f32, Shape{128, 3, 10});
    auto move_strides = Strides{1};
    auto dilate_strides = Strides{2};
    auto conv = make_shared<op::Convolution>(param0, param1, move_strides, dilate_strides);
    EXPECT_EQ(conv->get_element_type(), element::f32);
    EXPECT_EQ(conv->get_shape(), (Shape{64, 128, 82}));

    EXPECT_EQ(conv->get_window_movement_strides(), Strides{1});
    EXPECT_EQ(conv->get_window_dilation_strides(), Strides{2});
    EXPECT_EQ(conv->get_data_dilation_strides(), Strides{1});

    EXPECT_EQ(conv->get_padding_below(), CoordinateDiff{0});
    EXPECT_EQ(conv->get_padding_above(), CoordinateDiff{0});
}

TEST(type_prop, conv_1d_back_data_batch_deduce_window_dilated)
{
    // Deduce type
    Shape data_batch_shape{64, 3, 100};
    auto param0 = make_shared<op::Parameter>(element::f32, Shape{128, 3, 10});  // filters
    auto param1 = make_shared<op::Parameter>(element::f32, Shape{64, 128, 82}); // output delta
    auto move_strides = Strides{1};
    auto dilate_strides = Strides{2};
    auto conv = make_shared<op::ConvolutionBackpropData>(data_batch_shape,
                                                         param0,
                                                         param1,
                                                         move_strides,
                                                         dilate_strides,
                                                         CoordinateDiff{0},
                                                         CoordinateDiff{0},
                                                         Strides{1});
    EXPECT_EQ(conv->get_element_type(), element::f32);
    EXPECT_EQ(conv->get_shape(), data_batch_shape);

    EXPECT_EQ(conv->get_window_movement_strides_forward(), Strides{1});
    EXPECT_EQ(conv->get_window_dilation_strides_forward(), Strides{2});
    EXPECT_EQ(conv->get_data_dilation_strides_forward(), Strides{1});

    EXPECT_EQ(conv->get_padding_below_forward(), CoordinateDiff{0});
    EXPECT_EQ(conv->get_padding_above_forward(), CoordinateDiff{0});
}

TEST(type_prop, conv_1d_back_filters_deduce_window_dilated)
{
    // Deduce type
    // Shape data_batch_shape{64, 3, 100};
    Shape filters_shape{128, 3, 10};
    auto param0 = make_shared<op::Parameter>(element::f32, Shape{64, 3, 100});  // data batch
    auto param1 = make_shared<op::Parameter>(element::f32, Shape{64, 128, 82}); // output delta
    auto move_strides = Strides{1};
    auto dilate_strides = Strides{2};
    auto conv = make_shared<op::ConvolutionBackpropFilters>(param0,
                                                            filters_shape,
                                                            param1,
                                                            move_strides,
                                                            dilate_strides,
                                                            CoordinateDiff{0},
                                                            CoordinateDiff{0},
                                                            Strides{1});
    EXPECT_EQ(conv->get_element_type(), element::f32);
    EXPECT_EQ(conv->get_shape(), filters_shape);

    EXPECT_EQ(conv->get_window_movement_strides_forward(), Strides{1});
    EXPECT_EQ(conv->get_window_dilation_strides_forward(), Strides{2});
    EXPECT_EQ(conv->get_data_dilation_strides_forward(), Strides{1});

    EXPECT_EQ(conv->get_padding_below_forward(), CoordinateDiff{0});
    EXPECT_EQ(conv->get_padding_above_forward(), CoordinateDiff{0});
}

TEST(type_prop, conv_1d_deduce_window_dilated_padded)
{
    // Deduce type
    auto param0 = make_shared<op::Parameter>(element::f32, Shape{64, 3, 100});
    auto param1 = make_shared<op::Parameter>(element::f32, Shape{128, 3, 10});
    auto move_strides = Strides{1};
    auto dilate_strides = Strides{2};
    auto padding_below = CoordinateDiff{2};
    auto padding_above = CoordinateDiff{3};
    auto conv = make_shared<op::Convolution>(
        param0, param1, move_strides, dilate_strides, padding_below, padding_above);
    EXPECT_EQ(conv->get_element_type(), element::f32);
    EXPECT_EQ(conv->get_shape(), (Shape{64, 128, 87}));

    EXPECT_EQ(conv->get_window_movement_strides(), Strides{1});
    EXPECT_EQ(conv->get_window_dilation_strides(), Strides{2});
    EXPECT_EQ(conv->get_data_dilation_strides(), Strides{1});

    EXPECT_EQ(conv->get_padding_below(), CoordinateDiff{2});
    EXPECT_EQ(conv->get_padding_above(), CoordinateDiff{3});
}

TEST(type_prop, conv_1d_back_data_batch_deduce_window_dilated_padded)
{
    // Deduce type
    Shape data_batch_shape{64, 3, 100};
    auto param0 = make_shared<op::Parameter>(element::f32, Shape{128, 3, 10});  // filters
    auto param1 = make_shared<op::Parameter>(element::f32, Shape{64, 128, 87}); // output delta
    auto move_strides = Strides{1};
    auto dilate_strides = Strides{2};
    auto padding_below = CoordinateDiff{2};
    auto padding_above = CoordinateDiff{3};
    auto conv = make_shared<op::ConvolutionBackpropData>(data_batch_shape,
                                                         param0,
                                                         param1,
                                                         move_strides,
                                                         dilate_strides,
                                                         padding_below,
                                                         padding_above,
                                                         Strides{1});
    EXPECT_EQ(conv->get_element_type(), element::f32);
    EXPECT_EQ(conv->get_shape(), data_batch_shape);

    EXPECT_EQ(conv->get_window_movement_strides_forward(), Strides{1});
    EXPECT_EQ(conv->get_window_dilation_strides_forward(), Strides{2});
    EXPECT_EQ(conv->get_data_dilation_strides_forward(), Strides{1});

    EXPECT_EQ(conv->get_padding_below_forward(), CoordinateDiff{2});
    EXPECT_EQ(conv->get_padding_above_forward(), CoordinateDiff{3});
}

TEST(type_prop, conv_1d_back_filters_deduce_window_dilated_padded)
{
    // Deduce type
    // Shape data_batch_shape{64, 3, 100};
    Shape filters_shape{128, 3, 10};
    auto param0 = make_shared<op::Parameter>(element::f32, Shape{64, 3, 100});  // data batch
    auto param1 = make_shared<op::Parameter>(element::f32, Shape{64, 128, 87}); // output delta
    auto move_strides = Strides{1};
    auto dilate_strides = Strides{2};
    auto padding_below = CoordinateDiff{2};
    auto padding_above = CoordinateDiff{3};
    auto conv = make_shared<op::ConvolutionBackpropFilters>(param0,
                                                            filters_shape,
                                                            param1,
                                                            move_strides,
                                                            dilate_strides,
                                                            padding_below,
                                                            padding_above,
                                                            Strides{1});
    EXPECT_EQ(conv->get_element_type(), element::f32);
    EXPECT_EQ(conv->get_shape(), filters_shape);

    EXPECT_EQ(conv->get_window_movement_strides_forward(), Strides{1});
    EXPECT_EQ(conv->get_window_dilation_strides_forward(), Strides{2});
    EXPECT_EQ(conv->get_data_dilation_strides_forward(), Strides{1});

    EXPECT_EQ(conv->get_padding_below_forward(), CoordinateDiff{2});
    EXPECT_EQ(conv->get_padding_above_forward(), CoordinateDiff{3});
}

TEST(type_prop, conv_1d_deduce_window_dilated_data_dilated_padded)
{
    // Deduce type
    auto param0 = make_shared<op::Parameter>(element::f32, Shape{64, 3, 100});
    auto param1 = make_shared<op::Parameter>(element::f32, Shape{128, 3, 10});
    auto move_strides = Strides{1};
    auto dilate_strides = Strides{2};
    auto padding_below = CoordinateDiff{2};
    auto padding_above = CoordinateDiff{3};
    auto data_dilate_strides = Strides{3};
    auto conv = make_shared<op::Convolution>(param0,
                                             param1,
                                             move_strides,
                                             dilate_strides,
                                             padding_below,
                                             padding_above,
                                             data_dilate_strides);
    EXPECT_EQ(conv->get_element_type(), element::f32);
    EXPECT_EQ(conv->get_shape(), (Shape{64, 128, 285}));

    EXPECT_EQ(conv->get_window_movement_strides(), Strides{1});
    EXPECT_EQ(conv->get_window_dilation_strides(), Strides{2});
    EXPECT_EQ(conv->get_data_dilation_strides(), Strides{3});

    EXPECT_EQ(conv->get_padding_below(), CoordinateDiff{2});
    EXPECT_EQ(conv->get_padding_above(), CoordinateDiff{3});
}

TEST(type_prop, conv_1d_back_data_batch_deduce_window_dilated_data_dilated_padded)
{
    // Deduce type
    Shape data_batch_shape{64, 3, 100};
    auto param0 = make_shared<op::Parameter>(element::f32, Shape{128, 3, 10});   // filters
    auto param1 = make_shared<op::Parameter>(element::f32, Shape{64, 128, 285}); // output delta
    auto move_strides = Strides{1};
    auto dilate_strides = Strides{2};
    auto padding_below = CoordinateDiff{2};
    auto padding_above = CoordinateDiff{3};
    auto data_dilate_strides = Strides{3};
    auto conv = make_shared<op::ConvolutionBackpropData>(data_batch_shape,
                                                         param0,
                                                         param1,
                                                         move_strides,
                                                         dilate_strides,
                                                         padding_below,
                                                         padding_above,
                                                         data_dilate_strides);
    EXPECT_EQ(conv->get_element_type(), element::f32);
    EXPECT_EQ(conv->get_shape(), data_batch_shape);

    EXPECT_EQ(conv->get_window_movement_strides_forward(), Strides{1});
    EXPECT_EQ(conv->get_window_dilation_strides_forward(), Strides{2});
    EXPECT_EQ(conv->get_data_dilation_strides_forward(), Strides{3});

    EXPECT_EQ(conv->get_padding_below_forward(), CoordinateDiff{2});
    EXPECT_EQ(conv->get_padding_above_forward(), CoordinateDiff{3});
}

TEST(type_prop, conv_1d_back_filters_deduce_window_dilated_data_dilated_padded)
{
    // Deduce type
    // Shape data_batch_shape{64, 3, 100};
    Shape filters_shape{128, 3, 10};
    auto param0 = make_shared<op::Parameter>(element::f32, Shape{64, 3, 100});   // data batch
    auto param1 = make_shared<op::Parameter>(element::f32, Shape{64, 128, 285}); // output delta
    auto move_strides = Strides{1};
    auto dilate_strides = Strides{2};
    auto padding_below = CoordinateDiff{2};
    auto padding_above = CoordinateDiff{3};
    auto data_dilate_strides = Strides{3};
    auto conv = make_shared<op::ConvolutionBackpropFilters>(param0,
                                                            filters_shape,
                                                            param1,
                                                            move_strides,
                                                            dilate_strides,
                                                            padding_below,
                                                            padding_above,
                                                            data_dilate_strides);
    EXPECT_EQ(conv->get_element_type(), element::f32);
    EXPECT_EQ(conv->get_shape(), filters_shape);

    EXPECT_EQ(conv->get_window_movement_strides_forward(), Strides{1});
    EXPECT_EQ(conv->get_window_dilation_strides_forward(), Strides{2});
    EXPECT_EQ(conv->get_data_dilation_strides_forward(), Strides{3});

    EXPECT_EQ(conv->get_padding_below_forward(), CoordinateDiff{2});
    EXPECT_EQ(conv->get_padding_above_forward(), CoordinateDiff{3});
}

TEST(type_prop, conv_2d_deduce)
{
    // Deduce type
    auto param0 = make_shared<op::Parameter>(element::f32, Shape{64, 3, 100, 150});
    auto param1 = make_shared<op::Parameter>(element::f32, Shape{128, 3, 10, 20});
    auto conv = make_shared<op::Convolution>(param0, param1);
    EXPECT_EQ(conv->get_element_type(), element::f32);
    EXPECT_EQ(conv->get_shape(), (Shape{64, 128, 91, 131}));

    EXPECT_EQ(conv->get_window_movement_strides(), (Strides{1, 1}));
    EXPECT_EQ(conv->get_window_dilation_strides(), (Strides{1, 1}));
    EXPECT_EQ(conv->get_data_dilation_strides(), (Strides{1, 1}));

    EXPECT_EQ(conv->get_padding_below(), (CoordinateDiff{0, 0}));
    EXPECT_EQ(conv->get_padding_above(), (CoordinateDiff{0, 0}));
}

TEST(type_prop, conv_2d_deduce_padded)
{
    // Deduce type
    auto param0 = make_shared<op::Parameter>(element::f32, Shape{64, 3, 100, 150});
    auto param1 = make_shared<op::Parameter>(element::f32, Shape{128, 3, 10, 20});
    auto move_strides = Strides{1, 1};
    auto dilate_strides = Strides{1, 1};
    auto padding_below = CoordinateDiff{2, 3};
    auto padding_above = CoordinateDiff{3, 4};
    auto conv = make_shared<op::Convolution>(
        param0, param1, move_strides, dilate_strides, padding_below, padding_above);
    EXPECT_EQ(conv->get_element_type(), element::f32);
    EXPECT_EQ(conv->get_shape(), (Shape{64, 128, 96, 138}));

    EXPECT_EQ(conv->get_window_movement_strides(), (Strides{1, 1}));
    EXPECT_EQ(conv->get_window_dilation_strides(), (Strides{1, 1}));
    EXPECT_EQ(conv->get_data_dilation_strides(), (Strides{1, 1}));

    EXPECT_EQ(conv->get_padding_below(), (CoordinateDiff{2, 3}));
    EXPECT_EQ(conv->get_padding_above(), (CoordinateDiff{3, 4}));
}

TEST(type_prop, conv_2d_deduce_padded_neg)
{
    // Deduce type
    auto param0 = make_shared<op::Parameter>(element::f32, Shape{64, 3, 100, 150});
    auto param1 = make_shared<op::Parameter>(element::f32, Shape{128, 3, 10, 20});
    auto move_strides = Strides{1, 1};
    auto dilate_strides = Strides{1, 1};
    auto padding_below = CoordinateDiff{2, -3};
    auto padding_above = CoordinateDiff{3, -4};
    auto conv = make_shared<op::Convolution>(
        param0, param1, move_strides, dilate_strides, padding_below, padding_above);
    EXPECT_EQ(conv->get_element_type(), element::f32);
    EXPECT_EQ(conv->get_shape(), (Shape{64, 128, 96, 124}));

    EXPECT_EQ(conv->get_window_movement_strides(), (Strides{1, 1}));
    EXPECT_EQ(conv->get_window_dilation_strides(), (Strides{1, 1}));
    EXPECT_EQ(conv->get_data_dilation_strides(), (Strides{1, 1}));

    EXPECT_EQ(conv->get_padding_below(), (CoordinateDiff{2, -3}));
    EXPECT_EQ(conv->get_padding_above(), (CoordinateDiff{3, -4}));
}

struct DeduceAutoPadTest
    : ::testing::TestWithParam<
          std::tuple<Shape, Shape, Strides, Strides, CoordinateDiff, CoordinateDiff>>
{
};

TEST_P(DeduceAutoPadTest, same_upper)
{
    auto image_shape = std::get<0>(GetParam());
    image_shape.insert(image_shape.begin(), {1, 1}); // Add {N, C}
    auto filter_shape = std::get<1>(GetParam());
    filter_shape.insert(filter_shape.begin(), {1, 1}); // Add {O, I}
    auto param0 = make_shared<op::Parameter>(element::f32, image_shape);
    auto param1 = make_shared<op::Parameter>(element::f32, filter_shape);

    auto conv = make_shared<op::Convolution>(param0,
                                             param1,
                                             std::get<2>(GetParam()),
                                             std::get<3>(GetParam()),
                                             CoordinateDiff(),
                                             CoordinateDiff(),
                                             Strides(),
                                             op::PadType::SAME_UPPER);
    EXPECT_EQ(conv->get_padding_below(), std::get<4>(GetParam()));
    EXPECT_EQ(conv->get_padding_above(), std::get<5>(GetParam()));

    auto no_dilation = std::all_of(std::get<3>(GetParam()).begin(),
                                   std::get<3>(GetParam()).end(),
                                   [](size_t i) { return i <= 1; });
    if (no_dilation)
    {
        auto max_pool = make_shared<op::MaxPool>(param0,
                                                 std::get<1>(GetParam()),
                                                 std::get<2>(GetParam()),
                                                 Shape(),
                                                 Shape(),
                                                 op::PadType::SAME_UPPER);
        CoordinateDiff padding_below(max_pool->get_padding_below().begin(),
                                     max_pool->get_padding_below().end());
        CoordinateDiff padding_above(max_pool->get_padding_above().begin(),
                                     max_pool->get_padding_above().end());
        EXPECT_EQ(padding_below, std::get<4>(GetParam()));
        EXPECT_EQ(padding_above, std::get<5>(GetParam()));

        auto avg_pool = make_shared<op::AvgPool>(param0,
                                                 std::get<1>(GetParam()),
                                                 std::get<2>(GetParam()),
                                                 Shape(),
                                                 Shape(),
                                                 false,
                                                 op::PadType::SAME_UPPER);
        CoordinateDiff pad_below(avg_pool->get_padding_below().begin(),
                                 avg_pool->get_padding_below().end());
        CoordinateDiff pad_above(avg_pool->get_padding_above().begin(),
                                 avg_pool->get_padding_above().end());
        EXPECT_EQ(pad_below, std::get<4>(GetParam()));
        EXPECT_EQ(pad_above, std::get<5>(GetParam()));
    }
}

TEST_P(DeduceAutoPadTest, same_lower)
{
    auto image_shape = std::get<0>(GetParam());
    image_shape.insert(image_shape.begin(), {1, 1}); // Add {N, C}
    auto filter_shape = std::get<1>(GetParam());
    filter_shape.insert(filter_shape.begin(), {1, 1}); // Add {O, I}
    auto param0 = make_shared<op::Parameter>(element::f32, image_shape);
    auto param1 = make_shared<op::Parameter>(element::f32, filter_shape);

    auto conv = make_shared<op::Convolution>(param0,
                                             param1,
                                             std::get<2>(GetParam()),
                                             std::get<3>(GetParam()),
                                             CoordinateDiff(),
                                             CoordinateDiff(),
                                             Strides(),
                                             op::PadType::SAME_LOWER);
    EXPECT_EQ(conv->get_padding_above(), std::get<4>(GetParam()));
    EXPECT_EQ(conv->get_padding_below(), std::get<5>(GetParam()));
}

INSTANTIATE_TEST_CASE_P(type_prop,
                        DeduceAutoPadTest,
                        ::testing::Values(std::make_tuple(Shape{5, 6},
                                                          Shape{3, 4},
                                                          Strides{2, 1},
                                                          Strides{1, 1},
                                                          CoordinateDiff{1, 1},
                                                          CoordinateDiff{1, 2}),
                                          std::make_tuple(Shape{3, 3},
                                                          Shape{2, 2},
                                                          Strides{1, 1},
                                                          Strides{1, 1},
                                                          CoordinateDiff{0, 0},
                                                          CoordinateDiff{1, 1}),
                                          std::make_tuple(Shape{28, 28},
                                                          Shape{3, 3},
                                                          Strides{2, 2},
                                                          Strides{1, 1},
                                                          CoordinateDiff{0, 0},
                                                          CoordinateDiff{1, 1}),
                                          std::make_tuple(Shape{100, 150},
                                                          Shape{10, 20},
                                                          Strides{1, 1},
                                                          Strides{1, 1},
                                                          CoordinateDiff{4, 9},
                                                          CoordinateDiff{5, 10}),
                                          std::make_tuple(Shape{2},
                                                          Shape{1},
                                                          Strides{3},
                                                          Strides{1},
                                                          CoordinateDiff{0},
                                                          CoordinateDiff{0}),
                                          std::make_tuple(Shape{10, 1},
                                                          Shape{4, 1},
                                                          Strides{1, 1},
                                                          Strides{2, 1},
                                                          CoordinateDiff{3, 0},
                                                          CoordinateDiff{3, 0}),
                                          std::make_tuple(Shape{10, 5, 6},
                                                          Shape{3, 3, 4},
                                                          Strides{1, 2, 1},
                                                          Strides{2, 1, 1},
                                                          CoordinateDiff{2, 1, 1},
                                                          CoordinateDiff{2, 1, 2})), );

TEST(type_prop, conv_2d_deduce_strided)
{
    // Deduce type
    auto param0 = make_shared<op::Parameter>(element::f32, Shape{64, 3, 100, 150});
    auto param1 = make_shared<op::Parameter>(element::f32, Shape{128, 3, 10, 20});
    auto move_strides = Strides{2, 3};
    auto conv = make_shared<op::Convolution>(param0, param1, move_strides);
    EXPECT_EQ(conv->get_element_type(), element::f32);
    EXPECT_EQ(conv->get_shape(), (Shape{64, 128, 46, 44}));

    EXPECT_EQ(conv->get_window_movement_strides(), (Strides{2, 3}));
    EXPECT_EQ(conv->get_window_dilation_strides(), (Strides{1, 1}));
    EXPECT_EQ(conv->get_data_dilation_strides(), (Strides{1, 1}));

    EXPECT_EQ(conv->get_padding_below(), (CoordinateDiff{0, 0}));
    EXPECT_EQ(conv->get_padding_above(), (CoordinateDiff{0, 0}));
}

TEST(type_prop, conv_2d_deduce_strided_window_dilated)
{
    // Deduce type
    auto param0 = make_shared<op::Parameter>(element::f32, Shape{64, 3, 100, 150});
    auto param1 = make_shared<op::Parameter>(element::f32, Shape{128, 3, 10, 20});
    auto move_strides = Strides{2, 3};
    auto dilate_strides = Strides{3, 2};
    auto conv = make_shared<op::Convolution>(param0, param1, move_strides, dilate_strides);
    EXPECT_EQ(conv->get_element_type(), element::f32);
    EXPECT_EQ(conv->get_shape(), (Shape{64, 128, 37, 38}));

    EXPECT_EQ(conv->get_window_movement_strides(), (Strides{2, 3}));
    EXPECT_EQ(conv->get_window_dilation_strides(), (Strides{3, 2}));
    EXPECT_EQ(conv->get_data_dilation_strides(), (Strides{1, 1}));

    EXPECT_EQ(conv->get_padding_below(), (CoordinateDiff{0, 0}));
    EXPECT_EQ(conv->get_padding_above(), (CoordinateDiff{0, 0}));
}

TEST(type_prop, conv_2d_deduce_strided_window_dilated_data_dilated)
{
    // Deduce type
    auto param0 = make_shared<op::Parameter>(element::f32, Shape{64, 3, 100, 150});
    auto param1 = make_shared<op::Parameter>(element::f32, Shape{128, 3, 10, 20});
    auto move_strides = Strides{2, 3};
    auto dilate_strides = Strides{3, 2};
    auto padding_below = CoordinateDiff{0, 0};
    auto padding_above = CoordinateDiff{0, 0};
    auto data_dilate_strides = Strides{2, 3};
    auto conv = make_shared<op::Convolution>(param0,
                                             param1,
                                             move_strides,
                                             dilate_strides,
                                             padding_below,
                                             padding_above,
                                             data_dilate_strides);
    EXPECT_EQ(conv->get_element_type(), element::f32);
    EXPECT_EQ(conv->get_shape(), (Shape{64, 128, 86, 137}));

    EXPECT_EQ(conv->get_window_movement_strides(), (Strides{2, 3}));
    EXPECT_EQ(conv->get_window_dilation_strides(), (Strides{3, 2}));
    EXPECT_EQ(conv->get_data_dilation_strides(), (Strides{2, 3}));

    EXPECT_EQ(conv->get_padding_below(), (CoordinateDiff{0, 0}));
    EXPECT_EQ(conv->get_padding_above(), (CoordinateDiff{0, 0}));
}

TEST(type_prop, conv_2d_deduce_strided_window_dilated_small)
{
    // Deduce type
    auto param0 = make_shared<op::Parameter>(element::f32, Shape{64, 3, 7, 8});
    auto param1 = make_shared<op::Parameter>(element::f32, Shape{128, 3, 2, 3});
    auto move_strides = Strides{2, 3};
    auto dilate_strides = Strides{3, 2};
    auto conv = make_shared<op::Convolution>(param0, param1, move_strides, dilate_strides);
    EXPECT_EQ(conv->get_element_type(), element::f32);
    EXPECT_EQ(conv->get_shape(), (Shape{64, 128, 2, 2}));

    EXPECT_EQ(conv->get_window_movement_strides(), (Strides{2, 3}));
    EXPECT_EQ(conv->get_window_dilation_strides(), (Strides{3, 2}));
    EXPECT_EQ(conv->get_data_dilation_strides(), (Strides{1, 1}));

    EXPECT_EQ(conv->get_padding_below(), (CoordinateDiff{0, 0}));
    EXPECT_EQ(conv->get_padding_above(), (CoordinateDiff{0, 0}));
}

TEST(type_prop, conv_3d_deduce_strided_window_dilated_small)
{
    // Deduce type
    auto param0 = make_shared<op::Parameter>(element::f32, Shape{64, 3, 7, 8, 10});
    auto param1 = make_shared<op::Parameter>(element::f32, Shape{128, 3, 2, 3, 2});
    auto move_strides = Strides{2, 3, 4};
    auto dilate_strides = Strides{3, 2, 2};
    auto conv = make_shared<op::Convolution>(param0, param1, move_strides, dilate_strides);
    EXPECT_EQ(conv->get_element_type(), element::f32);
    EXPECT_EQ(conv->get_shape(), (Shape{64, 128, 2, 2, 2}));

    EXPECT_EQ(conv->get_window_movement_strides(), (Strides{2, 3, 4}));
    EXPECT_EQ(conv->get_window_dilation_strides(), (Strides{3, 2, 2}));
    EXPECT_EQ(conv->get_data_dilation_strides(), (Strides{1, 1, 1}));

    EXPECT_EQ(conv->get_padding_below(), (CoordinateDiff{0, 0, 0}));
    EXPECT_EQ(conv->get_padding_above(), (CoordinateDiff{0, 0, 0}));
}

TEST(type_prop, conv_3d_deduce_strided_window_dilated_data_dilated_small)
{
    // Deduce type
    auto param0 = make_shared<op::Parameter>(element::f32, Shape{64, 3, 7, 8, 10});
    auto param1 = make_shared<op::Parameter>(element::f32, Shape{128, 3, 2, 3, 2});
    auto move_strides = Strides{2, 3, 4};
    auto dilate_strides = Strides{3, 2, 2};
    auto padding_below = CoordinateDiff{0, 0, 0};
    auto padding_above = CoordinateDiff{0, 0, 0};
    auto data_dilate_strides = Strides{2, 3, 2};
    auto conv = make_shared<op::Convolution>(param0,
                                             param1,
                                             move_strides,
                                             dilate_strides,
                                             padding_below,
                                             padding_above,
                                             data_dilate_strides);
    EXPECT_EQ(conv->get_element_type(), element::f32);
    EXPECT_EQ(conv->get_shape(), (Shape{64, 128, 5, 6, 5}));

    EXPECT_EQ(conv->get_window_movement_strides(), (Strides{2, 3, 4}));
    EXPECT_EQ(conv->get_window_dilation_strides(), (Strides{3, 2, 2}));
    EXPECT_EQ(conv->get_data_dilation_strides(), (Strides{2, 3, 2}));

    EXPECT_EQ(conv->get_padding_below(), (CoordinateDiff{0, 0, 0}));
    EXPECT_EQ(conv->get_padding_above(), (CoordinateDiff{0, 0, 0}));
}

TEST(type_prop, conv_invalid_element_type_mismatch)
{
    // Deduce type
    auto param0 = make_shared<op::Parameter>(element::f32, Shape{3, 3, 3, 3});
    auto param1 = make_shared<op::Parameter>(element::i32, Shape{3, 3, 2, 2});
    try
    {
        auto conv = make_shared<op::Convolution>(param0, param1);

        // Should have thrown, so fail if it didn't
        FAIL() << "Invalid input with element type mismatch not detected";
    }
    catch (const NodeValidationFailure& error)
    {
        EXPECT_HAS_SUBSTRING(error.what(),
                             std::string("Element types for data batch and filters do not match"));
    }
    catch (...)
    {
        FAIL() << "Deduced type check failed for unexpected reason";
    }
}

TEST(type_prop, conv_invalid_0d_input)
{
    // Deduce type
    auto param0 = make_shared<op::Parameter>(element::f32, Shape{});
    auto param1 = make_shared<op::Parameter>(element::f32, Shape{});
    try
    {
        auto conv = make_shared<op::Convolution>(param0, param1);

        // Should have thrown, so fail if it didn't
        FAIL() << "Invalid 0D input not detected";
    }
    catch (const NodeValidationFailure& error)
    {
        EXPECT_HAS_SUBSTRING(error.what(),
                             std::string("Data batch and filters must have rank of at least 3 "
                                         "(one batch axis, one input-channel axis, "
                                         "and at least one spatial dimension)"));
    }
    catch (...)
    {
        FAIL() << "Deduced type check failed for unexpected reason";
    }
}

TEST(type_prop, conv_invalid_1d_input)
{
    // Deduce type
    auto param0 = make_shared<op::Parameter>(element::f32, Shape{2});
    auto param1 = make_shared<op::Parameter>(element::f32, Shape{2});
    try
    {
        auto conv = make_shared<op::Convolution>(param0, param1);

        // Should have thrown, so fail if it didn't
        FAIL() << "Invalid 1D input not detected";
    }
    catch (const NodeValidationFailure& error)
    {
        EXPECT_HAS_SUBSTRING(error.what(),
                             std::string("Data batch and filters must have rank of at least 3 "
                                         "(one batch axis, one input-channel axis, "
                                         "and at least one spatial dimension)"));
    }
    catch (...)
    {
        FAIL() << "Deduced type check failed for unexpected reason";
    }
}

TEST(type_prop, conv_invalid_2d_input)
{
    // Deduce type
    auto param0 = make_shared<op::Parameter>(element::f32, Shape{2, 6});
    auto param1 = make_shared<op::Parameter>(element::f32, Shape{2, 6});
    try
    {
        auto conv = make_shared<op::Convolution>(param0, param1);

        // Should have thrown, so fail if it didn't
        FAIL() << "Invalid 2D input not detected";
    }
    catch (const NodeValidationFailure& error)
    {
        EXPECT_HAS_SUBSTRING(error.what(),
                             std::string("Data batch and filters must have rank of at least 3 "
                                         "(one batch axis, one input-channel axis, "
                                         "and at least one spatial dimension)"));
    }
    catch (...)
    {
        FAIL() << "Deduced type check failed for unexpected reason";
    }
}

TEST(type_prop, conv_invalid_0_batch_size)
{
    // Deduce type
    auto param0 = make_shared<op::Parameter>(element::f32, Shape{0, 6, 1});
    auto param1 = make_shared<op::Parameter>(element::f32, Shape{0, 6, 1});
    try
    {
        auto conv = make_shared<op::Convolution>(param0, param1);

        // Should have thrown, so fail if it didn't
        FAIL() << "Invalid input with 0 batch size not detected";
    }
    catch (const NodeValidationFailure& error)
    {
        EXPECT_HAS_SUBSTRING(error.what(), std::string("Batch size is zero"));
    }
    catch (...)
    {
        FAIL() << "Deduced type check failed for unexpected reason";
    }
}

TEST(type_prop, conv_invalid_0_input_channels)
{
    // Deduce type
    auto param0 = make_shared<op::Parameter>(element::f32, Shape{6, 0, 1});
    auto param1 = make_shared<op::Parameter>(element::f32, Shape{5, 0, 1});
    try
    {
        auto conv = make_shared<op::Convolution>(param0, param1);

        // Should have thrown, so fail if it didn't
        FAIL() << "Invalid input with 0 input channels not detected";
    }
    catch (const NodeValidationFailure& error)
    {
        EXPECT_HAS_SUBSTRING(
            error.what(),
            std::string("Data batch channel count and/or filter input channel count is zero"));
    }
    catch (...)
    {
        FAIL() << "Deduced type check failed for unexpected reason";
    }
}

TEST(type_prop, conv_invalid_wrong_number_of_filter_dimensions_too_many)
{
    // Deduce type
    auto param0 = make_shared<op::Parameter>(element::f32, Shape{6, 2, 10, 10});
    auto param1 = make_shared<op::Parameter>(element::f32, Shape{5, 2, 3, 3, 3});
    try
    {
        auto conv = make_shared<op::Convolution>(param0, param1);

        // Should have thrown, so fail if it didn't
        FAIL() << "Invalid input with too many filter dimensions not detected";
    }
    catch (const NodeValidationFailure& error)
    {
        EXPECT_HAS_SUBSTRING(error.what(), std::string("Data batch and filters rank do not match"));
    }
    catch (...)
    {
        FAIL() << "Deduced type check failed for unexpected reason";
    }
}

TEST(type_prop, conv_invalid_wrong_number_of_filter_dimensions_too_few)
{
    // Deduce type
    auto param0 = make_shared<op::Parameter>(element::f32, Shape{6, 2, 10, 10});
    auto param1 = make_shared<op::Parameter>(element::f32, Shape{5, 2, 3});
    try
    {
        auto conv = make_shared<op::Convolution>(param0, param1);

        // Should have thrown, so fail if it didn't
        FAIL() << "Invalid input with too few filter dimensions not detected";
    }
    catch (const NodeValidationFailure& error)
    {
        EXPECT_HAS_SUBSTRING(error.what(), std::string("Data batch and filters rank do not match"));
    }
    catch (...)
    {
        FAIL() << "Deduced type check failed for unexpected reason";
    }
}

TEST(type_prop, conv_invalid_0_output_channels)
{
    // Deduce type
    auto param0 = make_shared<op::Parameter>(element::f32, Shape{6, 2, 10, 10});
    auto param1 = make_shared<op::Parameter>(element::f32, Shape{0, 2, 3, 3});
    try
    {
        auto conv = make_shared<op::Convolution>(param0, param1);

        // Should have thrown, so fail if it didn't
        FAIL() << "Invalid input with 0 output channels not detected";
    }
    catch (const NodeValidationFailure& error)
    {
        EXPECT_HAS_SUBSTRING(error.what(), std::string("Filter output channel count is zero"));
    }
    catch (...)
    {
        FAIL() << "Deduced type check failed for unexpected reason";
    }
}

TEST(type_prop, conv_invalid_input_channel_mismatch)
{
    // Deduce type
    auto param0 = make_shared<op::Parameter>(element::f32, Shape{6, 2, 10, 10});
    auto param1 = make_shared<op::Parameter>(element::f32, Shape{6, 3, 3, 3});
    try
    {
        auto conv = make_shared<op::Convolution>(param0, param1);

        // Should have thrown, so fail if it didn't
        FAIL() << "Invalid input with channel count mismatch not detected";
    }
    catch (const NodeValidationFailure& error)
    {
        EXPECT_HAS_SUBSTRING(
            error.what(),
            std::string(
                "Data batch channel count (2) does not match filter input channel count (3)"));
    }
    catch (...)
    {
        FAIL() << "Deduced type check failed for unexpected reason";
    }
}

TEST(type_prop, conv_invalid_movement_stride_rank)
{
    // Deduce type
    auto param0 = make_shared<op::Parameter>(element::f32, Shape{6, 2, 10, 10});
    auto param1 = make_shared<op::Parameter>(element::f32, Shape{6, 2, 3, 3});
    try
    {
        auto conv = make_shared<op::Convolution>(param0, param1, Strides{2, 3, 8});

        // Should have thrown, so fail if it didn't
        FAIL() << "Invalid input with wrong movement stride rank not detected";
    }
    catch (const NodeValidationFailure& error)
    {
        EXPECT_HAS_SUBSTRING(
            error.what(),
            std::string("Ranks for data item shape/filters shape (data batch has shape "
                        "{6,2,10,10}, so data item rank is 2 and filters have shape {6,2,3,3}, so "
                        "filters spatial rank is 2), data dilation (Strides{1, 1}), padding below "
                        "(CoordinateDiff{0, 0}), padding above (CoordinateDiff{0, 0}), filter "
                        "strides (Strides{2, 3, 8}), and filter dilation (Strides{1, 1}) do not "
                        "match"));
    }
    catch (...)
    {
        FAIL() << "Deduced type check failed for unexpected reason";
    }
}

TEST(type_prop, conv_invalid_window_dilation_stride_rank)
{
    // Deduce type
    auto param0 = make_shared<op::Parameter>(element::f32, Shape{6, 2, 10, 10});
    auto param1 = make_shared<op::Parameter>(element::f32, Shape{6, 2, 3, 3});
    try
    {
        auto conv = make_shared<op::Convolution>(param0, param1, Strides{2, 3}, Strides{2, 3, 8});

        // Should have thrown, so fail if it didn't
        FAIL() << "Invalid input with wrong window dilation stride rank not detected";
    }
    catch (const NodeValidationFailure& error)
    {
        EXPECT_HAS_SUBSTRING(
            error.what(),
            std::string("Ranks for data item shape/filters shape (data batch has shape "
                        "{6,2,10,10}, so data item rank is 2 and filters have shape {6,2,3,3}, so "
                        "filters spatial rank is 2), data dilation (Strides{1, 1}), padding below "
                        "(CoordinateDiff{0, 0}), padding above (CoordinateDiff{0, 0}), filter "
                        "strides (Strides{2, 3}), and filter dilation (Strides{2, 3, 8}) do not "
                        "match"));
    }
    catch (...)
    {
        FAIL() << "Deduced type check failed for unexpected reason";
    }
}

TEST(type_prop, conv_invalid_data_dilation_stride_rank)
{
    // Deduce type
    auto param0 = make_shared<op::Parameter>(element::f32, Shape{6, 2, 10, 10});
    auto param1 = make_shared<op::Parameter>(element::f32, Shape{6, 2, 3, 3});
    try
    {
        auto conv = make_shared<op::Convolution>(param0,
                                                 param1,
                                                 Strides{2, 3},
                                                 Strides{2, 3},
                                                 CoordinateDiff{0, 0},
                                                 CoordinateDiff{0, 0},
                                                 Strides{2, 3, 8});

        // Should have thrown, so fail if it didn't
        FAIL() << "Invalid input with wrong data dilation stride rank not detected";
    }
    catch (const NodeValidationFailure& error)
    {
        EXPECT_HAS_SUBSTRING(
            error.what(),
            std::string("Ranks for data item shape/filters shape (data batch has shape "
                        "{6,2,10,10}, so data item rank is 2 and filters have shape {6,2,3,3}, so "
                        "filters spatial rank is 2), data dilation (Strides{2, 3, 8}), padding "
                        "below (CoordinateDiff{0, 0}), padding above (CoordinateDiff{0, 0}), "
                        "filter strides (Strides{2, 3}), and filter dilation (Strides{2, 3}) do "
                        "not match"));
    }
    catch (...)
    {
        FAIL() << "Deduced type check failed for unexpected reason";
    }
}

TEST(type_prop, conv_invalid_padding_below_rank)
{
    // Deduce type
    auto param0 = make_shared<op::Parameter>(element::f32, Shape{6, 2, 10, 10});
    auto param1 = make_shared<op::Parameter>(element::f32, Shape{6, 2, 3, 3});
    try
    {
        auto conv = make_shared<op::Convolution>(param0,
                                                 param1,
                                                 Strides{2, 3},
                                                 Strides{1, 1},
                                                 CoordinateDiff{0, 0, 0},
                                                 CoordinateDiff{0, 0});

        // Should have thrown, so fail if it didn't
        FAIL() << "Invalid input with wrong padding-below rank not detected";
    }
    catch (const NodeValidationFailure& error)
    {
        EXPECT_HAS_SUBSTRING(
            error.what(),
            std::string(
                "Ranks for data item shape/filters shape (data batch has shape "
                "{6,2,10,10}, so data item rank is 2 and filters have shape {6,2,3,3}, so "
                "filters spatial rank is 2), data dilation (Strides{1, 1}), padding below "
                "(CoordinateDiff{0, 0, 0}), padding above (CoordinateDiff{0, 0}), filter "
                "strides (Strides{2, 3}), and filter dilation (Strides{1, 1}) do not match"));
    }
    catch (...)
    {
        FAIL() << "Deduced type check failed for unexpected reason";
    }
}

TEST(type_prop, conv_invalid_padding_above_rank)
{
    // Deduce type
    auto param0 = make_shared<op::Parameter>(element::f32, Shape{6, 2, 10, 10});
    auto param1 = make_shared<op::Parameter>(element::f32, Shape{6, 2, 3, 3});
    try
    {
        auto conv = make_shared<op::Convolution>(param0,
                                                 param1,
                                                 Strides{2, 3},
                                                 Strides{2, 3},
                                                 CoordinateDiff{0, 0},
                                                 CoordinateDiff{0, 0, 0});

        // Should have thrown, so fail if it didn't
        FAIL() << "Invalid input with wrong padding-above rank not detected";
    }
    catch (const NodeValidationFailure& error)
    {
        EXPECT_HAS_SUBSTRING(
            error.what(),
            std::string(
                "Ranks for data item shape/filters shape (data batch has shape "
                "{6,2,10,10}, so data item rank is 2 and filters have shape {6,2,3,3}, so "
                "filters spatial rank is 2), data dilation (Strides{1, 1}), padding below "
                "(CoordinateDiff{0, 0}), padding above (CoordinateDiff{0, 0, 0}), filter "
                "strides (Strides{2, 3}), and filter dilation (Strides{2, 3}) do not match"));
    }
    catch (...)
    {
        FAIL() << "Deduced type check failed for unexpected reason";
    }
}

TEST(type_prop, conv_invalid_input_spatial_size_negative_after_padding)
{
    // Deduce type
    auto param0 = make_shared<op::Parameter>(element::f32, Shape{6, 2, 10, 10});
    auto param1 = make_shared<op::Parameter>(element::f32, Shape{6, 2, 3, 3});
    try
    {
        auto conv = make_shared<op::Convolution>(param0,
                                                 param1,
                                                 Strides{1, 1},
                                                 Strides{1, 1},
                                                 CoordinateDiff{-4, 0},
                                                 CoordinateDiff{-7, 0});

        // Should have thrown, so fail if it didn't
        FAIL() << "Invalid input with negative-length post-padding spatial axis not detected";
    }
    catch (const NodeValidationFailure& error)
    {
        EXPECT_HAS_SUBSTRING(error.what(),
                             std::string("Data shape after padding and dilation has dimension less "
                                         "than 1 (dim: -1) at axis 0"));
    }
    catch (...)
    {
        FAIL() << "Deduced type check failed for unexpected reason";
    }
}

TEST(type_prop, conv_invalid_input_spatial_size_zero_after_padding)
{
    // Deduce type
    auto param0 = make_shared<op::Parameter>(element::f32, Shape{6, 2, 10, 10});
    auto param1 = make_shared<op::Parameter>(element::f32, Shape{6, 2, 3, 3});
    try
    {
        auto conv = make_shared<op::Convolution>(param0,
                                                 param1,
                                                 Strides{1, 1},
                                                 Strides{1, 1},
                                                 CoordinateDiff{-4, 0},
                                                 CoordinateDiff{-6, 0});

        // Should have thrown, so fail if it didn't
        FAIL() << "Invalid input with zero-length post-padding spatial axis not detected";
    }
    catch (const NodeValidationFailure& error)
    {
        EXPECT_HAS_SUBSTRING(error.what(),
                             std::string("Data shape after padding and dilation has dimension less "
                                         "than 1 (dim: 0) at axis 0"));
    }
    catch (...)
    {
        FAIL() << "Deduced type check failed for unexpected reason";
    }
}

TEST(type_prop, conv_invalid_input_spatial_size_0)
{
    // Deduce type
    auto param0 = make_shared<op::Parameter>(element::f32, Shape{6, 2, 0, 10});
    auto param1 = make_shared<op::Parameter>(element::f32, Shape{6, 2, 3, 3});
    try
    {
        auto conv = make_shared<op::Convolution>(param0, param1);

        // Should have thrown, so fail if it didn't
        FAIL() << "Invalid input with zero-length spatial axis not detected";
    }
    catch (const NodeValidationFailure& error)
    {
        EXPECT_HAS_SUBSTRING(error.what(),
                             std::string("Data shape after padding and dilation has "
                                         "dimension less than 1 (dim: 0) at axis 0"));
    }
    catch (...)
    {
        FAIL() << "Deduced type check failed for unexpected reason";
    }
}

TEST(type_prop, conv_invalid_window_size_0)
{
    // Deduce type
    auto param0 = make_shared<op::Parameter>(element::f32, Shape{6, 2, 10, 10});
    auto param1 = make_shared<op::Parameter>(element::f32, Shape{6, 2, 3, 0});
    try
    {
        auto conv = make_shared<op::Convolution>(param0, param1);

        // Should have thrown, so fail if it didn't
        FAIL() << "Invalid input with zero-length window axis not detected";
    }
    catch (const NodeValidationFailure& error)
    {
        EXPECT_HAS_SUBSTRING(
            error.what(),
            std::string("Window after dilation has dimension less than 1 (dim: 0) at axis 1"));
    }
    catch (...)
    {
        FAIL() << "Deduced type check failed for unexpected reason";
    }
}

TEST(type_prop, conv_invalid_window_dilation_stride_0)
{
    // Deduce type
    auto param0 = make_shared<op::Parameter>(element::f32, Shape{6, 2, 10, 10});
    auto param1 = make_shared<op::Parameter>(element::f32, Shape{6, 2, 3, 3});
    try
    {
        auto conv = make_shared<op::Convolution>(param0, param1, Strides{2, 3}, Strides{2, 0});

        // Should have thrown, so fail if it didn't
        FAIL() << "Invalid input with wrong 0-length window dilation stride axis not detected";
    }
    catch (const NodeValidationFailure& error)
    {
        EXPECT_HAS_SUBSTRING(
            error.what(),
            std::string("Window dilation (Strides{2, 0}) has zero dimension at axis 1"));
    }
    catch (...)
    {
        FAIL() << "Deduced type check failed for unexpected reason";
    }
}

TEST(type_prop, conv_invalid_data_dilation_stride_0)
{
    // Deduce type
    auto param0 = make_shared<op::Parameter>(element::f32, Shape{6, 2, 10, 10});
    auto param1 = make_shared<op::Parameter>(element::f32, Shape{6, 2, 3, 3});
    try
    {
        auto conv = make_shared<op::Convolution>(param0,
                                                 param1,
                                                 Strides{2, 3},
                                                 Strides{2, 3},
                                                 CoordinateDiff{0, 0},
                                                 CoordinateDiff{0, 0},
                                                 Strides{2, 0});

        // Should have thrown, so fail if it didn't
        FAIL() << "Invalid input with wrong 0-length data dilation stride axis not detected";
    }
    catch (const NodeValidationFailure& error)
    {
        EXPECT_HAS_SUBSTRING(
            error.what(),
            std::string("Data dilation (Strides{2, 0}) has zero dimension at axis 1"));
    }
    catch (...)
    {
        FAIL() << "Deduced type check failed for unexpected reason";
    }
}

TEST(type_prop, conv_invalid_dilated_window_too_large)
{
    // Deduce type
    auto param0 = make_shared<op::Parameter>(element::f32, Shape{6, 2, 8, 8});
    auto param1 = make_shared<op::Parameter>(element::f32, Shape{6, 2, 3, 3});
    try
    {
        auto conv = make_shared<op::Convolution>(param0, param1, Strides{1, 1}, Strides{4, 4});

        // Should have thrown, so fail if it didn't
        FAIL() << "Invalid input with oversized dilated window not detected";
    }
    catch (const NodeValidationFailure& error)
    {
        EXPECT_HAS_SUBSTRING(error.what(),
                             std::string("Window after dilation has dimension (dim: 9) larger than "
                                         "the data shape after padding (dim: 8) at axis 0"));
    }
    catch (...)
    {
        FAIL() << "Deduced type check failed for unexpected reason";
    }
}

TEST(type_prop, conv_invalid_movement_stride_0)
{
    // Deduce type
    auto param0 = make_shared<op::Parameter>(element::f32, Shape{6, 2, 10, 10});
    auto param1 = make_shared<op::Parameter>(element::f32, Shape{6, 2, 3, 3});
    try
    {
        auto conv = make_shared<op::Convolution>(param0, param1, Strides{0, 1});

        // Should have thrown, so fail if it didn't
        FAIL() << "Invalid input with wrong 0-length movement stride axis not detected";
    }
    catch (const NodeValidationFailure& error)
    {
        EXPECT_HAS_SUBSTRING(
            error.what(),
            std::string("Window strides (Strides{0, 1}) has zero dimension at axis 0"));
    }
    catch (...)
    {
        FAIL() << "Deduced type check failed for unexpected reason";
    }
}

TEST(type_prop, conv_partial_rank_dynamic_rank_dynamic_ok)
{
    PartialShape data_batch_shape{PartialShape::dynamic()};
    PartialShape filters_shape{PartialShape::dynamic()};
    Strides window_movement_strides{1, 1};
    Strides window_dilation_strides{1, 1};
    CoordinateDiff padding_below{0, 0};
    CoordinateDiff padding_above{0, 0};
    Strides data_dilation_strides{1, 1};

    auto param0 = make_shared<op::Parameter>(element::f32, data_batch_shape);
    auto param1 = make_shared<op::Parameter>(element::f32, filters_shape);

    auto conv = make_shared<op::Convolution>(param0,
                                             param1,
                                             window_movement_strides,
                                             window_dilation_strides,
                                             padding_below,
                                             padding_above,
                                             data_dilation_strides);

    ASSERT_EQ(conv->get_output_element_type(0), element::f32);
    ASSERT_TRUE(conv->get_output_partial_shape(0).same_scheme(PartialShape::dynamic(4)));
}

TEST(type_prop, conv_partial_rank_dynamic_rank_dynamic_window_strides_rank_wrong)
{
    PartialShape data_batch_shape{PartialShape::dynamic()};
    PartialShape filters_shape{PartialShape::dynamic()};
    Strides window_movement_strides{1, 1, 1};
    Strides window_dilation_strides{1, 1};
    CoordinateDiff padding_below{0, 0};
    CoordinateDiff padding_above{0, 0};
    Strides data_dilation_strides{1, 1};

    auto param0 = make_shared<op::Parameter>(element::f32, data_batch_shape);
    auto param1 = make_shared<op::Parameter>(element::f32, filters_shape);

    try
    {
        auto conv = make_shared<op::Convolution>(param0,
                                                 param1,
                                                 window_movement_strides,
                                                 window_dilation_strides,
                                                 padding_below,
                                                 padding_above,
                                                 data_dilation_strides);

        FAIL() << "Window stride rank mismatch not detected";
    }
    catch (const NodeValidationFailure& error)
    {
        EXPECT_HAS_SUBSTRING(
            error.what(),
            std::string("Ranks for data item shape/filters shape (data batch has shape ?, so data "
                        "item rank is ? and filters have shape ?, so filters spatial rank is ?), "
                        "data dilation (Strides{1, 1}), padding below (CoordinateDiff{0, 0}), "
                        "padding above (CoordinateDiff{0, 0}), filter strides (Strides{1, 1, 1}), "
                        "and filter dilation (Strides{1, 1}) do not match"));
    }
    catch (...)
    {
        FAIL() << "Deduced type check failed for unexpected reason";
    }
}

TEST(type_prop, conv_partial_rank_dynamic_rank_dynamic_window_strides_dim_zero)
{
    PartialShape data_batch_shape{PartialShape::dynamic()};
    PartialShape filters_shape{PartialShape::dynamic()};
    Strides window_movement_strides{1, 0};
    Strides window_dilation_strides{1, 1};
    CoordinateDiff padding_below{0, 0};
    CoordinateDiff padding_above{0, 0};
    Strides data_dilation_strides{1, 1};

    auto param0 = make_shared<op::Parameter>(element::f32, data_batch_shape);
    auto param1 = make_shared<op::Parameter>(element::f32, filters_shape);

    try
    {
        auto conv = make_shared<op::Convolution>(param0,
                                                 param1,
                                                 window_movement_strides,
                                                 window_dilation_strides,
                                                 padding_below,
                                                 padding_above,
                                                 data_dilation_strides);

        FAIL() << "Window stride with dimension zero not detected";
    }
    catch (const NodeValidationFailure& error)
    {
        EXPECT_HAS_SUBSTRING(
            error.what(),
            std::string("Window strides (Strides{1, 0}) has zero dimension at axis 1"));
    }
    catch (...)
    {
        FAIL() << "Deduced type check failed for unexpected reason";
    }
}

TEST(type_prop, conv_partial_rank_dynamic_rank_dynamic_window_dilation_rank_wrong)
{
    PartialShape data_batch_shape{PartialShape::dynamic()};
    PartialShape filters_shape{PartialShape::dynamic()};
    Strides window_movement_strides{1, 1};
    Strides window_dilation_strides{1, 1, 1};
    CoordinateDiff padding_below{0, 0};
    CoordinateDiff padding_above{0, 0};
    Strides data_dilation_strides{1, 1};

    auto param0 = make_shared<op::Parameter>(element::f32, data_batch_shape);
    auto param1 = make_shared<op::Parameter>(element::f32, filters_shape);

    try
    {
        auto conv = make_shared<op::Convolution>(param0,
                                                 param1,
                                                 window_movement_strides,
                                                 window_dilation_strides,
                                                 padding_below,
                                                 padding_above,
                                                 data_dilation_strides);

        FAIL() << "Window dilation rank mismatch not detected";
    }
    catch (const NodeValidationFailure& error)
    {
        EXPECT_HAS_SUBSTRING(
            error.what(),
            std::string("Ranks for data item shape/filters shape (data batch has shape ?, so data "
                        "item rank is ? and filters have shape ?, so filters spatial rank is ?), "
                        "data dilation (Strides{1, 1}), padding below (CoordinateDiff{0, 0}), "
                        "padding above (CoordinateDiff{0, 0}), filter strides (Strides{1, 1}), and "
                        "filter dilation (Strides{1, 1, 1}) do not match"));
    }
    catch (...)
    {
        FAIL() << "Deduced type check failed for unexpected reason";
    }
}

TEST(type_prop, conv_partial_rank_dynamic_rank_dynamic_window_dilation_dim_zero)
{
    PartialShape data_batch_shape{PartialShape::dynamic()};
    PartialShape filters_shape{PartialShape::dynamic()};
    Strides window_movement_strides{1, 1};
    Strides window_dilation_strides{1, 0};
    CoordinateDiff padding_below{0, 0};
    CoordinateDiff padding_above{0, 0};
    Strides data_dilation_strides{1, 1};

    auto param0 = make_shared<op::Parameter>(element::f32, data_batch_shape);
    auto param1 = make_shared<op::Parameter>(element::f32, filters_shape);

    try
    {
        auto conv = make_shared<op::Convolution>(param0,
                                                 param1,
                                                 window_movement_strides,
                                                 window_dilation_strides,
                                                 padding_below,
                                                 padding_above,
                                                 data_dilation_strides);

        FAIL() << "Window dilation with dimension zero not detected";
    }
    catch (const NodeValidationFailure& error)
    {
        EXPECT_HAS_SUBSTRING(
            error.what(),
            std::string("Window dilation (Strides{1, 0}) has zero dimension at axis 1"));
    }
    catch (...)
    {
        FAIL() << "Deduced type check failed for unexpected reason";
    }
}

TEST(type_prop, conv_partial_rank_dynamic_rank_dynamic_padding_below_rank_wrong)
{
    PartialShape data_batch_shape{PartialShape::dynamic()};
    PartialShape filters_shape{PartialShape::dynamic()};
    Strides window_movement_strides{1, 1};
    Strides window_dilation_strides{1, 1};
    CoordinateDiff padding_below{0, 0, 0};
    CoordinateDiff padding_above{0, 0};
    Strides data_dilation_strides{1, 1};

    auto param0 = make_shared<op::Parameter>(element::f32, data_batch_shape);
    auto param1 = make_shared<op::Parameter>(element::f32, filters_shape);

    try
    {
        auto conv = make_shared<op::Convolution>(param0,
                                                 param1,
                                                 window_movement_strides,
                                                 window_dilation_strides,
                                                 padding_below,
                                                 padding_above,
                                                 data_dilation_strides);

        FAIL() << "Padding below rank mismatch not detected";
    }
    catch (const NodeValidationFailure& error)
    {
        EXPECT_HAS_SUBSTRING(
            error.what(),
            std::string("Ranks for data item shape/filters shape (data batch has shape ?, so data "
                        "item rank is ? and filters have shape ?, so filters spatial rank is ?), "
                        "data dilation (Strides{1, 1}), padding below (CoordinateDiff{0, 0, 0}), "
                        "padding above (CoordinateDiff{0, 0}), filter strides (Strides{1, 1}), and "
                        "filter dilation (Strides{1, 1}) do not match"));
    }
    catch (...)
    {
        FAIL() << "Deduced type check failed for unexpected reason";
    }
}

TEST(type_prop, conv_partial_rank_dynamic_rank_dynamic_padding_above_rank_wrong)
{
    PartialShape data_batch_shape{PartialShape::dynamic()};
    PartialShape filters_shape{PartialShape::dynamic()};
    Strides window_movement_strides{1, 1};
    Strides window_dilation_strides{1, 1};
    CoordinateDiff padding_below{0, 0};
    CoordinateDiff padding_above{0, 0, 0};
    Strides data_dilation_strides{1, 1};

    auto param0 = make_shared<op::Parameter>(element::f32, data_batch_shape);
    auto param1 = make_shared<op::Parameter>(element::f32, filters_shape);

    try
    {
        auto conv = make_shared<op::Convolution>(param0,
                                                 param1,
                                                 window_movement_strides,
                                                 window_dilation_strides,
                                                 padding_below,
                                                 padding_above,
                                                 data_dilation_strides);

        FAIL() << "Padding above rank mismatch not detected";
    }
    catch (const NodeValidationFailure& error)
    {
        EXPECT_HAS_SUBSTRING(
            error.what(),
            std::string("Ranks for data item shape/filters shape (data batch has shape ?, so data "
                        "item rank is ? and filters have shape ?, so filters spatial rank is ?), "
                        "data dilation (Strides{1, 1}), padding below (CoordinateDiff{0, 0}), "
                        "padding above (CoordinateDiff{0, 0, 0}), filter strides (Strides{1, 1}), "
                        "and filter dilation (Strides{1, 1}) do not match"));
    }
    catch (...)
    {
        FAIL() << "Deduced type check failed for unexpected reason";
    }
}

TEST(type_prop, conv_partial_rank_dynamic_rank_dynamic_data_dilation_rank_wrong)
{
    PartialShape data_batch_shape{PartialShape::dynamic()};
    PartialShape filters_shape{PartialShape::dynamic()};
    Strides window_movement_strides{1, 1};
    Strides window_dilation_strides{1, 1};
    CoordinateDiff padding_below{0, 0};
    CoordinateDiff padding_above{0, 0};
    Strides data_dilation_strides{1, 1, 1};

    auto param0 = make_shared<op::Parameter>(element::f32, data_batch_shape);
    auto param1 = make_shared<op::Parameter>(element::f32, filters_shape);

    try
    {
        auto conv = make_shared<op::Convolution>(param0,
                                                 param1,
                                                 window_movement_strides,
                                                 window_dilation_strides,
                                                 padding_below,
                                                 padding_above,
                                                 data_dilation_strides);

        FAIL() << "Data dilation rank mismatch not detected";
    }
    catch (const NodeValidationFailure& error)
    {
        EXPECT_HAS_SUBSTRING(
            error.what(),
            std::string("Ranks for data item shape/filters shape (data batch has shape ?, so data "
                        "item rank is ? and filters have shape ?, so filters spatial rank is ?), "
                        "data dilation (Strides{1, 1, 1}), padding below (CoordinateDiff{0, 0}), "
                        "padding above (CoordinateDiff{0, 0}), filter strides (Strides{1, 1}), and "
                        "filter dilation (Strides{1, 1}) do not match"));
    }
    catch (...)
    {
        FAIL() << "Deduced type check failed for unexpected reason";
    }
}

TEST(type_prop, conv_partial_rank_dynamic_rank_dynamic_data_dilation_dim_zero)
{
    PartialShape data_batch_shape{PartialShape::dynamic()};
    PartialShape filters_shape{PartialShape::dynamic()};
    Strides window_movement_strides{1, 1};
    Strides window_dilation_strides{1, 1};
    CoordinateDiff padding_below{0, 0};
    CoordinateDiff padding_above{0, 0};
    Strides data_dilation_strides{1, 0};

    auto param0 = make_shared<op::Parameter>(element::f32, data_batch_shape);
    auto param1 = make_shared<op::Parameter>(element::f32, filters_shape);

    try
    {
        auto conv = make_shared<op::Convolution>(param0,
                                                 param1,
                                                 window_movement_strides,
                                                 window_dilation_strides,
                                                 padding_below,
                                                 padding_above,
                                                 data_dilation_strides);

        FAIL() << "Data dilation with dimension zero not detected";
    }
    catch (const NodeValidationFailure& error)
    {
        EXPECT_HAS_SUBSTRING(
            error.what(),
            std::string("Data dilation (Strides{1, 0}) has zero dimension at axis 1"));
    }
    catch (...)
    {
        FAIL() << "Deduced type check failed for unexpected reason";
    }
}

TEST(type_prop, conv_partial_rank_static_dynamic_rank_dynamic_ok)
{
    PartialShape data_batch_shape{PartialShape::dynamic(4)};
    PartialShape filters_shape{PartialShape::dynamic()};
    Strides window_movement_strides{1, 1};
    Strides window_dilation_strides{1, 1};
    CoordinateDiff padding_below{0, 0};
    CoordinateDiff padding_above{0, 0};
    Strides data_dilation_strides{1, 1};

    auto param0 = make_shared<op::Parameter>(element::f32, data_batch_shape);
    auto param1 = make_shared<op::Parameter>(element::f32, filters_shape);

    auto conv = make_shared<op::Convolution>(param0,
                                             param1,
                                             window_movement_strides,
                                             window_dilation_strides,
                                             padding_below,
                                             padding_above,
                                             data_dilation_strides);

    ASSERT_EQ(conv->get_output_element_type(0), element::f32);
    ASSERT_TRUE(conv->get_output_partial_shape(0).same_scheme(PartialShape::dynamic(4)));
}

TEST(type_prop, conv_partial_rank_static_dynamic_rank_dynamic_data_batch_rank_wrong)
{
    PartialShape data_batch_shape{PartialShape::dynamic(5)};
    PartialShape filters_shape{PartialShape::dynamic()};
    Strides window_movement_strides{1, 1};
    Strides window_dilation_strides{1, 1};
    CoordinateDiff padding_below{0, 0};
    CoordinateDiff padding_above{0, 0};
    Strides data_dilation_strides{1, 1};

    auto param0 = make_shared<op::Parameter>(element::f32, data_batch_shape);
    auto param1 = make_shared<op::Parameter>(element::f32, filters_shape);

    try
    {
        auto conv = make_shared<op::Convolution>(param0,
                                                 param1,
                                                 window_movement_strides,
                                                 window_dilation_strides,
                                                 padding_below,
                                                 padding_above,
                                                 data_dilation_strides);

        FAIL() << "Data batch rank mismatch not detected";
    }
    catch (const NodeValidationFailure& error)
    {
        EXPECT_HAS_SUBSTRING(
            error.what(),
            std::string("Ranks for data item shape/filters shape (data batch has shape "
                        "{?,?,?,?,?}, so data item rank is 3 and filters have shape ?, so filters "
                        "spatial rank is ?), data dilation (Strides{1, 1}), padding below "
                        "(CoordinateDiff{0, 0}), padding above (CoordinateDiff{0, 0}), filter "
                        "strides (Strides{1, 1}), and filter dilation (Strides{1, 1}) do not "
                        "match"));
    }
    catch (...)
    {
        FAIL() << "Deduced type check failed for unexpected reason";
    }
}

TEST(type_prop, conv_partial_rank_static_dynamic_rank_dynamic_batch_size_known_ok)
{
    PartialShape data_batch_shape{
        64, Dimension::dynamic(), Dimension::dynamic(), Dimension::dynamic()};
    PartialShape filters_shape{PartialShape::dynamic()};
    Strides window_movement_strides{1, 1};
    Strides window_dilation_strides{1, 1};
    CoordinateDiff padding_below{0, 0};
    CoordinateDiff padding_above{0, 0};
    Strides data_dilation_strides{1, 1};

    auto param0 = make_shared<op::Parameter>(element::f32, data_batch_shape);
    auto param1 = make_shared<op::Parameter>(element::f32, filters_shape);

    auto conv = make_shared<op::Convolution>(param0,
                                             param1,
                                             window_movement_strides,
                                             window_dilation_strides,
                                             padding_below,
                                             padding_above,
                                             data_dilation_strides);

    ASSERT_EQ(conv->get_output_element_type(0), element::f32);
    ASSERT_TRUE(conv->get_output_partial_shape(0).same_scheme(
        PartialShape{64, Dimension::dynamic(), Dimension::dynamic(), Dimension::dynamic()}));
}

TEST(type_prop, conv_partial_rank_static_dynamic_rank_dynamic_batch_size_known_zero)
{
    PartialShape data_batch_shape{
        0, Dimension::dynamic(), Dimension::dynamic(), Dimension::dynamic()};
    PartialShape filters_shape{PartialShape::dynamic()};
    Strides window_movement_strides{1, 1};
    Strides window_dilation_strides{1, 1};
    CoordinateDiff padding_below{0, 0};
    CoordinateDiff padding_above{0, 0};
    Strides data_dilation_strides{1, 1};

    auto param0 = make_shared<op::Parameter>(element::f32, data_batch_shape);
    auto param1 = make_shared<op::Parameter>(element::f32, filters_shape);

    try
    {
        auto conv = make_shared<op::Convolution>(param0,
                                                 param1,
                                                 window_movement_strides,
                                                 window_dilation_strides,
                                                 padding_below,
                                                 padding_above,
                                                 data_dilation_strides);

        FAIL() << "Zero batch size not detected";
    }
    catch (const NodeValidationFailure& error)
    {
        EXPECT_HAS_SUBSTRING(error.what(), std::string("Batch size is zero"));
    }
    catch (...)
    {
        FAIL() << "Deduced type check failed for unexpected reason";
    }
}

TEST(type_prop, conv_partial_rank_static_dynamic_rank_dynamic_input_channel_count_known_ok)
{
    PartialShape data_batch_shape{
        Dimension::dynamic(), 3, Dimension::dynamic(), Dimension::dynamic()};
    PartialShape filters_shape{PartialShape::dynamic()};
    Strides window_movement_strides{1, 1};
    Strides window_dilation_strides{1, 1};
    CoordinateDiff padding_below{0, 0};
    CoordinateDiff padding_above{0, 0};
    Strides data_dilation_strides{1, 1};

    auto param0 = make_shared<op::Parameter>(element::f32, data_batch_shape);
    auto param1 = make_shared<op::Parameter>(element::f32, filters_shape);

    auto conv = make_shared<op::Convolution>(param0,
                                             param1,
                                             window_movement_strides,
                                             window_dilation_strides,
                                             padding_below,
                                             padding_above,
                                             data_dilation_strides);

    ASSERT_EQ(conv->get_output_element_type(0), element::f32);
    ASSERT_TRUE(conv->get_output_partial_shape(0).same_scheme(PartialShape::dynamic(4)));
}

TEST(type_prop, conv_partial_rank_static_dynamic_rank_dynamic_input_channel_count_known_zero)
{
    PartialShape data_batch_shape{
        Dimension::dynamic(), 0, Dimension::dynamic(), Dimension::dynamic()};
    PartialShape filters_shape{PartialShape::dynamic()};
    Strides window_movement_strides{1, 1};
    Strides window_dilation_strides{1, 1};
    CoordinateDiff padding_below{0, 0};
    CoordinateDiff padding_above{0, 0};
    Strides data_dilation_strides{1, 1};

    auto param0 = make_shared<op::Parameter>(element::f32, data_batch_shape);
    auto param1 = make_shared<op::Parameter>(element::f32, filters_shape);

    try
    {
        auto conv = make_shared<op::Convolution>(param0,
                                                 param1,
                                                 window_movement_strides,
                                                 window_dilation_strides,
                                                 padding_below,
                                                 padding_above,
                                                 data_dilation_strides);

        FAIL() << "Zero input channel count not detected";
    }
    catch (const NodeValidationFailure& error)
    {
        EXPECT_HAS_SUBSTRING(
            error.what(),
            std::string("Data batch channel count and/or filter input channel count is zero"));
    }
    catch (...)
    {
        FAIL() << "Deduced type check failed for unexpected reason";
    }
}

TEST(type_prop, conv_partial_rank_dynamic_rank_static_dynamic_output_channel_count_known_ok)
{
    PartialShape data_batch_shape{PartialShape::dynamic(4)};
    PartialShape filters_shape{
        32, Dimension::dynamic(), Dimension::dynamic(), Dimension::dynamic()};
    Strides window_movement_strides{1, 1};
    Strides window_dilation_strides{1, 1};
    CoordinateDiff padding_below{0, 0};
    CoordinateDiff padding_above{0, 0};
    Strides data_dilation_strides{1, 1};

    auto param0 = make_shared<op::Parameter>(element::f32, data_batch_shape);
    auto param1 = make_shared<op::Parameter>(element::f32, filters_shape);

    auto conv = make_shared<op::Convolution>(param0,
                                             param1,
                                             window_movement_strides,
                                             window_dilation_strides,
                                             padding_below,
                                             padding_above,
                                             data_dilation_strides);

    ASSERT_EQ(conv->get_output_element_type(0), element::f32);
    ASSERT_TRUE(conv->get_output_partial_shape(0).same_scheme(
        PartialShape{Dimension::dynamic(), 32, Dimension::dynamic(), Dimension::dynamic()}));
}

TEST(type_prop, conv_partial_rank_dynamic_rank_static_dynamic_output_channel_count_known_zero)
{
    PartialShape data_batch_shape{PartialShape::dynamic(4)};
    PartialShape filters_shape{0, Dimension::dynamic(), Dimension::dynamic(), Dimension::dynamic()};
    Strides window_movement_strides{1, 1};
    Strides window_dilation_strides{1, 1};
    CoordinateDiff padding_below{0, 0};
    CoordinateDiff padding_above{0, 0};
    Strides data_dilation_strides{1, 1};

    auto param0 = make_shared<op::Parameter>(element::f32, data_batch_shape);
    auto param1 = make_shared<op::Parameter>(element::f32, filters_shape);

    try
    {
        auto conv = make_shared<op::Convolution>(param0,
                                                 param1,
                                                 window_movement_strides,
                                                 window_dilation_strides,
                                                 padding_below,
                                                 padding_above,
                                                 data_dilation_strides);

        FAIL() << "Zero output channel count not detected";
    }
    catch (const NodeValidationFailure& error)
    {
        EXPECT_HAS_SUBSTRING(error.what(), std::string("Filter output channel count is zero"));
    }
    catch (...)
    {
        FAIL() << "Deduced type check failed for unexpected reason";
    }
}

TEST(type_prop, conv_partial_rank_dynamic_rank_static_dynamic_input_channel_count_known_ok)
{
    PartialShape data_batch_shape{PartialShape::dynamic(4)};
    PartialShape filters_shape{Dimension::dynamic(), 4, Dimension::dynamic(), Dimension::dynamic()};
    Strides window_movement_strides{1, 1};
    Strides window_dilation_strides{1, 1};
    CoordinateDiff padding_below{0, 0};
    CoordinateDiff padding_above{0, 0};
    Strides data_dilation_strides{1, 1};

    auto param0 = make_shared<op::Parameter>(element::f32, data_batch_shape);
    auto param1 = make_shared<op::Parameter>(element::f32, filters_shape);

    auto conv = make_shared<op::Convolution>(param0,
                                             param1,
                                             window_movement_strides,
                                             window_dilation_strides,
                                             padding_below,
                                             padding_above,
                                             data_dilation_strides);

    ASSERT_EQ(conv->get_output_element_type(0), element::f32);
    ASSERT_TRUE(conv->get_output_partial_shape(0).same_scheme(PartialShape::dynamic(4)));
}

TEST(type_prop, conv_partial_rank_dynamic_rank_static_dynamic_input_channel_count_known_zero)
{
    PartialShape data_batch_shape{PartialShape::dynamic(4)};
    PartialShape filters_shape{Dimension::dynamic(), 0, Dimension::dynamic(), Dimension::dynamic()};
    Strides window_movement_strides{1, 1};
    Strides window_dilation_strides{1, 1};
    CoordinateDiff padding_below{0, 0};
    CoordinateDiff padding_above{0, 0};
    Strides data_dilation_strides{1, 1};

    auto param0 = make_shared<op::Parameter>(element::f32, data_batch_shape);
    auto param1 = make_shared<op::Parameter>(element::f32, filters_shape);

    try
    {
        auto conv = make_shared<op::Convolution>(param0,
                                                 param1,
                                                 window_movement_strides,
                                                 window_dilation_strides,
                                                 padding_below,
                                                 padding_above,
                                                 data_dilation_strides);

        FAIL() << "Zero input channel count not detected";
    }
    catch (const NodeValidationFailure& error)
    {
        EXPECT_HAS_SUBSTRING(
            error.what(),
            std::string("Data batch channel count and/or filter input channel count is zero"));
    }
    catch (...)
    {
        FAIL() << "Deduced type check failed for unexpected reason";
    }
}

TEST(type_prop, conv_partial_rank_static_dynamic_rank_static_dynamic_ok)
{
    PartialShape data_batch_shape{PartialShape::dynamic(4)};
    PartialShape filters_shape{PartialShape::dynamic(4)};
    Strides window_movement_strides{1, 1};
    Strides window_dilation_strides{1, 1};
    CoordinateDiff padding_below{0, 0};
    CoordinateDiff padding_above{0, 0};
    Strides data_dilation_strides{1, 1};

    auto param0 = make_shared<op::Parameter>(element::f32, data_batch_shape);
    auto param1 = make_shared<op::Parameter>(element::f32, filters_shape);

    auto conv = make_shared<op::Convolution>(param0,
                                             param1,
                                             window_movement_strides,
                                             window_dilation_strides,
                                             padding_below,
                                             padding_above,
                                             data_dilation_strides);

    ASSERT_EQ(conv->get_output_element_type(0), element::f32);
    ASSERT_TRUE(conv->get_output_partial_shape(0).same_scheme(PartialShape::dynamic(4)));
}

TEST(type_prop, conv_partial_rank_static_dynamic_rank_static_dynamic_arg_ranks_mismatch)
{
    PartialShape data_batch_shape{PartialShape::dynamic(5)};
    PartialShape filters_shape{PartialShape::dynamic(4)};
    Strides window_movement_strides{1, 1};
    Strides window_dilation_strides{1, 1};
    CoordinateDiff padding_below{0, 0};
    CoordinateDiff padding_above{0, 0};
    Strides data_dilation_strides{1, 1};

    auto param0 = make_shared<op::Parameter>(element::f32, data_batch_shape);
    auto param1 = make_shared<op::Parameter>(element::f32, filters_shape);

    try
    {
        auto conv = make_shared<op::Convolution>(param0,
                                                 param1,
                                                 window_movement_strides,
                                                 window_dilation_strides,
                                                 padding_below,
                                                 padding_above,
                                                 data_dilation_strides);

        FAIL() << "Argument rank mismatch not detected";
    }
    catch (const NodeValidationFailure& error)
    {
        EXPECT_HAS_SUBSTRING(error.what(),
                             std::string("Data batch and filters rank do not match (data batch "
                                         "shape: {?,?,?,?,?}, filters shape: {?,?,?,?})"));
    }
    catch (...)
    {
        FAIL() << "Deduced type check failed for unexpected reason";
    }
}

TEST(type_prop, conv_partial_rank_static_dynamic_rank_static_dynamic_input_channel_counts_known_ok)
{
    PartialShape data_batch_shape{
        Dimension::dynamic(), 3, Dimension::dynamic(), Dimension::dynamic()};
    PartialShape filters_shape{Dimension::dynamic(), 3, Dimension::dynamic(), Dimension::dynamic()};
    Strides window_movement_strides{1, 1};
    Strides window_dilation_strides{1, 1};
    CoordinateDiff padding_below{0, 0};
    CoordinateDiff padding_above{0, 0};
    Strides data_dilation_strides{1, 1};

    auto param0 = make_shared<op::Parameter>(element::f32, data_batch_shape);
    auto param1 = make_shared<op::Parameter>(element::f32, filters_shape);

    auto conv = make_shared<op::Convolution>(param0,
                                             param1,
                                             window_movement_strides,
                                             window_dilation_strides,
                                             padding_below,
                                             padding_above,
                                             data_dilation_strides);

    ASSERT_EQ(conv->get_output_element_type(0), element::f32);
    ASSERT_TRUE(conv->get_output_partial_shape(0).same_scheme(PartialShape::dynamic(4)));
}

TEST(type_prop, conv_partial_rank_static_dynamic_rank_static_dynamic_input_channel_counts_mismatch)
{
    PartialShape data_batch_shape{
        Dimension::dynamic(), 3, Dimension::dynamic(), Dimension::dynamic()};
    PartialShape filters_shape{
        Dimension::dynamic(), 22, Dimension::dynamic(), Dimension::dynamic()};
    Strides window_movement_strides{1, 1};
    Strides window_dilation_strides{1, 1};
    CoordinateDiff padding_below{0, 0};
    CoordinateDiff padding_above{0, 0};
    Strides data_dilation_strides{1, 1};

    auto param0 = make_shared<op::Parameter>(element::f32, data_batch_shape);
    auto param1 = make_shared<op::Parameter>(element::f32, filters_shape);

    try
    {
        auto conv = make_shared<op::Convolution>(param0,
                                                 param1,
                                                 window_movement_strides,
                                                 window_dilation_strides,
                                                 padding_below,
                                                 padding_above,
                                                 data_dilation_strides);

        FAIL() << "Input channel count mismatch not detected";
    }
    catch (const NodeValidationFailure& error)
    {
        EXPECT_HAS_SUBSTRING(
            error.what(),
            std::string(
                "Data batch channel count (3) does not match filter input channel count (22)"));
    }
    catch (...)
    {
        FAIL() << "Deduced type check failed for unexpected reason";
    }
}

TEST(type_prop, conv_partial_rank_static_dynamic_rank_static_dynamic_all_nonspatial_known_ok)
{
    PartialShape data_batch_shape{64, 3, Dimension::dynamic(), Dimension::dynamic()};
    PartialShape filters_shape{100, 3, Dimension::dynamic(), Dimension::dynamic()};
    Strides window_movement_strides{1, 1};
    Strides window_dilation_strides{1, 1};
    CoordinateDiff padding_below{0, 0};
    CoordinateDiff padding_above{0, 0};
    Strides data_dilation_strides{1, 1};

    auto param0 = make_shared<op::Parameter>(element::f32, data_batch_shape);
    auto param1 = make_shared<op::Parameter>(element::f32, filters_shape);

    auto conv = make_shared<op::Convolution>(param0,
                                             param1,
                                             window_movement_strides,
                                             window_dilation_strides,
                                             padding_below,
                                             padding_above,
                                             data_dilation_strides);

    ASSERT_EQ(conv->get_output_element_type(0), element::f32);
    ASSERT_TRUE(conv->get_output_partial_shape(0).same_scheme(
        PartialShape{64, 100, Dimension::dynamic(), Dimension::dynamic()}));
}

TEST(type_prop,
     conv_partial_rank_static_dynamic_rank_static_dynamic_all_nonspatial_some_spatial_known_ok)
{
    PartialShape data_batch_shape{64, 3, 200, Dimension::dynamic()};
    PartialShape filters_shape{100, 3, 5, Dimension::dynamic()};
    Strides window_movement_strides{1, 1};
    Strides window_dilation_strides{1, 1};
    CoordinateDiff padding_below{0, 0};
    CoordinateDiff padding_above{0, 0};
    Strides data_dilation_strides{1, 1};

    auto param0 = make_shared<op::Parameter>(element::f32, data_batch_shape);
    auto param1 = make_shared<op::Parameter>(element::f32, filters_shape);

    auto conv = make_shared<op::Convolution>(param0,
                                             param1,
                                             window_movement_strides,
                                             window_dilation_strides,
                                             padding_below,
                                             padding_above,
                                             data_dilation_strides);

    ASSERT_EQ(conv->get_output_element_type(0), element::f32);
    ASSERT_TRUE(conv->get_output_partial_shape(0).same_scheme(
        PartialShape{64, 100, 196, Dimension::dynamic()}));
}

TEST(
    type_prop,
    conv_partial_rank_static_dynamic_rank_static_dynamic_all_nonspatial_some_spatial_known_filters_too_big)
{
    PartialShape data_batch_shape{64, 3, 200, Dimension::dynamic()};
    PartialShape filters_shape{100, 3, 201, Dimension::dynamic()};
    Strides window_movement_strides{1, 1};
    Strides window_dilation_strides{1, 1};
    CoordinateDiff padding_below{0, 0};
    CoordinateDiff padding_above{0, 0};
    Strides data_dilation_strides{1, 1};

    auto param0 = make_shared<op::Parameter>(element::f32, data_batch_shape);
    auto param1 = make_shared<op::Parameter>(element::f32, filters_shape);

    try
    {
        auto conv = make_shared<op::Convolution>(param0,
                                                 param1,
                                                 window_movement_strides,
                                                 window_dilation_strides,
                                                 padding_below,
                                                 padding_above,
                                                 data_dilation_strides);

        FAIL() << "Oversize filter not detected";
    }
    catch (const NodeValidationFailure& error)
    {
        EXPECT_HAS_SUBSTRING(error.what(),
                             std::string("Window after dilation has dimension (dim: 201) larger "
                                         "than the data shape after padding (dim: 200) at axis 0"));
    }
    catch (...)
    {
        FAIL() << "Deduced type check failed for unexpected reason";
    }
}

TEST(
    type_prop,
    conv_partial_rank_static_dynamic_rank_static_dynamic_all_nonspatial_some_spatial_known_filters_not_too_big_after_padding)
{
    PartialShape data_batch_shape{64, 3, 200, Dimension::dynamic()};
    PartialShape filters_shape{100, 3, 201, Dimension::dynamic()};
    Strides window_movement_strides{1, 1};
    Strides window_dilation_strides{1, 1};
    CoordinateDiff padding_below{2, 0};
    CoordinateDiff padding_above{-1, 0};
    Strides data_dilation_strides{1, 1};

    auto param0 = make_shared<op::Parameter>(element::f32, data_batch_shape);
    auto param1 = make_shared<op::Parameter>(element::f32, filters_shape);

    auto conv = make_shared<op::Convolution>(param0,
                                             param1,
                                             window_movement_strides,
                                             window_dilation_strides,
                                             padding_below,
                                             padding_above,
                                             data_dilation_strides);

    ASSERT_EQ(conv->get_output_element_type(0), element::f32);
    ASSERT_TRUE(conv->get_output_partial_shape(0).same_scheme(
        PartialShape{64, 100, 1, Dimension::dynamic()}));
}

TEST(
    type_prop,
    conv_partial_rank_static_dynamic_rank_static_dynamic_all_nonspatial_some_spatial_known_filters_not_too_big_after_data_dilation)
{
    PartialShape data_batch_shape{64, 3, 200, Dimension::dynamic()};
    PartialShape filters_shape{100, 3, 201, Dimension::dynamic()};
    Strides window_movement_strides{1, 1};
    Strides window_dilation_strides{1, 1};
    CoordinateDiff padding_below{0, 0};
    CoordinateDiff padding_above{0, 0};
    Strides data_dilation_strides{2, 1};

    auto param0 = make_shared<op::Parameter>(element::f32, data_batch_shape);
    auto param1 = make_shared<op::Parameter>(element::f32, filters_shape);

    auto conv = make_shared<op::Convolution>(param0,
                                             param1,
                                             window_movement_strides,
                                             window_dilation_strides,
                                             padding_below,
                                             padding_above,
                                             data_dilation_strides);

    ASSERT_EQ(conv->get_output_element_type(0), element::f32);
    ASSERT_TRUE(conv->get_output_partial_shape(0).same_scheme(
        PartialShape{64, 100, 199, Dimension::dynamic()}));
}

TEST(
    type_prop,
    conv_partial_rank_static_dynamic_rank_static_dynamic_all_nonspatial_some_spatial_known_filters_not_too_big_after_data_dilation_strided)
{
    PartialShape data_batch_shape{64, 3, 200, Dimension::dynamic()};
    PartialShape filters_shape{100, 3, 201, Dimension::dynamic()};
    Strides window_movement_strides{3, 1};
    Strides window_dilation_strides{1, 1};
    CoordinateDiff padding_below{0, 0};
    CoordinateDiff padding_above{0, 0};
    Strides data_dilation_strides{2, 1};

    auto param0 = make_shared<op::Parameter>(element::f32, data_batch_shape);
    auto param1 = make_shared<op::Parameter>(element::f32, filters_shape);

    auto conv = make_shared<op::Convolution>(param0,
                                             param1,
                                             window_movement_strides,
                                             window_dilation_strides,
                                             padding_below,
                                             padding_above,
                                             data_dilation_strides);

    ASSERT_EQ(conv->get_output_element_type(0), element::f32);
    ASSERT_TRUE(conv->get_output_partial_shape(0).same_scheme(
        PartialShape{64, 100, 67, Dimension::dynamic()}));
}

TEST(
    type_prop,
    conv_partial_rank_static_dynamic_rank_static_dynamic_all_nonspatial_some_spatial_known_filters_too_big_after_filter_dilation)
{
    PartialShape data_batch_shape{64, 3, 200, Dimension::dynamic()};
    PartialShape filters_shape{100, 3, 101, Dimension::dynamic()};
    Strides window_movement_strides{1, 1};
    Strides window_dilation_strides{2, 1};
    CoordinateDiff padding_below{0, 0};
    CoordinateDiff padding_above{0, 0};
    Strides data_dilation_strides{1, 1};

    auto param0 = make_shared<op::Parameter>(element::f32, data_batch_shape);
    auto param1 = make_shared<op::Parameter>(element::f32, filters_shape);

    try
    {
        auto conv = make_shared<op::Convolution>(param0,
                                                 param1,
                                                 window_movement_strides,
                                                 window_dilation_strides,
                                                 padding_below,
                                                 padding_above,
                                                 data_dilation_strides);

        FAIL() << "Oversize filter after window dilation not detected";
    }
    catch (const NodeValidationFailure& error)
    {
        EXPECT_HAS_SUBSTRING(error.what(),
                             std::string("Window after dilation has dimension (dim: 201) larger "
                                         "than the data shape after padding (dim: 200) at axis 0"));
    }
    catch (...)
    {
        FAIL() << "Deduced type check failed for unexpected reason";
    }
}

TEST(
    type_prop,
    conv_partial_rank_static_dynamic_rank_static_dynamic_all_nonspatial_some_spatial_zero_data_batch_dim)
{
    PartialShape data_batch_shape{64, 3, 200, 0};
    PartialShape filters_shape{100, 3, 5, Dimension::dynamic()};
    Strides window_movement_strides{1, 1};
    Strides window_dilation_strides{1, 1};
    CoordinateDiff padding_below{0, 0};
    CoordinateDiff padding_above{0, 0};
    Strides data_dilation_strides{1, 1};

    auto param0 = make_shared<op::Parameter>(element::f32, data_batch_shape);
    auto param1 = make_shared<op::Parameter>(element::f32, filters_shape);

    try
    {
        auto conv = make_shared<op::Convolution>(param0,
                                                 param1,
                                                 window_movement_strides,
                                                 window_dilation_strides,
                                                 padding_below,
                                                 padding_above,
                                                 data_dilation_strides);

        FAIL() << "Zero dimension in data batch not detected";
    }
    catch (const NodeValidationFailure& error)
    {
        EXPECT_HAS_SUBSTRING(error.what(),
                             std::string("Data shape after padding and dilation has "
                                         "dimension less than 1 (dim: 0) at axis 1"));
    }
    catch (...)
    {
        FAIL() << "Deduced type check failed for unexpected reason";
    }
}

TEST(
    type_prop,
    conv_partial_rank_static_dynamic_rank_static_dynamic_all_nonspatial_some_spatial_positive_data_batch_dim_after_padding)
{
    PartialShape data_batch_shape{64, 3, 200, 0};
    PartialShape filters_shape{100, 3, 5, Dimension::dynamic()};
    Strides window_movement_strides{1, 1};
    Strides window_dilation_strides{1, 1};
    CoordinateDiff padding_below{0, 2};
    CoordinateDiff padding_above{0, -1};
    Strides data_dilation_strides{1, 1};

    auto param0 = make_shared<op::Parameter>(element::f32, data_batch_shape);
    auto param1 = make_shared<op::Parameter>(element::f32, filters_shape);

    auto conv = make_shared<op::Convolution>(param0,
                                             param1,
                                             window_movement_strides,
                                             window_dilation_strides,
                                             padding_below,
                                             padding_above,
                                             data_dilation_strides);

    ASSERT_EQ(conv->get_output_element_type(0), element::f32);
    ASSERT_TRUE(conv->get_output_partial_shape(0).same_scheme(
        PartialShape{64, 100, 196, Dimension::dynamic()}));
}

TEST(
    type_prop,
    conv_partial_rank_static_dynamic_rank_static_dynamic_all_nonspatial_some_spatial_zero_data_batch_dim_after_padding)
{
    PartialShape data_batch_shape{64, 3, 200, 20};
    PartialShape filters_shape{100, 3, 5, Dimension::dynamic()};
    Strides window_movement_strides{1, 1};
    Strides window_dilation_strides{1, 1};
    CoordinateDiff padding_below{0, 0};
    CoordinateDiff padding_above{0, -20};
    Strides data_dilation_strides{1, 1};

    auto param0 = make_shared<op::Parameter>(element::f32, data_batch_shape);
    auto param1 = make_shared<op::Parameter>(element::f32, filters_shape);

    try
    {
        auto conv = make_shared<op::Convolution>(param0,
                                                 param1,
                                                 window_movement_strides,
                                                 window_dilation_strides,
                                                 padding_below,
                                                 padding_above,
                                                 data_dilation_strides);

        FAIL() << "Zero padded dimension in data batch not detected";
    }
    catch (const NodeValidationFailure& error)
    {
        EXPECT_HAS_SUBSTRING(error.what(),
                             std::string("Data shape after padding and dilation has "
                                         "dimension less than 1 (dim: 0) at axis 1"));
    }
    catch (...)
    {
        FAIL() << "Deduced type check failed for unexpected reason";
    }
}

TEST(
    type_prop,
    conv_partial_rank_static_dynamic_rank_static_dynamic_all_nonspatial_some_spatial_negative_data_batch_dim_after_padding)
{
    PartialShape data_batch_shape{64, 3, 200, 20};
    PartialShape filters_shape{100, 3, 5, Dimension::dynamic()};
    Strides window_movement_strides{1, 1};
    Strides window_dilation_strides{1, 1};
    CoordinateDiff padding_below{0, -1};
    CoordinateDiff padding_above{0, -20};
    Strides data_dilation_strides{1, 1};

    auto param0 = make_shared<op::Parameter>(element::f32, data_batch_shape);
    auto param1 = make_shared<op::Parameter>(element::f32, filters_shape);

    try
    {
        auto conv = make_shared<op::Convolution>(param0,
                                                 param1,
                                                 window_movement_strides,
                                                 window_dilation_strides,
                                                 padding_below,
                                                 padding_above,
                                                 data_dilation_strides);

        FAIL() << "Negative padded dimension in data batch not detected";
    }
    catch (const NodeValidationFailure& error)
    {
        EXPECT_HAS_SUBSTRING(error.what(),
                             std::string("Data shape after padding and dilation has dimension less "
                                         "than 1 (dim: -1) at axis 1"));
    }
    catch (...)
    {
        FAIL() << "Deduced type check failed for unexpected reason";
    }
}

TEST(type_prop, conv_partial_dynamic_et)
{
    // For this test the exact shape parameters are kind of arbitrary---just copied and pasted
    // from some known-"OK" test above. We're only concerned about the element types.
    PartialShape data_batch_shape{64, 3, 200, Dimension::dynamic()};
    PartialShape filters_shape{100, 3, 201, Dimension::dynamic()};
    Strides window_movement_strides{1, 1};
    Strides window_dilation_strides{1, 1};
    CoordinateDiff padding_below{2, 0};
    CoordinateDiff padding_above{-1, 0};
    Strides data_dilation_strides{1, 1};

    auto param0 = make_shared<op::Parameter>(element::dynamic, data_batch_shape);
    auto param1 = make_shared<op::Parameter>(element::dynamic, filters_shape);

    auto conv = make_shared<op::Convolution>(param0,
                                             param1,
                                             window_movement_strides,
                                             window_dilation_strides,
                                             padding_below,
                                             padding_above,
                                             data_dilation_strides);

    ASSERT_TRUE(conv->get_output_element_type(0).is_dynamic());
    ASSERT_TRUE(conv->get_output_partial_shape(0).same_scheme(
        PartialShape{64, 100, 1, Dimension::dynamic()}));
}

TEST(type_prop, conv_bprop_filter_v1_output_partial_shape_dynamic)
{
    Shape shape_data{64, 3, 100};
    auto data = make_shared<op::Parameter>(element::f32, shape_data);
    Shape shape_delta{64, 128, 96};
    auto deltas = make_shared<op::Parameter>(element::f32, shape_delta);
    auto filters_shape = make_shared<op::Parameter>(element::i64, Shape{128, 3, 10});
    auto strides = Strides{1};
    auto dilations = Strides{1};
    auto padding_begin = CoordinateDiff{2};
    auto padding_end = CoordinateDiff{3};
    auto conv1 = make_shared<op::v1::ConvolutionBackpropFilters>(
        data, deltas, filters_shape, strides, dilations, padding_begin, padding_end);

    ASSERT_TRUE(conv1->get_output_partial_shape(0).is_dynamic());
}

TEST(type_prop, conv_bprop_data_v1_output_partial_shape_dynamic)
{
    Shape shape_filter{6, 3, 3, 3};
    auto filters = make_shared<op::Parameter>(element::f32, shape_filter);
    Shape shape_delta{2, 6, 3, 3};
    auto deltas = make_shared<op::Parameter>(element::f32, shape_delta);
    Shape shape_data_batch_shape{2, 3, 5, 5};
    auto data_batch_shape = make_shared<op::Parameter>(element::i64, Shape{2, 3, 5, 5});
    auto strides = Strides{1, 1};
    auto dilations = Strides{1, 1};
    auto padding_begin = CoordinateDiff{0, 0};
    auto padding_end = CoordinateDiff{0, 0};

    auto conv1 = make_shared<op::v1::ConvolutionBackpropData>(
        deltas, filters, data_batch_shape, strides, padding_begin, padding_end, dilations);

    ASSERT_TRUE(conv1->get_output_partial_shape(0).is_dynamic());
}

TEST(type_prop, conv_v1_partial_rank)
{
    PartialShape data_batch_shape{PartialShape::dynamic()};
    PartialShape filters_shape{PartialShape::dynamic()};
    Strides window_movement_strides{1, 1};
    Strides window_dilation_strides{1, 1};
    CoordinateDiff padding_below{0, 0};
    CoordinateDiff padding_above{0, 0};

    auto param0 = make_shared<op::Parameter>(element::f32, data_batch_shape);
    auto param1 = make_shared<op::Parameter>(element::f32, filters_shape);

    auto conv = make_shared<op::v1::Convolution>(param0,
                                                 param1,
                                                 window_movement_strides,
                                                 padding_below,
                                                 padding_above,
                                                 window_dilation_strides);

    ASSERT_TRUE(conv->get_output_partial_shape(0).is_dynamic());
}

<<<<<<< HEAD
TEST(type_prop, conv_v1_incorrect_auto_pad)
{
    PartialShape data_batch_shape{
        0, Dimension::dynamic(), Dimension::dynamic(), Dimension::dynamic()};
    PartialShape filters_shape{PartialShape::dynamic()};
    Strides window_movement_strides{1, 1};
    Strides window_dilation_strides{1, 1};
    CoordinateDiff pads_begin{0, 0};
    CoordinateDiff pads_end{0, 0};

    auto param0 = make_shared<op::Parameter>(element::f32, data_batch_shape);
    auto param1 = make_shared<op::Parameter>(element::f32, filters_shape);

    try
    {
        auto conv = make_shared<op::v1::Convolution>(param0,
                                                     param1,
                                                     window_movement_strides,
                                                     CoordinateDiff{1, 0},
                                                     pads_end,
                                                     window_dilation_strides,
                                                     op::PadType::VALID);

        FAIL() << "Incorrect padding not detected";
    }
    catch (const NodeValidationFailure& error)
    {
        EXPECT_HAS_SUBSTRING(
            error.what(),
            std::string("Non-zero padding should not be used along with auto pad modes"));
    }
    catch (...)
    {
        FAIL() << "Deduced type check failed for unexpected reason";
    }

    try
    {
        auto conv = make_shared<op::v1::Convolution>(param0,
                                                     param1,
                                                     window_movement_strides,
                                                     pads_begin,
                                                     CoordinateDiff{0, -1},
                                                     window_dilation_strides,
                                                     op::PadType::VALID);

        FAIL() << "Incorrect padding not detected";
    }
    catch (const NodeValidationFailure& error)
    {
        EXPECT_HAS_SUBSTRING(
            error.what(),
            std::string("Non-zero padding should not be used along with auto pad modes"));
    }
    catch (...)
    {
        FAIL() << "Deduced type check failed for unexpected reason";
    }
}

=======
>>>>>>> b007440a
TEST(type_prop, deformable_conv_incorrect_group)
{
    const PartialShape data_batch_shape{1, 3, 96, 96};
    const PartialShape deformable_values_shape{1, 50, 5, 5};
    const PartialShape filters_shape{4, 3, 5, 5};

    auto param0 = make_shared<op::Parameter>(element::f32, data_batch_shape);
    auto param1 = make_shared<op::Parameter>(element::f32, deformable_values_shape);
    auto param2 = make_shared<op::Parameter>(element::f32, filters_shape);

    try
    {
        make_shared<op::v1::DeformableConvolution>(param0,
                                                   param1,
                                                   param2,
                                                   Strides{},
                                                   CoordinateDiff{},
                                                   CoordinateDiff{},
                                                   Strides{},
                                                   op::PadType::EXPLICIT,
                                                   2);

        FAIL() << "DeformableConvolution created with incorrect 'group' value";
    }
    catch (const NodeValidationFailure& error)
    {
        EXPECT_HAS_SUBSTRING(error.what(), "input data shape must be evenly divisible");
    }

    try
    {
        make_shared<op::v1::DeformableConvolution>(param0,
                                                   param1,
                                                   param2,
                                                   Strides{},
                                                   CoordinateDiff{},
                                                   CoordinateDiff{},
                                                   Strides{},
                                                   op::PadType::EXPLICIT,
                                                   3);

        FAIL() << "DeformableConvolution created with incorrect 'group' value";
    }
    catch (const NodeValidationFailure& error)
    {
        EXPECT_HAS_SUBSTRING(error.what(), "weights shape must be evenly divisible");
    }
}

TEST(type_prop, deformable_conv_incorrect_deformable_group)
{
    const PartialShape data_batch_shape{1, 3, 96, 96};
    const PartialShape deformable_values_shape{1, 50, 5, 5};
    const PartialShape filters_shape{3, 3, 5, 5};

    auto param0 = make_shared<op::Parameter>(element::f32, data_batch_shape);
    auto param1 = make_shared<op::Parameter>(element::f32, deformable_values_shape);
    auto param2 = make_shared<op::Parameter>(element::f32, filters_shape);

    try
    {
        make_shared<op::v1::DeformableConvolution>(param0,
                                                   param1,
                                                   param2,
                                                   Strides{},
                                                   CoordinateDiff{},
                                                   CoordinateDiff{},
                                                   Strides{},
                                                   op::PadType::EXPLICIT,
                                                   1,
                                                   7);

        FAIL() << "DeformableConvolution created with incorrect 'deformable group' value";
    }
    catch (const NodeValidationFailure& error)
    {
        EXPECT_HAS_SUBSTRING(error.what(), "deformable values input must be evenly divisible");
    }
}<|MERGE_RESOLUTION|>--- conflicted
+++ resolved
@@ -2863,69 +2863,6 @@
     ASSERT_TRUE(conv->get_output_partial_shape(0).is_dynamic());
 }
 
-<<<<<<< HEAD
-TEST(type_prop, conv_v1_incorrect_auto_pad)
-{
-    PartialShape data_batch_shape{
-        0, Dimension::dynamic(), Dimension::dynamic(), Dimension::dynamic()};
-    PartialShape filters_shape{PartialShape::dynamic()};
-    Strides window_movement_strides{1, 1};
-    Strides window_dilation_strides{1, 1};
-    CoordinateDiff pads_begin{0, 0};
-    CoordinateDiff pads_end{0, 0};
-
-    auto param0 = make_shared<op::Parameter>(element::f32, data_batch_shape);
-    auto param1 = make_shared<op::Parameter>(element::f32, filters_shape);
-
-    try
-    {
-        auto conv = make_shared<op::v1::Convolution>(param0,
-                                                     param1,
-                                                     window_movement_strides,
-                                                     CoordinateDiff{1, 0},
-                                                     pads_end,
-                                                     window_dilation_strides,
-                                                     op::PadType::VALID);
-
-        FAIL() << "Incorrect padding not detected";
-    }
-    catch (const NodeValidationFailure& error)
-    {
-        EXPECT_HAS_SUBSTRING(
-            error.what(),
-            std::string("Non-zero padding should not be used along with auto pad modes"));
-    }
-    catch (...)
-    {
-        FAIL() << "Deduced type check failed for unexpected reason";
-    }
-
-    try
-    {
-        auto conv = make_shared<op::v1::Convolution>(param0,
-                                                     param1,
-                                                     window_movement_strides,
-                                                     pads_begin,
-                                                     CoordinateDiff{0, -1},
-                                                     window_dilation_strides,
-                                                     op::PadType::VALID);
-
-        FAIL() << "Incorrect padding not detected";
-    }
-    catch (const NodeValidationFailure& error)
-    {
-        EXPECT_HAS_SUBSTRING(
-            error.what(),
-            std::string("Non-zero padding should not be used along with auto pad modes"));
-    }
-    catch (...)
-    {
-        FAIL() << "Deduced type check failed for unexpected reason";
-    }
-}
-
-=======
->>>>>>> b007440a
 TEST(type_prop, deformable_conv_incorrect_group)
 {
     const PartialShape data_batch_shape{1, 3, 96, 96};
