--- conflicted
+++ resolved
@@ -46,13 +46,8 @@
     auto data = make_shared<op::Parameter>(element::f32, Shape{8, 10, 12});
     auto weights = make_shared<op::Parameter>(element::f32, Shape{5, 10});
     auto embed = make_shared<op::EmbeddingLookup>(data, weights);
-<<<<<<< HEAD
     ASSERT_EQ(embed->get_output_element_type(0), element::f32);
-    ASSERT_EQ(embed->get_shape(), (Shape{8, 10, 12, 10}));
-=======
-    ASSERT_EQ(embed->get_element_type(), element::f32);
     ASSERT_EQ(embed->get_output_shape(0), (Shape{8, 10, 12, 10}));
->>>>>>> cbe47149
 }
 
 TEST(type_prop, embedding_lookup_dynamic_shape_arg0)
