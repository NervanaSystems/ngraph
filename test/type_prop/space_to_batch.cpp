//*****************************************************************************
// Copyright 2017-2020 Intel Corporation
//
// Licensed under the Apache License, Version 2.0 (the "License");
// you may not use this file except in compliance with the License.
// You may obtain a copy of the License at
//
//     http://www.apache.org/licenses/LICENSE-2.0
//
// Unless required by applicable law or agreed to in writing, software
// distributed under the License is distributed on an "AS IS" BASIS,
// WITHOUT WARRANTIES OR CONDITIONS OF ANY KIND, either express or implied.
// See the License for the specific language governing permissions and
// limitations under the License.
//*****************************************************************************

#include "gtest/gtest.h"
#include "ngraph/ngraph.hpp"
#include "util/type_prop.hpp"

using namespace std;
using namespace ngraph;

TEST(type_prop, space_to_batch_output_shape_2D)
{
    auto data = make_shared<op::Parameter>(element::f32, Shape{2, 128});
    auto block_shape = make_shared<op::Constant>(element::i64, Shape{2}, vector<int64_t>{1, 5});
    auto pads_begin = make_shared<op::Constant>(element::i64, Shape{2}, vector<int64_t>{0, 2});
    auto pads_end = make_shared<op::Constant>(element::i64, Shape{2}, vector<int64_t>{0, 0});

    auto space_to_batch =
        make_shared<op::v1::SpaceToBatch>(data, block_shape, pads_begin, pads_end);

<<<<<<< HEAD
    ASSERT_EQ(space_to_batch->get_output_element_type(0), element::f32);
    ASSERT_EQ(space_to_batch->get_shape(), (Shape{2 * 5, (128 + 2) / 5}));
=======
    ASSERT_EQ(space_to_batch->get_element_type(), element::f32);
    ASSERT_EQ(space_to_batch->get_output_shape(0), (Shape{2 * 5, (128 + 2) / 5}));
>>>>>>> cbe47149
}

TEST(type_prop, space_to_batch_output_shape_4D)
{
    auto data = make_shared<op::Parameter>(element::f32, Shape{2, 64, 64, 3});
    auto block_shape =
        make_shared<op::Constant>(element::i64, Shape{4}, vector<int64_t>{1, 10, 5, 1});
    auto pads_begin =
        make_shared<op::Constant>(element::i64, Shape{4}, vector<int64_t>{0, 3, 1, 0});
    auto pads_end = make_shared<op::Constant>(element::i64, Shape{4}, vector<int64_t>{0, 3, 0, 0});

    auto space_to_batch =
        make_shared<op::v1::SpaceToBatch>(data, block_shape, pads_begin, pads_end);

<<<<<<< HEAD
    ASSERT_EQ(space_to_batch->get_output_element_type(0), element::f32);
    ASSERT_EQ(space_to_batch->get_shape(), (Shape{2 * 10 * 5, (64 + 3 + 3) / 10, (64 + 1) / 5, 3}));
=======
    ASSERT_EQ(space_to_batch->get_element_type(), element::f32);
    ASSERT_EQ(space_to_batch->get_output_shape(0),
              (Shape{2 * 10 * 5, (64 + 3 + 3) / 10, (64 + 1) / 5, 3}));
>>>>>>> cbe47149
}

TEST(type_prop, space_to_batch_output_shape_5D)
{
    auto data = make_shared<op::Parameter>(element::f32, Shape{2, 32, 64, 128, 256});
    auto block_shape =
        make_shared<op::Constant>(element::i32, Shape{5}, vector<int64_t>{1, 6, 5, 1, 16});
    auto pads_begin =
        make_shared<op::Constant>(element::i32, Shape{5}, vector<int64_t>{0, 2, 0, 0, 0});
    auto pads_end =
        make_shared<op::Constant>(element::i32, Shape{5}, vector<int64_t>{0, 2, 1, 0, 0});

    auto space_to_batch =
        make_shared<op::v1::SpaceToBatch>(data, block_shape, pads_begin, pads_end);

<<<<<<< HEAD
    ASSERT_EQ(space_to_batch->get_output_element_type(0), element::f32);
    ASSERT_EQ(space_to_batch->get_shape(),
=======
    ASSERT_EQ(space_to_batch->get_element_type(), element::f32);
    ASSERT_EQ(space_to_batch->get_output_shape(0),
>>>>>>> cbe47149
              (Shape{2 * 6 * 5 * 16, (32 + 2 + 2) / 6, (64 + 1) / 5, 128, 256 / 16}));
}

TEST(type_prop, space_to_batch_and_batch_to_space)
{
    auto data = make_shared<op::Parameter>(element::f32, Shape{2, 100, 1024, 3});
    auto block_shape =
        make_shared<op::Constant>(element::i64, Shape{4}, vector<int64_t>{1, 12, 100, 2});
    auto pads_begin =
        make_shared<op::Constant>(element::i64, Shape{4}, vector<int64_t>{0, 3, 38, 1});
    auto pads_end = make_shared<op::Constant>(element::i64, Shape{4}, vector<int64_t>{0, 5, 38, 0});

    auto space_to_batch =
        make_shared<op::v1::SpaceToBatch>(data, block_shape, pads_begin, pads_end);

<<<<<<< HEAD
    ASSERT_EQ(space_to_batch->get_output_element_type(0), element::f32);
    ASSERT_EQ(space_to_batch->get_shape(),
=======
    ASSERT_EQ(space_to_batch->get_element_type(), element::f32);
    ASSERT_EQ(space_to_batch->get_output_shape(0),
>>>>>>> cbe47149
              (Shape{2 * 12 * 100 * 2, (100 + 3 + 5) / 12, (1024 + 38 + 38) / 100, (3 + 1) / 2}));

    auto batch_to_space =
        make_shared<op::v1::BatchToSpace>(space_to_batch, block_shape, pads_begin, pads_end);
<<<<<<< HEAD
    ASSERT_EQ(batch_to_space->get_output_element_type(0), element::f32);
    ASSERT_EQ(batch_to_space->get_shape(), (Shape{2, 100, 1024, 3}));
=======
    ASSERT_EQ(batch_to_space->get_element_type(), element::f32);
    ASSERT_EQ(batch_to_space->get_output_shape(0), (Shape{2, 100, 1024, 3}));
>>>>>>> cbe47149
}<|MERGE_RESOLUTION|>--- conflicted
+++ resolved
@@ -31,13 +31,8 @@
     auto space_to_batch =
         make_shared<op::v1::SpaceToBatch>(data, block_shape, pads_begin, pads_end);
 
-<<<<<<< HEAD
     ASSERT_EQ(space_to_batch->get_output_element_type(0), element::f32);
-    ASSERT_EQ(space_to_batch->get_shape(), (Shape{2 * 5, (128 + 2) / 5}));
-=======
-    ASSERT_EQ(space_to_batch->get_element_type(), element::f32);
     ASSERT_EQ(space_to_batch->get_output_shape(0), (Shape{2 * 5, (128 + 2) / 5}));
->>>>>>> cbe47149
 }
 
 TEST(type_prop, space_to_batch_output_shape_4D)
@@ -52,14 +47,9 @@
     auto space_to_batch =
         make_shared<op::v1::SpaceToBatch>(data, block_shape, pads_begin, pads_end);
 
-<<<<<<< HEAD
     ASSERT_EQ(space_to_batch->get_output_element_type(0), element::f32);
-    ASSERT_EQ(space_to_batch->get_shape(), (Shape{2 * 10 * 5, (64 + 3 + 3) / 10, (64 + 1) / 5, 3}));
-=======
-    ASSERT_EQ(space_to_batch->get_element_type(), element::f32);
     ASSERT_EQ(space_to_batch->get_output_shape(0),
               (Shape{2 * 10 * 5, (64 + 3 + 3) / 10, (64 + 1) / 5, 3}));
->>>>>>> cbe47149
 }
 
 TEST(type_prop, space_to_batch_output_shape_5D)
@@ -75,13 +65,8 @@
     auto space_to_batch =
         make_shared<op::v1::SpaceToBatch>(data, block_shape, pads_begin, pads_end);
 
-<<<<<<< HEAD
     ASSERT_EQ(space_to_batch->get_output_element_type(0), element::f32);
-    ASSERT_EQ(space_to_batch->get_shape(),
-=======
-    ASSERT_EQ(space_to_batch->get_element_type(), element::f32);
     ASSERT_EQ(space_to_batch->get_output_shape(0),
->>>>>>> cbe47149
               (Shape{2 * 6 * 5 * 16, (32 + 2 + 2) / 6, (64 + 1) / 5, 128, 256 / 16}));
 }
 
@@ -97,22 +82,12 @@
     auto space_to_batch =
         make_shared<op::v1::SpaceToBatch>(data, block_shape, pads_begin, pads_end);
 
-<<<<<<< HEAD
     ASSERT_EQ(space_to_batch->get_output_element_type(0), element::f32);
-    ASSERT_EQ(space_to_batch->get_shape(),
-=======
-    ASSERT_EQ(space_to_batch->get_element_type(), element::f32);
     ASSERT_EQ(space_to_batch->get_output_shape(0),
->>>>>>> cbe47149
               (Shape{2 * 12 * 100 * 2, (100 + 3 + 5) / 12, (1024 + 38 + 38) / 100, (3 + 1) / 2}));
 
     auto batch_to_space =
         make_shared<op::v1::BatchToSpace>(space_to_batch, block_shape, pads_begin, pads_end);
-<<<<<<< HEAD
     ASSERT_EQ(batch_to_space->get_output_element_type(0), element::f32);
-    ASSERT_EQ(batch_to_space->get_shape(), (Shape{2, 100, 1024, 3}));
-=======
-    ASSERT_EQ(batch_to_space->get_element_type(), element::f32);
     ASSERT_EQ(batch_to_space->get_output_shape(0), (Shape{2, 100, 1024, 3}));
->>>>>>> cbe47149
 }