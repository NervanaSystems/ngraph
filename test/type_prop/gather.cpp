//*****************************************************************************
// Copyright 2017-2020 Intel Corporation
//
// Licensed under the Apache License, Version 2.0 (the "License");
// you may not use this file except in compliance with the License.
// You may obtain a copy of the License at
//
//     http://www.apache.org/licenses/LICENSE-2.0
//
// Unless required by applicable law or agreed to in writing, software
// distributed under the License is distributed on an "AS IS" BASIS,
// WITHOUT WARRANTIES OR CONDITIONS OF ANY KIND, either express or implied.
// See the License for the specific language governing permissions and
// limitations under the License.
//*****************************************************************************

#include "gtest/gtest.h"
#include "ngraph/ngraph.hpp"
#include "util/type_prop.hpp"

using namespace std;
using namespace ngraph;

TEST(type_prop, gather_no_axis)
{
    Shape params_shape{3, 2};
    Shape indices_shape{2, 2};
    Shape out_shape{2, 2, 2};
    auto P = make_shared<op::Parameter>(element::f32, params_shape);
    auto I = make_shared<op::Parameter>(element::i32, indices_shape);
    auto G = make_shared<op::Gather>(P, I);
<<<<<<< HEAD
    ASSERT_EQ(G->get_output_element_type(0), element::f32);
    ASSERT_EQ(G->get_shape(), out_shape);
=======
    ASSERT_EQ(G->get_element_type(), element::f32);
    ASSERT_EQ(G->get_output_shape(0), out_shape);
>>>>>>> cbe47149
}

TEST(type_prop, gather)
{
    Shape params_shape{3, 3};
    Shape indices_shape{1, 2};
    Shape out_shape{3, 1, 2};
    auto P = make_shared<op::Parameter>(element::f32, params_shape);
    auto I = make_shared<op::Parameter>(element::i32, indices_shape);
    auto G = make_shared<op::Gather>(P, I, 1);
<<<<<<< HEAD
    ASSERT_EQ(G->get_output_element_type(0), element::f32);
    ASSERT_EQ(G->get_shape(), out_shape);
=======
    ASSERT_EQ(G->get_element_type(), element::f32);
    ASSERT_EQ(G->get_output_shape(0), out_shape);
>>>>>>> cbe47149
}

TEST(type_prop, gather_fail_params_rank)
{
    Shape params_shape{3, 3};
    Shape indices_shape{1, 2};
    Shape out_shape{3, 1, 2};
    auto P = make_shared<op::Parameter>(element::f32, params_shape);
    auto I = make_shared<op::Parameter>(element::i32, indices_shape);
    try
    {
        auto G = make_shared<op::Gather>(P, I, 2);
        // Should have thrown, so fail if it didn't
        FAIL() << "Incorrect params rank";
    }
    catch (const NodeValidationFailure& error)
    {
        EXPECT_HAS_SUBSTRING(error.what(),
                             std::string("params rank is expected to be at least axis + 1"));
    }
    catch (...)
    {
        FAIL() << "Deduced type check failed for unexpected reason";
    }
}

TEST(type_prop, gather_fail_indices_element_type)
{
    Shape params_shape{3, 3};
    Shape indices_shape{1, 2};
    Shape out_shape{3, 1, 2};
    auto P = make_shared<op::Parameter>(element::f32, params_shape);
    auto I = make_shared<op::Parameter>(element::i16, indices_shape);
    try
    {
        auto G = make_shared<op::Gather>(P, I, 1);
        // Should have thrown, so fail if it didn't
        FAIL() << "Incorrect indices element type";
    }
    catch (const NodeValidationFailure& error)
    {
        EXPECT_HAS_SUBSTRING(error.what(), std::string("Indices element type must be i64 or i32"));
    }
    catch (...)
    {
        FAIL() << "Deduced type check failed for unexpected reason";
    }
}

TEST(type_prop, gather_v1_incorrect_axis_shape)
{
    auto params = make_shared<op::Parameter>(element::f32, Shape{5, 6});
    auto indices = make_shared<op::Parameter>(element::i64, Shape{4});
    auto axis = make_shared<op::Parameter>(element::i64, Shape{2});
    try
    {
        auto G = make_shared<op::v1::Gather>(params, indices, axis);
        // Should have thrown, so fail if it didn't
        FAIL() << "Incorrect axis input shape";
    }
    catch (const NodeValidationFailure& error)
    {
        EXPECT_HAS_SUBSTRING(error.what(),
                             std::string("Axes input must be scalar or have 1 element (shape:"));
    }
    catch (...)
    {
        FAIL() << "Deduced type check failed for unexpected reason";
    }
}

TEST(type_prop, gather_v1_axis_out_of_input_rank)
{
    auto params = make_shared<op::Parameter>(element::f32, Shape{5, 6});
    auto indices = make_shared<op::Parameter>(element::i64, Shape{4});
    auto axis = make_shared<op::Constant>(element::i64, Shape{1}, vector<int64_t>{2});
    try
    {
        auto G = make_shared<op::v1::Gather>(params, indices, axis);
        // Should have thrown, so fail if it didn't
        FAIL() << "Incorrect element of axis input";
    }
    catch (const NodeValidationFailure& error)
    {
        EXPECT_HAS_SUBSTRING(error.what(),
                             std::string("The axis must => 0 and <= input_rank (axis:"));
    }
    catch (...)
    {
        FAIL() << "Deduced type check failed for unexpected reason";
    }
}

TEST(type_prop, gather_v1_negative_axis)
{
    auto params = make_shared<op::Parameter>(element::f32, Shape{5, 6, 7});
    auto indices = make_shared<op::Parameter>(element::i64, Shape{4});
    int64_t axis = -2;
    auto axis_node = make_shared<op::Constant>(element::i64, Shape{1}, vector<int64_t>{axis});
    auto gather_v1 = make_shared<op::v1::Gather>(params, indices, axis_node);
    ASSERT_EQ(gather_v1->get_axis(), 1);
}<|MERGE_RESOLUTION|>--- conflicted
+++ resolved
@@ -29,13 +29,8 @@
     auto P = make_shared<op::Parameter>(element::f32, params_shape);
     auto I = make_shared<op::Parameter>(element::i32, indices_shape);
     auto G = make_shared<op::Gather>(P, I);
-<<<<<<< HEAD
     ASSERT_EQ(G->get_output_element_type(0), element::f32);
-    ASSERT_EQ(G->get_shape(), out_shape);
-=======
-    ASSERT_EQ(G->get_element_type(), element::f32);
     ASSERT_EQ(G->get_output_shape(0), out_shape);
->>>>>>> cbe47149
 }
 
 TEST(type_prop, gather)
@@ -46,13 +41,8 @@
     auto P = make_shared<op::Parameter>(element::f32, params_shape);
     auto I = make_shared<op::Parameter>(element::i32, indices_shape);
     auto G = make_shared<op::Gather>(P, I, 1);
-<<<<<<< HEAD
     ASSERT_EQ(G->get_output_element_type(0), element::f32);
-    ASSERT_EQ(G->get_shape(), out_shape);
-=======
-    ASSERT_EQ(G->get_element_type(), element::f32);
     ASSERT_EQ(G->get_output_shape(0), out_shape);
->>>>>>> cbe47149
 }
 
 TEST(type_prop, gather_fail_params_rank)
