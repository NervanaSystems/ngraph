//*****************************************************************************
// Copyright 2017-2020 Intel Corporation
//
// Licensed under the Apache License, Version 2.0 (the "License");
// you may not use this file except in compliance with the License.
// You may obtain a copy of the License at
//
//     http://www.apache.org/licenses/LICENSE-2.0
//
// Unless required by applicable law or agreed to in writing, software
// distributed under the License is distributed on an "AS IS" BASIS,
// WITHOUT WARRANTIES OR CONDITIONS OF ANY KIND, either express or implied.
// See the License for the specific language governing permissions and
// limitations under the License.
//*****************************************************************************

#include "gtest/gtest.h"
#include "ngraph/ngraph.hpp"
#include "util/type_prop.hpp"

using namespace std;
using namespace ngraph;

TEST(type_prop, scalar_constant_deduce_float32)
{
    auto c = op::Constant::create(element::f32, Shape{}, {208});
<<<<<<< HEAD
    ASSERT_EQ(c->get_output_element_type(0), element::f32);
    ASSERT_EQ(c->get_shape(), (Shape{}));
=======
    ASSERT_EQ(c->get_element_type(), element::f32);
    ASSERT_EQ(c->get_output_shape(0), (Shape{}));
>>>>>>> cbe47149
}

TEST(type_prop, scalar_constant_deduce_bool)
{
    auto c = op::Constant::create(element::boolean, Shape{}, {1});
<<<<<<< HEAD
    ASSERT_EQ(c->get_output_element_type(0), element::boolean);
    ASSERT_EQ(c->get_shape(), (Shape{}));
=======
    ASSERT_EQ(c->get_element_type(), element::boolean);
    ASSERT_EQ(c->get_output_shape(0), (Shape{}));
>>>>>>> cbe47149
}

TEST(type_prop, tensor_constant_deduce_float32)
{
    auto c = op::Constant::create(element::f32, Shape{2, 2}, {208, 208, 208, 208});
<<<<<<< HEAD
    ASSERT_EQ(c->get_output_element_type(0), element::f32);
    ASSERT_EQ(c->get_shape(), (Shape{2, 2}));
=======
    ASSERT_EQ(c->get_element_type(), element::f32);
    ASSERT_EQ(c->get_output_shape(0), (Shape{2, 2}));
>>>>>>> cbe47149
}

TEST(type_prop, tensor_constant_deduce_bool)
{
    auto c = op::Constant::create(element::boolean, Shape{2, 2}, {1, 1, 1, 1});
<<<<<<< HEAD
    ASSERT_EQ(c->get_output_element_type(0), element::boolean);
    ASSERT_EQ(c->get_shape(), (Shape{2, 2}));
=======
    ASSERT_EQ(c->get_element_type(), element::boolean);
    ASSERT_EQ(c->get_output_shape(0), (Shape{2, 2}));
>>>>>>> cbe47149
}

TEST(type_prop, tensor_constant_bad_count)
{
    try
    {
        auto c = op::Constant::create(element::boolean, Shape{2, 2}, {1, 1, 1});
        // Should have thrown, so fail if it didn't
        FAIL() << "Incorrect number of literals not detected";
    }
    catch (const NodeValidationFailure& error)
    {
        EXPECT_HAS_SUBSTRING(error.what(),
                             std::string("Did not get the expected number of literals for a "
                                         "constant of shape Shape{2, 2} (got 3, expected 1 or 4)"));
    }
    catch (...)
    {
        FAIL() << "Deduced type check failed for unexpected reason";
    }
}

TEST(type_prop, constant_zero_elements_one_string)
{
    auto c =
        make_shared<op::Constant>(element::i64, Shape{2, 0, 2, 2}, std::vector<std::string>{"42"});
<<<<<<< HEAD
    ASSERT_EQ(c->get_output_element_type(0), element::i64);
    ASSERT_EQ(c->get_shape(), (Shape{2, 0, 2, 2}));
=======
    ASSERT_EQ(c->get_element_type(), element::i64);
    ASSERT_EQ(c->get_output_shape(0), (Shape{2, 0, 2, 2}));
>>>>>>> cbe47149
}<|MERGE_RESOLUTION|>--- conflicted
+++ resolved
@@ -24,49 +24,29 @@
 TEST(type_prop, scalar_constant_deduce_float32)
 {
     auto c = op::Constant::create(element::f32, Shape{}, {208});
-<<<<<<< HEAD
     ASSERT_EQ(c->get_output_element_type(0), element::f32);
-    ASSERT_EQ(c->get_shape(), (Shape{}));
-=======
-    ASSERT_EQ(c->get_element_type(), element::f32);
     ASSERT_EQ(c->get_output_shape(0), (Shape{}));
->>>>>>> cbe47149
 }
 
 TEST(type_prop, scalar_constant_deduce_bool)
 {
     auto c = op::Constant::create(element::boolean, Shape{}, {1});
-<<<<<<< HEAD
     ASSERT_EQ(c->get_output_element_type(0), element::boolean);
-    ASSERT_EQ(c->get_shape(), (Shape{}));
-=======
-    ASSERT_EQ(c->get_element_type(), element::boolean);
     ASSERT_EQ(c->get_output_shape(0), (Shape{}));
->>>>>>> cbe47149
 }
 
 TEST(type_prop, tensor_constant_deduce_float32)
 {
     auto c = op::Constant::create(element::f32, Shape{2, 2}, {208, 208, 208, 208});
-<<<<<<< HEAD
     ASSERT_EQ(c->get_output_element_type(0), element::f32);
-    ASSERT_EQ(c->get_shape(), (Shape{2, 2}));
-=======
-    ASSERT_EQ(c->get_element_type(), element::f32);
     ASSERT_EQ(c->get_output_shape(0), (Shape{2, 2}));
->>>>>>> cbe47149
 }
 
 TEST(type_prop, tensor_constant_deduce_bool)
 {
     auto c = op::Constant::create(element::boolean, Shape{2, 2}, {1, 1, 1, 1});
-<<<<<<< HEAD
     ASSERT_EQ(c->get_output_element_type(0), element::boolean);
-    ASSERT_EQ(c->get_shape(), (Shape{2, 2}));
-=======
-    ASSERT_EQ(c->get_element_type(), element::boolean);
     ASSERT_EQ(c->get_output_shape(0), (Shape{2, 2}));
->>>>>>> cbe47149
 }
 
 TEST(type_prop, tensor_constant_bad_count)
@@ -93,11 +73,6 @@
 {
     auto c =
         make_shared<op::Constant>(element::i64, Shape{2, 0, 2, 2}, std::vector<std::string>{"42"});
-<<<<<<< HEAD
     ASSERT_EQ(c->get_output_element_type(0), element::i64);
-    ASSERT_EQ(c->get_shape(), (Shape{2, 0, 2, 2}));
-=======
-    ASSERT_EQ(c->get_element_type(), element::i64);
     ASSERT_EQ(c->get_output_shape(0), (Shape{2, 0, 2, 2}));
->>>>>>> cbe47149
 }