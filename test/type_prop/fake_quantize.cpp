//*****************************************************************************
// Copyright 2017-2020 Intel Corporation
//
// Licensed under the Apache License, Version 2.0 (the "License");
// you may not use this file except in compliance with the License.
// You may obtain a copy of the License at
//
//     http://www.apache.org/licenses/LICENSE-2.0
//
// Unless required by applicable law or agreed to in writing, software
// distributed under the License is distributed on an "AS IS" BASIS,
// WITHOUT WARRANTIES OR CONDITIONS OF ANY KIND, either express or implied.
// See the License for the specific language governing permissions and
// limitations under the License.
//*****************************************************************************

#include "gtest/gtest.h"
#include "ngraph/ngraph.hpp"
#include "util/type_prop.hpp"

using namespace std;
using namespace ngraph;

TEST(type_prop, fake_quantize)
{
    const auto data = make_shared<op::Parameter>(element::f32, Shape{1, 2, 3, 4});
    const auto input_low = make_shared<op::Parameter>(element::f32, Shape{});
    const auto input_high = make_shared<op::Parameter>(element::f32, Shape{});
    const auto output_low = make_shared<op::Parameter>(element::f32, Shape{});
    const auto output_high = make_shared<op::Parameter>(element::f32, Shape{});
    const int levels = 5;

    const auto fake_quantize =
        make_shared<op::FakeQuantize>(data, input_low, input_high, output_low, output_high, levels);
<<<<<<< HEAD
    EXPECT_EQ(fake_quantize->get_output_element_type(0), element::f32);
    EXPECT_EQ(fake_quantize->get_shape(), (Shape{1, 2, 3, 4}));
=======
    EXPECT_EQ(fake_quantize->get_element_type(), element::f32);
    EXPECT_EQ(fake_quantize->get_output_shape(0), (Shape{1, 2, 3, 4}));
>>>>>>> cbe47149
}

TEST(type_prop, fake_quantize_autob)
{
    const auto data = make_shared<op::Parameter>(element::f32, Shape{1, 2, 3, 4});
    const auto input_low = make_shared<op::Parameter>(element::f32, Shape{3, 1});
    const auto input_high = make_shared<op::Parameter>(element::f32, Shape{1, 2, 3, 4});
    const auto output_low = make_shared<op::Parameter>(element::f32, Shape{4});
    const auto output_high = make_shared<op::Parameter>(element::f32, Shape{});
    const int levels = 5;

    const auto fake_quantize =
        make_shared<op::FakeQuantize>(data, input_low, input_high, output_low, output_high, levels);
<<<<<<< HEAD
    EXPECT_EQ(fake_quantize->get_output_element_type(0), element::f32);
    EXPECT_EQ(fake_quantize->get_shape(), (Shape{1, 2, 3, 4}));
=======
    EXPECT_EQ(fake_quantize->get_element_type(), element::f32);
    EXPECT_EQ(fake_quantize->get_output_shape(0), (Shape{1, 2, 3, 4}));
>>>>>>> cbe47149
}

TEST(type_prop, fake_quantize_invalid_autob)
{
    const auto data = make_shared<op::Parameter>(element::f32, Shape{1, 2, 3, 4});
    auto input_low = make_shared<op::Parameter>(element::f32, Shape{3});
    auto input_high = make_shared<op::Parameter>(element::f32, Shape{});
    auto output_low = make_shared<op::Parameter>(element::f32, Shape{});
    auto output_high = make_shared<op::Parameter>(element::f32, Shape{});
    const int levels = 5;

    try
    {
        const auto fake_quantize = make_shared<op::FakeQuantize>(
            data, input_low, input_high, output_low, output_high, levels);
        EXPECT_FALSE(fake_quantize.get())
            << "FakeQuantize validation did not work. Op node was created with incorrect params.";
    }
    catch (const NodeValidationFailure& error)
    {
        EXPECT_HAS_SUBSTRING(error.what(), std::string("Argument shapes are inconsistent"));
    }
}<|MERGE_RESOLUTION|>--- conflicted
+++ resolved
@@ -32,13 +32,8 @@
 
     const auto fake_quantize =
         make_shared<op::FakeQuantize>(data, input_low, input_high, output_low, output_high, levels);
-<<<<<<< HEAD
     EXPECT_EQ(fake_quantize->get_output_element_type(0), element::f32);
-    EXPECT_EQ(fake_quantize->get_shape(), (Shape{1, 2, 3, 4}));
-=======
-    EXPECT_EQ(fake_quantize->get_element_type(), element::f32);
     EXPECT_EQ(fake_quantize->get_output_shape(0), (Shape{1, 2, 3, 4}));
->>>>>>> cbe47149
 }
 
 TEST(type_prop, fake_quantize_autob)
@@ -52,13 +47,8 @@
 
     const auto fake_quantize =
         make_shared<op::FakeQuantize>(data, input_low, input_high, output_low, output_high, levels);
-<<<<<<< HEAD
     EXPECT_EQ(fake_quantize->get_output_element_type(0), element::f32);
-    EXPECT_EQ(fake_quantize->get_shape(), (Shape{1, 2, 3, 4}));
-=======
-    EXPECT_EQ(fake_quantize->get_element_type(), element::f32);
     EXPECT_EQ(fake_quantize->get_output_shape(0), (Shape{1, 2, 3, 4}));
->>>>>>> cbe47149
 }
 
 TEST(type_prop, fake_quantize_invalid_autob)
