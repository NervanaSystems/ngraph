--- conflicted
+++ resolved
@@ -28,24 +28,14 @@
         make_shared<ngraph::op::Constant>(element::u64, Shape{2}, vector<int64_t>{0, 2});
     auto squeeze = make_shared<op::Squeeze>(param, axes_node);
 
-<<<<<<< HEAD
     ASSERT_EQ(squeeze->get_output_element_type(0), element::f32);
-    ASSERT_EQ(squeeze->get_shape(), (Shape{4, 4, 1, 8}));
-=======
-    ASSERT_EQ(squeeze->get_element_type(), element::f32);
     ASSERT_EQ(squeeze->get_output_shape(0), (Shape{4, 4, 1, 8}));
->>>>>>> cbe47149
 
     axes_node = make_shared<ngraph::op::Constant>(element::u64, Shape{0}, vector<int64_t>{});
     auto squeeze_default_axes = make_shared<op::Squeeze>(param, axes_node);
 
-<<<<<<< HEAD
     ASSERT_EQ(squeeze_default_axes->get_output_element_type(0), element::f32);
-    ASSERT_EQ(squeeze_default_axes->get_shape(), (Shape{4, 4, 8}));
-=======
-    ASSERT_EQ(squeeze_default_axes->get_element_type(), element::f32);
     ASSERT_EQ(squeeze_default_axes->get_output_shape(0), (Shape{4, 4, 8}));
->>>>>>> cbe47149
 }
 
 TEST(type_prop, squeeze_dynamic)
