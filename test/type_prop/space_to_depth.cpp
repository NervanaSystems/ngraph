//*****************************************************************************
// Copyright 2017-2020 Intel Corporation
//
// Licensed under the Apache License, Version 2.0 (the "License");
// you may not use this file except in compliance with the License.
// You may obtain a copy of the License at
//
//     http://www.apache.org/licenses/LICENSE-2.0
//
// Unless required by applicable law or agreed to in writing, software
// distributed under the License is distributed on an "AS IS" BASIS,
// WITHOUT WARRANTIES OR CONDITIONS OF ANY KIND, either express or implied.
// See the License for the specific language governing permissions and
// limitations under the License.
//*****************************************************************************

#include "gtest/gtest.h"
#include "ngraph/ngraph.hpp"
#include "util/type_prop.hpp"

using namespace std;
using namespace ngraph;

TEST(type_prop, space_to_depth_output_shape_block_first_4D)
{
    auto A = make_shared<op::Parameter>(element::f32, Shape{1, 2, 64, 64});
    const auto mode = ngraph::op::SpaceToDepth::SpaceToDepthMode::BLOCKS_FIRST;
    auto space_to_depth = make_shared<op::SpaceToDepth>(A, mode, 8);

<<<<<<< HEAD
    ASSERT_EQ(space_to_depth->get_output_element_type(0), element::f32);
    ASSERT_EQ(space_to_depth->get_shape(), (Shape{1, 128, 8, 8}));
=======
    ASSERT_EQ(space_to_depth->get_element_type(), element::f32);
    ASSERT_EQ(space_to_depth->get_output_shape(0), (Shape{1, 128, 8, 8}));
>>>>>>> cbe47149
}

TEST(type_prop, space_to_depth_output_shape_block_first_4D_2)
{
    auto A = make_shared<op::Parameter>(element::f32, Shape{1, 12, 1080, 1616});
    const auto mode = ngraph::op::SpaceToDepth::SpaceToDepthMode::BLOCKS_FIRST;
    auto space_to_depth = make_shared<op::SpaceToDepth>(A, mode, 2);

<<<<<<< HEAD
    ASSERT_EQ(space_to_depth->get_output_element_type(0), element::f32);
    ASSERT_EQ(space_to_depth->get_shape(), (Shape{1, 12 * 4, 1080 / 2, 1616 / 2}));
=======
    ASSERT_EQ(space_to_depth->get_element_type(), element::f32);
    ASSERT_EQ(space_to_depth->get_output_shape(0), (Shape{1, 12 * 4, 1080 / 2, 1616 / 2}));
>>>>>>> cbe47149
}

TEST(type_prop, space_to_depth_output_shape_depth_first_4D)
{
    auto A = make_shared<op::Parameter>(element::f32, Shape{1, 12, 1080, 1616});
    const auto mode = ngraph::op::SpaceToDepth::SpaceToDepthMode::DEPTH_FIRST;
    auto space_to_depth = make_shared<op::SpaceToDepth>(A, mode, 2);

<<<<<<< HEAD
    ASSERT_EQ(space_to_depth->get_output_element_type(0), element::f32);
    ASSERT_EQ(space_to_depth->get_shape(), (Shape{1, 12 * 4, 1080 / 2, 1616 / 2}));
=======
    ASSERT_EQ(space_to_depth->get_element_type(), element::f32);
    ASSERT_EQ(space_to_depth->get_output_shape(0), (Shape{1, 12 * 4, 1080 / 2, 1616 / 2}));
>>>>>>> cbe47149
}

TEST(type_prop, space_to_depth_output_shape_depth_first_5D)
{
    auto A = make_shared<op::Parameter>(element::f32, Shape{1, 12, 4, 1080, 1616});
    const auto mode = ngraph::op::SpaceToDepth::SpaceToDepthMode::DEPTH_FIRST;
    auto space_to_depth = make_shared<op::SpaceToDepth>(A, mode, 2);

<<<<<<< HEAD
    ASSERT_EQ(space_to_depth->get_output_element_type(0), element::f32);
    ASSERT_EQ(space_to_depth->get_shape(), (Shape{1, 12 * 8, 4 / 2, 1080 / 2, 1616 / 2}));
=======
    ASSERT_EQ(space_to_depth->get_element_type(), element::f32);
    ASSERT_EQ(space_to_depth->get_output_shape(0), (Shape{1, 12 * 8, 4 / 2, 1080 / 2, 1616 / 2}));
>>>>>>> cbe47149
}

TEST(type_prop, space_to_depth_input_rank_not_supported)
{
    auto A = make_shared<op::Parameter>(element::f32, Shape{1, 8});
    try
    {
        auto space_to_depth =
            make_shared<op::SpaceToDepth>(A, op::SpaceToDepth::SpaceToDepthMode::DEPTH_FIRST, 2);
        FAIL() << "Not supported input shape for SpaceToDepth exception not thrown";
    }
    catch (const ngraph_error& error)
    {
        EXPECT_HAS_SUBSTRING(
            error.what(),
            "The input tensor with rank lower than 3 is not supported (input rank: 2)");
    }
    catch (...)
    {
        FAIL() << "SpaceToDepth decomposition failed for unexpected reason";
    }
}

TEST(type_prop, space_to_depth_blocksize_not_matched)
{
    auto A = make_shared<op::Parameter>(element::f32, Shape{1, 3, 8, 7});
    try
    {
        auto space_to_depth =
            make_shared<op::SpaceToDepth>(A, op::SpaceToDepth::SpaceToDepthMode::DEPTH_FIRST, 4);
        FAIL() << "Not matched blocksize SpaceToDepth exception not thrown";
    }
    catch (const ngraph_error& error)
    {
        EXPECT_HAS_SUBSTRING(
            error.what(),
            "The dimension on position: 3 equal to: 7 must be a multiple of m_blocksize: 4");
    }
    catch (...)
    {
        FAIL() << "SpaceToDepth decomposition failed for unexpected reason";
    }
}<|MERGE_RESOLUTION|>--- conflicted
+++ resolved
@@ -27,13 +27,8 @@
     const auto mode = ngraph::op::SpaceToDepth::SpaceToDepthMode::BLOCKS_FIRST;
     auto space_to_depth = make_shared<op::SpaceToDepth>(A, mode, 8);
 
-<<<<<<< HEAD
     ASSERT_EQ(space_to_depth->get_output_element_type(0), element::f32);
-    ASSERT_EQ(space_to_depth->get_shape(), (Shape{1, 128, 8, 8}));
-=======
-    ASSERT_EQ(space_to_depth->get_element_type(), element::f32);
     ASSERT_EQ(space_to_depth->get_output_shape(0), (Shape{1, 128, 8, 8}));
->>>>>>> cbe47149
 }
 
 TEST(type_prop, space_to_depth_output_shape_block_first_4D_2)
@@ -42,13 +37,8 @@
     const auto mode = ngraph::op::SpaceToDepth::SpaceToDepthMode::BLOCKS_FIRST;
     auto space_to_depth = make_shared<op::SpaceToDepth>(A, mode, 2);
 
-<<<<<<< HEAD
     ASSERT_EQ(space_to_depth->get_output_element_type(0), element::f32);
-    ASSERT_EQ(space_to_depth->get_shape(), (Shape{1, 12 * 4, 1080 / 2, 1616 / 2}));
-=======
-    ASSERT_EQ(space_to_depth->get_element_type(), element::f32);
     ASSERT_EQ(space_to_depth->get_output_shape(0), (Shape{1, 12 * 4, 1080 / 2, 1616 / 2}));
->>>>>>> cbe47149
 }
 
 TEST(type_prop, space_to_depth_output_shape_depth_first_4D)
@@ -57,13 +47,8 @@
     const auto mode = ngraph::op::SpaceToDepth::SpaceToDepthMode::DEPTH_FIRST;
     auto space_to_depth = make_shared<op::SpaceToDepth>(A, mode, 2);
 
-<<<<<<< HEAD
     ASSERT_EQ(space_to_depth->get_output_element_type(0), element::f32);
-    ASSERT_EQ(space_to_depth->get_shape(), (Shape{1, 12 * 4, 1080 / 2, 1616 / 2}));
-=======
-    ASSERT_EQ(space_to_depth->get_element_type(), element::f32);
     ASSERT_EQ(space_to_depth->get_output_shape(0), (Shape{1, 12 * 4, 1080 / 2, 1616 / 2}));
->>>>>>> cbe47149
 }
 
 TEST(type_prop, space_to_depth_output_shape_depth_first_5D)
@@ -72,13 +57,8 @@
     const auto mode = ngraph::op::SpaceToDepth::SpaceToDepthMode::DEPTH_FIRST;
     auto space_to_depth = make_shared<op::SpaceToDepth>(A, mode, 2);
 
-<<<<<<< HEAD
     ASSERT_EQ(space_to_depth->get_output_element_type(0), element::f32);
-    ASSERT_EQ(space_to_depth->get_shape(), (Shape{1, 12 * 8, 4 / 2, 1080 / 2, 1616 / 2}));
-=======
-    ASSERT_EQ(space_to_depth->get_element_type(), element::f32);
     ASSERT_EQ(space_to_depth->get_output_shape(0), (Shape{1, 12 * 8, 4 / 2, 1080 / 2, 1616 / 2}));
->>>>>>> cbe47149
 }
 
 TEST(type_prop, space_to_depth_input_rank_not_supported)
