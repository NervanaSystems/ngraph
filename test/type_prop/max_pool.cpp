--- conflicted
+++ resolved
@@ -28,13 +28,8 @@
     Shape window_shape{10};
     auto max_pool = make_shared<op::MaxPool>(param, window_shape);
 
-<<<<<<< HEAD
-    EXPECT_EQ(max_pool->get_output_element_type(0), element::f32);
-    EXPECT_EQ(max_pool->get_shape(), (Shape{64, 3, 91}));
-=======
-    EXPECT_EQ(max_pool->get_element_type(), element::f32);
+    EXPECT_EQ(max_pool->get_output_element_type(0), element::f32);
     EXPECT_EQ(max_pool->get_output_shape(0), (Shape{64, 3, 91}));
->>>>>>> cbe47149
 
     EXPECT_EQ(max_pool->get_window_movement_strides(), Strides{1});
     EXPECT_EQ(max_pool->get_window_shape(), Shape{10});
@@ -48,13 +43,8 @@
     auto move_strides = Strides{2};
     auto max_pool = make_shared<op::MaxPool>(param, window_shape, move_strides);
 
-<<<<<<< HEAD
-    EXPECT_EQ(max_pool->get_output_element_type(0), element::f32);
-    EXPECT_EQ(max_pool->get_shape(), (Shape{64, 3, 46}));
-=======
-    EXPECT_EQ(max_pool->get_element_type(), element::f32);
+    EXPECT_EQ(max_pool->get_output_element_type(0), element::f32);
     EXPECT_EQ(max_pool->get_output_shape(0), (Shape{64, 3, 46}));
->>>>>>> cbe47149
 
     EXPECT_EQ(max_pool->get_window_movement_strides(), Strides{2});
     EXPECT_EQ(max_pool->get_window_shape(), Shape{10});
@@ -68,13 +58,8 @@
     auto move_strides = Strides{2};
     auto max_pool = make_shared<op::MaxPool>(param, window_shape, move_strides);
 
-<<<<<<< HEAD
-    EXPECT_EQ(max_pool->get_output_element_type(0), element::f32);
-    EXPECT_EQ(max_pool->get_shape(), (Shape{64, 3, 2}));
-=======
-    EXPECT_EQ(max_pool->get_element_type(), element::f32);
+    EXPECT_EQ(max_pool->get_output_element_type(0), element::f32);
     EXPECT_EQ(max_pool->get_output_shape(0), (Shape{64, 3, 2}));
->>>>>>> cbe47149
 
     EXPECT_EQ(max_pool->get_window_movement_strides(), Strides{2});
     EXPECT_EQ(max_pool->get_window_shape(), Shape{2});
@@ -88,13 +73,8 @@
     auto move_strides = Strides{2};
     auto max_pool = make_shared<op::MaxPool>(param, window_shape, move_strides);
 
-<<<<<<< HEAD
-    EXPECT_EQ(max_pool->get_output_element_type(0), element::f32);
-    EXPECT_EQ(max_pool->get_shape(), (Shape{64, 3, 3}));
-=======
-    EXPECT_EQ(max_pool->get_element_type(), element::f32);
+    EXPECT_EQ(max_pool->get_output_element_type(0), element::f32);
     EXPECT_EQ(max_pool->get_output_shape(0), (Shape{64, 3, 3}));
->>>>>>> cbe47149
 
     EXPECT_EQ(max_pool->get_window_movement_strides(), Strides{2});
     EXPECT_EQ(max_pool->get_window_shape(), Shape{2});
@@ -107,13 +87,8 @@
     Shape window_shape{10, 20};
     auto max_pool = make_shared<op::MaxPool>(param, window_shape);
 
-<<<<<<< HEAD
-    EXPECT_EQ(max_pool->get_output_element_type(0), element::f32);
-    EXPECT_EQ(max_pool->get_shape(), (Shape{64, 3, 91, 131}));
-=======
-    EXPECT_EQ(max_pool->get_element_type(), element::f32);
+    EXPECT_EQ(max_pool->get_output_element_type(0), element::f32);
     EXPECT_EQ(max_pool->get_output_shape(0), (Shape{64, 3, 91, 131}));
->>>>>>> cbe47149
 
     EXPECT_EQ(max_pool->get_window_movement_strides(), (Strides{1, 1}));
     EXPECT_EQ(max_pool->get_window_shape(), (Shape{10, 20}));
@@ -127,13 +102,8 @@
     auto move_strides = Strides{2, 3};
     auto max_pool = make_shared<op::MaxPool>(param, window_shape, move_strides);
 
-<<<<<<< HEAD
-    EXPECT_EQ(max_pool->get_output_element_type(0), element::f32);
-    EXPECT_EQ(max_pool->get_shape(), (Shape{64, 3, 46, 44}));
-=======
-    EXPECT_EQ(max_pool->get_element_type(), element::f32);
+    EXPECT_EQ(max_pool->get_output_element_type(0), element::f32);
     EXPECT_EQ(max_pool->get_output_shape(0), (Shape{64, 3, 46, 44}));
->>>>>>> cbe47149
 
     EXPECT_EQ(max_pool->get_window_movement_strides(), (Strides{2, 3}));
     EXPECT_EQ(max_pool->get_window_shape(), (Shape{10, 20}));
@@ -147,13 +117,8 @@
     auto move_strides = Strides{2, 3, 4};
     auto max_pool = make_shared<op::MaxPool>(param, window_shape, move_strides);
 
-<<<<<<< HEAD
-    EXPECT_EQ(max_pool->get_output_element_type(0), element::f32);
-    EXPECT_EQ(max_pool->get_shape(), (Shape{64, 3, 3, 2, 3}));
-=======
-    EXPECT_EQ(max_pool->get_element_type(), element::f32);
+    EXPECT_EQ(max_pool->get_output_element_type(0), element::f32);
     EXPECT_EQ(max_pool->get_output_shape(0), (Shape{64, 3, 3, 2, 3}));
->>>>>>> cbe47149
 
     EXPECT_EQ(max_pool->get_window_movement_strides(), (Strides{2, 3, 4}));
     EXPECT_EQ(max_pool->get_window_shape(), (Shape{2, 3, 2}));
