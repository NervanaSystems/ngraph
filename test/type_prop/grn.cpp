--- conflicted
+++ resolved
@@ -28,13 +28,8 @@
     auto A = make_shared<op::Parameter>(element::f32, data_shape);
     auto grn = make_shared<op::GRN>(A, bias);
 
-<<<<<<< HEAD
     ASSERT_EQ(grn->get_output_element_type(0), element::f32);
-    ASSERT_EQ(grn->get_shape(), data_shape);
-=======
-    ASSERT_EQ(grn->get_element_type(), element::f32);
     ASSERT_EQ(grn->get_output_shape(0), data_shape);
->>>>>>> cbe47149
 }
 
 TEST(type_prop, grn_invalid_data_rank)
