//*****************************************************************************
// Copyright 2017-2020 Intel Corporation
//
// Licensed under the Apache License, Version 2.0 (the "License");
// you may not use this file except in compliance with the License.
// You may obtain a copy of the License at
//
//     http://www.apache.org/licenses/LICENSE-2.0
//
// Unless required by applicable law or agreed to in writing, software
// distributed under the License is distributed on an "AS IS" BASIS,
// WITHOUT WARRANTIES OR CONDITIONS OF ANY KIND, either express or implied.
// See the License for the specific language governing permissions and
// limitations under the License.
//*****************************************************************************

#include "gtest/gtest.h"
#include "ngraph/ngraph.hpp"
#include "util/type_prop.hpp"

using namespace std;
using namespace ngraph;

TEST(type_prop, convert_deduce)
{
    // Deduce type
    auto param = make_shared<op::Parameter>(element::f32, Shape{2, 3, 4});
    auto c = make_shared<op::Convert>(param, element::i32);
<<<<<<< HEAD
    ASSERT_EQ(c->get_output_element_type(0), element::i32);
    ASSERT_EQ(c->get_shape(), (Shape{2, 3, 4}));
=======
    ASSERT_EQ(c->get_element_type(), element::i32);
    ASSERT_EQ(c->get_output_shape(0), (Shape{2, 3, 4}));
>>>>>>> cbe47149
}<|MERGE_RESOLUTION|>--- conflicted
+++ resolved
@@ -26,11 +26,6 @@
     // Deduce type
     auto param = make_shared<op::Parameter>(element::f32, Shape{2, 3, 4});
     auto c = make_shared<op::Convert>(param, element::i32);
-<<<<<<< HEAD
     ASSERT_EQ(c->get_output_element_type(0), element::i32);
-    ASSERT_EQ(c->get_shape(), (Shape{2, 3, 4}));
-=======
-    ASSERT_EQ(c->get_element_type(), element::i32);
     ASSERT_EQ(c->get_output_shape(0), (Shape{2, 3, 4}));
->>>>>>> cbe47149
 }