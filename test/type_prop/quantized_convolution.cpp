//*****************************************************************************
// Copyright 2017-2020 Intel Corporation
//
// Licensed under the Apache License, Version 2.0 (the "License");
// you may not use this file except in compliance with the License.
// You may obtain a copy of the License at
//
//     http://www.apache.org/licenses/LICENSE-2.0
//
// Unless required by applicable law or agreed to in writing, software
// distributed under the License is distributed on an "AS IS" BASIS,
// WITHOUT WARRANTIES OR CONDITIONS OF ANY KIND, either express or implied.
// See the License for the specific language governing permissions and
// limitations under the License.
//*****************************************************************************

#include "gtest/gtest.h"
#include "ngraph/ngraph.hpp"
#include "util/type_prop.hpp"

using namespace std;
using namespace ngraph;

TEST(type_prop, quantized_conv_8_bit_output)
{
    auto strides = Strides{1, 1};
    auto dilation = Strides{1, 1};
    auto padding_below = CoordinateDiff{1, 1};
    auto padding_above = CoordinateDiff{1, 1};
    element::Type f32 = element::f32;
    element::Type i8 = element::i8;
    element::Type u8 = element::u8;
    element::Type input_type = u8;
    element::Type filter_type = i8;
    element::Type output_type = i8;
    element::Type scale_type = f32;
    element::Type input_zero_point_type = u8;
    element::Type filter_zero_point_type = i8;
    element::Type output_zero_point_type = i8;
    Shape output_shape{64, 64, 220, 220};
    AxisSet axes{};

    auto input = make_shared<op::Parameter>(input_type, Shape{64, 3, 224, 224});
    auto filter = make_shared<op::Parameter>(filter_type, Shape{64, 3, 7, 7});
    auto scale = make_shared<op::Parameter>(scale_type, Shape{});
    auto i8_zero_point = make_shared<op::Parameter>(element::i8, Shape{});
    auto u8_zero_point = make_shared<op::Parameter>(element::u8, Shape{});
    auto quant_conv = make_shared<op::QuantizedConvolution>(input,
                                                            filter,
                                                            strides,
                                                            dilation,
                                                            padding_below,
                                                            padding_above,
                                                            dilation,
                                                            scale,
                                                            u8_zero_point,
                                                            scale,
                                                            i8_zero_point,
                                                            scale,
                                                            i8_zero_point,
                                                            output_type,
                                                            axes,
                                                            axes,
                                                            axes);

<<<<<<< HEAD
    ASSERT_EQ(quant_conv->get_output_element_type(0), output_type);
    ASSERT_EQ(quant_conv->get_shape(), output_shape);
=======
    ASSERT_EQ(quant_conv->get_element_type(), output_type);
    ASSERT_EQ(quant_conv->get_output_shape(0), output_shape);
>>>>>>> cbe47149
}

TEST(type_prop, quantized_conv_32_bit_output)
{
    auto strides = Strides{1, 1};
    auto dilation = Strides{1, 1};
    auto padding_below = CoordinateDiff{1, 1};
    auto padding_above = CoordinateDiff{1, 1};
    element::Type f32 = element::f32;
    element::Type i8 = element::i8;
    element::Type u8 = element::u8;
    element::Type i32 = element::i32;
    element::Type input_type = u8;
    element::Type filter_type = i8;
    element::Type output_type = i32;
    element::Type scale_type = f32;
    element::Type input_zero_point_type = u8;
    element::Type filter_zero_point_type = i8;
    element::Type output_zero_point_type = i8;
    Shape output_shape{64, 64, 220, 220};
    AxisSet axes{};

    auto input = make_shared<op::Parameter>(input_type, Shape{64, 3, 224, 224});
    auto filter = make_shared<op::Parameter>(filter_type, Shape{64, 3, 7, 7});
    auto scale = make_shared<op::Parameter>(scale_type, Shape{});
    auto i8_zero_point = make_shared<op::Parameter>(element::i8, Shape{});
    auto u8_zero_point = make_shared<op::Parameter>(element::u8, Shape{});
    auto quant_conv = make_shared<op::QuantizedConvolution>(input,
                                                            filter,
                                                            strides,
                                                            dilation,
                                                            padding_below,
                                                            padding_above,
                                                            dilation,
                                                            scale,
                                                            u8_zero_point,
                                                            scale,
                                                            i8_zero_point,
                                                            scale,
                                                            i8_zero_point,
                                                            output_type,
                                                            axes,
                                                            axes,
                                                            axes);

<<<<<<< HEAD
    ASSERT_EQ(quant_conv->get_output_element_type(0), output_type);
    ASSERT_EQ(quant_conv->get_shape(), output_shape);
=======
    ASSERT_EQ(quant_conv->get_element_type(), output_type);
    ASSERT_EQ(quant_conv->get_output_shape(0), output_shape);
>>>>>>> cbe47149
}

TEST(type_prop, quantized_conv_non_quantized_input_fails)
{
    auto strides = Strides{1, 1};
    auto dilation = Strides{1, 1};
    auto padding_below = CoordinateDiff{1, 1};
    auto padding_above = CoordinateDiff{1, 1};
    element::Type f32 = element::f32;
    element::Type i8 = element::i8;
    element::Type u8 = element::u8;
    element::Type input_type = f32;
    element::Type filter_type = i8;
    element::Type output_type = i8;
    element::Type scale_type = f32;
    element::Type input_zero_point_type = u8;
    element::Type filter_zero_point_type = i8;
    element::Type output_zero_point_type = i8;
    Shape output_shape{64, 64, 220, 220};
    AxisSet axes{};

    auto input = make_shared<op::Parameter>(input_type, Shape{64, 3, 224, 224});
    auto filter = make_shared<op::Parameter>(filter_type, Shape{64, 3, 7, 7});
    auto scale = make_shared<op::Parameter>(scale_type, Shape{});
    auto i8_zero_point = make_shared<op::Parameter>(element::i8, Shape{});
    auto u8_zero_point = make_shared<op::Parameter>(element::u8, Shape{});
    try
    {
        auto quant_conv = make_shared<op::QuantizedConvolution>(input,
                                                                filter,
                                                                strides,
                                                                dilation,
                                                                padding_below,
                                                                padding_above,
                                                                dilation,
                                                                scale,
                                                                u8_zero_point,
                                                                scale,
                                                                i8_zero_point,
                                                                scale,
                                                                i8_zero_point,
                                                                output_type,
                                                                axes,
                                                                axes,
                                                                axes);
        FAIL() << "Attempt to use non-quantized input not detected";
    }
    catch (const NodeValidationFailure& error)
    {
        EXPECT_HAS_SUBSTRING(error.what(), "Input element type (f32) must be a quantized type");
    }
    catch (...)
    {
        FAIL() << "Deduced type check failed for unexpected reason";
    }
}

TEST(type_prop, quantized_conv_non_quantized_filter_fails)
{
    auto strides = Strides{1, 1};
    auto dilation = Strides{1, 1};
    auto padding_below = CoordinateDiff{1, 1};
    auto padding_above = CoordinateDiff{1, 1};
    element::Type f32 = element::f32;
    element::Type i8 = element::i8;
    element::Type u8 = element::u8;
    element::Type input_type = u8;
    element::Type filter_type = f32;
    element::Type output_type = i8;
    element::Type scale_type = f32;
    element::Type input_zero_point_type = u8;
    element::Type filter_zero_point_type = i8;
    element::Type output_zero_point_type = i8;
    Shape output_shape{64, 64, 220, 220};
    AxisSet axes{};

    auto input = make_shared<op::Parameter>(input_type, Shape{64, 3, 224, 224});
    auto filter = make_shared<op::Parameter>(filter_type, Shape{64, 3, 7, 7});
    auto scale = make_shared<op::Parameter>(scale_type, Shape{});
    auto i8_zero_point = make_shared<op::Parameter>(element::i8, Shape{});
    auto u8_zero_point = make_shared<op::Parameter>(element::u8, Shape{});
    try
    {
        auto quant_conv = make_shared<op::QuantizedConvolution>(input,
                                                                filter,
                                                                strides,
                                                                dilation,
                                                                padding_below,
                                                                padding_above,
                                                                dilation,
                                                                scale,
                                                                u8_zero_point,
                                                                scale,
                                                                i8_zero_point,
                                                                scale,
                                                                i8_zero_point,
                                                                output_type,
                                                                axes,
                                                                axes,
                                                                axes);
        FAIL() << "Attempt to use non-quantized filter not detected";
    }
    catch (const NodeValidationFailure& error)
    {
        EXPECT_HAS_SUBSTRING(error.what(), "Filter element type (f32) must be a quantized type");
    }
    catch (...)
    {
        FAIL() << "Deduced type check failed for unexpected reason";
    }
}

TEST(type_prop, quantized_conv_dyn_output_fails)
{
    auto strides = Strides{1, 1};
    auto dilation = Strides{1, 1};
    auto padding_below = CoordinateDiff{1, 1};
    auto padding_above = CoordinateDiff{1, 1};
    element::Type f32 = element::f32;
    element::Type i8 = element::i8;
    element::Type u8 = element::u8;
    element::Type input_type = u8;
    element::Type filter_type = f32;
    element::Type output_type = element::dynamic;
    element::Type scale_type = f32;
    element::Type input_zero_point_type = u8;
    element::Type filter_zero_point_type = i8;
    element::Type output_zero_point_type = i8;
    Shape output_shape{64, 64, 220, 220};
    AxisSet axes{};

    auto input = make_shared<op::Parameter>(input_type, Shape{64, 3, 224, 224});
    auto filter = make_shared<op::Parameter>(filter_type, Shape{64, 3, 7, 7});
    auto scale = make_shared<op::Parameter>(scale_type, Shape{});
    auto i8_zero_point = make_shared<op::Parameter>(element::i8, Shape{});
    auto u8_zero_point = make_shared<op::Parameter>(element::u8, Shape{});
    try
    {
        auto quant_conv = make_shared<op::QuantizedConvolution>(input,
                                                                filter,
                                                                strides,
                                                                dilation,
                                                                padding_below,
                                                                padding_above,
                                                                dilation,
                                                                scale,
                                                                u8_zero_point,
                                                                scale,
                                                                i8_zero_point,
                                                                scale,
                                                                i8_zero_point,
                                                                output_type,
                                                                axes,
                                                                axes,
                                                                axes);
        FAIL() << "Attempt to use dynamic output type not detected";
    }
    catch (const NodeValidationFailure& error)
    {
        EXPECT_HAS_SUBSTRING(error.what(), "Output element type must not be dynamic");
    }
    catch (...)
    {
        FAIL() << "Deduced type check failed for unexpected reason";
    }
}

TEST(type_prop, quantized_conv_non_floating_point_scale_fails)
{
    auto strides = Strides{1, 1};
    auto dilation = Strides{1, 1};
    auto padding_below = CoordinateDiff{1, 1};
    auto padding_above = CoordinateDiff{1, 1};
    element::Type f32 = element::f32;
    element::Type i8 = element::i8;
    element::Type u8 = element::u8;
    element::Type input_type = u8;
    element::Type filter_type = i8;
    element::Type output_type = i8;
    element::Type scale_type = i8;
    element::Type input_zero_point_type = u8;
    element::Type filter_zero_point_type = i8;
    element::Type output_zero_point_type = i8;
    Shape output_shape{64, 64, 220, 220};
    AxisSet axes{};

    auto input = make_shared<op::Parameter>(input_type, Shape{64, 3, 224, 224});
    auto filter = make_shared<op::Parameter>(filter_type, Shape{64, 3, 7, 7});
    auto scale = make_shared<op::Parameter>(scale_type, Shape{});
    auto i8_zero_point = make_shared<op::Parameter>(element::i8, Shape{});
    auto u8_zero_point = make_shared<op::Parameter>(element::u8, Shape{});
    try
    {
        auto quant_conv = make_shared<op::QuantizedConvolution>(input,
                                                                filter,
                                                                strides,
                                                                dilation,
                                                                padding_below,
                                                                padding_above,
                                                                dilation,
                                                                scale,
                                                                u8_zero_point,
                                                                scale,
                                                                i8_zero_point,
                                                                scale,
                                                                i8_zero_point,
                                                                output_type,
                                                                axes,
                                                                axes,
                                                                axes);
        FAIL() << "Attempt to use non floating point scale not detected";
    }
    catch (const NodeValidationFailure& error)
    {
        EXPECT_HAS_SUBSTRING(error.what(), "Scale must be a floating point number");
    }
    catch (...)
    {
        FAIL() << "Deduced type check failed for unexpected reason";
    }
}

TEST(type_prop, quantized_conv_input_zero_point_type_mismatch_fails)
{
    auto strides = Strides{1, 1};
    auto dilation = Strides{1, 1};
    auto padding_below = CoordinateDiff{1, 1};
    auto padding_above = CoordinateDiff{1, 1};
    element::Type f32 = element::f32;
    element::Type i8 = element::i8;
    element::Type u8 = element::u8;
    element::Type input_type = u8;
    element::Type filter_type = i8;
    element::Type output_type = i8;
    element::Type scale_type = f32;
    element::Type input_zero_point_type = i8;
    element::Type filter_zero_point_type = i8;
    element::Type output_zero_point_type = i8;
    Shape output_shape{64, 64, 220, 220};
    AxisSet axes{};

    auto input = make_shared<op::Parameter>(input_type, Shape{64, 3, 224, 224});
    auto filter = make_shared<op::Parameter>(filter_type, Shape{64, 3, 7, 7});
    auto scale = make_shared<op::Parameter>(scale_type, Shape{});
    auto input_zero_point = make_shared<op::Parameter>(input_zero_point_type, Shape{});
    auto filter_zero_point = make_shared<op::Parameter>(filter_zero_point_type, Shape{});
    auto output_zero_point = make_shared<op::Parameter>(output_zero_point_type, Shape{});
    try
    {
        auto quant_conv = make_shared<op::QuantizedConvolution>(input,
                                                                filter,
                                                                strides,
                                                                dilation,
                                                                padding_below,
                                                                padding_above,
                                                                dilation,
                                                                scale,
                                                                input_zero_point,
                                                                scale,
                                                                filter_zero_point,
                                                                scale,
                                                                output_zero_point,
                                                                output_type,
                                                                axes,
                                                                axes,
                                                                axes);
        FAIL() << "Attempt to use zero point type different from input type not detected";
    }
    catch (const NodeValidationFailure& error)
    {
        EXPECT_HAS_SUBSTRING(
            error.what(), "Input Zero point element type (i8) must match input element type (u8)");
    }
    catch (...)
    {
        FAIL() << "Deduced type check failed for unexpected reason";
    }
}

TEST(type_prop, quantized_conv_filter_zero_point_type_mismatch_fails)
{
    auto strides = Strides{1, 1};
    auto dilation = Strides{1, 1};
    auto padding_below = CoordinateDiff{1, 1};
    auto padding_above = CoordinateDiff{1, 1};
    element::Type f32 = element::f32;
    element::Type i8 = element::i8;
    element::Type u8 = element::u8;
    element::Type input_type = u8;
    element::Type filter_type = i8;
    element::Type output_type = i8;
    element::Type scale_type = f32;
    element::Type input_zero_point_type = u8;
    element::Type filter_zero_point_type = u8;
    element::Type output_zero_point_type = i8;
    Shape output_shape{64, 64, 220, 220};
    AxisSet axes{};

    auto input = make_shared<op::Parameter>(input_type, Shape{64, 3, 224, 224});
    auto filter = make_shared<op::Parameter>(filter_type, Shape{64, 3, 7, 7});
    auto scale = make_shared<op::Parameter>(scale_type, Shape{});
    auto input_zero_point = make_shared<op::Parameter>(input_zero_point_type, Shape{});
    auto filter_zero_point = make_shared<op::Parameter>(filter_zero_point_type, Shape{});
    auto output_zero_point = make_shared<op::Parameter>(output_zero_point_type, Shape{});
    try
    {
        auto quant_conv = make_shared<op::QuantizedConvolution>(input,
                                                                filter,
                                                                strides,
                                                                dilation,
                                                                padding_below,
                                                                padding_above,
                                                                dilation,
                                                                scale,
                                                                input_zero_point,
                                                                scale,
                                                                filter_zero_point,
                                                                scale,
                                                                output_zero_point,
                                                                output_type,
                                                                axes,
                                                                axes,
                                                                axes);
        FAIL() << "Attempt to use zero point type different from filter type not detected";
    }
    catch (const NodeValidationFailure& error)
    {
        EXPECT_HAS_SUBSTRING(
            error.what(),
            "Filter Zero point element type (u8) must match filter element type (i8)");
    }
    catch (...)
    {
        FAIL() << "Deduced type check failed for unexpected reason";
    }
}

TEST(type_prop, quantized_conv_non_scalar_input_zero_point_fails)
{
    auto strides = Strides{1, 1};
    auto dilation = Strides{1, 1};
    auto padding_below = CoordinateDiff{1, 1};
    auto padding_above = CoordinateDiff{1, 1};
    element::Type f32 = element::f32;
    element::Type i8 = element::i8;
    element::Type u8 = element::u8;
    element::Type input_type = u8;
    element::Type filter_type = i8;
    element::Type output_type = i8;
    element::Type scale_type = f32;
    element::Type input_zero_point_type = u8;
    element::Type filter_zero_point_type = i8;
    element::Type output_zero_point_type = i8;
    Shape output_shape{64, 64, 220, 220};
    AxisSet axes{};

    auto input = make_shared<op::Parameter>(input_type, Shape{64, 3, 224, 224});
    auto filter = make_shared<op::Parameter>(filter_type, Shape{64, 3, 7, 7});
    auto scale = make_shared<op::Parameter>(scale_type, Shape{});
    auto input_zero_point = make_shared<op::Parameter>(input_zero_point_type, Shape{1, 2});
    auto filter_zero_point = make_shared<op::Parameter>(filter_zero_point_type, Shape{});
    auto output_zero_point = make_shared<op::Parameter>(output_zero_point_type, Shape{});
    try
    {
        auto quant_conv = make_shared<op::QuantizedConvolution>(input,
                                                                filter,
                                                                strides,
                                                                dilation,
                                                                padding_below,
                                                                padding_above,
                                                                dilation,
                                                                scale,
                                                                input_zero_point,
                                                                scale,
                                                                filter_zero_point,
                                                                scale,
                                                                output_zero_point,
                                                                output_type,
                                                                axes,
                                                                axes,
                                                                axes);
        FAIL() << "Attempt to use non scalar input zero point not detected";
    }
    catch (const NodeValidationFailure& error)
    {
        EXPECT_HAS_SUBSTRING(error.what(),
                             "Input scale and input zero point shape must be same and 1");
    }
    catch (...)
    {
        FAIL() << "Deduced type check failed for unexpected reason";
    }
}

TEST(type_prop, quantized_conv_non_scalar_filter_zero_point_fails)
{
    auto strides = Strides{1, 1};
    auto dilation = Strides{1, 1};
    auto padding_below = CoordinateDiff{1, 1};
    auto padding_above = CoordinateDiff{1, 1};
    element::Type f32 = element::f32;
    element::Type i8 = element::i8;
    element::Type u8 = element::u8;
    element::Type input_type = u8;
    element::Type filter_type = i8;
    element::Type output_type = i8;
    element::Type scale_type = f32;
    element::Type input_zero_point_type = u8;
    element::Type filter_zero_point_type = i8;
    element::Type output_zero_point_type = i8;
    Shape output_shape{64, 64, 220, 220};
    AxisSet axes{};

    auto input = make_shared<op::Parameter>(input_type, Shape{64, 3, 224, 224});
    auto filter = make_shared<op::Parameter>(filter_type, Shape{64, 3, 7, 7});
    auto scale = make_shared<op::Parameter>(scale_type, Shape{});
    auto input_zero_point = make_shared<op::Parameter>(input_zero_point_type, Shape{});
    auto filter_zero_point = make_shared<op::Parameter>(filter_zero_point_type, Shape{1, 2});
    auto output_zero_point = make_shared<op::Parameter>(output_zero_point_type, Shape{});
    try
    {
        auto quant_conv = make_shared<op::QuantizedConvolution>(input,
                                                                filter,
                                                                strides,
                                                                dilation,
                                                                padding_below,
                                                                padding_above,
                                                                dilation,
                                                                scale,
                                                                input_zero_point,
                                                                scale,
                                                                filter_zero_point,
                                                                scale,
                                                                output_zero_point,
                                                                output_type,
                                                                axes,
                                                                axes,
                                                                axes);
        FAIL() << "Attempt to use non scalar filter zero point not detected";
    }
    catch (const NodeValidationFailure& error)
    {
        EXPECT_HAS_SUBSTRING(error.what(),
                             "Filter scale and filter zero point shape must be same and 1");
    }
    catch (...)
    {
        FAIL() << "Deduced type check failed for unexpected reason";
    }
}

TEST(type_prop, quantized_conv_non_scalar_output_zero_point_fails)
{
    auto strides = Strides{1, 1};
    auto dilation = Strides{1, 1};
    auto padding_below = CoordinateDiff{1, 1};
    auto padding_above = CoordinateDiff{1, 1};
    element::Type f32 = element::f32;
    element::Type i8 = element::i8;
    element::Type u8 = element::u8;
    element::Type input_type = u8;
    element::Type filter_type = i8;
    element::Type output_type = i8;
    element::Type scale_type = f32;
    element::Type input_zero_point_type = u8;
    element::Type filter_zero_point_type = i8;
    element::Type output_zero_point_type = i8;
    Shape output_shape{64, 64, 220, 220};
    AxisSet axes{};

    auto input = make_shared<op::Parameter>(input_type, Shape{64, 3, 224, 224});
    auto filter = make_shared<op::Parameter>(filter_type, Shape{64, 3, 7, 7});
    auto scale = make_shared<op::Parameter>(scale_type, Shape{});
    auto input_zero_point = make_shared<op::Parameter>(input_zero_point_type, Shape{});
    auto filter_zero_point = make_shared<op::Parameter>(filter_zero_point_type, Shape{});
    auto output_zero_point = make_shared<op::Parameter>(output_zero_point_type, Shape{1, 2});
    try
    {
        auto quant_conv = make_shared<op::QuantizedConvolution>(input,
                                                                filter,
                                                                strides,
                                                                dilation,
                                                                padding_below,
                                                                padding_above,
                                                                dilation,
                                                                scale,
                                                                input_zero_point,
                                                                scale,
                                                                filter_zero_point,
                                                                scale,
                                                                output_zero_point,
                                                                output_type,
                                                                axes,
                                                                axes,
                                                                axes);
        FAIL() << "Attempt to use non scalar output zero point not detected";
    }
    catch (const NodeValidationFailure& error)
    {
        EXPECT_HAS_SUBSTRING(error.what(),
                             "Output scale and output zero point shape must be same and 1");
    }
    catch (...)
    {
        FAIL() << "Deduced type check failed for unexpected reason";
    }
}

TEST(type_prop, quantized_conv_non_empty_input_axes)
{
    auto strides = Strides{1, 1};
    auto dilation = Strides{1, 1};
    auto padding_below = CoordinateDiff{1, 1};
    auto padding_above = CoordinateDiff{1, 1};
    element::Type f32 = element::f32;
    element::Type i8 = element::i8;
    element::Type u8 = element::u8;
    element::Type input_type = u8;
    element::Type filter_type = i8;
    element::Type output_type = i8;
    element::Type scale_type = f32;
    element::Type input_zero_point_type = u8;
    element::Type filter_zero_point_type = i8;
    element::Type output_zero_point_type = i8;
    Shape output_shape{64, 64, 220, 220};
    AxisSet axes{};

    auto input = make_shared<op::Parameter>(input_type, Shape{64, 3, 224, 224});
    auto filter = make_shared<op::Parameter>(filter_type, Shape{64, 3, 7, 7});
    auto scale = make_shared<op::Parameter>(scale_type, Shape{});
    auto input_zero_point = make_shared<op::Parameter>(input_zero_point_type, Shape{});
    auto filter_zero_point = make_shared<op::Parameter>(filter_zero_point_type, Shape{});
    auto output_zero_point = make_shared<op::Parameter>(output_zero_point_type, Shape{});
    try
    {
        auto quant_conv = make_shared<op::QuantizedConvolution>(input,
                                                                filter,
                                                                strides,
                                                                dilation,
                                                                padding_below,
                                                                padding_above,
                                                                dilation,
                                                                scale,
                                                                input_zero_point,
                                                                scale,
                                                                filter_zero_point,
                                                                scale,
                                                                output_zero_point,
                                                                output_type,
                                                                AxisSet{1},
                                                                axes,
                                                                axes);
        FAIL() << "Attempt to use non empty input axes not detected";
    }
    catch (const NodeValidationFailure& error)
    {
        EXPECT_HAS_SUBSTRING(error.what(), "Input, filter and output AxisSet should be empty");
    }
    catch (...)
    {
        FAIL() << "Deduced type check failed for unexpected reason";
    }
}

TEST(type_prop, quantized_conv_non_empty_filter_axes)
{
    auto strides = Strides{1, 1};
    auto dilation = Strides{1, 1};
    auto padding_below = CoordinateDiff{1, 1};
    auto padding_above = CoordinateDiff{1, 1};
    element::Type f32 = element::f32;
    element::Type i8 = element::i8;
    element::Type u8 = element::u8;
    element::Type input_type = u8;
    element::Type filter_type = i8;
    element::Type output_type = i8;
    element::Type scale_type = f32;
    element::Type input_zero_point_type = u8;
    element::Type filter_zero_point_type = i8;
    element::Type output_zero_point_type = i8;
    Shape output_shape{64, 64, 220, 220};
    AxisSet axes{};

    auto input = make_shared<op::Parameter>(input_type, Shape{64, 3, 224, 224});
    auto filter = make_shared<op::Parameter>(filter_type, Shape{64, 3, 7, 7});
    auto scale = make_shared<op::Parameter>(scale_type, Shape{});
    auto input_zero_point = make_shared<op::Parameter>(input_zero_point_type, Shape{});
    auto filter_zero_point = make_shared<op::Parameter>(filter_zero_point_type, Shape{});
    auto output_zero_point = make_shared<op::Parameter>(output_zero_point_type, Shape{});
    try
    {
        auto quant_conv = make_shared<op::QuantizedConvolution>(input,
                                                                filter,
                                                                strides,
                                                                dilation,
                                                                padding_below,
                                                                padding_above,
                                                                dilation,
                                                                scale,
                                                                input_zero_point,
                                                                scale,
                                                                filter_zero_point,
                                                                scale,
                                                                output_zero_point,
                                                                output_type,
                                                                axes,
                                                                AxisSet{1},
                                                                axes);
        FAIL() << "Attempt to use non empty filter axes not detected";
    }
    catch (const NodeValidationFailure& error)
    {
        EXPECT_HAS_SUBSTRING(error.what(), "Input, filter and output AxisSet should be empty");
    }
    catch (...)
    {
        FAIL() << "Deduced type check failed for unexpected reason";
    }
}

TEST(type_prop, quantized_conv_non_empty_output_axes)
{
    auto strides = Strides{1, 1};
    auto dilation = Strides{1, 1};
    auto padding_below = CoordinateDiff{1, 1};
    auto padding_above = CoordinateDiff{1, 1};
    element::Type f32 = element::f32;
    element::Type i8 = element::i8;
    element::Type u8 = element::u8;
    element::Type input_type = u8;
    element::Type filter_type = i8;
    element::Type output_type = i8;
    element::Type scale_type = f32;
    element::Type input_zero_point_type = u8;
    element::Type filter_zero_point_type = i8;
    element::Type output_zero_point_type = i8;
    Shape output_shape{64, 64, 220, 220};
    AxisSet axes{};

    auto input = make_shared<op::Parameter>(input_type, Shape{64, 3, 224, 224});
    auto filter = make_shared<op::Parameter>(filter_type, Shape{64, 3, 7, 7});
    auto scale = make_shared<op::Parameter>(scale_type, Shape{});
    auto input_zero_point = make_shared<op::Parameter>(input_zero_point_type, Shape{});
    auto filter_zero_point = make_shared<op::Parameter>(filter_zero_point_type, Shape{});
    auto output_zero_point = make_shared<op::Parameter>(output_zero_point_type, Shape{});
    try
    {
        auto quant_conv = make_shared<op::QuantizedConvolution>(input,
                                                                filter,
                                                                strides,
                                                                dilation,
                                                                padding_below,
                                                                padding_above,
                                                                dilation,
                                                                scale,
                                                                input_zero_point,
                                                                scale,
                                                                filter_zero_point,
                                                                scale,
                                                                output_zero_point,
                                                                output_type,
                                                                axes,
                                                                axes,
                                                                AxisSet{1});
        FAIL() << "Attempt to use non empty output axes not detected";
    }
    catch (const NodeValidationFailure& error)
    {
        EXPECT_HAS_SUBSTRING(error.what(), "Input, filter and output AxisSet should be empty");
    }
    catch (...)
    {
        FAIL() << "Deduced type check failed for unexpected reason";
    }
}<|MERGE_RESOLUTION|>--- conflicted
+++ resolved
@@ -63,13 +63,8 @@
                                                             axes,
                                                             axes);
 
-<<<<<<< HEAD
     ASSERT_EQ(quant_conv->get_output_element_type(0), output_type);
-    ASSERT_EQ(quant_conv->get_shape(), output_shape);
-=======
-    ASSERT_EQ(quant_conv->get_element_type(), output_type);
     ASSERT_EQ(quant_conv->get_output_shape(0), output_shape);
->>>>>>> cbe47149
 }
 
 TEST(type_prop, quantized_conv_32_bit_output)
@@ -115,13 +110,8 @@
                                                             axes,
                                                             axes);
 
-<<<<<<< HEAD
     ASSERT_EQ(quant_conv->get_output_element_type(0), output_type);
-    ASSERT_EQ(quant_conv->get_shape(), output_shape);
-=======
-    ASSERT_EQ(quant_conv->get_element_type(), output_type);
     ASSERT_EQ(quant_conv->get_output_shape(0), output_shape);
->>>>>>> cbe47149
 }
 
 TEST(type_prop, quantized_conv_non_quantized_input_fails)
