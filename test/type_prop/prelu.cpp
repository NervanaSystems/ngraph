//*****************************************************************************
// Copyright 2017-2020 Intel Corporation
//
// Licensed under the Apache License, Version 2.0 (the "License");
// you may not use this file except in compliance with the License.
// You may obtain a copy of the License at
//
//     http://www.apache.org/licenses/LICENSE-2.0
//
// Unless required by applicable law or agreed to in writing, software
// distributed under the License is distributed on an "AS IS" BASIS,
// WITHOUT WARRANTIES OR CONDITIONS OF ANY KIND, either express or implied.
// See the License for the specific language governing permissions and
// limitations under the License.
//*****************************************************************************

#include "gtest/gtest.h"
#include "ngraph/ngraph.hpp"
#include "util/type_prop.hpp"

using namespace std;
using namespace ngraph;

TEST(type_prop, prelu)
{
    auto param = make_shared<op::Parameter>(element::f32, Shape{2, 4});
    auto slope = make_shared<op::Parameter>(element::f32, Shape{2});
    Shape prelu_shape{2, 4};
    auto prelu = make_shared<op::PRelu>(param, slope);
<<<<<<< HEAD
    ASSERT_EQ(prelu->get_output_element_type(0), element::f32);
    ASSERT_EQ(prelu->get_shape(), prelu_shape);
=======
    ASSERT_EQ(prelu->get_element_type(), element::f32);
    ASSERT_EQ(prelu->get_output_shape(0), prelu_shape);
>>>>>>> cbe47149
}<|MERGE_RESOLUTION|>--- conflicted
+++ resolved
@@ -27,11 +27,6 @@
     auto slope = make_shared<op::Parameter>(element::f32, Shape{2});
     Shape prelu_shape{2, 4};
     auto prelu = make_shared<op::PRelu>(param, slope);
-<<<<<<< HEAD
     ASSERT_EQ(prelu->get_output_element_type(0), element::f32);
-    ASSERT_EQ(prelu->get_shape(), prelu_shape);
-=======
-    ASSERT_EQ(prelu->get_element_type(), element::f32);
     ASSERT_EQ(prelu->get_output_shape(0), prelu_shape);
->>>>>>> cbe47149
 }