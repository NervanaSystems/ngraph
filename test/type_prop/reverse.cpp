//*****************************************************************************
// Copyright 2017-2020 Intel Corporation
//
// Licensed under the Apache License, Version 2.0 (the "License");
// you may not use this file except in compliance with the License.
// You may obtain a copy of the License at
//
//     http://www.apache.org/licenses/LICENSE-2.0
//
// Unless required by applicable law or agreed to in writing, software
// distributed under the License is distributed on an "AS IS" BASIS,
// WITHOUT WARRANTIES OR CONDITIONS OF ANY KIND, either express or implied.
// See the License for the specific language governing permissions and
// limitations under the License.
//*****************************************************************************

#include "gtest/gtest.h"
#include "ngraph/ngraph.hpp"
#include "util/type_prop.hpp"

using namespace std;
using namespace ngraph;

TEST(type_prop, reverse_0d_deduce)
{
    // Deduce type
    auto param = make_shared<op::Parameter>(element::f32, Shape{});
    auto rev = make_shared<op::Reverse>(param, AxisSet{});

<<<<<<< HEAD
    EXPECT_EQ(rev->get_output_element_type(0), element::f32);
    EXPECT_EQ(rev->get_shape(), (Shape{}));
=======
    EXPECT_EQ(rev->get_element_type(), element::f32);
    EXPECT_EQ(rev->get_output_shape(0), (Shape{}));
>>>>>>> cbe47149
}

TEST(type_prop, reverse_1d_deduce_nochange)
{
    // Deduce type
    auto param = make_shared<op::Parameter>(element::f32, Shape{5});
    auto rev = make_shared<op::Reverse>(param, AxisSet{});

<<<<<<< HEAD
    EXPECT_EQ(rev->get_output_element_type(0), element::f32);
    EXPECT_EQ(rev->get_shape(), (Shape{5}));
=======
    EXPECT_EQ(rev->get_element_type(), element::f32);
    EXPECT_EQ(rev->get_output_shape(0), (Shape{5}));
>>>>>>> cbe47149
}

TEST(type_prop, reverse_1d_deduce_0)
{
    // Deduce type
    auto param = make_shared<op::Parameter>(element::f32, Shape{5});
    auto rev = make_shared<op::Reverse>(param, AxisSet{0});

<<<<<<< HEAD
    EXPECT_EQ(rev->get_output_element_type(0), element::f32);
    EXPECT_EQ(rev->get_shape(), (Shape{5}));
=======
    EXPECT_EQ(rev->get_element_type(), element::f32);
    EXPECT_EQ(rev->get_output_shape(0), (Shape{5}));
>>>>>>> cbe47149
}

TEST(type_prop, reverse_2d_deduce_nochange)
{
    // Deduce type
    auto param = make_shared<op::Parameter>(element::f32, Shape{5, 6});
    auto rev = make_shared<op::Reverse>(param, AxisSet{});

<<<<<<< HEAD
    EXPECT_EQ(rev->get_output_element_type(0), element::f32);
    EXPECT_EQ(rev->get_shape(), (Shape{5, 6}));
=======
    EXPECT_EQ(rev->get_element_type(), element::f32);
    EXPECT_EQ(rev->get_output_shape(0), (Shape{5, 6}));
>>>>>>> cbe47149
}

TEST(type_prop, reverse_2d_deduce_0)
{
    // Deduce type
    auto param = make_shared<op::Parameter>(element::f32, Shape{5, 6});
    auto rev = make_shared<op::Reverse>(param, AxisSet{0});

<<<<<<< HEAD
    EXPECT_EQ(rev->get_output_element_type(0), element::f32);
    EXPECT_EQ(rev->get_shape(), (Shape{5, 6}));
=======
    EXPECT_EQ(rev->get_element_type(), element::f32);
    EXPECT_EQ(rev->get_output_shape(0), (Shape{5, 6}));
>>>>>>> cbe47149
}

TEST(type_prop, reverse_2d_deduce_1)
{
    // Deduce type
    auto param = make_shared<op::Parameter>(element::f32, Shape{5, 6});
    auto rev = make_shared<op::Reverse>(param, AxisSet{1});

<<<<<<< HEAD
    EXPECT_EQ(rev->get_output_element_type(0), element::f32);
    EXPECT_EQ(rev->get_shape(), (Shape{5, 6}));
=======
    EXPECT_EQ(rev->get_element_type(), element::f32);
    EXPECT_EQ(rev->get_output_shape(0), (Shape{5, 6}));
>>>>>>> cbe47149
}

TEST(type_prop, reverse_2d_deduce_01)
{
    // Deduce type
    auto param = make_shared<op::Parameter>(element::f32, Shape{5, 6});
    auto rev = make_shared<op::Reverse>(param, AxisSet{0, 1});

<<<<<<< HEAD
    EXPECT_EQ(rev->get_output_element_type(0), element::f32);
    EXPECT_EQ(rev->get_shape(), (Shape{5, 6}));
=======
    EXPECT_EQ(rev->get_element_type(), element::f32);
    EXPECT_EQ(rev->get_output_shape(0), (Shape{5, 6}));
>>>>>>> cbe47149
}

TEST(type_prop, reverse_3d_deduce_nochange)
{
    // Deduce type
    auto param = make_shared<op::Parameter>(element::f32, Shape{5, 6, 7});
    auto rev = make_shared<op::Reverse>(param, AxisSet{});

<<<<<<< HEAD
    EXPECT_EQ(rev->get_output_element_type(0), element::f32);
    EXPECT_EQ(rev->get_shape(), (Shape{5, 6, 7}));
=======
    EXPECT_EQ(rev->get_element_type(), element::f32);
    EXPECT_EQ(rev->get_output_shape(0), (Shape{5, 6, 7}));
>>>>>>> cbe47149
}

TEST(type_prop, reverse_3d_deduce_0)
{
    // Deduce type
    auto param = make_shared<op::Parameter>(element::f32, Shape{5, 6, 7});
    auto rev = make_shared<op::Reverse>(param, AxisSet{0});

<<<<<<< HEAD
    EXPECT_EQ(rev->get_output_element_type(0), element::f32);
    EXPECT_EQ(rev->get_shape(), (Shape{5, 6, 7}));
=======
    EXPECT_EQ(rev->get_element_type(), element::f32);
    EXPECT_EQ(rev->get_output_shape(0), (Shape{5, 6, 7}));
>>>>>>> cbe47149
}

TEST(type_prop, reverse_3d_deduce_1)
{
    // Deduce type
    auto param = make_shared<op::Parameter>(element::f32, Shape{5, 6, 7});
    auto rev = make_shared<op::Reverse>(param, AxisSet{1});

<<<<<<< HEAD
    EXPECT_EQ(rev->get_output_element_type(0), element::f32);
    EXPECT_EQ(rev->get_shape(), (Shape{5, 6, 7}));
=======
    EXPECT_EQ(rev->get_element_type(), element::f32);
    EXPECT_EQ(rev->get_output_shape(0), (Shape{5, 6, 7}));
>>>>>>> cbe47149
}

TEST(type_prop, reverse_3d_deduce_2)
{
    // Deduce type
    auto param = make_shared<op::Parameter>(element::f32, Shape{5, 6, 7});
    auto rev = make_shared<op::Reverse>(param, AxisSet{2});

<<<<<<< HEAD
    EXPECT_EQ(rev->get_output_element_type(0), element::f32);
    EXPECT_EQ(rev->get_shape(), (Shape{5, 6, 7}));
=======
    EXPECT_EQ(rev->get_element_type(), element::f32);
    EXPECT_EQ(rev->get_output_shape(0), (Shape{5, 6, 7}));
>>>>>>> cbe47149
}

TEST(type_prop, reverse_3d_deduce_01)
{
    // Deduce type
    auto param = make_shared<op::Parameter>(element::f32, Shape{5, 6, 7});
    auto rev = make_shared<op::Reverse>(param, AxisSet{0, 1});

<<<<<<< HEAD
    EXPECT_EQ(rev->get_output_element_type(0), element::f32);
    EXPECT_EQ(rev->get_shape(), (Shape{5, 6, 7}));
=======
    EXPECT_EQ(rev->get_element_type(), element::f32);
    EXPECT_EQ(rev->get_output_shape(0), (Shape{5, 6, 7}));
>>>>>>> cbe47149
}

TEST(type_prop, reverse_3d_deduce_02)
{
    // Deduce type
    auto param = make_shared<op::Parameter>(element::f32, Shape{5, 6, 7});
    auto rev = make_shared<op::Reverse>(param, AxisSet{0, 2});

<<<<<<< HEAD
    EXPECT_EQ(rev->get_output_element_type(0), element::f32);
    EXPECT_EQ(rev->get_shape(), (Shape{5, 6, 7}));
=======
    EXPECT_EQ(rev->get_element_type(), element::f32);
    EXPECT_EQ(rev->get_output_shape(0), (Shape{5, 6, 7}));
>>>>>>> cbe47149
}

TEST(type_prop, reverse_3d_deduce_12)
{
    // Deduce type
    auto param = make_shared<op::Parameter>(element::f32, Shape{5, 6, 7});
    auto rev = make_shared<op::Reverse>(param, AxisSet{1, 2});

<<<<<<< HEAD
    EXPECT_EQ(rev->get_output_element_type(0), element::f32);
    EXPECT_EQ(rev->get_shape(), (Shape{5, 6, 7}));
=======
    EXPECT_EQ(rev->get_element_type(), element::f32);
    EXPECT_EQ(rev->get_output_shape(0), (Shape{5, 6, 7}));
>>>>>>> cbe47149
}

TEST(type_prop, reverse_3d_deduce_012)
{
    // Deduce type
    auto param = make_shared<op::Parameter>(element::f32, Shape{5, 6, 7});
    auto rev = make_shared<op::Reverse>(param, AxisSet{0, 1, 2});

<<<<<<< HEAD
    EXPECT_EQ(rev->get_output_element_type(0), element::f32);
    EXPECT_EQ(rev->get_shape(), (Shape{5, 6, 7}));
=======
    EXPECT_EQ(rev->get_element_type(), element::f32);
    EXPECT_EQ(rev->get_output_shape(0), (Shape{5, 6, 7}));
>>>>>>> cbe47149
}

TEST(type_prop, reverse_3d_deduce_oob)
{
    // Deduce type
    auto param = make_shared<op::Parameter>(element::f32, Shape{5, 6, 7});
    try
    {
        auto rev = make_shared<op::Reverse>(param, AxisSet{0, 3, 2});

        // Should have thrown, so fail if it didn't
        FAIL() << "Axis out of bounds not detected";
    }
    catch (const NodeValidationFailure& error)
    {
        EXPECT_HAS_SUBSTRING(error.what(), std::string("Reverse axis (3) is out of bounds"));
    }
    catch (...)
    {
        FAIL() << "Deduced type check failed for unexpected reason";
    }
}

//
// If the input rank is dynamic, we should pass unconditionally.
//
TEST(type_prop, reverse_partial_rank_dynamic)
{
    auto param = make_shared<op::Parameter>(element::f32, PartialShape::dynamic());
    auto rev = make_shared<op::Reverse>(param, AxisSet{0, 2, 1776, 90909});

    EXPECT_EQ(rev->get_output_element_type(0), element::f32);
    EXPECT_TRUE(rev->get_output_partial_shape(0).rank().is_dynamic());
}

//
// If the input rank is static but the shape is dynamic, we should pass if the axis indices are
// in bounds.
//
TEST(type_prop, reverse_partial_rank_static_dynamic_axes_ok)
{
    PartialShape param_shape{Dimension::dynamic(), Dimension::dynamic(), 2, 3};
    auto param = make_shared<op::Parameter>(element::f32, param_shape);
    auto rev = make_shared<op::Reverse>(param, AxisSet{0, 2});

    EXPECT_EQ(rev->get_output_element_type(0), element::f32);
    EXPECT_TRUE(rev->get_output_partial_shape(0).same_scheme(param_shape));
}

TEST(type_prop, reverse_partial_rank_static_dynamic_axes_oob)
{
    PartialShape param_shape{Dimension::dynamic(), Dimension::dynamic(), 2, 3};
    auto param = make_shared<op::Parameter>(element::f32, param_shape);
    try
    {
        auto rev = make_shared<op::Reverse>(param, AxisSet{0, 4, 2});

        // Should have thrown, so fail if it didn't
        FAIL() << "Axis out of bounds not detected";
    }
    catch (const NodeValidationFailure& error)
    {
        EXPECT_HAS_SUBSTRING(error.what(), std::string("Reverse axis (4) is out of bounds"));
    }
    catch (...)
    {
        FAIL() << "Deduced type check failed for unexpected reason";
    }
}<|MERGE_RESOLUTION|>--- conflicted
+++ resolved
@@ -27,13 +27,8 @@
     auto param = make_shared<op::Parameter>(element::f32, Shape{});
     auto rev = make_shared<op::Reverse>(param, AxisSet{});
 
-<<<<<<< HEAD
-    EXPECT_EQ(rev->get_output_element_type(0), element::f32);
-    EXPECT_EQ(rev->get_shape(), (Shape{}));
-=======
-    EXPECT_EQ(rev->get_element_type(), element::f32);
+    EXPECT_EQ(rev->get_output_element_type(0), element::f32);
     EXPECT_EQ(rev->get_output_shape(0), (Shape{}));
->>>>>>> cbe47149
 }
 
 TEST(type_prop, reverse_1d_deduce_nochange)
@@ -42,13 +37,8 @@
     auto param = make_shared<op::Parameter>(element::f32, Shape{5});
     auto rev = make_shared<op::Reverse>(param, AxisSet{});
 
-<<<<<<< HEAD
-    EXPECT_EQ(rev->get_output_element_type(0), element::f32);
-    EXPECT_EQ(rev->get_shape(), (Shape{5}));
-=======
-    EXPECT_EQ(rev->get_element_type(), element::f32);
+    EXPECT_EQ(rev->get_output_element_type(0), element::f32);
     EXPECT_EQ(rev->get_output_shape(0), (Shape{5}));
->>>>>>> cbe47149
 }
 
 TEST(type_prop, reverse_1d_deduce_0)
@@ -57,13 +47,8 @@
     auto param = make_shared<op::Parameter>(element::f32, Shape{5});
     auto rev = make_shared<op::Reverse>(param, AxisSet{0});
 
-<<<<<<< HEAD
-    EXPECT_EQ(rev->get_output_element_type(0), element::f32);
-    EXPECT_EQ(rev->get_shape(), (Shape{5}));
-=======
-    EXPECT_EQ(rev->get_element_type(), element::f32);
+    EXPECT_EQ(rev->get_output_element_type(0), element::f32);
     EXPECT_EQ(rev->get_output_shape(0), (Shape{5}));
->>>>>>> cbe47149
 }
 
 TEST(type_prop, reverse_2d_deduce_nochange)
@@ -72,13 +57,8 @@
     auto param = make_shared<op::Parameter>(element::f32, Shape{5, 6});
     auto rev = make_shared<op::Reverse>(param, AxisSet{});
 
-<<<<<<< HEAD
-    EXPECT_EQ(rev->get_output_element_type(0), element::f32);
-    EXPECT_EQ(rev->get_shape(), (Shape{5, 6}));
-=======
-    EXPECT_EQ(rev->get_element_type(), element::f32);
-    EXPECT_EQ(rev->get_output_shape(0), (Shape{5, 6}));
->>>>>>> cbe47149
+    EXPECT_EQ(rev->get_output_element_type(0), element::f32);
+    EXPECT_EQ(rev->get_output_shape(0), (Shape{5, 6}));
 }
 
 TEST(type_prop, reverse_2d_deduce_0)
@@ -87,13 +67,8 @@
     auto param = make_shared<op::Parameter>(element::f32, Shape{5, 6});
     auto rev = make_shared<op::Reverse>(param, AxisSet{0});
 
-<<<<<<< HEAD
-    EXPECT_EQ(rev->get_output_element_type(0), element::f32);
-    EXPECT_EQ(rev->get_shape(), (Shape{5, 6}));
-=======
-    EXPECT_EQ(rev->get_element_type(), element::f32);
-    EXPECT_EQ(rev->get_output_shape(0), (Shape{5, 6}));
->>>>>>> cbe47149
+    EXPECT_EQ(rev->get_output_element_type(0), element::f32);
+    EXPECT_EQ(rev->get_output_shape(0), (Shape{5, 6}));
 }
 
 TEST(type_prop, reverse_2d_deduce_1)
@@ -102,13 +77,8 @@
     auto param = make_shared<op::Parameter>(element::f32, Shape{5, 6});
     auto rev = make_shared<op::Reverse>(param, AxisSet{1});
 
-<<<<<<< HEAD
-    EXPECT_EQ(rev->get_output_element_type(0), element::f32);
-    EXPECT_EQ(rev->get_shape(), (Shape{5, 6}));
-=======
-    EXPECT_EQ(rev->get_element_type(), element::f32);
-    EXPECT_EQ(rev->get_output_shape(0), (Shape{5, 6}));
->>>>>>> cbe47149
+    EXPECT_EQ(rev->get_output_element_type(0), element::f32);
+    EXPECT_EQ(rev->get_output_shape(0), (Shape{5, 6}));
 }
 
 TEST(type_prop, reverse_2d_deduce_01)
@@ -117,13 +87,8 @@
     auto param = make_shared<op::Parameter>(element::f32, Shape{5, 6});
     auto rev = make_shared<op::Reverse>(param, AxisSet{0, 1});
 
-<<<<<<< HEAD
-    EXPECT_EQ(rev->get_output_element_type(0), element::f32);
-    EXPECT_EQ(rev->get_shape(), (Shape{5, 6}));
-=======
-    EXPECT_EQ(rev->get_element_type(), element::f32);
-    EXPECT_EQ(rev->get_output_shape(0), (Shape{5, 6}));
->>>>>>> cbe47149
+    EXPECT_EQ(rev->get_output_element_type(0), element::f32);
+    EXPECT_EQ(rev->get_output_shape(0), (Shape{5, 6}));
 }
 
 TEST(type_prop, reverse_3d_deduce_nochange)
@@ -132,13 +97,8 @@
     auto param = make_shared<op::Parameter>(element::f32, Shape{5, 6, 7});
     auto rev = make_shared<op::Reverse>(param, AxisSet{});
 
-<<<<<<< HEAD
-    EXPECT_EQ(rev->get_output_element_type(0), element::f32);
-    EXPECT_EQ(rev->get_shape(), (Shape{5, 6, 7}));
-=======
-    EXPECT_EQ(rev->get_element_type(), element::f32);
-    EXPECT_EQ(rev->get_output_shape(0), (Shape{5, 6, 7}));
->>>>>>> cbe47149
+    EXPECT_EQ(rev->get_output_element_type(0), element::f32);
+    EXPECT_EQ(rev->get_output_shape(0), (Shape{5, 6, 7}));
 }
 
 TEST(type_prop, reverse_3d_deduce_0)
@@ -147,13 +107,8 @@
     auto param = make_shared<op::Parameter>(element::f32, Shape{5, 6, 7});
     auto rev = make_shared<op::Reverse>(param, AxisSet{0});
 
-<<<<<<< HEAD
-    EXPECT_EQ(rev->get_output_element_type(0), element::f32);
-    EXPECT_EQ(rev->get_shape(), (Shape{5, 6, 7}));
-=======
-    EXPECT_EQ(rev->get_element_type(), element::f32);
-    EXPECT_EQ(rev->get_output_shape(0), (Shape{5, 6, 7}));
->>>>>>> cbe47149
+    EXPECT_EQ(rev->get_output_element_type(0), element::f32);
+    EXPECT_EQ(rev->get_output_shape(0), (Shape{5, 6, 7}));
 }
 
 TEST(type_prop, reverse_3d_deduce_1)
@@ -162,13 +117,8 @@
     auto param = make_shared<op::Parameter>(element::f32, Shape{5, 6, 7});
     auto rev = make_shared<op::Reverse>(param, AxisSet{1});
 
-<<<<<<< HEAD
-    EXPECT_EQ(rev->get_output_element_type(0), element::f32);
-    EXPECT_EQ(rev->get_shape(), (Shape{5, 6, 7}));
-=======
-    EXPECT_EQ(rev->get_element_type(), element::f32);
-    EXPECT_EQ(rev->get_output_shape(0), (Shape{5, 6, 7}));
->>>>>>> cbe47149
+    EXPECT_EQ(rev->get_output_element_type(0), element::f32);
+    EXPECT_EQ(rev->get_output_shape(0), (Shape{5, 6, 7}));
 }
 
 TEST(type_prop, reverse_3d_deduce_2)
@@ -177,13 +127,8 @@
     auto param = make_shared<op::Parameter>(element::f32, Shape{5, 6, 7});
     auto rev = make_shared<op::Reverse>(param, AxisSet{2});
 
-<<<<<<< HEAD
-    EXPECT_EQ(rev->get_output_element_type(0), element::f32);
-    EXPECT_EQ(rev->get_shape(), (Shape{5, 6, 7}));
-=======
-    EXPECT_EQ(rev->get_element_type(), element::f32);
-    EXPECT_EQ(rev->get_output_shape(0), (Shape{5, 6, 7}));
->>>>>>> cbe47149
+    EXPECT_EQ(rev->get_output_element_type(0), element::f32);
+    EXPECT_EQ(rev->get_output_shape(0), (Shape{5, 6, 7}));
 }
 
 TEST(type_prop, reverse_3d_deduce_01)
@@ -192,13 +137,8 @@
     auto param = make_shared<op::Parameter>(element::f32, Shape{5, 6, 7});
     auto rev = make_shared<op::Reverse>(param, AxisSet{0, 1});
 
-<<<<<<< HEAD
-    EXPECT_EQ(rev->get_output_element_type(0), element::f32);
-    EXPECT_EQ(rev->get_shape(), (Shape{5, 6, 7}));
-=======
-    EXPECT_EQ(rev->get_element_type(), element::f32);
-    EXPECT_EQ(rev->get_output_shape(0), (Shape{5, 6, 7}));
->>>>>>> cbe47149
+    EXPECT_EQ(rev->get_output_element_type(0), element::f32);
+    EXPECT_EQ(rev->get_output_shape(0), (Shape{5, 6, 7}));
 }
 
 TEST(type_prop, reverse_3d_deduce_02)
@@ -207,13 +147,8 @@
     auto param = make_shared<op::Parameter>(element::f32, Shape{5, 6, 7});
     auto rev = make_shared<op::Reverse>(param, AxisSet{0, 2});
 
-<<<<<<< HEAD
-    EXPECT_EQ(rev->get_output_element_type(0), element::f32);
-    EXPECT_EQ(rev->get_shape(), (Shape{5, 6, 7}));
-=======
-    EXPECT_EQ(rev->get_element_type(), element::f32);
-    EXPECT_EQ(rev->get_output_shape(0), (Shape{5, 6, 7}));
->>>>>>> cbe47149
+    EXPECT_EQ(rev->get_output_element_type(0), element::f32);
+    EXPECT_EQ(rev->get_output_shape(0), (Shape{5, 6, 7}));
 }
 
 TEST(type_prop, reverse_3d_deduce_12)
@@ -222,13 +157,8 @@
     auto param = make_shared<op::Parameter>(element::f32, Shape{5, 6, 7});
     auto rev = make_shared<op::Reverse>(param, AxisSet{1, 2});
 
-<<<<<<< HEAD
-    EXPECT_EQ(rev->get_output_element_type(0), element::f32);
-    EXPECT_EQ(rev->get_shape(), (Shape{5, 6, 7}));
-=======
-    EXPECT_EQ(rev->get_element_type(), element::f32);
-    EXPECT_EQ(rev->get_output_shape(0), (Shape{5, 6, 7}));
->>>>>>> cbe47149
+    EXPECT_EQ(rev->get_output_element_type(0), element::f32);
+    EXPECT_EQ(rev->get_output_shape(0), (Shape{5, 6, 7}));
 }
 
 TEST(type_prop, reverse_3d_deduce_012)
@@ -237,13 +167,8 @@
     auto param = make_shared<op::Parameter>(element::f32, Shape{5, 6, 7});
     auto rev = make_shared<op::Reverse>(param, AxisSet{0, 1, 2});
 
-<<<<<<< HEAD
-    EXPECT_EQ(rev->get_output_element_type(0), element::f32);
-    EXPECT_EQ(rev->get_shape(), (Shape{5, 6, 7}));
-=======
-    EXPECT_EQ(rev->get_element_type(), element::f32);
-    EXPECT_EQ(rev->get_output_shape(0), (Shape{5, 6, 7}));
->>>>>>> cbe47149
+    EXPECT_EQ(rev->get_output_element_type(0), element::f32);
+    EXPECT_EQ(rev->get_output_shape(0), (Shape{5, 6, 7}));
 }
 
 TEST(type_prop, reverse_3d_deduce_oob)
