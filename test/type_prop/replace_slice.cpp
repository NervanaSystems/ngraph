//*****************************************************************************
// Copyright 2017-2020 Intel Corporation
//
// Licensed under the Apache License, Version 2.0 (the "License");
// you may not use this file except in compliance with the License.
// You may obtain a copy of the License at
//
//     http://www.apache.org/licenses/LICENSE-2.0
//
// Unless required by applicable law or agreed to in writing, software
// distributed under the License is distributed on an "AS IS" BASIS,
// WITHOUT WARRANTIES OR CONDITIONS OF ANY KIND, either express or implied.
// See the License for the specific language governing permissions and
// limitations under the License.
//*****************************************************************************

#include "gtest/gtest.h"
#include "ngraph/ngraph.hpp"
#include "util/type_prop.hpp"

using namespace std;
using namespace ngraph;

TEST(type_prop, replace_slice_deduce_vector)
{
    auto param0 = make_shared<op::Parameter>(element::f32, Shape{6});
    auto param1 = make_shared<op::Parameter>(element::f32, Shape{3});
    auto rsl = make_shared<op::ReplaceSlice>(param0, param1, Coordinate{2}, Coordinate{5});
<<<<<<< HEAD
    ASSERT_EQ(rsl->get_output_element_type(0), element::f32);
    ASSERT_EQ(rsl->get_shape(), (Shape{6}));
=======
    ASSERT_EQ(rsl->get_element_type(), element::f32);
    ASSERT_EQ(rsl->get_output_shape(0), (Shape{6}));
>>>>>>> cbe47149
}

TEST(type_prop, replace_slice_deduce_matrix)
{
    auto param0 = make_shared<op::Parameter>(element::f32, Shape{6, 8});
    auto param1 = make_shared<op::Parameter>(element::f32, Shape{3, 6});
    auto rsl = make_shared<op::ReplaceSlice>(param0, param1, Coordinate{2, 1}, Coordinate{5, 7});
<<<<<<< HEAD
    ASSERT_EQ(rsl->get_output_element_type(0), element::f32);
    ASSERT_EQ(rsl->get_shape(), (Shape{6, 8}));
=======
    ASSERT_EQ(rsl->get_element_type(), element::f32);
    ASSERT_EQ(rsl->get_output_shape(0), (Shape{6, 8}));
>>>>>>> cbe47149
}

TEST(type_prop, replace_slice_deduce_matrix_strided)
{
    auto param0 = make_shared<op::Parameter>(element::f32, Shape{6, 8});
    auto param1 = make_shared<op::Parameter>(element::f32, Shape{1, 3});
    auto rsl = make_shared<op::ReplaceSlice>(
        param0, param1, Coordinate{2, 1}, Coordinate{5, 7}, Strides{3, 2});
<<<<<<< HEAD
    ASSERT_EQ(rsl->get_output_element_type(0), element::f32);
    ASSERT_EQ(rsl->get_shape(), (Shape{6, 8}));
=======
    ASSERT_EQ(rsl->get_element_type(), element::f32);
    ASSERT_EQ(rsl->get_output_shape(0), (Shape{6, 8}));
>>>>>>> cbe47149
}

TEST(type_prop, replace_slice_deduce_matrix_strided_uneven)
{
    auto param0 = make_shared<op::Parameter>(element::f32, Shape{6, 8});
    auto param1 = make_shared<op::Parameter>(element::f32, Shape{1, 2});
    auto rsl = make_shared<op::ReplaceSlice>(
        param0, param1, Coordinate{2, 1}, Coordinate{5, 7}, Strides{3, 4});
<<<<<<< HEAD
    ASSERT_EQ(rsl->get_output_element_type(0), element::f32);
    ASSERT_EQ(rsl->get_shape(), (Shape{6, 8}));
=======
    ASSERT_EQ(rsl->get_element_type(), element::f32);
    ASSERT_EQ(rsl->get_output_shape(0), (Shape{6, 8}));
>>>>>>> cbe47149
}

TEST(type_prop, replace_slice_deduce_vector_edge)
{
    auto param0 = make_shared<op::Parameter>(element::f32, Shape{6});
    auto param1 = make_shared<op::Parameter>(element::f32, Shape{6});
    auto rsl = make_shared<op::ReplaceSlice>(param0, param1, Coordinate{0}, Coordinate{6});
<<<<<<< HEAD
    ASSERT_EQ(rsl->get_output_element_type(0), element::f32);
    ASSERT_EQ(rsl->get_shape(), (Shape{6}));
=======
    ASSERT_EQ(rsl->get_element_type(), element::f32);
    ASSERT_EQ(rsl->get_output_shape(0), (Shape{6}));
>>>>>>> cbe47149
}

TEST(type_prop, replace_slice_deduce_matrix_edge)
{
    auto param0 = make_shared<op::Parameter>(element::f32, Shape{6, 8});
    auto param1 = make_shared<op::Parameter>(element::f32, Shape{6, 8});
    auto rsl = make_shared<op::ReplaceSlice>(param0, param1, Coordinate{0, 0}, Coordinate{6, 8});
<<<<<<< HEAD
    ASSERT_EQ(rsl->get_output_element_type(0), element::f32);
    ASSERT_EQ(rsl->get_shape(), (Shape{6, 8}));
=======
    ASSERT_EQ(rsl->get_element_type(), element::f32);
    ASSERT_EQ(rsl->get_output_shape(0), (Shape{6, 8}));
>>>>>>> cbe47149
}

TEST(type_prop, replace_slice_deduce_matrix_zero_cols)
{
    auto param0 = make_shared<op::Parameter>(element::f32, Shape{6, 8});
    auto param1 = make_shared<op::Parameter>(element::f32, Shape{6, 0});
    auto rsl = make_shared<op::ReplaceSlice>(param0, param1, Coordinate{0, 0}, Coordinate{6, 0});
<<<<<<< HEAD
    ASSERT_EQ(rsl->get_output_element_type(0), element::f32);
    ASSERT_EQ(rsl->get_shape(), (Shape{6, 8}));
=======
    ASSERT_EQ(rsl->get_element_type(), element::f32);
    ASSERT_EQ(rsl->get_output_shape(0), (Shape{6, 8}));
>>>>>>> cbe47149
}

TEST(type_prop, replace_slice_deduce_matrix_zero_zero)
{
    auto param0 = make_shared<op::Parameter>(element::f32, Shape{6, 8});
    auto param1 = make_shared<op::Parameter>(element::f32, Shape{0, 0});
    auto rsl = make_shared<op::ReplaceSlice>(param0, param1, Coordinate{0, 0}, Coordinate{0, 0});
<<<<<<< HEAD
    ASSERT_EQ(rsl->get_output_element_type(0), element::f32);
    ASSERT_EQ(rsl->get_shape(), (Shape{6, 8}));
=======
    ASSERT_EQ(rsl->get_element_type(), element::f32);
    ASSERT_EQ(rsl->get_output_shape(0), (Shape{6, 8}));
>>>>>>> cbe47149
}

TEST(type_prop, replace_slice_deduce_vector_invalid_strides)
{
    auto param0 = make_shared<op::Parameter>(element::f32, Shape{6});
    auto param1 = make_shared<op::Parameter>(element::f32, Shape{4});
    try
    {
        auto sl = make_shared<op::ReplaceSlice>(
            param0, param1, Coordinate{0}, Coordinate{7}, Strides{1, 2});
        // Should have thrown, so fail if it didn't
        FAIL() << "Invalid slice strides not detected";
    }
    catch (const NodeValidationFailure& error)
    {
        EXPECT_HAS_SUBSTRING(
            error.what(),
            std::string("Ranks of lower bounds (Coordinate{0}), upper bounds "
                        "(Coordinate{7}) and strides (Strides{1, 2}) do not match"));
    }
    catch (...)
    {
        FAIL() << "Deduced type check failed for unexpected reason";
    }
}

TEST(type_prop, replace_slice_deduce_matrix_arg_rank_mismatch)
{
    auto param0 = make_shared<op::Parameter>(element::f32, Shape{6, 8});
    auto param1 = make_shared<op::Parameter>(element::f32, Shape{3, 6, 5});
    try
    {
        auto rsl =
            make_shared<op::ReplaceSlice>(param0, param1, Coordinate{2, 1}, Coordinate{5, 7});
        // Should have thrown, so fail if it didn't
        FAIL() << "Argument rank mismatch not detected";
    }
    catch (const NodeValidationFailure& error)
    {
        EXPECT_HAS_SUBSTRING(error.what(), std::string("Argument ranks do not match"));
    }
    catch (...)
    {
        FAIL() << "Deduced type check failed for unexpected reason";
    }
}

TEST(type_prop, replace_slice_deduce_matrix_arg_element_type_mismatch)
{
    auto param0 = make_shared<op::Parameter>(element::f32, Shape{6, 8});
    auto param1 = make_shared<op::Parameter>(element::i32, Shape{3, 6});
    try
    {
        auto rsl =
            make_shared<op::ReplaceSlice>(param0, param1, Coordinate{2, 1}, Coordinate{5, 7});
        // Should have thrown, so fail if it didn't
        FAIL() << "Argument element type mismatch not detected";
    }
    catch (const NodeValidationFailure& error)
    {
        EXPECT_HAS_SUBSTRING(error.what(), std::string("Argument element types do not match"));
    }
    catch (...)
    {
        FAIL() << "Deduced type check failed for unexpected reason";
    }
}

TEST(type_prop, replace_slice_deduce_matrix_slice_shape_mismatch)
{
    auto param0 = make_shared<op::Parameter>(element::f32, Shape{6, 8});
    auto param1 = make_shared<op::Parameter>(element::f32, Shape{3, 6});
    try
    {
        auto rsl =
            make_shared<op::ReplaceSlice>(param0, param1, Coordinate{1, 1}, Coordinate{5, 7});
        // Should have thrown, so fail if it didn't
        FAIL() << "Slice shape mismatch not detected";
    }
    catch (const NodeValidationFailure& error)
    {
        EXPECT_HAS_SUBSTRING(
            error.what(),
            std::string(
                "Shape of replacement tensor ({3,6}) does not match the slice shape ({4,6})"));
    }
    catch (...)
    {
        FAIL() << "Deduced type check failed for unexpected reason";
    }
}

TEST(type_prop, replace_slice_deduce_matrix_slice_shape_mismatch_strided)
{
    auto param0 = make_shared<op::Parameter>(element::f32, Shape{6, 8});
    auto param1 = make_shared<op::Parameter>(element::f32, Shape{4, 6});
    try
    {
        auto rsl = make_shared<op::ReplaceSlice>(
            param0, param1, Coordinate{1, 1}, Coordinate{5, 7}, Strides{1, 2});
        // Should have thrown, so fail if it didn't
        FAIL() << "Slice shape mismatch not detected";
    }
    catch (const NodeValidationFailure& error)
    {
        EXPECT_HAS_SUBSTRING(
            error.what(),
            std::string(
                "Shape of replacement tensor ({4,6}) does not match the slice shape ({4,3})"));
    }
    catch (...)
    {
        FAIL() << "Deduced type check failed for unexpected reason";
    }
}

TEST(type_prop, replace_slice_deduce_vector_edge_upper_oob)
{
    auto param0 = make_shared<op::Parameter>(element::f32, Shape{6});
    auto param1 = make_shared<op::Parameter>(element::f32, Shape{7});
    try
    {
        auto rsl = make_shared<op::ReplaceSlice>(param0, param1, Coordinate{0}, Coordinate{7});
        // Should have thrown, so fail if it didn't
        FAIL() << "Upper bound out of range not detected";
    }
    catch (const NodeValidationFailure& error)
    {
        EXPECT_HAS_SUBSTRING(error.what(),
                             std::string("Upper bound for slice at axis 0 is out of range"));
    }
    catch (...)
    {
        FAIL() << "Deduced type check failed for unexpected reason";
    }
}

TEST(type_prop, replace_slice_deduce_matrix_edge_upper_oob)
{
    auto param0 = make_shared<op::Parameter>(element::f32, Shape{6, 8});
    auto param1 = make_shared<op::Parameter>(element::f32, Shape{6, 9});
    try
    {
        auto rsl =
            make_shared<op::ReplaceSlice>(param0, param1, Coordinate{0, 0}, Coordinate{6, 9});
        // Should have thrown, so fail if it didn't
        FAIL() << "Upper bound out of range not detected";
    }
    catch (const NodeValidationFailure& error)
    {
        EXPECT_HAS_SUBSTRING(error.what(),
                             std::string("Upper bound for slice at axis 1 is out of range"));
    }
    catch (...)
    {
        FAIL() << "Deduced type check failed for unexpected reason";
    }
}

TEST(type_prop, replace_slice_deduce_vector_lower_above_upper)
{
    auto param0 = make_shared<op::Parameter>(element::f32, Shape{6});
    auto param1 = make_shared<op::Parameter>(element::f32, Shape{0});
    try
    {
        auto rsl = make_shared<op::ReplaceSlice>(param0, param1, Coordinate{3}, Coordinate{2});
        // Should have thrown, so fail if it didn't
        FAIL() << "Lower bound above upper not detected";
    }
    catch (const NodeValidationFailure& error)
    {
        EXPECT_HAS_SUBSTRING(
            error.what(),
            std::string("Lower bound for slice is greater than upper bound at axis 0"));
    }
    catch (...)
    {
        FAIL() << "Deduced type check failed for unexpected reason";
    }
}

TEST(type_prop, replace_slice_deduce_matrix_lower_above_upper)
{
    auto param0 = make_shared<op::Parameter>(element::f32, Shape{6, 8});
    auto param1 = make_shared<op::Parameter>(element::f32, Shape{6, 0});
    try
    {
        auto rsl =
            make_shared<op::ReplaceSlice>(param0, param1, Coordinate{0, 5}, Coordinate{6, 4});
        // Should have thrown, so fail if it didn't
        FAIL() << "Lower bound above upper not detected";
    }
    catch (const NodeValidationFailure& error)
    {
        EXPECT_HAS_SUBSTRING(
            error.what(),
            std::string("Lower bound for slice is greater than upper bound at axis 1"));
    }
    catch (...)
    {
        FAIL() << "Deduced type check failed for unexpected reason";
    }
}

TEST(type_prop, replace_slice_deduce_matrix_lower_missing)
{
    auto param0 = make_shared<op::Parameter>(element::f32, Shape{6, 8});
    auto param1 = make_shared<op::Parameter>(element::f32, Shape{6, 6});
    try
    {
        auto rsl = make_shared<op::ReplaceSlice>(param0, param1, Coordinate{0}, Coordinate{5, 5});
        // Should have thrown, so fail if it didn't
        FAIL() << "Missing lower bound coordinate not detected";
    }
    catch (const NodeValidationFailure& error)
    {
        EXPECT_HAS_SUBSTRING(
            error.what(),
            std::string("Ranks of lower bounds (Coordinate{0}), upper bounds "
                        "(Coordinate{5, 5}) and strides (Strides{1}) do not match"));
    }
    catch (...)
    {
        FAIL() << "Deduced type check failed for unexpected reason";
    }
}

TEST(type_prop, replace_slice_deduce_matrix_upper_missing)
{
    auto param0 = make_shared<op::Parameter>(element::f32, Shape{6, 8});
    auto param1 = make_shared<op::Parameter>(element::f32, Shape{6, 6});
    try
    {
        auto rsl = make_shared<op::ReplaceSlice>(param0, param1, Coordinate{0, 0}, Coordinate{5});
        // Should have thrown, so fail if it didn't
        FAIL() << "Missing upper bound coordinate not detected";
    }
    catch (const NodeValidationFailure& error)
    {
        EXPECT_HAS_SUBSTRING(
            error.what(),
            std::string("Ranks of lower bounds (Coordinate{0, 0}), upper bounds "
                        "(Coordinate{5}) and strides (Strides{1, 1}) do not match"));
    }
    catch (...)
    {
        FAIL() << "Deduced type check failed for unexpected reason";
    }
}

TEST(type_prop, replace_slice_deduce_matrix_lower_extra)
{
    auto param0 = make_shared<op::Parameter>(element::f32, Shape{6, 8});
    auto param1 = make_shared<op::Parameter>(element::f32, Shape{6, 6});
    try
    {
        auto rsl =
            make_shared<op::ReplaceSlice>(param0, param1, Coordinate{0, 0, 0}, Coordinate{5, 5});
        // Should have thrown, so fail if it didn't
        FAIL() << "Extra lower bound coordinate not detected";
    }
    catch (const NodeValidationFailure& error)
    {
        EXPECT_HAS_SUBSTRING(error.what(),
                             std::string("Ranks of lower bounds (Coordinate{0, 0, "
                                         "0}), upper bounds (Coordinate{5, 5}) and "
                                         "strides (Strides{1, 1, 1}) do not match"));
    }
    catch (...)
    {
        FAIL() << "Deduced type check failed for unexpected reason";
    }
}

TEST(type_prop, replace_slice_deduce_matrix_upper_extra)
{
    auto param0 = make_shared<op::Parameter>(element::f32, Shape{6, 8});
    auto param1 = make_shared<op::Parameter>(element::f32, Shape{6, 6});
    try
    {
        auto rsl =
            make_shared<op::ReplaceSlice>(param0, param1, Coordinate{0, 0}, Coordinate{5, 5, 5});
        // Should have thrown, so fail if it didn't
        FAIL() << "Extra upper bound coordinate not detected";
    }
    catch (const NodeValidationFailure& error)
    {
        EXPECT_HAS_SUBSTRING(error.what(),
                             std::string("Ranks of lower bounds (Coordinate{0, 0}), "
                                         "upper bounds (Coordinate{5, 5, 5}) and "
                                         "strides (Strides{1, 1}) do not match"));
    }
    catch (...)
    {
        FAIL() << "Deduced type check failed for unexpected reason";
    }
}

TEST(type_prop, replace_slice_partial_input_rank_dynamic_replacement_rank_dynamic_attribs_ok)
{
    PartialShape input_shape{PartialShape::dynamic()};
    PartialShape replacement_shape{PartialShape::dynamic()};
    Coordinate lower_bounds{1, 2, 3, 4};
    Coordinate upper_bounds{1, 3, 5, 7};
    Strides strides{1, 1, 1, 2};

    auto param0 = make_shared<op::Parameter>(element::f32, input_shape);
    auto param1 = make_shared<op::Parameter>(element::f32, replacement_shape);
    auto rsl = make_shared<op::ReplaceSlice>(param0, param1, lower_bounds, upper_bounds, strides);

    ASSERT_EQ(rsl->get_output_element_type(0), element::f32);
    ASSERT_TRUE(rsl->get_output_partial_shape(0).same_scheme(PartialShape{
        Dimension::dynamic(), Dimension::dynamic(), Dimension::dynamic(), Dimension::dynamic()}));
}

TEST(type_prop,
     replace_slice_partial_input_rank_dynamic_replacement_rank_dynamic_attribs_rank_mismatch)
{
    PartialShape input_shape{PartialShape::dynamic()};
    PartialShape replacement_shape{PartialShape::dynamic()};
    Coordinate lower_bounds{1, 2, 3, 4};
    Coordinate upper_bounds{1, 3, 5};
    Strides strides{1, 1, 1, 2};

    auto param0 = make_shared<op::Parameter>(element::f32, input_shape);
    auto param1 = make_shared<op::Parameter>(element::f32, replacement_shape);
    try
    {
        auto rsl =
            make_shared<op::ReplaceSlice>(param0, param1, lower_bounds, upper_bounds, strides);
        // Should have thrown, so fail if it didn't
        FAIL() << "Mismatch of lower-bounds/upper-bounds/strides ranks not detected (argument "
                  "rank-dynamic)";
    }
    catch (const NodeValidationFailure& error)
    {
        EXPECT_HAS_SUBSTRING(
            error.what(),
            std::string("Ranks of lower bounds (Coordinate{1, 2, 3, 4}), upper bounds "
                        "(Coordinate{1, 3, 5}) and strides (Strides{1, 1, 1, 2}) do not match"));
    }
    catch (...)
    {
        FAIL() << "Deduced type check failed for unexpected reason";
    }
}

TEST(type_prop,
     replace_slice_partial_input_rank_dynamic_replacement_rank_dynamic_attribs_bounds_crossing)
{
    PartialShape input_shape{PartialShape::dynamic()};
    PartialShape replacement_shape{PartialShape::dynamic()};
    Coordinate lower_bounds{1, 2, 3, 8};
    Coordinate upper_bounds{1, 3, 5, 7};
    Strides strides{1, 1, 1, 2};

    auto param0 = make_shared<op::Parameter>(element::f32, input_shape);
    auto param1 = make_shared<op::Parameter>(element::f32, replacement_shape);
    try
    {
        auto rsl =
            make_shared<op::ReplaceSlice>(param0, param1, lower_bounds, upper_bounds, strides);
        // Should have thrown, so fail if it didn't
        FAIL() << "Crossing lower/upper bounds not detected (argument rank-dynamic)";
    }
    catch (const NodeValidationFailure& error)
    {
        EXPECT_HAS_SUBSTRING(
            error.what(),
            std::string("Lower bound for slice is greater than upper bound at axis 3 (lower "
                        "bounds: Coordinate{1, 2, 3, 8}, upper bounds: Coordinate{1, 3, 5, 7})"));
    }
    catch (...)
    {
        FAIL() << "Deduced type check failed for unexpected reason";
    }
}

TEST(type_prop, replace_slice_partial_input_rank_static_dynamic_replacement_rank_dynamic_ok)
{
    PartialShape input_shape{
        Dimension::dynamic(), Dimension::dynamic(), Dimension::dynamic(), Dimension::dynamic()};
    PartialShape replacement_shape{PartialShape::dynamic()};
    Coordinate lower_bounds{1, 2, 3, 4};
    Coordinate upper_bounds{1, 3, 5, 7};
    Strides strides{1, 1, 1, 2};

    auto param0 = make_shared<op::Parameter>(element::f32, input_shape);
    auto param1 = make_shared<op::Parameter>(element::f32, replacement_shape);
    auto rsl = make_shared<op::ReplaceSlice>(param0, param1, lower_bounds, upper_bounds, strides);

    ASSERT_EQ(rsl->get_output_element_type(0), element::f32);
    ASSERT_TRUE(rsl->get_output_partial_shape(0).same_scheme(PartialShape{
        Dimension::dynamic(), Dimension::dynamic(), Dimension::dynamic(), Dimension::dynamic()}));
}

TEST(type_prop,
     replace_slice_partial_input_rank_static_dynamic_some_dims_known_replacement_rank_dynamic_ok)
{
    PartialShape input_shape{2, 4, 10, Dimension::dynamic()};
    PartialShape replacement_shape{PartialShape::dynamic()};
    Coordinate lower_bounds{1, 2, 3, 4};
    Coordinate upper_bounds{1, 3, 5, 7};
    Strides strides{1, 1, 1, 2};

    auto param0 = make_shared<op::Parameter>(element::f32, input_shape);
    auto param1 = make_shared<op::Parameter>(element::f32, replacement_shape);
    auto rsl = make_shared<op::ReplaceSlice>(param0, param1, lower_bounds, upper_bounds, strides);

    ASSERT_EQ(rsl->get_output_element_type(0), element::f32);
    ASSERT_TRUE(
        rsl->get_output_partial_shape(0).same_scheme(PartialShape{2, 4, 10, Dimension::dynamic()}));
}

TEST(
    type_prop,
    replace_slice_partial_input_rank_static_dynamic_replacement_rank_dynamic_attribs_rank_mismatches_input)
{
    PartialShape input_shape{Dimension::dynamic(),
                             Dimension::dynamic(),
                             Dimension::dynamic(),
                             Dimension::dynamic(),
                             Dimension::dynamic()};
    PartialShape replacement_shape{PartialShape::dynamic()};
    Coordinate lower_bounds{1, 2, 3, 4};
    Coordinate upper_bounds{1, 3, 5, 7};
    Strides strides{1, 1, 1, 2};

    auto param0 = make_shared<op::Parameter>(element::f32, input_shape);
    auto param1 = make_shared<op::Parameter>(element::f32, replacement_shape);
    try
    {
        auto rsl =
            make_shared<op::ReplaceSlice>(param0, param1, lower_bounds, upper_bounds, strides);
        // Should have thrown, so fail if it didn't
        FAIL() << "Mismatch of attrib ranks with arg ranks not detected (argument rank-static "
                  "dynamic)";
    }
    catch (const NodeValidationFailure& error)
    {
        EXPECT_HAS_SUBSTRING(error.what(),
                             std::string("Argument ranks do not match the rank of the lower bounds "
                                         "(Coordinate{1, 2, 3, 4}), upper bounds (Coordinate{1, 3, "
                                         "5, 7}), and strides (Strides{1, 1, 1, 2})"));
    }
    catch (...)
    {
        FAIL() << "Deduced type check failed for unexpected reason";
    }
}

TEST(
    type_prop,
    replace_slice_partial_input_rank_static_dynamic_some_dims_known_replacement_rank_dynamic_upper_bounds_oob)
{
    PartialShape input_shape{2, 2, 10, Dimension::dynamic()};
    PartialShape replacement_shape{PartialShape::dynamic()};
    Coordinate lower_bounds{1, 2, 3, 4};
    Coordinate upper_bounds{1, 3, 5, 7};
    Strides strides{1, 1, 1, 2};

    auto param0 = make_shared<op::Parameter>(element::f32, input_shape);
    auto param1 = make_shared<op::Parameter>(element::f32, replacement_shape);
    try
    {
        auto rsl =
            make_shared<op::ReplaceSlice>(param0, param1, lower_bounds, upper_bounds, strides);
        // Should have thrown, so fail if it didn't
        FAIL() << "Upper bounds out of bounds not detected (argument rank-static dynamic)";
    }
    catch (const NodeValidationFailure& error)
    {
        EXPECT_HAS_SUBSTRING(error.what(),
                             std::string("Upper bound for slice at axis 1 is out of "
                                         "range (upper bounds: Coordinate{1, 3, 5, "
                                         "7}, argument shape: {2,2,10,?})"));
    }
    catch (...)
    {
        FAIL() << "Deduced type check failed for unexpected reason";
    }
}

TEST(type_prop, replace_slice_partial_input_rank_dynamic_replacement_rank_static_dynamic_ok)
{
    PartialShape input_shape{PartialShape::dynamic()};
    PartialShape replacement_shape{
        Dimension::dynamic(), Dimension::dynamic(), Dimension::dynamic(), Dimension::dynamic()};
    Coordinate lower_bounds{1, 2, 3, 4};
    Coordinate upper_bounds{1, 3, 5, 7};
    Strides strides{1, 1, 1, 2};

    auto param0 = make_shared<op::Parameter>(element::f32, input_shape);
    auto param1 = make_shared<op::Parameter>(element::f32, replacement_shape);
    auto rsl = make_shared<op::ReplaceSlice>(param0, param1, lower_bounds, upper_bounds, strides);

    ASSERT_EQ(rsl->get_output_element_type(0), element::f32);
    ASSERT_TRUE(rsl->get_output_partial_shape(0).same_scheme(PartialShape{
        Dimension::dynamic(), Dimension::dynamic(), Dimension::dynamic(), Dimension::dynamic()}));
}

TEST(type_prop,
     replace_slice_partial_input_rank_dynamic_replacement_rank_static_dynamic_some_dims_known_ok)
{
    PartialShape input_shape{PartialShape::dynamic()};
    PartialShape replacement_shape{0, Dimension::dynamic(), Dimension::dynamic(), 2};
    Coordinate lower_bounds{1, 2, 3, 4};
    Coordinate upper_bounds{1, 3, 5, 7};
    Strides strides{1, 1, 1, 2};

    auto param0 = make_shared<op::Parameter>(element::f32, input_shape);
    auto param1 = make_shared<op::Parameter>(element::f32, replacement_shape);
    auto rsl = make_shared<op::ReplaceSlice>(param0, param1, lower_bounds, upper_bounds, strides);

    ASSERT_EQ(rsl->get_output_element_type(0), element::f32);
    ASSERT_TRUE(rsl->get_output_partial_shape(0).same_scheme(PartialShape{
        Dimension::dynamic(), Dimension::dynamic(), Dimension::dynamic(), Dimension::dynamic()}));
}

TEST(
    type_prop,
    replace_slice_partial_input_rank_dynamic_replacement_rank_static_dynamic_some_dims_known_attribs_mismatch_replacement_shape)
{
    PartialShape input_shape{PartialShape::dynamic()};
    PartialShape replacement_shape{1, Dimension::dynamic(), Dimension::dynamic(), 2};
    Coordinate lower_bounds{1, 2, 3, 4};
    Coordinate upper_bounds{1, 3, 5, 7};
    Strides strides{1, 1, 1, 2};

    auto param0 = make_shared<op::Parameter>(element::f32, input_shape);
    auto param1 = make_shared<op::Parameter>(element::f32, replacement_shape);
    try
    {
        auto rsl =
            make_shared<op::ReplaceSlice>(param0, param1, lower_bounds, upper_bounds, strides);
        // Should have thrown, so fail if it didn't
        FAIL() << "Mismatch of shape inferred from attributes with provided replacement shape not "
                  "detected (rank-dynamic/rank-static dynamic inputs)";
    }
    catch (const NodeValidationFailure& error)
    {
        EXPECT_HAS_SUBSTRING(error.what(),
                             std::string("Shape of replacement tensor ({1,?,?,2}) does not match "
                                         "the slice shape ({0,1,2,2})"));
    }
    catch (...)
    {
        FAIL() << "Deduced type check failed for unexpected reason";
    }
}

TEST(
    type_prop,
    replace_slice_partial_input_rank_dynamic_replacement_rank_static_dynamic_attribs_rank_mismatches_replacement)
{
    PartialShape input_shape{PartialShape::dynamic()};
    PartialShape replacement_shape{Dimension::dynamic(),
                                   Dimension::dynamic(),
                                   Dimension::dynamic(),
                                   Dimension::dynamic(),
                                   Dimension::dynamic()};
    Coordinate lower_bounds{1, 2, 3, 4};
    Coordinate upper_bounds{1, 3, 5, 7};
    Strides strides{1, 1, 1, 2};

    auto param0 = make_shared<op::Parameter>(element::f32, input_shape);
    auto param1 = make_shared<op::Parameter>(element::f32, replacement_shape);
    try
    {
        auto rsl =
            make_shared<op::ReplaceSlice>(param0, param1, lower_bounds, upper_bounds, strides);
        // Should have thrown, so fail if it didn't
        FAIL() << "Mismatch of attrib ranks with arg ranks not detected (arguments "
                  "rank-dynamic/rank-static "
                  "dynamic)";
    }
    catch (const NodeValidationFailure& error)
    {
        EXPECT_HAS_SUBSTRING(error.what(),
                             std::string("Argument ranks do not match the rank of the lower bounds "
                                         "(Coordinate{1, 2, 3, 4}), upper bounds (Coordinate{1, 3, "
                                         "5, 7}), and strides (Strides{1, 1, 1, 2})"));
    }
    catch (...)
    {
        FAIL() << "Deduced type check failed for unexpected reason";
    }
}

TEST(
    type_prop,
    replace_slice_partial_input_rank_static_dynamic_replacement_rank_static_dynamic_argument_ranks_mismatch)
{
    PartialShape input_shape{
        Dimension::dynamic(), Dimension::dynamic(), Dimension::dynamic(), Dimension::dynamic()};
    PartialShape replacement_shape{Dimension::dynamic(),
                                   Dimension::dynamic(),
                                   Dimension::dynamic(),
                                   Dimension::dynamic(),
                                   Dimension::dynamic()};
    Coordinate lower_bounds{1, 2, 3, 4};
    Coordinate upper_bounds{1, 3, 5, 7};
    Strides strides{1, 1, 1, 2};

    auto param0 = make_shared<op::Parameter>(element::f32, input_shape);
    auto param1 = make_shared<op::Parameter>(element::f32, replacement_shape);
    try
    {
        auto rsl =
            make_shared<op::ReplaceSlice>(param0, param1, lower_bounds, upper_bounds, strides);
        // Should have thrown, so fail if it didn't
        FAIL() << "Mismatching input/replacement ranks not detected (arguments both rank-static "
                  "dynamic)";
    }
    catch (const NodeValidationFailure& error)
    {
        EXPECT_HAS_SUBSTRING(error.what(), std::string("Argument ranks do not match"));
    }
    catch (...)
    {
        FAIL() << "Deduced type check failed for unexpected reason";
    }
}<|MERGE_RESOLUTION|>--- conflicted
+++ resolved
@@ -26,13 +26,8 @@
     auto param0 = make_shared<op::Parameter>(element::f32, Shape{6});
     auto param1 = make_shared<op::Parameter>(element::f32, Shape{3});
     auto rsl = make_shared<op::ReplaceSlice>(param0, param1, Coordinate{2}, Coordinate{5});
-<<<<<<< HEAD
-    ASSERT_EQ(rsl->get_output_element_type(0), element::f32);
-    ASSERT_EQ(rsl->get_shape(), (Shape{6}));
-=======
-    ASSERT_EQ(rsl->get_element_type(), element::f32);
+    ASSERT_EQ(rsl->get_output_element_type(0), element::f32);
     ASSERT_EQ(rsl->get_output_shape(0), (Shape{6}));
->>>>>>> cbe47149
 }
 
 TEST(type_prop, replace_slice_deduce_matrix)
@@ -40,13 +35,8 @@
     auto param0 = make_shared<op::Parameter>(element::f32, Shape{6, 8});
     auto param1 = make_shared<op::Parameter>(element::f32, Shape{3, 6});
     auto rsl = make_shared<op::ReplaceSlice>(param0, param1, Coordinate{2, 1}, Coordinate{5, 7});
-<<<<<<< HEAD
-    ASSERT_EQ(rsl->get_output_element_type(0), element::f32);
-    ASSERT_EQ(rsl->get_shape(), (Shape{6, 8}));
-=======
-    ASSERT_EQ(rsl->get_element_type(), element::f32);
+    ASSERT_EQ(rsl->get_output_element_type(0), element::f32);
     ASSERT_EQ(rsl->get_output_shape(0), (Shape{6, 8}));
->>>>>>> cbe47149
 }
 
 TEST(type_prop, replace_slice_deduce_matrix_strided)
@@ -55,13 +45,8 @@
     auto param1 = make_shared<op::Parameter>(element::f32, Shape{1, 3});
     auto rsl = make_shared<op::ReplaceSlice>(
         param0, param1, Coordinate{2, 1}, Coordinate{5, 7}, Strides{3, 2});
-<<<<<<< HEAD
-    ASSERT_EQ(rsl->get_output_element_type(0), element::f32);
-    ASSERT_EQ(rsl->get_shape(), (Shape{6, 8}));
-=======
-    ASSERT_EQ(rsl->get_element_type(), element::f32);
+    ASSERT_EQ(rsl->get_output_element_type(0), element::f32);
     ASSERT_EQ(rsl->get_output_shape(0), (Shape{6, 8}));
->>>>>>> cbe47149
 }
 
 TEST(type_prop, replace_slice_deduce_matrix_strided_uneven)
@@ -70,13 +55,8 @@
     auto param1 = make_shared<op::Parameter>(element::f32, Shape{1, 2});
     auto rsl = make_shared<op::ReplaceSlice>(
         param0, param1, Coordinate{2, 1}, Coordinate{5, 7}, Strides{3, 4});
-<<<<<<< HEAD
-    ASSERT_EQ(rsl->get_output_element_type(0), element::f32);
-    ASSERT_EQ(rsl->get_shape(), (Shape{6, 8}));
-=======
-    ASSERT_EQ(rsl->get_element_type(), element::f32);
+    ASSERT_EQ(rsl->get_output_element_type(0), element::f32);
     ASSERT_EQ(rsl->get_output_shape(0), (Shape{6, 8}));
->>>>>>> cbe47149
 }
 
 TEST(type_prop, replace_slice_deduce_vector_edge)
@@ -84,13 +64,8 @@
     auto param0 = make_shared<op::Parameter>(element::f32, Shape{6});
     auto param1 = make_shared<op::Parameter>(element::f32, Shape{6});
     auto rsl = make_shared<op::ReplaceSlice>(param0, param1, Coordinate{0}, Coordinate{6});
-<<<<<<< HEAD
-    ASSERT_EQ(rsl->get_output_element_type(0), element::f32);
-    ASSERT_EQ(rsl->get_shape(), (Shape{6}));
-=======
-    ASSERT_EQ(rsl->get_element_type(), element::f32);
+    ASSERT_EQ(rsl->get_output_element_type(0), element::f32);
     ASSERT_EQ(rsl->get_output_shape(0), (Shape{6}));
->>>>>>> cbe47149
 }
 
 TEST(type_prop, replace_slice_deduce_matrix_edge)
@@ -98,13 +73,8 @@
     auto param0 = make_shared<op::Parameter>(element::f32, Shape{6, 8});
     auto param1 = make_shared<op::Parameter>(element::f32, Shape{6, 8});
     auto rsl = make_shared<op::ReplaceSlice>(param0, param1, Coordinate{0, 0}, Coordinate{6, 8});
-<<<<<<< HEAD
-    ASSERT_EQ(rsl->get_output_element_type(0), element::f32);
-    ASSERT_EQ(rsl->get_shape(), (Shape{6, 8}));
-=======
-    ASSERT_EQ(rsl->get_element_type(), element::f32);
+    ASSERT_EQ(rsl->get_output_element_type(0), element::f32);
     ASSERT_EQ(rsl->get_output_shape(0), (Shape{6, 8}));
->>>>>>> cbe47149
 }
 
 TEST(type_prop, replace_slice_deduce_matrix_zero_cols)
@@ -112,13 +82,8 @@
     auto param0 = make_shared<op::Parameter>(element::f32, Shape{6, 8});
     auto param1 = make_shared<op::Parameter>(element::f32, Shape{6, 0});
     auto rsl = make_shared<op::ReplaceSlice>(param0, param1, Coordinate{0, 0}, Coordinate{6, 0});
-<<<<<<< HEAD
-    ASSERT_EQ(rsl->get_output_element_type(0), element::f32);
-    ASSERT_EQ(rsl->get_shape(), (Shape{6, 8}));
-=======
-    ASSERT_EQ(rsl->get_element_type(), element::f32);
+    ASSERT_EQ(rsl->get_output_element_type(0), element::f32);
     ASSERT_EQ(rsl->get_output_shape(0), (Shape{6, 8}));
->>>>>>> cbe47149
 }
 
 TEST(type_prop, replace_slice_deduce_matrix_zero_zero)
@@ -126,13 +91,8 @@
     auto param0 = make_shared<op::Parameter>(element::f32, Shape{6, 8});
     auto param1 = make_shared<op::Parameter>(element::f32, Shape{0, 0});
     auto rsl = make_shared<op::ReplaceSlice>(param0, param1, Coordinate{0, 0}, Coordinate{0, 0});
-<<<<<<< HEAD
-    ASSERT_EQ(rsl->get_output_element_type(0), element::f32);
-    ASSERT_EQ(rsl->get_shape(), (Shape{6, 8}));
-=======
-    ASSERT_EQ(rsl->get_element_type(), element::f32);
+    ASSERT_EQ(rsl->get_output_element_type(0), element::f32);
     ASSERT_EQ(rsl->get_output_shape(0), (Shape{6, 8}));
->>>>>>> cbe47149
 }
 
 TEST(type_prop, replace_slice_deduce_vector_invalid_strides)
