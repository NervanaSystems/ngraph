--- conflicted
+++ resolved
@@ -221,13 +221,8 @@
                                                                   Strides{%s},        // filter_dilation
                                                                   CoordinateDiff{%s}, // below_pads
                                                                   CoordinateDiff{%s}, // above_pads
-<<<<<<< HEAD
-                                                                  Strides{%s}),       // image_dilation
+                                                                  Strides{%s}),       // data_dilation
                                      std::vector<std::shared_ptr<op::Parameter>>{A, B});
-=======
-                                                                  Strides{%s}),       // data_dilation
-                                     op::Parameters{A, B});
->>>>>>> d933d531
     };
 
     auto manager = runtime::Manager::get("${BACKEND_NAME}");
