--- conflicted
+++ resolved
@@ -193,11 +193,7 @@
     return result
 
 def emit_test(t,f):
-<<<<<<< HEAD
-    test_name, input_batch_shape, filters_shape, move_strides, filter_dilation, below_pads, above_pads, image_dilation, bprop = t
-=======
     test_name, input_batch_shape, filters_shape, move_strides, filter_dilation, below_pads, above_pads, data_dilation, bprop = t
->>>>>>> e87b4936
 
     input_batch_literals = random_array_float_literals(reduce(mul,input_batch_shape))
     filters_literals = random_array_float_literals(reduce(mul,filters_shape))
@@ -209,11 +205,7 @@
 
     print ("Generating convolution test '%s'..." % test_name)
 
-<<<<<<< HEAD
-    output_batch_data = convolution_ref(input_batch_array,filters_array,move_strides,filter_dilation,below_pads,above_pads,image_dilation)
-=======
     output_batch_data = convolution_ref(input_batch_array,filters_array,move_strides,filter_dilation,below_pads,above_pads,data_dilation)
->>>>>>> e87b4936
 
     template = '''
 TEST (${BACKEND_NAME}, %s)
@@ -263,62 +255,12 @@
                          shape_str(filter_dilation),
                          shape_str(below_pads),
                          shape_str(above_pads),
-<<<<<<< HEAD
-                         shape_str(image_dilation),
-=======
                          shape_str(data_dilation),
->>>>>>> e87b4936
                          ",".join(map(lambda s: s + "f",input_batch_literals)),
                          ",".join(map(lambda s: s + "f",filters_literals)),
                          data_str(output_batch_data),
                          bprop));
 
-<<<<<<< HEAD
-#                                                                              filter                                      image
-#         test name                                batch shape   filts shape   stride    dilation  below-pads  above-pads  dilation   bprop?
-tests = [
-         ("convolution_2d_1image",                 (1,1,3,5),    (2,1,2,2),    (1,1),    (1,1),    (0,0),      (0,0),      (1,1),     "true"),
-         ("convolution_2d_1image_padded_1_1x1_1",  (1,1,3,5),    (2,1,2,2),    (1,1),    (1,1),    (1,1),      (1,1),      (1,1),     "true"),
-         ("convolution_2d_1image_padded_2_3x4_5",  (1,1,3,5),    (2,1,2,2),    (1,1),    (1,1),    (2,3),      (4,5),      (1,1),     "true"),
-         ("convolution_2d_2images",                (2,1,3,5),    (2,1,2,2),    (1,1),    (1,1),    (0,0),      (0,0),      (1,1),     "true"),
-         ("convolution_2d_2images_strided",        (2,1,3,5),    (2,1,2,2),    (2,2),    (1,1),    (0,0),      (0,0),      (1,1),     "true"),
-         ("convolution_2d_2images_strided_padded", (2,1,3,5),    (2,1,2,2),    (2,2),    (1,1),    (4,2),      (5,7),      (1,1),     "true"),
-         ("convolution_2d_2images_strided_padded_same",
-                                                   (2,1,3,5),    (2,1,2,2),    (2,2),    (1,1),    (2,2),      (2,2),      (1,1),     "true"),
-         ("convolution_2d_2images_dilated",        (2,1,3,5),    (2,1,2,2),    (1,1),    (2,2),    (0,0),      (0,0),      (1,1),     "true"),
-         ("convolution_2d_2images_dilated_padded", (2,1,3,5),    (2,1,2,2),    (1,1),    (2,2),    (4,2),      (5,7),      (1,1),     "true"),
-         ("convolution_3d_2images",                (2,1,3,5,8),  (2,1,2,2,3),  (1,1,1),  (1,1,1),  (0,0,0),    (0,0,0),    (1,1,1),   "true"),
-         ("convolution_4d_2images",                (2,1,3,5,8,7),(2,1,2,2,3,1),(1,1,1,1),(1,1,1,1),(0,0,0,0),  (0,0,0,0),  (1,1,1,1), "false"),
-         ("convolution_4d_4images",                (4,3,3,5,8,7),(4,3,2,2,3,1),(1,1,1,1),(1,1,1,1),(0,0,0,0),  (0,0,0,0),  (1,1,1,1), "false"),
-         ("convolution_4d_4images_padded_neg",     (4,3,3,5,8,7),(4,3,2,2,3,1),(1,1,1,1),(1,1,1,1),(-1,2,-3,2),(1,0,0,-3), (1,1,1,1), "false"),
-         ("convolution_4d_4images_strided",        (4,3,3,5,8,7),(4,3,2,2,3,1),(2,1,3,2),(1,1,1,1),(0,0,0,0),  (0,0,0,0),  (1,1,1,1), "false"),
-         ("convolution_4d_4images_dilated",        (4,3,3,5,8,7),(4,3,2,2,3,1),(1,1,1,1),(2,1,3,2),(0,0,0,0),  (0,0,0,0),  (1,1,1,1), "false"),
-         ("convolution_4d_4images_strided_dilated",(4,3,8,8,8,8),(4,3,2,2,3,1),(3,2,2,3),(2,1,3,2),(0,0,0,0),  (0,0,0,0),  (1,1,1,1), "false"),
-         ("convolution_4d_4images_strided_dilated_padded",
-                                                   (4,3,8,8,8,8),(4,3,2,2,3,1),(3,2,2,3),(2,1,3,2),(2,4,6,8),  (1,3,5,7),  (1,1,1,1), "false"),
-         ("convolution_4d_4images_strided_dilated_padded_neg",
-                                                   (4,3,8,8,8,8),(4,3,2,2,3,1),(3,2,2,3),(2,1,3,2),(-2,4,0,5), (1,3,-1,-4),(1,1,1,1), "false"),
-         ("convolution_4d_4images_strided_dilated_padded_same",
-                                                   (4,3,8,8,8,8),(4,3,2,2,3,1),(3,2,2,3),(2,1,3,2),(3,3,3,3),  (3,3,3,3),  (1,1,1,1), "false"),
-         ("convolution_2d_1image_1o1i_img_dilated",(1,1,3,5),    (1,1,2,2),    (1,1),    (1,1),    (0,0),      (0,0),      (2,2),     "true"),
-         ("convolution_2d_1image_2o1i_img_dilated",(1,1,3,5),    (2,1,2,2),    (1,1),    (1,1),    (0,0),      (0,0),      (2,2),     "true"),
-         ("convolution_2d_1image_2o2i_img_dilated",(1,2,3,5),    (2,2,2,2),    (1,1),    (1,1),    (0,0),      (0,0),      (2,2),     "true"),
-         ("convolution_2d_1image_5o3i_img_dilated",(1,3,3,5),    (5,3,2,2),    (1,1),    (1,1),    (0,0),      (0,0),      (2,2),     "true"),
-         ("convolution_2d_8image_5o3i_img_dilated",(8,3,3,5),    (5,3,2,2),    (1,1),    (1,1),    (0,0),      (0,0),      (2,2),     "true"),
-         ("convolution_2d_8image_large_5o3i_img_dilated",
-                                                   (8,3,16,16),  (5,3,2,2),    (1,1),    (1,1),    (0,0),      (0,0),      (2,2),     "false"),
-         ("convolution_2d_8image_large_5o3i_uneven_filter_img_dilated",
-                                                   (8,3,16,16),  (5,3,2,3),    (1,1),    (1,1),    (0,0),      (0,0),      (2,2),     "false"),
-         ("convolution_2d_8image_large_5o3i_uneven_filter_uneven_img_dilation_img_dilated",
-                                                   (8,3,16,16),  (5,3,2,3),    (1,1),    (1,1),    (0,0),      (0,0),      (2,3),     "false"),
-         ("convolution_3d_2image_large_5o3i_uneven_filter_uneven_img_dilation_img_dilated",
-                                                   (2,3,8,8,8),  (5,3,2,3,4),  (1,1,1),  (1,1,1),  (0,0,0),    (0,0,0),    (2,3,2),   "false"),
-         ("convolution_3d_1image_large_5o3i_padded_uneven_filter_uneven_img_dilation_img_dilated",
-                                                   (1,3,8,8,8),  (5,3,2,3,4),  (1,1,1),  (1,1,1),  (2,1,2),    (1,2,3),    (2,3,2),   "false"),
-         ("convolution_3d_2image_large_5o3i_padded_strided_uneven_filter_uneven_img_dilation_img_dilated",
-                                                   (2,3,8,8,8),  (5,3,2,3,4),  (2,3,2),  (1,1,1),  (2,1,2),    (1,2,3),    (2,3,2),   "false"),
-         ("convolution_3d_2image_large_5o3i_padded_strided_uneven_filter_uneven_img_dilation_filter_dilated_img_dilated",
-=======
 #                                                                              filter                                      data
 #         test name                                batch shape   filts shape   stride    dilation  below-pads  above-pads  dilation   bprop?
 tests = [
@@ -363,7 +305,6 @@
          ("convolution_3d_2item_large_5o3i_padded_strided_uneven_filter_uneven_data_dilation_data_dilated",
                                                    (2,3,8,8,8),  (5,3,2,3,4),  (2,3,2),  (1,1,1),  (2,1,2),    (1,2,3),    (2,3,2),   "false"),
          ("convolution_3d_2item_large_5o3i_padded_strided_uneven_filter_uneven_data_dilation_filter_dilated_data_dilated",
->>>>>>> e87b4936
                                                    (2,3,8,8,8),  (5,3,2,3,4),  (2,3,2),  (3,2,2),  (2,1,2),    (1,2,3),    (2,3,2),   "false"),
         ]
 
