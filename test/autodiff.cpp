--- conflicted
+++ resolved
@@ -72,37 +72,6 @@
         args_as_tv.push_back(static_pointer_cast<runtime::TensorView>(arg));
     }
 
-<<<<<<< HEAD
-=======
-    auto f = make_graph();
-    auto results_num = autodiff::numeric_derivative<ET>(
-        manager, backend, f, args_as_tv, .001f, f->get_parameters());
-
-    auto g = make_graph();
-    auto results_sym =
-        autodiff::backprop_derivative<ET>(manager, backend, g, args_as_tv, g->get_parameters());
-
-    return test::all_close(results_num, results_sym, rtol, atol);
-}
-
-template <typename ET>
-bool autodiff_numeric_compare_selective(
-    const std::shared_ptr<runtime::Manager>& manager,
-    const std::shared_ptr<runtime::Backend>& backend,
-    std::function<std::shared_ptr<Function>()> make_graph,
-    const std::vector<std::shared_ptr<runtime::TensorView>>& args,
-    typename ET::type rtol,
-    typename ET::type atol,
-    const std::vector<bool>& indep_param_mask)
-{
-    std::vector<std::shared_ptr<runtime::TensorView>> args_as_tv;
-
-    for (auto arg : args)
-    {
-        args_as_tv.push_back(static_pointer_cast<runtime::TensorView>(arg));
-    }
-
->>>>>>> de109721
     std::vector<std::shared_ptr<op::Parameter>> f_indep_params;
     auto f = make_graph();
 
@@ -118,11 +87,7 @@
     }
 
     auto results_num =
-<<<<<<< HEAD
         autodiff::numeric_derivative<T>(manager, backend, f, args_as_tv, .001f, f_indep_params);
-=======
-        autodiff::numeric_derivative<ET>(manager, backend, f, args_as_tv, .001f, f_indep_params);
->>>>>>> de109721
 
     std::vector<std::shared_ptr<op::Parameter>> g_indep_params;
     auto g = make_graph();
@@ -139,11 +104,7 @@
     }
 
     auto results_sym =
-<<<<<<< HEAD
         autodiff::backprop_derivative<T>(manager, backend, g, args_as_tv, g_indep_params);
-=======
-        autodiff::backprop_derivative<ET>(manager, backend, g, args_as_tv, g_indep_params);
->>>>>>> de109721
 
     return test::all_close(results_num, results_sym, rtol, atol);
 }
@@ -155,13 +116,8 @@
 
     // The numeric derivative and the symbolic one may disagree around 0, so we will dance around
     // that point by skipping (-0.01,0.01).
-<<<<<<< HEAD
     test::Uniform<float> rng_neg(-1.0f, -0.01f);
     test::Uniform<float> rng_pos(0.01f, 1.0f);
-=======
-    test::Uniform<element::Float32> rng_neg(-1.0f, -0.01f);
-    test::Uniform<element::Float32> rng_pos(0.01f, 1.0f);
->>>>>>> de109721
     auto shape = Shape{2, 3};
 
     auto make_graph = [shape]() {
@@ -172,7 +128,6 @@
 
     for (auto i = 0; i < 100; i++)
     {
-<<<<<<< HEAD
         auto x_neg = rng_neg.initialize(backend->make_primary_tensor_view<float>(shape));
 
         EXPECT_TRUE(
@@ -182,19 +137,6 @@
 
         EXPECT_TRUE(
             autodiff_numeric_compare<float>(manager, backend, make_graph, {x_pos}, .01f, .01f));
-=======
-        auto x_neg =
-            rng_neg.initialize(backend->make_parameterized_tensor_view<element::Float32>(shape));
-
-        EXPECT_TRUE(autodiff_numeric_compare<element::Float32>(
-            manager, backend, make_graph, {x_neg}, .01f, .01f));
-
-        auto x_pos =
-            rng_pos.initialize(backend->make_parameterized_tensor_view<element::Float32>(shape));
-
-        EXPECT_TRUE(autodiff_numeric_compare<element::Float32>(
-            manager, backend, make_graph, {x_pos}, .01f, .01f));
->>>>>>> de109721
     }
 }
 
@@ -281,11 +223,11 @@
 
     test::Uniform<float> rng(-1.0f, 1.0f);
     auto shape_0 = Shape{3};
-    auto x0 = rng.initialize(backend->make_primary_tensor_view<element::Float32>(shape_0));
+    auto x0 = rng.initialize(backend->make_primary_tensor_view(element::Float32::element_type(), shape_0));
     auto shape_1 = Shape{2};
-    auto x1 = rng.initialize(backend->make_primary_tensor_view<element::Float32>(shape_1));
+    auto x1 = rng.initialize(backend->make_primary_tensor_view(element::Float32::element_type(), shape_1));
     auto shape_2 = Shape{1};
-    auto x2 = rng.initialize(backend->make_primary_tensor_view<element::Float32>(shape_2));
+    auto x2 = rng.initialize(backend->make_primary_tensor_view(element::Float32::element_type(), shape_2));
 
     auto make_graph = [shape_0, shape_1, shape_2]() {
         auto X0 = make_shared<op::Parameter>(element::Float32::element_type(), shape_0);
@@ -306,11 +248,11 @@
 
     test::Uniform<float> rng(-1.0f, 1.0f);
     auto shape_0 = Shape{3, 2};
-    auto x0 = rng.initialize(backend->make_primary_tensor_view<element::Float32>(shape_0));
+    auto x0 = rng.initialize(backend->make_primary_tensor_view(element::Float32::element_type(), shape_0));
     auto shape_1 = Shape{2, 2};
-    auto x1 = rng.initialize(backend->make_primary_tensor_view<element::Float32>(shape_1));
+    auto x1 = rng.initialize(backend->make_primary_tensor_view(element::Float32::element_type(), shape_1));
     auto shape_2 = Shape{1, 2};
-    auto x2 = rng.initialize(backend->make_primary_tensor_view<element::Float32>(shape_2));
+    auto x2 = rng.initialize(backend->make_primary_tensor_view(element::Float32::element_type(), shape_2));
 
     auto make_graph = [shape_0, shape_1, shape_2]() {
         auto X0 = make_shared<op::Parameter>(element::Float32::element_type(), shape_0);
@@ -331,11 +273,11 @@
 
     test::Uniform<float> rng(-1.0f, 1.0f);
     auto shape_0 = Shape{2, 3};
-    auto x0 = rng.initialize(backend->make_primary_tensor_view<element::Float32>(shape_0));
+    auto x0 = rng.initialize(backend->make_primary_tensor_view(element::Float32::element_type(), shape_0));
     auto shape_1 = Shape{2, 2};
-    auto x1 = rng.initialize(backend->make_primary_tensor_view<element::Float32>(shape_1));
+    auto x1 = rng.initialize(backend->make_primary_tensor_view(element::Float32::element_type(), shape_1));
     auto shape_2 = Shape{2, 1};
-    auto x2 = rng.initialize(backend->make_primary_tensor_view<element::Float32>(shape_2));
+    auto x2 = rng.initialize(backend->make_primary_tensor_view(element::Float32::element_type(), shape_2));
 
     auto make_graph = [shape_0, shape_1, shape_2]() {
         auto X0 = make_shared<op::Parameter>(element::Float32::element_type(), shape_0);
@@ -401,7 +343,7 @@
 
     for (auto i = 0; i < 100; i++)
     {
-        auto x = rng.initialize(backend->make_primary_tensor_view<element::Float32>(shape));
+        auto x = rng.initialize(backend->make_primary_tensor_view<float>(shape));
 
         EXPECT_TRUE(autodiff_numeric_compare<float>(manager, backend, make_graph, {x}, .01f, .01f));
     }
@@ -422,168 +364,9 @@
 
     for (auto i = 0; i < 100; i++)
     {
-        auto x = rng.initialize(backend->make_primary_tensor_view<element::Float32>(shape));
+        auto x = rng.initialize(backend->make_primary_tensor_view<float>(shape));
 
         EXPECT_TRUE(autodiff_numeric_compare<float>(manager, backend, make_graph, {x}, .01f, .01f));
-    }
-}
-
-TEST(backwards, concat_vector)
-{
-    auto manager = runtime::Manager::get("NGVM");
-    auto backend = manager->allocate_backend();
-
-    test::Uniform<element::Float32> rng(-1.0f, 1.0f);
-    auto shape_0 = Shape{3};
-    auto x0 = rng.initialize(backend->make_parameterized_tensor_view<element::Float32>(shape_0));
-    auto shape_1 = Shape{2};
-    auto x1 = rng.initialize(backend->make_parameterized_tensor_view<element::Float32>(shape_1));
-    auto shape_2 = Shape{1};
-    auto x2 = rng.initialize(backend->make_parameterized_tensor_view<element::Float32>(shape_2));
-
-    auto make_graph = [shape_0, shape_1, shape_2]() {
-        auto X0 = make_shared<op::Parameter>(element::Float32::element_type(), shape_0);
-        auto X1 = make_shared<op::Parameter>(element::Float32::element_type(), shape_1);
-        auto X2 = make_shared<op::Parameter>(element::Float32::element_type(), shape_2);
-        return make_shared<Function>(make_shared<op::Concat>(Nodes{X0, X1, X2}, 0),
-                                     nullptr,
-                                     std::vector<std::shared_ptr<op::Parameter>>{X0, X1, X2});
-    };
-    EXPECT_TRUE(autodiff_numeric_compare<element::Float32>(
-        manager, backend, make_graph, {x0, x1, x2}, .01f, .01f));
-}
-
-TEST(backwards, concat_axis_0)
-{
-    auto manager = runtime::Manager::get("NGVM");
-    auto backend = manager->allocate_backend();
-
-    test::Uniform<element::Float32> rng(-1.0f, 1.0f);
-    auto shape_0 = Shape{3, 2};
-    auto x0 = rng.initialize(backend->make_parameterized_tensor_view<element::Float32>(shape_0));
-    auto shape_1 = Shape{2, 2};
-    auto x1 = rng.initialize(backend->make_parameterized_tensor_view<element::Float32>(shape_1));
-    auto shape_2 = Shape{1, 2};
-    auto x2 = rng.initialize(backend->make_parameterized_tensor_view<element::Float32>(shape_2));
-
-    auto make_graph = [shape_0, shape_1, shape_2]() {
-        auto X0 = make_shared<op::Parameter>(element::Float32::element_type(), shape_0);
-        auto X1 = make_shared<op::Parameter>(element::Float32::element_type(), shape_1);
-        auto X2 = make_shared<op::Parameter>(element::Float32::element_type(), shape_2);
-        return make_shared<Function>(make_shared<op::Concat>(Nodes{X0, X1, X2}, 0),
-                                     nullptr,
-                                     std::vector<std::shared_ptr<op::Parameter>>{X0, X1, X2});
-    };
-    EXPECT_TRUE(autodiff_numeric_compare<element::Float32>(
-        manager, backend, make_graph, {x0, x1, x2}, .01f, .01f));
-}
-
-TEST(backwards, concat_axis_1)
-{
-    auto manager = runtime::Manager::get("NGVM");
-    auto backend = manager->allocate_backend();
-
-    test::Uniform<element::Float32> rng(-1.0f, 1.0f);
-    auto shape_0 = Shape{2, 3};
-    auto x0 = rng.initialize(backend->make_parameterized_tensor_view<element::Float32>(shape_0));
-    auto shape_1 = Shape{2, 2};
-    auto x1 = rng.initialize(backend->make_parameterized_tensor_view<element::Float32>(shape_1));
-    auto shape_2 = Shape{2, 1};
-    auto x2 = rng.initialize(backend->make_parameterized_tensor_view<element::Float32>(shape_2));
-
-    auto make_graph = [shape_0, shape_1, shape_2]() {
-        auto X0 = make_shared<op::Parameter>(element::Float32::element_type(), shape_0);
-        auto X1 = make_shared<op::Parameter>(element::Float32::element_type(), shape_1);
-        auto X2 = make_shared<op::Parameter>(element::Float32::element_type(), shape_2);
-        return make_shared<Function>(make_shared<op::Concat>(Nodes{X0, X1, X2}, 1),
-                                     nullptr,
-                                     std::vector<std::shared_ptr<op::Parameter>>{X0, X1, X2});
-    };
-    EXPECT_TRUE(autodiff_numeric_compare<element::Float32>(
-        manager, backend, make_graph, {x0, x1, x2}, .01f, .01f));
-}
-
-TEST(backwards, ceiling)
-{
-    auto manager = runtime::Manager::get("NGVM");
-    auto backend = manager->allocate_backend();
-
-    // The numeric derivative and the symbolic one may disagree near integers, so we will dance around
-    // them.
-    test::Uniform<element::Float32> rng_minusone(-0.95f, -0.05f);
-    test::Uniform<element::Float32> rng_plusone(0.05f, 0.95f);
-    test::Uniform<element::Float32> rng_plustwo(1.05f, 1.95f);
-    auto shape = Shape{2, 3};
-
-    auto make_graph = [shape]() {
-        auto X = make_shared<op::Parameter>(element::Float32::element_type(), shape);
-        return make_shared<Function>(
-            make_shared<op::Ceiling>(X), nullptr, std::vector<std::shared_ptr<op::Parameter>>{X});
-    };
-
-    for (auto i = 0; i < 100; i++)
-    {
-        auto x_minusone = rng_minusone.initialize(
-            backend->make_parameterized_tensor_view<element::Float32>(shape));
-
-        EXPECT_TRUE(autodiff_numeric_compare<element::Float32>(
-            manager, backend, make_graph, {x_minusone}, .01f, .01f));
-
-        auto x_plusone = rng_plusone.initialize(
-            backend->make_parameterized_tensor_view<element::Float32>(shape));
-
-        EXPECT_TRUE(autodiff_numeric_compare<element::Float32>(
-            manager, backend, make_graph, {x_plusone}, .01f, .01f));
-
-        auto x_plustwo = rng_plustwo.initialize(
-            backend->make_parameterized_tensor_view<element::Float32>(shape));
-
-        EXPECT_TRUE(autodiff_numeric_compare<element::Float32>(
-            manager, backend, make_graph, {x_plustwo}, .01f, .01f));
-    }
-}
-
-TEST(backwards, cos)
-{
-    auto manager = runtime::Manager::get("NGVM");
-    auto backend = manager->allocate_backend();
-
-    test::Uniform<element::Float32> rng(-10.0f, 10.0f);
-    auto shape = Shape{2, 3};
-    auto make_graph = [shape]() {
-        auto X = make_shared<op::Parameter>(element::Float32::element_type(), shape);
-        return make_shared<Function>(
-            make_shared<op::Cos>(X), nullptr, std::vector<std::shared_ptr<op::Parameter>>{X});
-    };
-
-    for (auto i = 0; i < 100; i++)
-    {
-        auto x = rng.initialize(backend->make_parameterized_tensor_view<element::Float32>(shape));
-
-        EXPECT_TRUE(autodiff_numeric_compare<element::Float32>(
-            manager, backend, make_graph, {x}, .01f, .01f));
-    }
-}
-
-TEST(backwards, cosh)
-{
-    auto manager = runtime::Manager::get("NGVM");
-    auto backend = manager->allocate_backend();
-
-    test::Uniform<element::Float32> rng(-10.0f, 10.0f);
-    auto shape = Shape{2, 3};
-    auto make_graph = [shape]() {
-        auto X = make_shared<op::Parameter>(element::Float32::element_type(), shape);
-        return make_shared<Function>(
-            make_shared<op::Cosh>(X), nullptr, std::vector<std::shared_ptr<op::Parameter>>{X});
-    };
-
-    for (auto i = 0; i < 100; i++)
-    {
-        auto x = rng.initialize(backend->make_parameterized_tensor_view<element::Float32>(shape));
-
-        EXPECT_TRUE(autodiff_numeric_compare<element::Float32>(
-            manager, backend, make_graph, {x}, .01f, .01f));
     }
 }
 
@@ -798,46 +581,6 @@
     }
 }
 
-TEST(backwards, floor)
-{
-    auto manager = runtime::Manager::get("NGVM");
-    auto backend = manager->allocate_backend();
-
-    // The numeric derivative and the symbolic one may disagree near integers, so we will dance around
-    // them.
-    test::Uniform<element::Float32> rng_minusone(-0.95f, -0.05f);
-    test::Uniform<element::Float32> rng_plusone(0.05f, 0.95f);
-    test::Uniform<element::Float32> rng_plustwo(1.05f, 1.95f);
-    auto shape = Shape{2, 3};
-
-    auto make_graph = [shape]() {
-        auto X = make_shared<op::Parameter>(element::Float32::element_type(), shape);
-        return make_shared<Function>(
-            make_shared<op::Floor>(X), nullptr, std::vector<std::shared_ptr<op::Parameter>>{X});
-    };
-
-    for (auto i = 0; i < 100; i++)
-    {
-        auto x_minusone = rng_minusone.initialize(
-            backend->make_parameterized_tensor_view<element::Float32>(shape));
-
-        EXPECT_TRUE(autodiff_numeric_compare<element::Float32>(
-            manager, backend, make_graph, {x_minusone}, .01f, .01f));
-
-        auto x_plusone = rng_plusone.initialize(
-            backend->make_parameterized_tensor_view<element::Float32>(shape));
-
-        EXPECT_TRUE(autodiff_numeric_compare<element::Float32>(
-            manager, backend, make_graph, {x_plusone}, .01f, .01f));
-
-        auto x_plustwo = rng_plustwo.initialize(
-            backend->make_parameterized_tensor_view<element::Float32>(shape));
-
-        EXPECT_TRUE(autodiff_numeric_compare<element::Float32>(
-            manager, backend, make_graph, {x_plustwo}, .01f, .01f));
-    }
-}
-
 TEST(backwards, log)
 {
     auto manager = runtime::Manager::get("NGVM");
@@ -1026,7 +769,7 @@
 
     for (auto i = 0; i < 100; i++)
     {
-        auto x0 = backend->make_primary_tensor_view<char>(shape);
+        auto x0 = backend->make_primary_tensor_view(element::Bool::element_type(), shape);
         x0->write(vector<char>{0, 1, 0, 1, 0, 1});
         auto x1 = rng.initialize(backend->make_primary_tensor_view<float>(shape));
         auto x2 = rng.initialize(backend->make_primary_tensor_view<float>(shape));
@@ -1060,7 +803,7 @@
 
     for (auto i = 0; i < 100; i++)
     {
-        auto x0 = backend->make_primary_tensor_view<char>(shape);
+        auto x0 = backend->make_primary_tensor_view(element::Bool::element_type(), shape);
         x0->write(vector<char>{0, 1, 0, 1, 0, 1});
         auto x1 = rng.initialize(backend->make_primary_tensor_view<float>(shape));
         auto x2 = rng.initialize(backend->make_primary_tensor_view<float>(shape));
@@ -1171,174 +914,6 @@
     }
 }
 
-TEST(backwards, select)
-{
-    auto manager = runtime::Manager::get("NGVM");
-    auto backend = manager->allocate_backend();
-
-    test::Uniform<element::Float32> rng(-10.0f, 10.0f);
-    auto shape = Shape{2, 3};
-    auto make_graph = [shape]() {
-        auto X0 = make_shared<op::Parameter>(element::Bool::element_type(), shape);
-        auto X1 = make_shared<op::Parameter>(element::Float32::element_type(), shape);
-        auto X2 = make_shared<op::Parameter>(element::Float32::element_type(), shape);
-        return make_shared<Function>(make_shared<op::Select>(X0, X1, X2),
-                                     nullptr,
-                                     std::vector<std::shared_ptr<op::Parameter>>{X0, X1, X2});
-    };
-
-    for (auto i = 0; i < 100; i++)
-    {
-        auto x0 = backend->make_parameterized_tensor_view<element::Bool>(shape);
-        x0->write(vector<char>{0, 1, 0, 1, 0, 1});
-        auto x1 = rng.initialize(backend->make_parameterized_tensor_view<element::Float32>(shape));
-        auto x2 = rng.initialize(backend->make_parameterized_tensor_view<element::Float32>(shape));
-
-        EXPECT_TRUE(autodiff_numeric_compare_selective<element::Float32>(
-            manager,
-            backend,
-            make_graph,
-            {x0, x1, x2},
-            .01f,
-            .01f,
-            std::vector<bool>{false, true, true}));
-    }
-}
-
-TEST(backwards, select_nested)
-{
-    auto manager = runtime::Manager::get("NGVM");
-    auto backend = manager->allocate_backend();
-
-    test::Uniform<element::Float32> rng(-10.0f, 10.0f);
-    auto shape = Shape{2, 3};
-    auto make_graph = [shape]() {
-        auto X0 = make_shared<op::Parameter>(element::Bool::element_type(), shape);
-        auto X1 = make_shared<op::Parameter>(element::Float32::element_type(), shape);
-        auto X2 = make_shared<op::Parameter>(element::Float32::element_type(), shape);
-        return make_shared<Function>(make_shared<op::Select>(X0, X1 + X2, X2 - X1),
-                                     nullptr,
-                                     std::vector<std::shared_ptr<op::Parameter>>{X0, X1, X2});
-    };
-
-    for (auto i = 0; i < 100; i++)
-    {
-        auto x0 = backend->make_parameterized_tensor_view<element::Bool>(shape);
-        x0->write(vector<char>{0, 1, 0, 1, 0, 1});
-        auto x1 = rng.initialize(backend->make_parameterized_tensor_view<element::Float32>(shape));
-        auto x2 = rng.initialize(backend->make_parameterized_tensor_view<element::Float32>(shape));
-
-        EXPECT_TRUE(autodiff_numeric_compare_selective<element::Float32>(
-            manager,
-            backend,
-            make_graph,
-            {x0, x1, x2},
-            .01f,
-            .01f,
-            std::vector<bool>{false, true, true}));
-    }
-}
-
-TEST(backwards, sign)
-{
-    auto manager = runtime::Manager::get("NGVM");
-    auto backend = manager->allocate_backend();
-
-    // The numeric derivative and the symbolic one may disagree around 0, so we will dance around
-    // that point by skipping (-0.01,0.01).
-    test::Uniform<element::Float32> rng_neg(-1.0f, -0.01f);
-    test::Uniform<element::Float32> rng_pos(0.01f, 1.0f);
-    auto shape = Shape{2, 3};
-
-    auto make_graph = [shape]() {
-        auto X = make_shared<op::Parameter>(element::Float32::element_type(), shape);
-        return make_shared<Function>(
-            make_shared<op::Sign>(X), nullptr, std::vector<std::shared_ptr<op::Parameter>>{X});
-    };
-
-    for (auto i = 0; i < 100; i++)
-    {
-        auto x_neg =
-            rng_neg.initialize(backend->make_parameterized_tensor_view<element::Float32>(shape));
-
-        EXPECT_TRUE(autodiff_numeric_compare<element::Float32>(
-            manager, backend, make_graph, {x_neg}, .01f, .01f));
-
-        auto x_pos =
-            rng_pos.initialize(backend->make_parameterized_tensor_view<element::Float32>(shape));
-
-        EXPECT_TRUE(autodiff_numeric_compare<element::Float32>(
-            manager, backend, make_graph, {x_pos}, .01f, .01f));
-    }
-}
-
-TEST(backwards, sin)
-{
-    auto manager = runtime::Manager::get("NGVM");
-    auto backend = manager->allocate_backend();
-
-    test::Uniform<element::Float32> rng(-10.0f, 10.0f);
-    auto shape = Shape{2, 3};
-    auto make_graph = [shape]() {
-        auto X = make_shared<op::Parameter>(element::Float32::element_type(), shape);
-        return make_shared<Function>(
-            make_shared<op::Sin>(X), nullptr, std::vector<std::shared_ptr<op::Parameter>>{X});
-    };
-
-    for (auto i = 0; i < 100; i++)
-    {
-        auto x = rng.initialize(backend->make_parameterized_tensor_view<element::Float32>(shape));
-
-        EXPECT_TRUE(autodiff_numeric_compare<element::Float32>(
-            manager, backend, make_graph, {x}, .01f, .01f));
-    }
-}
-
-TEST(backwards, sinh)
-{
-    auto manager = runtime::Manager::get("NGVM");
-    auto backend = manager->allocate_backend();
-
-    test::Uniform<element::Float32> rng(-10.0f, 10.0f);
-    auto shape = Shape{2, 3};
-    auto make_graph = [shape]() {
-        auto X = make_shared<op::Parameter>(element::Float32::element_type(), shape);
-        return make_shared<Function>(
-            make_shared<op::Sinh>(X), nullptr, std::vector<std::shared_ptr<op::Parameter>>{X});
-    };
-
-    for (auto i = 0; i < 100; i++)
-    {
-        auto x = rng.initialize(backend->make_parameterized_tensor_view<element::Float32>(shape));
-
-        EXPECT_TRUE(autodiff_numeric_compare<element::Float32>(
-            manager, backend, make_graph, {x}, .01f, .01f));
-    }
-}
-
-TEST(backwards, sqrt)
-{
-    auto manager = runtime::Manager::get("NGVM");
-    auto backend = manager->allocate_backend();
-
-    // Deriv has an asymptote at 0 so we'll stay away from there.
-    test::Uniform<element::Float32> rng(0.1f, 10.0f);
-    auto shape = Shape{2, 3};
-    auto make_graph = [shape]() {
-        auto X = make_shared<op::Parameter>(element::Float32::element_type(), shape);
-        return make_shared<Function>(
-            make_shared<op::Sqrt>(X), nullptr, std::vector<std::shared_ptr<op::Parameter>>{X});
-    };
-
-    for (auto i = 0; i < 100; i++)
-    {
-        auto x = rng.initialize(backend->make_parameterized_tensor_view<element::Float32>(shape));
-
-        EXPECT_TRUE(autodiff_numeric_compare<element::Float32>(
-            manager, backend, make_graph, {x}, .01f, .01f));
-    }
-}
-
 TEST(backwards, subtract)
 {
     auto manager = runtime::Manager::get("NGVM");
@@ -1414,64 +989,6 @@
     }
 }
 
-TEST(backwards, tan)
-{
-    auto manager = runtime::Manager::get("NGVM");
-    auto backend = manager->allocate_backend();
-
-    auto pi = 3.14159f;
-
-    // Stay away from the asymptotes at 6 and 12 o'clock.
-    auto slop = 0.1f;
-    test::Uniform<element::Float32> rng_r(-pi / 2 + slop, pi / 2 - slop);
-    test::Uniform<element::Float32> rng_l(pi / 2 + slop, (3 * pi) / 2 - slop);
-
-    auto shape = Shape{2, 3};
-
-    auto make_graph = [shape]() {
-        auto X = make_shared<op::Parameter>(element::Float32::element_type(), shape);
-        return make_shared<Function>(
-            make_shared<op::Tan>(X), nullptr, std::vector<std::shared_ptr<op::Parameter>>{X});
-    };
-
-    for (auto i = 0; i < 100; i++)
-    {
-        auto x_r =
-            rng_r.initialize(backend->make_parameterized_tensor_view<element::Float32>(shape));
-
-        EXPECT_TRUE(autodiff_numeric_compare<element::Float32>(
-            manager, backend, make_graph, {x_r}, .01f, .01f));
-
-        auto x_l =
-            rng_l.initialize(backend->make_parameterized_tensor_view<element::Float32>(shape));
-
-        EXPECT_TRUE(autodiff_numeric_compare<element::Float32>(
-            manager, backend, make_graph, {x_l}, .01f, .01f));
-    }
-}
-
-TEST(backwards, tanh)
-{
-    auto manager = runtime::Manager::get("NGVM");
-    auto backend = manager->allocate_backend();
-
-    test::Uniform<element::Float32> rng(-10.0f, 10.0f);
-    auto shape = Shape{2, 3};
-    auto make_graph = [shape]() {
-        auto X = make_shared<op::Parameter>(element::Float32::element_type(), shape);
-        return make_shared<Function>(
-            make_shared<op::Tanh>(X), nullptr, std::vector<std::shared_ptr<op::Parameter>>{X});
-    };
-
-    for (auto i = 0; i < 100; i++)
-    {
-        auto x = rng.initialize(backend->make_parameterized_tensor_view<element::Float32>(shape));
-
-        EXPECT_TRUE(autodiff_numeric_compare<element::Float32>(
-            manager, backend, make_graph, {x}, .01f, .01f));
-    }
-}
-
 TEST(backwards, abc)
 {
     auto manager = runtime::Manager::get("NGVM");
