--- conflicted
+++ resolved
@@ -123,11 +123,7 @@
     ASSERT_NE(node_cast, nullptr);
 
     ASSERT_TRUE(nullptr != new_node);
-<<<<<<< HEAD
-    ASSERT_TRUE(new_args == as_output_vector(new_node->get_arguments()));
-=======
     ASSERT_TRUE(new_args == new_node->input_values());
->>>>>>> 2a8487e4
     ASSERT_TRUE(node_cast->get_concatenation_axis() == axis);
 }
 
@@ -137,11 +133,7 @@
     vector<float> c{2.4f};
     auto& et = element::f32;
     auto node = op::Constant::create(et, shape, c);
-<<<<<<< HEAD
-    auto new_node = node->clone_with_new_inputs({});
-=======
     auto new_node = node->clone_with_new_inputs(OutputVector{});
->>>>>>> 2a8487e4
     auto node_cast = as_type_ptr<op::Constant>(new_node);
     ASSERT_NE(node_cast, nullptr);
     ASSERT_TRUE(nullptr != new_node);
@@ -307,11 +299,7 @@
     ASSERT_NE(node_cast, nullptr);
 
     ASSERT_TRUE(nullptr != new_node);
-<<<<<<< HEAD
-    ASSERT_TRUE(new_args == as_output_vector(new_node->get_arguments()));
-=======
     ASSERT_TRUE(new_args == new_node->input_values());
->>>>>>> 2a8487e4
 }
 
 TEST(copy, sign)
