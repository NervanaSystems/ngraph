--- conflicted
+++ resolved
@@ -131,12 +131,8 @@
     ASSERT_EQ(dot->get_input_ops()[1], arg0);
     try
     {
-<<<<<<< HEAD
-        auto f = make_shared<Function>(dot, result_type, op::Parameters{arg0, arg1, arg3});
+        auto f = make_shared<Function>(dot, op::Parameters{arg0, arg1, arg3});
         f->get_ops();
-=======
-        auto f = make_shared<Function>(dot, op::Parameters{arg0, arg1, arg3});
->>>>>>> d092cb91
         // Should have thrown, so fail if it didn't
         FAIL() << "Undeclared parameter not detected.";
     }
