--- conflicted
+++ resolved
@@ -151,7 +151,6 @@
     ASSERT_EQ(add1->get_output_shape(0), Shape{7});
 }
 
-<<<<<<< HEAD
 TEST(build_graph, tensor_iterator)
 {
     // Common to all cells
@@ -191,7 +190,8 @@
         // TensorIterator outputs
         OutputVector{// axis=1, start=0, stride=1, part_size=1, end=40
                      make_shared<op::SliceOutput>(Yseq, 1, 0, 1, 1, 40)});
-=======
+}
+
 TEST(build_graph, multi_output_split)
 {
     const auto data = make_shared<op::Parameter>(element::f32, Shape{64, 8, 100, 150});
@@ -206,5 +206,4 @@
                                                   Strides{1, 1},
                                                   2);
     EXPECT_EQ(conv->get_shape(), (Shape{64, 128, 91, 131}));
->>>>>>> d3016b24
 }