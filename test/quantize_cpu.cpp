--- conflicted
+++ resolved
@@ -205,7 +205,6 @@
     DequantizeTest<int8_t>(42, -1.0f, 300.0f, static_cast<float>(99.212601));
 }
 
-<<<<<<< HEAD
 TEST(quantize_cpu, quantizedConv2D_small)
 {
     Shape shape_a{1, 1, 3, 4}; // input shape
@@ -253,7 +252,8 @@
               read_vector<int8_t>(result));
     EXPECT_EQ((vector<float>{22.0}), read_vector<float>(result_min));
     EXPECT_EQ((vector<float>{90.0}), read_vector<float>(result_max));
-=======
+}
+
 TEST(quantize_cpu, quantize_to_uint8_small)
 {
     vector<float> a_data = {-85.0, 0.0, 2.0, 10.0, 15.0};
@@ -330,5 +330,4 @@
     EXPECT_EQ((vector<int8_t>{-127, 0, 1, 3, 5, 64, 127, 127}), read_vector<int8_t>(result));
     EXPECT_EQ((vector<float>{-127}), read_vector<float>(result_min));
     EXPECT_EQ((vector<float>{127}), read_vector<float>(result_max));
->>>>>>> 0723126a
 }