//*****************************************************************************
// Copyright 2017-2020 Intel Corporation
//
// Licensed under the Apache License, Version 2.0 (the "License");
// you may not use this file except in compliance with the License.
// You may obtain a copy of the License at
//
//     http://www.apache.org/licenses/LICENSE-2.0
//
// Unless required by applicable law or agreed to in writing, software
// distributed under the License is distributed on an "AS IS" BASIS,
// WITHOUT WARRANTIES OR CONDITIONS OF ANY KIND, either express or implied.
// See the License for the specific language governing permissions and
// limitations under the License.
//*****************************************************************************

#include <cmath>
#include <cstddef>
#include <string>
#include <vector>

#include "gmock/gmock.h"
#include "gtest/gtest.h"

#include "ngraph/node.hpp"
#include "ngraph/node_output.hpp"
#include "ngraph/op/abs.hpp"
#include "ngraph/op/acos.hpp"
#include "ngraph/op/add.hpp"
#include "ngraph/op/asin.hpp"
#include "ngraph/op/atan.hpp"
#include "ngraph/op/ceiling.hpp"
#include "ngraph/op/concat.hpp"
#include "ngraph/op/constant.hpp"
<<<<<<< HEAD
#include "ngraph/op/cos.hpp"
#include "ngraph/op/cosh.hpp"
#include "ngraph/op/erf.hpp"
#include "ngraph/op/exp.hpp"
#include "ngraph/op/floor.hpp"
#include "ngraph/op/log.hpp"
=======
#include "ngraph/op/convert.hpp"
#include "ngraph/op/fused/squeeze.hpp"
#include "ngraph/op/fused/unsqueeze.hpp"
#include "ngraph/op/gather.hpp"
#include "ngraph/op/min.hpp"
>>>>>>> 87ff1101
#include "ngraph/op/minimum.hpp"
#include "ngraph/op/negative.hpp"
#include "ngraph/op/non_zero.hpp"
#include "ngraph/op/not.hpp"
#include "ngraph/op/parameter.hpp"
#include "ngraph/op/range.hpp"
#include "ngraph/op/relu.hpp"
#include "ngraph/op/round.hpp"
#include "ngraph/op/shape_of.hpp"
#include "ngraph/op/sigmoid.hpp"
#include "ngraph/op/sign.hpp"
#include "ngraph/op/sin.hpp"
#include "ngraph/op/sinh.hpp"
#include "ngraph/op/sqrt.hpp"
#include "ngraph/op/stop_gradient.hpp"
#include "ngraph/op/tan.hpp"
#include "ngraph/op/tanh.hpp"
#include "ngraph/runtime/backend.hpp"
#include "ngraph/runtime/host_tensor.hpp"
#include "ngraph/validation_util.hpp"
#include "util/test_tools.hpp"
#include "util/type_prop.hpp"

using namespace std;
using namespace ngraph;

#define ASSERT_FLOAT_VECTORS_EQ(expected, result)                                                  \
    ASSERT_EQ(expected.size(), result.size()) << "Array sizes differ.";                            \
    for (size_t i = 0; i < expected.size(); ++i)                                                   \
    {                                                                                              \
        ASSERT_FLOAT_EQ(expected[i], result[i]) << "at index: " << i;                              \
    }

TEST(eval, bad_get_data_ptr)
{
    HostTensor c(element::f32, Shape{});
    *c.get_data_ptr<float>() = 1.0;
    EXPECT_EQ(*c.get_data_ptr<element::Type_t::f32>(), 1.0);
    try
    {
        c.get_data_ptr<element::Type_t::f64>();
        FAIL() << "Bad type not detected.";
    }
    catch (const CheckFailure& error)
    {
        EXPECT_HAS_SUBSTRING(error.what(), std::string("get_data_ptr"));
    }
    try
    {
        c.get_data_ptr<element::Type_t::i32>();
        FAIL() << "Bad type not detected.";
    }
    catch (const CheckFailure& error)
    {
        EXPECT_HAS_SUBSTRING(error.what(), std::string("get_data_ptr"));
    }
}

TEST(eval, max_eval_parameter)
{
    auto p = make_shared<op::Parameter>(element::i64, Shape{});

    auto result = maximum_value(p);
    EXPECT_FALSE(result.first);
    EXPECT_EQ(result.second, numeric_limits<uint64_t>::max());
}

TEST(eval, max_eval_constant)
{
    auto c = op::Constant::create<int64_t>(element::i64, Shape{}, {27});
    auto result = maximum_value(c);
    ASSERT_TRUE(result.first);
    EXPECT_EQ(result.second, 27);
}

TEST(eval, max_eval_minimum_constant)
{
    auto c = op::Constant::create<int64_t>(element::i64, Shape{}, {27});
    auto p = make_shared<op::Parameter>(element::i64, Shape{});
    auto m = make_shared<op::Minimum>(c, p);
    auto result = maximum_value(m);
    ASSERT_TRUE(result.first);
    EXPECT_EQ(result.second, 27);
}

TEST(eval, max_eval_reduce_min)
{
    auto concat = make_shared<op::v0::Convert>(
        make_shared<op::v0::Concat>(
            OutputVector{make_shared<op::v0::Parameter>(element::i64, Shape{4}),
                         make_shared<op::v0::Constant>(element::i64, Shape{4}, 37)},
            0),
        element::i32);
    auto reduce = make_shared<op::v0::Convert>(
        make_shared<op::v1::ReduceMin>(concat,
                                       make_shared<op::v0::Constant>(element::i32, Shape{1}, 0)),
        element::i64);
    auto squeezes = make_shared<op::v0::Squeeze>(
        make_shared<op::v0::Unsqueeze>(reduce,
                                       make_shared<op::v0::Constant>(element::i32, Shape{1}, 0)),
        make_shared<op::v0::Constant>(element::i64, Shape{1}, 0));
    EXPECT_EQ(maximum_value(squeezes).second, 37);
}

TEST(eval, evaluate_shape_of)
{
    auto p = make_shared<op::Parameter>(element::f32, PartialShape{-1, -1});
    auto so = make_shared<op::v0::ShapeOf>(p);
    auto fun = make_shared<Function>(OutputVector{so}, ParameterVector{p});
    auto result = make_shared<HostTensor>();
    ASSERT_TRUE(fun->evaluate({result},
                              {make_host_tensor<element::Type_t::f32>(
                                  Shape{2, 3}, {0.0f, 1.0f, 2.0f, 3.0f, 4.0f, 5.0f})}));
    EXPECT_EQ(result->get_element_type(), element::i64);
    EXPECT_EQ(result->get_partial_shape(), (PartialShape{2}));
    auto result_shape = read_vector<int64_t>(result);
    vector<int64_t> arg_shape{2, 3};
    ASSERT_EQ(result_shape, arg_shape);
}

TEST(eval, evaluate_dynamic_range_sum)
{
    auto p_start = make_shared<op::Parameter>(element::f32, PartialShape{});
    auto p_stop = make_shared<op::Parameter>(element::f32, PartialShape{});
    auto p_step = make_shared<op::Parameter>(element::f32, PartialShape{});
    auto p1 = make_shared<op::Parameter>(element::f32, PartialShape{});
    auto range = make_shared<op::v0::Range>(p_start, p_stop, p_step);
    auto add = make_shared<op::v1::Add>(range, p1);
    auto fun =
        make_shared<Function>(OutputVector{add}, ParameterVector{p_start, p_stop, p_step, p1});
    auto result_tensor = make_shared<HostTensor>();
    ASSERT_TRUE(fun->evaluate({result_tensor},
                              {make_host_tensor<element::Type_t::f32>({}, {1.0f}),
                               make_host_tensor<element::Type_t::f32>({}, {10.0f}),
                               make_host_tensor<element::Type_t::f32>({}, {3.0f}),
                               make_host_tensor<element::Type_t::f32>({}, {7.0f})}));
    EXPECT_EQ(result_tensor->get_element_type(), element::f32);
    EXPECT_EQ(result_tensor->get_partial_shape(), (PartialShape{3}));
    auto cval = read_vector<float>(result_tensor);
    vector<float> seq{8.0f, 11.0f, 14.0f};
    ASSERT_EQ(cval, seq);
}

#ifdef NGRAPH_INTERPRETER_ENABLE
TEST(eval, interpret_dynamic_range_sum)
{
    auto p_start = make_shared<op::Parameter>(element::f32, PartialShape{});
    auto p_stop = make_shared<op::Parameter>(element::f32, PartialShape{});
    auto p_step = make_shared<op::Parameter>(element::f32, PartialShape{});
    auto p1 = make_shared<op::Parameter>(element::f32, PartialShape{});
    auto range = make_shared<op::v0::Range>(p_start, p_stop, p_step);
    auto add = make_shared<op::v1::Add>(range, p1);
    auto fun =
        make_shared<Function>(OutputVector{add}, ParameterVector{p_start, p_stop, p_step, p1});
    auto backend = runtime::Backend::create("INTERPRETER");
    auto p_start_val = backend->create_tensor(element::f32, Shape{});
    copy_data(p_start_val, vector<float>{1.0f});
    auto p_stop_val = backend->create_tensor(element::f32, Shape{});
    copy_data(p_stop_val, vector<float>{10.0f});
    auto p_step_val = backend->create_tensor(element::f32, Shape{});
    copy_data(p_step_val, vector<float>{3.0f});
    auto p1_val = backend->create_tensor(element::f32, Shape{});
    copy_data(p1_val, vector<float>{7.0f});
    auto result = backend->create_tensor();
    auto cfun = backend->compile(fun);
    cfun->call({result}, {p_start_val, p_stop_val, p_step_val, p1_val});
    EXPECT_EQ(result->get_element_type(), element::f32);
    EXPECT_EQ(result->get_partial_shape(), (PartialShape{3}));
    auto result_val = read_vector<float>(result);
    vector<float> seq{8.0f, 11.0f, 14.0f};
    ASSERT_EQ(result_val, seq);
}
#endif

<<<<<<< HEAD
TEST(eval, evaluate_abs)
{
    auto p = make_shared<op::Parameter>(element::f32, Shape{2, 3});
    auto abs = make_shared<op::Abs>(p);
    auto fun = make_shared<Function>(OutputVector{abs}, ParameterVector{p});
    auto result = make_shared<HostTensor>();
    ASSERT_TRUE(fun->evaluate({result},
                              {make_host_tensor<element::Type_t::f32>(
                                  Shape{2, 3}, {0.0f, -1.0f, -2.0f, -3.0f, 4.0f, 5.0f})}));
    EXPECT_EQ(result->get_element_type(), element::f32);
    auto result_val = read_vector<float>(result);
    vector<float> expec{0.0f, 1.0f, 2.0f, 3.0f, 4.0f, 5.0f};
    ASSERT_EQ(result_val, expec);
}

TEST(eval, evaluate_erf)
{
    auto p = make_shared<op::Parameter>(element::f32, Shape{2, 3});
    auto erf = make_shared<op::Erf>(p);
    auto fun = make_shared<Function>(OutputVector{erf}, ParameterVector{p});
    auto result = make_shared<HostTensor>();
    ASSERT_TRUE(fun->evaluate({result},
                              {make_host_tensor<element::Type_t::f32>(
                                  Shape{2, 3}, {0.0f, -1.0f, -2.0f, -3.0f, 4.0f, 5.0f})}));
    EXPECT_EQ(result->get_element_type(), element::f32);
    auto result_val = read_vector<float>(result);
    vector<float> expec{std::erf(0.0f),
                        std::erf(-1.0f),
                        std::erf(-2.0f),
                        std::erf(-3.0f),
                        std::erf(4.0f),
                        std::erf(5.0f)};
    ASSERT_EQ(result_val, expec);
}

TEST(eval, evaluate_exp)
{
    auto p = make_shared<op::Parameter>(element::f32, Shape{2, 3});
    auto exp = make_shared<op::Exp>(p);
    auto fun = make_shared<Function>(OutputVector{exp}, ParameterVector{p});
    auto result = make_shared<HostTensor>();
    ASSERT_TRUE(fun->evaluate({result},
                              {make_host_tensor<element::Type_t::f32>(
                                  Shape{2, 3}, {0.0f, -1.0f, -2.0f, -3.0f, 4.0f, 5.0f})}));
    EXPECT_EQ(result->get_element_type(), element::f32);
    auto result_val = read_vector<float>(result);
    vector<float> expec{std::exp(0.0f),
                        std::exp(-1.0f),
                        std::exp(-2.0f),
                        std::exp(-3.0f),
                        std::exp(4.0f),
                        std::exp(5.0f)};
    ASSERT_FLOAT_VECTORS_EQ(expec, result_val);
}

TEST(eval, evaluate_floor)
{
    auto p = make_shared<op::Parameter>(element::f32, Shape{2, 2});
    auto floor = make_shared<op::Floor>(p);
    auto fun = make_shared<Function>(OutputVector{floor}, ParameterVector{p});
    auto result = make_shared<HostTensor>();
    ASSERT_TRUE(fun->evaluate(
        {result},
        {make_host_tensor<element::Type_t::f32>(Shape{2, 2}, {-2.5f, -2.0f, 0.3f, 4.8f})}));
    EXPECT_EQ(result->get_element_type(), element::f32);
    auto result_val = read_vector<float>(result);
    vector<float> expec{-3.0f, -2.0f, 0.0f, 4.0f};
    ASSERT_EQ(result_val, expec);
}

TEST(eval, evaluate_floor_int32)
{
    auto p = make_shared<op::Parameter>(element::i32, Shape{2, 2});
    auto floor = make_shared<op::Floor>(p);
    auto fun = make_shared<Function>(OutputVector{floor}, ParameterVector{p});
    auto result = make_shared<HostTensor>();
    ASSERT_TRUE(fun->evaluate({result},
                              {make_host_tensor<element::Type_t::i32>(
                                  Shape{2, 2}, {-2, -136314888, 0x40000010, 0x40000001})}));
    EXPECT_EQ(result->get_element_type(), element::i32);
    auto result_val = read_vector<int32_t>(result);
    vector<int32_t> expec{-2, -136314888, 0x40000010, 0x40000001};
    ASSERT_EQ(result_val, expec);
}

TEST(eval, evaluate_log)
{
    auto p = make_shared<op::Parameter>(element::f32, Shape{2, 2, 2});
    auto log = make_shared<op::Log>(p);
    auto fun = make_shared<Function>(OutputVector{log}, ParameterVector{p});
    auto result = make_shared<HostTensor>();
    ASSERT_TRUE(
        fun->evaluate({result},
                      {make_host_tensor<element::Type_t::f32>(
                          Shape{2, 2, 2}, {0.125f, 0.25f, 0.5f, 1.f, 2.f, 4.f, 8.f, 16.f})}));
    EXPECT_EQ(result->get_element_type(), element::f32);
    auto result_val = read_vector<float>(result);
    vector<float> expec{std::log(0.125f),
                        std::log(0.25f),
                        std::log(0.5f),
                        std::log(1.f),
                        std::log(2.f),
                        std::log(4.f),
                        std::log(8.f),
                        std::log(16.f)};
    ASSERT_EQ(result_val, expec);
}

TEST(eval, evaluate_negative_f32)
{
    auto p = make_shared<op::Parameter>(element::f32, Shape{2, 5});
    auto negate = make_shared<op::Negative>(p);
    auto fun = make_shared<Function>(OutputVector{negate}, ParameterVector{p});
    auto result = make_shared<HostTensor>();
    ASSERT_TRUE(fun->evaluate(
        {result},
        {make_host_tensor<element::Type_t::f32>(
            Shape{2, 5},
            {1.35f, 8.76f, -8.0f, 17.234f, -2.121f, 1.0f, 8.7f, -8.92f, 17.0f, -1.0f})}));
    EXPECT_EQ(result->get_element_type(), element::f32);
    auto result_val = read_vector<float>(result);
    vector<float> expec{-1.35f, -8.76f, 8.0f, -17.234f, 2.121f, -1.0f, -8.7f, 8.92f, -17.0f, 1.0f};
    ASSERT_EQ(result_val, expec);
}

TEST(eval, evaluate_negative_i32)
{
    auto p = make_shared<op::Parameter>(element::i32, Shape{2, 5});
    auto negate = make_shared<op::Negative>(p);
    auto fun = make_shared<Function>(OutputVector{negate}, ParameterVector{p});
    auto result = make_shared<HostTensor>();
    ASSERT_TRUE(fun->evaluate({result},
                              {make_host_tensor<element::Type_t::i32>(
                                  Shape{2, 5}, {1, 8, -8, 17, -2, 1, 8, -8, 17, 0})}));
    EXPECT_EQ(result->get_element_type(), element::i32);
    auto result_val = read_vector<int32_t>(result);
    vector<int32_t> expec{-1, -8, 8, -17, 2, -1, -8, 8, -17, 0};
    ASSERT_EQ(result_val, expec);
}

TEST(eval, evaluate_relu_2Ffprop_f32)
{
    auto p = make_shared<op::Parameter>(element::f32, Shape{2, 5});
    auto relu = make_shared<op::Relu>(p);
    auto fun = make_shared<Function>(OutputVector{relu}, ParameterVector{p});
    auto result = make_shared<HostTensor>();
    ASSERT_TRUE(fun->evaluate({result},
                              {make_host_tensor<element::Type_t::f32>(
                                  Shape{2, 5}, {1, 8, -8, 17, -0.5, 0.1, 8.5, -8, 17, -0.5})}));
    EXPECT_EQ(result->get_element_type(), element::f32);
    auto result_val = read_vector<float>(result);
    vector<float> expec{1, 8, 0, 17, 0, 0.1, 8.5, 0, 17, 0};
    ASSERT_EQ(result_val, expec);
}

TEST(eval, evaluate_relu_2Ffprop_i32)
{
    auto p = make_shared<op::Parameter>(element::i32, Shape{2, 5});
    auto relu = make_shared<op::Relu>(p);
    auto fun = make_shared<Function>(OutputVector{relu}, ParameterVector{p});
    auto result = make_shared<HostTensor>();
    ASSERT_TRUE(fun->evaluate({result},
                              {make_host_tensor<element::Type_t::i32>(
                                  Shape{2, 5}, {1, 8, -8, 17, -2, 1, 8, -8, 17, -1})}));
    EXPECT_EQ(result->get_element_type(), element::i32);
    auto result_val = read_vector<int32_t>(result);
    vector<int32_t> expec{1, 8, 0, 17, 0, 1, 8, 0, 17, 0};
    ASSERT_EQ(result_val, expec);
}

TEST(eval, evaluate_round)
{
    auto p = make_shared<op::Parameter>(element::f32, Shape{5});
    auto round = make_shared<op::Round>(p);
    auto fun = make_shared<Function>(OutputVector{round}, ParameterVector{p});
    auto result = make_shared<HostTensor>();
    ASSERT_TRUE(fun->evaluate(
        {result},
        {make_host_tensor<element::Type_t::f32>(Shape{5}, {0.9f, 2.5f, 2.3f, 1.5f, -4.5f})}));
    EXPECT_EQ(result->get_element_type(), element::f32);
    auto result_val = read_vector<float>(result);
    vector<float> expec{1.0f, 2.0f, 2.0f, 2.0f, -4.0f};
    ASSERT_EQ(result_val, expec);
}

TEST(eval, evaluate_round_2D)
{
    auto p = make_shared<op::Parameter>(element::f32, Shape{3, 5});
    auto round = make_shared<op::Round>(p);
    auto fun = make_shared<Function>(OutputVector{round}, ParameterVector{p});
    auto result = make_shared<HostTensor>();
    ASSERT_TRUE(fun->evaluate({result},
                              {make_host_tensor<element::Type_t::f32>(Shape{3, 5},
                                                                      {0.1f,
                                                                       0.5f,
                                                                       0.9f,
                                                                       1.2f,
                                                                       1.5f,
                                                                       1.8f,
                                                                       2.3f,
                                                                       2.5f,
                                                                       2.7f,
                                                                       -1.1f,
                                                                       -1.5f,
                                                                       -1.9f,
                                                                       -2.2f,
                                                                       -2.5f,
                                                                       -2.8f})}));
    EXPECT_EQ(result->get_element_type(), element::f32);
    auto result_val = read_vector<float>(result);
    vector<float> expec{
        0.f, 0.f, 1.f, 1.f, 2.f, 2.f, 2.f, 2.f, 3.f, -1.f, -2.f, -2.f, -2.f, -2.f, -3.f};
    ASSERT_EQ(result_val, expec);
}

TEST(eval, evaluate_sigmoid)
{
    auto p = make_shared<op::Parameter>(element::f32, Shape{1, 1, 2, 2});
    auto sigmoid = make_shared<op::Sigmoid>(p);
    auto fun = make_shared<Function>(OutputVector{sigmoid}, ParameterVector{p});
    auto result = make_shared<HostTensor>();

    float x1 = 1.0f;
    float x2 = 4.0f;
    float sigma1 = 1.0f / (1.0f + std::exp(-x1));
    float sigma2 = 1.0f / (1.0f + std::exp(-x2));
    ASSERT_TRUE(fun->evaluate(
        {result}, {make_host_tensor<element::Type_t::f32>(Shape{1, 1, 2, 2}, {x1, x2, x1, x2})}));
    EXPECT_EQ(result->get_element_type(), element::f32);
    auto result_val = read_vector<float>(result);
    vector<float> expec{sigma1, sigma2, sigma1, sigma2};
    EXPECT_EQ(result_val.size(), expec.size());
}

TEST(eval, evaluate_sign)
{
    auto p = make_shared<op::Parameter>(element::f32, Shape{2, 3});
    auto sign = make_shared<op::Sign>(p);
    auto fun = make_shared<Function>(OutputVector{sign}, ParameterVector{p});
    auto result = make_shared<HostTensor>();

    ASSERT_TRUE(fun->evaluate(
        {result},
        {make_host_tensor<element::Type_t::f32>(Shape{2, 3}, {1, -2, 0, -4.8f, 4.8f, -0.0f})}));
    EXPECT_EQ(result->get_element_type(), element::f32);
    auto result_val = read_vector<float>(result);
    vector<float> expec{1, -1, 0, -1, 1, 0};
    ASSERT_EQ(result_val, expec);
}

TEST(eval, evaluate_sin)
{
    auto p = make_shared<op::Parameter>(element::f32, Shape{11});
    auto sin = make_shared<op::Sin>(p);
    auto fun = make_shared<Function>(OutputVector{sin}, ParameterVector{p});
    auto result = make_shared<HostTensor>();

    ASSERT_TRUE(fun->evaluate(
        {result},
        {make_host_tensor<element::Type_t::f32>(
            Shape{11}, {0.f, 0.25f, -0.25f, 0.5f, -0.5f, 1.f, -1.f, 2.f, -2.f, 4.f, -4.f})}));
    EXPECT_EQ(result->get_element_type(), element::f32);
    auto result_val = read_vector<float>(result);
    vector<float> expec{0.00000000f,
                        0.24740396f,
                        -0.24740396f,
                        0.47942554f,
                        -0.47942554f,
                        0.84147098f,
                        -0.84147098f,
                        0.90929743f,
                        -0.90929743f,
                        -0.75680250f,
                        0.75680250f};
    ASSERT_FLOAT_VECTORS_EQ(expec, result_val);
}

TEST(eval, evaluate_sinh)
{
    auto p = make_shared<op::Parameter>(element::f32, Shape{6});
    auto sinh = make_shared<op::Sinh>(p);
    auto fun = make_shared<Function>(OutputVector{sinh}, ParameterVector{p});
    auto result = make_shared<HostTensor>();

    vector<float> input{1.0f, 0.0f, -0.0f, -1.0f, 5.0f, -5.0f};
    ASSERT_TRUE(fun->evaluate({result}, {make_host_tensor<element::Type_t::f32>(Shape{6}, input)}));
    EXPECT_EQ(result->get_element_type(), element::f32);
    auto result_val = read_vector<float>(result);
    std::transform(
        input.begin(), input.end(), input.begin(), [](float x) -> float { return sinhf(x); });
    ASSERT_FLOAT_VECTORS_EQ(input, result_val);
}

TEST(eval, evaluate_sqrt)
{
    auto p = make_shared<op::Parameter>(element::f32, Shape{6});
    auto sqrt = make_shared<op::Sqrt>(p);
    auto fun = make_shared<Function>(OutputVector{sqrt}, ParameterVector{p});
    auto result = make_shared<HostTensor>();

    vector<float> input{16, 4, 81, 100, 10000, 0};
    ASSERT_TRUE(fun->evaluate({result}, {make_host_tensor<element::Type_t::f32>(Shape{6}, input)}));
    EXPECT_EQ(result->get_element_type(), element::f32);
    auto result_val = read_vector<float>(result);
    vector<float> expec{4, 2, 9, 10, 100, 0};
    ASSERT_FLOAT_VECTORS_EQ(expec, result_val);
}

TEST(eval, evaluate_acos)
{
    auto p = make_shared<op::Parameter>(element::f32, Shape{11});
    auto acos = make_shared<op::Acos>(p);
    auto fun = make_shared<Function>(OutputVector{acos}, ParameterVector{p});
    auto result = make_shared<HostTensor>();

    vector<float> input{-1.f, -0.75f, -0.5f, -0.25f, -0.125f, 0.f, 0.125f, 0.25f, 0.5f, 0.75f, 1.f};
    ASSERT_TRUE(
        fun->evaluate({result}, {make_host_tensor<element::Type_t::f32>(Shape{11}, input)}));
    EXPECT_EQ(result->get_element_type(), element::f32);
    auto result_val = read_vector<float>(result);
    std::transform(
        input.begin(), input.end(), input.begin(), [](float x) -> float { return std::acos(x); });
    ASSERT_FLOAT_VECTORS_EQ(input, result_val);
}

TEST(eval, evaluate_asin)
{
    auto p = make_shared<op::Parameter>(element::f32, Shape{11});
    auto asin = make_shared<op::Asin>(p);
    auto fun = make_shared<Function>(OutputVector{asin}, ParameterVector{p});
    auto result = make_shared<HostTensor>();

    vector<float> input{-1.f, -0.75f, -0.5f, -0.25f, -0.125f, 0.f, 0.125f, 0.25f, 0.5f, 0.75f, 1.f};
    ASSERT_TRUE(
        fun->evaluate({result}, {make_host_tensor<element::Type_t::f32>(Shape{11}, input)}));
    EXPECT_EQ(result->get_element_type(), element::f32);
    auto result_val = read_vector<float>(result);
    std::transform(
        input.begin(), input.end(), input.begin(), [](float x) -> float { return std::asin(x); });

    ASSERT_FLOAT_VECTORS_EQ(input, result_val);
}

TEST(eval, evaluate_atan)
{
    auto p = make_shared<op::Parameter>(element::f32, Shape{11});
    auto atan = make_shared<op::Atan>(p);
    auto fun = make_shared<Function>(OutputVector{atan}, ParameterVector{p});
    auto result = make_shared<HostTensor>();

    vector<float> input{-4.f, -2.f, -1.f, -0.5f, -0.25f, 0.f, 0.25f, 0.5f, 1.f, 2.f, 4.f};
    ASSERT_TRUE(
        fun->evaluate({result}, {make_host_tensor<element::Type_t::f32>(Shape{11}, input)}));
    EXPECT_EQ(result->get_element_type(), element::f32);
    auto result_val = read_vector<float>(result);
    std::transform(
        input.begin(), input.end(), input.begin(), [](float x) -> float { return std::atan(x); });

    ASSERT_FLOAT_VECTORS_EQ(input, result_val);
}

TEST(eval, evaluate_ceiling)
{
    auto p = make_shared<op::Parameter>(element::f32, Shape{2, 2});
    auto ceil = make_shared<op::Ceiling>(p);
    auto fun = make_shared<Function>(OutputVector{ceil}, ParameterVector{p});
    auto result = make_shared<HostTensor>();

    vector<float> input{-2.5f, -2.0f, 0.3f, 4.8f};
    ASSERT_TRUE(
        fun->evaluate({result}, {make_host_tensor<element::Type_t::f32>(Shape{2, 2}, input)}));
    EXPECT_EQ(result->get_element_type(), element::f32);
    auto result_val = read_vector<float>(result);
    vector<float> expec{-2.0f, -2.0f, 1.0f, 5.0f};
    ASSERT_EQ(result_val, expec);
}

TEST(eval, evaluate_cos)
{
    auto p = make_shared<op::Parameter>(element::f32, Shape{11});
    auto cos = make_shared<op::Cos>(p);
    auto fun = make_shared<Function>(OutputVector{cos}, ParameterVector{p});
    auto result = make_shared<HostTensor>();

    vector<float> input{0.f, 0.25f, -0.25f, 0.5f, -0.5f, 1.f, -1.f, 2.f, -2.f, 4.f, -4.f};
    ASSERT_TRUE(
        fun->evaluate({result}, {make_host_tensor<element::Type_t::f32>(Shape{11}, input)}));
    EXPECT_EQ(result->get_element_type(), element::f32);
    auto result_val = read_vector<float>(result);
    std::transform(
        input.begin(), input.end(), input.begin(), [](float x) -> float { return std::cos(x); });

    ASSERT_FLOAT_VECTORS_EQ(input, result_val);
}

TEST(eval, evaluate_cosh)
{
    auto p = make_shared<op::Parameter>(element::f32, Shape{6});
    auto cosh = make_shared<op::Cosh>(p);
    auto fun = make_shared<Function>(OutputVector{cosh}, ParameterVector{p});
    auto result = make_shared<HostTensor>();

    vector<float> input{1.0f, 0.0f, -0.0f, -1.0f, 5.0f, -5.0f};
    ASSERT_TRUE(fun->evaluate({result}, {make_host_tensor<element::Type_t::f32>(Shape{6}, input)}));
    EXPECT_EQ(result->get_element_type(), element::f32);
    auto result_val = read_vector<float>(result);
    std::transform(
        input.begin(), input.end(), input.begin(), [](float x) -> float { return std::cosh(x); });

    ASSERT_FLOAT_VECTORS_EQ(input, result_val);
}

TEST(eval, evaluate_tan)
{
    auto p = make_shared<op::Parameter>(element::f32, Shape{11});
    auto tan = make_shared<op::Tan>(p);
    auto fun = make_shared<Function>(OutputVector{tan}, ParameterVector{p});
    auto result = make_shared<HostTensor>();

    vector<float> input{0.f, 0.25f, -0.25f, 0.5f, -0.5f, 1.f, -1.f, 2.f, -2.f, 4.f, -4.f};
    ASSERT_TRUE(
        fun->evaluate({result}, {make_host_tensor<element::Type_t::f32>(Shape{11}, input)}));
    EXPECT_EQ(result->get_element_type(), element::f32);
    auto result_val = read_vector<float>(result);
    std::transform(
        input.begin(), input.end(), input.begin(), [](float x) -> float { return std::tan(x); });

    ASSERT_FLOAT_VECTORS_EQ(input, result_val);
}

TEST(eval, evaluate_tanh)
{
    auto p = make_shared<op::Parameter>(element::f32, Shape{6});
    auto tanh = make_shared<op::Tanh>(p);
    auto fun = make_shared<Function>(OutputVector{tanh}, ParameterVector{p});
    auto result = make_shared<HostTensor>();

    vector<float> input{1.0f, 0.0f, -0.0f, -1.0f, 0.5f, -0.5f};
    ASSERT_TRUE(fun->evaluate({result}, {make_host_tensor<element::Type_t::f32>(Shape{6}, input)}));
    EXPECT_EQ(result->get_element_type(), element::f32);
    auto result_val = read_vector<float>(result);
    std::transform(
        input.begin(), input.end(), input.begin(), [](float x) -> float { return std::tanh(x); });

    ASSERT_FLOAT_VECTORS_EQ(input, result_val);
}

TEST(eval, evaluate_not)
{
    auto p = make_shared<op::Parameter>(element::boolean, Shape{2, 2});
    auto op_not = make_shared<op::Not>(p);
    auto fun = make_shared<Function>(OutputVector{op_not}, ParameterVector{p});
    auto result = make_shared<HostTensor>();

    ASSERT_TRUE(fun->evaluate(
        {result}, {make_host_tensor<element::Type_t::boolean>(Shape{2, 2}, {1, 0, 1, 0})}));
    EXPECT_EQ(result->get_element_type(), element::boolean);
    auto result_val = read_vector<char>(result);
    vector<char> expec{0, 1, 0, 1};
    ASSERT_EQ(result_val, expec);
}

TEST(eval, evaluate_not_i32)
{
    auto p = make_shared<op::Parameter>(element::i32, Shape{2, 2});
    auto op_not = make_shared<op::Not>(p);
    auto fun = make_shared<Function>(OutputVector{op_not}, ParameterVector{p});
    auto result = make_shared<HostTensor>();

    ASSERT_TRUE(fun->evaluate(
        {result}, {make_host_tensor<element::Type_t::i32>(Shape{2, 2}, {100, 0, -2, 0})}));
    EXPECT_EQ(result->get_element_type(), element::i32);
    auto result_val = read_vector<int32_t>(result);
    vector<int32_t> expec{0, 1, 0, 1};
    ASSERT_EQ(result_val, expec);
}

TEST(eval, evaluate_logical_not)
{
    auto p = make_shared<op::Parameter>(element::boolean, Shape{2, 2});
    auto logical_not = make_shared<op::v1::LogicalNot>(p);
    auto fun = make_shared<Function>(OutputVector{logical_not}, ParameterVector{p});
    auto result = make_shared<HostTensor>();

    ASSERT_TRUE(fun->evaluate(
        {result}, {make_host_tensor<element::Type_t::boolean>(Shape{2, 2}, {1, 0, 1, 0})}));
    EXPECT_EQ(result->get_element_type(), element::boolean);
    auto result_val = read_vector<char>(result);
    vector<char> expec{0, 1, 0, 1};
    ASSERT_EQ(result_val, expec);
=======
TEST(eval, evaluate_dynamic_gather)
{
    auto arg1 = make_shared<op::Parameter>(element::f32, PartialShape::dynamic());
    auto arg2 = make_shared<op::Parameter>(element::i32, PartialShape::dynamic());
    auto gather = make_shared<op::v0::Gather>(arg1, arg2);
    auto fun = make_shared<Function>(OutputVector{gather}, ParameterVector{arg1, arg2});
    auto result_tensor = make_shared<HostTensor>();
    ASSERT_TRUE(fun->evaluate({result_tensor},
                              {make_host_tensor<element::Type_t::f32>({3}, {1.0f, 2.0f, 3.0f}),
                               make_host_tensor<element::Type_t::i32>({2}, {1, 0})}));
    EXPECT_EQ(result_tensor->get_element_type(), element::f32);
    EXPECT_EQ(result_tensor->get_partial_shape(), (PartialShape{2}));
    auto cval = read_vector<float>(result_tensor);
    vector<float> out{2.0f, 1.0f};
    ASSERT_EQ(cval, out);
}

TEST(eval, evaluate_dynamic_axis_gather)
{
    auto arg1 = make_shared<op::Parameter>(element::f32, PartialShape::dynamic());
    auto arg2 = make_shared<op::Parameter>(element::i32, PartialShape::dynamic());
    auto arg3 = make_shared<op::Parameter>(element::i64, PartialShape::dynamic());
    auto gather = make_shared<op::v1::Gather>(arg1, arg2, arg3);
    auto fun = make_shared<Function>(OutputVector{gather}, ParameterVector{arg1, arg2, arg3});
    auto result_tensor = make_shared<HostTensor>();
    ASSERT_TRUE(fun->evaluate({result_tensor},
                              {make_host_tensor<element::Type_t::f32>(
                                   {3, 3}, {1.0f, 1.1f, 1.2f, 2.0f, 2.1f, 2.2f, 3.0f, 3.1f, 3.2f}),
                               make_host_tensor<element::Type_t::i32>({1, 2}, {0, 2}),
                               make_host_tensor<element::Type_t::u64>({}, {1})}));
    EXPECT_EQ(result_tensor->get_element_type(), element::f32);
    EXPECT_EQ(result_tensor->get_partial_shape(), (PartialShape{3, 1, 2}));
    auto cval = read_vector<float>(result_tensor);
    vector<float> out{1.0f, 1.2f, 2.0f, 2.2f, 3.0f, 3.2f};
    ASSERT_EQ(cval, out);
>>>>>>> 87ff1101
}

TEST(eval, evaluate_dynamic_concat)
{
    auto arg1 = make_shared<op::Parameter>(element::f32, PartialShape::dynamic());
    auto arg2 = make_shared<op::Parameter>(element::f32, PartialShape::dynamic());
    auto concat = make_shared<op::v0::Concat>(NodeVector{arg1, arg2}, 1);
    auto fun = make_shared<Function>(OutputVector{concat}, ParameterVector{arg1, arg2});
    auto result_tensor = make_shared<HostTensor>();
    ASSERT_TRUE(fun->evaluate({result_tensor},
                              {make_host_tensor<element::Type_t::f32>({1, 1}, {1.0f}),
                               make_host_tensor<element::Type_t::f32>({1, 2}, {8.0f, 10.0f})}));
    EXPECT_EQ(result_tensor->get_element_type(), element::f32);
    EXPECT_EQ(result_tensor->get_partial_shape(), (PartialShape{1, 3}));
    auto cval = read_vector<float>(result_tensor);
    vector<float> out{1.0f, 8.0f, 10.0f};
    ASSERT_EQ(cval, out);
}<|MERGE_RESOLUTION|>--- conflicted
+++ resolved
@@ -32,20 +32,17 @@
 #include "ngraph/op/ceiling.hpp"
 #include "ngraph/op/concat.hpp"
 #include "ngraph/op/constant.hpp"
-<<<<<<< HEAD
 #include "ngraph/op/cos.hpp"
 #include "ngraph/op/cosh.hpp"
 #include "ngraph/op/erf.hpp"
 #include "ngraph/op/exp.hpp"
 #include "ngraph/op/floor.hpp"
 #include "ngraph/op/log.hpp"
-=======
 #include "ngraph/op/convert.hpp"
 #include "ngraph/op/fused/squeeze.hpp"
 #include "ngraph/op/fused/unsqueeze.hpp"
 #include "ngraph/op/gather.hpp"
 #include "ngraph/op/min.hpp"
->>>>>>> 87ff1101
 #include "ngraph/op/minimum.hpp"
 #include "ngraph/op/negative.hpp"
 #include "ngraph/op/non_zero.hpp"
@@ -220,7 +217,6 @@
 }
 #endif
 
-<<<<<<< HEAD
 TEST(eval, evaluate_abs)
 {
     auto p = make_shared<op::Parameter>(element::f32, Shape{2, 3});
@@ -711,7 +707,8 @@
     auto result_val = read_vector<char>(result);
     vector<char> expec{0, 1, 0, 1};
     ASSERT_EQ(result_val, expec);
-=======
+}
+
 TEST(eval, evaluate_dynamic_gather)
 {
     auto arg1 = make_shared<op::Parameter>(element::f32, PartialShape::dynamic());
@@ -747,7 +744,6 @@
     auto cval = read_vector<float>(result_tensor);
     vector<float> out{1.0f, 1.2f, 2.0f, 2.2f, 3.0f, 3.2f};
     ASSERT_EQ(cval, out);
->>>>>>> 87ff1101
 }
 
 TEST(eval, evaluate_dynamic_concat)
