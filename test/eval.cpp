--- conflicted
+++ resolved
@@ -158,7 +158,7 @@
     vector<float> seq{8.0f, 11.0f, 14.0f};
     ASSERT_EQ(result_val, seq);
 }
-<<<<<<< HEAD
+#endif
 
 TEST(eval, evaluate_reshape_v1)
 {
@@ -232,7 +232,4 @@
     auto computed_val = read_vector<float>(result_tensor);
     vector<float> expected_val{0, 1, 2, 3, 4, 5, 6, 7, 8, 9, 10, 11, 12, 13, 14, 15};
     ASSERT_EQ(computed_val, expected_val);
-}
-=======
-#endif
->>>>>>> 853f06f9
+}