//*****************************************************************************
// Copyright 2017-2020 Intel Corporation
//
// Licensed under the Apache License, Version 2.0 (the "License");
// you may not use this file except in compliance with the License.
// You may obtain a copy of the License at
//
//     http://www.apache.org/licenses/LICENSE-2.0
//
// Unless required by applicable law or agreed to in writing, software
// distributed under the License is distributed on an "AS IS" BASIS,
// WITHOUT WARRANTIES OR CONDITIONS OF ANY KIND, either express or implied.
// See the License for the specific language governing permissions and
// limitations under the License.
//*****************************************************************************

#include <cmath>
#include <cstddef>
#include <string>
#include <vector>

#include "gmock/gmock.h"
#include "gtest/gtest.h"

#include "ngraph/node.hpp"
#include "ngraph/node_output.hpp"
#include "ngraph/op/abs.hpp"
#include "ngraph/op/acos.hpp"
#include "ngraph/op/add.hpp"
#include "ngraph/op/asin.hpp"
#include "ngraph/op/atan.hpp"
#include "ngraph/op/ceiling.hpp"
#include "ngraph/op/concat.hpp"
#include "ngraph/op/constant.hpp"
#include "ngraph/op/convert.hpp"
#include "ngraph/op/cos.hpp"
#include "ngraph/op/cosh.hpp"
#include "ngraph/op/erf.hpp"
#include "ngraph/op/exp.hpp"
#include "ngraph/op/floor.hpp"
#include "ngraph/op/fused/squeeze.hpp"
#include "ngraph/op/fused/unsqueeze.hpp"
#include "ngraph/op/gather.hpp"
#include "ngraph/op/log.hpp"
#include "ngraph/op/min.hpp"
#include "ngraph/op/minimum.hpp"
#include "ngraph/op/negative.hpp"
#include "ngraph/op/non_zero.hpp"
#include "ngraph/op/not.hpp"
#include "ngraph/op/parameter.hpp"
#include "ngraph/op/range.hpp"
#include "ngraph/op/relu.hpp"
#include "ngraph/op/reshape.hpp"
#include "ngraph/op/round.hpp"
#include "ngraph/op/shape_of.hpp"
#include "ngraph/op/sigmoid.hpp"
#include "ngraph/op/sign.hpp"
#include "ngraph/op/sin.hpp"
#include "ngraph/op/sinh.hpp"
#include "ngraph/op/sqrt.hpp"
#include "ngraph/op/stop_gradient.hpp"
#include "ngraph/op/tan.hpp"
#include "ngraph/op/tanh.hpp"
#include "ngraph/runtime/backend.hpp"
#include "ngraph/runtime/host_tensor.hpp"
#include "ngraph/validation_util.hpp"
#include "util/test_tools.hpp"
#include "util/type_prop.hpp"

using namespace std;
using namespace ngraph;

#define ASSERT_FLOAT_VECTORS_EQ(expected, result)                                                  \
    ASSERT_EQ(expected.size(), result.size()) << "Array sizes differ.";                            \
    for (size_t i = 0; i < expected.size(); ++i)                                                   \
    {                                                                                              \
        ASSERT_FLOAT_EQ(expected[i], result[i]) << "at index: " << i;                              \
    }

TEST(eval, bad_get_data_ptr)
{
    HostTensor c(element::f32, Shape{});
    *c.get_data_ptr<float>() = 1.0;
    EXPECT_EQ(*c.get_data_ptr<element::Type_t::f32>(), 1.0);
    try
    {
        c.get_data_ptr<element::Type_t::f64>();
        FAIL() << "Bad type not detected.";
    }
    catch (const CheckFailure& error)
    {
        EXPECT_HAS_SUBSTRING(error.what(), std::string("get_data_ptr"));
    }
    try
    {
        c.get_data_ptr<element::Type_t::i32>();
        FAIL() << "Bad type not detected.";
    }
    catch (const CheckFailure& error)
    {
        EXPECT_HAS_SUBSTRING(error.what(), std::string("get_data_ptr"));
    }
}

TEST(eval, max_eval_parameter)
{
    auto p = make_shared<op::Parameter>(element::i64, Shape{});

    auto result = maximum_value(p);
    EXPECT_FALSE(result.first);
    EXPECT_EQ(result.second, numeric_limits<uint64_t>::max());
}

TEST(eval, max_eval_constant)
{
    auto c = op::Constant::create<int64_t>(element::i64, Shape{}, {27});
    auto result = maximum_value(c);
    ASSERT_TRUE(result.first);
    EXPECT_EQ(result.second, 27);
}

TEST(eval, max_eval_minimum_constant)
{
    auto c = op::Constant::create<int64_t>(element::i64, Shape{}, {27});
    auto p = make_shared<op::Parameter>(element::i64, Shape{});
    auto m = make_shared<op::Minimum>(c, p);
    auto result = maximum_value(m);
    ASSERT_TRUE(result.first);
    EXPECT_EQ(result.second, 27);
}

TEST(eval, max_eval_reduce_min)
{
    auto concat = make_shared<op::v0::Convert>(
        make_shared<op::v0::Concat>(
            OutputVector{make_shared<op::v0::Parameter>(element::i64, Shape{4}),
                         make_shared<op::v0::Constant>(element::i64, Shape{4}, 37)},
            0),
        element::i32);
    auto reduce = make_shared<op::v0::Convert>(
        make_shared<op::v1::ReduceMin>(concat,
                                       make_shared<op::v0::Constant>(element::i32, Shape{1}, 0)),
        element::i64);
    auto squeezes = make_shared<op::v0::Squeeze>(
        make_shared<op::v0::Unsqueeze>(reduce,
                                       make_shared<op::v0::Constant>(element::i32, Shape{1}, 0)),
        make_shared<op::v0::Constant>(element::i64, Shape{1}, 0));
    EXPECT_EQ(maximum_value(squeezes).second, 37);
}

TEST(eval, evaluate_shape_of)
{
    auto p = make_shared<op::Parameter>(element::f32, PartialShape{-1, -1});
    auto so = make_shared<op::v0::ShapeOf>(p);
    auto fun = make_shared<Function>(OutputVector{so}, ParameterVector{p});
    auto result = make_shared<HostTensor>();
    ASSERT_TRUE(fun->evaluate({result},
                              {make_host_tensor<element::Type_t::f32>(
                                  Shape{2, 3}, {0.0f, 1.0f, 2.0f, 3.0f, 4.0f, 5.0f})}));
    EXPECT_EQ(result->get_element_type(), element::i64);
    EXPECT_EQ(result->get_partial_shape(), (PartialShape{2}));
    auto result_shape = read_vector<int64_t>(result);
    vector<int64_t> arg_shape{2, 3};
    ASSERT_EQ(result_shape, arg_shape);
}

TEST(eval, evaluate_dynamic_range_sum)
{
    auto p_start = make_shared<op::Parameter>(element::f32, PartialShape{});
    auto p_stop = make_shared<op::Parameter>(element::f32, PartialShape{});
    auto p_step = make_shared<op::Parameter>(element::f32, PartialShape{});
    auto p1 = make_shared<op::Parameter>(element::f32, PartialShape{});
    auto range = make_shared<op::v0::Range>(p_start, p_stop, p_step);
    auto add = make_shared<op::v1::Add>(range, p1);
    auto fun =
        make_shared<Function>(OutputVector{add}, ParameterVector{p_start, p_stop, p_step, p1});
    auto result_tensor = make_shared<HostTensor>();
    ASSERT_TRUE(fun->evaluate({result_tensor},
                              {make_host_tensor<element::Type_t::f32>({}, {1.0f}),
                               make_host_tensor<element::Type_t::f32>({}, {10.0f}),
                               make_host_tensor<element::Type_t::f32>({}, {3.0f}),
                               make_host_tensor<element::Type_t::f32>({}, {7.0f})}));
    EXPECT_EQ(result_tensor->get_element_type(), element::f32);
    EXPECT_EQ(result_tensor->get_partial_shape(), (PartialShape{3}));
    auto cval = read_vector<float>(result_tensor);
    vector<float> seq{8.0f, 11.0f, 14.0f};
    ASSERT_EQ(cval, seq);
}

#ifdef NGRAPH_INTERPRETER_ENABLE
TEST(eval, interpret_dynamic_range_sum)
{
    auto p_start = make_shared<op::Parameter>(element::f32, PartialShape{});
    auto p_stop = make_shared<op::Parameter>(element::f32, PartialShape{});
    auto p_step = make_shared<op::Parameter>(element::f32, PartialShape{});
    auto p1 = make_shared<op::Parameter>(element::f32, PartialShape{});
    auto range = make_shared<op::v0::Range>(p_start, p_stop, p_step);
    auto add = make_shared<op::v1::Add>(range, p1);
    auto fun =
        make_shared<Function>(OutputVector{add}, ParameterVector{p_start, p_stop, p_step, p1});
    auto backend = runtime::Backend::create("INTERPRETER");
    auto p_start_val = backend->create_tensor(element::f32, Shape{});
    copy_data(p_start_val, vector<float>{1.0f});
    auto p_stop_val = backend->create_tensor(element::f32, Shape{});
    copy_data(p_stop_val, vector<float>{10.0f});
    auto p_step_val = backend->create_tensor(element::f32, Shape{});
    copy_data(p_step_val, vector<float>{3.0f});
    auto p1_val = backend->create_tensor(element::f32, Shape{});
    copy_data(p1_val, vector<float>{7.0f});
    auto result = backend->create_tensor();
    auto cfun = backend->compile(fun);
    cfun->call({result}, {p_start_val, p_stop_val, p_step_val, p1_val});
    EXPECT_EQ(result->get_element_type(), element::f32);
    EXPECT_EQ(result->get_partial_shape(), (PartialShape{3}));
    auto result_val = read_vector<float>(result);
    vector<float> seq{8.0f, 11.0f, 14.0f};
    ASSERT_EQ(result_val, seq);
}
#endif

<<<<<<< HEAD
TEST(eval, test_op_multi_out)
{
    auto p = make_shared<op::Parameter>(element::f32, PartialShape{2, 3});
    auto p2 = make_shared<op::Parameter>(element::f64, PartialShape{2, 2});
    auto so = make_shared<TestOpMultiOut>(p, p2);
    auto fun =
        make_shared<Function>(OutputVector{so->output(0), so->output(1)}, ParameterVector{p, p2});
    auto result = make_shared<HostTensor>(element::Type_t::f32, Shape{2, 3});
    auto result2 = make_shared<HostTensor>(element::Type_t::f64, Shape{2, 2});
    HostTensorVector ins{make_host_tensor<element::Type_t::f32>(Shape{2, 3}),
                         make_host_tensor<element::Type_t::f64>(Shape{2, 2})};
    ASSERT_TRUE(fun->evaluate({result, result2}, ins));
    EXPECT_EQ(result->get_element_type(), element::f32);
    EXPECT_EQ(result->get_partial_shape(), (PartialShape{2, 3}));
    auto result_val = read_vector<float>(result);
    auto arg_val = read_vector<float>(ins[0]);
    ASSERT_EQ(result_val, arg_val);
    EXPECT_EQ(result2->get_element_type(), element::f64);
    EXPECT_EQ(result2->get_partial_shape(), (PartialShape{2, 2}));
    auto result_val2 = read_vector<double>(result2);
    auto arg_val2 = read_vector<double>(ins[1]);
    ASSERT_EQ(result_val2, arg_val2);
=======
TEST(eval, evaluate_reshape_v1)
{
    auto data = make_shared<op::Parameter>(element::f32, Shape{2, 5});
    auto pattern = make_shared<op::Parameter>(element::i64, Shape{2});
    auto dyn_reshape = make_shared<op::v1::Reshape>(data, pattern, false);
    auto func = make_shared<Function>(OutputVector{dyn_reshape}, ParameterVector{data, pattern});
    auto result_tensor = make_shared<HostTensor>();
    ASSERT_TRUE(func->evaluate(
        {result_tensor},
        {make_host_tensor<element::Type_t::f32>({2, 5}, {0, 1, 2, 3, 4, 5, 6, 7, 8, 9}),
         make_host_tensor<element::Type_t::i64>({2}, {5, 2})}));
    EXPECT_EQ(result_tensor->get_element_type(), element::f32);
    EXPECT_EQ(result_tensor->get_partial_shape(), (PartialShape{5, 2}));
    auto computed_val = read_vector<float>(result_tensor);
    vector<float> expected_val{0, 1, 2, 3, 4, 5, 6, 7, 8, 9};
    ASSERT_EQ(computed_val, expected_val);
}

TEST(eval, evaluate_reshape_v1_negative_index)
{
    auto data = make_shared<op::Parameter>(element::f32, Shape{2, 5});
    auto pattern = make_shared<op::Parameter>(element::i64, Shape{2});
    auto dyn_reshape = make_shared<op::v1::Reshape>(data, pattern, false);
    auto func = make_shared<Function>(OutputVector{dyn_reshape}, ParameterVector{data, pattern});
    auto result_tensor = make_shared<HostTensor>();
    ASSERT_TRUE(func->evaluate(
        {result_tensor},
        {make_host_tensor<element::Type_t::f32>({2, 5}, {0, 1, 2, 3, 4, 5, 6, 7, 8, 9}),
         make_host_tensor<element::Type_t::i64>({2}, {2, -1})}));
    EXPECT_EQ(result_tensor->get_element_type(), element::f32);
    EXPECT_EQ(result_tensor->get_partial_shape(), (PartialShape{2, 5}));
    auto computed_val = read_vector<float>(result_tensor);
    vector<float> expected_val{0, 1, 2, 3, 4, 5, 6, 7, 8, 9};
    ASSERT_EQ(computed_val, expected_val);
}

TEST(eval, evaluate_reshape_v1_negative_index_zero_dim_zero_flag)
{
    auto data = make_shared<op::Parameter>(element::f32, Shape{2, 2, 2, 2});
    auto pattern = make_shared<op::Parameter>(element::i64, Shape{6});
    auto dyn_reshape = make_shared<op::v1::Reshape>(data, pattern, true);
    auto func = make_shared<Function>(OutputVector{dyn_reshape}, ParameterVector{data, pattern});
    auto result_tensor = make_shared<HostTensor>();
    ASSERT_TRUE(
        func->evaluate({result_tensor},
                       {make_host_tensor<element::Type_t::f32>(
                            {2, 2, 2, 2}, {0, 1, 2, 3, 4, 5, 6, 7, 8, 9, 10, 11, 12, 13, 14, 15}),
                        make_host_tensor<element::Type_t::i64>({6}, {2, 0, 1, -1, 1, 2})}));
    EXPECT_EQ(result_tensor->get_element_type(), element::f32);
    EXPECT_EQ(result_tensor->get_partial_shape(), (PartialShape{2, 2, 1, 2, 1, 2}));
    auto computed_val = read_vector<float>(result_tensor);
    vector<float> expected_val{0, 1, 2, 3, 4, 5, 6, 7, 8, 9, 10, 11, 12, 13, 14, 15};
    ASSERT_EQ(computed_val, expected_val);
}

TEST(eval, evaluate_reshape_v1_pattern_int16)
{
    auto data = make_shared<op::Parameter>(element::f32, Shape{2, 2, 2, 2});
    auto pattern = make_shared<op::Parameter>(element::i16, Shape{6});
    auto dyn_reshape = make_shared<op::v1::Reshape>(data, pattern, true);
    auto func = make_shared<Function>(OutputVector{dyn_reshape}, ParameterVector{data, pattern});
    auto result_tensor = make_shared<HostTensor>();
    ASSERT_TRUE(
        func->evaluate({result_tensor},
                       {make_host_tensor<element::Type_t::f32>(
                            {2, 2, 2, 2}, {0, 1, 2, 3, 4, 5, 6, 7, 8, 9, 10, 11, 12, 13, 14, 15}),
                        make_host_tensor<element::Type_t::i16>({6}, {2, 0, 1, -1, 1, 2})}));
    EXPECT_EQ(result_tensor->get_element_type(), element::f32);
    EXPECT_EQ(result_tensor->get_partial_shape(), (PartialShape{2, 2, 1, 2, 1, 2}));
    auto computed_val = read_vector<float>(result_tensor);
    vector<float> expected_val{0, 1, 2, 3, 4, 5, 6, 7, 8, 9, 10, 11, 12, 13, 14, 15};
    ASSERT_EQ(computed_val, expected_val);
}

TEST(eval, evaluate_convert)
{
    auto p = make_shared<op::Parameter>(element::f32, PartialShape{-1, -1});
    auto convert = make_shared<op::v0::Convert>(p, element::i64);
    auto fun = make_shared<Function>(OutputVector{convert}, ParameterVector{p});

    std::vector<std::vector<float>> inputs{{-1, 1}};
    std::vector<std::vector<int64_t>> expected_result{{-1, 1}};
    for (size_t i = 0; i < inputs.size(); i++)
    {
        auto result = make_shared<HostTensor>();
        ASSERT_TRUE(fun->evaluate(
            {result}, {make_host_tensor<element::Type_t::f32>(Shape{1, 2}, inputs[i])}));
        EXPECT_EQ(result->get_element_type(), element::i64);
        EXPECT_EQ(result->get_shape(), (Shape{1, 2}));
        auto result_data = read_vector<int64_t>(result);
        ASSERT_EQ(result_data, expected_result[i]);
    }
}

TEST(eval, evaluate_abs)
{
    auto p = make_shared<op::Parameter>(element::f32, Shape{2, 3});
    auto abs = make_shared<op::Abs>(p);
    auto fun = make_shared<Function>(OutputVector{abs}, ParameterVector{p});
    auto result = make_shared<HostTensor>();
    ASSERT_TRUE(fun->evaluate({result},
                              {make_host_tensor<element::Type_t::f32>(
                                  Shape{2, 3}, {0.0f, -1.0f, -2.0f, -3.0f, 4.0f, 5.0f})}));
    EXPECT_EQ(result->get_element_type(), element::f32);
    auto result_val = read_vector<float>(result);
    vector<float> expec{0.0f, 1.0f, 2.0f, 3.0f, 4.0f, 5.0f};
    ASSERT_EQ(result_val, expec);
}

TEST(eval, evaluate_erf)
{
    auto p = make_shared<op::Parameter>(element::f32, Shape{2, 3});
    auto erf = make_shared<op::Erf>(p);
    auto fun = make_shared<Function>(OutputVector{erf}, ParameterVector{p});
    auto result = make_shared<HostTensor>();
    ASSERT_TRUE(fun->evaluate({result},
                              {make_host_tensor<element::Type_t::f32>(
                                  Shape{2, 3}, {0.0f, -1.0f, -2.0f, -3.0f, 4.0f, 5.0f})}));
    EXPECT_EQ(result->get_element_type(), element::f32);
    auto result_val = read_vector<float>(result);
    vector<float> expec{std::erf(0.0f),
                        std::erf(-1.0f),
                        std::erf(-2.0f),
                        std::erf(-3.0f),
                        std::erf(4.0f),
                        std::erf(5.0f)};
    ASSERT_EQ(result_val, expec);
}

TEST(eval, evaluate_exp)
{
    auto p = make_shared<op::Parameter>(element::f32, Shape{2, 3});
    auto exp = make_shared<op::Exp>(p);
    auto fun = make_shared<Function>(OutputVector{exp}, ParameterVector{p});
    auto result = make_shared<HostTensor>();
    ASSERT_TRUE(fun->evaluate({result},
                              {make_host_tensor<element::Type_t::f32>(
                                  Shape{2, 3}, {0.0f, -1.0f, -2.0f, -3.0f, 4.0f, 5.0f})}));
    EXPECT_EQ(result->get_element_type(), element::f32);
    auto result_val = read_vector<float>(result);
    vector<float> expec{std::exp(0.0f),
                        std::exp(-1.0f),
                        std::exp(-2.0f),
                        std::exp(-3.0f),
                        std::exp(4.0f),
                        std::exp(5.0f)};
    ASSERT_FLOAT_VECTORS_EQ(expec, result_val);
}

TEST(eval, evaluate_floor)
{
    auto p = make_shared<op::Parameter>(element::f32, Shape{2, 2});
    auto floor = make_shared<op::Floor>(p);
    auto fun = make_shared<Function>(OutputVector{floor}, ParameterVector{p});
    auto result = make_shared<HostTensor>();
    ASSERT_TRUE(fun->evaluate(
        {result},
        {make_host_tensor<element::Type_t::f32>(Shape{2, 2}, {-2.5f, -2.0f, 0.3f, 4.8f})}));
    EXPECT_EQ(result->get_element_type(), element::f32);
    auto result_val = read_vector<float>(result);
    vector<float> expec{-3.0f, -2.0f, 0.0f, 4.0f};
    ASSERT_EQ(result_val, expec);
}

TEST(eval, evaluate_floor_int32)
{
    auto p = make_shared<op::Parameter>(element::i32, Shape{2, 2});
    auto floor = make_shared<op::Floor>(p);
    auto fun = make_shared<Function>(OutputVector{floor}, ParameterVector{p});
    auto result = make_shared<HostTensor>();
    ASSERT_TRUE(fun->evaluate({result},
                              {make_host_tensor<element::Type_t::i32>(
                                  Shape{2, 2}, {-2, -136314888, 0x40000010, 0x40000001})}));
    EXPECT_EQ(result->get_element_type(), element::i32);
    auto result_val = read_vector<int32_t>(result);
    vector<int32_t> expec{-2, -136314888, 0x40000010, 0x40000001};
    ASSERT_EQ(result_val, expec);
}

TEST(eval, evaluate_log)
{
    auto p = make_shared<op::Parameter>(element::f32, Shape{2, 2, 2});
    auto log = make_shared<op::Log>(p);
    auto fun = make_shared<Function>(OutputVector{log}, ParameterVector{p});
    auto result = make_shared<HostTensor>();
    ASSERT_TRUE(
        fun->evaluate({result},
                      {make_host_tensor<element::Type_t::f32>(
                          Shape{2, 2, 2}, {0.125f, 0.25f, 0.5f, 1.f, 2.f, 4.f, 8.f, 16.f})}));
    EXPECT_EQ(result->get_element_type(), element::f32);
    auto result_val = read_vector<float>(result);
    vector<float> expec{std::log(0.125f),
                        std::log(0.25f),
                        std::log(0.5f),
                        std::log(1.f),
                        std::log(2.f),
                        std::log(4.f),
                        std::log(8.f),
                        std::log(16.f)};
    ASSERT_EQ(result_val, expec);
}

TEST(eval, evaluate_negative_f32)
{
    auto p = make_shared<op::Parameter>(element::f32, Shape{2, 5});
    auto negate = make_shared<op::Negative>(p);
    auto fun = make_shared<Function>(OutputVector{negate}, ParameterVector{p});
    auto result = make_shared<HostTensor>();
    ASSERT_TRUE(fun->evaluate(
        {result},
        {make_host_tensor<element::Type_t::f32>(
            Shape{2, 5},
            {1.35f, 8.76f, -8.0f, 17.234f, -2.121f, 1.0f, 8.7f, -8.92f, 17.0f, -1.0f})}));
    EXPECT_EQ(result->get_element_type(), element::f32);
    auto result_val = read_vector<float>(result);
    vector<float> expec{-1.35f, -8.76f, 8.0f, -17.234f, 2.121f, -1.0f, -8.7f, 8.92f, -17.0f, 1.0f};
    ASSERT_EQ(result_val, expec);
}

TEST(eval, evaluate_negative_i32)
{
    auto p = make_shared<op::Parameter>(element::i32, Shape{2, 5});
    auto negate = make_shared<op::Negative>(p);
    auto fun = make_shared<Function>(OutputVector{negate}, ParameterVector{p});
    auto result = make_shared<HostTensor>();
    ASSERT_TRUE(fun->evaluate({result},
                              {make_host_tensor<element::Type_t::i32>(
                                  Shape{2, 5}, {1, 8, -8, 17, -2, 1, 8, -8, 17, 0})}));
    EXPECT_EQ(result->get_element_type(), element::i32);
    auto result_val = read_vector<int32_t>(result);
    vector<int32_t> expec{-1, -8, 8, -17, 2, -1, -8, 8, -17, 0};
    ASSERT_EQ(result_val, expec);
}

TEST(eval, evaluate_relu_2Ffprop_f32)
{
    auto p = make_shared<op::Parameter>(element::f32, Shape{2, 5});
    auto relu = make_shared<op::Relu>(p);
    auto fun = make_shared<Function>(OutputVector{relu}, ParameterVector{p});
    auto result = make_shared<HostTensor>();
    ASSERT_TRUE(fun->evaluate({result},
                              {make_host_tensor<element::Type_t::f32>(
                                  Shape{2, 5}, {1, 8, -8, 17, -0.5, 0.1, 8.5, -8, 17, -0.5})}));
    EXPECT_EQ(result->get_element_type(), element::f32);
    auto result_val = read_vector<float>(result);
    vector<float> expec{1, 8, 0, 17, 0, 0.1, 8.5, 0, 17, 0};
    ASSERT_EQ(result_val, expec);
}

TEST(eval, evaluate_relu_2Ffprop_i32)
{
    auto p = make_shared<op::Parameter>(element::i32, Shape{2, 5});
    auto relu = make_shared<op::Relu>(p);
    auto fun = make_shared<Function>(OutputVector{relu}, ParameterVector{p});
    auto result = make_shared<HostTensor>();
    ASSERT_TRUE(fun->evaluate({result},
                              {make_host_tensor<element::Type_t::i32>(
                                  Shape{2, 5}, {1, 8, -8, 17, -2, 1, 8, -8, 17, -1})}));
    EXPECT_EQ(result->get_element_type(), element::i32);
    auto result_val = read_vector<int32_t>(result);
    vector<int32_t> expec{1, 8, 0, 17, 0, 1, 8, 0, 17, 0};
    ASSERT_EQ(result_val, expec);
}

TEST(eval, evaluate_round)
{
    auto p = make_shared<op::Parameter>(element::f32, Shape{5});
    auto round = make_shared<op::Round>(p);
    auto fun = make_shared<Function>(OutputVector{round}, ParameterVector{p});
    auto result = make_shared<HostTensor>();
    ASSERT_TRUE(fun->evaluate(
        {result},
        {make_host_tensor<element::Type_t::f32>(Shape{5}, {0.9f, 2.5f, 2.3f, 1.5f, -4.5f})}));
    EXPECT_EQ(result->get_element_type(), element::f32);
    auto result_val = read_vector<float>(result);
    vector<float> expec{1.0f, 2.0f, 2.0f, 2.0f, -4.0f};
    ASSERT_EQ(result_val, expec);
}

TEST(eval, evaluate_round_2D)
{
    auto p = make_shared<op::Parameter>(element::f32, Shape{3, 5});
    auto round = make_shared<op::Round>(p);
    auto fun = make_shared<Function>(OutputVector{round}, ParameterVector{p});
    auto result = make_shared<HostTensor>();
    ASSERT_TRUE(fun->evaluate({result},
                              {make_host_tensor<element::Type_t::f32>(Shape{3, 5},
                                                                      {0.1f,
                                                                       0.5f,
                                                                       0.9f,
                                                                       1.2f,
                                                                       1.5f,
                                                                       1.8f,
                                                                       2.3f,
                                                                       2.5f,
                                                                       2.7f,
                                                                       -1.1f,
                                                                       -1.5f,
                                                                       -1.9f,
                                                                       -2.2f,
                                                                       -2.5f,
                                                                       -2.8f})}));
    EXPECT_EQ(result->get_element_type(), element::f32);
    auto result_val = read_vector<float>(result);
    vector<float> expec{
        0.f, 0.f, 1.f, 1.f, 2.f, 2.f, 2.f, 2.f, 3.f, -1.f, -2.f, -2.f, -2.f, -2.f, -3.f};
    ASSERT_EQ(result_val, expec);
}

TEST(eval, evaluate_sigmoid)
{
    auto p = make_shared<op::Parameter>(element::f32, Shape{1, 1, 2, 2});
    auto sigmoid = make_shared<op::Sigmoid>(p);
    auto fun = make_shared<Function>(OutputVector{sigmoid}, ParameterVector{p});
    auto result = make_shared<HostTensor>();

    float x1 = 1.0f;
    float x2 = 4.0f;
    float sigma1 = 1.0f / (1.0f + std::exp(-x1));
    float sigma2 = 1.0f / (1.0f + std::exp(-x2));
    ASSERT_TRUE(fun->evaluate(
        {result}, {make_host_tensor<element::Type_t::f32>(Shape{1, 1, 2, 2}, {x1, x2, x1, x2})}));
    EXPECT_EQ(result->get_element_type(), element::f32);
    auto result_val = read_vector<float>(result);
    vector<float> expec{sigma1, sigma2, sigma1, sigma2};
    EXPECT_EQ(result_val.size(), expec.size());
}

TEST(eval, evaluate_sign)
{
    auto p = make_shared<op::Parameter>(element::f32, Shape{2, 3});
    auto sign = make_shared<op::Sign>(p);
    auto fun = make_shared<Function>(OutputVector{sign}, ParameterVector{p});
    auto result = make_shared<HostTensor>();

    ASSERT_TRUE(fun->evaluate(
        {result},
        {make_host_tensor<element::Type_t::f32>(Shape{2, 3}, {1, -2, 0, -4.8f, 4.8f, -0.0f})}));
    EXPECT_EQ(result->get_element_type(), element::f32);
    auto result_val = read_vector<float>(result);
    vector<float> expec{1, -1, 0, -1, 1, 0};
    ASSERT_EQ(result_val, expec);
}

TEST(eval, evaluate_sin)
{
    auto p = make_shared<op::Parameter>(element::f32, Shape{11});
    auto sin = make_shared<op::Sin>(p);
    auto fun = make_shared<Function>(OutputVector{sin}, ParameterVector{p});
    auto result = make_shared<HostTensor>();

    ASSERT_TRUE(fun->evaluate(
        {result},
        {make_host_tensor<element::Type_t::f32>(
            Shape{11}, {0.f, 0.25f, -0.25f, 0.5f, -0.5f, 1.f, -1.f, 2.f, -2.f, 4.f, -4.f})}));
    EXPECT_EQ(result->get_element_type(), element::f32);
    auto result_val = read_vector<float>(result);
    vector<float> expec{0.00000000f,
                        0.24740396f,
                        -0.24740396f,
                        0.47942554f,
                        -0.47942554f,
                        0.84147098f,
                        -0.84147098f,
                        0.90929743f,
                        -0.90929743f,
                        -0.75680250f,
                        0.75680250f};
    ASSERT_FLOAT_VECTORS_EQ(expec, result_val);
}

TEST(eval, evaluate_sinh)
{
    auto p = make_shared<op::Parameter>(element::f32, Shape{6});
    auto sinh = make_shared<op::Sinh>(p);
    auto fun = make_shared<Function>(OutputVector{sinh}, ParameterVector{p});
    auto result = make_shared<HostTensor>();

    vector<float> input{1.0f, 0.0f, -0.0f, -1.0f, 5.0f, -5.0f};
    ASSERT_TRUE(fun->evaluate({result}, {make_host_tensor<element::Type_t::f32>(Shape{6}, input)}));
    EXPECT_EQ(result->get_element_type(), element::f32);
    auto result_val = read_vector<float>(result);
    std::transform(
        input.begin(), input.end(), input.begin(), [](float x) -> float { return sinhf(x); });
    ASSERT_FLOAT_VECTORS_EQ(input, result_val);
}

TEST(eval, evaluate_sqrt)
{
    auto p = make_shared<op::Parameter>(element::f32, Shape{6});
    auto sqrt = make_shared<op::Sqrt>(p);
    auto fun = make_shared<Function>(OutputVector{sqrt}, ParameterVector{p});
    auto result = make_shared<HostTensor>();

    vector<float> input{16, 4, 81, 100, 10000, 0};
    ASSERT_TRUE(fun->evaluate({result}, {make_host_tensor<element::Type_t::f32>(Shape{6}, input)}));
    EXPECT_EQ(result->get_element_type(), element::f32);
    auto result_val = read_vector<float>(result);
    vector<float> expec{4, 2, 9, 10, 100, 0};
    ASSERT_FLOAT_VECTORS_EQ(expec, result_val);
}

TEST(eval, evaluate_acos)
{
    auto p = make_shared<op::Parameter>(element::f32, Shape{11});
    auto acos = make_shared<op::Acos>(p);
    auto fun = make_shared<Function>(OutputVector{acos}, ParameterVector{p});
    auto result = make_shared<HostTensor>();

    vector<float> input{-1.f, -0.75f, -0.5f, -0.25f, -0.125f, 0.f, 0.125f, 0.25f, 0.5f, 0.75f, 1.f};
    ASSERT_TRUE(
        fun->evaluate({result}, {make_host_tensor<element::Type_t::f32>(Shape{11}, input)}));
    EXPECT_EQ(result->get_element_type(), element::f32);
    auto result_val = read_vector<float>(result);
    std::transform(
        input.begin(), input.end(), input.begin(), [](float x) -> float { return std::acos(x); });
    ASSERT_FLOAT_VECTORS_EQ(input, result_val);
}

TEST(eval, evaluate_asin)
{
    auto p = make_shared<op::Parameter>(element::f32, Shape{11});
    auto asin = make_shared<op::Asin>(p);
    auto fun = make_shared<Function>(OutputVector{asin}, ParameterVector{p});
    auto result = make_shared<HostTensor>();

    vector<float> input{-1.f, -0.75f, -0.5f, -0.25f, -0.125f, 0.f, 0.125f, 0.25f, 0.5f, 0.75f, 1.f};
    ASSERT_TRUE(
        fun->evaluate({result}, {make_host_tensor<element::Type_t::f32>(Shape{11}, input)}));
    EXPECT_EQ(result->get_element_type(), element::f32);
    auto result_val = read_vector<float>(result);
    std::transform(
        input.begin(), input.end(), input.begin(), [](float x) -> float { return std::asin(x); });

    ASSERT_FLOAT_VECTORS_EQ(input, result_val);
}

TEST(eval, evaluate_atan)
{
    auto p = make_shared<op::Parameter>(element::f32, Shape{11});
    auto atan = make_shared<op::Atan>(p);
    auto fun = make_shared<Function>(OutputVector{atan}, ParameterVector{p});
    auto result = make_shared<HostTensor>();

    vector<float> input{-4.f, -2.f, -1.f, -0.5f, -0.25f, 0.f, 0.25f, 0.5f, 1.f, 2.f, 4.f};
    ASSERT_TRUE(
        fun->evaluate({result}, {make_host_tensor<element::Type_t::f32>(Shape{11}, input)}));
    EXPECT_EQ(result->get_element_type(), element::f32);
    auto result_val = read_vector<float>(result);
    std::transform(
        input.begin(), input.end(), input.begin(), [](float x) -> float { return std::atan(x); });

    ASSERT_FLOAT_VECTORS_EQ(input, result_val);
}

TEST(eval, evaluate_ceiling)
{
    auto p = make_shared<op::Parameter>(element::f32, Shape{2, 2});
    auto ceil = make_shared<op::Ceiling>(p);
    auto fun = make_shared<Function>(OutputVector{ceil}, ParameterVector{p});
    auto result = make_shared<HostTensor>();

    vector<float> input{-2.5f, -2.0f, 0.3f, 4.8f};
    ASSERT_TRUE(
        fun->evaluate({result}, {make_host_tensor<element::Type_t::f32>(Shape{2, 2}, input)}));
    EXPECT_EQ(result->get_element_type(), element::f32);
    auto result_val = read_vector<float>(result);
    vector<float> expec{-2.0f, -2.0f, 1.0f, 5.0f};
    ASSERT_EQ(result_val, expec);
}

TEST(eval, evaluate_cos)
{
    auto p = make_shared<op::Parameter>(element::f32, Shape{11});
    auto cos = make_shared<op::Cos>(p);
    auto fun = make_shared<Function>(OutputVector{cos}, ParameterVector{p});
    auto result = make_shared<HostTensor>();

    vector<float> input{0.f, 0.25f, -0.25f, 0.5f, -0.5f, 1.f, -1.f, 2.f, -2.f, 4.f, -4.f};
    ASSERT_TRUE(
        fun->evaluate({result}, {make_host_tensor<element::Type_t::f32>(Shape{11}, input)}));
    EXPECT_EQ(result->get_element_type(), element::f32);
    auto result_val = read_vector<float>(result);
    std::transform(
        input.begin(), input.end(), input.begin(), [](float x) -> float { return std::cos(x); });

    ASSERT_FLOAT_VECTORS_EQ(input, result_val);
}

TEST(eval, evaluate_cosh)
{
    auto p = make_shared<op::Parameter>(element::f32, Shape{6});
    auto cosh = make_shared<op::Cosh>(p);
    auto fun = make_shared<Function>(OutputVector{cosh}, ParameterVector{p});
    auto result = make_shared<HostTensor>();

    vector<float> input{1.0f, 0.0f, -0.0f, -1.0f, 5.0f, -5.0f};
    ASSERT_TRUE(fun->evaluate({result}, {make_host_tensor<element::Type_t::f32>(Shape{6}, input)}));
    EXPECT_EQ(result->get_element_type(), element::f32);
    auto result_val = read_vector<float>(result);
    std::transform(
        input.begin(), input.end(), input.begin(), [](float x) -> float { return std::cosh(x); });

    ASSERT_FLOAT_VECTORS_EQ(input, result_val);
}

TEST(eval, evaluate_tan)
{
    auto p = make_shared<op::Parameter>(element::f32, Shape{11});
    auto tan = make_shared<op::Tan>(p);
    auto fun = make_shared<Function>(OutputVector{tan}, ParameterVector{p});
    auto result = make_shared<HostTensor>();

    vector<float> input{0.f, 0.25f, -0.25f, 0.5f, -0.5f, 1.f, -1.f, 2.f, -2.f, 4.f, -4.f};
    ASSERT_TRUE(
        fun->evaluate({result}, {make_host_tensor<element::Type_t::f32>(Shape{11}, input)}));
    EXPECT_EQ(result->get_element_type(), element::f32);
    auto result_val = read_vector<float>(result);
    std::transform(
        input.begin(), input.end(), input.begin(), [](float x) -> float { return std::tan(x); });

    ASSERT_FLOAT_VECTORS_EQ(input, result_val);
}

TEST(eval, evaluate_tanh)
{
    auto p = make_shared<op::Parameter>(element::f32, Shape{6});
    auto tanh = make_shared<op::Tanh>(p);
    auto fun = make_shared<Function>(OutputVector{tanh}, ParameterVector{p});
    auto result = make_shared<HostTensor>();

    vector<float> input{1.0f, 0.0f, -0.0f, -1.0f, 0.5f, -0.5f};
    ASSERT_TRUE(fun->evaluate({result}, {make_host_tensor<element::Type_t::f32>(Shape{6}, input)}));
    EXPECT_EQ(result->get_element_type(), element::f32);
    auto result_val = read_vector<float>(result);
    std::transform(
        input.begin(), input.end(), input.begin(), [](float x) -> float { return std::tanh(x); });

    ASSERT_FLOAT_VECTORS_EQ(input, result_val);
}

TEST(eval, evaluate_not)
{
    auto p = make_shared<op::Parameter>(element::boolean, Shape{2, 2});
    auto op_not = make_shared<op::Not>(p);
    auto fun = make_shared<Function>(OutputVector{op_not}, ParameterVector{p});
    auto result = make_shared<HostTensor>();

    ASSERT_TRUE(fun->evaluate(
        {result}, {make_host_tensor<element::Type_t::boolean>(Shape{2, 2}, {1, 0, 1, 0})}));
    EXPECT_EQ(result->get_element_type(), element::boolean);
    auto result_val = read_vector<char>(result);
    vector<char> expec{0, 1, 0, 1};
    ASSERT_EQ(result_val, expec);
}

TEST(eval, evaluate_not_i32)
{
    auto p = make_shared<op::Parameter>(element::i32, Shape{2, 2});
    auto op_not = make_shared<op::Not>(p);
    auto fun = make_shared<Function>(OutputVector{op_not}, ParameterVector{p});
    auto result = make_shared<HostTensor>();

    ASSERT_TRUE(fun->evaluate(
        {result}, {make_host_tensor<element::Type_t::i32>(Shape{2, 2}, {100, 0, -2, 0})}));
    EXPECT_EQ(result->get_element_type(), element::i32);
    auto result_val = read_vector<int32_t>(result);
    vector<int32_t> expec{0, 1, 0, 1};
    ASSERT_EQ(result_val, expec);
}

TEST(eval, evaluate_logical_not)
{
    auto p = make_shared<op::Parameter>(element::boolean, Shape{2, 2});
    auto logical_not = make_shared<op::v1::LogicalNot>(p);
    auto fun = make_shared<Function>(OutputVector{logical_not}, ParameterVector{p});
    auto result = make_shared<HostTensor>();

    ASSERT_TRUE(fun->evaluate(
        {result}, {make_host_tensor<element::Type_t::boolean>(Shape{2, 2}, {1, 0, 1, 0})}));
    EXPECT_EQ(result->get_element_type(), element::boolean);
    auto result_val = read_vector<char>(result);
    vector<char> expec{0, 1, 0, 1};
    ASSERT_EQ(result_val, expec);
>>>>>>> 747a5c95
}

TEST(eval, evaluate_dynamic_gather)
{
    auto arg1 = make_shared<op::Parameter>(element::f32, PartialShape::dynamic());
    auto arg2 = make_shared<op::Parameter>(element::i32, PartialShape::dynamic());
    auto gather = make_shared<op::v0::Gather>(arg1, arg2);
    auto fun = make_shared<Function>(OutputVector{gather}, ParameterVector{arg1, arg2});
    auto result_tensor = make_shared<HostTensor>();
    ASSERT_TRUE(fun->evaluate({result_tensor},
                              {make_host_tensor<element::Type_t::f32>({3}, {1.0f, 2.0f, 3.0f}),
                               make_host_tensor<element::Type_t::i32>({2}, {1, 0})}));
    EXPECT_EQ(result_tensor->get_element_type(), element::f32);
    EXPECT_EQ(result_tensor->get_partial_shape(), (PartialShape{2}));
    auto cval = read_vector<float>(result_tensor);
    vector<float> out{2.0f, 1.0f};
    ASSERT_EQ(cval, out);
}

TEST(eval, evaluate_dynamic_axis_gather)
{
    auto arg1 = make_shared<op::Parameter>(element::f32, PartialShape::dynamic());
    auto arg2 = make_shared<op::Parameter>(element::i32, PartialShape::dynamic());
    auto arg3 = make_shared<op::Parameter>(element::i64, PartialShape::dynamic());
    auto gather = make_shared<op::v1::Gather>(arg1, arg2, arg3);
    auto fun = make_shared<Function>(OutputVector{gather}, ParameterVector{arg1, arg2, arg3});
    auto result_tensor = make_shared<HostTensor>();
    ASSERT_TRUE(fun->evaluate({result_tensor},
                              {make_host_tensor<element::Type_t::f32>(
                                   {3, 3}, {1.0f, 1.1f, 1.2f, 2.0f, 2.1f, 2.2f, 3.0f, 3.1f, 3.2f}),
                               make_host_tensor<element::Type_t::i32>({1, 2}, {0, 2}),
                               make_host_tensor<element::Type_t::u64>({}, {1})}));
    EXPECT_EQ(result_tensor->get_element_type(), element::f32);
    EXPECT_EQ(result_tensor->get_partial_shape(), (PartialShape{3, 1, 2}));
    auto cval = read_vector<float>(result_tensor);
    vector<float> out{1.0f, 1.2f, 2.0f, 2.2f, 3.0f, 3.2f};
    ASSERT_EQ(cval, out);
}

TEST(eval, evaluate_dynamic_concat)
{
    auto arg1 = make_shared<op::Parameter>(element::f32, PartialShape::dynamic());
    auto arg2 = make_shared<op::Parameter>(element::f32, PartialShape::dynamic());
    auto concat = make_shared<op::v0::Concat>(NodeVector{arg1, arg2}, 1);
    auto fun = make_shared<Function>(OutputVector{concat}, ParameterVector{arg1, arg2});
    auto result_tensor = make_shared<HostTensor>();
    ASSERT_TRUE(fun->evaluate({result_tensor},
                              {make_host_tensor<element::Type_t::f32>({1, 1}, {1.0f}),
                               make_host_tensor<element::Type_t::f32>({1, 2}, {8.0f, 10.0f})}));
    EXPECT_EQ(result_tensor->get_element_type(), element::f32);
    EXPECT_EQ(result_tensor->get_partial_shape(), (PartialShape{1, 3}));
    auto cval = read_vector<float>(result_tensor);
    vector<float> out{1.0f, 8.0f, 10.0f};
    ASSERT_EQ(cval, out);
}<|MERGE_RESOLUTION|>--- conflicted
+++ resolved
@@ -218,7 +218,6 @@
 }
 #endif
 
-<<<<<<< HEAD
 TEST(eval, test_op_multi_out)
 {
     auto p = make_shared<op::Parameter>(element::f32, PartialShape{2, 3});
@@ -241,7 +240,8 @@
     auto result_val2 = read_vector<double>(result2);
     auto arg_val2 = read_vector<double>(ins[1]);
     ASSERT_EQ(result_val2, arg_val2);
-=======
+}
+
 TEST(eval, evaluate_reshape_v1)
 {
     auto data = make_shared<op::Parameter>(element::f32, Shape{2, 5});
@@ -826,7 +826,6 @@
     auto result_val = read_vector<char>(result);
     vector<char> expec{0, 1, 0, 1};
     ASSERT_EQ(result_val, expec);
->>>>>>> 747a5c95
 }
 
 TEST(eval, evaluate_dynamic_gather)
