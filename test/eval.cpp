--- conflicted
+++ resolved
@@ -27,13 +27,10 @@
 #include "ngraph/op/abs.hpp"
 #include "ngraph/op/acos.hpp"
 #include "ngraph/op/add.hpp"
-<<<<<<< HEAD
 #include "ngraph/op/asin.hpp"
 #include "ngraph/op/atan.hpp"
 #include "ngraph/op/ceiling.hpp"
-=======
 #include "ngraph/op/concat.hpp"
->>>>>>> bd602605
 #include "ngraph/op/constant.hpp"
 #include "ngraph/op/cos.hpp"
 #include "ngraph/op/cosh.hpp"
@@ -42,12 +39,9 @@
 #include "ngraph/op/floor.hpp"
 #include "ngraph/op/log.hpp"
 #include "ngraph/op/minimum.hpp"
-<<<<<<< HEAD
 #include "ngraph/op/negative.hpp"
+#include "ngraph/op/non_zero.hpp"
 #include "ngraph/op/not.hpp"
-=======
-#include "ngraph/op/non_zero.hpp"
->>>>>>> bd602605
 #include "ngraph/op/parameter.hpp"
 #include "ngraph/op/range.hpp"
 #include "ngraph/op/relu.hpp"
@@ -197,7 +191,7 @@
     vector<float> seq{8.0f, 11.0f, 14.0f};
     ASSERT_EQ(result_val, seq);
 }
-<<<<<<< HEAD
+#endif
 
 TEST(eval, evaluate_abs)
 {
@@ -674,8 +668,7 @@
     auto result_val = read_vector<char>(result);
     vector<char> expec{0, 1, 0, 1};
     ASSERT_EQ(result_val, expec);
-=======
-#endif
+}
 
 TEST(eval, evaluate_dynamic_concat)
 {
@@ -692,5 +685,4 @@
     auto cval = read_vector<float>(result_tensor);
     vector<float> out{1.0f, 8.0f, 10.0f};
     ASSERT_EQ(cval, out);
->>>>>>> bd602605
 }