//*****************************************************************************
// Copyright 2017-2020 Intel Corporation
//
// Licensed under the Apache License, Version 2.0 (the "License");
// you may not use this file except in compliance with the License.
// You may obtain a copy of the License at
//
//     http://www.apache.org/licenses/LICENSE-2.0
//
// Unless required by applicable law or agreed to in writing, software
// distributed under the License is distributed on an "AS IS" BASIS,
// WITHOUT WARRANTIES OR CONDITIONS OF ANY KIND, either express or implied.
// See the License for the specific language governing permissions and
// limitations under the License.
//*****************************************************************************

#include <cmath>
#include <cstddef>
#include <string>
#include <vector>

#include "gmock/gmock.h"
#include "gtest/gtest.h"

#include "ngraph/node.hpp"
#include "ngraph/node_output.hpp"
#include "ngraph/op/abs.hpp"
#include "ngraph/op/acos.hpp"
#include "ngraph/op/add.hpp"
#include "ngraph/op/asin.hpp"
#include "ngraph/op/atan.hpp"
#include "ngraph/op/ceiling.hpp"
#include "ngraph/op/concat.hpp"
#include "ngraph/op/constant.hpp"
#include "ngraph/op/convert.hpp"
#include "ngraph/op/cos.hpp"
#include "ngraph/op/cosh.hpp"
#include "ngraph/op/erf.hpp"
#include "ngraph/op/exp.hpp"
#include "ngraph/op/floor.hpp"
#include "ngraph/op/fused/squeeze.hpp"
#include "ngraph/op/fused/unsqueeze.hpp"
#include "ngraph/op/gather.hpp"
#include "ngraph/op/log.hpp"
#include "ngraph/op/min.hpp"
#include "ngraph/op/minimum.hpp"
#include "ngraph/op/negative.hpp"
#include "ngraph/op/non_zero.hpp"
#include "ngraph/op/not.hpp"
#include "ngraph/op/parameter.hpp"
#include "ngraph/op/range.hpp"
#include "ngraph/op/reshape.hpp"
#include "ngraph/op/relu.hpp"
#include "ngraph/op/round.hpp"
#include "ngraph/op/shape_of.hpp"
#include "ngraph/op/sigmoid.hpp"
#include "ngraph/op/sign.hpp"
#include "ngraph/op/sin.hpp"
#include "ngraph/op/sinh.hpp"
#include "ngraph/op/sqrt.hpp"
#include "ngraph/op/stop_gradient.hpp"
#include "ngraph/op/tan.hpp"
#include "ngraph/op/tanh.hpp"
#include "ngraph/runtime/backend.hpp"
#include "ngraph/runtime/host_tensor.hpp"
#include "ngraph/validation_util.hpp"
#include "util/test_tools.hpp"
#include "util/type_prop.hpp"

using namespace std;
using namespace ngraph;

#define ASSERT_FLOAT_VECTORS_EQ(expected, result)                                                  \
    ASSERT_EQ(expected.size(), result.size()) << "Array sizes differ.";                            \
    for (size_t i = 0; i < expected.size(); ++i)                                                   \
    {                                                                                              \
        ASSERT_FLOAT_EQ(expected[i], result[i]) << "at index: " << i;                              \
    }

TEST(eval, bad_get_data_ptr)
{
    HostTensor c(element::f32, Shape{});
    *c.get_data_ptr<float>() = 1.0;
    EXPECT_EQ(*c.get_data_ptr<element::Type_t::f32>(), 1.0);
    try
    {
        c.get_data_ptr<element::Type_t::f64>();
        FAIL() << "Bad type not detected.";
    }
    catch (const CheckFailure& error)
    {
        EXPECT_HAS_SUBSTRING(error.what(), std::string("get_data_ptr"));
    }
    try
    {
        c.get_data_ptr<element::Type_t::i32>();
        FAIL() << "Bad type not detected.";
    }
    catch (const CheckFailure& error)
    {
        EXPECT_HAS_SUBSTRING(error.what(), std::string("get_data_ptr"));
    }
}

TEST(eval, max_eval_parameter)
{
    auto p = make_shared<op::Parameter>(element::i64, Shape{});

    auto result = maximum_value(p);
    EXPECT_FALSE(result.first);
    EXPECT_EQ(result.second, numeric_limits<uint64_t>::max());
}

TEST(eval, max_eval_constant)
{
    auto c = op::Constant::create<int64_t>(element::i64, Shape{}, {27});
    auto result = maximum_value(c);
    ASSERT_TRUE(result.first);
    EXPECT_EQ(result.second, 27);
}

TEST(eval, max_eval_minimum_constant)
{
    auto c = op::Constant::create<int64_t>(element::i64, Shape{}, {27});
    auto p = make_shared<op::Parameter>(element::i64, Shape{});
    auto m = make_shared<op::Minimum>(c, p);
    auto result = maximum_value(m);
    ASSERT_TRUE(result.first);
    EXPECT_EQ(result.second, 27);
}

TEST(eval, max_eval_reduce_min)
{
    auto concat = make_shared<op::v0::Convert>(
        make_shared<op::v0::Concat>(
            OutputVector{make_shared<op::v0::Parameter>(element::i64, Shape{4}),
                         make_shared<op::v0::Constant>(element::i64, Shape{4}, 37)},
            0),
        element::i32);
    auto reduce = make_shared<op::v0::Convert>(
        make_shared<op::v1::ReduceMin>(concat,
                                       make_shared<op::v0::Constant>(element::i32, Shape{1}, 0)),
        element::i64);
    auto squeezes = make_shared<op::v0::Squeeze>(
        make_shared<op::v0::Unsqueeze>(reduce,
                                       make_shared<op::v0::Constant>(element::i32, Shape{1}, 0)),
        make_shared<op::v0::Constant>(element::i64, Shape{1}, 0));
    EXPECT_EQ(maximum_value(squeezes).second, 37);
}

TEST(eval, evaluate_shape_of)
{
    auto p = make_shared<op::Parameter>(element::f32, PartialShape{-1, -1});
    auto so = make_shared<op::v0::ShapeOf>(p);
    auto fun = make_shared<Function>(OutputVector{so}, ParameterVector{p});
    auto result = make_shared<HostTensor>();
    ASSERT_TRUE(fun->evaluate({result},
                              {make_host_tensor<element::Type_t::f32>(
                                  Shape{2, 3}, {0.0f, 1.0f, 2.0f, 3.0f, 4.0f, 5.0f})}));
    EXPECT_EQ(result->get_element_type(), element::i64);
    EXPECT_EQ(result->get_partial_shape(), (PartialShape{2}));
    auto result_shape = read_vector<int64_t>(result);
    vector<int64_t> arg_shape{2, 3};
    ASSERT_EQ(result_shape, arg_shape);
}

TEST(eval, evaluate_dynamic_range_sum)
{
    auto p_start = make_shared<op::Parameter>(element::f32, PartialShape{});
    auto p_stop = make_shared<op::Parameter>(element::f32, PartialShape{});
    auto p_step = make_shared<op::Parameter>(element::f32, PartialShape{});
    auto p1 = make_shared<op::Parameter>(element::f32, PartialShape{});
    auto range = make_shared<op::v0::Range>(p_start, p_stop, p_step);
    auto add = make_shared<op::v1::Add>(range, p1);
    auto fun =
        make_shared<Function>(OutputVector{add}, ParameterVector{p_start, p_stop, p_step, p1});
    auto result_tensor = make_shared<HostTensor>();
    ASSERT_TRUE(fun->evaluate({result_tensor},
                              {make_host_tensor<element::Type_t::f32>({}, {1.0f}),
                               make_host_tensor<element::Type_t::f32>({}, {10.0f}),
                               make_host_tensor<element::Type_t::f32>({}, {3.0f}),
                               make_host_tensor<element::Type_t::f32>({}, {7.0f})}));
    EXPECT_EQ(result_tensor->get_element_type(), element::f32);
    EXPECT_EQ(result_tensor->get_partial_shape(), (PartialShape{3}));
    auto cval = read_vector<float>(result_tensor);
    vector<float> seq{8.0f, 11.0f, 14.0f};
    ASSERT_EQ(cval, seq);
}

#ifdef NGRAPH_INTERPRETER_ENABLE
TEST(eval, interpret_dynamic_range_sum)
{
    auto p_start = make_shared<op::Parameter>(element::f32, PartialShape{});
    auto p_stop = make_shared<op::Parameter>(element::f32, PartialShape{});
    auto p_step = make_shared<op::Parameter>(element::f32, PartialShape{});
    auto p1 = make_shared<op::Parameter>(element::f32, PartialShape{});
    auto range = make_shared<op::v0::Range>(p_start, p_stop, p_step);
    auto add = make_shared<op::v1::Add>(range, p1);
    auto fun =
        make_shared<Function>(OutputVector{add}, ParameterVector{p_start, p_stop, p_step, p1});
    auto backend = runtime::Backend::create("INTERPRETER");
    auto p_start_val = backend->create_tensor(element::f32, Shape{});
    copy_data(p_start_val, vector<float>{1.0f});
    auto p_stop_val = backend->create_tensor(element::f32, Shape{});
    copy_data(p_stop_val, vector<float>{10.0f});
    auto p_step_val = backend->create_tensor(element::f32, Shape{});
    copy_data(p_step_val, vector<float>{3.0f});
    auto p1_val = backend->create_tensor(element::f32, Shape{});
    copy_data(p1_val, vector<float>{7.0f});
    auto result = backend->create_tensor();
    auto cfun = backend->compile(fun);
    cfun->call({result}, {p_start_val, p_stop_val, p_step_val, p1_val});
    EXPECT_EQ(result->get_element_type(), element::f32);
    EXPECT_EQ(result->get_partial_shape(), (PartialShape{3}));
    auto result_val = read_vector<float>(result);
    vector<float> seq{8.0f, 11.0f, 14.0f};
    ASSERT_EQ(result_val, seq);
}
#endif

<<<<<<< HEAD
TEST(eval, evaluate_reshape_v1)
{
    auto data = make_shared<op::Parameter>(element::f32, Shape{2, 5});
    auto pattern = make_shared<op::Parameter>(element::i64, Shape{2});
    auto dyn_reshape = make_shared<op::v1::Reshape>(data, pattern, false);
    auto func = make_shared<Function>(OutputVector{dyn_reshape}, ParameterVector{data, pattern});
    auto result_tensor = make_shared<HostTensor>();
    ASSERT_TRUE(func->evaluate(
        {result_tensor},
        {make_host_tensor<element::Type_t::f32>({2, 5}, {0, 1, 2, 3, 4, 5, 6, 7, 8, 9}),
         make_host_tensor<element::Type_t::i64>({2}, {5, 2})}));
    EXPECT_EQ(result_tensor->get_element_type(), element::f32);
    EXPECT_EQ(result_tensor->get_partial_shape(), (PartialShape{5, 2}));
    auto computed_val = read_vector<float>(result_tensor);
    vector<float> expected_val{0, 1, 2, 3, 4, 5, 6, 7, 8, 9};
    ASSERT_EQ(computed_val, expected_val);
}

TEST(eval, evaluate_reshape_v1_negative_index)
{
    auto data = make_shared<op::Parameter>(element::f32, Shape{2, 5});
    auto pattern = make_shared<op::Parameter>(element::i64, Shape{2});
    auto dyn_reshape = make_shared<op::v1::Reshape>(data, pattern, false);
    auto func = make_shared<Function>(OutputVector{dyn_reshape}, ParameterVector{data, pattern});
    auto result_tensor = make_shared<HostTensor>();
    ASSERT_TRUE(func->evaluate(
        {result_tensor},
        {make_host_tensor<element::Type_t::f32>({2, 5}, {0, 1, 2, 3, 4, 5, 6, 7, 8, 9}),
         make_host_tensor<element::Type_t::i64>({2}, {2, -1})}));
    EXPECT_EQ(result_tensor->get_element_type(), element::f32);
    EXPECT_EQ(result_tensor->get_partial_shape(), (PartialShape{2, 5}));
    auto computed_val = read_vector<float>(result_tensor);
    vector<float> expected_val{0, 1, 2, 3, 4, 5, 6, 7, 8, 9};
    ASSERT_EQ(computed_val, expected_val);
}

TEST(eval, evaluate_reshape_v1_negative_index_zero_dim_zero_flag)
{
    auto data = make_shared<op::Parameter>(element::f32, Shape{2, 2, 2, 2});
    auto pattern = make_shared<op::Parameter>(element::i64, Shape{6});
    auto dyn_reshape = make_shared<op::v1::Reshape>(data, pattern, true);
    auto func = make_shared<Function>(OutputVector{dyn_reshape}, ParameterVector{data, pattern});
    auto result_tensor = make_shared<HostTensor>();
    ASSERT_TRUE(
        func->evaluate({result_tensor},
                       {make_host_tensor<element::Type_t::f32>(
                            {2, 2, 2, 2}, {0, 1, 2, 3, 4, 5, 6, 7, 8, 9, 10, 11, 12, 13, 14, 15}),
                        make_host_tensor<element::Type_t::i64>({6}, {2, 0, 1, -1, 1, 2})}));
    EXPECT_EQ(result_tensor->get_element_type(), element::f32);
    EXPECT_EQ(result_tensor->get_partial_shape(), (PartialShape{2, 2, 1, 2, 1, 2}));
    auto computed_val = read_vector<float>(result_tensor);
    vector<float> expected_val{0, 1, 2, 3, 4, 5, 6, 7, 8, 9, 10, 11, 12, 13, 14, 15};
    ASSERT_EQ(computed_val, expected_val);
}

TEST(eval, evaluate_reshape_v1_pattern_int16)
{
    auto data = make_shared<op::Parameter>(element::f32, Shape{2, 2, 2, 2});
    auto pattern = make_shared<op::Parameter>(element::i16, Shape{6});
    auto dyn_reshape = make_shared<op::v1::Reshape>(data, pattern, true);
    auto func = make_shared<Function>(OutputVector{dyn_reshape}, ParameterVector{data, pattern});
    auto result_tensor = make_shared<HostTensor>();
    ASSERT_TRUE(
        func->evaluate({result_tensor},
                       {make_host_tensor<element::Type_t::f32>(
                            {2, 2, 2, 2}, {0, 1, 2, 3, 4, 5, 6, 7, 8, 9, 10, 11, 12, 13, 14, 15}),
                        make_host_tensor<element::Type_t::i16>({6}, {2, 0, 1, -1, 1, 2})}));
    EXPECT_EQ(result_tensor->get_element_type(), element::f32);
    EXPECT_EQ(result_tensor->get_partial_shape(), (PartialShape{2, 2, 1, 2, 1, 2}));
    auto computed_val = read_vector<float>(result_tensor);
    vector<float> expected_val{0, 1, 2, 3, 4, 5, 6, 7, 8, 9, 10, 11, 12, 13, 14, 15};
    ASSERT_EQ(computed_val, expected_val);
=======
TEST(eval, evaluate_convert)
{
    auto p = make_shared<op::Parameter>(element::f32, PartialShape{-1, -1});
    auto convert = make_shared<op::v0::Convert>(p, element::i64);
    auto fun = make_shared<Function>(OutputVector{convert}, ParameterVector{p});

    std::vector<std::vector<float>> inputs{{-1, 1}};
    std::vector<std::vector<int64_t>> expected_result{{-1, 1}};
    for (size_t i = 0; i < inputs.size(); i++)
    {
        auto result = make_shared<HostTensor>();
        ASSERT_TRUE(fun->evaluate(
            {result}, {make_host_tensor<element::Type_t::f32>(Shape{1, 2}, inputs[i])}));
        EXPECT_EQ(result->get_element_type(), element::i64);
        EXPECT_EQ(result->get_shape(), (Shape{1, 2}));
        auto result_data = read_vector<int64_t>(result);
        ASSERT_EQ(result_data, expected_result[i]);
    }
>>>>>>> b746b314
}

TEST(eval, evaluate_abs)
{
    auto p = make_shared<op::Parameter>(element::f32, Shape{2, 3});
    auto abs = make_shared<op::Abs>(p);
    auto fun = make_shared<Function>(OutputVector{abs}, ParameterVector{p});
    auto result = make_shared<HostTensor>();
    ASSERT_TRUE(fun->evaluate({result},
                              {make_host_tensor<element::Type_t::f32>(
                                  Shape{2, 3}, {0.0f, -1.0f, -2.0f, -3.0f, 4.0f, 5.0f})}));
    EXPECT_EQ(result->get_element_type(), element::f32);
    auto result_val = read_vector<float>(result);
    vector<float> expec{0.0f, 1.0f, 2.0f, 3.0f, 4.0f, 5.0f};
    ASSERT_EQ(result_val, expec);
}

TEST(eval, evaluate_erf)
{
    auto p = make_shared<op::Parameter>(element::f32, Shape{2, 3});
    auto erf = make_shared<op::Erf>(p);
    auto fun = make_shared<Function>(OutputVector{erf}, ParameterVector{p});
    auto result = make_shared<HostTensor>();
    ASSERT_TRUE(fun->evaluate({result},
                              {make_host_tensor<element::Type_t::f32>(
                                  Shape{2, 3}, {0.0f, -1.0f, -2.0f, -3.0f, 4.0f, 5.0f})}));
    EXPECT_EQ(result->get_element_type(), element::f32);
    auto result_val = read_vector<float>(result);
    vector<float> expec{std::erf(0.0f),
                        std::erf(-1.0f),
                        std::erf(-2.0f),
                        std::erf(-3.0f),
                        std::erf(4.0f),
                        std::erf(5.0f)};
    ASSERT_EQ(result_val, expec);
}

TEST(eval, evaluate_exp)
{
    auto p = make_shared<op::Parameter>(element::f32, Shape{2, 3});
    auto exp = make_shared<op::Exp>(p);
    auto fun = make_shared<Function>(OutputVector{exp}, ParameterVector{p});
    auto result = make_shared<HostTensor>();
    ASSERT_TRUE(fun->evaluate({result},
                              {make_host_tensor<element::Type_t::f32>(
                                  Shape{2, 3}, {0.0f, -1.0f, -2.0f, -3.0f, 4.0f, 5.0f})}));
    EXPECT_EQ(result->get_element_type(), element::f32);
    auto result_val = read_vector<float>(result);
    vector<float> expec{std::exp(0.0f),
                        std::exp(-1.0f),
                        std::exp(-2.0f),
                        std::exp(-3.0f),
                        std::exp(4.0f),
                        std::exp(5.0f)};
    ASSERT_FLOAT_VECTORS_EQ(expec, result_val);
}

TEST(eval, evaluate_floor)
{
    auto p = make_shared<op::Parameter>(element::f32, Shape{2, 2});
    auto floor = make_shared<op::Floor>(p);
    auto fun = make_shared<Function>(OutputVector{floor}, ParameterVector{p});
    auto result = make_shared<HostTensor>();
    ASSERT_TRUE(fun->evaluate(
        {result},
        {make_host_tensor<element::Type_t::f32>(Shape{2, 2}, {-2.5f, -2.0f, 0.3f, 4.8f})}));
    EXPECT_EQ(result->get_element_type(), element::f32);
    auto result_val = read_vector<float>(result);
    vector<float> expec{-3.0f, -2.0f, 0.0f, 4.0f};
    ASSERT_EQ(result_val, expec);
}

TEST(eval, evaluate_floor_int32)
{
    auto p = make_shared<op::Parameter>(element::i32, Shape{2, 2});
    auto floor = make_shared<op::Floor>(p);
    auto fun = make_shared<Function>(OutputVector{floor}, ParameterVector{p});
    auto result = make_shared<HostTensor>();
    ASSERT_TRUE(fun->evaluate({result},
                              {make_host_tensor<element::Type_t::i32>(
                                  Shape{2, 2}, {-2, -136314888, 0x40000010, 0x40000001})}));
    EXPECT_EQ(result->get_element_type(), element::i32);
    auto result_val = read_vector<int32_t>(result);
    vector<int32_t> expec{-2, -136314888, 0x40000010, 0x40000001};
    ASSERT_EQ(result_val, expec);
}

TEST(eval, evaluate_log)
{
    auto p = make_shared<op::Parameter>(element::f32, Shape{2, 2, 2});
    auto log = make_shared<op::Log>(p);
    auto fun = make_shared<Function>(OutputVector{log}, ParameterVector{p});
    auto result = make_shared<HostTensor>();
    ASSERT_TRUE(
        fun->evaluate({result},
                      {make_host_tensor<element::Type_t::f32>(
                          Shape{2, 2, 2}, {0.125f, 0.25f, 0.5f, 1.f, 2.f, 4.f, 8.f, 16.f})}));
    EXPECT_EQ(result->get_element_type(), element::f32);
    auto result_val = read_vector<float>(result);
    vector<float> expec{std::log(0.125f),
                        std::log(0.25f),
                        std::log(0.5f),
                        std::log(1.f),
                        std::log(2.f),
                        std::log(4.f),
                        std::log(8.f),
                        std::log(16.f)};
    ASSERT_EQ(result_val, expec);
}

TEST(eval, evaluate_negative_f32)
{
    auto p = make_shared<op::Parameter>(element::f32, Shape{2, 5});
    auto negate = make_shared<op::Negative>(p);
    auto fun = make_shared<Function>(OutputVector{negate}, ParameterVector{p});
    auto result = make_shared<HostTensor>();
    ASSERT_TRUE(fun->evaluate(
        {result},
        {make_host_tensor<element::Type_t::f32>(
            Shape{2, 5},
            {1.35f, 8.76f, -8.0f, 17.234f, -2.121f, 1.0f, 8.7f, -8.92f, 17.0f, -1.0f})}));
    EXPECT_EQ(result->get_element_type(), element::f32);
    auto result_val = read_vector<float>(result);
    vector<float> expec{-1.35f, -8.76f, 8.0f, -17.234f, 2.121f, -1.0f, -8.7f, 8.92f, -17.0f, 1.0f};
    ASSERT_EQ(result_val, expec);
}

TEST(eval, evaluate_negative_i32)
{
    auto p = make_shared<op::Parameter>(element::i32, Shape{2, 5});
    auto negate = make_shared<op::Negative>(p);
    auto fun = make_shared<Function>(OutputVector{negate}, ParameterVector{p});
    auto result = make_shared<HostTensor>();
    ASSERT_TRUE(fun->evaluate({result},
                              {make_host_tensor<element::Type_t::i32>(
                                  Shape{2, 5}, {1, 8, -8, 17, -2, 1, 8, -8, 17, 0})}));
    EXPECT_EQ(result->get_element_type(), element::i32);
    auto result_val = read_vector<int32_t>(result);
    vector<int32_t> expec{-1, -8, 8, -17, 2, -1, -8, 8, -17, 0};
    ASSERT_EQ(result_val, expec);
}

TEST(eval, evaluate_relu_2Ffprop_f32)
{
    auto p = make_shared<op::Parameter>(element::f32, Shape{2, 5});
    auto relu = make_shared<op::Relu>(p);
    auto fun = make_shared<Function>(OutputVector{relu}, ParameterVector{p});
    auto result = make_shared<HostTensor>();
    ASSERT_TRUE(fun->evaluate({result},
                              {make_host_tensor<element::Type_t::f32>(
                                  Shape{2, 5}, {1, 8, -8, 17, -0.5, 0.1, 8.5, -8, 17, -0.5})}));
    EXPECT_EQ(result->get_element_type(), element::f32);
    auto result_val = read_vector<float>(result);
    vector<float> expec{1, 8, 0, 17, 0, 0.1, 8.5, 0, 17, 0};
    ASSERT_EQ(result_val, expec);
}

TEST(eval, evaluate_relu_2Ffprop_i32)
{
    auto p = make_shared<op::Parameter>(element::i32, Shape{2, 5});
    auto relu = make_shared<op::Relu>(p);
    auto fun = make_shared<Function>(OutputVector{relu}, ParameterVector{p});
    auto result = make_shared<HostTensor>();
    ASSERT_TRUE(fun->evaluate({result},
                              {make_host_tensor<element::Type_t::i32>(
                                  Shape{2, 5}, {1, 8, -8, 17, -2, 1, 8, -8, 17, -1})}));
    EXPECT_EQ(result->get_element_type(), element::i32);
    auto result_val = read_vector<int32_t>(result);
    vector<int32_t> expec{1, 8, 0, 17, 0, 1, 8, 0, 17, 0};
    ASSERT_EQ(result_val, expec);
}

TEST(eval, evaluate_round)
{
    auto p = make_shared<op::Parameter>(element::f32, Shape{5});
    auto round = make_shared<op::Round>(p);
    auto fun = make_shared<Function>(OutputVector{round}, ParameterVector{p});
    auto result = make_shared<HostTensor>();
    ASSERT_TRUE(fun->evaluate(
        {result},
        {make_host_tensor<element::Type_t::f32>(Shape{5}, {0.9f, 2.5f, 2.3f, 1.5f, -4.5f})}));
    EXPECT_EQ(result->get_element_type(), element::f32);
    auto result_val = read_vector<float>(result);
    vector<float> expec{1.0f, 2.0f, 2.0f, 2.0f, -4.0f};
    ASSERT_EQ(result_val, expec);
}

TEST(eval, evaluate_round_2D)
{
    auto p = make_shared<op::Parameter>(element::f32, Shape{3, 5});
    auto round = make_shared<op::Round>(p);
    auto fun = make_shared<Function>(OutputVector{round}, ParameterVector{p});
    auto result = make_shared<HostTensor>();
    ASSERT_TRUE(fun->evaluate({result},
                              {make_host_tensor<element::Type_t::f32>(Shape{3, 5},
                                                                      {0.1f,
                                                                       0.5f,
                                                                       0.9f,
                                                                       1.2f,
                                                                       1.5f,
                                                                       1.8f,
                                                                       2.3f,
                                                                       2.5f,
                                                                       2.7f,
                                                                       -1.1f,
                                                                       -1.5f,
                                                                       -1.9f,
                                                                       -2.2f,
                                                                       -2.5f,
                                                                       -2.8f})}));
    EXPECT_EQ(result->get_element_type(), element::f32);
    auto result_val = read_vector<float>(result);
    vector<float> expec{
        0.f, 0.f, 1.f, 1.f, 2.f, 2.f, 2.f, 2.f, 3.f, -1.f, -2.f, -2.f, -2.f, -2.f, -3.f};
    ASSERT_EQ(result_val, expec);
}

TEST(eval, evaluate_sigmoid)
{
    auto p = make_shared<op::Parameter>(element::f32, Shape{1, 1, 2, 2});
    auto sigmoid = make_shared<op::Sigmoid>(p);
    auto fun = make_shared<Function>(OutputVector{sigmoid}, ParameterVector{p});
    auto result = make_shared<HostTensor>();

    float x1 = 1.0f;
    float x2 = 4.0f;
    float sigma1 = 1.0f / (1.0f + std::exp(-x1));
    float sigma2 = 1.0f / (1.0f + std::exp(-x2));
    ASSERT_TRUE(fun->evaluate(
        {result}, {make_host_tensor<element::Type_t::f32>(Shape{1, 1, 2, 2}, {x1, x2, x1, x2})}));
    EXPECT_EQ(result->get_element_type(), element::f32);
    auto result_val = read_vector<float>(result);
    vector<float> expec{sigma1, sigma2, sigma1, sigma2};
    EXPECT_EQ(result_val.size(), expec.size());
}

TEST(eval, evaluate_sign)
{
    auto p = make_shared<op::Parameter>(element::f32, Shape{2, 3});
    auto sign = make_shared<op::Sign>(p);
    auto fun = make_shared<Function>(OutputVector{sign}, ParameterVector{p});
    auto result = make_shared<HostTensor>();

    ASSERT_TRUE(fun->evaluate(
        {result},
        {make_host_tensor<element::Type_t::f32>(Shape{2, 3}, {1, -2, 0, -4.8f, 4.8f, -0.0f})}));
    EXPECT_EQ(result->get_element_type(), element::f32);
    auto result_val = read_vector<float>(result);
    vector<float> expec{1, -1, 0, -1, 1, 0};
    ASSERT_EQ(result_val, expec);
}

TEST(eval, evaluate_sin)
{
    auto p = make_shared<op::Parameter>(element::f32, Shape{11});
    auto sin = make_shared<op::Sin>(p);
    auto fun = make_shared<Function>(OutputVector{sin}, ParameterVector{p});
    auto result = make_shared<HostTensor>();

    ASSERT_TRUE(fun->evaluate(
        {result},
        {make_host_tensor<element::Type_t::f32>(
            Shape{11}, {0.f, 0.25f, -0.25f, 0.5f, -0.5f, 1.f, -1.f, 2.f, -2.f, 4.f, -4.f})}));
    EXPECT_EQ(result->get_element_type(), element::f32);
    auto result_val = read_vector<float>(result);
    vector<float> expec{0.00000000f,
                        0.24740396f,
                        -0.24740396f,
                        0.47942554f,
                        -0.47942554f,
                        0.84147098f,
                        -0.84147098f,
                        0.90929743f,
                        -0.90929743f,
                        -0.75680250f,
                        0.75680250f};
    ASSERT_FLOAT_VECTORS_EQ(expec, result_val);
}

TEST(eval, evaluate_sinh)
{
    auto p = make_shared<op::Parameter>(element::f32, Shape{6});
    auto sinh = make_shared<op::Sinh>(p);
    auto fun = make_shared<Function>(OutputVector{sinh}, ParameterVector{p});
    auto result = make_shared<HostTensor>();

    vector<float> input{1.0f, 0.0f, -0.0f, -1.0f, 5.0f, -5.0f};
    ASSERT_TRUE(fun->evaluate({result}, {make_host_tensor<element::Type_t::f32>(Shape{6}, input)}));
    EXPECT_EQ(result->get_element_type(), element::f32);
    auto result_val = read_vector<float>(result);
    std::transform(
        input.begin(), input.end(), input.begin(), [](float x) -> float { return sinhf(x); });
    ASSERT_FLOAT_VECTORS_EQ(input, result_val);
}

TEST(eval, evaluate_sqrt)
{
    auto p = make_shared<op::Parameter>(element::f32, Shape{6});
    auto sqrt = make_shared<op::Sqrt>(p);
    auto fun = make_shared<Function>(OutputVector{sqrt}, ParameterVector{p});
    auto result = make_shared<HostTensor>();

    vector<float> input{16, 4, 81, 100, 10000, 0};
    ASSERT_TRUE(fun->evaluate({result}, {make_host_tensor<element::Type_t::f32>(Shape{6}, input)}));
    EXPECT_EQ(result->get_element_type(), element::f32);
    auto result_val = read_vector<float>(result);
    vector<float> expec{4, 2, 9, 10, 100, 0};
    ASSERT_FLOAT_VECTORS_EQ(expec, result_val);
}

TEST(eval, evaluate_acos)
{
    auto p = make_shared<op::Parameter>(element::f32, Shape{11});
    auto acos = make_shared<op::Acos>(p);
    auto fun = make_shared<Function>(OutputVector{acos}, ParameterVector{p});
    auto result = make_shared<HostTensor>();

    vector<float> input{-1.f, -0.75f, -0.5f, -0.25f, -0.125f, 0.f, 0.125f, 0.25f, 0.5f, 0.75f, 1.f};
    ASSERT_TRUE(
        fun->evaluate({result}, {make_host_tensor<element::Type_t::f32>(Shape{11}, input)}));
    EXPECT_EQ(result->get_element_type(), element::f32);
    auto result_val = read_vector<float>(result);
    std::transform(
        input.begin(), input.end(), input.begin(), [](float x) -> float { return std::acos(x); });
    ASSERT_FLOAT_VECTORS_EQ(input, result_val);
}

TEST(eval, evaluate_asin)
{
    auto p = make_shared<op::Parameter>(element::f32, Shape{11});
    auto asin = make_shared<op::Asin>(p);
    auto fun = make_shared<Function>(OutputVector{asin}, ParameterVector{p});
    auto result = make_shared<HostTensor>();

    vector<float> input{-1.f, -0.75f, -0.5f, -0.25f, -0.125f, 0.f, 0.125f, 0.25f, 0.5f, 0.75f, 1.f};
    ASSERT_TRUE(
        fun->evaluate({result}, {make_host_tensor<element::Type_t::f32>(Shape{11}, input)}));
    EXPECT_EQ(result->get_element_type(), element::f32);
    auto result_val = read_vector<float>(result);
    std::transform(
        input.begin(), input.end(), input.begin(), [](float x) -> float { return std::asin(x); });

    ASSERT_FLOAT_VECTORS_EQ(input, result_val);
}

TEST(eval, evaluate_atan)
{
    auto p = make_shared<op::Parameter>(element::f32, Shape{11});
    auto atan = make_shared<op::Atan>(p);
    auto fun = make_shared<Function>(OutputVector{atan}, ParameterVector{p});
    auto result = make_shared<HostTensor>();

    vector<float> input{-4.f, -2.f, -1.f, -0.5f, -0.25f, 0.f, 0.25f, 0.5f, 1.f, 2.f, 4.f};
    ASSERT_TRUE(
        fun->evaluate({result}, {make_host_tensor<element::Type_t::f32>(Shape{11}, input)}));
    EXPECT_EQ(result->get_element_type(), element::f32);
    auto result_val = read_vector<float>(result);
    std::transform(
        input.begin(), input.end(), input.begin(), [](float x) -> float { return std::atan(x); });

    ASSERT_FLOAT_VECTORS_EQ(input, result_val);
}

TEST(eval, evaluate_ceiling)
{
    auto p = make_shared<op::Parameter>(element::f32, Shape{2, 2});
    auto ceil = make_shared<op::Ceiling>(p);
    auto fun = make_shared<Function>(OutputVector{ceil}, ParameterVector{p});
    auto result = make_shared<HostTensor>();

    vector<float> input{-2.5f, -2.0f, 0.3f, 4.8f};
    ASSERT_TRUE(
        fun->evaluate({result}, {make_host_tensor<element::Type_t::f32>(Shape{2, 2}, input)}));
    EXPECT_EQ(result->get_element_type(), element::f32);
    auto result_val = read_vector<float>(result);
    vector<float> expec{-2.0f, -2.0f, 1.0f, 5.0f};
    ASSERT_EQ(result_val, expec);
}

TEST(eval, evaluate_cos)
{
    auto p = make_shared<op::Parameter>(element::f32, Shape{11});
    auto cos = make_shared<op::Cos>(p);
    auto fun = make_shared<Function>(OutputVector{cos}, ParameterVector{p});
    auto result = make_shared<HostTensor>();

    vector<float> input{0.f, 0.25f, -0.25f, 0.5f, -0.5f, 1.f, -1.f, 2.f, -2.f, 4.f, -4.f};
    ASSERT_TRUE(
        fun->evaluate({result}, {make_host_tensor<element::Type_t::f32>(Shape{11}, input)}));
    EXPECT_EQ(result->get_element_type(), element::f32);
    auto result_val = read_vector<float>(result);
    std::transform(
        input.begin(), input.end(), input.begin(), [](float x) -> float { return std::cos(x); });

    ASSERT_FLOAT_VECTORS_EQ(input, result_val);
}

TEST(eval, evaluate_cosh)
{
    auto p = make_shared<op::Parameter>(element::f32, Shape{6});
    auto cosh = make_shared<op::Cosh>(p);
    auto fun = make_shared<Function>(OutputVector{cosh}, ParameterVector{p});
    auto result = make_shared<HostTensor>();

    vector<float> input{1.0f, 0.0f, -0.0f, -1.0f, 5.0f, -5.0f};
    ASSERT_TRUE(fun->evaluate({result}, {make_host_tensor<element::Type_t::f32>(Shape{6}, input)}));
    EXPECT_EQ(result->get_element_type(), element::f32);
    auto result_val = read_vector<float>(result);
    std::transform(
        input.begin(), input.end(), input.begin(), [](float x) -> float { return std::cosh(x); });

    ASSERT_FLOAT_VECTORS_EQ(input, result_val);
}

TEST(eval, evaluate_tan)
{
    auto p = make_shared<op::Parameter>(element::f32, Shape{11});
    auto tan = make_shared<op::Tan>(p);
    auto fun = make_shared<Function>(OutputVector{tan}, ParameterVector{p});
    auto result = make_shared<HostTensor>();

    vector<float> input{0.f, 0.25f, -0.25f, 0.5f, -0.5f, 1.f, -1.f, 2.f, -2.f, 4.f, -4.f};
    ASSERT_TRUE(
        fun->evaluate({result}, {make_host_tensor<element::Type_t::f32>(Shape{11}, input)}));
    EXPECT_EQ(result->get_element_type(), element::f32);
    auto result_val = read_vector<float>(result);
    std::transform(
        input.begin(), input.end(), input.begin(), [](float x) -> float { return std::tan(x); });

    ASSERT_FLOAT_VECTORS_EQ(input, result_val);
}

TEST(eval, evaluate_tanh)
{
    auto p = make_shared<op::Parameter>(element::f32, Shape{6});
    auto tanh = make_shared<op::Tanh>(p);
    auto fun = make_shared<Function>(OutputVector{tanh}, ParameterVector{p});
    auto result = make_shared<HostTensor>();

    vector<float> input{1.0f, 0.0f, -0.0f, -1.0f, 0.5f, -0.5f};
    ASSERT_TRUE(fun->evaluate({result}, {make_host_tensor<element::Type_t::f32>(Shape{6}, input)}));
    EXPECT_EQ(result->get_element_type(), element::f32);
    auto result_val = read_vector<float>(result);
    std::transform(
        input.begin(), input.end(), input.begin(), [](float x) -> float { return std::tanh(x); });

    ASSERT_FLOAT_VECTORS_EQ(input, result_val);
}

TEST(eval, evaluate_not)
{
    auto p = make_shared<op::Parameter>(element::boolean, Shape{2, 2});
    auto op_not = make_shared<op::Not>(p);
    auto fun = make_shared<Function>(OutputVector{op_not}, ParameterVector{p});
    auto result = make_shared<HostTensor>();

    ASSERT_TRUE(fun->evaluate(
        {result}, {make_host_tensor<element::Type_t::boolean>(Shape{2, 2}, {1, 0, 1, 0})}));
    EXPECT_EQ(result->get_element_type(), element::boolean);
    auto result_val = read_vector<char>(result);
    vector<char> expec{0, 1, 0, 1};
    ASSERT_EQ(result_val, expec);
}

TEST(eval, evaluate_not_i32)
{
    auto p = make_shared<op::Parameter>(element::i32, Shape{2, 2});
    auto op_not = make_shared<op::Not>(p);
    auto fun = make_shared<Function>(OutputVector{op_not}, ParameterVector{p});
    auto result = make_shared<HostTensor>();

    ASSERT_TRUE(fun->evaluate(
        {result}, {make_host_tensor<element::Type_t::i32>(Shape{2, 2}, {100, 0, -2, 0})}));
    EXPECT_EQ(result->get_element_type(), element::i32);
    auto result_val = read_vector<int32_t>(result);
    vector<int32_t> expec{0, 1, 0, 1};
    ASSERT_EQ(result_val, expec);
}

TEST(eval, evaluate_logical_not)
{
    auto p = make_shared<op::Parameter>(element::boolean, Shape{2, 2});
    auto logical_not = make_shared<op::v1::LogicalNot>(p);
    auto fun = make_shared<Function>(OutputVector{logical_not}, ParameterVector{p});
    auto result = make_shared<HostTensor>();

    ASSERT_TRUE(fun->evaluate(
        {result}, {make_host_tensor<element::Type_t::boolean>(Shape{2, 2}, {1, 0, 1, 0})}));
    EXPECT_EQ(result->get_element_type(), element::boolean);
    auto result_val = read_vector<char>(result);
    vector<char> expec{0, 1, 0, 1};
    ASSERT_EQ(result_val, expec);
}

TEST(eval, evaluate_dynamic_gather)
{
    auto arg1 = make_shared<op::Parameter>(element::f32, PartialShape::dynamic());
    auto arg2 = make_shared<op::Parameter>(element::i32, PartialShape::dynamic());
    auto gather = make_shared<op::v0::Gather>(arg1, arg2);
    auto fun = make_shared<Function>(OutputVector{gather}, ParameterVector{arg1, arg2});
    auto result_tensor = make_shared<HostTensor>();
    ASSERT_TRUE(fun->evaluate({result_tensor},
                              {make_host_tensor<element::Type_t::f32>({3}, {1.0f, 2.0f, 3.0f}),
                               make_host_tensor<element::Type_t::i32>({2}, {1, 0})}));
    EXPECT_EQ(result_tensor->get_element_type(), element::f32);
    EXPECT_EQ(result_tensor->get_partial_shape(), (PartialShape{2}));
    auto cval = read_vector<float>(result_tensor);
    vector<float> out{2.0f, 1.0f};
    ASSERT_EQ(cval, out);
}

TEST(eval, evaluate_dynamic_axis_gather)
{
    auto arg1 = make_shared<op::Parameter>(element::f32, PartialShape::dynamic());
    auto arg2 = make_shared<op::Parameter>(element::i32, PartialShape::dynamic());
    auto arg3 = make_shared<op::Parameter>(element::i64, PartialShape::dynamic());
    auto gather = make_shared<op::v1::Gather>(arg1, arg2, arg3);
    auto fun = make_shared<Function>(OutputVector{gather}, ParameterVector{arg1, arg2, arg3});
    auto result_tensor = make_shared<HostTensor>();
    ASSERT_TRUE(fun->evaluate({result_tensor},
                              {make_host_tensor<element::Type_t::f32>(
                                   {3, 3}, {1.0f, 1.1f, 1.2f, 2.0f, 2.1f, 2.2f, 3.0f, 3.1f, 3.2f}),
                               make_host_tensor<element::Type_t::i32>({1, 2}, {0, 2}),
                               make_host_tensor<element::Type_t::u64>({}, {1})}));
    EXPECT_EQ(result_tensor->get_element_type(), element::f32);
    EXPECT_EQ(result_tensor->get_partial_shape(), (PartialShape{3, 1, 2}));
    auto cval = read_vector<float>(result_tensor);
    vector<float> out{1.0f, 1.2f, 2.0f, 2.2f, 3.0f, 3.2f};
    ASSERT_EQ(cval, out);
}

TEST(eval, evaluate_dynamic_concat)
{
    auto arg1 = make_shared<op::Parameter>(element::f32, PartialShape::dynamic());
    auto arg2 = make_shared<op::Parameter>(element::f32, PartialShape::dynamic());
    auto concat = make_shared<op::v0::Concat>(NodeVector{arg1, arg2}, 1);
    auto fun = make_shared<Function>(OutputVector{concat}, ParameterVector{arg1, arg2});
    auto result_tensor = make_shared<HostTensor>();
    ASSERT_TRUE(fun->evaluate({result_tensor},
                              {make_host_tensor<element::Type_t::f32>({1, 1}, {1.0f}),
                               make_host_tensor<element::Type_t::f32>({1, 2}, {8.0f, 10.0f})}));
    EXPECT_EQ(result_tensor->get_element_type(), element::f32);
    EXPECT_EQ(result_tensor->get_partial_shape(), (PartialShape{1, 3}));
    auto cval = read_vector<float>(result_tensor);
    vector<float> out{1.0f, 8.0f, 10.0f};
    ASSERT_EQ(cval, out);
}<|MERGE_RESOLUTION|>--- conflicted
+++ resolved
@@ -218,7 +218,6 @@
 }
 #endif
 
-<<<<<<< HEAD
 TEST(eval, evaluate_reshape_v1)
 {
     auto data = make_shared<op::Parameter>(element::f32, Shape{2, 5});
@@ -291,7 +290,8 @@
     auto computed_val = read_vector<float>(result_tensor);
     vector<float> expected_val{0, 1, 2, 3, 4, 5, 6, 7, 8, 9, 10, 11, 12, 13, 14, 15};
     ASSERT_EQ(computed_val, expected_val);
-=======
+}
+
 TEST(eval, evaluate_convert)
 {
     auto p = make_shared<op::Parameter>(element::f32, PartialShape{-1, -1});
@@ -310,7 +310,6 @@
         auto result_data = read_vector<int64_t>(result);
         ASSERT_EQ(result_data, expected_result[i]);
     }
->>>>>>> b746b314
 }
 
 TEST(eval, evaluate_abs)
