//*****************************************************************************
// Copyright 2017-2020 Intel Corporation
//
// Licensed under the Apache License, Version 2.0 (the "License");
// you may not use this file except in compliance with the License.
// You may obtain a copy of the License at
//
//     http://www.apache.org/licenses/LICENSE-2.0
//
// Unless required by applicable law or agreed to in writing, software
// distributed under the License is distributed on an "AS IS" BASIS,
// WITHOUT WARRANTIES OR CONDITIONS OF ANY KIND, either express or implied.
// See the License for the specific language governing permissions and
// limitations under the License.
//*****************************************************************************

#include <string>
#include <vector>

#include "gtest/gtest.h"

#include "ngraph/node.hpp"
#include "ngraph/node_output.hpp"
#include "ngraph/op/add.hpp"
#include "ngraph/op/concat.hpp"
#include "ngraph/op/constant.hpp"
#include "ngraph/op/convert.hpp"
<<<<<<< HEAD
=======
#include "ngraph/op/fused/squeeze.hpp"
#include "ngraph/op/fused/unsqueeze.hpp"
#include "ngraph/op/gather.hpp"
#include "ngraph/op/min.hpp"
>>>>>>> c85a7630
#include "ngraph/op/minimum.hpp"
#include "ngraph/op/non_zero.hpp"
#include "ngraph/op/parameter.hpp"
#include "ngraph/op/range.hpp"
#include "ngraph/op/shape_of.hpp"
#include "ngraph/runtime/backend.hpp"
#include "ngraph/runtime/host_tensor.hpp"
#include "ngraph/validation_util.hpp"
#include "util/test_tools.hpp"
#include "util/type_prop.hpp"

using namespace std;
using namespace ngraph;

TEST(eval, bad_get_data_ptr)
{
    HostTensor c(element::f32, Shape{});
    *c.get_data_ptr<float>() = 1.0;
    EXPECT_EQ(*c.get_data_ptr<element::Type_t::f32>(), 1.0);
    try
    {
        c.get_data_ptr<element::Type_t::f64>();
        FAIL() << "Bad type not detected.";
    }
    catch (const CheckFailure& error)
    {
        EXPECT_HAS_SUBSTRING(error.what(), std::string("get_data_ptr"));
    }
    try
    {
        c.get_data_ptr<element::Type_t::i32>();
        FAIL() << "Bad type not detected.";
    }
    catch (const CheckFailure& error)
    {
        EXPECT_HAS_SUBSTRING(error.what(), std::string("get_data_ptr"));
    }
}

TEST(eval, max_eval_parameter)
{
    auto p = make_shared<op::Parameter>(element::i64, Shape{});

    auto result = maximum_value(p);
    EXPECT_FALSE(result.first);
    EXPECT_EQ(result.second, numeric_limits<uint64_t>::max());
}

TEST(eval, max_eval_constant)
{
    auto c = op::Constant::create<int64_t>(element::i64, Shape{}, {27});
    auto result = maximum_value(c);
    ASSERT_TRUE(result.first);
    EXPECT_EQ(result.second, 27);
}

TEST(eval, max_eval_minimum_constant)
{
    auto c = op::Constant::create<int64_t>(element::i64, Shape{}, {27});
    auto p = make_shared<op::Parameter>(element::i64, Shape{});
    auto m = make_shared<op::Minimum>(c, p);
    auto result = maximum_value(m);
    ASSERT_TRUE(result.first);
    EXPECT_EQ(result.second, 27);
}

TEST(eval, max_eval_reduce_min)
{
    auto concat = make_shared<op::v0::Convert>(
        make_shared<op::v0::Concat>(
            OutputVector{make_shared<op::v0::Parameter>(element::i64, Shape{4}),
                         make_shared<op::v0::Constant>(element::i64, Shape{4}, 37)},
            0),
        element::i32);
    auto reduce = make_shared<op::v0::Convert>(
        make_shared<op::v1::ReduceMin>(concat,
                                       make_shared<op::v0::Constant>(element::i32, Shape{1}, 0)),
        element::i64);
    auto squeezes = make_shared<op::v0::Squeeze>(
        make_shared<op::v0::Unsqueeze>(reduce,
                                       make_shared<op::v0::Constant>(element::i32, Shape{1}, 0)),
        make_shared<op::v0::Constant>(element::i64, Shape{1}, 0));
    EXPECT_EQ(maximum_value(squeezes).second, 37);
}

TEST(eval, evaluate_shape_of)
{
    auto p = make_shared<op::Parameter>(element::f32, PartialShape{-1, -1});
    auto so = make_shared<op::v0::ShapeOf>(p);
    auto fun = make_shared<Function>(OutputVector{so}, ParameterVector{p});
    auto result = make_shared<HostTensor>();
    ASSERT_TRUE(fun->evaluate({result},
                              {make_host_tensor<element::Type_t::f32>(
                                  Shape{2, 3}, {0.0f, 1.0f, 2.0f, 3.0f, 4.0f, 5.0f})}));
    EXPECT_EQ(result->get_element_type(), element::i64);
    EXPECT_EQ(result->get_partial_shape(), (PartialShape{2}));
    auto result_shape = read_vector<int64_t>(result);
    vector<int64_t> arg_shape{2, 3};
    ASSERT_EQ(result_shape, arg_shape);
}

TEST(eval, evaluate_dynamic_range_sum)
{
    auto p_start = make_shared<op::Parameter>(element::f32, PartialShape{});
    auto p_stop = make_shared<op::Parameter>(element::f32, PartialShape{});
    auto p_step = make_shared<op::Parameter>(element::f32, PartialShape{});
    auto p1 = make_shared<op::Parameter>(element::f32, PartialShape{});
    auto range = make_shared<op::v0::Range>(p_start, p_stop, p_step);
    auto add = make_shared<op::v1::Add>(range, p1);
    auto fun =
        make_shared<Function>(OutputVector{add}, ParameterVector{p_start, p_stop, p_step, p1});
    auto result_tensor = make_shared<HostTensor>();
    ASSERT_TRUE(fun->evaluate({result_tensor},
                              {make_host_tensor<element::Type_t::f32>({}, {1.0f}),
                               make_host_tensor<element::Type_t::f32>({}, {10.0f}),
                               make_host_tensor<element::Type_t::f32>({}, {3.0f}),
                               make_host_tensor<element::Type_t::f32>({}, {7.0f})}));
    EXPECT_EQ(result_tensor->get_element_type(), element::f32);
    EXPECT_EQ(result_tensor->get_partial_shape(), (PartialShape{3}));
    auto cval = read_vector<float>(result_tensor);
    vector<float> seq{8.0f, 11.0f, 14.0f};
    ASSERT_EQ(cval, seq);
}

#ifdef NGRAPH_INTERPRETER_ENABLE
TEST(eval, interpret_dynamic_range_sum)
{
    auto p_start = make_shared<op::Parameter>(element::f32, PartialShape{});
    auto p_stop = make_shared<op::Parameter>(element::f32, PartialShape{});
    auto p_step = make_shared<op::Parameter>(element::f32, PartialShape{});
    auto p1 = make_shared<op::Parameter>(element::f32, PartialShape{});
    auto range = make_shared<op::v0::Range>(p_start, p_stop, p_step);
    auto add = make_shared<op::v1::Add>(range, p1);
    auto fun =
        make_shared<Function>(OutputVector{add}, ParameterVector{p_start, p_stop, p_step, p1});
    auto backend = runtime::Backend::create("INTERPRETER");
    auto p_start_val = backend->create_tensor(element::f32, Shape{});
    copy_data(p_start_val, vector<float>{1.0f});
    auto p_stop_val = backend->create_tensor(element::f32, Shape{});
    copy_data(p_stop_val, vector<float>{10.0f});
    auto p_step_val = backend->create_tensor(element::f32, Shape{});
    copy_data(p_step_val, vector<float>{3.0f});
    auto p1_val = backend->create_tensor(element::f32, Shape{});
    copy_data(p1_val, vector<float>{7.0f});
    auto result = backend->create_tensor();
    auto cfun = backend->compile(fun);
    cfun->call({result}, {p_start_val, p_stop_val, p_step_val, p1_val});
    EXPECT_EQ(result->get_element_type(), element::f32);
    EXPECT_EQ(result->get_partial_shape(), (PartialShape{3}));
    auto result_val = read_vector<float>(result);
    vector<float> seq{8.0f, 11.0f, 14.0f};
    ASSERT_EQ(result_val, seq);
}
#endif

<<<<<<< HEAD
TEST(eval, evaluate_convert)
{
    auto p = make_shared<op::Parameter>(element::f32, PartialShape{-1, -1});
    auto convert = make_shared<op::v0::Convert>(p, element::i64);
    auto fun = make_shared<Function>(OutputVector{convert}, ParameterVector{p});

    std::vector<std::vector<float>> inputs{{-1, 1}};
    std::vector<std::vector<int64_t>> expected_result{{-1, 1}};
    for (size_t i = 0; i < inputs.size(); i++)
    {
        auto result = make_shared<HostTensor>();
        ASSERT_TRUE(fun->evaluate(
            {result}, {make_host_tensor<element::Type_t::f32>(Shape{1, 2}, inputs[i])}));
        EXPECT_EQ(result->get_element_type(), element::i64);
        EXPECT_EQ(result->get_shape(), (Shape{1, 2}));
        auto result_data = read_vector<int64_t>(result);
        ASSERT_EQ(result_data, expected_result[i]);
    }
=======
TEST(eval, evaluate_dynamic_gather)
{
    auto arg1 = make_shared<op::Parameter>(element::f32, PartialShape::dynamic());
    auto arg2 = make_shared<op::Parameter>(element::i32, PartialShape::dynamic());
    auto gather = make_shared<op::v0::Gather>(arg1, arg2);
    auto fun = make_shared<Function>(OutputVector{gather}, ParameterVector{arg1, arg2});
    auto result_tensor = make_shared<HostTensor>();
    ASSERT_TRUE(fun->evaluate({result_tensor},
                              {make_host_tensor<element::Type_t::f32>({3}, {1.0f, 2.0f, 3.0f}),
                               make_host_tensor<element::Type_t::i32>({2}, {1, 0})}));
    EXPECT_EQ(result_tensor->get_element_type(), element::f32);
    EXPECT_EQ(result_tensor->get_partial_shape(), (PartialShape{2}));
    auto cval = read_vector<float>(result_tensor);
    vector<float> out{2.0f, 1.0f};
    ASSERT_EQ(cval, out);
}

TEST(eval, evaluate_dynamic_axis_gather)
{
    auto arg1 = make_shared<op::Parameter>(element::f32, PartialShape::dynamic());
    auto arg2 = make_shared<op::Parameter>(element::i32, PartialShape::dynamic());
    auto arg3 = make_shared<op::Parameter>(element::i64, PartialShape::dynamic());
    auto gather = make_shared<op::v1::Gather>(arg1, arg2, arg3);
    auto fun = make_shared<Function>(OutputVector{gather}, ParameterVector{arg1, arg2, arg3});
    auto result_tensor = make_shared<HostTensor>();
    ASSERT_TRUE(fun->evaluate({result_tensor},
                              {make_host_tensor<element::Type_t::f32>(
                                   {3, 3}, {1.0f, 1.1f, 1.2f, 2.0f, 2.1f, 2.2f, 3.0f, 3.1f, 3.2f}),
                               make_host_tensor<element::Type_t::i32>({1, 2}, {0, 2}),
                               make_host_tensor<element::Type_t::u64>({}, {1})}));
    EXPECT_EQ(result_tensor->get_element_type(), element::f32);
    EXPECT_EQ(result_tensor->get_partial_shape(), (PartialShape{3, 1, 2}));
    auto cval = read_vector<float>(result_tensor);
    vector<float> out{1.0f, 1.2f, 2.0f, 2.2f, 3.0f, 3.2f};
    ASSERT_EQ(cval, out);
>>>>>>> c85a7630
}

TEST(eval, evaluate_dynamic_concat)
{
    auto arg1 = make_shared<op::Parameter>(element::f32, PartialShape::dynamic());
    auto arg2 = make_shared<op::Parameter>(element::f32, PartialShape::dynamic());
    auto concat = make_shared<op::v0::Concat>(NodeVector{arg1, arg2}, 1);
    auto fun = make_shared<Function>(OutputVector{concat}, ParameterVector{arg1, arg2});
    auto result_tensor = make_shared<HostTensor>();
    ASSERT_TRUE(fun->evaluate({result_tensor},
                              {make_host_tensor<element::Type_t::f32>({1, 1}, {1.0f}),
                               make_host_tensor<element::Type_t::f32>({1, 2}, {8.0f, 10.0f})}));
    EXPECT_EQ(result_tensor->get_element_type(), element::f32);
    EXPECT_EQ(result_tensor->get_partial_shape(), (PartialShape{1, 3}));
    auto cval = read_vector<float>(result_tensor);
    vector<float> out{1.0f, 8.0f, 10.0f};
    ASSERT_EQ(cval, out);
}<|MERGE_RESOLUTION|>--- conflicted
+++ resolved
@@ -25,13 +25,10 @@
 #include "ngraph/op/concat.hpp"
 #include "ngraph/op/constant.hpp"
 #include "ngraph/op/convert.hpp"
-<<<<<<< HEAD
-=======
 #include "ngraph/op/fused/squeeze.hpp"
 #include "ngraph/op/fused/unsqueeze.hpp"
 #include "ngraph/op/gather.hpp"
 #include "ngraph/op/min.hpp"
->>>>>>> c85a7630
 #include "ngraph/op/minimum.hpp"
 #include "ngraph/op/non_zero.hpp"
 #include "ngraph/op/parameter.hpp"
@@ -187,7 +184,6 @@
 }
 #endif
 
-<<<<<<< HEAD
 TEST(eval, evaluate_convert)
 {
     auto p = make_shared<op::Parameter>(element::f32, PartialShape{-1, -1});
@@ -206,7 +202,8 @@
         auto result_data = read_vector<int64_t>(result);
         ASSERT_EQ(result_data, expected_result[i]);
     }
-=======
+}
+
 TEST(eval, evaluate_dynamic_gather)
 {
     auto arg1 = make_shared<op::Parameter>(element::f32, PartialShape::dynamic());
@@ -242,7 +239,6 @@
     auto cval = read_vector<float>(result_tensor);
     vector<float> out{1.0f, 1.2f, 2.0f, 2.2f, 3.0f, 3.2f};
     ASSERT_EQ(cval, out);
->>>>>>> c85a7630
 }
 
 TEST(eval, evaluate_dynamic_concat)
