--- conflicted
+++ resolved
@@ -1248,7 +1248,6 @@
     ASSERT_EQ(cval, out);
 }
 
-<<<<<<< HEAD
 template <element::Type_t T>
 void test_eval(shared_ptr<Function> fun,
                vector<vector<float>>& inputs,
@@ -1270,6 +1269,7 @@
         ASSERT_EQ(actual_results, results[i]);
     }
 }
+
 TEST(eval, eval_transpose)
 {
     auto x = make_shared<op::Parameter>(element::f32, PartialShape::dynamic());
@@ -1328,7 +1328,8 @@
             }
         }
     }
-=======
+}
+
 TEST(eval, evaluate_static_scatter_elements_update_basic)
 {
     const Shape data_shape{3, 3};
@@ -1513,5 +1514,4 @@
     vector<int32_t> out{0, 0, 0, 0, 0, 0, 0, 0, 0, 2, 0, 0, 0, 0,
                         0, 0, 0, 0, 0, 0, 0, 0, 0, 0, 0, 0, 0};
     ASSERT_EQ(cval, out);
->>>>>>> edf4413a
 }