//*****************************************************************************
// Copyright 2017-2020 Intel Corporation
//
// Licensed under the Apache License, Version 2.0 (the "License");
// you may not use this file except in compliance with the License.
// You may obtain a copy of the License at
//
//     http://www.apache.org/licenses/LICENSE-2.0
//
// Unless required by applicable law or agreed to in writing, software
// distributed under the License is distributed on an "AS IS" BASIS,
// WITHOUT WARRANTIES OR CONDITIONS OF ANY KIND, either express or implied.
// See the License for the specific language governing permissions and
// limitations under the License.
//*****************************************************************************

#include <algorithm>
#include <cstdio>
#include <iostream>
#include <list>
#include <memory>

#include "gtest/gtest.h"
#include "misc.hpp"
#include "ngraph/autodiff/adjoints.hpp"
#include "ngraph/env_util.hpp"
#include "ngraph/file_util.hpp"
#include "ngraph/graph_util.hpp"
#include "ngraph/log.hpp"
#include "ngraph/ngraph.hpp"
#include "ngraph/op/batch_mat_mul_transpose.hpp"
#include "ngraph/op/batch_norm.hpp"
#include "ngraph/op/concat.hpp"
#include "ngraph/op/conv_fused.hpp"
#include "ngraph/op/dequantize.hpp"
#include "ngraph/op/experimental/generate_mask.hpp"
#include "ngraph/op/experimental/quantized_conv_bias.hpp"
#include "ngraph/op/gelu.hpp"
#include "ngraph/op/get_output_element.hpp"
#include "ngraph/op/group_conv.hpp"
#include "ngraph/op/max_pool.hpp"
#include "ngraph/op/negative.hpp"
#include "ngraph/op/parameter.hpp"
#include "ngraph/op/quantize.hpp"
#include "ngraph/op/quantized_convolution.hpp"
#include "ngraph/op/relu.hpp"
#include "ngraph/op/result.hpp"
#include "ngraph/op/reverse_sequence.hpp"
#include "ngraph/op/sigmoid.hpp"
#include "ngraph/op/sum.hpp"
#include "ngraph/op/tanh.hpp"
#include "ngraph/pass/algebraic_simplification.hpp"
#include "ngraph/pass/batch_fusion.hpp"
#include "ngraph/pass/core_fusion.hpp"
#include "ngraph/pass/graph_rewrite.hpp"
#include "ngraph/pass/manager.hpp"
#include "ngraph/pass/reshape_elimination.hpp"
#include "ngraph/pattern/matcher.hpp"
#include "ngraph/pattern/op/label.hpp"
#include "ngraph/pattern/op/skip.hpp"
#include "ngraph/runtime/cpu/cpu_layout_descriptor.hpp"
#include "ngraph/runtime/cpu/cpu_tensor.hpp"
#include "ngraph/runtime/cpu/op/batch_norm_relu.hpp"
#include "ngraph/runtime/cpu/op/bounded_relu.hpp"
#include "ngraph/runtime/cpu/op/conv_add.hpp"
#include "ngraph/runtime/cpu/op/conv_relu.hpp"
#include "ngraph/runtime/cpu/op/convert_layout.hpp"
#include "ngraph/runtime/cpu/op/deconv.hpp"
#include "ngraph/runtime/cpu/op/dropout.hpp"
#include "ngraph/runtime/cpu/op/gelu_backprop.hpp"
#include "ngraph/runtime/cpu/op/group_conv_bias.hpp"
#include "ngraph/runtime/cpu/op/leaky_relu.hpp"
#include "ngraph/runtime/cpu/op/lstm.hpp"
#include "ngraph/runtime/cpu/op/matmul_bias.hpp"
#include "ngraph/runtime/cpu/op/rnn.hpp"
#include "ngraph/runtime/cpu/op/rnn_utils.hpp"
#include "ngraph/runtime/cpu/op/sigmoid_mul.hpp"
#include "ngraph/runtime/cpu/op/update_slice.hpp"
#include "ngraph/runtime/cpu/pass/cpu_fusion.hpp"
#include "ngraph/runtime/cpu/pass/cpu_mat_fusion.hpp"
#include "ngraph/runtime/cpu/pass/cpu_post_layout_optimizations.hpp"
#include "ngraph/runtime/cpu/pass/cpu_rnn_fusion.hpp"
#include "ngraph/runtime/cpu/pass/cpu_workspace_insertion.hpp"
#include "ngraph/serializer.hpp"
#include "ngraph/util.hpp"
#include "util/all_close.hpp"
#include "util/all_close_f.hpp"
#include "util/autodiff/backprop_function.hpp"
#include "util/autodiff/numeric_compare.hpp"
#include "util/matcher.hpp"
#include "util/random.hpp"
#include "util/test_tools.hpp"

using namespace ngraph;
using namespace std;

TEST(cpu_fusion, gemm_pattern)
{
    Shape shape_w{2, 4};
    Shape shape_x{4, 1};
    Shape shape_b{1};
    auto A = make_shared<op::Parameter>(element::f32, shape_w);
    auto B = make_shared<op::Parameter>(element::f32, shape_x);
    auto C = make_shared<op::Parameter>(element::f32, shape_b);

    auto dot = make_shared<op::Dot>(A, B);
    auto broadcast = make_shared<op::Broadcast>(C, dot->get_output_shape(0), AxisSet{0});
    auto add = dot + broadcast;

    auto W = std::make_shared<pattern::op::Label>(A);
    auto x = std::make_shared<pattern::op::Label>(B);

    auto reshape_pred = [](Output<Node> n) {
        return static_cast<bool>(as_type<op::Reshape>(n.get_node()));
    };

    auto skip_w = std::make_shared<pattern::op::Skip>(W, reshape_pred);
    auto skip_x = std::make_shared<pattern::op::Skip>(x, reshape_pred);

    auto pdot = make_shared<op::Dot>(skip_w, skip_x);
    auto b = std::make_shared<pattern::op::Label>(C);
    auto pbroadcast = make_shared<op::Broadcast>(b, dot->get_output_shape(0), AxisSet{0});
    auto padd = pdot + pbroadcast;

    TestMatcher n;
    ASSERT_TRUE(n.match(padd, add));
    ASSERT_EQ(n.get_pattern_map()[W], A);
    ASSERT_EQ(n.get_pattern_map()[x], B);
    ASSERT_EQ(n.get_pattern_map()[b], C);

    auto reshape_w = make_shared<op::Reshape>(A, AxisVector{1, 0}, W->get_output_shape(0));
    auto reshape_x = make_shared<op::Reshape>(B, AxisVector{1, 0}, x->get_output_shape(0));
    auto re_dot = make_shared<op::Dot>(reshape_w, reshape_x);
    auto re_add = re_dot + broadcast;
    ASSERT_TRUE(n.match(padd, re_add));
    ASSERT_EQ(n.get_pattern_map()[W], A);
    ASSERT_EQ(n.get_pattern_map()[x], B);
    ASSERT_EQ(n.get_pattern_map()[b], C);

    auto cg = make_shared<op::MatmulBias>(
        W, x, C, W->get_output_shape(0), x->get_output_shape(0), false, false, AxisSet{0});
}

TEST(cpu_fusion, cpu_fusion_pass_basic)
{
    Shape shape{};
    Shape shape_w{2, 4};
    Shape shape_x{4, 1};
    Shape shape_b{1};
    auto A = make_shared<op::Parameter>(element::f32, shape_w);
    auto B = make_shared<op::Parameter>(element::f32, shape_x);
    auto C = make_shared<op::Parameter>(element::f32, shape_b);

    auto dot = make_shared<op::Dot>(A, B);
    auto broadcast = make_shared<op::Broadcast>(C, dot->get_output_shape(0), AxisSet{0});
    auto add = dot + broadcast;
    auto graph = make_shared<op::Abs>(add);
    pass::Manager pass_manager;
    pass_manager.register_pass<runtime::cpu::pass::CPUFusion>(pass::FusionType::REGULAR_FUSIONS);
    auto func = make_shared<Function>(graph, ParameterVector{A, B, C});
    pass_manager.run_passes(func);
    ASSERT_NE(as_type_ptr<op::MatmulBias>(graph->get_argument(0)), nullptr);
}

TEST(cpu_fusion, matmul_f64)
{
    Shape shape{};
    Shape shape_w{2, 4};
    Shape shape_x{4, 1};
    Shape shape_b{1};
    auto A = make_shared<op::Parameter>(element::f64, shape_w);
    auto B = make_shared<op::Parameter>(element::f64, shape_x);
    auto C = make_shared<op::Parameter>(element::f64, shape_b);

    auto dot = make_shared<op::Dot>(A, B);
    auto graph = make_shared<op::Abs>(dot);
    pass::Manager pass_manager;
    pass_manager.register_pass<runtime::cpu::pass::CPUFusion>(pass::FusionType::REGULAR_FUSIONS);
    auto func = make_shared<Function>(graph, ParameterVector{A, B, C});
    pass_manager.run_passes(func);
    ASSERT_NE(as_type_ptr<op::MatmulBias>(graph->get_argument(0)), nullptr);
}

TEST(cpu_fusion, commutative_matmul_bias)
{
    Shape shape{};
    Shape shape_w{2, 4};
    Shape shape_x{4, 1};
    Shape shape_b{1};
    auto A = make_shared<op::Parameter>(element::f32, shape_w);
    auto B = make_shared<op::Parameter>(element::f32, shape_x);
    auto C = make_shared<op::Parameter>(element::f32, shape_b);

    auto dot = make_shared<op::Dot>(A, B);
    auto broadcast = make_shared<op::Broadcast>(C, dot->get_output_shape(0), AxisSet{0});
    auto add = broadcast + dot;
    auto graph = make_shared<op::Abs>(add);
    pass::Manager pass_manager;
    pass_manager.register_pass<runtime::cpu::pass::CPUFusion>(pass::FusionType::REGULAR_FUSIONS);
    auto func = make_shared<Function>(graph, ParameterVector{A, B, C});
    pass_manager.run_passes(func);
    ASSERT_NE(as_type_ptr<op::MatmulBias>(graph->get_argument(0)), nullptr);
}

TEST(cpu_fusion, cpu_fusion_pass_matmul_bias)
{
    Shape shape_w{2, 4};
    Shape shape_x{4, 1};
    Shape shape_b{1};
    auto W = make_shared<op::Parameter>(element::f32, shape_w);
    auto x = make_shared<op::Parameter>(element::f32, shape_x);
    auto b = make_shared<op::Parameter>(element::f32, shape_b);

    auto mmb = std::make_shared<op::MatmulBias>(
        W, x, Output<Node>(), W->get_output_shape(0), x->get_output_shape(0), false, false);
    auto broadcast = std::make_shared<op::Broadcast>(b, mmb->get_output_shape(0), AxisSet{0});
    auto add = mmb + broadcast;

    auto graph = make_shared<op::Abs>(add);
    pass::Manager pass_manager;
    pass_manager.register_pass<runtime::cpu::pass::CPUFusion>(pass::FusionType::REGULAR_FUSIONS);
    auto func = make_shared<Function>(graph, ParameterVector{W, x, b});
    pass_manager.run_passes(func);
    auto gmm = graph->get_argument(0);
    ASSERT_TRUE(as_type_ptr<op::MatmulBias>(gmm));
    ASSERT_EQ(gmm->get_argument(2), b);
}

TEST(cpu_fusion, cpu_fusion_pass_matmul_no_bias)
{
    Shape shape_w{4, 2};
    Shape shape_x{1, 4};
    auto W = make_shared<op::Parameter>(element::f32, shape_w);
    auto x = make_shared<op::Parameter>(element::f32, shape_x);

    auto reshape_w = std::make_shared<op::Reshape>(W, AxisVector{1, 0}, Shape{2, 4});
    auto reshape_x = std::make_shared<op::Reshape>(x, AxisVector{1, 0}, Shape{4, 1});
    auto re_dot = make_shared<op::Dot>(reshape_w, reshape_x);
    auto graph = make_shared<op::Abs>(re_dot);

    pass::Manager pass_manager;
    pass_manager.register_pass<runtime::cpu::pass::CPUFusion>(pass::FusionType::REGULAR_FUSIONS);
    auto func = make_shared<Function>(graph, ParameterVector{W, x});
    pass_manager.run_passes(func);
    size_t mmb = count_ops_of_type<op::MatmulBias>(func);
    ASSERT_EQ(mmb, 1);
}

TEST(cpu_fusion, conv_bias_bprop)
{
    Shape shape{2, 2, 1, 1};
    auto data_batch = std::make_shared<op::Parameter>(element::f32, shape);
    auto filters = std::make_shared<op::Parameter>(element::f32, shape);
    auto delta = std::make_shared<op::Parameter>(element::f32, shape);
    auto bias = make_shared<op::Parameter>(element::f32, Shape{shape[0]});
    auto pbroadcast = std::make_shared<op::Broadcast>(bias, shape, AxisSet{1, 2, 3});
    auto conv = std::make_shared<op::Convolution>(data_batch, filters);
    auto conv_bias = std::make_shared<op::Add>(conv, pbroadcast);

    pass::Manager pass_manager;
    pass_manager.register_pass<runtime::cpu::pass::CPUFusion>();
    auto f = make_shared<Function>(conv_bias, ParameterVector{data_batch, filters, bias});

    ngraph::autodiff::Adjoints adjoints(OutputVector{conv_bias}, OutputVector{delta});

    auto d_data = adjoints.backprop_output(data_batch);
    auto d_weights = adjoints.backprop_output(filters);
    auto d_bias = adjoints.backprop_output(bias);

    auto df = make_shared<Function>(OutputVector{d_data, d_weights, d_bias},
                                    ParameterVector{data_batch, filters, bias, delta});

    pass_manager.run_passes(df);
    size_t ccg = count_ops_of_type<op::ConvolutionBiasBackpropFiltersBias>(df);
    ASSERT_EQ(ccg, 1);
}

TEST(cpu_fusion, fuse_conv_relu)
{
    auto A = std::make_shared<op::Parameter>(element::f32, Shape{2, 1, 2, 2});
    auto weights = std::make_shared<op::Parameter>(element::f32, Shape{1, 1, 2, 2});
    auto convolution = std::make_shared<op::Convolution>(A, weights, Strides{1, 1}, Strides{1, 1});
    auto relu = std::make_shared<op::Relu>(convolution);
    auto abs_node =
        std::make_shared<op::Abs>(std::make_shared<op::Abs>(std::make_shared<op::Abs>(relu)));
    auto func = make_shared<Function>(abs_node, ParameterVector{A, weights});

    pass::Manager pass_manager;
    pass_manager.register_pass<runtime::cpu::pass::CPUFusion>(pass::FusionType::REGULAR_FUSIONS);
    pass_manager.run_passes(func);
    size_t cb = count_ops_of_type<op::ConvolutionRelu>(func);
    ASSERT_GT(cb, 0);
}

<<<<<<< HEAD
// ConvolutionBiasAdd relies on an in-place fused MKLDNN kernel.
=======
TEST(cpu_fusion, conv_relu_n2c1h2w2_2)
{
    Shape shape_a{2, 1, 6, 6};
    Shape shape_weights{1, 1, 2, 2};

    auto make_int_function = [shape_a, shape_weights]() {
        auto A = std::make_shared<op::Parameter>(element::f32, shape_a);
        auto weights = std::make_shared<op::Parameter>(element::f32, shape_weights);
        auto conv = std::make_shared<op::Convolution>(A, weights, Strides{2, 2}, Strides{1, 1});
        auto relu = std::make_shared<op::Relu>(conv);
        auto f = make_shared<Function>(OutputVector{relu}, ParameterVector{A, weights});
        return f;
    };

    auto int_f = make_int_function();

    auto make_cpu_function = [shape_a, shape_weights]() {
        auto A = std::make_shared<op::Parameter>(element::f32, shape_a);
        auto weights = std::make_shared<op::Parameter>(element::f32, shape_weights);
        auto conv = std::make_shared<op::Convolution>(A, weights, Strides{2, 2}, Strides{1, 1});
        auto conv_relu = std::make_shared<op::ConvolutionRelu>(conv);
        auto f = make_shared<Function>(OutputVector{conv_relu}, ParameterVector{A, weights});
        return f;
    };

    auto cpu_f = make_cpu_function();

    vector<vector<float>> args{
        {1.25f,  2.25f, 5.25f, 6.25f,  -1.25f, -1.25f, 3.25f, -4.25f, 7.25f,  8.25f,  -1.25f,
         -1.25f, 1.25f, 2.25f, -3.25f, 2.25f,  4.25f,  4.25f, 1.25f,  2.25f,  -4.25f, 2.25f,
         4.25f,  4.25f, 0.f,   0.f,    -1.f,   0.f,    2.f,   2.f,    0.f,    0.f,    0.f,
         0.f,    2.f,   2.f,   1.25f,  2.25f,  5.25f,  6.25f, 1.25f,  1.25f,  3.25f,  4.25f,
         -7.25f, 8.25f, 1.25f, -1.25f, -1.25f, 2.25f,  3.25f, 2.25f,  -4.25f, -4.25f, -1.25f,
         -2.25f, 4.25f, 2.25f, 4.25f,  4.25f,  0.f,    0.f,   1.f,    0.f,    -2.f,   2.f,
         0.f,    0.f,   0.f,   0.f,    -2.f,   -2.f},
        {2., 2., 2., 2.}};

    auto int_results = execute(int_f, args, "INTERPRETER");
    auto cpu_results = execute(cpu_f, args, "CPU");
    EXPECT_TRUE(test::all_close(cpu_results.at(0), int_results.at(0)));
}

TEST(cpu_fusion, conv_bias_relu_n2c1h2w2_2)
{
    Shape shape_a{2, 1, 6, 6};
    Shape shape_weights{1, 1, 2, 2};
    Shape shape_bias{1};

    auto make_int_function = [shape_a, shape_weights, shape_bias]() {
        auto A = std::make_shared<op::Parameter>(element::f32, shape_a);
        auto weights = std::make_shared<op::Parameter>(element::f32, shape_weights);
        auto conv = std::make_shared<op::Convolution>(A, weights, Strides{2, 2}, Strides{1, 1});
        auto bias = std::make_shared<op::Parameter>(element::f32, shape_bias);
        auto conv_bias = conv + std::make_shared<op::Broadcast>(
                                    bias, conv->get_output_shape(0), AxisSet{0, 2, 3});
        auto relu = std::make_shared<op::Relu>(conv_bias);
        auto f = make_shared<Function>(OutputVector{relu}, ParameterVector{A, weights, bias});
        return f;
    };

    auto int_f = make_int_function();

    auto make_cpu_function = [shape_a, shape_weights, shape_bias]() {
        auto A = std::make_shared<op::Parameter>(element::f32, shape_a);
        auto weights = std::make_shared<op::Parameter>(element::f32, shape_weights);
        auto bias = std::make_shared<op::Parameter>(element::f32, shape_bias);
        auto conv = std::make_shared<op::Convolution>(A, weights, Strides{2, 2}, Strides{1, 1});
        auto conv_bias_relu = std::make_shared<op::ConvolutionBias>(conv, bias, true);
        auto f =
            make_shared<Function>(OutputVector{conv_bias_relu}, ParameterVector{A, weights, bias});
        return f;
    };

    auto cpu_f = make_cpu_function();

    vector<vector<float>> args{
        {1.25f,  2.25f, 5.25f, 6.25f,  -1.25f, -1.25f, 3.25f, -4.25f, 7.25f,  8.25f,  -1.25f,
         -1.25f, 1.25f, 2.25f, -3.25f, 2.25f,  4.25f,  4.25f, 1.25f,  2.25f,  -4.25f, 2.25f,
         4.25f,  4.25f, 0.f,   0.f,    -1.f,   0.f,    2.f,   2.f,    0.f,    0.f,    0.f,
         0.f,    2.f,   2.f,   1.25f,  2.25f,  5.25f,  6.25f, 1.25f,  1.25f,  3.25f,  4.25f,
         -7.25f, 8.25f, 1.25f, -1.25f, -1.25f, 2.25f,  3.25f, 2.25f,  -4.25f, -4.25f, -1.25f,
         -2.25f, 4.25f, 2.25f, 4.25f,  4.25f,  0.f,    0.f,   1.f,    0.f,    -2.f,   2.f,
         0.f,    0.f,   0.f,   0.f,    -2.f,   -2.f},
        {2., 2., 2., 2.},
        {0.1f}};

    auto int_results = execute(int_f, args, "INTERPRETER");
    auto cpu_results = execute(cpu_f, args, "CPU");
    EXPECT_TRUE(test::all_close(cpu_results.at(0), int_results.at(0)));
}

TEST(cpu_fusion, conv_horizontal_fusion)
{
    Shape shape_a{2, 1, 6, 6};
    Shape shape_weights{1, 1, 2, 2};
    Shape shape_bias{1};

    auto make_function = [shape_a, shape_weights, shape_bias]() {
        auto A = std::make_shared<op::Parameter>(element::f32, shape_a);
        auto weights1 = std::make_shared<op::Parameter>(element::f32, shape_weights);
        auto conv1 = std::make_shared<op::Convolution>(A, weights1, Strides{2, 2}, Strides{1, 1});
        auto bias1 = std::make_shared<op::Parameter>(element::f32, shape_bias);
        auto conv_bias1 = conv1 + std::make_shared<op::Broadcast>(
                                      bias1, conv1->get_output_shape(0), AxisSet{0, 2, 3});
        auto relu1 = std::make_shared<op::Relu>(conv_bias1);

        auto weights2 = std::make_shared<op::Parameter>(element::f32, shape_weights);
        auto conv2 = std::make_shared<op::Convolution>(A, weights2, Strides{2, 2}, Strides{1, 1});
        auto bias2 = std::make_shared<op::Parameter>(element::f32, shape_bias);
        auto conv_bias2 = conv2 + std::make_shared<op::Broadcast>(
                                      bias2, conv2->get_output_shape(0), AxisSet{0, 2, 3});
        auto relu2 = std::make_shared<op::Relu>(conv_bias2);

        auto concat = std::make_shared<op::Concat>(NodeVector{relu1, relu2}, 1);
        auto f = make_shared<Function>(OutputVector{concat},
                                       ParameterVector{A, weights1, bias1, weights2, bias2});
        return f;
    };
    auto int_f = make_function();
    auto cpu_f = make_function();

    vector<vector<float>> args{
        {1.25f,  2.25f, 5.25f, 6.25f,  -1.25f, -1.25f, 3.25f, -4.25f, 7.25f,  8.25f,  -1.25f,
         -1.25f, 1.25f, 2.25f, -3.25f, 2.25f,  4.25f,  4.25f, 1.25f,  2.25f,  -4.25f, 2.25f,
         4.25f,  4.25f, 0.f,   0.f,    -1.f,   0.f,    2.f,   2.f,    0.f,    0.f,    0.f,
         0.f,    2.f,   2.f,   1.25f,  2.25f,  5.25f,  6.25f, 1.25f,  1.25f,  3.25f,  4.25f,
         -7.25f, 8.25f, 1.25f, -1.25f, -1.25f, 2.25f,  3.25f, 2.25f,  -4.25f, -4.25f, -1.25f,
         -2.25f, 4.25f, 2.25f, 4.25f,  4.25f,  0.f,    0.f,   1.f,    0.f,    -2.f,   2.f,
         0.f,    0.f,   0.f,   0.f,    -2.f,   -2.f},
        {2., 2., 2., 2.},
        {0.1f},
        {3., 3., 3., 3.},
        {0.2f}};

    auto int_results = execute(int_f, args, "INTERPRETER");
    auto cpu_results = execute(cpu_f, args, "CPU");
    EXPECT_TRUE(test::all_close(cpu_results.at(0), int_results.at(0)));

    size_t cpu_ck = count_ops_of_type<op::CompiledKernel>(cpu_f);
    if (!cpu_ck)
    {
        size_t cpu_cb = count_ops_of_type<op::ConvolutionBias>(cpu_f);
        ASSERT_EQ(cpu_cb, 1);
    }
}

// ConvolutionBiasAdd relies on an in-place fused DNNL kernel.
>>>>>>> ff1feb3d
// Need to ensure that it is fused only when in-place buffer allocation is feasible
shared_ptr<Function> gen_conv_bias_add(bool param_input, bool result_output)
{
    auto A = make_shared<op::Parameter>(element::f32, Shape{2, 1, 2, 2});
    auto weights = make_shared<op::Parameter>(element::f32, Shape{1, 1, 1, 1});
    auto bias = make_shared<op::Parameter>(element::f32, Shape{1});
    auto conv = make_shared<op::Convolution>(A, weights, Strides{1, 1}, Strides{1, 1});
    auto bias_broadcast =
        make_shared<op::Broadcast>(bias, conv->get_output_shape(0), AxisSet{0, 2, 3});
    auto convbias = conv + bias_broadcast;
    auto B = make_shared<op::Parameter>(element::f32, Shape{2, 1, 2, 2});
    auto abs_B = make_shared<op::Abs>(B);
    auto add =
        param_input ? make_shared<op::Add>(convbias, B) : make_shared<op::Add>(convbias, abs_B);
    auto abs = make_shared<op::Abs>(add);

    return result_output ? make_shared<Function>(add, ParameterVector{A, weights, bias, B})
                         : make_shared<Function>(abs, ParameterVector{A, weights, bias, B});
}

TEST(cpu_fusion, fuse_conv_bias_add)
{
    auto func_fuse = gen_conv_bias_add(false, false);
    auto func_nofuse1 = gen_conv_bias_add(true, false);
    auto func_nofuse2 = gen_conv_bias_add(false, true);

    pass::Manager pass_manager;
    pass_manager.register_pass<runtime::cpu::pass::CPUFusion>();
    pass_manager.run_passes(func_fuse);
    ASSERT_EQ(count_ops_of_type<op::ConvolutionBiasAdd>(func_fuse), 1);

    pass_manager.run_passes(func_nofuse1);
    ASSERT_EQ(count_ops_of_type<op::ConvolutionBiasAdd>(func_nofuse1), 0);

    pass_manager.run_passes(func_nofuse2);
    ASSERT_EQ(count_ops_of_type<op::ConvolutionBiasAdd>(func_nofuse2), 1);
}

<<<<<<< HEAD
// ConvolutionAdd relies on an in-place fused MKLDNN kernel.
=======
TEST(cpu_fusion, conv_bias_add)
{
    auto int_f = gen_conv_bias_add(false, false);
    auto cpu_f = gen_conv_bias_add(false, false);

    vector<vector<float>> args{{1.25f, 2.25f, 5.25f, 6.25f, -1.25f, -1.25f, 3.25f, -4.25f},
                               {-1.25f},
                               {2.25f},
                               {1.25f, 2.25f, -3.25f, 2.25f, 4.25f, 4.25f, 1.25f, 2.25f}};

    auto int_results = execute(int_f, args, "INTERPRETER");
    auto cpu_results = execute(cpu_f, args, "CPU");
    EXPECT_TRUE(test::all_close(cpu_results.at(0), int_results.at(0)));
}

// ConvolutionAdd relies on an in-place fused DNNL kernel.
>>>>>>> ff1feb3d
// Need to ensure that it is fused only when in-place buffer allocation is feasible
shared_ptr<Function> gen_conv_add(bool param_input, bool result_output)
{
    auto A = make_shared<op::Parameter>(element::f32, Shape{2, 1, 2, 2});
    auto weights = make_shared<op::Parameter>(element::f32, Shape{1, 1, 1, 1});
    auto conv = make_shared<op::Convolution>(A, weights, Strides{1, 1}, Strides{1, 1});
    auto B = make_shared<op::Parameter>(element::f32, Shape{2, 1, 2, 2});
    auto abs_B = make_shared<op::Abs>(B);
    auto add = param_input ? make_shared<op::Add>(conv, B) : make_shared<op::Add>(conv, abs_B);
    auto abs = make_shared<op::Abs>(add);

    return result_output ? make_shared<Function>(add, ParameterVector{A, weights, B})
                         : make_shared<Function>(abs, ParameterVector{A, weights, B});
}

TEST(cpu_fusion, fuse_conv_add)
{
    auto func_fuse = gen_conv_add(false, false);
    auto func_nofuse1 = gen_conv_add(true, false);
    auto func_nofuse2 = gen_conv_add(false, true);

    pass::Manager pass_manager;
    pass_manager.register_pass<runtime::cpu::pass::CPUFusion>();
    pass_manager.run_passes(func_fuse);
    ASSERT_EQ(count_ops_of_type<op::ConvolutionAdd>(func_fuse), 1);

    pass_manager.run_passes(func_nofuse1);
    ASSERT_EQ(count_ops_of_type<op::ConvolutionAdd>(func_nofuse1), 0);

    pass_manager.run_passes(func_nofuse2);
    ASSERT_EQ(count_ops_of_type<op::ConvolutionAdd>(func_nofuse2), 1);
}

TEST(cpu_fusion, weight_fusion)
{
    auto param = std::make_shared<op::Parameter>(element::f32, Shape{64});
    auto reshape_conv =
        std::make_shared<ngraph::op::Reshape>(param, AxisVector{0}, Shape{16, 4, 1, 1});
    auto data_conv = std::make_shared<op::Parameter>(element::f32, Shape{16, 4, 7, 7});
    auto tvt = &reshape_conv->get_output_tensor(0);
    auto lt_desc = std::make_shared<runtime::cpu::LayoutDescriptor>(*tvt);
    auto cvt_lt_conv = std::make_shared<runtime::cpu::op::ConvertLayout>(reshape_conv, lt_desc);
    auto conv = std::make_shared<ngraph::op::Convolution>(
        data_conv, cvt_lt_conv, Strides{1, 1}, Strides{1, 1});

    auto reshape_conv_bprop =
        std::make_shared<op::Reshape>(param, AxisVector{0}, Shape{16, 4, 1, 1});
    auto dummy_arg_conv_bprop = std::make_shared<op::Parameter>(element::f32, Shape{1, 16, 7, 7});
    auto tvt_bprop = &reshape_conv_bprop->get_output_tensor(0);
    auto lt_desc_bprop = std::make_shared<runtime::cpu::LayoutDescriptor>(*tvt_bprop);
    auto cvt_lt_conv_bprop =
        std::make_shared<runtime::cpu::op::ConvertLayout>(reshape_conv_bprop, lt_desc_bprop);
    auto conv_bprop = std::make_shared<op::ConvolutionBackpropData>(Shape{1, 4, 7, 7},
                                                                    cvt_lt_conv_bprop,
                                                                    dummy_arg_conv_bprop,
                                                                    Strides{1, 1},
                                                                    Strides{1, 1},
                                                                    CoordinateDiff{0, 0},
                                                                    CoordinateDiff{0, 0},
                                                                    Strides{1, 1});

    auto conv_relu = std::make_shared<op::Relu>(conv);
    auto conv_bprop_abs = std::make_shared<op::Abs>(conv_bprop);

    auto f = make_shared<Function>(OutputVector{conv_relu, conv_bprop_abs},
                                   ParameterVector{param, data_conv, dummy_arg_conv_bprop});

    pass::Manager pass_manager;
    pass_manager.register_pass<runtime::cpu::pass::CPUPostLayoutOptimizations>();
    pass_manager.run_passes(f);

    auto new_conv_bprop_data = conv_bprop_abs->get_argument(0);
    auto new_convert_layout = new_conv_bprop_data->get_argument(0);

    ASSERT_EQ(as_type_ptr<runtime::cpu::op::ConvertLayout>(new_convert_layout->get_argument(0)),
              cvt_lt_conv);
}

TEST(cpu_fusion, max_pool_with_indices)
{
    Shape shape_a{10, 3, 28, 28};
    auto input = std::make_shared<op::Parameter>(element::f32, shape_a);
    Shape window_shape{2, 2};
    auto max_pool = std::make_shared<op::MaxPool>(input, window_shape);
    auto C = std::make_shared<op::Parameter>(element::f32, max_pool->get_output_shape(0));

    ngraph::autodiff::Adjoints adjoints(ngraph::OutputVector{max_pool}, ngraph::OutputVector{C});

    auto dinput = adjoints.backprop_output(input);

    auto df = std::make_shared<Function>(OutputVector{dinput}, ParameterVector{input, C});

    auto f = std::make_shared<Function>(OutputVector{max_pool}, ParameterVector{input});

    {
        OutputVector nv_cwi;
        pass::Manager pass_manager;
        pass_manager.register_pass<runtime::cpu::pass::CPUWorkspaceInsertion>(nv_cwi);
        pass_manager.run_passes(df);
    }

    size_t index = f->get_results().at(0)->input(0).get_source_output().get_index();
    EXPECT_EQ(index, 0);

    auto maxpool_with_indices = df->get_results().at(0)->get_argument(0);
    index = maxpool_with_indices->input(2).get_source_output().get_index();
    EXPECT_EQ(index, 1);
}

static std::shared_ptr<ngraph::Function> make_forward_function()
{
    Shape shape_a{10, 3, 28, 28};
    auto input = std::make_shared<op::Parameter>(element::f32, shape_a);
    Shape window_shape{2, 2};
    auto max_pool = std::make_shared<op::MaxPool>(input, window_shape);
    auto neg = std::make_shared<op::Negative>(max_pool);
    auto absn = std::make_shared<op::Abs>(max_pool);
    return std::make_shared<Function>(OutputVector{max_pool, neg, absn}, ParameterVector{input});
}

static std::pair<std::shared_ptr<ngraph::Function>, OutputVector>
    make_backward_function(std::shared_ptr<ngraph::Function> f)
{
    // get parameters
    std::vector<std::shared_ptr<ngraph::op::Parameter>> back_parameters = f->get_parameters();

    ngraph::OutputVector adjoints;
    ngraph::OutputVector outputs;
    for (auto Y : f->get_results())
    {
        // Get the output
        // Create the Adjoint
        auto C = std::make_shared<ngraph::op::Parameter>(Y->get_output_element_type(0),
                                                         Y->get_output_shape(0));
        outputs.push_back(Y);
        adjoints.push_back(C);
    }

    ngraph::autodiff::Adjoints adjoint{outputs, adjoints};

    // Perform autodiff
    OutputVector dYdXs(back_parameters.size());
    transform(back_parameters.begin(),
              back_parameters.end(),
              dYdXs.begin(),
              [&adjoint](const std::shared_ptr<Node>& X) { return adjoint.backprop_output(X); });

    // create the backward function
    std::vector<std::shared_ptr<ngraph::op::Parameter>> param_adjoints;
    for (auto n : adjoints)
        param_adjoints.push_back(as_type_ptr<ngraph::op::Parameter>(n.get_node_shared_ptr()));
    back_parameters.insert(back_parameters.begin(), param_adjoints.begin(), param_adjoints.end());

    return {std::make_shared<ngraph::Function>(dYdXs, back_parameters), adjoints};
}

void optimize_graph(std::shared_ptr<ngraph::Function>& f, std::shared_ptr<ngraph::Function> bf)
{
    // start by removing excess reshapes
    OutputVector nv_cwi;
    ngraph::pass::Manager pass_manager;
    pass_manager.register_pass<ngraph::pass::ReshapeElimination>();
    pass_manager.register_pass<ngraph::pass::ReshapeElimination>();
    pass_manager.register_pass<runtime::cpu::pass::CPUWorkspaceInsertion>(nv_cwi);

    pass_manager.run_passes(f);
    pass_manager.run_passes(bf);
    if (nv_cwi.size() > 0)
    {
        OutputVector new_outputs;
        for (auto r : f->get_results())
        {
            new_outputs.push_back(r->get_argument(0));
        }

        new_outputs.insert(new_outputs.end(), nv_cwi.begin(), nv_cwi.end());
        f = std::make_shared<ngraph::Function>(new_outputs, f->get_parameters());
    }

    ngraph::NodeVector dYdXs;
    for (size_t i = 0; i < bf->get_output_size(); ++i)
    {
        dYdXs.push_back(bf->get_output_op(i)->get_argument(0));
    }

    ngraph::OutputVector combined_outputs;
    for (auto r : f->get_results())
    {
        combined_outputs.push_back(r);
    }

    combined_outputs.insert(combined_outputs.end(), dYdXs.begin(), dYdXs.end());

    std::vector<std::shared_ptr<ngraph::op::Parameter>> combined_parameters = f->get_parameters();
    std::vector<std::shared_ptr<ngraph::op::Parameter>> back_parameters = bf->get_parameters();

    combined_parameters.insert(
        combined_parameters.end(), back_parameters.begin(), back_parameters.end());
    auto combinedf = std::make_shared<ngraph::Function>(combined_outputs, combined_parameters);
    // rerun Reshape elimination to help simplify the graph again, run CPUFusion
    // this replaces nodes in both f and bf due to shared-ptr - ness
    ngraph::pass::Manager pass_manager_comb;
    pass_manager_comb.register_pass<ngraph::pass::ReshapeElimination>();
    pass_manager_comb.register_pass<ngraph::runtime::cpu::pass::CPUFusion>();
    pass_manager_comb.run_passes(combinedf);
}

TEST(cpu_fusion, maxpool_with_indices_in_mxnet)
{
    auto f = make_forward_function();
    auto bfa = make_backward_function(f);
    auto maybe_bf = bfa.first;
    auto adjoints = bfa.second;
    optimize_graph(f, maybe_bf);
    auto fprop_cache = ngraph::cache_fprop(f, maybe_bf);

    auto mpwi_bprop = fprop_cache.bprop->get_results().at(0)->get_argument(0);
    ASSERT_TRUE(as_type_ptr<op::Parameter>(mpwi_bprop->get_argument(0)));
    ASSERT_TRUE(as_type_ptr<op::Parameter>(mpwi_bprop->get_argument(2)));
}

<<<<<<< HEAD
=======
TEST(cpu_fusion, conv_batch_norm_folding)
{
    Shape shape_input{1, 8, 3, 3};
    Shape shape_weights{2, 8, 1, 1};
    Shape shape_norm{2};

    auto make_function = [shape_input, shape_weights, shape_norm]() {
        auto input = std::make_shared<op::Parameter>(element::f32, shape_input);
        auto weights = std::make_shared<op::Parameter>(element::f32, shape_weights);
        double eps = 0.001;
        auto gamma = std::make_shared<op::Parameter>(element::f32, shape_norm);
        auto beta = std::make_shared<op::Parameter>(element::f32, shape_norm);
        auto mean = std::make_shared<op::Parameter>(element::f32, shape_norm);
        auto var = std::make_shared<op::Parameter>(element::f32, shape_norm);
        auto conv = std::make_shared<op::Convolution>(input, weights, Strides{1, 1}, Strides{1, 1});
        auto bn = std::make_shared<op::BatchNormInference>(conv, gamma, beta, mean, var, eps);
        auto f = make_shared<Function>(OutputVector{bn},
                                       ParameterVector{input, weights, gamma, beta, mean, var});
        return f;
    };

    auto int_f = make_function();
    auto cpu_f = make_function();

    vector<vector<float>> args{
        {1.25f,  2.25f, 5.25f, 6.25f,  -1.25f, -1.25f, 3.25f, -4.25f, 7.25f,  8.25f,  -1.25f,
         -1.25f, 1.25f, 2.25f, -3.25f, 2.25f,  4.25f,  4.25f, 1.25f,  2.25f,  -4.25f, 2.25f,
         4.25f,  4.25f, 0.f,   0.f,    -1.f,   0.f,    2.f,   2.f,    0.f,    0.f,    0.f,
         0.f,    2.f,   2.f,   1.25f,  2.25f,  5.25f,  6.25f, 1.25f,  1.25f,  3.25f,  4.25f,
         -7.25f, 8.25f, 1.25f, -1.25f, -1.25f, 2.25f,  3.25f, 2.25f,  -4.25f, -4.25f, -1.25f,
         -2.25f, 4.25f, 2.25f, 4.25f,  4.25f,  0.f,    0.f,   1.f,    0.f,    -2.f,   2.f,
         0.f,    0.f,   0.f,   0.f,    -2.f,   -2.f},
        {1.25f,
         2.25f,
         5.25f,
         6.25f,
         -1.25f,
         -1.25f,
         3.25f,
         -4.25f,
         7.25f,
         8.25f,
         -1.25f,
         0.f,
         0.f,
         0.f,
         0.f,
         -2.f},
        {-0.9384f, 0.01875f},
        {11.0f, 1.3f},
        {0.12f, 0.31f},
        {0.01f, 0.11f},
    };

    auto int_results = execute(int_f, args, "INTERPRETER");
    auto cpu_results = execute(cpu_f, args, "CPU");
    EXPECT_TRUE(test::all_close(cpu_results.at(0), int_results.at(0)));
}

TEST(cpu_fusion, convbias_batch_norm_folding)
{
    Shape shape_input{2, 8, 5, 5};
    Shape shape_weights{2, 8, 2, 2};
    Shape shape_norm{2};

    auto make_function = [shape_input, shape_weights, shape_norm]() {
        auto input = std::make_shared<op::Parameter>(element::f32, shape_input);
        auto weights = std::make_shared<op::Parameter>(element::f32, shape_weights);
        auto bias = std::make_shared<op::Parameter>(element::f32, Shape{2});
        double eps = 1.01;
        auto gamma = std::make_shared<op::Parameter>(element::f32, shape_norm);
        auto beta = std::make_shared<op::Parameter>(element::f32, shape_norm);
        auto mean = std::make_shared<op::Parameter>(element::f32, shape_norm);
        auto var = std::make_shared<op::Parameter>(element::f32, shape_norm);
        auto conv = std::make_shared<op::Convolution>(input, weights, Strides{1, 1}, Strides{1, 1});
        auto convbias = conv + std::make_shared<op::Broadcast>(
                                   bias, conv->get_output_shape(0), AxisSet{0, 2, 3});
        auto bn = std::make_shared<op::BatchNormInference>(convbias, gamma, beta, mean, var, eps);
        auto f = make_shared<Function>(
            OutputVector{bn}, ParameterVector{input, weights, bias, gamma, beta, mean, var});
        return f;
    };

    auto int_f = make_function();
    auto cpu_f = make_function();

    test::Uniform<float> rng(1.0f, 100.0f);
    vector<vector<float>> args;
    for (shared_ptr<op::Parameter> param : cpu_f->get_parameters())
    {
        vector<float> tensor_val(shape_size(param->get_output_shape(0)));
        rng.initialize(tensor_val);
        args.push_back(tensor_val);
    }

    auto int_results = execute(int_f, args, "INTERPRETER");
    auto cpu_results = execute(cpu_f, args, "CPU");
    EXPECT_TRUE(test::all_close(cpu_results.at(0), int_results.at(0)));
}

TEST(cpu_fusion, conv_affine_folding)
{
    Shape shape_input{1, 8, 3, 3};
    Shape shape_weights{2, 8, 1, 1};
    Shape shape_norm{2};

    auto make_function = [shape_input, shape_weights, shape_norm]() {
        auto input = std::make_shared<op::Parameter>(element::f32, shape_input);
        auto weights = std::make_shared<op::Parameter>(element::f32, shape_weights);

        auto a = std::make_shared<op::Parameter>(element::f32, shape_norm);
        auto b = std::make_shared<op::Parameter>(element::f32, shape_norm);
        auto conv = std::make_shared<op::Convolution>(input, weights, Strides{1, 1}, Strides{1, 1});
        auto out = std::make_shared<op::Add>(
            std::make_shared<op::Multiply>(
                conv,
                std::make_shared<op::Broadcast>(a, conv->get_output_shape(0), AxisSet{0, 2, 3})),
            std::make_shared<op::Broadcast>(b, conv->get_output_shape(0), AxisSet{0, 2, 3}));
        auto f = make_shared<Function>(OutputVector{out}, ParameterVector{input, weights, a, b});
        return f;
    };

    auto int_f = make_function();
    auto cpu_f = make_function();

    vector<vector<float>> args{
        {1.25f,  2.25f, 5.25f, 6.25f,  -1.25f, -1.25f, 3.25f, -4.25f, 7.25f,  8.25f,  -1.25f,
         -1.25f, 1.25f, 2.25f, -3.25f, 2.25f,  4.25f,  4.25f, 1.25f,  2.25f,  -4.25f, 2.25f,
         4.25f,  4.25f, 0.f,   0.f,    -1.f,   0.f,    2.f,   2.f,    0.f,    0.f,    0.f,
         0.f,    2.f,   2.f,   1.25f,  2.25f,  5.25f,  6.25f, 1.25f,  1.25f,  3.25f,  4.25f,
         -7.25f, 8.25f, 1.25f, -1.25f, -1.25f, 2.25f,  3.25f, 2.25f,  -4.25f, -4.25f, -1.25f,
         -2.25f, 4.25f, 2.25f, 4.25f,  4.25f,  0.f,    0.f,   1.f,    0.f,    -2.f,   2.f,
         0.f,    0.f,   0.f,   0.f,    -2.f,   -2.f},
        {1.25f,
         2.25f,
         5.25f,
         6.25f,
         -1.25f,
         -1.25f,
         3.25f,
         -4.25f,
         7.25f,
         8.25f,
         -1.25f,
         0.f,
         0.f,
         0.f,
         0.f,
         -2.f},
        {-0.9384f, 0.01875f},
        {11.0f, 1.3f},
    };

    auto int_results = execute(int_f, args, "INTERPRETER");
    auto cpu_results = execute(cpu_f, args, "CPU");
    EXPECT_TRUE(test::all_close(cpu_results.at(0), int_results.at(0)));
}

TEST(cpu_fusion, convbias_affine_folding1)
{
    Shape shape_input{1, 6, 3, 3};
    Shape shape_weights{3, 6, 1, 1};
    Shape shape_norm{3};

    auto make_function = [shape_input, shape_weights, shape_norm]() {
        auto input = std::make_shared<op::Parameter>(element::f32, shape_input);
        auto weights = std::make_shared<op::Parameter>(element::f32, shape_weights);
        auto bias = std::make_shared<op::Parameter>(element::f32, Shape{3});

        auto a = std::make_shared<op::Parameter>(element::f32, shape_norm);
        auto b = std::make_shared<op::Parameter>(element::f32, shape_norm);
        auto conv = std::make_shared<op::Convolution>(input, weights, Strides{1, 1}, Strides{1, 1});
        auto convbias = conv + std::make_shared<op::Broadcast>(
                                   bias, conv->get_output_shape(0), AxisSet{0, 2, 3});
        auto out = std::make_shared<op::Add>(
            std::make_shared<op::Multiply>(
                convbias,
                std::make_shared<op::Broadcast>(a, conv->get_output_shape(0), AxisSet{0, 2, 3})),
            std::make_shared<op::Broadcast>(b, conv->get_output_shape(0), AxisSet{0, 2, 3}));
        auto f =
            make_shared<Function>(OutputVector{out}, ParameterVector{input, weights, bias, a, b});
        return f;
    };

    pass::Manager pass_manager;
    pass_manager.register_pass<runtime::cpu::pass::CPUFusion>();
    auto func = make_function();
    pass_manager.run_passes(func);
    ASSERT_EQ(count_ops_of_type<op::ConvolutionBiasAdd>(func), 1);

    auto int_f = make_function();
    auto cpu_f = make_function();

    test::Uniform<float> rng(20.0f, 300.0f);
    vector<vector<float>> args;
    for (shared_ptr<op::Parameter> param : cpu_f->get_parameters())
    {
        vector<float> tensor_val(shape_size(param->get_output_shape(0)));
        rng.initialize(tensor_val);
        args.push_back(tensor_val);
    }

    auto int_results = execute(int_f, args, "INTERPRETER");
    auto cpu_results = execute(cpu_f, args, "CPU");
    EXPECT_TRUE(test::all_close(cpu_results.at(0), int_results.at(0)));
}

TEST(cpu_fusion, convbias_affine_folding2)
{
    Shape shape_input{1, 6, 3, 3};
    Shape shape_weights{3, 6, 1, 1};
    Shape shape_norm{1};

    auto make_function = [shape_input, shape_weights, shape_norm]() {
        auto input = std::make_shared<op::Parameter>(element::f32, shape_input);
        auto weights = std::make_shared<op::Parameter>(element::f32, shape_weights);
        auto bias = std::make_shared<op::Parameter>(element::f32, Shape{3});

        auto a = std::make_shared<op::Parameter>(element::f32, shape_norm);
        auto b = std::make_shared<op::Parameter>(element::f32, shape_norm);
        auto conv = std::make_shared<op::Convolution>(input, weights, Strides{1, 1}, Strides{1, 1});
        auto convbias = conv + std::make_shared<op::Broadcast>(
                                   bias, conv->get_output_shape(0), AxisSet{0, 2, 3});
        auto out = std::make_shared<op::Add>(
            std::make_shared<op::Multiply>(
                convbias,
                std::make_shared<op::Broadcast>(a, conv->get_output_shape(0), AxisSet{1, 2, 3})),
            std::make_shared<op::Broadcast>(b, conv->get_output_shape(0), AxisSet{1, 2, 3}));
        auto f =
            make_shared<Function>(OutputVector{out}, ParameterVector{input, weights, bias, a, b});
        return f;
    };

    pass::Manager pass_manager;
    pass_manager.register_pass<runtime::cpu::pass::CPUFusion>();
    auto func = make_function();
    pass_manager.run_passes(func);
    ASSERT_EQ(count_ops_of_type<op::ConvolutionBiasAdd>(func), 1);

    auto int_f = make_function();
    auto cpu_f = make_function();

    test::Uniform<float> rng(20.0f, 300.0f);
    vector<vector<float>> args;
    for (shared_ptr<op::Parameter> param : cpu_f->get_parameters())
    {
        vector<float> tensor_val(shape_size(param->get_output_shape(0)));
        rng.initialize(tensor_val);
        args.push_back(tensor_val);
    }

    auto int_results = execute(int_f, args, "INTERPRETER");
    auto cpu_results = execute(cpu_f, args, "CPU");
    EXPECT_TRUE(test::all_close(cpu_results.at(0), int_results.at(0)));
}

TEST(batch_fusion, group_convolution)
{
    auto backend = runtime::Backend::create("CPU");
    test::Uniform<float> rng(2.0f, 10.0f);

    const size_t GROUPS = 2;
    Shape shape_a{1, 32, 2, 2};
    auto A = make_shared<op::Parameter>(element::f32, shape_a);
    Shape shape_b{2, 16, 1, 1};
    auto B = make_shared<op::Parameter>(element::f32, shape_b);
    Shape shape_r{1, 2, 2, 2};
    auto group_conv = make_shared<op::GroupConvolution>(A,
                                                        B,
                                                        Strides{1, 1},
                                                        Strides{1, 1},
                                                        CoordinateDiff{0, 0},
                                                        CoordinateDiff{0, 0},
                                                        Strides{1, 1},
                                                        GROUPS);

    Shape shape_c{1, 16, 2, 2};
    auto C = make_shared<op::Parameter>(element::f32, shape_c);
    Shape shape_d{1, 16, 1, 1};
    auto D = make_shared<op::Parameter>(element::f32, shape_d);
    auto conv_lower = make_shared<op::Convolution>(C,
                                                   D,
                                                   Strides{1, 1},
                                                   Strides{1, 1},
                                                   CoordinateDiff{0, 0},
                                                   CoordinateDiff{0, 0},
                                                   Strides{1, 1});

    auto E = make_shared<op::Parameter>(element::f32, shape_c);
    auto F = make_shared<op::Parameter>(element::f32, shape_d);
    auto conv_upper = make_shared<op::Convolution>(E,
                                                   F,
                                                   Strides{1, 1},
                                                   Strides{1, 1},
                                                   CoordinateDiff{0, 0},
                                                   CoordinateDiff{0, 0},
                                                   Strides{1, 1});

    auto f = make_shared<Function>(OutputVector{group_conv, conv_lower, conv_upper},
                                   ParameterVector{A, B, C, D, E, F});

    auto a_ = rng.initialize(backend->create_tensor(element::f32, shape_a));
    auto b_ = rng.initialize(backend->create_tensor(element::f32, shape_b));

    vector<float> rv(shape_size(shape_r), 0);
    auto group_result = std::dynamic_pointer_cast<ngraph::runtime::cpu::CPUTensor>(
        backend->create_tensor(element::f32, shape_r, rv.data()));

    auto av = read_vector<float>(a_);
    auto bv = read_vector<float>(b_);
    auto c_ = backend->create_tensor(element::f32, shape_c, av.data()); // lower data
    auto d_ = backend->create_tensor(element::f32, shape_d, bv.data()); // upper data

    auto e_ =
        backend->create_tensor(element::f32, shape_c, av.data() + av.size() / 2); // lower weights
    auto f_ =
        backend->create_tensor(element::f32, shape_d, bv.data() + bv.size() / 2); // upper weights

    Shape shape_ur{1, 1, 2, 2};
    // allocate a contigious storage for both lower and upper halves.
    vector<float> erv(shape_size(shape_r), 0);
    auto lower_result = std::dynamic_pointer_cast<ngraph::runtime::cpu::CPUTensor>(
        backend->create_tensor(element::f32, shape_ur, erv.data()));
    auto upper_result = std::dynamic_pointer_cast<ngraph::runtime::cpu::CPUTensor>(
        backend->create_tensor(element::f32, shape_ur, erv.data() + erv.size() / 2));
    auto handle = backend->compile(f);
    handle->call_with_validate({group_result, lower_result, upper_result},
                               {a_, b_, c_, d_, e_, f_});
    EXPECT_TRUE(test::all_close_f(rv, erv));
}

TEST(cpu_fusion, rnn_fprop_1_lstm_cell)
{
    auto src_layer = make_shared<op::Parameter>(element::f32, Shape{10, 100});
    auto src_iter = make_shared<op::Parameter>(element::f32, Shape{10, 100});
    auto src_iter_c = make_shared<op::Parameter>(element::f32, Shape{10, 100});
    auto weights_layer = make_shared<op::Parameter>(element::f32, Shape{100, 400});
    auto weights_iter = make_shared<op::Parameter>(element::f32, Shape{100, 400});
    auto biases = make_shared<op::Parameter>(element::f32, Shape{400});
    const int number_of_timesteps = 1;
    const int number_of_gates_per_cell = 4;
    const int src_seq_length = 1;
    const int num_rnn_cell_states = 2;
    const int rnn_direction = 1;
    const int num_of_rnn_fused_layer = 1;
    ngraph::runtime::cpu::rnn_utils::rnntype rnn_type =
        ngraph::runtime::cpu::rnn_utils::rnntype::vanilla_lstm;

    auto rnn_node = make_shared<op::Rnn>(src_layer,
                                         src_iter,
                                         src_iter_c,
                                         weights_layer,
                                         weights_iter,
                                         biases,
                                         number_of_timesteps,
                                         number_of_gates_per_cell,
                                         src_seq_length,
                                         num_rnn_cell_states,
                                         rnn_direction,
                                         num_of_rnn_fused_layer,
                                         rnn_type);

    auto rnn_ht_output = rnn_node->output(1);
    auto rnn_ct_output = rnn_node->output(2);

    auto func = make_shared<Function>(
        OutputVector{rnn_ht_output, rnn_ct_output},
        ParameterVector{src_layer, src_iter, src_iter_c, weights_layer, weights_iter, biases});
    auto backend = runtime::Backend::create("CPU");

    shared_ptr<runtime::Tensor> src_layer_t =
        backend->create_tensor(element::f32, src_layer->get_output_shape(0));
    shared_ptr<runtime::Tensor> src_iter_t =
        backend->create_tensor(element::f32, src_iter->get_output_shape(0));
    shared_ptr<runtime::Tensor> src_iter_c_t =
        backend->create_tensor(element::f32, src_iter_c->get_output_shape(0));
    shared_ptr<runtime::Tensor> weights_layer_t =
        backend->create_tensor(element::f32, weights_layer->get_output_shape(0));
    shared_ptr<runtime::Tensor> weights_iter_t =
        backend->create_tensor(element::f32, weights_iter->get_output_shape(0));
    shared_ptr<runtime::Tensor> biases_t =
        backend->create_tensor(element::f32, biases->get_output_shape(0));
    shared_ptr<runtime::Tensor> result_ht = backend->create_tensor(element::f32, {10, 100});
    shared_ptr<runtime::Tensor> result_ct = backend->create_tensor(element::f32, Shape{10, 100});

    copy_data(src_layer_t, vector<float>(1000, 1));
    copy_data(src_iter_t, vector<float>(1000, 1));
    copy_data(src_iter_c_t, vector<float>(1000, 1));
    copy_data(weights_layer_t, vector<float>(400 * 100, 1));
    copy_data(weights_iter_t, vector<float>(400 * 100, 1));
    copy_data(biases_t, vector<float>(400, 1));

    auto handle = backend->compile(func);
    handle->call_with_validate(
        {result_ht, result_ct},
        {src_layer_t, src_iter_t, src_iter_c_t, weights_layer_t, weights_iter_t, biases_t});
    vector<float> expected_ht(10 * 100, 0.964028f);
    vector<float> expected_ct(10 * 100, 2.0f);

    EXPECT_TRUE(test::all_close(expected_ht, read_vector<float>(result_ht)));
    EXPECT_TRUE(test::all_close(expected_ct, read_vector<float>(result_ct)));
}

void sigmoid_multiply_fusion_forward_compute(runtime::Backend* backend,
                                             const ParameterVector& input_params,
                                             const vector<vector<float>>& input_data,
                                             const vector<Shape>& input_shapes,
                                             const Shape& result_shape,
                                             shared_ptr<Node> input_0_node,
                                             shared_ptr<Node> input_1_node,
                                             const vector<float>& expected)
{
    shared_ptr<runtime::Tensor> result_tensor = backend->create_tensor(element::f32, result_shape);

    vector<shared_ptr<runtime::Tensor>> input_tensors;
    for (size_t i = 0; i < input_params.size(); ++i)
    {
        input_tensors.push_back(backend->create_tensor(element::f32, input_shapes[i]));
        copy_data(input_tensors[i], input_data[i]);
    }

    auto mul_node = input_0_node * input_1_node;
    auto func = make_shared<Function>(mul_node, input_params);
    auto handle = backend->compile(func);
    handle->call_with_validate({result_tensor}, input_tensors);
    EXPECT_TRUE(test::all_close(read_vector<float>(result_tensor), expected));
}

TEST(cpu_fusion, sigmoid_multiply_fusion_forward)
{
    auto backend = runtime::Backend::create("CPU");

    Shape data_shape{1, 1, 2, 2};
    Shape const_shape{1};

    vector<float> input_0_data{1.f, 2.f, 3.f, 4.f};
    vector<float> input_1_data{1.2f, 2.3f, 3.5f, 4.7f};
    vector<float> const_data{1.2f};
    {
        auto input_0_param = make_shared<op::Parameter>(element::f32, data_shape);
        auto input_1_param = make_shared<op::Parameter>(element::f32, data_shape);
        auto input_2_param = make_shared<op::Parameter>(element::f32, data_shape);
        auto sigmoid_0 = make_shared<op::Sigmoid>(input_0_param);
        auto sigmoid_1 = make_shared<op::Add>(input_1_param, input_2_param);
        vector<float> expected{1.60833f, 3.78743f, 6.19173f, 8.54352f};
        ParameterVector input_params{input_0_param, input_1_param, input_2_param};
        vector<vector<float>> input_data{input_0_data, input_0_data, input_1_data};
        vector<Shape> input_shapes{data_shape, data_shape, data_shape};
        sigmoid_multiply_fusion_forward_compute(backend.get(),
                                                input_params,
                                                input_data,
                                                input_shapes,
                                                data_shape,
                                                sigmoid_0,
                                                sigmoid_1,
                                                expected);
    }
    {
        auto input_0_param = make_shared<op::Parameter>(element::f32, data_shape);
        auto input_1_param = make_shared<op::Parameter>(element::f32, const_shape);
        auto sigmoid_0 = make_shared<op::Broadcast>(input_1_param, data_shape, AxisSet{1, 2, 3});
        auto sigmoid_1 = make_shared<op::Sigmoid>(input_0_param);
        vector<float> expected{0.87727f, 1.05696f, 1.14309f, 1.17842f};
        ParameterVector input_params{input_0_param, input_1_param};
        vector<vector<float>> input_data{input_0_data, const_data};
        vector<Shape> input_shapes{data_shape, const_shape};
        sigmoid_multiply_fusion_forward_compute(backend.get(),
                                                input_params,
                                                input_data,
                                                input_shapes,
                                                data_shape,
                                                sigmoid_0,
                                                sigmoid_1,
                                                expected);
    }
    {
        auto input_0_param = make_shared<op::Parameter>(element::f32, data_shape);
        auto input_1_param = make_shared<op::Parameter>(element::f32, const_shape);
        auto sigmoid_0 = make_shared<op::Sigmoid>(input_0_param);
        auto sigmoid_1 = make_shared<op::Broadcast>(input_1_param, data_shape, AxisSet{1, 2, 3});
        vector<float> expected{0.87727f, 1.05696f, 1.14309f, 1.17842f};
        ParameterVector input_params{input_0_param, input_1_param};
        vector<vector<float>> input_data{input_0_data, const_data};
        vector<Shape> input_shapes{data_shape, const_shape};
        sigmoid_multiply_fusion_forward_compute(backend.get(),
                                                input_params,
                                                input_data,
                                                input_shapes,
                                                data_shape,
                                                sigmoid_0,
                                                sigmoid_1,
                                                expected);
    }
    {
        auto input_0_param = make_shared<op::Parameter>(element::f32, data_shape);
        auto input_1_param = make_shared<op::Parameter>(element::f32, data_shape);
        auto sigmoid_0 = make_shared<op::Sigmoid>(input_0_param);
        auto sigmoid_1 = make_shared<op::Sigmoid>(input_1_param);
        vector<float> expected{0.561837f, 0.800536f, 0.924652f, 0.973163f};
        ParameterVector input_params{input_0_param, input_1_param};
        vector<vector<float>> input_data{input_0_data, input_1_data};
        vector<Shape> input_shapes{data_shape, data_shape};
        sigmoid_multiply_fusion_forward_compute(backend.get(),
                                                input_params,
                                                input_data,
                                                input_shapes,
                                                data_shape,
                                                sigmoid_0,
                                                sigmoid_1,
                                                expected);
    }
    {
        auto input_0_param = make_shared<op::Parameter>(element::f32, data_shape);
        auto input_1_param = make_shared<op::Parameter>(element::f32, data_shape);
        auto sigmoid_0 = make_shared<op::Sigmoid>(input_0_param);
        auto sigmoid_1 = make_shared<op::Tanh>(input_1_param);
        vector<float> expected{0.60945f, 0.863266f, 0.950838f, 0.981851f};
        ParameterVector input_params{input_0_param, input_1_param};
        vector<vector<float>> input_data{input_0_data, input_1_data};
        vector<Shape> input_shapes{data_shape, data_shape};
        sigmoid_multiply_fusion_forward_compute(backend.get(),
                                                input_params,
                                                input_data,
                                                input_shapes,
                                                data_shape,
                                                sigmoid_0,
                                                sigmoid_1,
                                                expected);
    }
    {
        auto input_0_param = make_shared<op::Parameter>(element::f32, data_shape);
        auto input_1_param = make_shared<op::Parameter>(element::f32, data_shape);
        auto sigmoid_0 = make_shared<op::Tanh>(input_0_param);
        auto sigmoid_1 = make_shared<op::Sigmoid>(input_1_param);
        vector<float> expected{0.585304f, 0.876182f, 0.965887f, 0.990322f};
        ParameterVector input_params{input_0_param, input_1_param};
        vector<vector<float>> input_data{input_0_data, input_1_data};
        vector<Shape> input_shapes{data_shape, data_shape};
        sigmoid_multiply_fusion_forward_compute(backend.get(),
                                                input_params,
                                                input_data,
                                                input_shapes,
                                                data_shape,
                                                sigmoid_0,
                                                sigmoid_1,
                                                expected);
    }
    {
        auto input_0_param = make_shared<op::Parameter>(element::f32, data_shape);
        auto input_1_param = make_shared<op::Parameter>(element::f32, data_shape);
        auto sigmoid_0 = make_shared<op::Tanh>(input_0_param);
        auto sigmoid_1 = make_shared<op::Tanh>(input_1_param);
        vector<float> expected{0.634907f, 0.94484f, 0.993242f, 0.999164f};
        ParameterVector input_params{input_0_param, input_1_param};
        vector<vector<float>> input_data{input_0_data, input_1_data};
        vector<Shape> input_shapes{data_shape, data_shape};
        sigmoid_multiply_fusion_forward_compute(backend.get(),
                                                input_params,
                                                input_data,
                                                input_shapes,
                                                data_shape,
                                                sigmoid_0,
                                                sigmoid_1,
                                                expected);
    }
}

void sigmoid_multiply_fusion_backward_compute(runtime::Backend* backend,
                                              const ParameterVector& input_params,
                                              const vector<vector<float>>& input_data,
                                              const vector<Shape>& input_shapes,
                                              const vector<float> delta_data,
                                              const Shape& delta_shape,
                                              const Shape& d_input_0_shape,
                                              const Shape& d_input_1_shape,
                                              shared_ptr<Node> input_0_node,
                                              shared_ptr<Node> input_1_node,
                                              shared_ptr<Node> input_0_adjoint,
                                              shared_ptr<Node> input_1_adjoint,
                                              const vector<float>& expected_0,
                                              const vector<float>& expected_1)
{
    vector<shared_ptr<runtime::Tensor>> input_tensors;
    for (size_t i = 0; i < input_params.size(); ++i)
    {
        input_tensors.push_back(backend->create_tensor(element::f32, input_shapes[i]));
        copy_data(input_tensors[i], input_data[i]);
    }

    auto delta_param = make_shared<op::Parameter>(element::f32, delta_shape);
    shared_ptr<runtime::Tensor> delta_tensor = backend->create_tensor(element::f32, delta_shape);
    copy_data(delta_tensor, delta_data);

    ParameterVector back_params(input_params);
    back_params.push_back(delta_param);
    input_tensors.push_back(delta_tensor);

    shared_ptr<runtime::Tensor> d_input_0_tensor =
        backend->create_tensor(element::f32, d_input_0_shape);
    shared_ptr<runtime::Tensor> d_input_1_tensor =
        backend->create_tensor(element::f32, d_input_1_shape);

    using FunctionType = op::SigmoidMultiply::FunctionType;
    auto input_0_type = op::SigmoidMultiply::identify_node_type(input_0_node);
    auto input_1_type = op::SigmoidMultiply::identify_node_type(input_1_node);
    // for Identity functions, we use the node itself, otherwise use its input
    // where we will apply the function of input node
    auto input_0_alt =
        (input_0_type == FunctionType::Identity) ? input_0_node : input_0_node->get_argument(0);
    auto input_1_alt =
        (input_1_type == FunctionType::Identity) ? input_1_node : input_1_node->get_argument(0);
    auto sigmoid_mul =
        make_shared<op::SigmoidMultiply>(input_0_alt, input_1_alt, input_0_type, input_1_type);

    ngraph::autodiff::Adjoints adjoints(OutputVector{sigmoid_mul}, OutputVector{delta_param});
    auto d_input_0 = adjoints.backprop_output(input_0_adjoint);
    auto d_input_1 = adjoints.backprop_output(input_1_adjoint);
    auto df = make_shared<Function>(OutputVector{d_input_0, d_input_1}, back_params);
    auto handle = backend->compile(df);
    handle->call_with_validate({d_input_0_tensor, d_input_1_tensor}, input_tensors);
    EXPECT_TRUE(test::all_close(read_vector<float>(d_input_0_tensor), expected_0));
    EXPECT_TRUE(test::all_close(read_vector<float>(d_input_1_tensor), expected_1));
}

TEST(cpu_fusion, sigmoid_multiply_fusion_backward)
{
    auto backend = runtime::Backend::create("CPU");

    Shape data_shape{1, 1, 2, 2};
    Shape const_shape{1};

    vector<float> input_0_data{1.f, 2.f, 3.f, 4.f};
    vector<float> input_1_data{1.2f, 2.2f, 3.2f, 4.2f};
    vector<float> const_data{1.2f};
    vector<float> delta_data(shape_size(data_shape), 20.0f);

    {
        auto input_0_param = make_shared<op::Parameter>(element::f32, data_shape);
        auto input_1_param = make_shared<op::Parameter>(element::f32, data_shape);
        auto input_2_param = make_shared<op::Parameter>(element::f32, data_shape);
        auto sigmoid_0 = make_shared<op::Sigmoid>(input_0_param);
        auto sigmoid_1 = make_shared<op::Add>(input_1_param, input_2_param);
        vector<float> expected_0{8.65093f, 8.81946f, 5.60191f, 2.89668f};
        vector<float> expected_1{14.6212f, 17.6159f, 19.0515f, 19.6403f};
        ParameterVector input_params{input_0_param, input_1_param, input_2_param};
        vector<vector<float>> input_data{input_0_data, input_0_data, input_1_data};
        vector<Shape> input_shapes{data_shape, data_shape, data_shape};
        sigmoid_multiply_fusion_backward_compute(backend.get(),
                                                 input_params,
                                                 input_data,
                                                 input_shapes,
                                                 delta_data,
                                                 data_shape,
                                                 data_shape,
                                                 data_shape,
                                                 sigmoid_0,
                                                 sigmoid_1,
                                                 input_0_param,
                                                 sigmoid_1,
                                                 expected_0,
                                                 expected_1);
    }
    {
        auto input_0_param = make_shared<op::Parameter>(element::f32, data_shape);
        auto input_1_param = make_shared<op::Parameter>(element::f32, const_shape);
        auto sigmoid_0 = make_shared<op::Broadcast>(input_1_param, data_shape, AxisSet{1, 2, 3});
        auto sigmoid_1 = make_shared<op::Tanh>(input_0_param);
        vector<float> expected_0{15.2319f, 19.2806f, 19.9011f, 19.9866f};
        vector<float> expected_1{10.0794f, 1.69562f, 0.236785f, 0.0321828f};
        ParameterVector input_params{input_0_param, input_1_param};
        vector<vector<float>> input_data{input_0_data, const_data};
        vector<Shape> input_shapes{data_shape, const_shape};
        sigmoid_multiply_fusion_backward_compute(backend.get(),
                                                 input_params,
                                                 input_data,
                                                 input_shapes,
                                                 delta_data,
                                                 data_shape,
                                                 data_shape,
                                                 data_shape,
                                                 sigmoid_0,
                                                 sigmoid_1,
                                                 sigmoid_0,
                                                 input_0_param,
                                                 expected_0,
                                                 expected_1);
    }
    {
        auto input_0_param = make_shared<op::Parameter>(element::f32, data_shape);
        auto input_1_param = make_shared<op::Parameter>(element::f32, const_shape);
        auto sigmoid_0 = make_shared<op::Tanh>(input_0_param);
        auto sigmoid_1 = make_shared<op::Broadcast>(input_1_param, data_shape, AxisSet{1, 2, 3});
        vector<float> expected_0{10.0794f, 1.69562f, 0.236785f, 0.0321828f};
        vector<float> expected_1{15.2319f, 19.2806f, 19.9011f, 19.9866f};
        ParameterVector input_params{input_0_param, input_1_param};
        vector<vector<float>> input_data{input_0_data, const_data};
        vector<Shape> input_shapes{data_shape, const_shape};
        sigmoid_multiply_fusion_backward_compute(backend.get(),
                                                 input_params,
                                                 input_data,
                                                 input_shapes,
                                                 delta_data,
                                                 data_shape,
                                                 data_shape,
                                                 data_shape,
                                                 sigmoid_0,
                                                 sigmoid_1,
                                                 input_0_param,
                                                 sigmoid_1,
                                                 expected_0,
                                                 expected_1);
    }
    {
        auto input_0_param = make_shared<op::Parameter>(element::f32, data_shape);
        auto input_1_param = make_shared<op::Parameter>(element::f32, data_shape);
        auto sigmoid_0 = make_shared<op::Sigmoid>(input_0_param);
        auto sigmoid_1 = make_shared<op::Sigmoid>(input_1_param);
        vector<float> expected_0{3.02202f, 1.89041f, 0.868146f, 0.348035f};
        vector<float> expected_1{2.60102f, 1.58192f, 0.716941f, 0.285879f};
        ParameterVector input_params{input_0_param, input_1_param};
        vector<vector<float>> input_data{input_0_data, input_1_data};
        vector<Shape> input_shapes{data_shape, data_shape};
        sigmoid_multiply_fusion_backward_compute(backend.get(),
                                                 input_params,
                                                 input_data,
                                                 input_shapes,
                                                 delta_data,
                                                 data_shape,
                                                 data_shape,
                                                 data_shape,
                                                 sigmoid_0,
                                                 sigmoid_1,
                                                 input_0_param,
                                                 input_1_param,
                                                 expected_0,
                                                 expected_1);
    }
    {
        auto input_0_param = make_shared<op::Parameter>(element::f32, data_shape);
        auto input_1_param = make_shared<op::Parameter>(element::f32, data_shape);
        auto sigmoid_0 = make_shared<op::Sigmoid>(input_0_param);
        auto sigmoid_1 = make_shared<op::Tanh>(input_1_param);
        vector<float> expected_0{3.27813f, 2.04894f, 0.900536f, 0.353095f};
        vector<float> expected_1{4.45975f, 0.84425f, 0.126201f, 0.0176579f};
        ParameterVector input_params{input_0_param, input_1_param};
        vector<vector<float>> input_data{input_0_data, input_1_data};
        vector<Shape> input_shapes{data_shape, data_shape};
        sigmoid_multiply_fusion_backward_compute(backend.get(),
                                                 input_params,
                                                 input_data,
                                                 input_shapes,
                                                 delta_data,
                                                 data_shape,
                                                 data_shape,
                                                 data_shape,
                                                 sigmoid_0,
                                                 sigmoid_1,
                                                 input_0_param,
                                                 input_1_param,
                                                 expected_0,
                                                 expected_1);
    }
    {
        auto input_0_param = make_shared<op::Parameter>(element::f32, data_shape);
        auto input_1_param = make_shared<op::Parameter>(element::f32, data_shape);
        auto sigmoid_0 = make_shared<op::Tanh>(input_0_param);
        auto sigmoid_1 = make_shared<op::Sigmoid>(input_1_param);
        vector<float> expected_0{6.45521f, 1.27207f, 0.189593f, 0.0264228f};
        vector<float> expected_1{2.70967f, 1.7314f, 0.748913f, 0.29092f};
        ParameterVector input_params{input_0_param, input_1_param};
        vector<vector<float>> input_data{input_0_data, input_1_data};
        vector<Shape> input_shapes{data_shape, data_shape};
        sigmoid_multiply_fusion_backward_compute(backend.get(),
                                                 input_params,
                                                 input_data,
                                                 input_shapes,
                                                 delta_data,
                                                 data_shape,
                                                 data_shape,
                                                 data_shape,
                                                 sigmoid_0,
                                                 sigmoid_1,
                                                 input_0_param,
                                                 input_1_param,
                                                 expected_0,
                                                 expected_1);
    }
    {
        auto input_0_param = make_shared<op::Parameter>(element::f32, data_shape);
        auto input_1_param = make_shared<op::Parameter>(element::f32, data_shape);
        auto sigmoid_0 = make_shared<op::Tanh>(input_0_param);
        auto sigmoid_1 = make_shared<op::Tanh>(input_1_param);
        vector<float> expected_0{7.00227f, 1.37874f, 0.196666f, 0.026807f};
        vector<float> expected_1{4.64603f, 0.924027f, 0.131829f, 0.0179692f};
        ParameterVector input_params{input_0_param, input_1_param};
        vector<vector<float>> input_data{input_0_data, input_1_data};
        vector<Shape> input_shapes{data_shape, data_shape};
        sigmoid_multiply_fusion_backward_compute(backend.get(),
                                                 input_params,
                                                 input_data,
                                                 input_shapes,
                                                 delta_data,
                                                 data_shape,
                                                 data_shape,
                                                 data_shape,
                                                 sigmoid_0,
                                                 sigmoid_1,
                                                 input_0_param,
                                                 input_1_param,
                                                 expected_0,
                                                 expected_1);
    }
}

static void check_bounded_relu(Shape param_shape, float constant_val)
{
    auto make_function = [](Shape input_shape, float alpha_val) {
        auto relu_input = std::make_shared<op::Parameter>(element::f32, input_shape);
        auto relu = std::make_shared<op::Relu>(relu_input);
        auto alpha = op::Constant::create<float>(
            element::f32, input_shape, std::vector<float>(1.0f, alpha_val));
        auto min = std::make_shared<op::Minimum>(relu, alpha);
        auto f = make_shared<Function>(OutputVector{min}, ParameterVector{relu_input});
        return f;
    };

    auto cpu_f = make_function(param_shape, constant_val);
    auto int_f = make_function(param_shape, constant_val);
    test::Uniform<float> rng(-10.0f, 10.0f);
    vector<vector<float>> args;

    for (shared_ptr<op::Parameter> param : int_f->get_parameters())
    {
        vector<float> tensor_val(shape_size(param->get_output_shape(0)));
        rng.initialize(tensor_val);
        args.push_back(tensor_val);
    }
    auto int_results = execute(int_f, args, "INTERPRETER");
    auto cpu_results = execute(cpu_f, args, "CPU");

    EXPECT_EQ(1, count_ops_of_type<op::BoundedRelu>(cpu_f));
    EXPECT_TRUE(test::all_close(cpu_results.at(0), int_results.at(0), 1.0e-4f, 1.0e-4f));
}

TEST(cpu_fusion, MLIR_DISABLE_TEST(fuse_bounded_relu_inter_vs_cpu))
{
    check_bounded_relu(Shape{4, 3, 2, 2}, 6.0f);
    check_bounded_relu(Shape{4, 3}, 4.0f);
    check_bounded_relu(Shape{4, 3, 2}, 2.0f);
}

TEST(cpu_fusion, MLIR_DISABLE_TEST(DISABLED_fuse_dropout))
{
    auto make_function = [](Shape input_shape,
                            const uint32_t seed_val,
                            double one_minus_prob,
                            bool fuse,
                            bool use_seed) {
        auto input = std::make_shared<op::Parameter>(element::f32, input_shape);
        auto value = op::Constant::create(element::f32, input_shape, {one_minus_prob});
        auto const1 = op::Constant::create(input->get_element_type(), Shape{}, {1});

        auto gen_mask = std::make_shared<op::GenerateMask>(const1,
                                                           input->get_output_shape(0),
                                                           input->get_element_type(),
                                                           seed_val,
                                                           one_minus_prob,
                                                           use_seed);

        auto mult = std::make_shared<op::Multiply>(gen_mask, input);

        auto goe = mult->output(0);

        auto pdivide = fuse ? std::make_shared<op::Divide>(mult, value)
                            : std::make_shared<op::Divide>(goe, value);

        auto f = make_shared<Function>(OutputVector{pdivide, gen_mask}, ParameterVector{input});

        return f;
    };

    uint32_t seed = rand();
    auto fuse_func = make_function(Shape{2, 2, 256, 256}, seed, 0.9, true, true);
    auto fuse_func2 = make_function(Shape{2, 2, 256, 256}, seed, 0.9, true, true);
    auto nofuse_func = make_function(Shape{2, 2, 256, 256}, 1, 0.9, false, false);
    {
        pass::Manager pass_manager;
        pass_manager.register_pass<runtime::cpu::pass::CPUFusion>();
        pass_manager.run_passes(fuse_func);
        pass_manager.run_passes(nofuse_func);
        ASSERT_EQ(count_ops_of_type<op::Dropout>(fuse_func), 1);
        ASSERT_EQ(count_ops_of_type<op::GenerateMask>(fuse_func), 0);
        ASSERT_EQ(count_ops_of_type<op::Dropout>(nofuse_func), 0);
    }

    auto fuse_func3 = make_function(Shape{2, 2, 256, 256}, seed, 0.9, true, false);
    auto fuse_func4 = make_function(Shape{2, 2, 256, 256}, seed, 0.9, true, false);
    {
        test::Uniform<float> rng(1.0f, 100.0f);
        vector<vector<float>> args;
        for (shared_ptr<op::Parameter> param : fuse_func->get_parameters())
        {
            auto name = param->get_name();
            vector<float> tensor_val(shape_size(param->get_output_shape(0)));
            rng.initialize(tensor_val);
            args.push_back(tensor_val);
        }

        auto fuse_results = execute(fuse_func, args, "CPU");
        auto fuse_results2 = execute(fuse_func2, args, "CPU");
        EXPECT_TRUE(test::all_close(fuse_results.at(0), fuse_results2.at(0)));
        EXPECT_TRUE(test::all_close(fuse_results.at(1), fuse_results2.at(1)));

        auto fuse_results3 = execute(fuse_func3, args, "CPU");
        auto fuse_results4 = execute(fuse_func4, args, "CPU");
        EXPECT_FALSE(test::all_close(fuse_results3.at(0), fuse_results4.at(0)));
        EXPECT_FALSE(test::all_close(fuse_results3.at(1), fuse_results4.at(1)));

        // Note: Since the RNG used in Dropout kernel is different than RNG used in GenerateMask
        // kernel, we can't compare fuse_results and nofuse_results
    }
}

TEST(cpu_fusion, MLIR_DISABLE_TEST(fuse_leaky_relu))
{
    auto make_function = [](Shape input_shape, vector<float> alpha_val) {
        auto input = std::make_shared<op::Parameter>(element::f32, input_shape);
        auto alpha = op::Constant::create<float>(element::f32, input_shape, alpha_val);
        auto out =
            std::make_shared<op::Maximum>(input, std::make_shared<op::Multiply>(input, alpha));
        auto f = make_shared<Function>(OutputVector{out}, ParameterVector{input});
        return f;
    };

    auto no_fuse1 = make_function(Shape{1, 2, 3}, std::vector<float>(6, -1.0f));
    auto no_fuse2 = make_function(Shape{1, 3}, std::vector<float>{1.4f, 1.2f, 1.4f});

    pass::Manager pass_manager;
    pass_manager.register_pass<runtime::cpu::pass::CPUFusion>();
    pass_manager.run_passes(no_fuse1);
    pass_manager.run_passes(no_fuse2);
    EXPECT_EQ(0, count_ops_of_type<op::CPULeakyRelu>(no_fuse1));
    EXPECT_EQ(0, count_ops_of_type<op::CPULeakyRelu>(no_fuse2));

    // non-dnnl kernel
    auto cpu_f1 = make_function(Shape{1, 2, 3}, std::vector<float>(6, 0.1f));
    // dnnl kernel
    auto cpu_f2 = make_function(Shape{2, 3}, std::vector<float>(6, 0.1f));

    vector<vector<float>> args;
    args.push_back(std::vector<float>{-1, -2, 0, 1, 2, 3});
    std::vector<float> expected_result{-0.1f, -0.2f, 0.0f, 1.0f, 2.0f, 3.0f};

    auto cpu1_results = execute(cpu_f1, args, "CPU");
    EXPECT_EQ(1, count_ops_of_type<op::CPULeakyRelu>(cpu_f1));
    EXPECT_TRUE(test::all_close(cpu1_results.at(0), expected_result));

    auto cpu2_results = execute(cpu_f2, args, "CPU");
    EXPECT_EQ(1, count_ops_of_type<op::CPULeakyRelu>(cpu_f2));
    EXPECT_TRUE(test::all_close(cpu2_results.at(0), expected_result));
}

TEST(cpu_fusion, fuse_update_slice)
{
    auto make_function = [](bool fuse = true) {
        auto input = std::make_shared<op::Parameter>(element::f32, Shape{4, 32, 16});
        Shape lower_bounds{1, 0, 0};
        Shape upper_bounds{2, 32, 16};
        auto slice = std::make_shared<op::Slice>(
            input, fuse ? lower_bounds : Shape{3, 0, 0}, fuse ? upper_bounds : Shape{4, 32, 16});
        auto update = std::make_shared<op::Parameter>(element::f32, Shape{1, 32, 16});
        auto add = std::make_shared<op::Add>(slice, update);
        auto out = std::make_shared<op::ReplaceSlice>(input, add, lower_bounds, upper_bounds);
        auto f = make_shared<Function>(OutputVector{out}, ParameterVector{input, update});
        return f;
    };

    auto fuse = make_function(true);
    auto no_fuse = make_function(false);

    pass::Manager pass_manager;
    pass_manager.register_pass<runtime::cpu::pass::CPUFusion>();
    pass_manager.run_passes(fuse);
    pass_manager.run_passes(no_fuse);
    EXPECT_EQ(1, count_ops_of_type<op::UpdateSlice>(fuse));
    EXPECT_EQ(0, count_ops_of_type<op::UpdateSlice>(no_fuse));

    auto int_f = make_function();
    auto cpu_f = make_function();

    test::Uniform<float> rng(0.0f, 1.0f);
    vector<vector<float>> args;
    for (shared_ptr<op::Parameter> param : int_f->get_parameters())
    {
        vector<float> tensor_val(shape_size(param->get_output_shape(0)));
        rng.initialize(tensor_val);
        args.push_back(tensor_val);
    }
    auto int_results = execute(int_f, args, "INTERPRETER");
    auto cpu_results = execute(cpu_f, args, "CPU");
    for (size_t i = 0; i < cpu_results.size(); i++)
    {
        EXPECT_TRUE(test::all_close(cpu_results.at(i), int_results.at(i)));
    }
}

TEST(cpu_fusion, fuse_update_slice_inplace)
{
    auto make_function = [](bool fuse = true) {
        auto input = std::make_shared<op::Parameter>(element::f32, Shape{4, 32, 16});
        auto abs = std::make_shared<op::Abs>(input);
        Shape lower_bounds{1, 0, 0};
        Shape upper_bounds{2, 32, 16};
        auto slice = std::make_shared<op::Slice>(abs, lower_bounds, upper_bounds);
        auto update = std::make_shared<op::Parameter>(element::f32, Shape{1, 32, 16});
        auto add = std::make_shared<op::Add>(slice, update);
        auto rs = std::make_shared<op::ReplaceSlice>(abs, add, lower_bounds, upper_bounds);
        auto out = std::make_shared<op::Abs>(rs);
        if (fuse)
        {
            return make_shared<Function>(OutputVector{out}, ParameterVector{input, update});
        }
        else
        {
            return make_shared<Function>(OutputVector{out, add}, ParameterVector{input, update});
        }
    };

    auto fuse = make_function(true);
    auto no_fuse = make_function(false);

    pass::Manager pass_manager;
    pass_manager.register_pass<runtime::cpu::pass::CPUFusion>();
    pass_manager.run_passes(fuse);
    pass_manager.run_passes(no_fuse);
    EXPECT_EQ(1, count_ops_of_type<op::UpdateSlice>(fuse));
    EXPECT_EQ(0, count_ops_of_type<op::UpdateSlice>(no_fuse));

    auto int_f = make_function();
    auto cpu_f = make_function();

    test::Uniform<float> rng(0.0f, 1.0f);
    vector<vector<float>> args;
    for (shared_ptr<op::Parameter> param : int_f->get_parameters())
    {
        vector<float> tensor_val(shape_size(param->get_output_shape(0)));
        rng.initialize(tensor_val);
        args.push_back(tensor_val);
    }
    auto int_results = execute(int_f, args, "INTERPRETER");
    auto cpu_results = execute(cpu_f, args, "CPU");
    for (size_t i = 0; i < cpu_results.size(); i++)
    {
        EXPECT_TRUE(test::all_close(cpu_results.at(i), int_results.at(i)));
    }
}

TEST(cpu_fusion, fuse_update_slice_strided)
{
    auto make_function = [](bool fuse = true) {
        auto input = std::make_shared<op::Parameter>(element::f32, Shape{4, 32, 16});
        Shape lower_bounds{1, 0, 0};
        Shape upper_bounds{2, 32, 16};
        Strides strides{1, 2, 2};
        auto slice = std::make_shared<op::Slice>(input,
                                                 fuse ? lower_bounds : Shape{3, 0, 0},
                                                 fuse ? upper_bounds : Shape{4, 32, 16},
                                                 strides);
        auto update = std::make_shared<op::Parameter>(element::f32, Shape{1, 16, 8});
        auto add = std::make_shared<op::Add>(slice, update);
        auto out =
            std::make_shared<op::ReplaceSlice>(input, add, lower_bounds, upper_bounds, strides);
        auto f = make_shared<Function>(OutputVector{out}, ParameterVector{input, update});
        return f;
    };

    auto fuse = make_function(true);
    auto no_fuse = make_function(false);

    pass::Manager pass_manager;
    pass_manager.register_pass<runtime::cpu::pass::CPUFusion>();
    pass_manager.run_passes(fuse);
    pass_manager.run_passes(no_fuse);
    EXPECT_EQ(1, count_ops_of_type<op::UpdateSlice>(fuse));
    EXPECT_EQ(0, count_ops_of_type<op::UpdateSlice>(no_fuse));

    auto int_f = make_function();
    auto cpu_f = make_function();

    test::Uniform<float> rng(0.0f, 1.0f);
    vector<vector<float>> args;
    for (shared_ptr<op::Parameter> param : int_f->get_parameters())
    {
        vector<float> tensor_val(shape_size(param->get_output_shape(0)));
        rng.initialize(tensor_val);
        args.push_back(tensor_val);
    }
    auto int_results = execute(int_f, args, "INTERPRETER");
    auto cpu_results = execute(cpu_f, args, "CPU");
    for (size_t i = 0; i < cpu_results.size(); i++)
    {
        EXPECT_TRUE(test::all_close(cpu_results.at(i), int_results.at(i)));
    }
}

TEST(cpu_fusion, fuse_update_slice_strided_inplace)
{
    auto make_function = [](bool fuse = true) {
        auto input = std::make_shared<op::Parameter>(element::f32, Shape{4, 32, 16});
        auto abs = std::make_shared<op::Abs>(input);
        Shape lower_bounds{1, 0, 0};
        Shape upper_bounds{2, 32, 16};
        Strides strides{1, 4, 2};
        auto slice = std::make_shared<op::Slice>(abs, lower_bounds, upper_bounds, strides);
        auto update = std::make_shared<op::Parameter>(element::f32, Shape{1, 8, 8});
        auto add = std::make_shared<op::Add>(slice, update);
        auto rs = std::make_shared<op::ReplaceSlice>(abs, add, lower_bounds, upper_bounds, strides);
        auto out = std::make_shared<op::Abs>(rs);
        if (fuse)
        {
            return make_shared<Function>(OutputVector{out}, ParameterVector{input, update});
        }
        else
        {
            return make_shared<Function>(OutputVector{out, add}, ParameterVector{input, update});
        }
    };

    auto fuse = make_function(true);
    auto no_fuse = make_function(false);

    pass::Manager pass_manager;
    pass_manager.register_pass<runtime::cpu::pass::CPUFusion>();
    pass_manager.run_passes(fuse);
    pass_manager.run_passes(no_fuse);
    EXPECT_EQ(1, count_ops_of_type<op::UpdateSlice>(fuse));
    EXPECT_EQ(0, count_ops_of_type<op::UpdateSlice>(no_fuse));

    auto int_f = make_function();
    auto cpu_f = make_function();

    test::Uniform<float> rng(0.0f, 1.0f);
    vector<vector<float>> args;
    for (shared_ptr<op::Parameter> param : int_f->get_parameters())
    {
        vector<float> tensor_val(shape_size(param->get_output_shape(0)));
        rng.initialize(tensor_val);
        args.push_back(tensor_val);
    }
    auto int_results = execute(int_f, args, "INTERPRETER");
    auto cpu_results = execute(cpu_f, args, "CPU");
    for (size_t i = 0; i < cpu_results.size(); i++)
    {
        EXPECT_TRUE(test::all_close(cpu_results.at(i), int_results.at(i)));
    }
}

TEST(cpu_fusion, dot_batch_forward)
{
    const Shape shape_a{2, 3, 2};
    const Shape shape_b{2, 3};

    auto generate_func = [&shape_a, &shape_b]() -> shared_ptr<Function> {
        auto a = make_shared<op::Parameter>(element::f32, shape_a);
        auto b = make_shared<op::Parameter>(element::f32, shape_b);
        auto dot = make_shared<op::Dot>(a, b);
        return make_shared<Function>(dot, ParameterVector{a, b});
    };
    shared_ptr<Function> cpu_func = generate_func();
    shared_ptr<Function> int_func = generate_func();

    test::Uniform<float> rng(0.0f, 1.0f);
    vector<vector<float>> args;
    for (shared_ptr<op::Parameter> param : int_func->get_parameters())
    {
        vector<float> tensor_val(shape_size(param->get_output_shape(0)));
        rng.initialize(tensor_val);
        args.push_back(tensor_val);
    }

    auto int_results = execute(int_func, args, "INTERPRETER");
    auto cpu_results = execute(cpu_func, args, "CPU");
    for (size_t i = 0; i < cpu_results.size(); i++)
    {
        EXPECT_TRUE(test::all_close(cpu_results.at(i), int_results.at(i), 1.0e-4f, 1.0e-4f));
    }
}

>>>>>>> ff1feb3d
static std::shared_ptr<Function>
    create_rnn_input_linear_transformation_function(size_t num_timesteps, bool data_is_4d = false)
{
    auto W = std::make_shared<op::Parameter>(element::f32, Shape{400, 50});
    auto bias = std::make_shared<op::Parameter>(element::f32, Shape{400});
    ParameterVector params{W, bias};
    auto create_graph = [&]() -> std::shared_ptr<Node> {
        auto data_param = (data_is_4d)
                              ? std::make_shared<op::Parameter>(element::f32, Shape{2, 5, 1, 50})
                              : std::make_shared<op::Parameter>(element::f32, Shape{10, 1, 50});
        params.push_back(data_param);
        auto reshape_axis_order = data_is_4d ? AxisVector{0, 1, 2, 3} : AxisVector{0, 1, 2};
        auto data_param_reshape =
            std::make_shared<op::Reshape>(data_param, reshape_axis_order, Shape{10, 50});
        auto W_reshape = std::make_shared<op::Reshape>(W, AxisVector{1, 0}, Shape{50, 400});
        auto dot = std::make_shared<op::Dot>(data_param_reshape, W_reshape);
        auto bias_broadcast =
            make_shared<op::Broadcast>(bias, dot->get_output_shape(0), AxisSet{0});
        auto add_bias = std::make_shared<op::Add>(dot, bias_broadcast);
        return move(add_bias);
    };

    NodeVector graph_nodes;
    for (size_t i = 0; i < num_timesteps; i++)
    {
        graph_nodes.push_back(create_graph());
    }
    auto concat = std::make_shared<op::Concat>(graph_nodes, 0);
    return make_shared<Function>(OutputVector{concat}, params);
}

TEST(cpu_fusion, fuse_rnn_input_across_time_steps)
{
    auto func = create_rnn_input_linear_transformation_function(10);
    pass::Manager pass_manager;
    pass_manager.register_pass<runtime::cpu::pass::CPURnnMatFusion>();
    pass_manager.register_pass<runtime::cpu::pass::CPUFusion>();
    pass_manager.run_passes(func);
    size_t ref_matmulbias_count = 1;
    auto matmulbias_count = count_ops_of_type<op::MatmulBias>(func);
    EXPECT_EQ(ref_matmulbias_count, matmulbias_count);
}

TEST(cpu_fusion, fuse_rnn_input_across_time_steps_4d_data)
{
    auto func = create_rnn_input_linear_transformation_function(10, true);
    pass::Manager pass_manager;
    pass_manager.register_pass<runtime::cpu::pass::CPURnnMatFusion>();
    pass_manager.register_pass<runtime::cpu::pass::CPUFusion>();
    pass_manager.run_passes(func);
    size_t ref_matmulbias_count = 10; // no CPURnnMatFusion transformations
    auto matmulbias_count = count_ops_of_type<op::MatmulBias>(func);
    EXPECT_EQ(ref_matmulbias_count, matmulbias_count);
}

#ifndef NGRAPH_JSON_DISABLE
// Tests that rely on deserializing json files
TEST(cpu_fusion, fuse_conv_bias)
{
    pass::Manager pass_manager;
    pass_manager.register_pass<ngraph::pass::ReshapeElimination>();
    pass_manager.register_pass<ngraph::runtime::cpu::pass::CPUFusion>();
    const string json_path = file_util::path_join(SERIALIZED_ZOO, "conv_bias.json");
    const string json_string = file_util::read_file_to_string(json_path);
    stringstream ss(json_string);
    shared_ptr<Function> func = ngraph::deserialize(ss);
    pass_manager.run_passes(func);
    size_t cb = count_ops_of_type<op::ConvolutionBias>(func);
    ASSERT_GT(cb, 0);
}

TEST(cpu_fusion, gemm_mlp)
{
    const string json_path = file_util::path_join(SERIALIZED_ZOO, "mxnet/mnist_mlp_forward.json");
    const string json_string = file_util::read_file_to_string(json_path);
    stringstream ss(json_string);
    shared_ptr<Function> func = ngraph::deserialize(ss);
    pass::Manager pass_manager;
    pass_manager.register_pass<runtime::cpu::pass::CPUFusion>(pass::FusionType::REGULAR_FUSIONS);
    pass_manager.run_passes(func);
    auto mmbs = count_ops_of_type<op::MatmulBias>(func);
    ASSERT_EQ(mmbs, 3);
}

TEST(cpu_fusion, fuse_fprop_bn)
{
    pass::Manager pass_manager;
    pass_manager.register_pass<ngraph::pass::ReshapeElimination>();
    pass_manager.register_pass<runtime::cpu::pass::CPUFusion>(pass::FusionType::REGULAR_FUSIONS);
    const string json_path = file_util::path_join(SERIALIZED_ZOO, "mxnet/bn_fprop_b2c3h2w2.json");
    const string json_string = file_util::read_file_to_string(json_path);
    stringstream ss(json_string);
    shared_ptr<Function> func = ngraph::deserialize(ss);
    pass_manager.run_passes(func);
    size_t ccg = count_ops_of_type<op::BatchNormTraining>(func);
    ASSERT_EQ(ccg, 1);
}

TEST(cpu_fusion, sigmoid_multiply_fusion)
{
    pass::Manager pass_manager;
    pass_manager.register_pass<pass::CoreFusion>();
    pass_manager.register_pass<runtime::cpu::pass::CPUFusion>();
    const string json_path = file_util::path_join(SERIALIZED_ZOO, "mxnet/3_lstm_cell_forward.json");
    const string json_string = file_util::read_file_to_string(json_path);
    stringstream ss(json_string);
    shared_ptr<Function> func = ngraph::deserialize(ss);
    pass_manager.run_passes(func);
    size_t ccg = count_ops_of_type<op::SigmoidMultiply>(func);
    ASSERT_EQ(ccg, 18);
}

TEST(cpu_fusion, fuse_bi_directional_rnn)
{
    DisableRemoveGOE nogoe;
    pass::Manager pass_manager;
    pass_manager.register_pass<runtime::cpu::pass::LSTMFusion>();
    pass_manager.register_pass<runtime::cpu::pass::RNNFusion>();
    pass_manager.register_pass<ngraph::pass::AlgebraicSimplification>();
    pass_manager.register_pass<runtime::cpu::pass::MultiLayerRNNFusion>();
    pass_manager.register_pass<runtime::cpu::pass::BiDirectionalRnn>();
    const string json_path = file_util::path_join(SERIALIZED_ZOO, "mxnet/lstm_bi_directional.json");
    const string json_string = file_util::read_file_to_string(json_path);
    stringstream ss(json_string);
    shared_ptr<Function> func = ngraph::deserialize(ss);
    pass_manager.run_passes(func);
    // Bidirectional graph pass will folds the reverse seq
    auto rev_seq_ops = get_ops_of_type<op::Reverse>(func);
    auto rnn_ops = get_ops_of_type<op::Rnn>(func);
    EXPECT_EQ(rev_seq_ops.size(), 0);
    // fuse two bi-directional rnn layers in to one DNNL Op
    EXPECT_EQ(rnn_ops.size(), 1);
}

TEST(cpu_fusion, rnn_fusion_from_json_model)
{
    pass::Manager pass_manager;
    pass_manager.register_pass<runtime::cpu::pass::CPURnnMatFusion>();
    pass_manager.register_pass<runtime::cpu::pass::CPUFusion>(pass::FusionType::REGULAR_FUSIONS);
    const string json_path =
        file_util::path_join(SERIALIZED_ZOO, "mxnet/rnn-10-step-fusion-test.json");
    const string json_string = file_util::read_file_to_string(json_path);
    stringstream ss(json_string);
    shared_ptr<Function> func = ngraph::deserialize(ss);
    pass_manager.run_passes(func);
    const size_t NUM_STEPS = 10;
    auto mmb_predicate = [=](std::shared_ptr<Node> node) {
        auto users = node->get_users();
        return (users.size() == NUM_STEPS) &&
               std::all_of(begin(users), end(users), [](std::shared_ptr<Node> n) {
                   return as_type_ptr<op::Slice>(n) != nullptr;
               });
    };

    auto mmbs = get_ops_of_type<op::MatmulBias>(func);
    ASSERT_TRUE(std::any_of(begin(mmbs), end(mmbs), mmb_predicate));
}

TEST(cpu_fusion, fuse_lstm_cells)
{
    DisableRemoveGOE nogoe;
    pass::Manager pass_manager;
    pass_manager.register_pass<runtime::cpu::pass::LSTMFusion>();
    const string json_path =
        file_util::path_join(SERIALIZED_ZOO, "mxnet/2rnn_layer_3lstm_cell.json");
    const string json_string = file_util::read_file_to_string(json_path);
    stringstream ss(json_string);
    shared_ptr<Function> func = ngraph::deserialize(ss);
    pass_manager.run_passes(func);
    auto lstm_ops = get_ops_of_type<op::Lstm>(func);
    EXPECT_EQ(lstm_ops.size(), 6);
}

TEST(cpu_fusion, fuse_2_layer_rnn)
{
    pass::Manager pass_manager;
    pass_manager.register_pass<runtime::cpu::pass::LSTMFusion>();
    pass_manager.register_pass<runtime::cpu::pass::RNNFusion>();
    const string json_path =
        file_util::path_join(SERIALIZED_ZOO, "mxnet/2rnn_layer_3lstm_cell.json");
    const string json_string = file_util::read_file_to_string(json_path);
    stringstream ss(json_string);
    shared_ptr<Function> func = ngraph::deserialize(ss);
    pass_manager.run_passes(func);
    size_t count = count_ops_of_type<op::Rnn>(func);
    auto rnn_ops = get_ops_of_type<op::Rnn>(func);
    EXPECT_EQ(rnn_ops.size(), count);
    for (auto& node : rnn_ops)
    {
        EXPECT_EQ(node->get_num_timesteps(), node->get_src_sequence_length());
    }
}

TEST(cpu_fusion, fuse_1_layer_rnn)
{
    DisableRemoveGOE nogoe;
    pass::Manager pass_manager;
    pass_manager.register_pass<runtime::cpu::pass::LSTMFusion>();
    pass_manager.register_pass<runtime::cpu::pass::RNNFusion>();
    const string json_path =
        file_util::path_join(SERIALIZED_ZOO, "mxnet/1rnn_layer_3lstm_cell.json");
    const string json_string = file_util::read_file_to_string(json_path);
    stringstream ss(json_string);
    shared_ptr<Function> func = ngraph::deserialize(ss);
    pass_manager.run_passes(func);
    size_t count = count_ops_of_type<op::Rnn>(func);
    auto rnn_ops = get_ops_of_type<op::Rnn>(func);
    EXPECT_EQ(rnn_ops.size(), 1);
    EXPECT_EQ(rnn_ops.size(), count);
    for (auto& node : rnn_ops)
    {
        EXPECT_EQ(node->get_num_timesteps(), node->get_src_sequence_length());
    }
}

#endif<|MERGE_RESOLUTION|>--- conflicted
+++ resolved
@@ -292,157 +292,7 @@
     ASSERT_GT(cb, 0);
 }
 
-<<<<<<< HEAD
-// ConvolutionBiasAdd relies on an in-place fused MKLDNN kernel.
-=======
-TEST(cpu_fusion, conv_relu_n2c1h2w2_2)
-{
-    Shape shape_a{2, 1, 6, 6};
-    Shape shape_weights{1, 1, 2, 2};
-
-    auto make_int_function = [shape_a, shape_weights]() {
-        auto A = std::make_shared<op::Parameter>(element::f32, shape_a);
-        auto weights = std::make_shared<op::Parameter>(element::f32, shape_weights);
-        auto conv = std::make_shared<op::Convolution>(A, weights, Strides{2, 2}, Strides{1, 1});
-        auto relu = std::make_shared<op::Relu>(conv);
-        auto f = make_shared<Function>(OutputVector{relu}, ParameterVector{A, weights});
-        return f;
-    };
-
-    auto int_f = make_int_function();
-
-    auto make_cpu_function = [shape_a, shape_weights]() {
-        auto A = std::make_shared<op::Parameter>(element::f32, shape_a);
-        auto weights = std::make_shared<op::Parameter>(element::f32, shape_weights);
-        auto conv = std::make_shared<op::Convolution>(A, weights, Strides{2, 2}, Strides{1, 1});
-        auto conv_relu = std::make_shared<op::ConvolutionRelu>(conv);
-        auto f = make_shared<Function>(OutputVector{conv_relu}, ParameterVector{A, weights});
-        return f;
-    };
-
-    auto cpu_f = make_cpu_function();
-
-    vector<vector<float>> args{
-        {1.25f,  2.25f, 5.25f, 6.25f,  -1.25f, -1.25f, 3.25f, -4.25f, 7.25f,  8.25f,  -1.25f,
-         -1.25f, 1.25f, 2.25f, -3.25f, 2.25f,  4.25f,  4.25f, 1.25f,  2.25f,  -4.25f, 2.25f,
-         4.25f,  4.25f, 0.f,   0.f,    -1.f,   0.f,    2.f,   2.f,    0.f,    0.f,    0.f,
-         0.f,    2.f,   2.f,   1.25f,  2.25f,  5.25f,  6.25f, 1.25f,  1.25f,  3.25f,  4.25f,
-         -7.25f, 8.25f, 1.25f, -1.25f, -1.25f, 2.25f,  3.25f, 2.25f,  -4.25f, -4.25f, -1.25f,
-         -2.25f, 4.25f, 2.25f, 4.25f,  4.25f,  0.f,    0.f,   1.f,    0.f,    -2.f,   2.f,
-         0.f,    0.f,   0.f,   0.f,    -2.f,   -2.f},
-        {2., 2., 2., 2.}};
-
-    auto int_results = execute(int_f, args, "INTERPRETER");
-    auto cpu_results = execute(cpu_f, args, "CPU");
-    EXPECT_TRUE(test::all_close(cpu_results.at(0), int_results.at(0)));
-}
-
-TEST(cpu_fusion, conv_bias_relu_n2c1h2w2_2)
-{
-    Shape shape_a{2, 1, 6, 6};
-    Shape shape_weights{1, 1, 2, 2};
-    Shape shape_bias{1};
-
-    auto make_int_function = [shape_a, shape_weights, shape_bias]() {
-        auto A = std::make_shared<op::Parameter>(element::f32, shape_a);
-        auto weights = std::make_shared<op::Parameter>(element::f32, shape_weights);
-        auto conv = std::make_shared<op::Convolution>(A, weights, Strides{2, 2}, Strides{1, 1});
-        auto bias = std::make_shared<op::Parameter>(element::f32, shape_bias);
-        auto conv_bias = conv + std::make_shared<op::Broadcast>(
-                                    bias, conv->get_output_shape(0), AxisSet{0, 2, 3});
-        auto relu = std::make_shared<op::Relu>(conv_bias);
-        auto f = make_shared<Function>(OutputVector{relu}, ParameterVector{A, weights, bias});
-        return f;
-    };
-
-    auto int_f = make_int_function();
-
-    auto make_cpu_function = [shape_a, shape_weights, shape_bias]() {
-        auto A = std::make_shared<op::Parameter>(element::f32, shape_a);
-        auto weights = std::make_shared<op::Parameter>(element::f32, shape_weights);
-        auto bias = std::make_shared<op::Parameter>(element::f32, shape_bias);
-        auto conv = std::make_shared<op::Convolution>(A, weights, Strides{2, 2}, Strides{1, 1});
-        auto conv_bias_relu = std::make_shared<op::ConvolutionBias>(conv, bias, true);
-        auto f =
-            make_shared<Function>(OutputVector{conv_bias_relu}, ParameterVector{A, weights, bias});
-        return f;
-    };
-
-    auto cpu_f = make_cpu_function();
-
-    vector<vector<float>> args{
-        {1.25f,  2.25f, 5.25f, 6.25f,  -1.25f, -1.25f, 3.25f, -4.25f, 7.25f,  8.25f,  -1.25f,
-         -1.25f, 1.25f, 2.25f, -3.25f, 2.25f,  4.25f,  4.25f, 1.25f,  2.25f,  -4.25f, 2.25f,
-         4.25f,  4.25f, 0.f,   0.f,    -1.f,   0.f,    2.f,   2.f,    0.f,    0.f,    0.f,
-         0.f,    2.f,   2.f,   1.25f,  2.25f,  5.25f,  6.25f, 1.25f,  1.25f,  3.25f,  4.25f,
-         -7.25f, 8.25f, 1.25f, -1.25f, -1.25f, 2.25f,  3.25f, 2.25f,  -4.25f, -4.25f, -1.25f,
-         -2.25f, 4.25f, 2.25f, 4.25f,  4.25f,  0.f,    0.f,   1.f,    0.f,    -2.f,   2.f,
-         0.f,    0.f,   0.f,   0.f,    -2.f,   -2.f},
-        {2., 2., 2., 2.},
-        {0.1f}};
-
-    auto int_results = execute(int_f, args, "INTERPRETER");
-    auto cpu_results = execute(cpu_f, args, "CPU");
-    EXPECT_TRUE(test::all_close(cpu_results.at(0), int_results.at(0)));
-}
-
-TEST(cpu_fusion, conv_horizontal_fusion)
-{
-    Shape shape_a{2, 1, 6, 6};
-    Shape shape_weights{1, 1, 2, 2};
-    Shape shape_bias{1};
-
-    auto make_function = [shape_a, shape_weights, shape_bias]() {
-        auto A = std::make_shared<op::Parameter>(element::f32, shape_a);
-        auto weights1 = std::make_shared<op::Parameter>(element::f32, shape_weights);
-        auto conv1 = std::make_shared<op::Convolution>(A, weights1, Strides{2, 2}, Strides{1, 1});
-        auto bias1 = std::make_shared<op::Parameter>(element::f32, shape_bias);
-        auto conv_bias1 = conv1 + std::make_shared<op::Broadcast>(
-                                      bias1, conv1->get_output_shape(0), AxisSet{0, 2, 3});
-        auto relu1 = std::make_shared<op::Relu>(conv_bias1);
-
-        auto weights2 = std::make_shared<op::Parameter>(element::f32, shape_weights);
-        auto conv2 = std::make_shared<op::Convolution>(A, weights2, Strides{2, 2}, Strides{1, 1});
-        auto bias2 = std::make_shared<op::Parameter>(element::f32, shape_bias);
-        auto conv_bias2 = conv2 + std::make_shared<op::Broadcast>(
-                                      bias2, conv2->get_output_shape(0), AxisSet{0, 2, 3});
-        auto relu2 = std::make_shared<op::Relu>(conv_bias2);
-
-        auto concat = std::make_shared<op::Concat>(NodeVector{relu1, relu2}, 1);
-        auto f = make_shared<Function>(OutputVector{concat},
-                                       ParameterVector{A, weights1, bias1, weights2, bias2});
-        return f;
-    };
-    auto int_f = make_function();
-    auto cpu_f = make_function();
-
-    vector<vector<float>> args{
-        {1.25f,  2.25f, 5.25f, 6.25f,  -1.25f, -1.25f, 3.25f, -4.25f, 7.25f,  8.25f,  -1.25f,
-         -1.25f, 1.25f, 2.25f, -3.25f, 2.25f,  4.25f,  4.25f, 1.25f,  2.25f,  -4.25f, 2.25f,
-         4.25f,  4.25f, 0.f,   0.f,    -1.f,   0.f,    2.f,   2.f,    0.f,    0.f,    0.f,
-         0.f,    2.f,   2.f,   1.25f,  2.25f,  5.25f,  6.25f, 1.25f,  1.25f,  3.25f,  4.25f,
-         -7.25f, 8.25f, 1.25f, -1.25f, -1.25f, 2.25f,  3.25f, 2.25f,  -4.25f, -4.25f, -1.25f,
-         -2.25f, 4.25f, 2.25f, 4.25f,  4.25f,  0.f,    0.f,   1.f,    0.f,    -2.f,   2.f,
-         0.f,    0.f,   0.f,   0.f,    -2.f,   -2.f},
-        {2., 2., 2., 2.},
-        {0.1f},
-        {3., 3., 3., 3.},
-        {0.2f}};
-
-    auto int_results = execute(int_f, args, "INTERPRETER");
-    auto cpu_results = execute(cpu_f, args, "CPU");
-    EXPECT_TRUE(test::all_close(cpu_results.at(0), int_results.at(0)));
-
-    size_t cpu_ck = count_ops_of_type<op::CompiledKernel>(cpu_f);
-    if (!cpu_ck)
-    {
-        size_t cpu_cb = count_ops_of_type<op::ConvolutionBias>(cpu_f);
-        ASSERT_EQ(cpu_cb, 1);
-    }
-}
-
 // ConvolutionBiasAdd relies on an in-place fused DNNL kernel.
->>>>>>> ff1feb3d
 // Need to ensure that it is fused only when in-place buffer allocation is feasible
 shared_ptr<Function> gen_conv_bias_add(bool param_input, bool result_output)
 {
@@ -481,26 +331,7 @@
     ASSERT_EQ(count_ops_of_type<op::ConvolutionBiasAdd>(func_nofuse2), 1);
 }
 
-<<<<<<< HEAD
-// ConvolutionAdd relies on an in-place fused MKLDNN kernel.
-=======
-TEST(cpu_fusion, conv_bias_add)
-{
-    auto int_f = gen_conv_bias_add(false, false);
-    auto cpu_f = gen_conv_bias_add(false, false);
-
-    vector<vector<float>> args{{1.25f, 2.25f, 5.25f, 6.25f, -1.25f, -1.25f, 3.25f, -4.25f},
-                               {-1.25f},
-                               {2.25f},
-                               {1.25f, 2.25f, -3.25f, 2.25f, 4.25f, 4.25f, 1.25f, 2.25f}};
-
-    auto int_results = execute(int_f, args, "INTERPRETER");
-    auto cpu_results = execute(cpu_f, args, "CPU");
-    EXPECT_TRUE(test::all_close(cpu_results.at(0), int_results.at(0)));
-}
-
 // ConvolutionAdd relies on an in-place fused DNNL kernel.
->>>>>>> ff1feb3d
 // Need to ensure that it is fused only when in-place buffer allocation is feasible
 shared_ptr<Function> gen_conv_add(bool param_input, bool result_output)
 {
@@ -722,1197 +553,6 @@
     ASSERT_TRUE(as_type_ptr<op::Parameter>(mpwi_bprop->get_argument(2)));
 }
 
-<<<<<<< HEAD
-=======
-TEST(cpu_fusion, conv_batch_norm_folding)
-{
-    Shape shape_input{1, 8, 3, 3};
-    Shape shape_weights{2, 8, 1, 1};
-    Shape shape_norm{2};
-
-    auto make_function = [shape_input, shape_weights, shape_norm]() {
-        auto input = std::make_shared<op::Parameter>(element::f32, shape_input);
-        auto weights = std::make_shared<op::Parameter>(element::f32, shape_weights);
-        double eps = 0.001;
-        auto gamma = std::make_shared<op::Parameter>(element::f32, shape_norm);
-        auto beta = std::make_shared<op::Parameter>(element::f32, shape_norm);
-        auto mean = std::make_shared<op::Parameter>(element::f32, shape_norm);
-        auto var = std::make_shared<op::Parameter>(element::f32, shape_norm);
-        auto conv = std::make_shared<op::Convolution>(input, weights, Strides{1, 1}, Strides{1, 1});
-        auto bn = std::make_shared<op::BatchNormInference>(conv, gamma, beta, mean, var, eps);
-        auto f = make_shared<Function>(OutputVector{bn},
-                                       ParameterVector{input, weights, gamma, beta, mean, var});
-        return f;
-    };
-
-    auto int_f = make_function();
-    auto cpu_f = make_function();
-
-    vector<vector<float>> args{
-        {1.25f,  2.25f, 5.25f, 6.25f,  -1.25f, -1.25f, 3.25f, -4.25f, 7.25f,  8.25f,  -1.25f,
-         -1.25f, 1.25f, 2.25f, -3.25f, 2.25f,  4.25f,  4.25f, 1.25f,  2.25f,  -4.25f, 2.25f,
-         4.25f,  4.25f, 0.f,   0.f,    -1.f,   0.f,    2.f,   2.f,    0.f,    0.f,    0.f,
-         0.f,    2.f,   2.f,   1.25f,  2.25f,  5.25f,  6.25f, 1.25f,  1.25f,  3.25f,  4.25f,
-         -7.25f, 8.25f, 1.25f, -1.25f, -1.25f, 2.25f,  3.25f, 2.25f,  -4.25f, -4.25f, -1.25f,
-         -2.25f, 4.25f, 2.25f, 4.25f,  4.25f,  0.f,    0.f,   1.f,    0.f,    -2.f,   2.f,
-         0.f,    0.f,   0.f,   0.f,    -2.f,   -2.f},
-        {1.25f,
-         2.25f,
-         5.25f,
-         6.25f,
-         -1.25f,
-         -1.25f,
-         3.25f,
-         -4.25f,
-         7.25f,
-         8.25f,
-         -1.25f,
-         0.f,
-         0.f,
-         0.f,
-         0.f,
-         -2.f},
-        {-0.9384f, 0.01875f},
-        {11.0f, 1.3f},
-        {0.12f, 0.31f},
-        {0.01f, 0.11f},
-    };
-
-    auto int_results = execute(int_f, args, "INTERPRETER");
-    auto cpu_results = execute(cpu_f, args, "CPU");
-    EXPECT_TRUE(test::all_close(cpu_results.at(0), int_results.at(0)));
-}
-
-TEST(cpu_fusion, convbias_batch_norm_folding)
-{
-    Shape shape_input{2, 8, 5, 5};
-    Shape shape_weights{2, 8, 2, 2};
-    Shape shape_norm{2};
-
-    auto make_function = [shape_input, shape_weights, shape_norm]() {
-        auto input = std::make_shared<op::Parameter>(element::f32, shape_input);
-        auto weights = std::make_shared<op::Parameter>(element::f32, shape_weights);
-        auto bias = std::make_shared<op::Parameter>(element::f32, Shape{2});
-        double eps = 1.01;
-        auto gamma = std::make_shared<op::Parameter>(element::f32, shape_norm);
-        auto beta = std::make_shared<op::Parameter>(element::f32, shape_norm);
-        auto mean = std::make_shared<op::Parameter>(element::f32, shape_norm);
-        auto var = std::make_shared<op::Parameter>(element::f32, shape_norm);
-        auto conv = std::make_shared<op::Convolution>(input, weights, Strides{1, 1}, Strides{1, 1});
-        auto convbias = conv + std::make_shared<op::Broadcast>(
-                                   bias, conv->get_output_shape(0), AxisSet{0, 2, 3});
-        auto bn = std::make_shared<op::BatchNormInference>(convbias, gamma, beta, mean, var, eps);
-        auto f = make_shared<Function>(
-            OutputVector{bn}, ParameterVector{input, weights, bias, gamma, beta, mean, var});
-        return f;
-    };
-
-    auto int_f = make_function();
-    auto cpu_f = make_function();
-
-    test::Uniform<float> rng(1.0f, 100.0f);
-    vector<vector<float>> args;
-    for (shared_ptr<op::Parameter> param : cpu_f->get_parameters())
-    {
-        vector<float> tensor_val(shape_size(param->get_output_shape(0)));
-        rng.initialize(tensor_val);
-        args.push_back(tensor_val);
-    }
-
-    auto int_results = execute(int_f, args, "INTERPRETER");
-    auto cpu_results = execute(cpu_f, args, "CPU");
-    EXPECT_TRUE(test::all_close(cpu_results.at(0), int_results.at(0)));
-}
-
-TEST(cpu_fusion, conv_affine_folding)
-{
-    Shape shape_input{1, 8, 3, 3};
-    Shape shape_weights{2, 8, 1, 1};
-    Shape shape_norm{2};
-
-    auto make_function = [shape_input, shape_weights, shape_norm]() {
-        auto input = std::make_shared<op::Parameter>(element::f32, shape_input);
-        auto weights = std::make_shared<op::Parameter>(element::f32, shape_weights);
-
-        auto a = std::make_shared<op::Parameter>(element::f32, shape_norm);
-        auto b = std::make_shared<op::Parameter>(element::f32, shape_norm);
-        auto conv = std::make_shared<op::Convolution>(input, weights, Strides{1, 1}, Strides{1, 1});
-        auto out = std::make_shared<op::Add>(
-            std::make_shared<op::Multiply>(
-                conv,
-                std::make_shared<op::Broadcast>(a, conv->get_output_shape(0), AxisSet{0, 2, 3})),
-            std::make_shared<op::Broadcast>(b, conv->get_output_shape(0), AxisSet{0, 2, 3}));
-        auto f = make_shared<Function>(OutputVector{out}, ParameterVector{input, weights, a, b});
-        return f;
-    };
-
-    auto int_f = make_function();
-    auto cpu_f = make_function();
-
-    vector<vector<float>> args{
-        {1.25f,  2.25f, 5.25f, 6.25f,  -1.25f, -1.25f, 3.25f, -4.25f, 7.25f,  8.25f,  -1.25f,
-         -1.25f, 1.25f, 2.25f, -3.25f, 2.25f,  4.25f,  4.25f, 1.25f,  2.25f,  -4.25f, 2.25f,
-         4.25f,  4.25f, 0.f,   0.f,    -1.f,   0.f,    2.f,   2.f,    0.f,    0.f,    0.f,
-         0.f,    2.f,   2.f,   1.25f,  2.25f,  5.25f,  6.25f, 1.25f,  1.25f,  3.25f,  4.25f,
-         -7.25f, 8.25f, 1.25f, -1.25f, -1.25f, 2.25f,  3.25f, 2.25f,  -4.25f, -4.25f, -1.25f,
-         -2.25f, 4.25f, 2.25f, 4.25f,  4.25f,  0.f,    0.f,   1.f,    0.f,    -2.f,   2.f,
-         0.f,    0.f,   0.f,   0.f,    -2.f,   -2.f},
-        {1.25f,
-         2.25f,
-         5.25f,
-         6.25f,
-         -1.25f,
-         -1.25f,
-         3.25f,
-         -4.25f,
-         7.25f,
-         8.25f,
-         -1.25f,
-         0.f,
-         0.f,
-         0.f,
-         0.f,
-         -2.f},
-        {-0.9384f, 0.01875f},
-        {11.0f, 1.3f},
-    };
-
-    auto int_results = execute(int_f, args, "INTERPRETER");
-    auto cpu_results = execute(cpu_f, args, "CPU");
-    EXPECT_TRUE(test::all_close(cpu_results.at(0), int_results.at(0)));
-}
-
-TEST(cpu_fusion, convbias_affine_folding1)
-{
-    Shape shape_input{1, 6, 3, 3};
-    Shape shape_weights{3, 6, 1, 1};
-    Shape shape_norm{3};
-
-    auto make_function = [shape_input, shape_weights, shape_norm]() {
-        auto input = std::make_shared<op::Parameter>(element::f32, shape_input);
-        auto weights = std::make_shared<op::Parameter>(element::f32, shape_weights);
-        auto bias = std::make_shared<op::Parameter>(element::f32, Shape{3});
-
-        auto a = std::make_shared<op::Parameter>(element::f32, shape_norm);
-        auto b = std::make_shared<op::Parameter>(element::f32, shape_norm);
-        auto conv = std::make_shared<op::Convolution>(input, weights, Strides{1, 1}, Strides{1, 1});
-        auto convbias = conv + std::make_shared<op::Broadcast>(
-                                   bias, conv->get_output_shape(0), AxisSet{0, 2, 3});
-        auto out = std::make_shared<op::Add>(
-            std::make_shared<op::Multiply>(
-                convbias,
-                std::make_shared<op::Broadcast>(a, conv->get_output_shape(0), AxisSet{0, 2, 3})),
-            std::make_shared<op::Broadcast>(b, conv->get_output_shape(0), AxisSet{0, 2, 3}));
-        auto f =
-            make_shared<Function>(OutputVector{out}, ParameterVector{input, weights, bias, a, b});
-        return f;
-    };
-
-    pass::Manager pass_manager;
-    pass_manager.register_pass<runtime::cpu::pass::CPUFusion>();
-    auto func = make_function();
-    pass_manager.run_passes(func);
-    ASSERT_EQ(count_ops_of_type<op::ConvolutionBiasAdd>(func), 1);
-
-    auto int_f = make_function();
-    auto cpu_f = make_function();
-
-    test::Uniform<float> rng(20.0f, 300.0f);
-    vector<vector<float>> args;
-    for (shared_ptr<op::Parameter> param : cpu_f->get_parameters())
-    {
-        vector<float> tensor_val(shape_size(param->get_output_shape(0)));
-        rng.initialize(tensor_val);
-        args.push_back(tensor_val);
-    }
-
-    auto int_results = execute(int_f, args, "INTERPRETER");
-    auto cpu_results = execute(cpu_f, args, "CPU");
-    EXPECT_TRUE(test::all_close(cpu_results.at(0), int_results.at(0)));
-}
-
-TEST(cpu_fusion, convbias_affine_folding2)
-{
-    Shape shape_input{1, 6, 3, 3};
-    Shape shape_weights{3, 6, 1, 1};
-    Shape shape_norm{1};
-
-    auto make_function = [shape_input, shape_weights, shape_norm]() {
-        auto input = std::make_shared<op::Parameter>(element::f32, shape_input);
-        auto weights = std::make_shared<op::Parameter>(element::f32, shape_weights);
-        auto bias = std::make_shared<op::Parameter>(element::f32, Shape{3});
-
-        auto a = std::make_shared<op::Parameter>(element::f32, shape_norm);
-        auto b = std::make_shared<op::Parameter>(element::f32, shape_norm);
-        auto conv = std::make_shared<op::Convolution>(input, weights, Strides{1, 1}, Strides{1, 1});
-        auto convbias = conv + std::make_shared<op::Broadcast>(
-                                   bias, conv->get_output_shape(0), AxisSet{0, 2, 3});
-        auto out = std::make_shared<op::Add>(
-            std::make_shared<op::Multiply>(
-                convbias,
-                std::make_shared<op::Broadcast>(a, conv->get_output_shape(0), AxisSet{1, 2, 3})),
-            std::make_shared<op::Broadcast>(b, conv->get_output_shape(0), AxisSet{1, 2, 3}));
-        auto f =
-            make_shared<Function>(OutputVector{out}, ParameterVector{input, weights, bias, a, b});
-        return f;
-    };
-
-    pass::Manager pass_manager;
-    pass_manager.register_pass<runtime::cpu::pass::CPUFusion>();
-    auto func = make_function();
-    pass_manager.run_passes(func);
-    ASSERT_EQ(count_ops_of_type<op::ConvolutionBiasAdd>(func), 1);
-
-    auto int_f = make_function();
-    auto cpu_f = make_function();
-
-    test::Uniform<float> rng(20.0f, 300.0f);
-    vector<vector<float>> args;
-    for (shared_ptr<op::Parameter> param : cpu_f->get_parameters())
-    {
-        vector<float> tensor_val(shape_size(param->get_output_shape(0)));
-        rng.initialize(tensor_val);
-        args.push_back(tensor_val);
-    }
-
-    auto int_results = execute(int_f, args, "INTERPRETER");
-    auto cpu_results = execute(cpu_f, args, "CPU");
-    EXPECT_TRUE(test::all_close(cpu_results.at(0), int_results.at(0)));
-}
-
-TEST(batch_fusion, group_convolution)
-{
-    auto backend = runtime::Backend::create("CPU");
-    test::Uniform<float> rng(2.0f, 10.0f);
-
-    const size_t GROUPS = 2;
-    Shape shape_a{1, 32, 2, 2};
-    auto A = make_shared<op::Parameter>(element::f32, shape_a);
-    Shape shape_b{2, 16, 1, 1};
-    auto B = make_shared<op::Parameter>(element::f32, shape_b);
-    Shape shape_r{1, 2, 2, 2};
-    auto group_conv = make_shared<op::GroupConvolution>(A,
-                                                        B,
-                                                        Strides{1, 1},
-                                                        Strides{1, 1},
-                                                        CoordinateDiff{0, 0},
-                                                        CoordinateDiff{0, 0},
-                                                        Strides{1, 1},
-                                                        GROUPS);
-
-    Shape shape_c{1, 16, 2, 2};
-    auto C = make_shared<op::Parameter>(element::f32, shape_c);
-    Shape shape_d{1, 16, 1, 1};
-    auto D = make_shared<op::Parameter>(element::f32, shape_d);
-    auto conv_lower = make_shared<op::Convolution>(C,
-                                                   D,
-                                                   Strides{1, 1},
-                                                   Strides{1, 1},
-                                                   CoordinateDiff{0, 0},
-                                                   CoordinateDiff{0, 0},
-                                                   Strides{1, 1});
-
-    auto E = make_shared<op::Parameter>(element::f32, shape_c);
-    auto F = make_shared<op::Parameter>(element::f32, shape_d);
-    auto conv_upper = make_shared<op::Convolution>(E,
-                                                   F,
-                                                   Strides{1, 1},
-                                                   Strides{1, 1},
-                                                   CoordinateDiff{0, 0},
-                                                   CoordinateDiff{0, 0},
-                                                   Strides{1, 1});
-
-    auto f = make_shared<Function>(OutputVector{group_conv, conv_lower, conv_upper},
-                                   ParameterVector{A, B, C, D, E, F});
-
-    auto a_ = rng.initialize(backend->create_tensor(element::f32, shape_a));
-    auto b_ = rng.initialize(backend->create_tensor(element::f32, shape_b));
-
-    vector<float> rv(shape_size(shape_r), 0);
-    auto group_result = std::dynamic_pointer_cast<ngraph::runtime::cpu::CPUTensor>(
-        backend->create_tensor(element::f32, shape_r, rv.data()));
-
-    auto av = read_vector<float>(a_);
-    auto bv = read_vector<float>(b_);
-    auto c_ = backend->create_tensor(element::f32, shape_c, av.data()); // lower data
-    auto d_ = backend->create_tensor(element::f32, shape_d, bv.data()); // upper data
-
-    auto e_ =
-        backend->create_tensor(element::f32, shape_c, av.data() + av.size() / 2); // lower weights
-    auto f_ =
-        backend->create_tensor(element::f32, shape_d, bv.data() + bv.size() / 2); // upper weights
-
-    Shape shape_ur{1, 1, 2, 2};
-    // allocate a contigious storage for both lower and upper halves.
-    vector<float> erv(shape_size(shape_r), 0);
-    auto lower_result = std::dynamic_pointer_cast<ngraph::runtime::cpu::CPUTensor>(
-        backend->create_tensor(element::f32, shape_ur, erv.data()));
-    auto upper_result = std::dynamic_pointer_cast<ngraph::runtime::cpu::CPUTensor>(
-        backend->create_tensor(element::f32, shape_ur, erv.data() + erv.size() / 2));
-    auto handle = backend->compile(f);
-    handle->call_with_validate({group_result, lower_result, upper_result},
-                               {a_, b_, c_, d_, e_, f_});
-    EXPECT_TRUE(test::all_close_f(rv, erv));
-}
-
-TEST(cpu_fusion, rnn_fprop_1_lstm_cell)
-{
-    auto src_layer = make_shared<op::Parameter>(element::f32, Shape{10, 100});
-    auto src_iter = make_shared<op::Parameter>(element::f32, Shape{10, 100});
-    auto src_iter_c = make_shared<op::Parameter>(element::f32, Shape{10, 100});
-    auto weights_layer = make_shared<op::Parameter>(element::f32, Shape{100, 400});
-    auto weights_iter = make_shared<op::Parameter>(element::f32, Shape{100, 400});
-    auto biases = make_shared<op::Parameter>(element::f32, Shape{400});
-    const int number_of_timesteps = 1;
-    const int number_of_gates_per_cell = 4;
-    const int src_seq_length = 1;
-    const int num_rnn_cell_states = 2;
-    const int rnn_direction = 1;
-    const int num_of_rnn_fused_layer = 1;
-    ngraph::runtime::cpu::rnn_utils::rnntype rnn_type =
-        ngraph::runtime::cpu::rnn_utils::rnntype::vanilla_lstm;
-
-    auto rnn_node = make_shared<op::Rnn>(src_layer,
-                                         src_iter,
-                                         src_iter_c,
-                                         weights_layer,
-                                         weights_iter,
-                                         biases,
-                                         number_of_timesteps,
-                                         number_of_gates_per_cell,
-                                         src_seq_length,
-                                         num_rnn_cell_states,
-                                         rnn_direction,
-                                         num_of_rnn_fused_layer,
-                                         rnn_type);
-
-    auto rnn_ht_output = rnn_node->output(1);
-    auto rnn_ct_output = rnn_node->output(2);
-
-    auto func = make_shared<Function>(
-        OutputVector{rnn_ht_output, rnn_ct_output},
-        ParameterVector{src_layer, src_iter, src_iter_c, weights_layer, weights_iter, biases});
-    auto backend = runtime::Backend::create("CPU");
-
-    shared_ptr<runtime::Tensor> src_layer_t =
-        backend->create_tensor(element::f32, src_layer->get_output_shape(0));
-    shared_ptr<runtime::Tensor> src_iter_t =
-        backend->create_tensor(element::f32, src_iter->get_output_shape(0));
-    shared_ptr<runtime::Tensor> src_iter_c_t =
-        backend->create_tensor(element::f32, src_iter_c->get_output_shape(0));
-    shared_ptr<runtime::Tensor> weights_layer_t =
-        backend->create_tensor(element::f32, weights_layer->get_output_shape(0));
-    shared_ptr<runtime::Tensor> weights_iter_t =
-        backend->create_tensor(element::f32, weights_iter->get_output_shape(0));
-    shared_ptr<runtime::Tensor> biases_t =
-        backend->create_tensor(element::f32, biases->get_output_shape(0));
-    shared_ptr<runtime::Tensor> result_ht = backend->create_tensor(element::f32, {10, 100});
-    shared_ptr<runtime::Tensor> result_ct = backend->create_tensor(element::f32, Shape{10, 100});
-
-    copy_data(src_layer_t, vector<float>(1000, 1));
-    copy_data(src_iter_t, vector<float>(1000, 1));
-    copy_data(src_iter_c_t, vector<float>(1000, 1));
-    copy_data(weights_layer_t, vector<float>(400 * 100, 1));
-    copy_data(weights_iter_t, vector<float>(400 * 100, 1));
-    copy_data(biases_t, vector<float>(400, 1));
-
-    auto handle = backend->compile(func);
-    handle->call_with_validate(
-        {result_ht, result_ct},
-        {src_layer_t, src_iter_t, src_iter_c_t, weights_layer_t, weights_iter_t, biases_t});
-    vector<float> expected_ht(10 * 100, 0.964028f);
-    vector<float> expected_ct(10 * 100, 2.0f);
-
-    EXPECT_TRUE(test::all_close(expected_ht, read_vector<float>(result_ht)));
-    EXPECT_TRUE(test::all_close(expected_ct, read_vector<float>(result_ct)));
-}
-
-void sigmoid_multiply_fusion_forward_compute(runtime::Backend* backend,
-                                             const ParameterVector& input_params,
-                                             const vector<vector<float>>& input_data,
-                                             const vector<Shape>& input_shapes,
-                                             const Shape& result_shape,
-                                             shared_ptr<Node> input_0_node,
-                                             shared_ptr<Node> input_1_node,
-                                             const vector<float>& expected)
-{
-    shared_ptr<runtime::Tensor> result_tensor = backend->create_tensor(element::f32, result_shape);
-
-    vector<shared_ptr<runtime::Tensor>> input_tensors;
-    for (size_t i = 0; i < input_params.size(); ++i)
-    {
-        input_tensors.push_back(backend->create_tensor(element::f32, input_shapes[i]));
-        copy_data(input_tensors[i], input_data[i]);
-    }
-
-    auto mul_node = input_0_node * input_1_node;
-    auto func = make_shared<Function>(mul_node, input_params);
-    auto handle = backend->compile(func);
-    handle->call_with_validate({result_tensor}, input_tensors);
-    EXPECT_TRUE(test::all_close(read_vector<float>(result_tensor), expected));
-}
-
-TEST(cpu_fusion, sigmoid_multiply_fusion_forward)
-{
-    auto backend = runtime::Backend::create("CPU");
-
-    Shape data_shape{1, 1, 2, 2};
-    Shape const_shape{1};
-
-    vector<float> input_0_data{1.f, 2.f, 3.f, 4.f};
-    vector<float> input_1_data{1.2f, 2.3f, 3.5f, 4.7f};
-    vector<float> const_data{1.2f};
-    {
-        auto input_0_param = make_shared<op::Parameter>(element::f32, data_shape);
-        auto input_1_param = make_shared<op::Parameter>(element::f32, data_shape);
-        auto input_2_param = make_shared<op::Parameter>(element::f32, data_shape);
-        auto sigmoid_0 = make_shared<op::Sigmoid>(input_0_param);
-        auto sigmoid_1 = make_shared<op::Add>(input_1_param, input_2_param);
-        vector<float> expected{1.60833f, 3.78743f, 6.19173f, 8.54352f};
-        ParameterVector input_params{input_0_param, input_1_param, input_2_param};
-        vector<vector<float>> input_data{input_0_data, input_0_data, input_1_data};
-        vector<Shape> input_shapes{data_shape, data_shape, data_shape};
-        sigmoid_multiply_fusion_forward_compute(backend.get(),
-                                                input_params,
-                                                input_data,
-                                                input_shapes,
-                                                data_shape,
-                                                sigmoid_0,
-                                                sigmoid_1,
-                                                expected);
-    }
-    {
-        auto input_0_param = make_shared<op::Parameter>(element::f32, data_shape);
-        auto input_1_param = make_shared<op::Parameter>(element::f32, const_shape);
-        auto sigmoid_0 = make_shared<op::Broadcast>(input_1_param, data_shape, AxisSet{1, 2, 3});
-        auto sigmoid_1 = make_shared<op::Sigmoid>(input_0_param);
-        vector<float> expected{0.87727f, 1.05696f, 1.14309f, 1.17842f};
-        ParameterVector input_params{input_0_param, input_1_param};
-        vector<vector<float>> input_data{input_0_data, const_data};
-        vector<Shape> input_shapes{data_shape, const_shape};
-        sigmoid_multiply_fusion_forward_compute(backend.get(),
-                                                input_params,
-                                                input_data,
-                                                input_shapes,
-                                                data_shape,
-                                                sigmoid_0,
-                                                sigmoid_1,
-                                                expected);
-    }
-    {
-        auto input_0_param = make_shared<op::Parameter>(element::f32, data_shape);
-        auto input_1_param = make_shared<op::Parameter>(element::f32, const_shape);
-        auto sigmoid_0 = make_shared<op::Sigmoid>(input_0_param);
-        auto sigmoid_1 = make_shared<op::Broadcast>(input_1_param, data_shape, AxisSet{1, 2, 3});
-        vector<float> expected{0.87727f, 1.05696f, 1.14309f, 1.17842f};
-        ParameterVector input_params{input_0_param, input_1_param};
-        vector<vector<float>> input_data{input_0_data, const_data};
-        vector<Shape> input_shapes{data_shape, const_shape};
-        sigmoid_multiply_fusion_forward_compute(backend.get(),
-                                                input_params,
-                                                input_data,
-                                                input_shapes,
-                                                data_shape,
-                                                sigmoid_0,
-                                                sigmoid_1,
-                                                expected);
-    }
-    {
-        auto input_0_param = make_shared<op::Parameter>(element::f32, data_shape);
-        auto input_1_param = make_shared<op::Parameter>(element::f32, data_shape);
-        auto sigmoid_0 = make_shared<op::Sigmoid>(input_0_param);
-        auto sigmoid_1 = make_shared<op::Sigmoid>(input_1_param);
-        vector<float> expected{0.561837f, 0.800536f, 0.924652f, 0.973163f};
-        ParameterVector input_params{input_0_param, input_1_param};
-        vector<vector<float>> input_data{input_0_data, input_1_data};
-        vector<Shape> input_shapes{data_shape, data_shape};
-        sigmoid_multiply_fusion_forward_compute(backend.get(),
-                                                input_params,
-                                                input_data,
-                                                input_shapes,
-                                                data_shape,
-                                                sigmoid_0,
-                                                sigmoid_1,
-                                                expected);
-    }
-    {
-        auto input_0_param = make_shared<op::Parameter>(element::f32, data_shape);
-        auto input_1_param = make_shared<op::Parameter>(element::f32, data_shape);
-        auto sigmoid_0 = make_shared<op::Sigmoid>(input_0_param);
-        auto sigmoid_1 = make_shared<op::Tanh>(input_1_param);
-        vector<float> expected{0.60945f, 0.863266f, 0.950838f, 0.981851f};
-        ParameterVector input_params{input_0_param, input_1_param};
-        vector<vector<float>> input_data{input_0_data, input_1_data};
-        vector<Shape> input_shapes{data_shape, data_shape};
-        sigmoid_multiply_fusion_forward_compute(backend.get(),
-                                                input_params,
-                                                input_data,
-                                                input_shapes,
-                                                data_shape,
-                                                sigmoid_0,
-                                                sigmoid_1,
-                                                expected);
-    }
-    {
-        auto input_0_param = make_shared<op::Parameter>(element::f32, data_shape);
-        auto input_1_param = make_shared<op::Parameter>(element::f32, data_shape);
-        auto sigmoid_0 = make_shared<op::Tanh>(input_0_param);
-        auto sigmoid_1 = make_shared<op::Sigmoid>(input_1_param);
-        vector<float> expected{0.585304f, 0.876182f, 0.965887f, 0.990322f};
-        ParameterVector input_params{input_0_param, input_1_param};
-        vector<vector<float>> input_data{input_0_data, input_1_data};
-        vector<Shape> input_shapes{data_shape, data_shape};
-        sigmoid_multiply_fusion_forward_compute(backend.get(),
-                                                input_params,
-                                                input_data,
-                                                input_shapes,
-                                                data_shape,
-                                                sigmoid_0,
-                                                sigmoid_1,
-                                                expected);
-    }
-    {
-        auto input_0_param = make_shared<op::Parameter>(element::f32, data_shape);
-        auto input_1_param = make_shared<op::Parameter>(element::f32, data_shape);
-        auto sigmoid_0 = make_shared<op::Tanh>(input_0_param);
-        auto sigmoid_1 = make_shared<op::Tanh>(input_1_param);
-        vector<float> expected{0.634907f, 0.94484f, 0.993242f, 0.999164f};
-        ParameterVector input_params{input_0_param, input_1_param};
-        vector<vector<float>> input_data{input_0_data, input_1_data};
-        vector<Shape> input_shapes{data_shape, data_shape};
-        sigmoid_multiply_fusion_forward_compute(backend.get(),
-                                                input_params,
-                                                input_data,
-                                                input_shapes,
-                                                data_shape,
-                                                sigmoid_0,
-                                                sigmoid_1,
-                                                expected);
-    }
-}
-
-void sigmoid_multiply_fusion_backward_compute(runtime::Backend* backend,
-                                              const ParameterVector& input_params,
-                                              const vector<vector<float>>& input_data,
-                                              const vector<Shape>& input_shapes,
-                                              const vector<float> delta_data,
-                                              const Shape& delta_shape,
-                                              const Shape& d_input_0_shape,
-                                              const Shape& d_input_1_shape,
-                                              shared_ptr<Node> input_0_node,
-                                              shared_ptr<Node> input_1_node,
-                                              shared_ptr<Node> input_0_adjoint,
-                                              shared_ptr<Node> input_1_adjoint,
-                                              const vector<float>& expected_0,
-                                              const vector<float>& expected_1)
-{
-    vector<shared_ptr<runtime::Tensor>> input_tensors;
-    for (size_t i = 0; i < input_params.size(); ++i)
-    {
-        input_tensors.push_back(backend->create_tensor(element::f32, input_shapes[i]));
-        copy_data(input_tensors[i], input_data[i]);
-    }
-
-    auto delta_param = make_shared<op::Parameter>(element::f32, delta_shape);
-    shared_ptr<runtime::Tensor> delta_tensor = backend->create_tensor(element::f32, delta_shape);
-    copy_data(delta_tensor, delta_data);
-
-    ParameterVector back_params(input_params);
-    back_params.push_back(delta_param);
-    input_tensors.push_back(delta_tensor);
-
-    shared_ptr<runtime::Tensor> d_input_0_tensor =
-        backend->create_tensor(element::f32, d_input_0_shape);
-    shared_ptr<runtime::Tensor> d_input_1_tensor =
-        backend->create_tensor(element::f32, d_input_1_shape);
-
-    using FunctionType = op::SigmoidMultiply::FunctionType;
-    auto input_0_type = op::SigmoidMultiply::identify_node_type(input_0_node);
-    auto input_1_type = op::SigmoidMultiply::identify_node_type(input_1_node);
-    // for Identity functions, we use the node itself, otherwise use its input
-    // where we will apply the function of input node
-    auto input_0_alt =
-        (input_0_type == FunctionType::Identity) ? input_0_node : input_0_node->get_argument(0);
-    auto input_1_alt =
-        (input_1_type == FunctionType::Identity) ? input_1_node : input_1_node->get_argument(0);
-    auto sigmoid_mul =
-        make_shared<op::SigmoidMultiply>(input_0_alt, input_1_alt, input_0_type, input_1_type);
-
-    ngraph::autodiff::Adjoints adjoints(OutputVector{sigmoid_mul}, OutputVector{delta_param});
-    auto d_input_0 = adjoints.backprop_output(input_0_adjoint);
-    auto d_input_1 = adjoints.backprop_output(input_1_adjoint);
-    auto df = make_shared<Function>(OutputVector{d_input_0, d_input_1}, back_params);
-    auto handle = backend->compile(df);
-    handle->call_with_validate({d_input_0_tensor, d_input_1_tensor}, input_tensors);
-    EXPECT_TRUE(test::all_close(read_vector<float>(d_input_0_tensor), expected_0));
-    EXPECT_TRUE(test::all_close(read_vector<float>(d_input_1_tensor), expected_1));
-}
-
-TEST(cpu_fusion, sigmoid_multiply_fusion_backward)
-{
-    auto backend = runtime::Backend::create("CPU");
-
-    Shape data_shape{1, 1, 2, 2};
-    Shape const_shape{1};
-
-    vector<float> input_0_data{1.f, 2.f, 3.f, 4.f};
-    vector<float> input_1_data{1.2f, 2.2f, 3.2f, 4.2f};
-    vector<float> const_data{1.2f};
-    vector<float> delta_data(shape_size(data_shape), 20.0f);
-
-    {
-        auto input_0_param = make_shared<op::Parameter>(element::f32, data_shape);
-        auto input_1_param = make_shared<op::Parameter>(element::f32, data_shape);
-        auto input_2_param = make_shared<op::Parameter>(element::f32, data_shape);
-        auto sigmoid_0 = make_shared<op::Sigmoid>(input_0_param);
-        auto sigmoid_1 = make_shared<op::Add>(input_1_param, input_2_param);
-        vector<float> expected_0{8.65093f, 8.81946f, 5.60191f, 2.89668f};
-        vector<float> expected_1{14.6212f, 17.6159f, 19.0515f, 19.6403f};
-        ParameterVector input_params{input_0_param, input_1_param, input_2_param};
-        vector<vector<float>> input_data{input_0_data, input_0_data, input_1_data};
-        vector<Shape> input_shapes{data_shape, data_shape, data_shape};
-        sigmoid_multiply_fusion_backward_compute(backend.get(),
-                                                 input_params,
-                                                 input_data,
-                                                 input_shapes,
-                                                 delta_data,
-                                                 data_shape,
-                                                 data_shape,
-                                                 data_shape,
-                                                 sigmoid_0,
-                                                 sigmoid_1,
-                                                 input_0_param,
-                                                 sigmoid_1,
-                                                 expected_0,
-                                                 expected_1);
-    }
-    {
-        auto input_0_param = make_shared<op::Parameter>(element::f32, data_shape);
-        auto input_1_param = make_shared<op::Parameter>(element::f32, const_shape);
-        auto sigmoid_0 = make_shared<op::Broadcast>(input_1_param, data_shape, AxisSet{1, 2, 3});
-        auto sigmoid_1 = make_shared<op::Tanh>(input_0_param);
-        vector<float> expected_0{15.2319f, 19.2806f, 19.9011f, 19.9866f};
-        vector<float> expected_1{10.0794f, 1.69562f, 0.236785f, 0.0321828f};
-        ParameterVector input_params{input_0_param, input_1_param};
-        vector<vector<float>> input_data{input_0_data, const_data};
-        vector<Shape> input_shapes{data_shape, const_shape};
-        sigmoid_multiply_fusion_backward_compute(backend.get(),
-                                                 input_params,
-                                                 input_data,
-                                                 input_shapes,
-                                                 delta_data,
-                                                 data_shape,
-                                                 data_shape,
-                                                 data_shape,
-                                                 sigmoid_0,
-                                                 sigmoid_1,
-                                                 sigmoid_0,
-                                                 input_0_param,
-                                                 expected_0,
-                                                 expected_1);
-    }
-    {
-        auto input_0_param = make_shared<op::Parameter>(element::f32, data_shape);
-        auto input_1_param = make_shared<op::Parameter>(element::f32, const_shape);
-        auto sigmoid_0 = make_shared<op::Tanh>(input_0_param);
-        auto sigmoid_1 = make_shared<op::Broadcast>(input_1_param, data_shape, AxisSet{1, 2, 3});
-        vector<float> expected_0{10.0794f, 1.69562f, 0.236785f, 0.0321828f};
-        vector<float> expected_1{15.2319f, 19.2806f, 19.9011f, 19.9866f};
-        ParameterVector input_params{input_0_param, input_1_param};
-        vector<vector<float>> input_data{input_0_data, const_data};
-        vector<Shape> input_shapes{data_shape, const_shape};
-        sigmoid_multiply_fusion_backward_compute(backend.get(),
-                                                 input_params,
-                                                 input_data,
-                                                 input_shapes,
-                                                 delta_data,
-                                                 data_shape,
-                                                 data_shape,
-                                                 data_shape,
-                                                 sigmoid_0,
-                                                 sigmoid_1,
-                                                 input_0_param,
-                                                 sigmoid_1,
-                                                 expected_0,
-                                                 expected_1);
-    }
-    {
-        auto input_0_param = make_shared<op::Parameter>(element::f32, data_shape);
-        auto input_1_param = make_shared<op::Parameter>(element::f32, data_shape);
-        auto sigmoid_0 = make_shared<op::Sigmoid>(input_0_param);
-        auto sigmoid_1 = make_shared<op::Sigmoid>(input_1_param);
-        vector<float> expected_0{3.02202f, 1.89041f, 0.868146f, 0.348035f};
-        vector<float> expected_1{2.60102f, 1.58192f, 0.716941f, 0.285879f};
-        ParameterVector input_params{input_0_param, input_1_param};
-        vector<vector<float>> input_data{input_0_data, input_1_data};
-        vector<Shape> input_shapes{data_shape, data_shape};
-        sigmoid_multiply_fusion_backward_compute(backend.get(),
-                                                 input_params,
-                                                 input_data,
-                                                 input_shapes,
-                                                 delta_data,
-                                                 data_shape,
-                                                 data_shape,
-                                                 data_shape,
-                                                 sigmoid_0,
-                                                 sigmoid_1,
-                                                 input_0_param,
-                                                 input_1_param,
-                                                 expected_0,
-                                                 expected_1);
-    }
-    {
-        auto input_0_param = make_shared<op::Parameter>(element::f32, data_shape);
-        auto input_1_param = make_shared<op::Parameter>(element::f32, data_shape);
-        auto sigmoid_0 = make_shared<op::Sigmoid>(input_0_param);
-        auto sigmoid_1 = make_shared<op::Tanh>(input_1_param);
-        vector<float> expected_0{3.27813f, 2.04894f, 0.900536f, 0.353095f};
-        vector<float> expected_1{4.45975f, 0.84425f, 0.126201f, 0.0176579f};
-        ParameterVector input_params{input_0_param, input_1_param};
-        vector<vector<float>> input_data{input_0_data, input_1_data};
-        vector<Shape> input_shapes{data_shape, data_shape};
-        sigmoid_multiply_fusion_backward_compute(backend.get(),
-                                                 input_params,
-                                                 input_data,
-                                                 input_shapes,
-                                                 delta_data,
-                                                 data_shape,
-                                                 data_shape,
-                                                 data_shape,
-                                                 sigmoid_0,
-                                                 sigmoid_1,
-                                                 input_0_param,
-                                                 input_1_param,
-                                                 expected_0,
-                                                 expected_1);
-    }
-    {
-        auto input_0_param = make_shared<op::Parameter>(element::f32, data_shape);
-        auto input_1_param = make_shared<op::Parameter>(element::f32, data_shape);
-        auto sigmoid_0 = make_shared<op::Tanh>(input_0_param);
-        auto sigmoid_1 = make_shared<op::Sigmoid>(input_1_param);
-        vector<float> expected_0{6.45521f, 1.27207f, 0.189593f, 0.0264228f};
-        vector<float> expected_1{2.70967f, 1.7314f, 0.748913f, 0.29092f};
-        ParameterVector input_params{input_0_param, input_1_param};
-        vector<vector<float>> input_data{input_0_data, input_1_data};
-        vector<Shape> input_shapes{data_shape, data_shape};
-        sigmoid_multiply_fusion_backward_compute(backend.get(),
-                                                 input_params,
-                                                 input_data,
-                                                 input_shapes,
-                                                 delta_data,
-                                                 data_shape,
-                                                 data_shape,
-                                                 data_shape,
-                                                 sigmoid_0,
-                                                 sigmoid_1,
-                                                 input_0_param,
-                                                 input_1_param,
-                                                 expected_0,
-                                                 expected_1);
-    }
-    {
-        auto input_0_param = make_shared<op::Parameter>(element::f32, data_shape);
-        auto input_1_param = make_shared<op::Parameter>(element::f32, data_shape);
-        auto sigmoid_0 = make_shared<op::Tanh>(input_0_param);
-        auto sigmoid_1 = make_shared<op::Tanh>(input_1_param);
-        vector<float> expected_0{7.00227f, 1.37874f, 0.196666f, 0.026807f};
-        vector<float> expected_1{4.64603f, 0.924027f, 0.131829f, 0.0179692f};
-        ParameterVector input_params{input_0_param, input_1_param};
-        vector<vector<float>> input_data{input_0_data, input_1_data};
-        vector<Shape> input_shapes{data_shape, data_shape};
-        sigmoid_multiply_fusion_backward_compute(backend.get(),
-                                                 input_params,
-                                                 input_data,
-                                                 input_shapes,
-                                                 delta_data,
-                                                 data_shape,
-                                                 data_shape,
-                                                 data_shape,
-                                                 sigmoid_0,
-                                                 sigmoid_1,
-                                                 input_0_param,
-                                                 input_1_param,
-                                                 expected_0,
-                                                 expected_1);
-    }
-}
-
-static void check_bounded_relu(Shape param_shape, float constant_val)
-{
-    auto make_function = [](Shape input_shape, float alpha_val) {
-        auto relu_input = std::make_shared<op::Parameter>(element::f32, input_shape);
-        auto relu = std::make_shared<op::Relu>(relu_input);
-        auto alpha = op::Constant::create<float>(
-            element::f32, input_shape, std::vector<float>(1.0f, alpha_val));
-        auto min = std::make_shared<op::Minimum>(relu, alpha);
-        auto f = make_shared<Function>(OutputVector{min}, ParameterVector{relu_input});
-        return f;
-    };
-
-    auto cpu_f = make_function(param_shape, constant_val);
-    auto int_f = make_function(param_shape, constant_val);
-    test::Uniform<float> rng(-10.0f, 10.0f);
-    vector<vector<float>> args;
-
-    for (shared_ptr<op::Parameter> param : int_f->get_parameters())
-    {
-        vector<float> tensor_val(shape_size(param->get_output_shape(0)));
-        rng.initialize(tensor_val);
-        args.push_back(tensor_val);
-    }
-    auto int_results = execute(int_f, args, "INTERPRETER");
-    auto cpu_results = execute(cpu_f, args, "CPU");
-
-    EXPECT_EQ(1, count_ops_of_type<op::BoundedRelu>(cpu_f));
-    EXPECT_TRUE(test::all_close(cpu_results.at(0), int_results.at(0), 1.0e-4f, 1.0e-4f));
-}
-
-TEST(cpu_fusion, MLIR_DISABLE_TEST(fuse_bounded_relu_inter_vs_cpu))
-{
-    check_bounded_relu(Shape{4, 3, 2, 2}, 6.0f);
-    check_bounded_relu(Shape{4, 3}, 4.0f);
-    check_bounded_relu(Shape{4, 3, 2}, 2.0f);
-}
-
-TEST(cpu_fusion, MLIR_DISABLE_TEST(DISABLED_fuse_dropout))
-{
-    auto make_function = [](Shape input_shape,
-                            const uint32_t seed_val,
-                            double one_minus_prob,
-                            bool fuse,
-                            bool use_seed) {
-        auto input = std::make_shared<op::Parameter>(element::f32, input_shape);
-        auto value = op::Constant::create(element::f32, input_shape, {one_minus_prob});
-        auto const1 = op::Constant::create(input->get_element_type(), Shape{}, {1});
-
-        auto gen_mask = std::make_shared<op::GenerateMask>(const1,
-                                                           input->get_output_shape(0),
-                                                           input->get_element_type(),
-                                                           seed_val,
-                                                           one_minus_prob,
-                                                           use_seed);
-
-        auto mult = std::make_shared<op::Multiply>(gen_mask, input);
-
-        auto goe = mult->output(0);
-
-        auto pdivide = fuse ? std::make_shared<op::Divide>(mult, value)
-                            : std::make_shared<op::Divide>(goe, value);
-
-        auto f = make_shared<Function>(OutputVector{pdivide, gen_mask}, ParameterVector{input});
-
-        return f;
-    };
-
-    uint32_t seed = rand();
-    auto fuse_func = make_function(Shape{2, 2, 256, 256}, seed, 0.9, true, true);
-    auto fuse_func2 = make_function(Shape{2, 2, 256, 256}, seed, 0.9, true, true);
-    auto nofuse_func = make_function(Shape{2, 2, 256, 256}, 1, 0.9, false, false);
-    {
-        pass::Manager pass_manager;
-        pass_manager.register_pass<runtime::cpu::pass::CPUFusion>();
-        pass_manager.run_passes(fuse_func);
-        pass_manager.run_passes(nofuse_func);
-        ASSERT_EQ(count_ops_of_type<op::Dropout>(fuse_func), 1);
-        ASSERT_EQ(count_ops_of_type<op::GenerateMask>(fuse_func), 0);
-        ASSERT_EQ(count_ops_of_type<op::Dropout>(nofuse_func), 0);
-    }
-
-    auto fuse_func3 = make_function(Shape{2, 2, 256, 256}, seed, 0.9, true, false);
-    auto fuse_func4 = make_function(Shape{2, 2, 256, 256}, seed, 0.9, true, false);
-    {
-        test::Uniform<float> rng(1.0f, 100.0f);
-        vector<vector<float>> args;
-        for (shared_ptr<op::Parameter> param : fuse_func->get_parameters())
-        {
-            auto name = param->get_name();
-            vector<float> tensor_val(shape_size(param->get_output_shape(0)));
-            rng.initialize(tensor_val);
-            args.push_back(tensor_val);
-        }
-
-        auto fuse_results = execute(fuse_func, args, "CPU");
-        auto fuse_results2 = execute(fuse_func2, args, "CPU");
-        EXPECT_TRUE(test::all_close(fuse_results.at(0), fuse_results2.at(0)));
-        EXPECT_TRUE(test::all_close(fuse_results.at(1), fuse_results2.at(1)));
-
-        auto fuse_results3 = execute(fuse_func3, args, "CPU");
-        auto fuse_results4 = execute(fuse_func4, args, "CPU");
-        EXPECT_FALSE(test::all_close(fuse_results3.at(0), fuse_results4.at(0)));
-        EXPECT_FALSE(test::all_close(fuse_results3.at(1), fuse_results4.at(1)));
-
-        // Note: Since the RNG used in Dropout kernel is different than RNG used in GenerateMask
-        // kernel, we can't compare fuse_results and nofuse_results
-    }
-}
-
-TEST(cpu_fusion, MLIR_DISABLE_TEST(fuse_leaky_relu))
-{
-    auto make_function = [](Shape input_shape, vector<float> alpha_val) {
-        auto input = std::make_shared<op::Parameter>(element::f32, input_shape);
-        auto alpha = op::Constant::create<float>(element::f32, input_shape, alpha_val);
-        auto out =
-            std::make_shared<op::Maximum>(input, std::make_shared<op::Multiply>(input, alpha));
-        auto f = make_shared<Function>(OutputVector{out}, ParameterVector{input});
-        return f;
-    };
-
-    auto no_fuse1 = make_function(Shape{1, 2, 3}, std::vector<float>(6, -1.0f));
-    auto no_fuse2 = make_function(Shape{1, 3}, std::vector<float>{1.4f, 1.2f, 1.4f});
-
-    pass::Manager pass_manager;
-    pass_manager.register_pass<runtime::cpu::pass::CPUFusion>();
-    pass_manager.run_passes(no_fuse1);
-    pass_manager.run_passes(no_fuse2);
-    EXPECT_EQ(0, count_ops_of_type<op::CPULeakyRelu>(no_fuse1));
-    EXPECT_EQ(0, count_ops_of_type<op::CPULeakyRelu>(no_fuse2));
-
-    // non-dnnl kernel
-    auto cpu_f1 = make_function(Shape{1, 2, 3}, std::vector<float>(6, 0.1f));
-    // dnnl kernel
-    auto cpu_f2 = make_function(Shape{2, 3}, std::vector<float>(6, 0.1f));
-
-    vector<vector<float>> args;
-    args.push_back(std::vector<float>{-1, -2, 0, 1, 2, 3});
-    std::vector<float> expected_result{-0.1f, -0.2f, 0.0f, 1.0f, 2.0f, 3.0f};
-
-    auto cpu1_results = execute(cpu_f1, args, "CPU");
-    EXPECT_EQ(1, count_ops_of_type<op::CPULeakyRelu>(cpu_f1));
-    EXPECT_TRUE(test::all_close(cpu1_results.at(0), expected_result));
-
-    auto cpu2_results = execute(cpu_f2, args, "CPU");
-    EXPECT_EQ(1, count_ops_of_type<op::CPULeakyRelu>(cpu_f2));
-    EXPECT_TRUE(test::all_close(cpu2_results.at(0), expected_result));
-}
-
-TEST(cpu_fusion, fuse_update_slice)
-{
-    auto make_function = [](bool fuse = true) {
-        auto input = std::make_shared<op::Parameter>(element::f32, Shape{4, 32, 16});
-        Shape lower_bounds{1, 0, 0};
-        Shape upper_bounds{2, 32, 16};
-        auto slice = std::make_shared<op::Slice>(
-            input, fuse ? lower_bounds : Shape{3, 0, 0}, fuse ? upper_bounds : Shape{4, 32, 16});
-        auto update = std::make_shared<op::Parameter>(element::f32, Shape{1, 32, 16});
-        auto add = std::make_shared<op::Add>(slice, update);
-        auto out = std::make_shared<op::ReplaceSlice>(input, add, lower_bounds, upper_bounds);
-        auto f = make_shared<Function>(OutputVector{out}, ParameterVector{input, update});
-        return f;
-    };
-
-    auto fuse = make_function(true);
-    auto no_fuse = make_function(false);
-
-    pass::Manager pass_manager;
-    pass_manager.register_pass<runtime::cpu::pass::CPUFusion>();
-    pass_manager.run_passes(fuse);
-    pass_manager.run_passes(no_fuse);
-    EXPECT_EQ(1, count_ops_of_type<op::UpdateSlice>(fuse));
-    EXPECT_EQ(0, count_ops_of_type<op::UpdateSlice>(no_fuse));
-
-    auto int_f = make_function();
-    auto cpu_f = make_function();
-
-    test::Uniform<float> rng(0.0f, 1.0f);
-    vector<vector<float>> args;
-    for (shared_ptr<op::Parameter> param : int_f->get_parameters())
-    {
-        vector<float> tensor_val(shape_size(param->get_output_shape(0)));
-        rng.initialize(tensor_val);
-        args.push_back(tensor_val);
-    }
-    auto int_results = execute(int_f, args, "INTERPRETER");
-    auto cpu_results = execute(cpu_f, args, "CPU");
-    for (size_t i = 0; i < cpu_results.size(); i++)
-    {
-        EXPECT_TRUE(test::all_close(cpu_results.at(i), int_results.at(i)));
-    }
-}
-
-TEST(cpu_fusion, fuse_update_slice_inplace)
-{
-    auto make_function = [](bool fuse = true) {
-        auto input = std::make_shared<op::Parameter>(element::f32, Shape{4, 32, 16});
-        auto abs = std::make_shared<op::Abs>(input);
-        Shape lower_bounds{1, 0, 0};
-        Shape upper_bounds{2, 32, 16};
-        auto slice = std::make_shared<op::Slice>(abs, lower_bounds, upper_bounds);
-        auto update = std::make_shared<op::Parameter>(element::f32, Shape{1, 32, 16});
-        auto add = std::make_shared<op::Add>(slice, update);
-        auto rs = std::make_shared<op::ReplaceSlice>(abs, add, lower_bounds, upper_bounds);
-        auto out = std::make_shared<op::Abs>(rs);
-        if (fuse)
-        {
-            return make_shared<Function>(OutputVector{out}, ParameterVector{input, update});
-        }
-        else
-        {
-            return make_shared<Function>(OutputVector{out, add}, ParameterVector{input, update});
-        }
-    };
-
-    auto fuse = make_function(true);
-    auto no_fuse = make_function(false);
-
-    pass::Manager pass_manager;
-    pass_manager.register_pass<runtime::cpu::pass::CPUFusion>();
-    pass_manager.run_passes(fuse);
-    pass_manager.run_passes(no_fuse);
-    EXPECT_EQ(1, count_ops_of_type<op::UpdateSlice>(fuse));
-    EXPECT_EQ(0, count_ops_of_type<op::UpdateSlice>(no_fuse));
-
-    auto int_f = make_function();
-    auto cpu_f = make_function();
-
-    test::Uniform<float> rng(0.0f, 1.0f);
-    vector<vector<float>> args;
-    for (shared_ptr<op::Parameter> param : int_f->get_parameters())
-    {
-        vector<float> tensor_val(shape_size(param->get_output_shape(0)));
-        rng.initialize(tensor_val);
-        args.push_back(tensor_val);
-    }
-    auto int_results = execute(int_f, args, "INTERPRETER");
-    auto cpu_results = execute(cpu_f, args, "CPU");
-    for (size_t i = 0; i < cpu_results.size(); i++)
-    {
-        EXPECT_TRUE(test::all_close(cpu_results.at(i), int_results.at(i)));
-    }
-}
-
-TEST(cpu_fusion, fuse_update_slice_strided)
-{
-    auto make_function = [](bool fuse = true) {
-        auto input = std::make_shared<op::Parameter>(element::f32, Shape{4, 32, 16});
-        Shape lower_bounds{1, 0, 0};
-        Shape upper_bounds{2, 32, 16};
-        Strides strides{1, 2, 2};
-        auto slice = std::make_shared<op::Slice>(input,
-                                                 fuse ? lower_bounds : Shape{3, 0, 0},
-                                                 fuse ? upper_bounds : Shape{4, 32, 16},
-                                                 strides);
-        auto update = std::make_shared<op::Parameter>(element::f32, Shape{1, 16, 8});
-        auto add = std::make_shared<op::Add>(slice, update);
-        auto out =
-            std::make_shared<op::ReplaceSlice>(input, add, lower_bounds, upper_bounds, strides);
-        auto f = make_shared<Function>(OutputVector{out}, ParameterVector{input, update});
-        return f;
-    };
-
-    auto fuse = make_function(true);
-    auto no_fuse = make_function(false);
-
-    pass::Manager pass_manager;
-    pass_manager.register_pass<runtime::cpu::pass::CPUFusion>();
-    pass_manager.run_passes(fuse);
-    pass_manager.run_passes(no_fuse);
-    EXPECT_EQ(1, count_ops_of_type<op::UpdateSlice>(fuse));
-    EXPECT_EQ(0, count_ops_of_type<op::UpdateSlice>(no_fuse));
-
-    auto int_f = make_function();
-    auto cpu_f = make_function();
-
-    test::Uniform<float> rng(0.0f, 1.0f);
-    vector<vector<float>> args;
-    for (shared_ptr<op::Parameter> param : int_f->get_parameters())
-    {
-        vector<float> tensor_val(shape_size(param->get_output_shape(0)));
-        rng.initialize(tensor_val);
-        args.push_back(tensor_val);
-    }
-    auto int_results = execute(int_f, args, "INTERPRETER");
-    auto cpu_results = execute(cpu_f, args, "CPU");
-    for (size_t i = 0; i < cpu_results.size(); i++)
-    {
-        EXPECT_TRUE(test::all_close(cpu_results.at(i), int_results.at(i)));
-    }
-}
-
-TEST(cpu_fusion, fuse_update_slice_strided_inplace)
-{
-    auto make_function = [](bool fuse = true) {
-        auto input = std::make_shared<op::Parameter>(element::f32, Shape{4, 32, 16});
-        auto abs = std::make_shared<op::Abs>(input);
-        Shape lower_bounds{1, 0, 0};
-        Shape upper_bounds{2, 32, 16};
-        Strides strides{1, 4, 2};
-        auto slice = std::make_shared<op::Slice>(abs, lower_bounds, upper_bounds, strides);
-        auto update = std::make_shared<op::Parameter>(element::f32, Shape{1, 8, 8});
-        auto add = std::make_shared<op::Add>(slice, update);
-        auto rs = std::make_shared<op::ReplaceSlice>(abs, add, lower_bounds, upper_bounds, strides);
-        auto out = std::make_shared<op::Abs>(rs);
-        if (fuse)
-        {
-            return make_shared<Function>(OutputVector{out}, ParameterVector{input, update});
-        }
-        else
-        {
-            return make_shared<Function>(OutputVector{out, add}, ParameterVector{input, update});
-        }
-    };
-
-    auto fuse = make_function(true);
-    auto no_fuse = make_function(false);
-
-    pass::Manager pass_manager;
-    pass_manager.register_pass<runtime::cpu::pass::CPUFusion>();
-    pass_manager.run_passes(fuse);
-    pass_manager.run_passes(no_fuse);
-    EXPECT_EQ(1, count_ops_of_type<op::UpdateSlice>(fuse));
-    EXPECT_EQ(0, count_ops_of_type<op::UpdateSlice>(no_fuse));
-
-    auto int_f = make_function();
-    auto cpu_f = make_function();
-
-    test::Uniform<float> rng(0.0f, 1.0f);
-    vector<vector<float>> args;
-    for (shared_ptr<op::Parameter> param : int_f->get_parameters())
-    {
-        vector<float> tensor_val(shape_size(param->get_output_shape(0)));
-        rng.initialize(tensor_val);
-        args.push_back(tensor_val);
-    }
-    auto int_results = execute(int_f, args, "INTERPRETER");
-    auto cpu_results = execute(cpu_f, args, "CPU");
-    for (size_t i = 0; i < cpu_results.size(); i++)
-    {
-        EXPECT_TRUE(test::all_close(cpu_results.at(i), int_results.at(i)));
-    }
-}
-
-TEST(cpu_fusion, dot_batch_forward)
-{
-    const Shape shape_a{2, 3, 2};
-    const Shape shape_b{2, 3};
-
-    auto generate_func = [&shape_a, &shape_b]() -> shared_ptr<Function> {
-        auto a = make_shared<op::Parameter>(element::f32, shape_a);
-        auto b = make_shared<op::Parameter>(element::f32, shape_b);
-        auto dot = make_shared<op::Dot>(a, b);
-        return make_shared<Function>(dot, ParameterVector{a, b});
-    };
-    shared_ptr<Function> cpu_func = generate_func();
-    shared_ptr<Function> int_func = generate_func();
-
-    test::Uniform<float> rng(0.0f, 1.0f);
-    vector<vector<float>> args;
-    for (shared_ptr<op::Parameter> param : int_func->get_parameters())
-    {
-        vector<float> tensor_val(shape_size(param->get_output_shape(0)));
-        rng.initialize(tensor_val);
-        args.push_back(tensor_val);
-    }
-
-    auto int_results = execute(int_func, args, "INTERPRETER");
-    auto cpu_results = execute(cpu_func, args, "CPU");
-    for (size_t i = 0; i < cpu_results.size(); i++)
-    {
-        EXPECT_TRUE(test::all_close(cpu_results.at(i), int_results.at(i), 1.0e-4f, 1.0e-4f));
-    }
-}
-
->>>>>>> ff1feb3d
 static std::shared_ptr<Function>
     create_rnn_input_linear_transformation_function(size_t num_timesteps, bool data_is_4d = false)
 {
