/*******************************************************************************
* Copyright 2017-2018 Intel Corporation
*
* Licensed under the Apache License, Version 2.0 (the "License");
* you may not use this file except in compliance with the License.
* You may obtain a copy of the License at
*
*     http://www.apache.org/licenses/LICENSE-2.0
*
* Unless required by applicable law or agreed to in writing, software
* distributed under the License is distributed on an "AS IS" BASIS,
* WITHOUT WARRANTIES OR CONDITIONS OF ANY KIND, either express or implied.
* See the License for the specific language governing permissions and
* limitations under the License.
*******************************************************************************/

#include <algorithm>
#include <cstdio>
#include <iostream>
#include <list>
#include <memory>

#include "gtest/gtest.h"
#include "ngraph/file_util.hpp"
#include "ngraph/graph_util.hpp"
#include "ngraph/log.hpp"
#include "ngraph/ngraph.hpp"
#include "ngraph/ops/batch_norm.hpp"
<<<<<<< HEAD
#include "ngraph/ops/parameter.hpp"
=======
#include "ngraph/ops/get_output_element.hpp"
>>>>>>> b3d2ff59
#include "ngraph/ops/sum.hpp"
#include "ngraph/pass/graph_rewrite.hpp"
#include "ngraph/pass/manager.hpp"
#include "ngraph/pass/reshape_elimination.hpp"
#include "ngraph/pass/visualize_tree.hpp"
#include "ngraph/pattern/matcher.hpp"
#include "ngraph/pattern/op/any.hpp"
#include "ngraph/pattern/op/label.hpp"
#include "ngraph/runtime/cpu/ops/conv_bias.hpp"
#include "ngraph/runtime/cpu/ops/matmul_bias.hpp"
#include "ngraph/runtime/cpu/ops/sigmoid.hpp"
#include "ngraph/runtime/cpu/pass/cpu_fusion.hpp"
#include "ngraph/serializer.hpp"
#include "ngraph/util.hpp"
#include "nlohmann/json.hpp"
#include "util/all_close.hpp"
#include "util/matcher.hpp"
#include "util/test_tools.hpp"

using namespace ngraph;
using namespace std;

TEST(cpu_fusion, gemm_pattern)
{
    Shape shape_w{2, 4};
    Shape shape_x{4, 1};
    Shape shape_b{1};
    auto A = make_shared<op::Parameter>(element::f32, shape_w);
    auto B = make_shared<op::Parameter>(element::f32, shape_x);
    auto C = make_shared<op::Parameter>(element::f32, shape_b);

    auto dot = make_shared<op::Dot>(A, B);
    auto broadcast = make_shared<op::Broadcast>(C, dot->get_shape(), AxisSet{0});
    auto add = dot + broadcast;

    auto W = std::make_shared<pattern::op::Label>(A);
    auto x = std::make_shared<pattern::op::Label>(B);

    auto reshape_pred = [](std::shared_ptr<Node> n) {
        return static_cast<bool>(std::dynamic_pointer_cast<op::Reshape>(n));
    };

    auto skip_w = std::make_shared<pattern::op::Any>(W, reshape_pred);
    auto skip_x = std::make_shared<pattern::op::Any>(x, reshape_pred);

    auto pdot = make_shared<op::Dot>(skip_w, skip_x);
    auto b = std::make_shared<pattern::op::Label>(C);
    auto pbroadcast = make_shared<op::Broadcast>(b, dot->get_shape(), AxisSet{0});
    auto padd = pdot + pbroadcast;

    TestMatcher n(nullptr);
    ASSERT_TRUE(n.match(padd, add));
    ASSERT_EQ(n.get_pattern_map()[W], A);
    ASSERT_EQ(n.get_pattern_map()[x], B);
    ASSERT_EQ(n.get_pattern_map()[b], C);

    auto reshape_w = make_shared<op::Reshape>(A, AxisVector{1, 0}, W->get_shape());
    auto reshape_x = make_shared<op::Reshape>(B, AxisVector{1, 0}, x->get_shape());
    auto re_dot = make_shared<op::Dot>(reshape_w, reshape_x);
    auto re_add = re_dot + broadcast;
    ASSERT_TRUE(n.match(padd, re_add));
    ASSERT_EQ(n.get_pattern_map()[W], A);
    ASSERT_EQ(n.get_pattern_map()[x], B);
    ASSERT_EQ(n.get_pattern_map()[b], C);

    auto cg = make_shared<op::MatmulBias>(
        W, x, C, W->get_shape(), x->get_shape(), false, false, AxisSet{0});
}

TEST(cpu_fusion, gemm_cpu_broadcast_row)
{
    Shape shapeA{3, 2};
    Shape shapeB{2, 3};
    Shape shapeC{2, 2};
    auto A = make_shared<op::Parameter>(element::f32, shapeA);
    auto B = make_shared<op::Parameter>(element::f32, shapeB);

    auto reshape_w = make_shared<op::Reshape>(A, AxisVector{1, 0}, Shape{2, 3});
    auto reshape_x = make_shared<op::Reshape>(B, AxisVector{1, 0}, Shape{3, 2});

    auto one = op::Constant::create<float>(element::f32, Shape{2}, std::vector<float>{1.0f, 1.0f});

    auto broadcast = make_shared<op::Broadcast>(one, shapeC, AxisSet{0});
    auto cg = make_shared<op::MatmulBias>(
        A, B, one, A->get_shape(), B->get_shape(), true, true, AxisSet{0});

    auto f = make_shared<Function>(cg, op::ParameterVector{A, B});

    auto manager = runtime::Manager::get("CPU");
    auto external = manager->compile(f);
    auto backend = manager->allocate_backend();
    auto cf = backend->make_call_frame(external);

    shared_ptr<runtime::TensorView> a = backend->make_primary_tensor_view(element::f32, shapeA);
    shared_ptr<runtime::TensorView> b = backend->make_primary_tensor_view(element::f32, shapeB);
    shared_ptr<runtime::TensorView> result =
        backend->make_primary_tensor_view(element::f32, shapeC);

    vector<float> dataA{1.0f, 4.0f, 1.0f, 4.0f, 1.0f, 4.0f};
    vector<float> dataB{3.0f, 3.0f, 3.0f, 9.0f, 9.0f, 9.0f};
    copy_data(a, dataA);
    copy_data(b, dataB);

    cf->call({a, b}, {result});
    vector<float> expected{10, 28, 37, 109};
    ASSERT_TRUE(read_vector<float>(result) == expected);
}

TEST(cpu_fusion, gemm_cpu_broadcast_column)
{
    Shape shapeA{3, 2};
    Shape shapeB{2, 3};
    Shape shapeC{2, 2};
    auto A = make_shared<op::Parameter>(element::f32, shapeA);
    auto B = make_shared<op::Parameter>(element::f32, shapeB);

    auto reshape_w = make_shared<op::Reshape>(A, AxisVector{1, 0}, Shape{2, 3});
    auto reshape_x = make_shared<op::Reshape>(B, AxisVector{1, 0}, Shape{3, 2});

    auto one = op::Constant::create<float>(element::f32, Shape{2}, std::vector<float>{1.0f, 1.0f});

    auto broadcast = make_shared<op::Broadcast>(one, shapeC, AxisSet{1});
    auto cg = make_shared<op::MatmulBias>(
        A, B, one, A->get_shape(), B->get_shape(), true, true, AxisSet{1});

    auto f = make_shared<Function>(cg, op::ParameterVector{A, B});

    auto manager = runtime::Manager::get("CPU");
    auto external = manager->compile(f);
    auto backend = manager->allocate_backend();
    auto cf = backend->make_call_frame(external);

    shared_ptr<runtime::TensorView> a = backend->make_primary_tensor_view(element::f32, shapeA);
    shared_ptr<runtime::TensorView> b = backend->make_primary_tensor_view(element::f32, shapeB);
    shared_ptr<runtime::TensorView> result =
        backend->make_primary_tensor_view(element::f32, shapeC);

    vector<float> dataA{1.0f, 4.0f, 1.0f, 4.0f, 1.0f, 4.0f};
    vector<float> dataB{3.0f, 3.0f, 3.0f, 9.0f, 9.0f, 9.0f};
    copy_data(a, dataA);
    copy_data(b, dataB);

    cf->call({a, b}, {result});
    vector<float> expected{10, 28, 37, 109};
    ASSERT_TRUE(read_vector<float>(result) == expected);
}

TEST(cpu_fusion, gemm_cpu_broadcast_matrix)
{
    Shape shapeA{3, 2};
    Shape shapeB{2, 3};
    Shape shapeC{2, 2};
    auto A = make_shared<op::Parameter>(element::f32, shapeA);
    auto B = make_shared<op::Parameter>(element::f32, shapeB);

    auto reshape_w = make_shared<op::Reshape>(A, AxisVector{1, 0}, Shape{2, 3});
    auto reshape_x = make_shared<op::Reshape>(B, AxisVector{1, 0}, Shape{3, 2});

    auto one = op::Constant::create<float>(element::f32, Shape{}, std::vector<float>{1.0f});

    auto broadcast = make_shared<op::Broadcast>(one, shapeC, AxisSet{0, 1});
    auto cg = make_shared<op::MatmulBias>(
        A, B, one, A->get_shape(), B->get_shape(), true, true, AxisSet{0, 1});

    auto f = make_shared<Function>(cg, op::ParameterVector{A, B});

    auto manager = runtime::Manager::get("CPU");
    auto external = manager->compile(f);
    auto backend = manager->allocate_backend();
    auto cf = backend->make_call_frame(external);

    shared_ptr<runtime::TensorView> a = backend->make_primary_tensor_view(element::f32, shapeA);
    shared_ptr<runtime::TensorView> b = backend->make_primary_tensor_view(element::f32, shapeB);
    shared_ptr<runtime::TensorView> result =
        backend->make_primary_tensor_view(element::f32, shapeC);

    vector<float> dataA{1.0f, 4.0f, 1.0f, 4.0f, 1.0f, 4.0f};
    vector<float> dataB{3.0f, 3.0f, 3.0f, 9.0f, 9.0f, 9.0f};
    copy_data(a, dataA);
    copy_data(b, dataB);

    cf->call({a, b}, {result});
    vector<float> expected{10, 28, 37, 109};
    ASSERT_TRUE(read_vector<float>(result) == expected);
}

TEST(cpu_fusion, gemm_cpu_no_bias)
{
    auto shapeA = Shape{3, 2};
    auto shapeB = Shape{2, 3};
    auto shapeC = Shape{2, 2};
    auto A = make_shared<op::Parameter>(element::f32, shapeA);
    auto B = make_shared<op::Parameter>(element::f32, shapeB);

    auto reshape_w = make_shared<op::Reshape>(A, AxisVector{1, 0}, Shape{2, 3});
    auto reshape_x = make_shared<op::Reshape>(B, AxisVector{1, 0}, Shape{3, 2});

    auto cg =
        make_shared<op::MatmulBias>(A, B, nullptr, A->get_shape(), B->get_shape(), true, true);

    auto f = make_shared<Function>(cg, op::ParameterVector{A, B});

    auto manager = runtime::Manager::get("CPU");
    auto external = manager->compile(f);
    auto backend = manager->allocate_backend();
    auto cf = backend->make_call_frame(external);

    shared_ptr<runtime::TensorView> a = backend->make_primary_tensor_view(element::f32, shapeA);
    shared_ptr<runtime::TensorView> b = backend->make_primary_tensor_view(element::f32, shapeB);
    shared_ptr<runtime::TensorView> result =
        backend->make_primary_tensor_view(element::f32, shapeC);

    vector<float> dataA{1.0f, 4.0f, 1.0f, 4.0f, 1.0f, 4.0f};
    vector<float> dataB{3.0f, 3.0f, 3.0f, 9.0f, 9.0f, 9.0f};
    copy_data(a, dataA);
    copy_data(b, dataB);

    cf->call({a, b}, {result});
    vector<float> expected{9, 27, 36, 108};
    ASSERT_TRUE(read_vector<float>(result) == expected);
}

TEST(cpu_fusion, cpu_fusion_pass_basic)
{
    Shape shape{};
    Shape shape_w{2, 4};
    Shape shape_x{4, 1};
    Shape shape_b{1};
    auto A = make_shared<op::Parameter>(element::f32, shape_w);
    auto B = make_shared<op::Parameter>(element::f32, shape_x);
    auto C = make_shared<op::Parameter>(element::f32, shape_b);

    auto dot = make_shared<op::Dot>(A, B);
    auto broadcast = make_shared<op::Broadcast>(C, dot->get_shape(), AxisSet{0});
    auto add = dot + broadcast;
    auto graph = make_shared<op::Abs>(add);
    pass::Manager pass_manager;
    pass_manager.register_pass<runtime::cpu::pass::CPUFusion>();
    auto func = make_shared<Function>(graph, op::ParameterVector{A, B, C});
    pass_manager.run_passes(func);
    ASSERT_NE(std::dynamic_pointer_cast<op::MatmulBias>(graph->get_input_op(0)), nullptr);
}

TEST(cpu_fusion, cpu_fusion_pass_matmul_bias)
{
    Shape shape_w{2, 4};
    Shape shape_x{4, 1};
    Shape shape_b{1};
    auto W = make_shared<op::Parameter>(element::f32, shape_w);
    auto x = make_shared<op::Parameter>(element::f32, shape_x);
    auto b = make_shared<op::Parameter>(element::f32, shape_b);

    auto mmb = std::make_shared<op::MatmulBias>(
        W, x, nullptr, W->get_shape(), x->get_shape(), false, false);
    auto broadcast = std::make_shared<op::Broadcast>(b, mmb->get_shape(), AxisSet{0});
    auto add = mmb + broadcast;

    auto graph = make_shared<op::Abs>(add);
    pass::Manager pass_manager;
    pass_manager.register_pass<runtime::cpu::pass::CPUFusion>();
    auto func = make_shared<Function>(graph, op::ParameterVector{W, x, b});
    pass_manager.run_passes(func);
    auto gmm = graph->get_input_op(0);
    ASSERT_TRUE(std::dynamic_pointer_cast<op::MatmulBias>(gmm));
    ASSERT_EQ(gmm->get_input_op(2), b);
}

TEST(cpu_fusion, cpu_fusion_pass_matmul_no_bias)
{
    Shape shape_w{4, 2};
    Shape shape_x{1, 4};
    auto W = make_shared<op::Parameter>(element::f32, shape_w);
    auto x = make_shared<op::Parameter>(element::f32, shape_x);

    auto reshape_w = std::make_shared<op::Reshape>(W, AxisVector{1, 0}, Shape{2, 4});
    auto reshape_x = std::make_shared<op::Reshape>(x, AxisVector{1, 0}, Shape{4, 1});
    auto re_dot = make_shared<op::Dot>(reshape_w, reshape_x);
    auto graph = make_shared<op::Abs>(re_dot);

    pass::Manager pass_manager;
    pass_manager.register_pass<runtime::cpu::pass::CPUFusion>();
    auto func = make_shared<Function>(graph, op::ParameterVector{W, x});
    pass_manager.run_passes(func);
    size_t mmb = count_ops_of_type<op::MatmulBias>(func);
    ASSERT_EQ(mmb, 1);
}

TEST(cpu_fusion, gemm_mlp)
{
    const string json_path = file_util::path_join(SERIALIZED_ZOO, "mxnet/mnist_mlp_forward.json");
    const string json_string = file_util::read_file_to_string(json_path);
    stringstream ss(json_string);
    shared_ptr<Function> func = ngraph::deserialize(ss);
    pass::Manager pass_manager;
    pass_manager.register_pass<runtime::cpu::pass::CPUFusion>();
    pass_manager.run_passes(func);
    size_t mmb = count_ops_of_type<op::MatmulBias>(func);
    ASSERT_EQ(mmb, 3);
}

//TODO: Move this test to backend_test.in.cpp once we have the INTERPRETER
//      implementation for batchnorm
TEST(cpu_fusion, batchnorm_fprop_b1c2h2w2)
{
    auto input_shape = Shape{1, 2, 2, 2};
    auto input = make_shared<op::Parameter>(element::f32, input_shape);
    auto mean_shape = Shape{2};
    auto var_shape = Shape{2};
    auto gamma_shape = Shape{2};
    auto gamma = make_shared<op::Parameter>(element::f32, gamma_shape);
    auto beta_shape = Shape{2};
    auto beta = make_shared<op::Parameter>(element::f32, beta_shape);
    double eps = 0.001;
    auto shape_r = Shape{1, 2, 2, 2};
    auto bn = make_shared<op::BatchNorm>(eps, gamma, beta, input);

    auto output_rt = std::make_shared<op::GetOutputElement>(bn, 0);
    auto mean_rt = std::make_shared<op::GetOutputElement>(bn, 1);
    auto variance_rt = std::make_shared<op::GetOutputElement>(bn, 2);

    auto f = make_shared<Function>(NodeVector{output_rt, mean_rt, variance_rt},
                                   op::ParameterVector{input, gamma, beta});
    auto manager = runtime::Manager::get("CPU");
    auto external = manager->compile(f);
    auto backend = manager->allocate_backend();
    auto cf = backend->make_call_frame(external);

    // Create some tensors for input/output
    auto _input = backend->make_primary_tensor_view(element::f32, Shape{1, 2, 2, 2});

    copy_data(_input,
              vector<float>{0.54881352f,
                            0.71518934f,
                            0.60276335f,
                            0.54488319f,
                            0.42365479f,
                            0.64589411f,
                            0.4375872f,
                            0.89177299f});
    auto _gamma = backend->make_primary_tensor_view(element::f32, gamma_shape);
    copy_data(_gamma, vector<float>{1.0f, 1.0f});
    auto _beta = backend->make_primary_tensor_view(element::f32, beta_shape);
    copy_data(_beta, vector<float>{0.0f, 0.0f});
    auto bn_output = backend->make_primary_tensor_view(element::f32, shape_r);
    auto result_mean = backend->make_primary_tensor_view(element::f32, mean_shape);
    auto result_variance = backend->make_primary_tensor_view(element::f32, var_shape);

    vector<float> expected_result{-0.71498716f,
                                  1.48388731f,
                                  -0.00196938f,
                                  -0.76693159f,
                                  -0.91316032f,
                                  0.23943391f,
                                  -0.84090298f,
                                  1.51462936f};
    vector<float> expected_mean{0.602912f, 0.599727f};
    vector<float> expected_variance{0.00472505f, 0.0361782f};

    cf->call({_input, _gamma, _beta}, {bn_output, result_mean, result_variance});

    EXPECT_TRUE(test::all_close(expected_result, read_vector<float>(bn_output)));
    EXPECT_TRUE(test::all_close(expected_mean, read_vector<float>(result_mean)));
    EXPECT_TRUE(test::all_close(expected_variance, read_vector<float>(result_variance)));
}

TEST(cpu_fusion, batchnorm_fprop_b2c2h2w1)
{
    auto input_shape = Shape{2, 2, 2, 1};
    auto input = make_shared<op::Parameter>(element::f32, input_shape);
    auto mean_shape = Shape{2};
    auto var_shape = Shape{2};
    auto gamma_shape = Shape{2};
    auto gamma = make_shared<op::Parameter>(element::f32, gamma_shape);
    auto beta_shape = Shape{2};
    auto beta = make_shared<op::Parameter>(element::f32, beta_shape);
    double eps = 0.001;
    auto shape_r = Shape{2, 2, 2, 1};
    auto bn = make_shared<op::BatchNorm>(eps, gamma, beta, input);

    auto output_rt = std::make_shared<op::GetOutputElement>(bn, 0);
    auto mean_rt = std::make_shared<op::GetOutputElement>(bn, 1);
    auto variance_rt = std::make_shared<op::GetOutputElement>(bn, 2);

    auto f = make_shared<Function>(NodeVector{output_rt, mean_rt, variance_rt},
                                   op::ParameterVector{input, gamma, beta});
    auto manager = runtime::Manager::get("CPU");
    auto external = manager->compile(f);
    auto backend = manager->allocate_backend();
    auto cf = backend->make_call_frame(external);
    // Create some tensors for input/output
    auto _input = backend->make_primary_tensor_view(element::f32, Shape{2, 2, 2, 1});
    copy_data(_input,
              vector<float>{0.54881352f,
                            0.71518934f,
                            0.60276335f,
                            0.54488319f,
                            0.42365479f,
                            0.64589411f,
                            0.4375872f,
                            0.89177299f});

    auto _gamma = backend->make_primary_tensor_view(element::f32, gamma_shape);
    copy_data(_gamma, vector<float>{1.0f, 1.0f});
    auto _beta = backend->make_primary_tensor_view(element::f32, beta_shape);
    copy_data(_beta, vector<float>{0.0f, 0.0f});
    auto bn_output = backend->make_primary_tensor_view(element::f32, shape_r);
    auto result_mean = backend->make_primary_tensor_view(element::f32, mean_shape);
    auto result_variance = backend->make_primary_tensor_view(element::f32, var_shape);

    vector<float> expected_result{
        -0.30327f, 1.1561f, -0.0963782f, -0.434702f, -1.4011f, 0.548275f, -1.06187f, 1.59295f};
    vector<float> expected_mean{0.583388f, 0.619252f};
    vector<float> expected_variance{0.0119972f, 0.0282681f};
    cf->call({_input, _gamma, _beta}, {bn_output, result_mean, result_variance});

    EXPECT_TRUE(test::all_close(expected_result, read_vector<float>(bn_output)));
    EXPECT_TRUE(test::all_close(expected_mean, read_vector<float>(result_mean)));
    EXPECT_TRUE(test::all_close(expected_variance, read_vector<float>(result_variance)));
}

TEST(cpu_fusion, fuse_fprop_bn)
{
    pass::Manager pass_manager;
    pass_manager.register_pass<pass::VisualizeTree>("bn_fprop_before_fusion.png");
    pass_manager.register_pass<ngraph::pass::ReshapeElimination>();
    pass_manager.register_pass<runtime::cpu::pass::CPUFusion>();
    pass_manager.register_pass<pass::VisualizeTree>("bn_fprop_after_fusion.png");
    const string json_path = file_util::path_join(SERIALIZED_ZOO, "mxnet/bn_fprop_b2c3h2w2.json");
    const string json_string = file_util::read_file_to_string(json_path);
    stringstream ss(json_string);
    shared_ptr<Function> func = ngraph::deserialize(ss);
    pass_manager.run_passes(func);
    size_t ccg = count_ops_of_type<op::BatchNorm>(func);
    ASSERT_EQ(ccg, 1);
}

class UnhandledOp : public ngraph::op::Abs
{
public:
    UnhandledOp(const std::shared_ptr<Node>& arg)
        : Abs(arg)
    {
    }
};

TEST(cpu_fusion, unhandled_op)
{
    auto A = make_shared<op::Parameter>(element::f32, Shape{});
    auto unhandled = make_shared<UnhandledOp>(A);
    auto f = make_shared<Function>(unhandled, op::ParameterVector{A});
    auto manager = runtime::Manager::get("CPU");
    auto backend = manager->allocate_backend();
    auto external = manager->compile(f);
    ASSERT_THROW(backend->make_call_frame(external), ngraph_error);
}

TEST(cpu_fusion, bn_bprop_n4c3h2w2)
{
    auto input_shape = Shape{4, 3, 2, 2};
    auto shape_mean = Shape{3};
    auto input = make_shared<op::Parameter>(element::f32, input_shape);
    auto mean_shape = Shape{3};
    auto mean = make_shared<op::Parameter>(element::f32, mean_shape);
    auto var_shape = Shape{3};
    auto var = make_shared<op::Parameter>(element::f32, var_shape);
    auto gamma_shape = Shape{3};
    auto gamma = make_shared<op::Parameter>(element::f32, gamma_shape);
    auto beta_shape = Shape{3};
    auto beta = make_shared<op::Parameter>(element::f32, beta_shape);
    double eps = 0.001;
    auto shape_r = Shape{4, 3, 2, 2};
    auto bn = make_shared<op::BatchNorm>(eps, gamma, beta, input);
    auto bn_dx = make_shared<op::GetOutputElement>(bn, 0);
    auto bn_dgamma = make_shared<op::GetOutputElement>(bn, 1);
    auto bn_dbeta = make_shared<op::GetOutputElement>(bn, 2);

    auto manager = runtime::Manager::get("CPU");
    auto backend = manager->allocate_backend();

    auto _input = backend->make_primary_tensor_view(element::f32, input_shape);
    vector<float> dataInput{
        10.76331902f, 11.51178265f, 10.31018162f, 12.2993021f,  14.17626667f, 14.63498497f,
        13.63494492f, 13.84248161f, 11.34602547f, 13.22014618f, 10.46686649f, 10.39842987f,
        12.94806862f, 11.71670246f, 14.94438076f, 13.13236618f, 13.40889645f, 12.76128387f,
        11.34430027f, 11.86629677f, 11.11464024f, 10.93221283f, 11.95324039f, 10.96581173f,
        13.05455494f, 14.41404247f, 13.11169434f, 11.26559448f, 10.89965153f, 14.08202171f,
        11.12685776f, 12.58428574f, 12.59247875f, 13.00187492f, 12.66310215f, 10.06655025f,
        12.62048626f, 14.47942352f, 13.84950638f, 10.61425877f, 11.47936344f, 13.06011772f,
        13.63069057f, 12.31748772f, 13.84555244f, 10.95815468f, 12.78933334f, 12.75389099f};
    copy_data(_input, dataInput);
    auto _mean = backend->make_primary_tensor_view(element::f32, mean_shape);
    copy_data(_mean, vector<float>{12.56472874f, 12.80312157f, 11.81676865f});
    auto _var = backend->make_primary_tensor_view(element::f32, var_shape);
    copy_data(_var, vector<float>{1.94557643f, 1.32772446f, 1.28163588f});

    auto _gamma = backend->make_primary_tensor_view(element::f32, gamma_shape);
    copy_data(_gamma, vector<float>{2.0f, 2.0f, 2.0f});
    auto _beta = backend->make_primary_tensor_view(element::f32, beta_shape);
    copy_data(_beta, vector<float>{1.0f, 1.0f, 1.0f});
    auto result = backend->make_primary_tensor_view(element::f32, shape_r);

    shared_ptr<runtime::TensorView> _delta =
        backend->make_primary_tensor_view(element::f32, shape_r);
    vector<float> deltaData(shape_size(shape_r), 20.0f);
    copy_data(_delta, deltaData);

    auto f = make_shared<Function>(NodeVector{bn_dx, bn_dgamma, bn_dbeta},
                                   op::ParameterVector{mean, var, input, gamma, beta});

    auto C = std::make_shared<op::Parameter>(element::f32, shape_r);
    auto dinput = bn->backprop_node(input, C);
    auto dgamma = bn->backprop_node(gamma, C);
    auto dbeta = bn->backprop_node(beta, C);

    auto df = make_shared<Function>(NodeVector{dinput, dgamma, dbeta},
                                    op::ParameterVector{mean, var, input, gamma, beta, C});

    //roundtrip serialization
    string js = serialize(df, 4);
    istringstream in(js);
    df = deserialize(in);

    auto external = manager->compile(df);
    auto cf = backend->make_call_frame(external);

    shared_ptr<runtime::TensorView> _dinput =
        backend->make_primary_tensor_view(element::f32, shape_r);
    shared_ptr<runtime::TensorView> _dgamma =
        backend->make_primary_tensor_view(element::f32, gamma_shape);
    shared_ptr<runtime::TensorView> _dbeta =
        backend->make_primary_tensor_view(element::f32, beta_shape);

    cf->call({_mean, _var, _input, _gamma, _beta, _delta}, {_dinput, _dgamma, _dbeta});

    vector<float> expected_input{
        8.17051607e-06f,  4.77576657e-06f,  1.02257760e-05f,  1.20387525e-06f,  -1.73868522e-06f,
        3.84632768e-06f,  -1.07932050e-05f, -2.57458956e-06f, -2.22166714e-06f, -8.38779043e-06f,
        -2.48082982e-06f, 5.89238360e-06f,  -2.52895109e-07f, -8.68433445e-06f, -5.82726737e-06f,
        8.84659658e-06f,  3.03944108e-05f,  4.05480879e-05f,  1.84123158e-05f,  2.30061178e-05f,
        1.34087590e-05f,  -9.26072571e-07f, -3.22908454e-05f, -2.07365116e-05f, -4.21330941e-05f,
        2.83083100e-05f,  -3.71039101e-05f, -4.84390640e-06f, -2.93012376e-05f, 5.68858087e-06f,
        1.83181458e-05f,  -1.07494506e-05f, -2.32429103e-06f, 6.92914809e-06f,  -6.66512321e-06f,
        -7.00302840e-06f, -3.46675184e-06f, -4.36748381e-06f, 6.73822226e-07f,  -4.20158993e-06f,
        3.83005061e-06f,  5.85143729e-06f,  4.17875243e-06f,  -8.64167783e-06f, 1.00170803e-05f,
        -4.23939666e-06f, 4.80201680e-06f,  4.62702078e-06f};

    ASSERT_TRUE(ngraph::test::all_close(read_vector<float>(_dinput), expected_input, 1e-3f, 1e-4f));
    vector<float> expected_dgamma{7.06315041e-05f, -2.35289335e-04f, -5.06639481e-05f};
    ASSERT_TRUE(
        ngraph::test::all_close(read_vector<float>(_dgamma), expected_dgamma, 1e-2f, 1e-3f));
    vector<float> expected_dbeta{320.f, 320.f, 320.f};
    ASSERT_TRUE(ngraph::test::all_close(read_vector<float>(_dbeta), expected_dbeta, 1e-4f, 1e-8f));
}

TEST(cpu_fusion, zero_padded_reshaped_conv)
{
    auto X = make_shared<op::Parameter>(element::f32, Shape{1, 2, 2, 1});
    auto F = make_shared<op::Parameter>(element::f32, Shape{1, 1, 1, 1});

    auto pad_value = op::Constant::create<float>(element::f32, Shape{}, std::vector<float>{0.0f});

    auto pad =
        make_shared<op::Pad>(X, pad_value, Shape{0, 1, 0, 0}, Shape{0, 0, 1, 0}, Shape{0, 0, 0, 0});

    auto reshape = make_shared<op::Reshape>(pad, AxisVector{0, 3, 1, 2}, Shape{1, 1, 3, 3});

    auto conv = make_shared<op::Convolution>(reshape,
                                             F,
                                             Strides{1, 1},
                                             Strides{1, 1},
                                             CoordinateDiff{0, 0},
                                             CoordinateDiff{0, 0},
                                             Strides{1, 1});

    auto func = make_shared<Function>(conv, op::ParameterVector{X, F});

    ASSERT_EQ(count_ops_of_type<op::Pad>(func), 1);

    auto manager = runtime::Manager::get("CPU");
    auto external = manager->compile(func);
    auto backend = manager->allocate_backend();
    auto cf = backend->make_call_frame(external);

    ASSERT_EQ(count_ops_of_type<op::Pad>(func), 0);
}

TEST(cpu_fusion, zero_padded_conv)
{
    auto X = make_shared<op::Parameter>(element::f32, Shape{1, 1, 2, 2});
    auto F = make_shared<op::Parameter>(element::f32, Shape{1, 1, 1, 1});

    auto pad_value = op::Constant::create<float>(element::f32, Shape{}, std::vector<float>{0.0f});

    auto pad =
        make_shared<op::Pad>(X, pad_value, Shape{0, 0, 0, 1}, Shape{0, 0, 1, 0}, Shape{0, 0, 0, 0});

    auto conv = make_shared<op::Convolution>(pad,
                                             F,
                                             Strides{1, 1},
                                             Strides{1, 1},
                                             CoordinateDiff{0, 0},
                                             CoordinateDiff{0, 0},
                                             Strides{1, 1});

    auto func = make_shared<Function>(conv, op::ParameterVector{X, F});

    ASSERT_EQ(count_ops_of_type<op::Pad>(func), 1);

    auto manager = runtime::Manager::get("CPU");
    auto external = manager->compile(func);
    auto backend = manager->allocate_backend();
    auto cf = backend->make_call_frame(external);

    ASSERT_EQ(count_ops_of_type<op::Pad>(func), 0);
}

TEST(cpu_fusion, non_zero_padded_conv)
{
    auto X = make_shared<op::Parameter>(element::f32, Shape{1, 1, 2, 2});
    auto F = make_shared<op::Parameter>(element::f32, Shape{1, 1, 1, 1});

    auto pad_value = op::Constant::create<float>(element::f32, Shape{}, std::vector<float>{1.0f});

    auto pad =
        make_shared<op::Pad>(X, pad_value, Shape{0, 0, 0, 1}, Shape{0, 0, 1, 0}, Shape{0, 0, 0, 0});

    auto conv = make_shared<op::Convolution>(pad,
                                             F,
                                             Strides{1, 1},
                                             Strides{1, 1},
                                             CoordinateDiff{0, 0},
                                             CoordinateDiff{0, 0},
                                             Strides{1, 1});

    auto func = make_shared<Function>(conv, op::ParameterVector{X, F});

    ASSERT_EQ(count_ops_of_type<op::Pad>(func), 1);

    auto manager = runtime::Manager::get("CPU");
    auto external = manager->compile(func);
    auto backend = manager->allocate_backend();
    auto cf = backend->make_call_frame(external);

    ASSERT_EQ(count_ops_of_type<op::Pad>(func), 1);
}
<<<<<<< HEAD
TEST(cpu_fusion, fuse_conv_bias)
{
    pass::Manager pass_manager;
    pass_manager.register_pass<ngraph::pass::ReshapeElimination>();
    pass_manager.register_pass<runtime::cpu::pass::CPUFusion>();
    const string json_path = file_util::path_join(SERIALIZED_ZOO, "conv_bias.json");
=======

TEST(cpu_fusion, sigmoid_fprop_fusion)
{
    pass::Manager pass_manager;
    pass_manager.register_pass<runtime::cpu::pass::CPUFusion>();
    const string json_path = file_util::path_join(SERIALIZED_ZOO, "mxnet/Graph_fprop_sigmoid.json");
>>>>>>> b3d2ff59
    const string json_string = file_util::read_file_to_string(json_path);
    stringstream ss(json_string);
    shared_ptr<Function> func = ngraph::deserialize(ss);
    pass_manager.run_passes(func);
<<<<<<< HEAD
    size_t cb = count_ops_of_type<op::ConvolutionBias>(func);
    ASSERT_GT(cb, 0);
}

struct ConvolutionBiasTestData
{
    size_t n{0};
    size_t c{0};
    size_t filter{0};
    size_t kernel_size{0};
    size_t w{0};
    size_t h{0};
    shared_ptr<runtime::TensorView> data_val;
    shared_ptr<runtime::TensorView> weights_val;
    shared_ptr<runtime::TensorView> bias_val;
    shared_ptr<runtime::TensorView> result_val;
    shared_ptr<runtime::TensorView> delta_val;
    shared_ptr<runtime::TensorView> d_data_val;
    shared_ptr<runtime::TensorView> d_weights_val;
    shared_ptr<runtime::TensorView> d_bias_val;
    vector<float> expected_result_val;
    vector<float> expected_d_data_val;
    vector<float> expected_d_weights_val;
    vector<float> expected_d_bias_val;

    Shape data_shape;
    Shape weights_shape;
    Shape bias_shape;
    Shape result_shape;
    shared_ptr<op::Parameter> data;
    shared_ptr<op::Parameter> weights;
    shared_ptr<op::Parameter> bias;
    shared_ptr<op::Parameter> delta;

    void n1c1h3w3(shared_ptr<runtime::Backend> backend)
    {
        n = 1;
        c = 1;
        filter = 1;
        kernel_size = 3;
        w = 3;
        h = w;

        data_shape = Shape{n, c, h, w};
        data = make_shared<op::Parameter>(element::f32, data_shape);
        weights_shape = Shape{filter, c, kernel_size, kernel_size};
        weights = make_shared<op::Parameter>(element::f32, weights_shape);
        bias_shape = Shape{filter};
        bias = make_shared<op::Parameter>(element::f32, bias_shape);
        result_shape = Shape{n, filter, 1, 1};

        data_val = backend->make_primary_tensor_view(element::f32, data_shape);
        copy_data(data_val,
                  vector<float>{-0.67765152f,
                                0.10073948f,
                                0.57595438f,
                                -0.3469252f,
                                -0.22134334f,
                                -1.80471897f,
                                -0.80642909f,
                                1.22033095f,
                                2.23235631f});
        weights_val = backend->make_primary_tensor_view(element::f32, weights_shape);
        copy_data(weights_val,
                  vector<float>{0.20070229f,
                                -0.54968649f,
                                -0.19819015f,
                                -0.38577855f,
                                1.37109005f,
                                -0.23789984f,
                                0.14867957f,
                                -0.49851316f,
                                -0.84815776f});
        bias_val = backend->make_primary_tensor_view(element::f32, bias_shape);
        copy_data(bias_val, vector<float>{0.07811152f});

        result_val = backend->make_primary_tensor_view(element::f32, result_shape);
        copy_data(result_val, vector<float>{0});

        delta = make_shared<op::Parameter>(element::f32, result_shape);
        delta_val = backend->make_primary_tensor_view(element::f32, result_shape);
        copy_data(delta_val, vector<float>{-2.58936238f});

        d_data_val = backend->make_primary_tensor_view(element::f32, data_shape);
        copy_data(d_data_val, vector<float>{0, 0, 0, 0, 0, 0, 0, 0, 0});

        d_weights_val = backend->make_primary_tensor_view(element::f32, weights_shape);
        copy_data(d_weights_val, vector<float>{0, 0, 0, 0, 0, 0, 0, 0, 0});

        d_bias_val = backend->make_primary_tensor_view(element::f32, bias_shape);
        copy_data(d_bias_val, vector<float>{0});

        expected_result_val = vector<float>{-2.58936238f};
        expected_d_data_val = vector<float>{-0.51969099f,
                                            1.42333758f,
                                            0.5131861f,
                                            0.99892044f,
                                            -3.5502491f,
                                            0.61600888f,
                                            -0.3849853f,
                                            1.29083121f,
                                            2.19618773f};
        expected_d_weights_val = vector<float>{1.7546854f,
                                               -0.26085103f,
                                               -1.49135458f,
                                               0.89831507f,
                                               0.57313812f,
                                               4.67307138f,
                                               2.08813715f,
                                               -3.15987897f,
                                               -5.7803793f};
        expected_d_bias_val = vector<float>{-2.58936238f};
    }
};

TEST(cpu_fusion, conv_bias_fprop_n1c1h3w3)
{
    auto manager = runtime::Manager::get("CPU");
    auto backend = manager->allocate_backend();

    ConvolutionBiasTestData conv_test;
    conv_test.n1c1h3w3(backend);

    auto convolution = make_shared<op::Convolution>(conv_test.data, conv_test.weights);
    auto convolution_bias = make_shared<op::ConvolutionBias>(convolution, conv_test.bias);

    auto f = make_shared<Function>(
        convolution_bias, op::ParameterVector{conv_test.data, conv_test.weights, conv_test.bias});
    auto external = manager->compile(f);
    auto cf = backend->make_call_frame(external);

    cf->call({conv_test.data_val, conv_test.weights_val, conv_test.bias_val},
             {conv_test.result_val});
    auto result_vec = read_vector<float>(conv_test.result_val);

    EXPECT_TRUE(
        test::all_close(conv_test.expected_result_val, read_vector<float>(conv_test.result_val)));
}

TEST(cpu_fusion, conv_bias_bprop_n1c1h3w3)
{
    auto manager = runtime::Manager::get("CPU");
    auto backend = manager->allocate_backend();

    ConvolutionBiasTestData conv_test;
    conv_test.n1c1h3w3(backend);

    auto convolution = make_shared<op::Convolution>(conv_test.data, conv_test.weights);
    auto convolution_bias = make_shared<op::ConvolutionBias>(convolution, conv_test.bias);

    auto f = make_shared<Function>(
        convolution_bias, op::ParameterVector{conv_test.data, conv_test.weights, conv_test.bias});

    auto d_data = convolution_bias->backprop_node(conv_test.data, conv_test.delta);
    auto d_weights = convolution_bias->backprop_node(conv_test.weights, conv_test.delta);
    auto d_bias = convolution_bias->backprop_node(conv_test.bias, conv_test.delta);

    auto df = make_shared<Function>(
        NodeVector{d_data, d_weights, d_bias},
        op::ParameterVector{conv_test.data, conv_test.weights, conv_test.bias, conv_test.delta});

    auto external = manager->compile(df);
    auto cf = backend->make_call_frame(external);

    cf->call({conv_test.data_val, conv_test.weights_val, conv_test.bias_val, conv_test.delta_val},
             {conv_test.d_data_val, conv_test.d_weights_val, conv_test.d_bias_val});

    EXPECT_TRUE(
        test::all_close(conv_test.expected_d_data_val, read_vector<float>(conv_test.d_data_val)));
    EXPECT_TRUE(test::all_close(conv_test.expected_d_weights_val,
                                read_vector<float>(conv_test.d_weights_val)));
    EXPECT_TRUE(
        test::all_close(conv_test.expected_d_bias_val, read_vector<float>(conv_test.d_bias_val)));
=======
    size_t ccg = count_ops_of_type<op::Sigmoid>(func);
    ASSERT_EQ(ccg, 1);
}

TEST(cpu_fusion, sigmoid_n1c1h2w2)
{
    auto input = make_shared<op::Parameter>(element::f32, Shape{1, 1, 2, 2});
    auto sigmoid_node = make_shared<op::Sigmoid>(input);
    auto func = make_shared<Function>(sigmoid_node, op::ParameterVector{input});

    auto manager = runtime::Manager::get("CPU");
    auto external = manager->compile(func);
    auto backend = manager->allocate_backend();
    auto cf = backend->make_call_frame(external);

    shared_ptr<runtime::TensorView> a =
        backend->make_primary_tensor_view(element::f32, input->get_shape());
    shared_ptr<runtime::TensorView> result =
        backend->make_primary_tensor_view(element::f32, input->get_shape());

    vector<float> dataA{1.0f, 4.0f, 1.0f, 4.0f};
    copy_data(a, dataA);

    cf->call({a}, {result});
    vector<float> expected{0.73105858f, 0.98201379f, 0.73105858f, 0.98201379f};
    ASSERT_TRUE(read_vector<float>(result) == expected);
}

TEST(cpu_fusion, sigmoid_n1c1h4)
{
    auto input = make_shared<op::Parameter>(element::f32, Shape{1, 1, 4});
    auto sigmoid_node = make_shared<op::Sigmoid>(input);
    auto func = make_shared<Function>(sigmoid_node, op::ParameterVector{input});

    auto manager = runtime::Manager::get("CPU");
    auto external = manager->compile(func);
    auto backend = manager->allocate_backend();
    auto cf = backend->make_call_frame(external);

    shared_ptr<runtime::TensorView> a =
        backend->make_primary_tensor_view(element::f32, input->get_shape());
    shared_ptr<runtime::TensorView> result =
        backend->make_primary_tensor_view(element::f32, input->get_shape());

    vector<float> dataA{1.0f, 4.0f, 1.0f, 4.0f};
    copy_data(a, dataA);

    cf->call({a}, {result});
    vector<float> expected{0.73105858f, 0.98201379f, 0.73105858f, 0.98201379f};
    ASSERT_TRUE(read_vector<float>(result) == expected);
>>>>>>> b3d2ff59
}<|MERGE_RESOLUTION|>--- conflicted
+++ resolved
@@ -26,11 +26,8 @@
 #include "ngraph/log.hpp"
 #include "ngraph/ngraph.hpp"
 #include "ngraph/ops/batch_norm.hpp"
-<<<<<<< HEAD
+#include "ngraph/ops/get_output_element.hpp"
 #include "ngraph/ops/parameter.hpp"
-=======
-#include "ngraph/ops/get_output_element.hpp"
->>>>>>> b3d2ff59
 #include "ngraph/ops/sum.hpp"
 #include "ngraph/pass/graph_rewrite.hpp"
 #include "ngraph/pass/manager.hpp"
@@ -39,6 +36,10 @@
 #include "ngraph/pattern/matcher.hpp"
 #include "ngraph/pattern/op/any.hpp"
 #include "ngraph/pattern/op/label.hpp"
+//
+#include "ngraph/file_util.hpp"
+#include "ngraph/pass/reshape_elimination.hpp"
+#include "ngraph/pass/visualize_tree.hpp"
 #include "ngraph/runtime/cpu/ops/conv_bias.hpp"
 #include "ngraph/runtime/cpu/ops/matmul_bias.hpp"
 #include "ngraph/runtime/cpu/ops/sigmoid.hpp"
@@ -676,26 +677,16 @@
 
     ASSERT_EQ(count_ops_of_type<op::Pad>(func), 1);
 }
-<<<<<<< HEAD
 TEST(cpu_fusion, fuse_conv_bias)
 {
     pass::Manager pass_manager;
     pass_manager.register_pass<ngraph::pass::ReshapeElimination>();
     pass_manager.register_pass<runtime::cpu::pass::CPUFusion>();
     const string json_path = file_util::path_join(SERIALIZED_ZOO, "conv_bias.json");
-=======
-
-TEST(cpu_fusion, sigmoid_fprop_fusion)
-{
-    pass::Manager pass_manager;
-    pass_manager.register_pass<runtime::cpu::pass::CPUFusion>();
-    const string json_path = file_util::path_join(SERIALIZED_ZOO, "mxnet/Graph_fprop_sigmoid.json");
->>>>>>> b3d2ff59
     const string json_string = file_util::read_file_to_string(json_path);
     stringstream ss(json_string);
     shared_ptr<Function> func = ngraph::deserialize(ss);
     pass_manager.run_passes(func);
-<<<<<<< HEAD
     size_t cb = count_ops_of_type<op::ConvolutionBias>(func);
     ASSERT_GT(cb, 0);
 }
@@ -869,7 +860,17 @@
                                 read_vector<float>(conv_test.d_weights_val)));
     EXPECT_TRUE(
         test::all_close(conv_test.expected_d_bias_val, read_vector<float>(conv_test.d_bias_val)));
-=======
+}
+
+TEST(cpu_fusion, sigmoid_fprop_fusion)
+{
+    pass::Manager pass_manager;
+    pass_manager.register_pass<runtime::cpu::pass::CPUFusion>();
+    const string json_path = file_util::path_join(SERIALIZED_ZOO, "mxnet/Graph_fprop_sigmoid.json");
+    const string json_string = file_util::read_file_to_string(json_path);
+    stringstream ss(json_string);
+    shared_ptr<Function> func = ngraph::deserialize(ss);
+    pass_manager.run_passes(func);
     size_t ccg = count_ops_of_type<op::Sigmoid>(func);
     ASSERT_EQ(ccg, 1);
 }
@@ -920,5 +921,4 @@
     cf->call({a}, {result});
     vector<float> expected{0.73105858f, 0.98201379f, 0.73105858f, 0.98201379f};
     ASSERT_TRUE(read_vector<float>(result) == expected);
->>>>>>> b3d2ff59
-}+}
