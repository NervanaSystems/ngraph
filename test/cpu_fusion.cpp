/*******************************************************************************
* Copyright 2017-2018 Intel Corporation
*
* Licensed under the Apache License, Version 2.0 (the "License");
* you may not use this file except in compliance with the License.
* You may obtain a copy of the License at
*
*     http://www.apache.org/licenses/LICENSE-2.0
*
* Unless required by applicable law or agreed to in writing, software
* distributed under the License is distributed on an "AS IS" BASIS,
* WITHOUT WARRANTIES OR CONDITIONS OF ANY KIND, either express or implied.
* See the License for the specific language governing permissions and
* limitations under the License.
*******************************************************************************/

#include <algorithm>
#include <cstdio>
#include <iostream>
#include <list>
#include <memory>

#include "gtest/gtest.h"
#include "ngraph/autodiff/adjoints.hpp"
#include "ngraph/file_util.hpp"
#include "ngraph/graph_util.hpp"
#include "ngraph/log.hpp"
#include "ngraph/ngraph.hpp"
#include "ngraph/op/batch_norm.hpp"
#include "ngraph/op/get_output_element.hpp"
#include "ngraph/op/parameter.hpp"
#include "ngraph/op/relu.hpp"
#include "ngraph/op/sum.hpp"
#include "ngraph/pass/graph_rewrite.hpp"
#include "ngraph/pass/manager.hpp"
#include "ngraph/pass/reshape_elimination.hpp"
#include "ngraph/pass/visualize_tree.hpp"
#include "ngraph/pattern/matcher.hpp"
#include "ngraph/pattern/op/any.hpp"
#include "ngraph/pattern/op/label.hpp"
#include "ngraph/runtime/cpu/op/batch_norm_relu.hpp"
#include "ngraph/runtime/cpu/op/conv_bias.hpp"
#include "ngraph/runtime/cpu/op/conv_relu.hpp"
#include "ngraph/runtime/cpu/op/matmul_bias.hpp"
#include "ngraph/runtime/cpu/op/sigmoid.hpp"
#include "ngraph/runtime/cpu/pass/cpu_fusion.hpp"
#include "ngraph/runtime/cpu/pass/cpu_rnn_mat_fusion.hpp"
#include "ngraph/serializer.hpp"
#include "ngraph/util.hpp"
#include "nlohmann/json.hpp"
#include "util/all_close.hpp"
#include "util/autodiff/backprop_function.hpp"
#include "util/autodiff/numeric_compare.hpp"
#include "util/matcher.hpp"
#include "util/random.hpp"
#include "util/test_tools.hpp"

#include "util/random.hpp"

using namespace ngraph;
using namespace std;

TEST(cpu_fusion, gemm_pattern)
{
    Shape shape_w{2, 4};
    Shape shape_x{4, 1};
    Shape shape_b{1};
    auto A = make_shared<op::Parameter>(element::f32, shape_w);
    auto B = make_shared<op::Parameter>(element::f32, shape_x);
    auto C = make_shared<op::Parameter>(element::f32, shape_b);

    auto dot = make_shared<op::Dot>(A, B);
    auto broadcast = make_shared<op::Broadcast>(C, dot->get_shape(), AxisSet{0});
    auto add = dot + broadcast;

    auto W = std::make_shared<pattern::op::Label>(A);
    auto x = std::make_shared<pattern::op::Label>(B);

    auto reshape_pred = [](std::shared_ptr<Node> n) {
        return static_cast<bool>(std::dynamic_pointer_cast<op::Reshape>(n));
    };

    auto skip_w = std::make_shared<pattern::op::Any>(W, reshape_pred);
    auto skip_x = std::make_shared<pattern::op::Any>(x, reshape_pred);

    auto pdot = make_shared<op::Dot>(skip_w, skip_x);
    auto b = std::make_shared<pattern::op::Label>(C);
    auto pbroadcast = make_shared<op::Broadcast>(b, dot->get_shape(), AxisSet{0});
    auto padd = pdot + pbroadcast;

    TestMatcher n(nullptr);
    ASSERT_TRUE(n.match(padd, add));
    ASSERT_EQ(n.get_pattern_map()[W], A);
    ASSERT_EQ(n.get_pattern_map()[x], B);
    ASSERT_EQ(n.get_pattern_map()[b], C);

    auto reshape_w = make_shared<op::Reshape>(A, AxisVector{1, 0}, W->get_shape());
    auto reshape_x = make_shared<op::Reshape>(B, AxisVector{1, 0}, x->get_shape());
    auto re_dot = make_shared<op::Dot>(reshape_w, reshape_x);
    auto re_add = re_dot + broadcast;
    ASSERT_TRUE(n.match(padd, re_add));
    ASSERT_EQ(n.get_pattern_map()[W], A);
    ASSERT_EQ(n.get_pattern_map()[x], B);
    ASSERT_EQ(n.get_pattern_map()[b], C);

    auto cg = make_shared<op::MatmulBias>(
        W, x, C, W->get_shape(), x->get_shape(), false, false, AxisSet{0});
}

TEST(cpu_fusion, gemm_cpu_broadcast_row)
{
    Shape shapeA{3, 2};
    Shape shapeB{2, 3};
    Shape shapeC{2, 2};
    auto A = make_shared<op::Parameter>(element::f32, shapeA);
    auto B = make_shared<op::Parameter>(element::f32, shapeB);

    auto bias = op::Constant::create<float>(element::f32, Shape{2}, std::vector<float>{2.0f, 3.0f});

    auto cg = make_shared<op::MatmulBias>(
        A, B, bias, A->get_shape(), B->get_shape(), true, true, AxisSet{0});

    auto f = make_shared<Function>(cg, op::ParameterVector{A, B});

    auto manager = runtime::Manager::get("CPU");
    auto external = manager->compile(f);
    auto backend = manager->allocate_backend();
    auto cf = backend->make_call_frame(external);

    shared_ptr<runtime::TensorView> a = backend->make_primary_tensor_view(element::f32, shapeA);
    shared_ptr<runtime::TensorView> b = backend->make_primary_tensor_view(element::f32, shapeB);
    shared_ptr<runtime::TensorView> result =
        backend->make_primary_tensor_view(element::f32, shapeC);

    vector<float> dataA{1.0f, 4.0f, 1.0f, 4.0f, 1.0f, 4.0f};
    vector<float> dataB{3.0f, 3.0f, 3.0f, 9.0f, 9.0f, 9.0f};
    copy_data(a, dataA);
    copy_data(b, dataB);

    cf->call({result}, {a, b});
    vector<float> expected{11, 30, 38, 111};
    EXPECT_EQ(read_vector<float>(result), expected);
}

TEST(cpu_fusion, gemm_cpu_broadcast_column)
{
    Shape shapeA{3, 2};
    Shape shapeB{2, 3};
    Shape shapeC{2, 2};
    auto A = make_shared<op::Parameter>(element::f32, shapeA);
    auto B = make_shared<op::Parameter>(element::f32, shapeB);

    auto bias = op::Constant::create<float>(element::f32, Shape{2}, std::vector<float>{2.0f, 3.0f});

    auto cg = make_shared<op::MatmulBias>(
        A, B, bias, A->get_shape(), B->get_shape(), true, true, AxisSet{1});

    auto f = make_shared<Function>(cg, op::ParameterVector{A, B});

    auto manager = runtime::Manager::get("CPU");
    auto external = manager->compile(f);
    auto backend = manager->allocate_backend();
    auto cf = backend->make_call_frame(external);

    shared_ptr<runtime::TensorView> a = backend->make_primary_tensor_view(element::f32, shapeA);
    shared_ptr<runtime::TensorView> b = backend->make_primary_tensor_view(element::f32, shapeB);
    shared_ptr<runtime::TensorView> result =
        backend->make_primary_tensor_view(element::f32, shapeC);

    vector<float> dataA{1.0f, 4.0f, 1.0f, 4.0f, 1.0f, 4.0f};
    vector<float> dataB{3.0f, 3.0f, 3.0f, 9.0f, 9.0f, 9.0f};
    copy_data(a, dataA);
    copy_data(b, dataB);

    cf->call({result}, {a, b});
    vector<float> expected{11, 29, 39, 111};
    EXPECT_EQ(read_vector<float>(result), expected);
}

TEST(cpu_fusion, gemm_cpu_broadcast_matrix)
{
    Shape shapeA{3, 2};
    Shape shapeB{2, 3};
    Shape shapeC{2, 2};
    auto A = make_shared<op::Parameter>(element::f32, shapeA);
    auto B = make_shared<op::Parameter>(element::f32, shapeB);

    auto reshape_w = make_shared<op::Reshape>(A, AxisVector{1, 0}, Shape{2, 3});
    auto reshape_x = make_shared<op::Reshape>(B, AxisVector{1, 0}, Shape{3, 2});

    auto one = op::Constant::create<float>(element::f32, Shape{}, std::vector<float>{1.0f});

    auto broadcast = make_shared<op::Broadcast>(one, shapeC, AxisSet{0, 1});
    auto cg = make_shared<op::MatmulBias>(
        A, B, one, A->get_shape(), B->get_shape(), true, true, AxisSet{0, 1});

    auto f = make_shared<Function>(cg, op::ParameterVector{A, B});

    auto manager = runtime::Manager::get("CPU");
    auto external = manager->compile(f);
    auto backend = manager->allocate_backend();
    auto cf = backend->make_call_frame(external);

    shared_ptr<runtime::TensorView> a = backend->make_primary_tensor_view(element::f32, shapeA);
    shared_ptr<runtime::TensorView> b = backend->make_primary_tensor_view(element::f32, shapeB);
    shared_ptr<runtime::TensorView> result =
        backend->make_primary_tensor_view(element::f32, shapeC);

    vector<float> dataA{1.0f, 4.0f, 1.0f, 4.0f, 1.0f, 4.0f};
    vector<float> dataB{3.0f, 3.0f, 3.0f, 9.0f, 9.0f, 9.0f};
    copy_data(a, dataA);
    copy_data(b, dataB);

    cf->call({result}, {a, b});
    vector<float> expected{10, 28, 37, 109};
    ASSERT_TRUE(read_vector<float>(result) == expected);
}

TEST(cpu_fusion, gemm_cpu_no_bias)
{
    auto shapeA = Shape{3, 2};
    auto shapeB = Shape{2, 3};
    auto shapeC = Shape{2, 2};
    auto A = make_shared<op::Parameter>(element::f32, shapeA);
    auto B = make_shared<op::Parameter>(element::f32, shapeB);

    auto reshape_w = make_shared<op::Reshape>(A, AxisVector{1, 0}, Shape{2, 3});
    auto reshape_x = make_shared<op::Reshape>(B, AxisVector{1, 0}, Shape{3, 2});

    auto cg =
        make_shared<op::MatmulBias>(A, B, nullptr, A->get_shape(), B->get_shape(), true, true);

    auto f = make_shared<Function>(cg, op::ParameterVector{A, B});

    auto manager = runtime::Manager::get("CPU");
    auto external = manager->compile(f);
    auto backend = manager->allocate_backend();
    auto cf = backend->make_call_frame(external);

    shared_ptr<runtime::TensorView> a = backend->make_primary_tensor_view(element::f32, shapeA);
    shared_ptr<runtime::TensorView> b = backend->make_primary_tensor_view(element::f32, shapeB);
    shared_ptr<runtime::TensorView> result =
        backend->make_primary_tensor_view(element::f32, shapeC);

    vector<float> dataA{1.0f, 4.0f, 1.0f, 4.0f, 1.0f, 4.0f};
    vector<float> dataB{3.0f, 3.0f, 3.0f, 9.0f, 9.0f, 9.0f};
    copy_data(a, dataA);
    copy_data(b, dataB);

    cf->call({result}, {a, b});
    vector<float> expected{9, 27, 36, 108};
    ASSERT_TRUE(read_vector<float>(result) == expected);
}

TEST(cpu_fusion, cpu_fusion_pass_basic)
{
    Shape shape{};
    Shape shape_w{2, 4};
    Shape shape_x{4, 1};
    Shape shape_b{1};
    auto A = make_shared<op::Parameter>(element::f32, shape_w);
    auto B = make_shared<op::Parameter>(element::f32, shape_x);
    auto C = make_shared<op::Parameter>(element::f32, shape_b);

    auto dot = make_shared<op::Dot>(A, B);
    auto broadcast = make_shared<op::Broadcast>(C, dot->get_shape(), AxisSet{0});
    auto add = dot + broadcast;
    auto graph = make_shared<op::Abs>(add);
    pass::Manager pass_manager;
    pass_manager.register_pass<runtime::cpu::pass::CPUFusion>();
    auto func = make_shared<Function>(graph, op::ParameterVector{A, B, C});
    pass_manager.run_passes(func);
    ASSERT_NE(std::dynamic_pointer_cast<op::MatmulBias>(graph->get_input_op(0)), nullptr);
}

TEST(cpu_fusion, commutative_matmul_bias)
{
    Shape shape{};
    Shape shape_w{2, 4};
    Shape shape_x{4, 1};
    Shape shape_b{1};
    auto A = make_shared<op::Parameter>(element::f32, shape_w);
    auto B = make_shared<op::Parameter>(element::f32, shape_x);
    auto C = make_shared<op::Parameter>(element::f32, shape_b);

    auto dot = make_shared<op::Dot>(A, B);
    auto broadcast = make_shared<op::Broadcast>(C, dot->get_shape(), AxisSet{0});
    auto add = broadcast + dot;
    auto graph = make_shared<op::Abs>(add);
    pass::Manager pass_manager;
    pass_manager.register_pass<runtime::cpu::pass::CPUFusion>();
    auto func = make_shared<Function>(graph, op::ParameterVector{A, B, C});
    pass_manager.run_passes(func);
    ASSERT_NE(std::dynamic_pointer_cast<op::MatmulBias>(graph->get_input_op(0)), nullptr);
}

TEST(cpu_fusion, cpu_fusion_pass_matmul_bias)
{
    Shape shape_w{2, 4};
    Shape shape_x{4, 1};
    Shape shape_b{1};
    auto W = make_shared<op::Parameter>(element::f32, shape_w);
    auto x = make_shared<op::Parameter>(element::f32, shape_x);
    auto b = make_shared<op::Parameter>(element::f32, shape_b);

    auto mmb = std::make_shared<op::MatmulBias>(
        W, x, nullptr, W->get_shape(), x->get_shape(), false, false);
    auto broadcast = std::make_shared<op::Broadcast>(b, mmb->get_shape(), AxisSet{0});
    auto add = mmb + broadcast;

    auto graph = make_shared<op::Abs>(add);
    pass::Manager pass_manager;
    pass_manager.register_pass<runtime::cpu::pass::CPUFusion>();
    auto func = make_shared<Function>(graph, op::ParameterVector{W, x, b});
    pass_manager.run_passes(func);
    auto gmm = graph->get_input_op(0);
    ASSERT_TRUE(std::dynamic_pointer_cast<op::MatmulBias>(gmm));
    ASSERT_EQ(gmm->get_input_op(2), b);
}

TEST(cpu_fusion, cpu_fusion_pass_matmul_no_bias)
{
    Shape shape_w{4, 2};
    Shape shape_x{1, 4};
    auto W = make_shared<op::Parameter>(element::f32, shape_w);
    auto x = make_shared<op::Parameter>(element::f32, shape_x);

    auto reshape_w = std::make_shared<op::Reshape>(W, AxisVector{1, 0}, Shape{2, 4});
    auto reshape_x = std::make_shared<op::Reshape>(x, AxisVector{1, 0}, Shape{4, 1});
    auto re_dot = make_shared<op::Dot>(reshape_w, reshape_x);
    auto graph = make_shared<op::Abs>(re_dot);

    pass::Manager pass_manager;
    pass_manager.register_pass<runtime::cpu::pass::CPUFusion>();
    auto func = make_shared<Function>(graph, op::ParameterVector{W, x});
    pass_manager.run_passes(func);
    size_t mmb = count_ops_of_type<op::MatmulBias>(func);
    ASSERT_EQ(mmb, 1);
}

TEST(cpu_fusion, gemm_mlp)
{
    const string json_path = file_util::path_join(SERIALIZED_ZOO, "mxnet/mnist_mlp_forward.json");
    const string json_string = file_util::read_file_to_string(json_path);
    stringstream ss(json_string);
    shared_ptr<Function> func = ngraph::deserialize(ss);
    pass::Manager pass_manager;
    pass_manager.register_pass<runtime::cpu::pass::CPUFusion>();
    pass_manager.run_passes(func);
    auto mmbs = count_ops_of_type<op::MatmulBias>(func);
    ASSERT_EQ(mmbs, 3);
}

TEST(cpu_fusion, fuse_fprop_bn)
{
    pass::Manager pass_manager;
    pass_manager.register_pass<pass::VisualizeTree>("bn_fprop_before_fusion.png");
    pass_manager.register_pass<ngraph::pass::ReshapeElimination>();
    pass_manager.register_pass<runtime::cpu::pass::CPUFusion>();
    pass_manager.register_pass<pass::VisualizeTree>("bn_fprop_after_fusion.png");
    const string json_path = file_util::path_join(SERIALIZED_ZOO, "mxnet/bn_fprop_b2c3h2w2.json");
    const string json_string = file_util::read_file_to_string(json_path);
    stringstream ss(json_string);
    shared_ptr<Function> func = ngraph::deserialize(ss);
    pass_manager.run_passes(func);
    size_t ccg = count_ops_of_type<op::BatchNorm>(func);
    ASSERT_EQ(ccg, 1);
}

TEST(cpu_fusion, zero_padded_reshaped_conv)
{
    auto X = make_shared<op::Parameter>(element::f32, Shape{1, 2, 2, 1});
    auto F = make_shared<op::Parameter>(element::f32, Shape{1, 1, 1, 1});

    auto pad_value = op::Constant::create<float>(element::f32, Shape{}, std::vector<float>{0.0f});

    auto pad =
        make_shared<op::Pad>(X, pad_value, Shape{0, 1, 0, 0}, Shape{0, 0, 1, 0}, Shape{0, 0, 0, 0});

    auto reshape = make_shared<op::Reshape>(pad, AxisVector{0, 3, 1, 2}, Shape{1, 1, 3, 3});

    auto conv = make_shared<op::Convolution>(reshape,
                                             F,
                                             Strides{1, 1},
                                             Strides{1, 1},
                                             CoordinateDiff{0, 0},
                                             CoordinateDiff{0, 0},
                                             Strides{1, 1});

    auto func = make_shared<Function>(conv, op::ParameterVector{X, F});

    ASSERT_EQ(count_ops_of_type<op::Pad>(func), 1);

    auto manager = runtime::Manager::get("CPU");
    auto external = manager->compile(func);
    auto backend = manager->allocate_backend();
    auto cf = backend->make_call_frame(external);

    ASSERT_EQ(count_ops_of_type<op::Pad>(func), 0);
}

TEST(cpu_fusion, zero_padded_conv)
{
    auto X = make_shared<op::Parameter>(element::f32, Shape{1, 1, 2, 2});
    auto F = make_shared<op::Parameter>(element::f32, Shape{1, 1, 1, 1});

    auto pad_value = op::Constant::create<float>(element::f32, Shape{}, std::vector<float>{0.0f});

    auto pad =
        make_shared<op::Pad>(X, pad_value, Shape{0, 0, 0, 1}, Shape{0, 0, 1, 0}, Shape{0, 0, 0, 0});

    auto conv = make_shared<op::Convolution>(pad,
                                             F,
                                             Strides{1, 1},
                                             Strides{1, 1},
                                             CoordinateDiff{0, 0},
                                             CoordinateDiff{0, 0},
                                             Strides{1, 1});

    auto func = make_shared<Function>(conv, op::ParameterVector{X, F});

    ASSERT_EQ(count_ops_of_type<op::Pad>(func), 1);

    auto manager = runtime::Manager::get("CPU");
    auto external = manager->compile(func);
    auto backend = manager->allocate_backend();
    auto cf = backend->make_call_frame(external);

    ASSERT_EQ(count_ops_of_type<op::Pad>(func), 0);
}

TEST(cpu_fusion, non_zero_padded_conv)
{
    auto X = make_shared<op::Parameter>(element::f32, Shape{1, 1, 2, 2});
    auto F = make_shared<op::Parameter>(element::f32, Shape{1, 1, 1, 1});

    auto pad_value = op::Constant::create<float>(element::f32, Shape{}, std::vector<float>{1.0f});

    auto pad =
        make_shared<op::Pad>(X, pad_value, Shape{0, 0, 0, 1}, Shape{0, 0, 1, 0}, Shape{0, 0, 0, 0});

    auto conv = make_shared<op::Convolution>(pad,
                                             F,
                                             Strides{1, 1},
                                             Strides{1, 1},
                                             CoordinateDiff{0, 0},
                                             CoordinateDiff{0, 0},
                                             Strides{1, 1});

    auto func = make_shared<Function>(conv, op::ParameterVector{X, F});

    ASSERT_EQ(count_ops_of_type<op::Pad>(func), 1);

    auto manager = runtime::Manager::get("CPU");
    auto external = manager->compile(func);
    auto backend = manager->allocate_backend();
    auto cf = backend->make_call_frame(external);

    ASSERT_EQ(count_ops_of_type<op::Pad>(func), 1);
}
TEST(cpu_fusion, fuse_conv_bias)
{
    pass::Manager pass_manager;
    pass_manager.register_pass<ngraph::pass::ReshapeElimination>();
    pass_manager.register_pass<runtime::cpu::pass::CPUFusion>();
    const string json_path = file_util::path_join(SERIALIZED_ZOO, "conv_bias.json");
    const string json_string = file_util::read_file_to_string(json_path);
    stringstream ss(json_string);
    shared_ptr<Function> func = ngraph::deserialize(ss);
    pass_manager.run_passes(func);
    size_t cb = count_ops_of_type<op::ConvolutionBias>(func);
    ASSERT_GT(cb, 0);
}

struct ConvolutionBiasTestData
{
    size_t n{0};
    size_t c{0};
    size_t filter{0};
    size_t kernel_size{0};
    size_t w{0};
    size_t h{0};
    shared_ptr<runtime::TensorView> data_val;
    shared_ptr<runtime::TensorView> weights_val;
    shared_ptr<runtime::TensorView> bias_val;
    shared_ptr<runtime::TensorView> result_val;
    shared_ptr<runtime::TensorView> delta_val;
    shared_ptr<runtime::TensorView> d_data_val;
    shared_ptr<runtime::TensorView> d_weights_val;
    shared_ptr<runtime::TensorView> d_bias_val;
    vector<float> expected_result_val;
    vector<float> expected_d_data_val;
    vector<float> expected_d_weights_val;
    vector<float> expected_d_bias_val;

    Shape data_shape;
    Shape weights_shape;
    Shape bias_shape;
    Shape result_shape;
    shared_ptr<op::Parameter> data;
    shared_ptr<op::Parameter> weights;
    shared_ptr<op::Parameter> bias;
    shared_ptr<op::Parameter> delta;

    void n1c1h3w3(shared_ptr<runtime::Backend> backend)
    {
        n = 1;
        c = 1;
        filter = 1;
        kernel_size = 3;
        w = 3;
        h = w;

        data_shape = Shape{n, c, h, w};
        data = make_shared<op::Parameter>(element::f32, data_shape);
        weights_shape = Shape{filter, c, kernel_size, kernel_size};
        weights = make_shared<op::Parameter>(element::f32, weights_shape);
        bias_shape = Shape{filter};
        bias = make_shared<op::Parameter>(element::f32, bias_shape);
        result_shape = Shape{n, filter, 1, 1};

        data_val = backend->make_primary_tensor_view(element::f32, data_shape);
        copy_data(data_val,
                  vector<float>{-0.67765152f,
                                0.10073948f,
                                0.57595438f,
                                -0.3469252f,
                                -0.22134334f,
                                -1.80471897f,
                                -0.80642909f,
                                1.22033095f,
                                2.23235631f});
        weights_val = backend->make_primary_tensor_view(element::f32, weights_shape);
        copy_data(weights_val,
                  vector<float>{0.20070229f,
                                -0.54968649f,
                                -0.19819015f,
                                -0.38577855f,
                                1.37109005f,
                                -0.23789984f,
                                0.14867957f,
                                -0.49851316f,
                                -0.84815776f});
        bias_val = backend->make_primary_tensor_view(element::f32, bias_shape);
        copy_data(bias_val, vector<float>{0.07811152f});

        result_val = backend->make_primary_tensor_view(element::f32, result_shape);
        copy_data(result_val, vector<float>{0});

        delta = make_shared<op::Parameter>(element::f32, result_shape);
        delta_val = backend->make_primary_tensor_view(element::f32, result_shape);
        copy_data(delta_val, vector<float>{-2.58936238f});

        d_data_val = backend->make_primary_tensor_view(element::f32, data_shape);
        copy_data(d_data_val, vector<float>{0, 0, 0, 0, 0, 0, 0, 0, 0});

        d_weights_val = backend->make_primary_tensor_view(element::f32, weights_shape);
        copy_data(d_weights_val, vector<float>{0, 0, 0, 0, 0, 0, 0, 0, 0});

        d_bias_val = backend->make_primary_tensor_view(element::f32, bias_shape);
        copy_data(d_bias_val, vector<float>{0});

        expected_result_val = vector<float>{-2.58936238f};
        expected_d_data_val = vector<float>{-0.51969099f,
                                            1.42333758f,
                                            0.5131861f,
                                            0.99892044f,
                                            -3.5502491f,
                                            0.61600888f,
                                            -0.3849853f,
                                            1.29083121f,
                                            2.19618773f};
        expected_d_weights_val = vector<float>{1.7546854f,
                                               -0.26085103f,
                                               -1.49135458f,
                                               0.89831507f,
                                               0.57313812f,
                                               4.67307138f,
                                               2.08813715f,
                                               -3.15987897f,
                                               -5.7803793f};
        expected_d_bias_val = vector<float>{-2.58936238f};
    }
};

TEST(cpu_fusion, conv_bias_fprop_n1c1h3w3)
{
    auto manager = runtime::Manager::get("CPU");
    auto backend = manager->allocate_backend();

    ConvolutionBiasTestData conv_test;
    conv_test.n1c1h3w3(backend);

    auto convolution = make_shared<op::Convolution>(conv_test.data, conv_test.weights);
    auto convolution_bias = make_shared<op::ConvolutionBias>(convolution, conv_test.bias);

    auto f = make_shared<Function>(
        convolution_bias, op::ParameterVector{conv_test.data, conv_test.weights, conv_test.bias});
    auto external = manager->compile(f);
    auto cf = backend->make_call_frame(external);

    cf->call({conv_test.result_val},
             {conv_test.data_val, conv_test.weights_val, conv_test.bias_val});
    auto result_vec = read_vector<float>(conv_test.result_val);

    EXPECT_TRUE(
        test::all_close(conv_test.expected_result_val, read_vector<float>(conv_test.result_val)));
}

TEST(cpu_fusion, conv_bias_bprop_n1c1h3w3)
{
    auto manager = runtime::Manager::get("CPU");
    auto backend = manager->allocate_backend();

    ConvolutionBiasTestData conv_test;
    conv_test.n1c1h3w3(backend);

    auto convolution = make_shared<op::Convolution>(conv_test.data, conv_test.weights);
    auto convolution_bias = make_shared<op::ConvolutionBias>(convolution, conv_test.bias);

    auto f = make_shared<Function>(
        convolution_bias, op::ParameterVector{conv_test.data, conv_test.weights, conv_test.bias});

    ngraph::autodiff::Adjoints adjoints(NodeVector{convolution_bias}, NodeVector{conv_test.delta});

    auto d_data = adjoints.backprop_node(conv_test.data);
    auto d_weights = adjoints.backprop_node(conv_test.weights);
    auto d_bias = adjoints.backprop_node(conv_test.bias);

    auto df = make_shared<Function>(
        NodeVector{d_data, d_weights, d_bias},
        op::ParameterVector{conv_test.data, conv_test.weights, conv_test.bias, conv_test.delta});

    auto external = manager->compile(df);
    auto cf = backend->make_call_frame(external);

    cf->call({conv_test.d_data_val, conv_test.d_weights_val, conv_test.d_bias_val},
             {conv_test.data_val, conv_test.weights_val, conv_test.bias_val, conv_test.delta_val});

    EXPECT_TRUE(
        test::all_close(conv_test.expected_d_data_val, read_vector<float>(conv_test.d_data_val)));
    EXPECT_TRUE(test::all_close(conv_test.expected_d_weights_val,
                                read_vector<float>(conv_test.d_weights_val)));
    EXPECT_TRUE(
        test::all_close(conv_test.expected_d_bias_val, read_vector<float>(conv_test.d_bias_val)));
}

TEST(cpu_fusion, sigmoid_fprop_fusion)
{
    pass::Manager pass_manager;
    pass_manager.register_pass<runtime::cpu::pass::CPUFusion>();
    const string json_path = file_util::path_join(SERIALIZED_ZOO, "mxnet/Graph_fprop_sigmoid.json");
    const string json_string = file_util::read_file_to_string(json_path);
    stringstream ss(json_string);
    shared_ptr<Function> func = ngraph::deserialize(ss);
    pass_manager.run_passes(func);
    size_t ccg = count_ops_of_type<op::Sigmoid>(func);
    ASSERT_EQ(ccg, 1);
}

TEST(cpu_fusion, sigmoid_n1c1h2w2)
{
    auto input = make_shared<op::Parameter>(element::f32, Shape{1, 1, 2, 2});
    auto sigmoid_node = make_shared<op::Sigmoid>(input);
    auto func = make_shared<Function>(sigmoid_node, op::ParameterVector{input});

    auto manager = runtime::Manager::get("CPU");
    auto external = manager->compile(func);
    auto backend = manager->allocate_backend();
    auto cf = backend->make_call_frame(external);

    shared_ptr<runtime::TensorView> a =
        backend->make_primary_tensor_view(element::f32, input->get_shape());
    shared_ptr<runtime::TensorView> result =
        backend->make_primary_tensor_view(element::f32, input->get_shape());

    vector<float> dataA{1.0f, 4.0f, 1.0f, 4.0f};
    copy_data(a, dataA);

    cf->call({result}, {a});
    vector<float> expected{0.73105858f, 0.98201379f, 0.73105858f, 0.98201379f};
    ASSERT_TRUE(read_vector<float>(result) == expected);
}

TEST(cpu_fusion, sigmoid_n1c1h4)
{
    auto input = make_shared<op::Parameter>(element::f32, Shape{1, 1, 4});
    auto sigmoid_node = make_shared<op::Sigmoid>(input);
    auto func = make_shared<Function>(sigmoid_node, op::ParameterVector{input});

    auto manager = runtime::Manager::get("CPU");
    auto external = manager->compile(func);
    auto backend = manager->allocate_backend();
    auto cf = backend->make_call_frame(external);

    shared_ptr<runtime::TensorView> a =
        backend->make_primary_tensor_view(element::f32, input->get_shape());
    shared_ptr<runtime::TensorView> result =
        backend->make_primary_tensor_view(element::f32, input->get_shape());

    vector<float> dataA{1.0f, 4.0f, 1.0f, 4.0f};
    copy_data(a, dataA);

    cf->call({result}, {a});
    vector<float> expected{0.73105858f, 0.98201379f, 0.73105858f, 0.98201379f};
    ASSERT_TRUE(read_vector<float>(result) == expected);
}

TEST(cpu_fusion, sigmoid_bprop_fusion)
{
    const string json_path = file_util::path_join(SERIALIZED_ZOO, "mxnet/Graph_fprop_sigmoid.json");
    const string json_string = file_util::read_file_to_string(json_path);
    stringstream ss(json_string);
    shared_ptr<Function> func = ngraph::deserialize(ss);
    auto df = autodiff::backprop_function(func);
    auto manager = runtime::Manager::get("CPU");
    auto external = manager->compile(df);
    auto backend = manager->allocate_backend();
    auto cf = backend->make_call_frame(external);
    size_t ccg = count_ops_of_type<op::SigmoidBackprop>(df);
    ASSERT_EQ(ccg, 1);
}

TEST(cpu_fusion, sigmoid_bprop_n1c1h4)
{
    auto input = make_shared<op::Parameter>(element::f32, Shape{1, 1, 4});
    auto delta = make_shared<op::Parameter>(element::f32, Shape{1, 1, 4});
    auto sigmoid_node = make_shared<op::SigmoidBackprop>(input, delta);
    auto func = make_shared<Function>(sigmoid_node, op::ParameterVector{input, delta});
    auto manager = runtime::Manager::get("CPU");
    auto external = manager->compile(func);
    auto backend = manager->allocate_backend();
    auto cf = backend->make_call_frame(external);

    shared_ptr<runtime::TensorView> a =
        backend->make_primary_tensor_view(element::f32, input->get_shape());
    shared_ptr<runtime::TensorView> b =
        backend->make_primary_tensor_view(element::f32, delta->get_shape());
    shared_ptr<runtime::TensorView> result =
        backend->make_primary_tensor_view(element::f32, input->get_shape());

    vector<float> dataA{1.0f, 4.0f, 1.0f, 4.0f};
    vector<float> dataB{1.0f, 1.0f, 1.0f, 1.0f};

    copy_data(a, dataA);
    copy_data(b, dataB);
    cf->call({result}, {a, b});

    vector<float> expected{0.196612f, 0.0176627f, 0.196612f, 0.0176627f};
    EXPECT_TRUE(test::all_close(expected, read_vector<float>(result)));
}

TEST(cpu_fusion, batchnorm_fprop_relu_b1c2h2w2)
{
    auto input_shape = Shape{1, 2, 2, 2};
    auto input = make_shared<op::Parameter>(element::f32, input_shape);
    auto mean_shape = Shape{2};
    auto var_shape = Shape{2};
    auto gamma_shape = Shape{2};
    auto gamma = make_shared<op::Parameter>(element::f32, gamma_shape);
    auto beta_shape = Shape{2};
    auto beta = make_shared<op::Parameter>(element::f32, beta_shape);
    double eps = 0.001;
    auto shape_r = Shape{1, 2, 2, 2};
    auto bn = make_shared<op::BatchNorm>(eps, gamma, beta, input);

    auto output_rt = std::make_shared<op::GetOutputElement>(bn, 0);
    // Note, op::Splice is used to break Relu(BatchNorm) fusion
    // otherwise we will be comparing two BatchNormRelus
    // Unfortunately, we can't use INTERPRETER for
    // verifying the results as it doesn't implement
    // BatchNorm op.
    auto slice =
        std::make_shared<op::Slice>(output_rt, Coordinate{0, 0, 0, 0}, Coordinate{1, 2, 2, 2});
    auto output_relu = std::make_shared<op::Relu>(slice);
    auto mean_rt = std::make_shared<op::GetOutputElement>(bn, 1);
    auto variance_rt = std::make_shared<op::GetOutputElement>(bn, 2);

    auto bn_relu = make_shared<op::BatchNormRelu>(eps, gamma, beta, input);
    auto output_rt_bnr = std::make_shared<op::GetOutputElement>(bn_relu, 0);
    auto mean_rt_bnr = std::make_shared<op::GetOutputElement>(bn_relu, 1);
    auto variance_rt_bnr = std::make_shared<op::GetOutputElement>(bn_relu, 2);

    auto f = make_shared<Function>(
        NodeVector{output_relu, mean_rt, variance_rt, output_rt_bnr, mean_rt_bnr, variance_rt_bnr},
        op::ParameterVector{input, gamma, beta});
    auto manager = runtime::Manager::get("CPU");
    auto external = manager->compile(f);
    auto backend = manager->allocate_backend();
    auto cf = backend->make_call_frame(external);

    // Create some tensors for input/output
    auto input_t = backend->make_primary_tensor_view(element::f32, Shape{1, 2, 2, 2});

    copy_data(input_t,
              vector<float>{0.54881352f,
                            0.71518934f,
                            0.60276335f,
                            0.54488319f,
                            0.42365479f,
                            0.64589411f,
                            0.4375872f,
                            0.89177299f});
    auto gamma_t = backend->make_primary_tensor_view(element::f32, gamma_shape);
    copy_data(gamma_t, vector<float>{1.0f, 1.0f});
    auto beta_t = backend->make_primary_tensor_view(element::f32, beta_shape);
    copy_data(beta_t, vector<float>{0.0f, 0.0f});
    auto bn_output = backend->make_primary_tensor_view(element::f32, shape_r);
    auto result_mean = backend->make_primary_tensor_view(element::f32, mean_shape);
    auto result_variance = backend->make_primary_tensor_view(element::f32, var_shape);

    auto bn_output_bnr = backend->make_primary_tensor_view(element::f32, shape_r);
    auto result_mean_bnr = backend->make_primary_tensor_view(element::f32, mean_shape);
    auto result_variance_bnr = backend->make_primary_tensor_view(element::f32, var_shape);

    cf->call({bn_output,
              result_mean,
              result_variance,
              bn_output_bnr,
              result_mean_bnr,
              result_variance_bnr},
             {input_t, gamma_t, beta_t});

    EXPECT_TRUE(test::all_close(read_vector<float>(bn_output), read_vector<float>(bn_output_bnr)));
    EXPECT_TRUE(
        test::all_close(read_vector<float>(result_mean), read_vector<float>(result_mean_bnr)));
    EXPECT_TRUE(test::all_close(read_vector<float>(result_variance),
                                read_vector<float>(result_variance_bnr)));
}

TEST(cpu_fusion, fuse_conv_relu)
{
    auto A = std::make_shared<op::Parameter>(element::f32, Shape{2, 1, 2, 2});
    auto weights = std::make_shared<op::Parameter>(element::f32, Shape{1, 1, 2, 2});
    auto convolution = std::make_shared<op::Convolution>(A, weights, Strides{1, 1}, Strides{1, 1});
    auto relu = std::make_shared<op::Relu>(convolution);
    auto abs_node =
        std::make_shared<op::Abs>(std::make_shared<op::Abs>(std::make_shared<op::Abs>(relu)));
    auto func = make_shared<Function>(abs_node, op::ParameterVector{A, weights});

    pass::Manager pass_manager;
    pass_manager.register_pass<runtime::cpu::pass::CPUFusion>();
    pass_manager.run_passes(func);
    size_t cb = count_ops_of_type<op::ConvolutionRelu>(func);
    ASSERT_GT(cb, 0);
}

template <typename T>
static std::vector<std::vector<T>>
    execute(std::shared_ptr<Function> f, std::vector<std::vector<T>> args, std::string cbackend)
{
    auto manager = runtime::Manager::get(cbackend);
    auto external = manager->compile(f);
    auto backend = manager->allocate_backend();
    auto cf = backend->make_call_frame(external);

    auto parms = f->get_parameters();

    if (parms.size() != args.size())
    {
        throw ngraph_error("number of parameters and arguments don't match");
    }

    std::vector<std::shared_ptr<ngraph::runtime::TensorView>> arg_tensors(args.size());
    for (size_t i = 0; i < args.size(); i++)
    {
        auto t = backend->make_primary_tensor_view(parms.at(i)->get_element_type(),
                                                   parms.at(i)->get_shape());
        copy_data(t, args.at(i));
        arg_tensors.at(i) = t;
    }

    auto results = f->get_results();
    std::vector<std::shared_ptr<ngraph::runtime::TensorView>> result_tensors(results.size());

    for (size_t i = 0; i < results.size(); i++)
    {
        result_tensors.at(i) = backend->make_primary_tensor_view(results.at(i)->get_element_type(),
                                                                 results.at(i)->get_shape());
    }

    cf->call(result_tensors, arg_tensors);

    std::vector<std::vector<T>> result_vectors;
    for (auto rt : result_tensors)
    {
        result_vectors.push_back(read_vector<T>(rt));
    }
    return result_vectors;
}

TEST(cpu_fusion, conv_relu_n2c1h2w2_2)
{
    Shape shape_a{2, 1, 6, 6};
    Shape shape_weights{1, 1, 2, 2};

    auto make_int_function = [shape_a, shape_weights]() {
        auto A = std::make_shared<op::Parameter>(element::f32, shape_a);
        auto weights = std::make_shared<op::Parameter>(element::f32, shape_weights);
        auto conv = std::make_shared<op::Convolution>(A, weights, Strides{2, 2}, Strides{1, 1});
        auto relu = std::make_shared<op::Relu>(conv);
        auto f = make_shared<Function>(NodeVector{relu}, op::ParameterVector{A, weights});
        return f;
    };

    auto int_f = make_int_function();

    auto make_cpu_function = [shape_a, shape_weights]() {
        auto A = std::make_shared<op::Parameter>(element::f32, shape_a);
        auto weights = std::make_shared<op::Parameter>(element::f32, shape_weights);
        auto conv = std::make_shared<op::Convolution>(A, weights, Strides{2, 2}, Strides{1, 1});
        auto conv_relu = std::make_shared<op::ConvolutionRelu>(conv);
        auto f = make_shared<Function>(NodeVector{conv_relu}, op::ParameterVector{A, weights});
        return f;
    };

    auto cpu_f = make_cpu_function();

    vector<vector<float>> args{
        {1.25f,  2.25f, 5.25f, 6.25f,  -1.25f, -1.25f, 3.25f, -4.25f, 7.25f,  8.25f,  -1.25f,
         -1.25f, 1.25f, 2.25f, -3.25f, 2.25f,  4.25f,  4.25f, 1.25f,  2.25f,  -4.25f, 2.25f,
         4.25f,  4.25f, 0.f,   0.f,    -1.f,   0.f,    2.f,   2.f,    0.f,    0.f,    0.f,
         0.f,    2.f,   2.f,   1.25f,  2.25f,  5.25f,  6.25f, 1.25f,  1.25f,  3.25f,  4.25f,
         -7.25f, 8.25f, 1.25f, -1.25f, -1.25f, 2.25f,  3.25f, 2.25f,  -4.25f, -4.25f, -1.25f,
         -2.25f, 4.25f, 2.25f, 4.25f,  4.25f,  0.f,    0.f,   1.f,    0.f,    -2.f,   2.f,
         0.f,    0.f,   0.f,   0.f,    -2.f,   -2.f},
        {2., 2., 2., 2.}};

    auto int_results = execute(int_f, args, "INTERPRETER");
    auto cpu_results = execute(cpu_f, args, "CPU");
    EXPECT_TRUE(test::all_close(cpu_results.at(0), int_results.at(0)));
}

std::vector<shared_ptr<runtime::TensorView>>
    rnn_matrix_fusion_eval(const size_t time_steps,
                           const Shape& data_shape,
                           const Shape& weights_shape,
                           const Shape& bias_shape,
                           const vector<float>& data_val,
                           const vector<float>& weights_val,
                           const vector<float>& bias_val,
                           const bool enable_pass)
{
    auto data = make_shared<op::Parameter>(element::f32, data_shape);
    auto weights = make_shared<op::Parameter>(element::f32, weights_shape);
    auto bias = make_shared<op::Parameter>(element::f32, bias_shape);

    // results from each time step
    NodeVector results;
    for (size_t t = 0; t < time_steps; ++t)
    {
        auto data_slice = make_shared<op::Slice>(
            data, Coordinate{0, t, 0}, Coordinate{data_shape[0], t + 1, data_shape[2]});
        auto data_reshape = make_shared<op::Reshape>(
            data_slice, AxisVector{0, 1, 2}, Shape{data_shape[0], data_shape[2]});
        auto weights_reshape = make_shared<op::Reshape>(
            weights, AxisVector{1, 0}, Shape{weights_shape[1], weights_shape[0]});
        auto dot = make_shared<op::Dot>(data_reshape, weights_reshape);
        auto bias_broadcast = make_shared<op::Broadcast>(bias, dot->get_shape(), AxisSet{0});
        auto add = make_shared<op::Add>(dot, bias_broadcast);
        results.push_back(add);
    }
    auto func = make_shared<Function>(results, op::ParameterVector{data, weights, bias});
    if (enable_pass)
    {
        pass::Manager pass_manager;
        pass_manager.register_pass<runtime::cpu::pass::CPURnnMatFusion>();
        pass_manager.register_pass<runtime::cpu::pass::CPUFusion>();
        pass_manager.run_passes(func);
        // check all of our dot/add are converted to a single MatmulBias op.
        size_t count = count_ops_of_type<op::MatmulBias>(func);
        EXPECT_EQ(count, 1);
    }

    auto manager = runtime::Manager::get("CPU");
    auto external = manager->compile(func);
    auto backend = manager->allocate_backend();
    auto cf = backend->make_call_frame(external);

    shared_ptr<runtime::TensorView> data_tensor =
        backend->make_primary_tensor_view(element::f32, data->get_shape());
    shared_ptr<runtime::TensorView> weights_tensor =
        backend->make_primary_tensor_view(element::f32, weights->get_shape());
    shared_ptr<runtime::TensorView> bias_tensor =
        backend->make_primary_tensor_view(element::f32, bias->get_shape());

    std::vector<shared_ptr<runtime::TensorView>> result_tensors;
    for (auto r : results)
    {
        result_tensors.push_back(backend->make_primary_tensor_view(element::f32, r->get_shape()));
    }

    copy_data(data_tensor, data_val);
    copy_data(weights_tensor, weights_val);
    copy_data(bias_tensor, bias_val);
    cf->call(result_tensors, {data_tensor, weights_tensor, bias_tensor});
    return result_tensors;
}

TEST(cpu_fusion, rnn_matrix_fusion_eval_pass)
{
    const size_t time_steps = 4;
    Shape data_shape{3, time_steps, 5};
    Shape weights_shape{6, data_shape[2]};
    Shape bias_shape{6};

    test::Uniform<float> rng{0, 1, 0};
    vector<float> data_val(shape_size(data_shape));
    vector<float> weights_val(shape_size(weights_shape));
    vector<float> bias_val(shape_size(bias_shape));
    rng.initialize(data_val);
    rng.initialize(weights_val);
    rng.initialize(bias_val);

    std::vector<shared_ptr<runtime::TensorView>> result_expected = rnn_matrix_fusion_eval(
        time_steps, data_shape, weights_shape, bias_shape, data_val, weights_val, bias_val, false);
    std::vector<shared_ptr<runtime::TensorView>> result_fused = rnn_matrix_fusion_eval(
        time_steps, data_shape, weights_shape, bias_shape, data_val, weights_val, bias_val, true);
    for (size_t i = 0; i < result_expected.size(); ++i)
    {
        EXPECT_TRUE(test::all_close<float>(result_expected[i], result_fused[i]));
    }
}

<<<<<<< HEAD
TEST(cpu_fusion, lstm_fprop_fusion)
{
    pass::Manager pass_manager;
    pass_manager.register_pass<runtime::cpu::pass::CPUFusion>();
    const string json_path = file_util::path_join(SERIALIZED_ZOO, "mxnet/1_lstm_cell_forward.json");
=======
TEST(cpu_fusion, rnn_fusion_from_json_model)
{
    pass::Manager pass_manager;
    pass_manager.register_pass<runtime::cpu::pass::CPURnnMatFusion>();
    pass_manager.register_pass<runtime::cpu::pass::CPUFusion>();
    const string json_path =
        file_util::path_join(SERIALIZED_ZOO, "mxnet/rnn-10-step-fusion-test.json");
>>>>>>> a527d460
    const string json_string = file_util::read_file_to_string(json_path);
    stringstream ss(json_string);
    shared_ptr<Function> func = ngraph::deserialize(ss);
    pass_manager.run_passes(func);
<<<<<<< HEAD
=======

    const size_t NUM_STEPS = 10;
    auto mmb_predicate = [](std::shared_ptr<Node> node) {
        auto users = node->get_users();
        return users.size() == NUM_STEPS &&
               std::all_of(begin(users), end(users), [](std::shared_ptr<Node> n) {
                   return std::dynamic_pointer_cast<op::Slice>(n) != nullptr;
               });
    };

    auto mmbs = get_ops_of_type<op::MatmulBias>(func);
    ASSERT_TRUE(std::any_of(begin(mmbs), end(mmbs), mmb_predicate));
>>>>>>> a527d460
}<|MERGE_RESOLUTION|>--- conflicted
+++ resolved
@@ -1022,13 +1022,6 @@
     }
 }
 
-<<<<<<< HEAD
-TEST(cpu_fusion, lstm_fprop_fusion)
-{
-    pass::Manager pass_manager;
-    pass_manager.register_pass<runtime::cpu::pass::CPUFusion>();
-    const string json_path = file_util::path_join(SERIALIZED_ZOO, "mxnet/1_lstm_cell_forward.json");
-=======
 TEST(cpu_fusion, rnn_fusion_from_json_model)
 {
     pass::Manager pass_manager;
@@ -1036,14 +1029,10 @@
     pass_manager.register_pass<runtime::cpu::pass::CPUFusion>();
     const string json_path =
         file_util::path_join(SERIALIZED_ZOO, "mxnet/rnn-10-step-fusion-test.json");
->>>>>>> a527d460
     const string json_string = file_util::read_file_to_string(json_path);
     stringstream ss(json_string);
     shared_ptr<Function> func = ngraph::deserialize(ss);
     pass_manager.run_passes(func);
-<<<<<<< HEAD
-=======
-
     const size_t NUM_STEPS = 10;
     auto mmb_predicate = [](std::shared_ptr<Node> node) {
         auto users = node->get_users();
@@ -1055,5 +1044,15 @@
 
     auto mmbs = get_ops_of_type<op::MatmulBias>(func);
     ASSERT_TRUE(std::any_of(begin(mmbs), end(mmbs), mmb_predicate));
->>>>>>> a527d460
-}+}
+
+TEST(cpu_fusion, lstm_fprop_fusion)
+{
+    pass::Manager pass_manager;
+    pass_manager.register_pass<runtime::cpu::pass::CPUFusion>();
+    const string json_path = file_util::path_join(SERIALIZED_ZOO, "mxnet/1_lstm_cell_forward.json");
+    const string json_string = file_util::read_file_to_string(json_path);
+    stringstream ss(json_string);
+    shared_ptr<Function> func = ngraph::deserialize(ss);
+    pass_manager.run_passes(func);
+}
