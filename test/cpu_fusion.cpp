--- conflicted
+++ resolved
@@ -47,11 +47,8 @@
 #include "ngraph/runtime/cpu/op/conv_bias.hpp"
 #include "ngraph/runtime/cpu/op/conv_relu.hpp"
 #include "ngraph/runtime/cpu/op/convert_layout.hpp"
-<<<<<<< HEAD
 #include "ngraph/runtime/cpu/op/group_conv.hpp"
-=======
 #include "ngraph/runtime/cpu/op/lstm.hpp"
->>>>>>> e682af65
 #include "ngraph/runtime/cpu/op/matmul_bias.hpp"
 #include "ngraph/runtime/cpu/op/rnn.hpp"
 #include "ngraph/runtime/cpu/op/sigmoid.hpp"
@@ -72,11 +69,8 @@
 #include "util/random.hpp"
 #include "util/random.hpp"
 #include "util/test_tools.hpp"
-<<<<<<< HEAD
 
 #include "ngraph/runtime/cpu/cpu_tensor_view.hpp"
-=======
->>>>>>> e682af65
 
 using namespace ngraph;
 using namespace std;
@@ -1412,7 +1406,6 @@
     EXPECT_TRUE(test::all_close(cpu_results.at(0), int_results.at(0)));
 }
 
-<<<<<<< HEAD
 TEST(cpu_fusion, group_convolution)
 {
     auto backend = runtime::Backend::create("CPU");
@@ -1485,7 +1478,7 @@
         backend->create_tensor(element::f32, shape_ur, erv.data() + erv.size() / 2));
     backend->call(f, {group_result, lower_result, upper_result}, {a_, b_, c_, d_, e_, f_});
     ASSERT_EQ(rv, erv);
-=======
+}
 TEST(cpu_fusion, rnn_fprop_1_lstm_cell)
 {
     auto src_layer = make_shared<op::Parameter>(element::f32, Shape{10, 100});
@@ -2157,5 +2150,4 @@
     {
         EXPECT_TRUE(test::all_close(cpu_results.at(i), int_results.at(i), 1.0e-4f, 1.0e-4f));
     }
->>>>>>> e682af65
 }