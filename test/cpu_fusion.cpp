--- conflicted
+++ resolved
@@ -1241,7 +1241,6 @@
     ASSERT_TRUE(read_vector<float>(output) == expected);
 }
 
-<<<<<<< HEAD
 static std::shared_ptr<ngraph::Function> make_forward_function()
 {
     Shape shape_a{10, 3, 28, 28};
@@ -1352,7 +1351,8 @@
     auto mpwi_bprop = fprop_cache.bprop->get_results().at(0)->get_argument(0);
     ASSERT_TRUE(std::dynamic_pointer_cast<op::Parameter>(mpwi_bprop->get_argument(0)));
     ASSERT_TRUE(std::dynamic_pointer_cast<op::Parameter>(mpwi_bprop->get_argument(2)));
-=======
+}
+
 TEST(cpu_fusion, batch_norm_folding)
 {
     Shape shape_input{1, 8, 3, 3};
@@ -1620,5 +1620,4 @@
     {
         EXPECT_TRUE(test::all_close(cpu_results.at(i), int_results.at(i), 1.0e-4f, 1.0e-4f));
     }
->>>>>>> d051f5fa
 }