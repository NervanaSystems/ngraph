/*******************************************************************************
* Copyright 2017-2018 Intel Corporation
*
* Licensed under the Apache License, Version 2.0 (the "License");
* you may not use this file except in compliance with the License.
* You may obtain a copy of the License at
*
*     http://www.apache.org/licenses/LICENSE-2.0
*
* Unless required by applicable law or agreed to in writing, software
* distributed under the License is distributed on an "AS IS" BASIS,
* WITHOUT WARRANTIES OR CONDITIONS OF ANY KIND, either express or implied.
* See the License for the specific language governing permissions and
* limitations under the License.
*******************************************************************************/

#include <algorithm>
#include <cstdio>
#include <iostream>
#include <list>
#include <memory>

#include "gtest/gtest.h"
#include "ngraph/autodiff/adjoints.hpp"
#include "ngraph/file_util.hpp"
#include "ngraph/graph_util.hpp"
#include "ngraph/log.hpp"
#include "ngraph/ngraph.hpp"
#include "ngraph/op/batch_norm.hpp"
#include "ngraph/op/get_output_element.hpp"
#include "ngraph/op/max_pool.hpp"
#include "ngraph/op/parameter.hpp"
#include "ngraph/op/relu.hpp"
#include "ngraph/op/sum.hpp"
#include "ngraph/op/tanh.hpp"
#include "ngraph/pass/graph_rewrite.hpp"
#include "ngraph/pass/manager.hpp"
#include "ngraph/pass/reshape_elimination.hpp"
#include "ngraph/pass/visualize_tree.hpp"
#include "ngraph/pattern/matcher.hpp"
#include "ngraph/pattern/op/label.hpp"
#include "ngraph/pattern/op/skip.hpp"
#include "ngraph/runtime/cpu/cpu_layout_descriptor.hpp"
#include "ngraph/runtime/cpu/op/batch_norm_relu.hpp"
#include "ngraph/runtime/cpu/op/conv_bias.hpp"
#include "ngraph/runtime/cpu/op/conv_relu.hpp"
#include "ngraph/runtime/cpu/op/convert_layout.hpp"
#include "ngraph/runtime/cpu/op/lstm.hpp"
#include "ngraph/runtime/cpu/op/matmul_bias.hpp"
#include "ngraph/runtime/cpu/op/rnn.hpp"
#include "ngraph/runtime/cpu/op/sigmoid.hpp"
<<<<<<< HEAD
#include "ngraph/runtime/cpu/op/sigmoid_mul.hpp"
=======
#include "ngraph/runtime/cpu/pass/cpu_concat_inputs.hpp"
>>>>>>> 1d08f073
#include "ngraph/runtime/cpu/pass/cpu_fusion.hpp"
#include "ngraph/runtime/cpu/pass/cpu_post_layout_optimizations.hpp"
#include "ngraph/runtime/cpu/pass/cpu_rnn_fusion.hpp"
#include "ngraph/runtime/cpu/pass/cpu_rnn_mat_fusion.hpp"
#include "ngraph/runtime/cpu/pass/cpu_workspace_insertion.hpp"
#include "ngraph/serializer.hpp"
#include "ngraph/util.hpp"
#include "nlohmann/json.hpp"
#include "util/all_close.hpp"
#include "util/autodiff/backprop_function.hpp"
#include "util/autodiff/numeric_compare.hpp"
#include "util/matcher.hpp"
#include "util/random.hpp"
#include "util/test_tools.hpp"

#include "util/random.hpp"

using namespace ngraph;
using namespace std;

TEST(cpu_fusion, gemm_pattern)
{
    Shape shape_w{2, 4};
    Shape shape_x{4, 1};
    Shape shape_b{1};
    auto A = make_shared<op::Parameter>(element::f32, shape_w);
    auto B = make_shared<op::Parameter>(element::f32, shape_x);
    auto C = make_shared<op::Parameter>(element::f32, shape_b);

    auto dot = make_shared<op::Dot>(A, B);
    auto broadcast = make_shared<op::Broadcast>(C, dot->get_shape(), AxisSet{0});
    auto add = dot + broadcast;

    auto W = std::make_shared<pattern::op::Label>(A);
    auto x = std::make_shared<pattern::op::Label>(B);

    auto reshape_pred = [](std::shared_ptr<Node> n) {
        return static_cast<bool>(std::dynamic_pointer_cast<op::Reshape>(n));
    };

    auto skip_w = std::make_shared<pattern::op::Skip>(W, reshape_pred);
    auto skip_x = std::make_shared<pattern::op::Skip>(x, reshape_pred);

    auto pdot = make_shared<op::Dot>(skip_w, skip_x);
    auto b = std::make_shared<pattern::op::Label>(C);
    auto pbroadcast = make_shared<op::Broadcast>(b, dot->get_shape(), AxisSet{0});
    auto padd = pdot + pbroadcast;

    TestMatcher n(nullptr);
    ASSERT_TRUE(n.match(padd, add));
    ASSERT_EQ(n.get_pattern_map()[W], A);
    ASSERT_EQ(n.get_pattern_map()[x], B);
    ASSERT_EQ(n.get_pattern_map()[b], C);

    auto reshape_w = make_shared<op::Reshape>(A, AxisVector{1, 0}, W->get_shape());
    auto reshape_x = make_shared<op::Reshape>(B, AxisVector{1, 0}, x->get_shape());
    auto re_dot = make_shared<op::Dot>(reshape_w, reshape_x);
    auto re_add = re_dot + broadcast;
    ASSERT_TRUE(n.match(padd, re_add));
    ASSERT_EQ(n.get_pattern_map()[W], A);
    ASSERT_EQ(n.get_pattern_map()[x], B);
    ASSERT_EQ(n.get_pattern_map()[b], C);

    auto cg = make_shared<op::MatmulBias>(
        W, x, C, W->get_shape(), x->get_shape(), false, false, AxisSet{0});
}

TEST(cpu_fusion, gemm_cpu_broadcast_row)
{
    Shape shapeA{3, 2};
    Shape shapeB{2, 3};
    Shape shapeC{2, 2};
    auto A = make_shared<op::Parameter>(element::f32, shapeA);
    auto B = make_shared<op::Parameter>(element::f32, shapeB);

    auto bias = op::Constant::create<float>(element::f32, Shape{2}, std::vector<float>{2.0f, 3.0f});

    auto cg = make_shared<op::MatmulBias>(
        A, B, bias, A->get_shape(), B->get_shape(), true, true, AxisSet{0});

    auto f = make_shared<Function>(cg, op::ParameterVector{A, B});

    auto backend = runtime::Backend::create("CPU");

    shared_ptr<runtime::TensorView> a = backend->create_tensor(element::f32, shapeA);
    shared_ptr<runtime::TensorView> b = backend->create_tensor(element::f32, shapeB);
    shared_ptr<runtime::TensorView> result = backend->create_tensor(element::f32, shapeC);

    vector<float> dataA{1.0f, 4.0f, 1.0f, 4.0f, 1.0f, 4.0f};
    vector<float> dataB{3.0f, 3.0f, 3.0f, 9.0f, 9.0f, 9.0f};
    copy_data(a, dataA);
    copy_data(b, dataB);

    backend->call(f, {result}, {a, b});
    vector<float> expected{11, 30, 38, 111};
    EXPECT_EQ(read_vector<float>(result), expected);
}

TEST(cpu_fusion, gemm_cpu_broadcast_column)
{
    Shape shapeA{3, 2};
    Shape shapeB{2, 3};
    Shape shapeC{2, 2};
    auto A = make_shared<op::Parameter>(element::f32, shapeA);
    auto B = make_shared<op::Parameter>(element::f32, shapeB);

    auto bias = op::Constant::create<float>(element::f32, Shape{2}, std::vector<float>{2.0f, 3.0f});

    auto cg = make_shared<op::MatmulBias>(
        A, B, bias, A->get_shape(), B->get_shape(), true, true, AxisSet{1});

    auto f = make_shared<Function>(cg, op::ParameterVector{A, B});

    auto backend = runtime::Backend::create("CPU");

    shared_ptr<runtime::TensorView> a = backend->create_tensor(element::f32, shapeA);
    shared_ptr<runtime::TensorView> b = backend->create_tensor(element::f32, shapeB);
    shared_ptr<runtime::TensorView> result = backend->create_tensor(element::f32, shapeC);

    vector<float> dataA{1.0f, 4.0f, 1.0f, 4.0f, 1.0f, 4.0f};
    vector<float> dataB{3.0f, 3.0f, 3.0f, 9.0f, 9.0f, 9.0f};
    copy_data(a, dataA);
    copy_data(b, dataB);

    backend->call(f, {result}, {a, b});
    vector<float> expected{11, 29, 39, 111};
    EXPECT_EQ(read_vector<float>(result), expected);
}

TEST(cpu_fusion, gemm_cpu_broadcast_matrix)
{
    Shape shapeA{3, 2};
    Shape shapeB{2, 3};
    Shape shapeC{2, 2};
    auto A = make_shared<op::Parameter>(element::f32, shapeA);
    auto B = make_shared<op::Parameter>(element::f32, shapeB);

    auto reshape_w = make_shared<op::Reshape>(A, AxisVector{1, 0}, Shape{2, 3});
    auto reshape_x = make_shared<op::Reshape>(B, AxisVector{1, 0}, Shape{3, 2});

    auto one = op::Constant::create<float>(element::f32, Shape{}, std::vector<float>{1.0f});

    auto broadcast = make_shared<op::Broadcast>(one, shapeC, AxisSet{0, 1});
    auto cg = make_shared<op::MatmulBias>(
        A, B, one, A->get_shape(), B->get_shape(), true, true, AxisSet{0, 1});

    auto f = make_shared<Function>(cg, op::ParameterVector{A, B});

    auto backend = runtime::Backend::create("CPU");

    shared_ptr<runtime::TensorView> a = backend->create_tensor(element::f32, shapeA);
    shared_ptr<runtime::TensorView> b = backend->create_tensor(element::f32, shapeB);
    shared_ptr<runtime::TensorView> result = backend->create_tensor(element::f32, shapeC);

    vector<float> dataA{1.0f, 4.0f, 1.0f, 4.0f, 1.0f, 4.0f};
    vector<float> dataB{3.0f, 3.0f, 3.0f, 9.0f, 9.0f, 9.0f};
    copy_data(a, dataA);
    copy_data(b, dataB);

    backend->call(f, {result}, {a, b});
    vector<float> expected{10, 28, 37, 109};
    ASSERT_TRUE(read_vector<float>(result) == expected);
}

TEST(cpu_fusion, gemm_cpu_no_bias)
{
    auto shapeA = Shape{3, 2};
    auto shapeB = Shape{2, 3};
    auto shapeC = Shape{2, 2};
    auto A = make_shared<op::Parameter>(element::f32, shapeA);
    auto B = make_shared<op::Parameter>(element::f32, shapeB);

    auto reshape_w = make_shared<op::Reshape>(A, AxisVector{1, 0}, Shape{2, 3});
    auto reshape_x = make_shared<op::Reshape>(B, AxisVector{1, 0}, Shape{3, 2});

    auto cg =
        make_shared<op::MatmulBias>(A, B, nullptr, A->get_shape(), B->get_shape(), true, true);

    auto f = make_shared<Function>(cg, op::ParameterVector{A, B});

    auto backend = runtime::Backend::create("CPU");

    shared_ptr<runtime::TensorView> a = backend->create_tensor(element::f32, shapeA);
    shared_ptr<runtime::TensorView> b = backend->create_tensor(element::f32, shapeB);
    shared_ptr<runtime::TensorView> result = backend->create_tensor(element::f32, shapeC);

    vector<float> dataA{1.0f, 4.0f, 1.0f, 4.0f, 1.0f, 4.0f};
    vector<float> dataB{3.0f, 3.0f, 3.0f, 9.0f, 9.0f, 9.0f};
    copy_data(a, dataA);
    copy_data(b, dataB);

    backend->call(f, {result}, {a, b});
    vector<float> expected{9, 27, 36, 108};
    ASSERT_TRUE(read_vector<float>(result) == expected);
}

TEST(cpu_fusion, cpu_fusion_pass_basic)
{
    Shape shape{};
    Shape shape_w{2, 4};
    Shape shape_x{4, 1};
    Shape shape_b{1};
    auto A = make_shared<op::Parameter>(element::f32, shape_w);
    auto B = make_shared<op::Parameter>(element::f32, shape_x);
    auto C = make_shared<op::Parameter>(element::f32, shape_b);

    auto dot = make_shared<op::Dot>(A, B);
    auto broadcast = make_shared<op::Broadcast>(C, dot->get_shape(), AxisSet{0});
    auto add = dot + broadcast;
    auto graph = make_shared<op::Abs>(add);
    pass::Manager pass_manager;
    pass_manager.register_pass<runtime::cpu::pass::CPUFusion>(
        runtime::cpu::pass::CPUFusion::REGULAR_FUSIONS);
    auto func = make_shared<Function>(graph, op::ParameterVector{A, B, C});
    pass_manager.run_passes(func);
    ASSERT_NE(std::dynamic_pointer_cast<op::MatmulBias>(graph->get_argument(0)), nullptr);
}

TEST(cpu_fusion, commutative_matmul_bias)
{
    Shape shape{};
    Shape shape_w{2, 4};
    Shape shape_x{4, 1};
    Shape shape_b{1};
    auto A = make_shared<op::Parameter>(element::f32, shape_w);
    auto B = make_shared<op::Parameter>(element::f32, shape_x);
    auto C = make_shared<op::Parameter>(element::f32, shape_b);

    auto dot = make_shared<op::Dot>(A, B);
    auto broadcast = make_shared<op::Broadcast>(C, dot->get_shape(), AxisSet{0});
    auto add = broadcast + dot;
    auto graph = make_shared<op::Abs>(add);
    pass::Manager pass_manager;
    pass_manager.register_pass<runtime::cpu::pass::CPUFusion>(
        runtime::cpu::pass::CPUFusion::REGULAR_FUSIONS);
    auto func = make_shared<Function>(graph, op::ParameterVector{A, B, C});
    pass_manager.run_passes(func);
    ASSERT_NE(std::dynamic_pointer_cast<op::MatmulBias>(graph->get_argument(0)), nullptr);
}

TEST(cpu_fusion, cpu_fusion_pass_matmul_bias)
{
    Shape shape_w{2, 4};
    Shape shape_x{4, 1};
    Shape shape_b{1};
    auto W = make_shared<op::Parameter>(element::f32, shape_w);
    auto x = make_shared<op::Parameter>(element::f32, shape_x);
    auto b = make_shared<op::Parameter>(element::f32, shape_b);

    auto mmb = std::make_shared<op::MatmulBias>(
        W, x, nullptr, W->get_shape(), x->get_shape(), false, false);
    auto broadcast = std::make_shared<op::Broadcast>(b, mmb->get_shape(), AxisSet{0});
    auto add = mmb + broadcast;

    auto graph = make_shared<op::Abs>(add);
    pass::Manager pass_manager;
    pass_manager.register_pass<runtime::cpu::pass::CPUFusion>(
        runtime::cpu::pass::CPUFusion::REGULAR_FUSIONS);
    auto func = make_shared<Function>(graph, op::ParameterVector{W, x, b});
    pass_manager.run_passes(func);
    auto gmm = graph->get_argument(0);
    ASSERT_TRUE(std::dynamic_pointer_cast<op::MatmulBias>(gmm));
    ASSERT_EQ(gmm->get_argument(2), b);
}

TEST(cpu_fusion, cpu_fusion_pass_matmul_no_bias)
{
    Shape shape_w{4, 2};
    Shape shape_x{1, 4};
    auto W = make_shared<op::Parameter>(element::f32, shape_w);
    auto x = make_shared<op::Parameter>(element::f32, shape_x);

    auto reshape_w = std::make_shared<op::Reshape>(W, AxisVector{1, 0}, Shape{2, 4});
    auto reshape_x = std::make_shared<op::Reshape>(x, AxisVector{1, 0}, Shape{4, 1});
    auto re_dot = make_shared<op::Dot>(reshape_w, reshape_x);
    auto graph = make_shared<op::Abs>(re_dot);

    pass::Manager pass_manager;
    pass_manager.register_pass<runtime::cpu::pass::CPUFusion>(
        runtime::cpu::pass::CPUFusion::REGULAR_FUSIONS);
    auto func = make_shared<Function>(graph, op::ParameterVector{W, x});
    pass_manager.run_passes(func);
    size_t mmb = count_ops_of_type<op::MatmulBias>(func);
    ASSERT_EQ(mmb, 1);
}

TEST(cpu_fusion, gemm_mlp)
{
    const string json_path = file_util::path_join(SERIALIZED_ZOO, "mxnet/mnist_mlp_forward.json");
    const string json_string = file_util::read_file_to_string(json_path);
    stringstream ss(json_string);
    shared_ptr<Function> func = ngraph::deserialize(ss);
    pass::Manager pass_manager;
    pass_manager.register_pass<runtime::cpu::pass::CPUFusion>(
        runtime::cpu::pass::CPUFusion::REGULAR_FUSIONS);
    pass_manager.run_passes(func);
    auto mmbs = count_ops_of_type<op::MatmulBias>(func);
    ASSERT_EQ(mmbs, 3);
}

TEST(cpu_fusion, fuse_fprop_bn)
{
    pass::Manager pass_manager;
    pass_manager.register_pass<pass::VisualizeTree>("bn_fprop_before_fusion.png");
    pass_manager.register_pass<ngraph::pass::ReshapeElimination>();
    pass_manager.register_pass<runtime::cpu::pass::CPUFusion>(
        runtime::cpu::pass::CPUFusion::REGULAR_FUSIONS);
    pass_manager.register_pass<pass::VisualizeTree>("bn_fprop_after_fusion.png");
    const string json_path = file_util::path_join(SERIALIZED_ZOO, "mxnet/bn_fprop_b2c3h2w2.json");
    const string json_string = file_util::read_file_to_string(json_path);
    stringstream ss(json_string);
    shared_ptr<Function> func = ngraph::deserialize(ss);
    pass_manager.run_passes(func);
    size_t ccg = count_ops_of_type<op::BatchNorm>(func);
    ASSERT_EQ(ccg, 1);
}

TEST(cpu_fusion, zero_padded_reshaped_conv)
{
    auto X = make_shared<op::Parameter>(element::f32, Shape{1, 2, 2, 1});
    auto F = make_shared<op::Parameter>(element::f32, Shape{1, 1, 1, 1});

    auto pad_value = op::Constant::create<float>(element::f32, Shape{}, std::vector<float>{0.0f});

    auto pad =
        make_shared<op::Pad>(X, pad_value, Shape{0, 1, 0, 0}, Shape{0, 0, 1, 0}, Shape{0, 0, 0, 0});

    auto reshape = make_shared<op::Reshape>(pad, AxisVector{0, 3, 1, 2}, Shape{1, 1, 3, 3});

    auto conv = make_shared<op::Convolution>(reshape,
                                             F,
                                             Strides{1, 1},
                                             Strides{1, 1},
                                             CoordinateDiff{0, 0},
                                             CoordinateDiff{0, 0},
                                             Strides{1, 1});

    auto func = make_shared<Function>(conv, op::ParameterVector{X, F});

    ASSERT_EQ(count_ops_of_type<op::Pad>(func), 1);

    auto backend = runtime::Backend::create("CPU");
    backend->compile(func);

    ASSERT_EQ(count_ops_of_type<op::Pad>(func), 0);
}

TEST(cpu_fusion, zero_padded_conv)
{
    auto X = make_shared<op::Parameter>(element::f32, Shape{1, 1, 2, 2});
    auto F = make_shared<op::Parameter>(element::f32, Shape{1, 1, 1, 1});

    auto pad_value = op::Constant::create<float>(element::f32, Shape{}, std::vector<float>{0.0f});

    auto pad =
        make_shared<op::Pad>(X, pad_value, Shape{0, 0, 0, 1}, Shape{0, 0, 1, 0}, Shape{0, 0, 0, 0});

    auto conv = make_shared<op::Convolution>(pad,
                                             F,
                                             Strides{1, 1},
                                             Strides{1, 1},
                                             CoordinateDiff{0, 0},
                                             CoordinateDiff{0, 0},
                                             Strides{1, 1});

    auto func = make_shared<Function>(conv, op::ParameterVector{X, F});

    ASSERT_EQ(count_ops_of_type<op::Pad>(func), 1);

    auto backend = runtime::Backend::create("CPU");
    backend->compile(func);

    ASSERT_EQ(count_ops_of_type<op::Pad>(func), 0);
}

TEST(cpu_fusion, non_zero_padded_conv)
{
    auto X = make_shared<op::Parameter>(element::f32, Shape{1, 1, 2, 2});
    auto F = make_shared<op::Parameter>(element::f32, Shape{1, 1, 1, 1});

    auto pad_value = op::Constant::create<float>(element::f32, Shape{}, std::vector<float>{1.0f});

    auto pad =
        make_shared<op::Pad>(X, pad_value, Shape{0, 0, 0, 1}, Shape{0, 0, 1, 0}, Shape{0, 0, 0, 0});

    auto conv = make_shared<op::Convolution>(pad,
                                             F,
                                             Strides{1, 1},
                                             Strides{1, 1},
                                             CoordinateDiff{0, 0},
                                             CoordinateDiff{0, 0},
                                             Strides{1, 1});

    auto func = make_shared<Function>(conv, op::ParameterVector{X, F});

    ASSERT_EQ(count_ops_of_type<op::Pad>(func), 1);

    auto backend = runtime::Backend::create("CPU");
    backend->compile(func);

    ASSERT_EQ(count_ops_of_type<op::Pad>(func), 1);
}

TEST(cpu_fusion, zero_padded_conv_backprop_filters)
{
    auto X = make_shared<op::Parameter>(element::f32, Shape{1, 1, 2, 2});
    auto F = make_shared<op::Parameter>(element::f32, Shape{1, 1, 2, 2});

    auto pad_value = op::Constant::create<float>(element::f32, Shape{}, std::vector<float>{0.0f});

    auto pad =
        make_shared<op::Pad>(X, pad_value, Shape{0, 0, 0, 1}, Shape{0, 0, 1, 0}, Shape{0, 0, 0, 0});

    auto conv = make_shared<op::ConvolutionBackpropFilters>(pad,
                                                            Shape{1, 1, 2, 2},
                                                            F,
                                                            Strides{1, 1},
                                                            Strides{1, 1},
                                                            CoordinateDiff{0, 0},
                                                            CoordinateDiff{0, 0},
                                                            Strides{1, 1});

    auto func = make_shared<Function>(conv, op::ParameterVector{X, F});

    ASSERT_EQ(count_ops_of_type<op::Pad>(func), 1);

    auto backend = runtime::Backend::create("CPU");
    backend->compile(func);

    ASSERT_EQ(count_ops_of_type<op::Pad>(func), 0);
}

TEST(cpu_fusion, fuse_conv_bias)
{
    pass::Manager pass_manager;
    pass_manager.register_pass<ngraph::pass::ReshapeElimination>();
    pass_manager.register_pass<runtime::cpu::pass::CPUFusion>(
        runtime::cpu::pass::CPUFusion::DIFFERENTIABLE_FUSIONS);
    const string json_path = file_util::path_join(SERIALIZED_ZOO, "conv_bias.json");
    const string json_string = file_util::read_file_to_string(json_path);
    stringstream ss(json_string);
    shared_ptr<Function> func = ngraph::deserialize(ss);
    pass_manager.run_passes(func);
    size_t cb = count_ops_of_type<op::ConvolutionBias>(func);
    ASSERT_GT(cb, 0);
}

struct ConvolutionBiasTestData
{
    size_t n{0};
    size_t c{0};
    size_t filter{0};
    size_t kernel_size{0};
    size_t w{0};
    size_t h{0};
    shared_ptr<runtime::TensorView> data_val;
    shared_ptr<runtime::TensorView> weights_val;
    shared_ptr<runtime::TensorView> bias_val;
    shared_ptr<runtime::TensorView> result_val;
    shared_ptr<runtime::TensorView> delta_val;
    shared_ptr<runtime::TensorView> d_data_val;
    shared_ptr<runtime::TensorView> d_weights_val;
    shared_ptr<runtime::TensorView> d_bias_val;
    vector<float> expected_result_val;
    vector<float> expected_d_data_val;
    vector<float> expected_d_weights_val;
    vector<float> expected_d_bias_val;

    Shape data_shape;
    Shape weights_shape;
    Shape bias_shape;
    Shape result_shape;
    shared_ptr<op::Parameter> data;
    shared_ptr<op::Parameter> weights;
    shared_ptr<op::Parameter> bias;
    shared_ptr<op::Parameter> delta;

    void n1c1h3w3(shared_ptr<runtime::Backend> backend)
    {
        n = 1;
        c = 1;
        filter = 1;
        kernel_size = 3;
        w = 3;
        h = w;

        data_shape = Shape{n, c, h, w};
        data = make_shared<op::Parameter>(element::f32, data_shape);
        weights_shape = Shape{filter, c, kernel_size, kernel_size};
        weights = make_shared<op::Parameter>(element::f32, weights_shape);
        bias_shape = Shape{filter};
        bias = make_shared<op::Parameter>(element::f32, bias_shape);
        result_shape = Shape{n, filter, 1, 1};

        data_val = backend->create_tensor(element::f32, data_shape);
        copy_data(data_val,
                  vector<float>{-0.67765152f,
                                0.10073948f,
                                0.57595438f,
                                -0.3469252f,
                                -0.22134334f,
                                -1.80471897f,
                                -0.80642909f,
                                1.22033095f,
                                2.23235631f});
        weights_val = backend->create_tensor(element::f32, weights_shape);
        copy_data(weights_val,
                  vector<float>{0.20070229f,
                                -0.54968649f,
                                -0.19819015f,
                                -0.38577855f,
                                1.37109005f,
                                -0.23789984f,
                                0.14867957f,
                                -0.49851316f,
                                -0.84815776f});
        bias_val = backend->create_tensor(element::f32, bias_shape);
        copy_data(bias_val, vector<float>{0.07811152f});

        result_val = backend->create_tensor(element::f32, result_shape);
        copy_data(result_val, vector<float>{0});

        delta = make_shared<op::Parameter>(element::f32, result_shape);
        delta_val = backend->create_tensor(element::f32, result_shape);
        copy_data(delta_val, vector<float>{-2.58936238f});

        d_data_val = backend->create_tensor(element::f32, data_shape);
        copy_data(d_data_val, vector<float>{0, 0, 0, 0, 0, 0, 0, 0, 0});

        d_weights_val = backend->create_tensor(element::f32, weights_shape);
        copy_data(d_weights_val, vector<float>{0, 0, 0, 0, 0, 0, 0, 0, 0});

        d_bias_val = backend->create_tensor(element::f32, bias_shape);
        copy_data(d_bias_val, vector<float>{0});

        expected_result_val = vector<float>{-2.58936238f};
        expected_d_data_val = vector<float>{-0.51969099f,
                                            1.42333758f,
                                            0.5131861f,
                                            0.99892044f,
                                            -3.5502491f,
                                            0.61600888f,
                                            -0.3849853f,
                                            1.29083121f,
                                            2.19618773f};
        expected_d_weights_val = vector<float>{1.7546854f,
                                               -0.26085103f,
                                               -1.49135458f,
                                               0.89831507f,
                                               0.57313812f,
                                               4.67307138f,
                                               2.08813715f,
                                               -3.15987897f,
                                               -5.7803793f};
        expected_d_bias_val = vector<float>{-2.58936238f};
    }
};

TEST(cpu_fusion, conv_bias_fprop_n1c1h3w3)
{
    auto backend = runtime::Backend::create("CPU");

    ConvolutionBiasTestData conv_test;
    conv_test.n1c1h3w3(backend);

    auto convolution = make_shared<op::Convolution>(conv_test.data, conv_test.weights);
    auto convolution_bias = make_shared<op::ConvolutionBias>(convolution, conv_test.bias);

    auto f = make_shared<Function>(
        convolution_bias, op::ParameterVector{conv_test.data, conv_test.weights, conv_test.bias});

    backend->call(
        f, {conv_test.result_val}, {conv_test.data_val, conv_test.weights_val, conv_test.bias_val});
    auto result_vec = read_vector<float>(conv_test.result_val);

    EXPECT_TRUE(
        test::all_close(conv_test.expected_result_val, read_vector<float>(conv_test.result_val)));
}

TEST(cpu_fusion, conv_bias_bprop_n1c1h3w3)
{
    auto backend = runtime::Backend::create("CPU");

    ConvolutionBiasTestData conv_test;
    conv_test.n1c1h3w3(backend);

    auto convolution = make_shared<op::Convolution>(conv_test.data, conv_test.weights);
    auto convolution_bias = make_shared<op::ConvolutionBias>(convolution, conv_test.bias);

    auto f = make_shared<Function>(
        convolution_bias, op::ParameterVector{conv_test.data, conv_test.weights, conv_test.bias});

    ngraph::autodiff::Adjoints adjoints(NodeVector{convolution_bias}, NodeVector{conv_test.delta});

    auto d_data = adjoints.backprop_node(conv_test.data);
    auto d_weights = adjoints.backprop_node(conv_test.weights);
    auto d_bias = adjoints.backprop_node(conv_test.bias);

    auto df = make_shared<Function>(
        NodeVector{d_data, d_weights, d_bias},
        op::ParameterVector{conv_test.data, conv_test.weights, conv_test.bias, conv_test.delta});

    backend->call(
        df,
        {conv_test.d_data_val, conv_test.d_weights_val, conv_test.d_bias_val},
        {conv_test.data_val, conv_test.weights_val, conv_test.bias_val, conv_test.delta_val});

    EXPECT_TRUE(
        test::all_close(conv_test.expected_d_data_val, read_vector<float>(conv_test.d_data_val)));
    EXPECT_TRUE(test::all_close(conv_test.expected_d_weights_val,
                                read_vector<float>(conv_test.d_weights_val)));
    EXPECT_TRUE(
        test::all_close(conv_test.expected_d_bias_val, read_vector<float>(conv_test.d_bias_val)));
}

TEST(cpu_fusion, sigmoid_fprop_fusion)
{
    pass::Manager pass_manager;
    pass_manager.register_pass<runtime::cpu::pass::CPUFusion>(
        runtime::cpu::pass::CPUFusion::REGULAR_FUSIONS);
    const string json_path = file_util::path_join(SERIALIZED_ZOO, "mxnet/Graph_fprop_sigmoid.json");
    const string json_string = file_util::read_file_to_string(json_path);
    stringstream ss(json_string);
    shared_ptr<Function> func = ngraph::deserialize(ss);
    pass_manager.run_passes(func);
    size_t ccg = count_ops_of_type<op::Sigmoid>(func);
    ASSERT_EQ(ccg, 1);
}

TEST(cpu_fusion, sigmoid_n1c1h2w2)
{
    auto input = make_shared<op::Parameter>(element::f32, Shape{1, 1, 2, 2});
    auto sigmoid_node = make_shared<op::Sigmoid>(input);
    auto func = make_shared<Function>(sigmoid_node, op::ParameterVector{input});

    auto backend = runtime::Backend::create("CPU");

    shared_ptr<runtime::TensorView> a = backend->create_tensor(element::f32, input->get_shape());
    shared_ptr<runtime::TensorView> result =
        backend->create_tensor(element::f32, input->get_shape());

    vector<float> dataA{1.0f, 4.0f, 1.0f, 4.0f};
    copy_data(a, dataA);

    backend->call(func, {result}, {a});
    vector<float> expected{0.73105858f, 0.98201379f, 0.73105858f, 0.98201379f};
    ASSERT_TRUE(read_vector<float>(result) == expected);
}

TEST(cpu_fusion, sigmoid_n1c1h4)
{
    auto input = make_shared<op::Parameter>(element::f32, Shape{1, 1, 4});
    auto sigmoid_node = make_shared<op::Sigmoid>(input);
    auto func = make_shared<Function>(sigmoid_node, op::ParameterVector{input});

    auto backend = runtime::Backend::create("CPU");

    shared_ptr<runtime::TensorView> a = backend->create_tensor(element::f32, input->get_shape());
    shared_ptr<runtime::TensorView> result =
        backend->create_tensor(element::f32, input->get_shape());

    vector<float> dataA{1.0f, 4.0f, 1.0f, 4.0f};
    copy_data(a, dataA);

    backend->call(func, {result}, {a});
    vector<float> expected{0.73105858f, 0.98201379f, 0.73105858f, 0.98201379f};
    ASSERT_TRUE(read_vector<float>(result) == expected);
}

TEST(cpu_fusion, sigmoid_bprop_fusion)
{
    const string json_path = file_util::path_join(SERIALIZED_ZOO, "mxnet/Graph_fprop_sigmoid.json");
    const string json_string = file_util::read_file_to_string(json_path);
    stringstream ss(json_string);
    shared_ptr<Function> func = ngraph::deserialize(ss);
    auto df = autodiff::backprop_function(func);
    auto backend = runtime::Backend::create("CPU");
    backend->compile(df);
    size_t ccg = count_ops_of_type<op::SigmoidBackprop>(df);
    ASSERT_EQ(ccg, 1);
}

TEST(cpu_fusion, sigmoid_bprop_n1c1h4)
{
    auto input = make_shared<op::Parameter>(element::f32, Shape{1, 1, 4});
    auto delta = make_shared<op::Parameter>(element::f32, Shape{1, 1, 4});
    auto sigmoid_node = make_shared<op::SigmoidBackprop>(input, delta);
    auto func = make_shared<Function>(sigmoid_node, op::ParameterVector{input, delta});
    auto backend = runtime::Backend::create("CPU");

    shared_ptr<runtime::TensorView> a = backend->create_tensor(element::f32, input->get_shape());
    shared_ptr<runtime::TensorView> b = backend->create_tensor(element::f32, delta->get_shape());
    shared_ptr<runtime::TensorView> result =
        backend->create_tensor(element::f32, input->get_shape());

    vector<float> dataA{1.0f, 4.0f, 1.0f, 4.0f};
    vector<float> dataB{1.0f, 1.0f, 1.0f, 1.0f};

    copy_data(a, dataA);
    copy_data(b, dataB);
    backend->call(func, {result}, {a, b});

    vector<float> expected{0.196612f, 0.0176627f, 0.196612f, 0.0176627f};
    EXPECT_TRUE(test::all_close(expected, read_vector<float>(result)));
}

TEST(cpu_fusion, batchnorm_fprop_relu_b1c2h2w2)
{
    auto input_shape = Shape{1, 2, 2, 2};
    auto input = make_shared<op::Parameter>(element::f32, input_shape);
    auto mean_shape = Shape{2};
    auto var_shape = Shape{2};
    auto gamma_shape = Shape{2};
    auto gamma = make_shared<op::Parameter>(element::f32, gamma_shape);
    auto beta_shape = Shape{2};
    auto beta = make_shared<op::Parameter>(element::f32, beta_shape);
    double eps = 0.001;
    auto shape_r = Shape{1, 2, 2, 2};
    auto bn = make_shared<op::BatchNorm>(eps, gamma, beta, input);

    auto output_rt = std::make_shared<op::GetOutputElement>(bn, 0);
    // Note, op::Splice is used to break Relu(BatchNorm) fusion
    // otherwise we will be comparing two BatchNormRelus
    // Unfortunately, we can't use INTERPRETER for
    // verifying the results as it doesn't implement
    // BatchNorm op.
    auto slice =
        std::make_shared<op::Slice>(output_rt, Coordinate{0, 0, 0, 0}, Coordinate{1, 2, 2, 2});
    auto output_relu = std::make_shared<op::Relu>(slice);
    auto mean_rt = std::make_shared<op::GetOutputElement>(bn, 1);
    auto variance_rt = std::make_shared<op::GetOutputElement>(bn, 2);

    auto bn_relu = make_shared<op::BatchNormRelu>(eps, gamma, beta, input);
    auto output_rt_bnr = std::make_shared<op::GetOutputElement>(bn_relu, 0);
    auto mean_rt_bnr = std::make_shared<op::GetOutputElement>(bn_relu, 1);
    auto variance_rt_bnr = std::make_shared<op::GetOutputElement>(bn_relu, 2);

    auto f = make_shared<Function>(
        NodeVector{output_relu, mean_rt, variance_rt, output_rt_bnr, mean_rt_bnr, variance_rt_bnr},
        op::ParameterVector{input, gamma, beta});
    auto backend = runtime::Backend::create("CPU");

    // Create some tensors for input/output
    auto input_t = backend->create_tensor(element::f32, Shape{1, 2, 2, 2});

    copy_data(input_t,
              vector<float>{0.54881352f,
                            0.71518934f,
                            0.60276335f,
                            0.54488319f,
                            0.42365479f,
                            0.64589411f,
                            0.4375872f,
                            0.89177299f});
    auto gamma_t = backend->create_tensor(element::f32, gamma_shape);
    copy_data(gamma_t, vector<float>{1.0f, 1.0f});
    auto beta_t = backend->create_tensor(element::f32, beta_shape);
    copy_data(beta_t, vector<float>{0.0f, 0.0f});
    auto bn_output = backend->create_tensor(element::f32, shape_r);
    auto result_mean = backend->create_tensor(element::f32, mean_shape);
    auto result_variance = backend->create_tensor(element::f32, var_shape);

    auto bn_output_bnr = backend->create_tensor(element::f32, shape_r);
    auto result_mean_bnr = backend->create_tensor(element::f32, mean_shape);
    auto result_variance_bnr = backend->create_tensor(element::f32, var_shape);

    backend->call(f,
                  {bn_output,
                   result_mean,
                   result_variance,
                   bn_output_bnr,
                   result_mean_bnr,
                   result_variance_bnr},
                  {input_t, gamma_t, beta_t});

    EXPECT_TRUE(test::all_close(read_vector<float>(bn_output), read_vector<float>(bn_output_bnr)));
    EXPECT_TRUE(
        test::all_close(read_vector<float>(result_mean), read_vector<float>(result_mean_bnr)));
    EXPECT_TRUE(test::all_close(read_vector<float>(result_variance),
                                read_vector<float>(result_variance_bnr)));
}

TEST(cpu_fusion, fuse_conv_relu)
{
    auto A = std::make_shared<op::Parameter>(element::f32, Shape{2, 1, 2, 2});
    auto weights = std::make_shared<op::Parameter>(element::f32, Shape{1, 1, 2, 2});
    auto convolution = std::make_shared<op::Convolution>(A, weights, Strides{1, 1}, Strides{1, 1});
    auto relu = std::make_shared<op::Relu>(convolution);
    auto abs_node =
        std::make_shared<op::Abs>(std::make_shared<op::Abs>(std::make_shared<op::Abs>(relu)));
    auto func = make_shared<Function>(abs_node, op::ParameterVector{A, weights});

    pass::Manager pass_manager;
    pass_manager.register_pass<runtime::cpu::pass::CPUFusion>(
        runtime::cpu::pass::CPUFusion::REGULAR_FUSIONS);
    pass_manager.run_passes(func);
    size_t cb = count_ops_of_type<op::ConvolutionRelu>(func);
    ASSERT_GT(cb, 0);
}

template <typename T>
static std::vector<std::vector<T>>
    execute(std::shared_ptr<Function> f, std::vector<std::vector<T>> args, std::string cbackend)
{
    auto backend = runtime::Backend::create(cbackend);

    auto parms = f->get_parameters();

    if (parms.size() != args.size())
    {
        throw ngraph_error("number of parameters and arguments don't match");
    }

    std::vector<std::shared_ptr<ngraph::runtime::TensorView>> arg_tensors(args.size());
    for (size_t i = 0; i < args.size(); i++)
    {
        auto t = backend->create_tensor(parms.at(i)->get_element_type(), parms.at(i)->get_shape());
        copy_data(t, args.at(i));
        arg_tensors.at(i) = t;
    }

    auto results = f->get_results();
    std::vector<std::shared_ptr<ngraph::runtime::TensorView>> result_tensors(results.size());

    for (size_t i = 0; i < results.size(); i++)
    {
        result_tensors.at(i) =
            backend->create_tensor(results.at(i)->get_element_type(), results.at(i)->get_shape());
    }

    backend->call(f, result_tensors, arg_tensors);

    std::vector<std::vector<T>> result_vectors;
    for (auto rt : result_tensors)
    {
        result_vectors.push_back(read_vector<T>(rt));
    }
    return result_vectors;
}

TEST(cpu_fusion, conv_relu_n2c1h2w2_2)
{
    Shape shape_a{2, 1, 6, 6};
    Shape shape_weights{1, 1, 2, 2};

    auto make_int_function = [shape_a, shape_weights]() {
        auto A = std::make_shared<op::Parameter>(element::f32, shape_a);
        auto weights = std::make_shared<op::Parameter>(element::f32, shape_weights);
        auto conv = std::make_shared<op::Convolution>(A, weights, Strides{2, 2}, Strides{1, 1});
        auto relu = std::make_shared<op::Relu>(conv);
        auto f = make_shared<Function>(NodeVector{relu}, op::ParameterVector{A, weights});
        return f;
    };

    auto int_f = make_int_function();

    auto make_cpu_function = [shape_a, shape_weights]() {
        auto A = std::make_shared<op::Parameter>(element::f32, shape_a);
        auto weights = std::make_shared<op::Parameter>(element::f32, shape_weights);
        auto conv = std::make_shared<op::Convolution>(A, weights, Strides{2, 2}, Strides{1, 1});
        auto conv_relu = std::make_shared<op::ConvolutionRelu>(conv);
        auto f = make_shared<Function>(NodeVector{conv_relu}, op::ParameterVector{A, weights});
        return f;
    };

    auto cpu_f = make_cpu_function();

    vector<vector<float>> args{
        {1.25f,  2.25f, 5.25f, 6.25f,  -1.25f, -1.25f, 3.25f, -4.25f, 7.25f,  8.25f,  -1.25f,
         -1.25f, 1.25f, 2.25f, -3.25f, 2.25f,  4.25f,  4.25f, 1.25f,  2.25f,  -4.25f, 2.25f,
         4.25f,  4.25f, 0.f,   0.f,    -1.f,   0.f,    2.f,   2.f,    0.f,    0.f,    0.f,
         0.f,    2.f,   2.f,   1.25f,  2.25f,  5.25f,  6.25f, 1.25f,  1.25f,  3.25f,  4.25f,
         -7.25f, 8.25f, 1.25f, -1.25f, -1.25f, 2.25f,  3.25f, 2.25f,  -4.25f, -4.25f, -1.25f,
         -2.25f, 4.25f, 2.25f, 4.25f,  4.25f,  0.f,    0.f,   1.f,    0.f,    -2.f,   2.f,
         0.f,    0.f,   0.f,   0.f,    -2.f,   -2.f},
        {2., 2., 2., 2.}};

    auto int_results = execute(int_f, args, "INTERPRETER");
    auto cpu_results = execute(cpu_f, args, "CPU");
    EXPECT_TRUE(test::all_close(cpu_results.at(0), int_results.at(0)));
}

TEST(cpu_fusion, conv_bias_relu_n2c1h2w2_2)
{
    Shape shape_a{2, 1, 6, 6};
    Shape shape_weights{1, 1, 2, 2};
    Shape shape_bias{1};

    auto make_int_function = [shape_a, shape_weights, shape_bias]() {
        auto A = std::make_shared<op::Parameter>(element::f32, shape_a);
        auto weights = std::make_shared<op::Parameter>(element::f32, shape_weights);
        auto conv = std::make_shared<op::Convolution>(A, weights, Strides{2, 2}, Strides{1, 1});
        auto bias = std::make_shared<op::Parameter>(element::f32, shape_bias);
        auto conv_bias =
            conv + std::make_shared<op::Broadcast>(bias, conv->get_shape(), AxisSet{0, 2, 3});
        auto relu = std::make_shared<op::Relu>(conv_bias);
        auto f = make_shared<Function>(NodeVector{relu}, op::ParameterVector{A, weights, bias});
        return f;
    };

    auto int_f = make_int_function();

    auto make_cpu_function = [shape_a, shape_weights, shape_bias]() {
        auto A = std::make_shared<op::Parameter>(element::f32, shape_a);
        auto weights = std::make_shared<op::Parameter>(element::f32, shape_weights);
        auto bias = std::make_shared<op::Parameter>(element::f32, shape_bias);
        auto conv = std::make_shared<op::Convolution>(A, weights, Strides{2, 2}, Strides{1, 1});
        auto conv_bias_relu = std::make_shared<op::ConvolutionBiasRelu>(
            std::make_shared<op::ConvolutionBias>(conv, bias));
        auto f = make_shared<Function>(NodeVector{conv_bias_relu},
                                       op::ParameterVector{A, weights, bias});
        return f;
    };

    auto cpu_f = make_cpu_function();

    vector<vector<float>> args{
        {1.25f,  2.25f, 5.25f, 6.25f,  -1.25f, -1.25f, 3.25f, -4.25f, 7.25f,  8.25f,  -1.25f,
         -1.25f, 1.25f, 2.25f, -3.25f, 2.25f,  4.25f,  4.25f, 1.25f,  2.25f,  -4.25f, 2.25f,
         4.25f,  4.25f, 0.f,   0.f,    -1.f,   0.f,    2.f,   2.f,    0.f,    0.f,    0.f,
         0.f,    2.f,   2.f,   1.25f,  2.25f,  5.25f,  6.25f, 1.25f,  1.25f,  3.25f,  4.25f,
         -7.25f, 8.25f, 1.25f, -1.25f, -1.25f, 2.25f,  3.25f, 2.25f,  -4.25f, -4.25f, -1.25f,
         -2.25f, 4.25f, 2.25f, 4.25f,  4.25f,  0.f,    0.f,   1.f,    0.f,    -2.f,   2.f,
         0.f,    0.f,   0.f,   0.f,    -2.f,   -2.f},
        {2., 2., 2., 2.},
        {0.1f}};

    auto int_results = execute(int_f, args, "INTERPRETER");
    auto cpu_results = execute(cpu_f, args, "CPU");
    EXPECT_TRUE(test::all_close(cpu_results.at(0), int_results.at(0)));
}

std::vector<shared_ptr<runtime::TensorView>>
    rnn_matrix_fusion_eval(const size_t time_steps,
                           const Shape& data_shape,
                           const Shape& weights_shape,
                           const Shape& bias_shape,
                           const vector<float>& data_val,
                           const vector<float>& weights_val,
                           const vector<float>& bias_val,
                           const bool enable_pass)
{
    auto data = make_shared<op::Parameter>(element::f32, data_shape);
    auto weights = make_shared<op::Parameter>(element::f32, weights_shape);
    auto bias = make_shared<op::Parameter>(element::f32, bias_shape);

    // results from each time step
    NodeVector results;
    for (size_t t = 0; t < time_steps; ++t)
    {
        auto data_slice = make_shared<op::Slice>(
            data, Coordinate{0, t, 0}, Coordinate{data_shape[0], t + 1, data_shape[2]});
        auto data_reshape = make_shared<op::Reshape>(
            data_slice, AxisVector{0, 1, 2}, Shape{data_shape[0], data_shape[2]});
        auto weights_reshape = make_shared<op::Reshape>(
            weights, AxisVector{1, 0}, Shape{weights_shape[1], weights_shape[0]});
        auto dot = make_shared<op::Dot>(data_reshape, weights_reshape);
        auto bias_broadcast = make_shared<op::Broadcast>(bias, dot->get_shape(), AxisSet{0});
        auto add = make_shared<op::Add>(dot, bias_broadcast);
        results.push_back(add);
    }
    auto func = make_shared<Function>(results, op::ParameterVector{data, weights, bias});
    if (enable_pass)
    {
        pass::Manager pass_manager;
        pass_manager.register_pass<runtime::cpu::pass::CPURnnMatFusion>();
        pass_manager.register_pass<runtime::cpu::pass::CPUFusion>(
            runtime::cpu::pass::CPUFusion::REGULAR_FUSIONS);
        pass_manager.run_passes(func);
        // check all of our dot/add are converted to a single MatmulBias op.
        size_t count = count_ops_of_type<op::MatmulBias>(func);
        EXPECT_EQ(count, 1);
    }

    auto backend = runtime::Backend::create("CPU");

    shared_ptr<runtime::TensorView> data_tensor =
        backend->create_tensor(element::f32, data->get_shape());
    shared_ptr<runtime::TensorView> weights_tensor =
        backend->create_tensor(element::f32, weights->get_shape());
    shared_ptr<runtime::TensorView> bias_tensor =
        backend->create_tensor(element::f32, bias->get_shape());

    std::vector<shared_ptr<runtime::TensorView>> result_tensors;
    for (auto r : results)
    {
        result_tensors.push_back(backend->create_tensor(element::f32, r->get_shape()));
    }

    copy_data(data_tensor, data_val);
    copy_data(weights_tensor, weights_val);
    copy_data(bias_tensor, bias_val);
    backend->call(func, result_tensors, {data_tensor, weights_tensor, bias_tensor});
    return result_tensors;
}

TEST(cpu_fusion, rnn_matrix_fusion_eval_pass)
{
    const size_t time_steps = 4;
    Shape data_shape{3, time_steps, 5};
    Shape weights_shape{6, data_shape[2]};
    Shape bias_shape{6};

    test::Uniform<float> rng{0, 1, 0};
    vector<float> data_val(shape_size(data_shape));
    vector<float> weights_val(shape_size(weights_shape));
    vector<float> bias_val(shape_size(bias_shape));
    rng.initialize(data_val);
    rng.initialize(weights_val);
    rng.initialize(bias_val);

    std::vector<shared_ptr<runtime::TensorView>> result_expected = rnn_matrix_fusion_eval(
        time_steps, data_shape, weights_shape, bias_shape, data_val, weights_val, bias_val, false);
    std::vector<shared_ptr<runtime::TensorView>> result_fused = rnn_matrix_fusion_eval(
        time_steps, data_shape, weights_shape, bias_shape, data_val, weights_val, bias_val, true);
    for (size_t i = 0; i < result_expected.size(); ++i)
    {
        EXPECT_TRUE(test::all_close<float>(result_expected[i], result_fused[i]));
    }
}

TEST(cpu_fusion, rnn_fusion_from_json_model)
{
    pass::Manager pass_manager;
    pass_manager.register_pass<runtime::cpu::pass::CPURnnMatFusion>();
    pass_manager.register_pass<runtime::cpu::pass::CPUFusion>(
        runtime::cpu::pass::CPUFusion::REGULAR_FUSIONS);
    const string json_path =
        file_util::path_join(SERIALIZED_ZOO, "mxnet/rnn-10-step-fusion-test.json");
    const string json_string = file_util::read_file_to_string(json_path);
    stringstream ss(json_string);
    shared_ptr<Function> func = ngraph::deserialize(ss);
    pass_manager.run_passes(func);
    const size_t NUM_STEPS = 10;
    auto mmb_predicate = [](std::shared_ptr<Node> node) {
        auto users = node->get_users();
        return users.size() == NUM_STEPS &&
               std::all_of(begin(users), end(users), [](std::shared_ptr<Node> n) {
                   return std::dynamic_pointer_cast<op::Slice>(n) != nullptr;
               });
    };

    auto mmbs = get_ops_of_type<op::MatmulBias>(func);
    ASSERT_TRUE(std::any_of(begin(mmbs), end(mmbs), mmb_predicate));
}

TEST(cpu_fusion, weight_fusion)
{
    auto param = std::make_shared<op::Parameter>(element::f32, Shape{64});
    auto reshape_conv =
        std::make_shared<ngraph::op::Reshape>(param, AxisVector{0}, Shape{16, 4, 1, 1});
    auto data_conv = std::make_shared<op::Parameter>(element::f32, Shape{16, 4, 7, 7});
    auto tvt = reshape_conv->get_outputs().at(0).get_tensor_view().get();
    auto lt_desc = std::make_shared<runtime::cpu::LayoutDescriptor>(*tvt, AxisVector{0, 1, 2, 3});
    auto cvt_lt_conv = std::make_shared<runtime::cpu::op::ConvertLayout>(reshape_conv, lt_desc);
    auto conv = std::make_shared<ngraph::op::Convolution>(
        data_conv, cvt_lt_conv, Strides{1, 1}, Strides{1, 1});

    auto reshape_conv_bprop =
        std::make_shared<op::Reshape>(param, AxisVector{0}, Shape{16, 4, 1, 1});
    auto dummy_arg_conv_bprop = std::make_shared<op::Parameter>(element::f32, Shape{1, 16, 7, 7});
    auto tvt_bprop = reshape_conv_bprop->get_outputs().at(0).get_tensor_view().get();
    auto lt_desc_bprop =
        std::make_shared<runtime::cpu::LayoutDescriptor>(*tvt_bprop, AxisVector{0, 1, 2, 3});
    auto cvt_lt_conv_bprop =
        std::make_shared<runtime::cpu::op::ConvertLayout>(reshape_conv_bprop, lt_desc_bprop);
    auto conv_bprop = std::make_shared<op::ConvolutionBackpropData>(Shape{1, 4, 7, 7},
                                                                    cvt_lt_conv_bprop,
                                                                    dummy_arg_conv_bprop,
                                                                    Strides{1, 1},
                                                                    Strides{1, 1},
                                                                    CoordinateDiff{0, 0},
                                                                    CoordinateDiff{0, 0},
                                                                    Strides{1, 1});

    auto conv_relu = std::make_shared<op::Relu>(conv);
    auto conv_bprop_abs = std::make_shared<op::Abs>(conv_bprop);

    auto f = make_shared<Function>(NodeVector{conv_relu, conv_bprop_abs},
                                   op::ParameterVector{param, data_conv, dummy_arg_conv_bprop});

    pass::Manager pass_manager;
    pass_manager.register_pass<runtime::cpu::pass::CPUPostLayoutOptimizations>();
    pass_manager.run_passes(f);

    auto new_conv_bprop_data = conv_bprop_abs->get_argument(0);
    auto new_convert_layout = new_conv_bprop_data->get_argument(0);

    ASSERT_EQ(std::dynamic_pointer_cast<runtime::cpu::op::ConvertLayout>(
                  new_convert_layout->get_argument(0)),
              cvt_lt_conv);
}

TEST(cpu_fusion, max_pool_with_indices)
{
    Shape shape_a{10, 3, 28, 28};
    auto input = std::make_shared<op::Parameter>(element::f32, shape_a);
    Shape window_shape{2, 2};
    auto max_pool = std::make_shared<op::MaxPool>(input, window_shape);
    auto C = std::make_shared<op::Parameter>(element::f32, max_pool->get_shape());

    ngraph::autodiff::Adjoints adjoints(NodeVector{max_pool}, NodeVector{C});

    auto dinput = adjoints.backprop_node(input);

    auto df = std::make_shared<Function>(NodeVector{dinput}, op::ParameterVector{input, C});

    auto f = std::make_shared<Function>(NodeVector{max_pool}, op::ParameterVector{input});

    {
        pass::Manager pass_manager;
        pass_manager.register_pass<pass::VisualizeTree>("max_pool_fprop_before.pdf");
        pass_manager.run_passes(f);
    }

    {
        pass::Manager pass_manager;
        pass_manager.register_pass<pass::VisualizeTree>("max_pool_bprop_before.pdf");
        pass_manager.register_pass<runtime::cpu::pass::CPUWorkspaceInsertion>();
        pass_manager.register_pass<pass::VisualizeTree>("max_pool_bprop_after.pdf");
        pass_manager.run_passes(df);
    }

    {
        pass::Manager pass_manager;
        pass_manager.register_pass<pass::VisualizeTree>("max_pool_fprop_after.pdf");
        pass_manager.run_passes(f);
    }

    auto maxpool_goe_output =
        std::dynamic_pointer_cast<op::GetOutputElement>(f->get_results().at(0)->get_argument(0));
    ASSERT_TRUE(maxpool_goe_output);
    ASSERT_EQ(maxpool_goe_output->get_n(), 0);
    auto maxpool_with_indices = df->get_results().at(0)->get_argument(0);
    auto maxpool_goe_indices =
        std::dynamic_pointer_cast<op::GetOutputElement>(maxpool_with_indices->get_argument(2));
    ASSERT_TRUE(maxpool_goe_indices);
    ASSERT_EQ(maxpool_goe_indices->get_n(), 1);
}

TEST(cpu_fusion, backwards_maxpool_with_indices_n4_c1_hw4_2x2_max)
{
    Shape shape_a{1, 4, 4, 4};
    Shape maxpool_shape{1, 4, 3, 3};
    auto A = std::make_shared<op::Parameter>(element::f32, shape_a);
    Shape window_shape{2, 2};
    auto window_movement_strides = Strides{1, 1};
    auto maxpool = std::make_shared<op::MaxPool>(A, window_shape, window_movement_strides);
    auto f = std::make_shared<Function>(maxpool, op::ParameterVector{A});

    auto backend = runtime::Backend::create("CPU");
    shared_ptr<runtime::TensorView> ep = backend->create_tensor(element::f32, maxpool_shape);
    vector<float> dataEp(shape_size(maxpool_shape), 4);

    shared_ptr<runtime::TensorView> input = backend->create_tensor(element::f32, shape_a);
    shared_ptr<runtime::TensorView> output = backend->create_tensor(element::f32, shape_a);

    vector<float> dataInput{11.f, 31.f, 40.f, 47.f, 13.f, 61.f, 48.f, 59.f, 17.f, 39.f, 64.f,
                            62.f, 45.f, 55.f, 36.f, 19.f, 65.f, 33.f, 49.f, 30.f, 56.f, 41.f,
                            53.f, 58.f, 22.f, 35.f, 52.f, 50.f, 63.f, 54.f, 12.f, 26.f, 44.f,
                            21.f, 69.f, 24.f, 46.f, 25.f, 51.f, 29.f, 72.f, 15.f, 73.f, 10.f,
                            16.f, 37.f, 70.f, 32.f, 28.f, 66.f, 57.f, 27.f, 60.f, 42.f, 43.f,
                            71.f, 18.f, 38.f, 67.f, 68.f, 14.f, 20.f, 34.f, 23.f};

    vector<float> expected{0.0f, 0.0f, 0.0f, 0.0f, 0.0f, 12.0f, 0.0f, 4.0f, 0.0f, 0.0f,  16.0f,
                           0.0f, 0.0f, 4.0f, 0.0f, 0.0f, 4.0f,  0.0f, 0.0f, 0.0f, 4.0f,  0.0f,
                           8.0f, 8.0f, 0.0f, 0.0f, 4.0f, 0.0f,  4.0f, 4.0f, 0.0f, 0.0f,  0.0f,
                           0.0f, 8.0f, 0.0f, 4.0f, 0.0f, 0.0f,  0.0f, 8.0f, 0.0f, 16.0f, 0.0f,
                           0.0f, 0.0f, 0.0f, 0.0f, 0.0f, 8.0f,  0.0f, 0.0f, 4.0f, 0.0f,  0.0f,
                           8.0f, 0.0f, 4.0f, 8.0f, 4.0f, 0.0f,  0.0f, 0.0f, 0.0f};

    copy_data(ep, dataEp);
    copy_data(input, dataInput);

    auto C = std::make_shared<op::Parameter>(element::f32, maxpool_shape);
    auto df = autodiff::backprop_function(f);

    {
        pass::Manager pass_manager;
        pass_manager.register_pass<pass::VisualizeTree>("max_pool_bprop_before2.pdf");
        pass_manager.register_pass<runtime::cpu::pass::CPUWorkspaceInsertion>();
        pass_manager.register_pass<pass::VisualizeTree>("max_pool_bprop_after2.pdf");
        pass_manager.run_passes(df);
    }

    backend->call(df, {output}, {input, ep});
    ASSERT_TRUE(read_vector<float>(output) == expected);
}

<<<<<<< HEAD
TEST(cpu_fusion, sigmoid_multiply_fusion)
{
    pass::Manager pass_manager;
    pass_manager.register_pass<runtime::cpu::pass::CPUFusion>();
    const string json_path = file_util::path_join(SERIALIZED_ZOO, "mxnet/3_lstm_cell_forward.json");
    const string json_string = file_util::read_file_to_string(json_path);
    stringstream ss(json_string);
    shared_ptr<Function> func = ngraph::deserialize(ss);
    pass_manager.run_passes(func);
    size_t ccg = count_ops_of_type<op::SigmoidMultiply>(func);
    ASSERT_EQ(ccg, 18);
}

void sigmoid_multiply_fusion_forward_compute(shared_ptr<runtime::Backend>& backend,
                                             const op::ParameterVector& input_params,
                                             const vector<vector<float>>& input_data,
                                             const vector<Shape>& input_shapes,
                                             const Shape& result_shape,
                                             shared_ptr<Node> input_0_node,
                                             shared_ptr<Node> input_1_node,
                                             const vector<float>& expected)
{
    shared_ptr<runtime::TensorView> result_tensor =
        backend->create_tensor(element::f32, result_shape);

    vector<shared_ptr<runtime::TensorView>> input_tensors;
    for (int i = 0; i < input_params.size(); ++i)
    {
        input_tensors.push_back(backend->create_tensor(element::f32, input_shapes[i]));
        copy_data(input_tensors[i], input_data[i]);
    }

    auto mul_node = input_0_node * input_1_node;
    auto func = make_shared<Function>(mul_node, input_params);
    backend->call(func, {result_tensor}, input_tensors);
    EXPECT_TRUE(test::all_close(read_vector<float>(result_tensor), expected));
}

TEST(cpu_fusion, sigmoid_multiply_fusion_forward)
{
    auto backend = runtime::Backend::create("CPU");

    Shape data_shape{1, 1, 2, 2};
    Shape const_shape{1};

    vector<float> input_0_data{1, 2, 3, 4};
    vector<float> input_1_data{1.2, 2.3, 3.5, 4.7};
    vector<float> const_data{1.2};
    {
        auto input_0_param = make_shared<op::Parameter>(element::f32, data_shape);
        auto input_1_param = make_shared<op::Parameter>(element::f32, data_shape);
        auto input_2_param = make_shared<op::Parameter>(element::f32, data_shape);
        auto sigmoid_0 = make_shared<op::Sigmoid>(input_0_param);
        auto sigmoid_1 = make_shared<op::Add>(input_1_param, input_2_param);
        vector<float> expected{1.60833, 3.78743, 6.19173, 8.54352};
        op::ParameterVector input_params{input_0_param, input_1_param, input_2_param};
        vector<vector<float>> input_data{input_0_data, input_0_data, input_1_data};
        vector<Shape> input_shapes{data_shape, data_shape, data_shape};
        sigmoid_multiply_fusion_forward_compute(backend,
                                                input_params,
                                                input_data,
                                                input_shapes,
                                                data_shape,
                                                sigmoid_0,
                                                sigmoid_1,
                                                expected);
    }
    {
        auto input_0_param = make_shared<op::Parameter>(element::f32, data_shape);
        auto input_1_param = make_shared<op::Parameter>(element::f32, const_shape);
        auto sigmoid_0 = make_shared<op::Broadcast>(input_1_param, data_shape, AxisSet{1, 2, 3});
        auto sigmoid_1 = make_shared<op::Sigmoid>(input_0_param);
        vector<float> expected{0.87727, 1.05696, 1.14309, 1.17842};
        op::ParameterVector input_params{input_0_param, input_1_param};
        vector<vector<float>> input_data{input_0_data, const_data};
        vector<Shape> input_shapes{data_shape, const_shape};
        sigmoid_multiply_fusion_forward_compute(backend,
                                                input_params,
                                                input_data,
                                                input_shapes,
                                                data_shape,
                                                sigmoid_0,
                                                sigmoid_1,
                                                expected);
    }
    {
        auto input_0_param = make_shared<op::Parameter>(element::f32, data_shape);
        auto input_1_param = make_shared<op::Parameter>(element::f32, const_shape);
        auto sigmoid_0 = make_shared<op::Sigmoid>(input_0_param);
        auto sigmoid_1 = make_shared<op::Broadcast>(input_1_param, data_shape, AxisSet{1, 2, 3});
        vector<float> expected{0.87727, 1.05696, 1.14309, 1.17842};
        op::ParameterVector input_params{input_0_param, input_1_param};
        vector<vector<float>> input_data{input_0_data, const_data};
        vector<Shape> input_shapes{data_shape, const_shape};
        sigmoid_multiply_fusion_forward_compute(backend,
                                                input_params,
                                                input_data,
                                                input_shapes,
                                                data_shape,
                                                sigmoid_0,
                                                sigmoid_1,
                                                expected);
    }
    {
        auto input_0_param = make_shared<op::Parameter>(element::f32, data_shape);
        auto input_1_param = make_shared<op::Parameter>(element::f32, data_shape);
        auto sigmoid_0 = make_shared<op::Sigmoid>(input_0_param);
        auto sigmoid_1 = make_shared<op::Sigmoid>(input_1_param);
        vector<float> expected{0.561837, 0.800536, 0.924652, 0.973163};
        op::ParameterVector input_params{input_0_param, input_1_param};
        vector<vector<float>> input_data{input_0_data, input_1_data};
        vector<Shape> input_shapes{data_shape, data_shape};
        sigmoid_multiply_fusion_forward_compute(backend,
                                                input_params,
                                                input_data,
                                                input_shapes,
                                                data_shape,
                                                sigmoid_0,
                                                sigmoid_1,
                                                expected);
    }
    {
        auto input_0_param = make_shared<op::Parameter>(element::f32, data_shape);
        auto input_1_param = make_shared<op::Parameter>(element::f32, data_shape);
        auto sigmoid_0 = make_shared<op::Sigmoid>(input_0_param);
        auto sigmoid_1 = make_shared<op::Tanh>(input_1_param);
        vector<float> expected{0.60945, 0.863266, 0.950838, 0.981851};
        op::ParameterVector input_params{input_0_param, input_1_param};
        vector<vector<float>> input_data{input_0_data, input_1_data};
        vector<Shape> input_shapes{data_shape, data_shape};
        sigmoid_multiply_fusion_forward_compute(backend,
                                                input_params,
                                                input_data,
                                                input_shapes,
                                                data_shape,
                                                sigmoid_0,
                                                sigmoid_1,
                                                expected);
    }
    {
        auto input_0_param = make_shared<op::Parameter>(element::f32, data_shape);
        auto input_1_param = make_shared<op::Parameter>(element::f32, data_shape);
        auto sigmoid_0 = make_shared<op::Tanh>(input_0_param);
        auto sigmoid_1 = make_shared<op::Sigmoid>(input_1_param);
        vector<float> expected{0.585304, 0.876182, 0.965887, 0.990322};
        op::ParameterVector input_params{input_0_param, input_1_param};
        vector<vector<float>> input_data{input_0_data, input_1_data};
        vector<Shape> input_shapes{data_shape, data_shape};
        sigmoid_multiply_fusion_forward_compute(backend,
                                                input_params,
                                                input_data,
                                                input_shapes,
                                                data_shape,
                                                sigmoid_0,
                                                sigmoid_1,
                                                expected);
    }
    {
        auto input_0_param = make_shared<op::Parameter>(element::f32, data_shape);
        auto input_1_param = make_shared<op::Parameter>(element::f32, data_shape);
        auto sigmoid_0 = make_shared<op::Tanh>(input_0_param);
        auto sigmoid_1 = make_shared<op::Tanh>(input_1_param);
        vector<float> expected{0.634907, 0.94484, 0.993242, 0.999164};
        op::ParameterVector input_params{input_0_param, input_1_param};
        vector<vector<float>> input_data{input_0_data, input_1_data};
        vector<Shape> input_shapes{data_shape, data_shape};
        sigmoid_multiply_fusion_forward_compute(backend,
                                                input_params,
                                                input_data,
                                                input_shapes,
                                                data_shape,
                                                sigmoid_0,
                                                sigmoid_1,
                                                expected);
    }
}

void sigmoid_multiply_fusion_backward_compute(shared_ptr<runtime::Backend>& backend,
                                              const op::ParameterVector& input_params,
                                              const vector<vector<float>>& input_data,
                                              const vector<Shape>& input_shapes,
                                              const vector<float> delta_data,
                                              const Shape& delta_shape,
                                              const Shape& d_input_0_shape,
                                              const Shape& d_input_1_shape,
                                              shared_ptr<Node> input_0_node,
                                              shared_ptr<Node> input_1_node,
                                              shared_ptr<Node> input_0_adjoint,
                                              shared_ptr<Node> input_1_adjoint,
                                              const vector<float>& expected_0,
                                              const vector<float>& expected_1)
{
    vector<shared_ptr<runtime::TensorView>> input_tensors;
    for (int i = 0; i < input_params.size(); ++i)
    {
        input_tensors.push_back(backend->create_tensor(element::f32, input_shapes[i]));
        copy_data(input_tensors[i], input_data[i]);
    }

    auto delta_param = make_shared<op::Parameter>(element::f32, delta_shape);
    shared_ptr<runtime::TensorView> delta_tensor =
        backend->create_tensor(element::f32, delta_shape);
    copy_data(delta_tensor, delta_data);

    op::ParameterVector back_params(input_params);
    back_params.push_back(delta_param);
    input_tensors.push_back(delta_tensor);

    shared_ptr<runtime::TensorView> d_input_0_tensor =
        backend->create_tensor(element::f32, d_input_0_shape);
    shared_ptr<runtime::TensorView> d_input_1_tensor =
        backend->create_tensor(element::f32, d_input_1_shape);

    using FunctionType = op::SigmoidMultiply::FunctionType;
    auto input_0_type = op::SigmoidMultiply::identify_node_type(input_0_node);
    auto input_1_type = op::SigmoidMultiply::identify_node_type(input_1_node);
    // for Identity functions, we use the node itself, otherwise use its input
    // where we will apply the function of input node
    auto input_0_alt =
        (input_0_type == FunctionType::Identity) ? input_0_node : input_0_node->get_argument(0);
    auto input_1_alt =
        (input_1_type == FunctionType::Identity) ? input_1_node : input_1_node->get_argument(0);
    auto sigmoid_mul =
        make_shared<op::SigmoidMultiply>(input_0_alt, input_1_alt, input_0_type, input_1_type);

    ngraph::autodiff::Adjoints adjoints(NodeVector{sigmoid_mul}, NodeVector{delta_param});
    auto d_input_0 = adjoints.backprop_node(input_0_adjoint);
    auto d_input_1 = adjoints.backprop_node(input_1_adjoint);
    auto df = make_shared<Function>(NodeVector{d_input_0, d_input_1}, back_params);
    backend->call(df, {d_input_0_tensor, d_input_1_tensor}, input_tensors);
    EXPECT_TRUE(test::all_close(read_vector<float>(d_input_0_tensor), expected_0));
    EXPECT_TRUE(test::all_close(read_vector<float>(d_input_1_tensor), expected_1));
}

TEST(cpu_fusion, sigmoid_multiply_fusion_backward)
{
    auto backend = runtime::Backend::create("CPU");

    Shape data_shape{1, 1, 2, 2};
    Shape const_shape{1};

    vector<float> input_0_data{1, 2, 3, 4};
    vector<float> input_1_data{1.2, 2.2, 3.2, 4.2};
    vector<float> const_data{1.2};
    vector<float> delta_data(shape_size(data_shape), 20.0f);

    {
        auto input_0_param = make_shared<op::Parameter>(element::f32, data_shape);
        auto input_1_param = make_shared<op::Parameter>(element::f32, data_shape);
        auto input_2_param = make_shared<op::Parameter>(element::f32, data_shape);
        auto sigmoid_0 = make_shared<op::Sigmoid>(input_0_param);
        auto sigmoid_1 = make_shared<op::Add>(input_1_param, input_2_param);
        vector<float> expected_0{8.65093, 8.81946, 5.60191, 2.89668};
        vector<float> expected_1{14.6212, 17.6159, 19.0515, 19.6403};
        op::ParameterVector input_params{input_0_param, input_1_param, input_2_param};
        vector<vector<float>> input_data{input_0_data, input_0_data, input_1_data};
        vector<Shape> input_shapes{data_shape, data_shape, data_shape};
        sigmoid_multiply_fusion_backward_compute(backend,
                                                 input_params,
                                                 input_data,
                                                 input_shapes,
                                                 delta_data,
                                                 data_shape,
                                                 data_shape,
                                                 data_shape,
                                                 sigmoid_0,
                                                 sigmoid_1,
                                                 input_0_param,
                                                 sigmoid_1,
                                                 expected_0,
                                                 expected_1);
    }
    {
        auto input_0_param = make_shared<op::Parameter>(element::f32, data_shape);
        auto input_1_param = make_shared<op::Parameter>(element::f32, const_shape);
        auto sigmoid_0 = make_shared<op::Broadcast>(input_1_param, data_shape, AxisSet{1, 2, 3});
        auto sigmoid_1 = make_shared<op::Tanh>(input_0_param);
        vector<float> expected_0{15.2319, 19.2806, 19.9011, 19.9866};
        vector<float> expected_1{10.0794, 1.69562, 0.236785, 0.0321828};
        op::ParameterVector input_params{input_0_param, input_1_param};
        vector<vector<float>> input_data{input_0_data, const_data};
        vector<Shape> input_shapes{data_shape, const_shape};
        sigmoid_multiply_fusion_backward_compute(backend,
                                                 input_params,
                                                 input_data,
                                                 input_shapes,
                                                 delta_data,
                                                 data_shape,
                                                 data_shape,
                                                 data_shape,
                                                 sigmoid_0,
                                                 sigmoid_1,
                                                 sigmoid_0,
                                                 input_0_param,
                                                 expected_0,
                                                 expected_1);
    }
    {
        auto input_0_param = make_shared<op::Parameter>(element::f32, data_shape);
        auto input_1_param = make_shared<op::Parameter>(element::f32, const_shape);
        auto sigmoid_0 = make_shared<op::Tanh>(input_0_param);
        auto sigmoid_1 = make_shared<op::Broadcast>(input_1_param, data_shape, AxisSet{1, 2, 3});
        vector<float> expected_0{10.0794, 1.69562, 0.236785, 0.0321828};
        vector<float> expected_1{15.2319, 19.2806, 19.9011, 19.9866};
        op::ParameterVector input_params{input_0_param, input_1_param};
        vector<vector<float>> input_data{input_0_data, const_data};
        vector<Shape> input_shapes{data_shape, const_shape};
        sigmoid_multiply_fusion_backward_compute(backend,
                                                 input_params,
                                                 input_data,
                                                 input_shapes,
                                                 delta_data,
                                                 data_shape,
                                                 data_shape,
                                                 data_shape,
                                                 sigmoid_0,
                                                 sigmoid_1,
                                                 input_0_param,
                                                 sigmoid_1,
                                                 expected_0,
                                                 expected_1);
    }
    {
        auto input_0_param = make_shared<op::Parameter>(element::f32, data_shape);
        auto input_1_param = make_shared<op::Parameter>(element::f32, data_shape);
        auto sigmoid_0 = make_shared<op::Sigmoid>(input_0_param);
        auto sigmoid_1 = make_shared<op::Sigmoid>(input_1_param);
        vector<float> expected_0{3.02202, 1.89041, 0.868146, 0.348035};
        vector<float> expected_1{2.60102, 1.58192, 0.716941, 0.285879};
        op::ParameterVector input_params{input_0_param, input_1_param};
        vector<vector<float>> input_data{input_0_data, input_1_data};
        vector<Shape> input_shapes{data_shape, data_shape};
        sigmoid_multiply_fusion_backward_compute(backend,
                                                 input_params,
                                                 input_data,
                                                 input_shapes,
                                                 delta_data,
                                                 data_shape,
                                                 data_shape,
                                                 data_shape,
                                                 sigmoid_0,
                                                 sigmoid_1,
                                                 input_0_param,
                                                 input_1_param,
                                                 expected_0,
                                                 expected_1);
    }
    {
        auto input_0_param = make_shared<op::Parameter>(element::f32, data_shape);
        auto input_1_param = make_shared<op::Parameter>(element::f32, data_shape);
        auto sigmoid_0 = make_shared<op::Sigmoid>(input_0_param);
        auto sigmoid_1 = make_shared<op::Tanh>(input_1_param);
        vector<float> expected_0{3.27813, 2.04894, 0.900536, 0.353095};
        vector<float> expected_1{4.45975, 0.84425, 0.126201, 0.0176579};
        op::ParameterVector input_params{input_0_param, input_1_param};
        vector<vector<float>> input_data{input_0_data, input_1_data};
        vector<Shape> input_shapes{data_shape, data_shape};
        sigmoid_multiply_fusion_backward_compute(backend,
                                                 input_params,
                                                 input_data,
                                                 input_shapes,
                                                 delta_data,
                                                 data_shape,
                                                 data_shape,
                                                 data_shape,
                                                 sigmoid_0,
                                                 sigmoid_1,
                                                 input_0_param,
                                                 input_1_param,
                                                 expected_0,
                                                 expected_1);
    }
    {
        auto input_0_param = make_shared<op::Parameter>(element::f32, data_shape);
        auto input_1_param = make_shared<op::Parameter>(element::f32, data_shape);
        auto sigmoid_0 = make_shared<op::Tanh>(input_0_param);
        auto sigmoid_1 = make_shared<op::Sigmoid>(input_1_param);
        vector<float> expected_0{6.45521, 1.27207, 0.189593, 0.0264228};
        vector<float> expected_1{2.70967, 1.7314, 0.748913, 0.29092};
        op::ParameterVector input_params{input_0_param, input_1_param};
        vector<vector<float>> input_data{input_0_data, input_1_data};
        vector<Shape> input_shapes{data_shape, data_shape};
        sigmoid_multiply_fusion_backward_compute(backend,
                                                 input_params,
                                                 input_data,
                                                 input_shapes,
                                                 delta_data,
                                                 data_shape,
                                                 data_shape,
                                                 data_shape,
                                                 sigmoid_0,
                                                 sigmoid_1,
                                                 input_0_param,
                                                 input_1_param,
                                                 expected_0,
                                                 expected_1);
    }
    {
        auto input_0_param = make_shared<op::Parameter>(element::f32, data_shape);
        auto input_1_param = make_shared<op::Parameter>(element::f32, data_shape);
        auto sigmoid_0 = make_shared<op::Tanh>(input_0_param);
        auto sigmoid_1 = make_shared<op::Tanh>(input_1_param);
        vector<float> expected_0{7.00227, 1.37874, 0.196666, 0.026807};
        vector<float> expected_1{4.64603, 0.924027, 0.131829, 0.0179692};
        op::ParameterVector input_params{input_0_param, input_1_param};
        vector<vector<float>> input_data{input_0_data, input_1_data};
        vector<Shape> input_shapes{data_shape, data_shape};
        sigmoid_multiply_fusion_backward_compute(backend,
                                                 input_params,
                                                 input_data,
                                                 input_shapes,
                                                 delta_data,
                                                 data_shape,
                                                 data_shape,
                                                 data_shape,
                                                 sigmoid_0,
                                                 sigmoid_1,
                                                 input_0_param,
                                                 input_1_param,
                                                 expected_0,
                                                 expected_1);
=======
TEST(cpu_fusion, batch_norm_folding)
{
    Shape shape_input{1, 8, 3, 3};
    Shape shape_weights{2, 8, 1, 1};
    Shape shape_norm{2};

    auto make_function = [shape_input, shape_weights, shape_norm]() {
        auto input = std::make_shared<op::Parameter>(element::f32, shape_input);
        auto weights = std::make_shared<op::Parameter>(element::f32, shape_weights);
        double eps = 0.001;
        auto gamma = std::make_shared<op::Parameter>(element::f32, shape_norm);
        auto beta = std::make_shared<op::Parameter>(element::f32, shape_norm);
        auto mean = std::make_shared<op::Parameter>(element::f32, shape_norm);
        auto var = std::make_shared<op::Parameter>(element::f32, shape_norm);
        auto conv = std::make_shared<op::Convolution>(input, weights, Strides{1, 1}, Strides{1, 1});
        auto bn = std::make_shared<op::BatchNorm>(eps, gamma, beta, conv, mean, var);
        auto f = make_shared<Function>(NodeVector{bn},
                                       op::ParameterVector{input, weights, gamma, beta, mean, var});
        return f;
    };

    auto int_f = make_function();
    auto cpu_f = make_function();

    vector<vector<float>> args{
        {1.25f,  2.25f, 5.25f, 6.25f,  -1.25f, -1.25f, 3.25f, -4.25f, 7.25f,  8.25f,  -1.25f,
         -1.25f, 1.25f, 2.25f, -3.25f, 2.25f,  4.25f,  4.25f, 1.25f,  2.25f,  -4.25f, 2.25f,
         4.25f,  4.25f, 0.f,   0.f,    -1.f,   0.f,    2.f,   2.f,    0.f,    0.f,    0.f,
         0.f,    2.f,   2.f,   1.25f,  2.25f,  5.25f,  6.25f, 1.25f,  1.25f,  3.25f,  4.25f,
         -7.25f, 8.25f, 1.25f, -1.25f, -1.25f, 2.25f,  3.25f, 2.25f,  -4.25f, -4.25f, -1.25f,
         -2.25f, 4.25f, 2.25f, 4.25f,  4.25f,  0.f,    0.f,   1.f,    0.f,    -2.f,   2.f,
         0.f,    0.f,   0.f,   0.f,    -2.f,   -2.f},
        {1.25f,
         2.25f,
         5.25f,
         6.25f,
         -1.25f,
         -1.25f,
         3.25f,
         -4.25f,
         7.25f,
         8.25f,
         -1.25f,
         0.f,
         0.f,
         0.f,
         0.f,
         -2.f},
        {-0.9384f, 0.01875f},
        {11.0f, 1.3f},
        {0.12f, 0.31f},
        {0.01f, 0.11f},
    };

    auto int_results = execute(int_f, args, "INTERPRETER");
    auto cpu_results = execute(cpu_f, args, "CPU");
    EXPECT_TRUE(test::all_close(cpu_results.at(0), int_results.at(0)));
}

TEST(cpu_fusion, rnn_fprop_1_lstm_cell)
{
    auto src_layer = make_shared<op::Parameter>(element::f32, Shape{10, 100});
    auto src_iter = make_shared<op::Parameter>(element::f32, Shape{20, 100});
    auto weights_layer = make_shared<op::Parameter>(element::f32, Shape{400, 100});
    auto weights_iter = make_shared<op::Parameter>(element::f32, Shape{400, 100});
    auto biases = make_shared<op::Parameter>(element::f32, Shape{400});
    const int number_of_timesteps = 1;
    const int number_of_gates_per_cell = 4;
    const int src_seq_length = 1;
    const int src_layer_feature_size = 100;
    const int feature_size = 100;
    const int num_rnn_cell_states = 2;
    const int rnn_direction = 1;
    const int num_of_rnn_fused_layer = 1;
    auto rnn_node = make_shared<op::Rnn>(src_layer,
                                         src_iter,
                                         weights_layer,
                                         weights_iter,
                                         biases,
                                         number_of_timesteps,
                                         number_of_gates_per_cell,
                                         src_seq_length,
                                         src_layer_feature_size,
                                         feature_size,
                                         num_rnn_cell_states,
                                         rnn_direction,
                                         num_of_rnn_fused_layer);
    auto rnn_ht_output = make_shared<op::GetOutputElement>(rnn_node, 0);
    auto rnn_ct_output = make_shared<op::GetOutputElement>(rnn_node, 1);

    auto func = make_shared<Function>(
        NodeVector{rnn_ht_output, rnn_ct_output},
        op::ParameterVector{src_layer, src_iter, weights_layer, weights_iter, biases});
    auto backend = runtime::Backend::create("CPU");

    shared_ptr<runtime::TensorView> src_layer_t =
        backend->create_tensor(element::f32, src_layer->get_shape());
    shared_ptr<runtime::TensorView> src_iter_t =
        backend->create_tensor(element::f32, src_iter->get_shape());
    shared_ptr<runtime::TensorView> weights_layer_t =
        backend->create_tensor(element::f32, weights_layer->get_shape());
    shared_ptr<runtime::TensorView> weights_iter_t =
        backend->create_tensor(element::f32, weights_iter->get_shape());
    shared_ptr<runtime::TensorView> biases_t =
        backend->create_tensor(element::f32, biases->get_shape());
    shared_ptr<runtime::TensorView> result_ht = backend->create_tensor(element::f32, {10, 100});
    shared_ptr<runtime::TensorView> result_ct =
        backend->create_tensor(element::f32, Shape{20, 100});

    copy_data(src_layer_t, vector<float>(1000, 1));
    copy_data(src_iter_t, vector<float>(2000, 1));
    copy_data(weights_layer_t, vector<float>(400 * 100, 1));
    copy_data(weights_iter_t, vector<float>(400 * 100, 1));
    copy_data(biases_t, vector<float>(400, 1));

    backend->call(func,
                  {result_ht, result_ct},
                  {src_layer_t, src_iter_t, weights_layer_t, weights_iter_t, biases_t});
    vector<float> expected_ht(10 * 100, 0.964028f);
    vector<float> expected_ct;
    for (size_t i = 0; i < 20 * 100; i++)
    {
        if (i < 1000)
        {
            expected_ct.push_back(0.964028f);
        }
        else
        {
            expected_ct.push_back(2.0f);
        }
    }

    EXPECT_TRUE(test::all_close(expected_ht, read_vector<float>(result_ht)));
    EXPECT_TRUE(test::all_close(expected_ct, read_vector<float>(result_ct)));
}

TEST(cpu_fusion, fuse_lstm_cells)
{
    pass::Manager pass_manager;
    pass_manager.register_pass<runtime::cpu::pass::LSTMFusion>();
    pass_manager.register_pass<runtime::cpu::pass::ConcatInputs>();
    const string json_path =
        file_util::path_join(SERIALIZED_ZOO, "mxnet/2rnn_layer_3lstm_cell.json");
    const string json_string = file_util::read_file_to_string(json_path);
    stringstream ss(json_string);
    shared_ptr<Function> func = ngraph::deserialize(ss);
    pass_manager.run_passes(func);
    auto lstm_ops = get_ops_of_type<op::Lstm>(func);
    EXPECT_EQ(lstm_ops.size(), 6);
}

TEST(cpu_fusion, fuse_2_layer_rnn)
{
    pass::Manager pass_manager;
    pass_manager.register_pass<runtime::cpu::pass::LSTMFusion>();
    pass_manager.register_pass<runtime::cpu::pass::RNNFusion>();
    const string json_path =
        file_util::path_join(SERIALIZED_ZOO, "mxnet/2rnn_layer_3lstm_cell.json");
    const string json_string = file_util::read_file_to_string(json_path);
    stringstream ss(json_string);
    shared_ptr<Function> func = ngraph::deserialize(ss);
    pass_manager.run_passes(func);
    size_t count = count_ops_of_type<op::Rnn>(func);
    auto rnn_ops = get_ops_of_type<op::Rnn>(func);
    EXPECT_EQ(rnn_ops.size(), count);
    for (auto& node : rnn_ops)
    {
        EXPECT_EQ(node->get_num_timesteps(), node->get_src_sequence_length());
        EXPECT_EQ(node->get_num_cell_states(), node->get_argument(1)->get_arguments().size());
    }
}

TEST(cpu_fusion, fuse_1_layer_rnn)
{
    pass::Manager pass_manager;
    pass_manager.register_pass<runtime::cpu::pass::LSTMFusion>();
    pass_manager.register_pass<runtime::cpu::pass::RNNFusion>();
    const string json_path =
        file_util::path_join(SERIALIZED_ZOO, "mxnet/1rnn_layer_3lstm_cell.json");
    const string json_string = file_util::read_file_to_string(json_path);
    stringstream ss(json_string);
    shared_ptr<Function> func = ngraph::deserialize(ss);
    pass_manager.run_passes(func);
    size_t count = count_ops_of_type<op::Rnn>(func);
    auto rnn_ops = get_ops_of_type<op::Rnn>(func);
    EXPECT_EQ(rnn_ops.size(), 1);
    EXPECT_EQ(rnn_ops.size(), count);
    for (auto& node : rnn_ops)
    {
        EXPECT_EQ(node->get_num_timesteps(), node->get_src_sequence_length());
        EXPECT_EQ(node->get_num_cell_states(), node->get_argument(1)->get_arguments().size());
    }
}

static std::shared_ptr<Function> make_function(const std::string& file_name)
{
    const string json_path = file_util::path_join(SERIALIZED_ZOO, file_name);
    const string json_string = file_util::read_file_to_string(json_path);
    stringstream ss(json_string);
    shared_ptr<Function> func = ngraph::deserialize(ss);
    return func;
}

TEST(cpu_fusion, rnn_fusion_inter_vs_cpu_1lstm_cell)
{
    const std::string file_name("mxnet/1_lstm_cell_forward.json");
    auto cpu_f = make_function(file_name);
    auto int_f = make_function(file_name);
    test::Uniform<float> rng(0.0f, 1.0f);
    vector<vector<float>> args;

    for (shared_ptr<op::Parameter> param : int_f->get_parameters())
    {
        vector<float> tensor_val(shape_size(param->get_shape()));
        rng.initialize(tensor_val);
        args.push_back(tensor_val);
    }
    auto int_results = execute(int_f, args, "INTERPRETER");
    auto cpu_results = execute(cpu_f, args, "CPU");
    for (size_t i = 0; i < cpu_results.size(); i++)
    {
        EXPECT_TRUE(test::all_close(cpu_results.at(i), int_results.at(i), 1.0e-4f, 1.0e-4f));
    }
}

TEST(cpu_fusion, rnn_fusion_inter_vs_cpu_1rnn_layer_3lstm_cell)
{
    const std::string file_name("mxnet/1rnn_layer_3lstm_cell.json");
    auto cpu_f = make_function(file_name);
    auto int_f = make_function(file_name);
    test::Uniform<float> rng(0.0f, 1.0f);
    vector<vector<float>> args;

    for (shared_ptr<op::Parameter> param : int_f->get_parameters())
    {
        vector<float> tensor_val(shape_size(param->get_shape()));
        rng.initialize(tensor_val);
        args.push_back(tensor_val);
    }
    auto int_results = execute(int_f, args, "INTERPRETER");
    auto cpu_results = execute(cpu_f, args, "CPU");
    for (size_t i = 0; i < cpu_results.size(); i++)
    {
        EXPECT_TRUE(test::all_close(cpu_results.at(i), int_results.at(i), 1.0e-4f, 1.0e-4f));
    }
}

TEST(cpu_fusion, rnn_fusion_inter_vs_cpu_2rnn_layer_3lstm_cell)
{
    const std::string file_name("mxnet/2rnn_layer_3lstm_cell.json");
    auto cpu_f = make_function(file_name);
    auto int_f = make_function(file_name);
    test::Uniform<float> rng(0.0f, 1.0f);
    vector<vector<float>> args;

    for (shared_ptr<op::Parameter> param : int_f->get_parameters())
    {
        vector<float> tensor_val(shape_size(param->get_shape()));
        rng.initialize(tensor_val);
        args.push_back(tensor_val);
    }
    auto int_results = execute(int_f, args, "INTERPRETER");
    auto cpu_results = execute(cpu_f, args, "CPU");
    for (size_t i = 0; i < cpu_results.size(); i++)
    {
        EXPECT_TRUE(test::all_close(cpu_results.at(i), int_results.at(i), 1.0e-4f, 1.0e-4f));
>>>>>>> 1d08f073
    }
}<|MERGE_RESOLUTION|>--- conflicted
+++ resolved
@@ -49,11 +49,8 @@
 #include "ngraph/runtime/cpu/op/matmul_bias.hpp"
 #include "ngraph/runtime/cpu/op/rnn.hpp"
 #include "ngraph/runtime/cpu/op/sigmoid.hpp"
-<<<<<<< HEAD
 #include "ngraph/runtime/cpu/op/sigmoid_mul.hpp"
-=======
 #include "ngraph/runtime/cpu/pass/cpu_concat_inputs.hpp"
->>>>>>> 1d08f073
 #include "ngraph/runtime/cpu/pass/cpu_fusion.hpp"
 #include "ngraph/runtime/cpu/pass/cpu_post_layout_optimizations.hpp"
 #include "ngraph/runtime/cpu/pass/cpu_rnn_fusion.hpp"
@@ -1243,429 +1240,6 @@
     ASSERT_TRUE(read_vector<float>(output) == expected);
 }
 
-<<<<<<< HEAD
-TEST(cpu_fusion, sigmoid_multiply_fusion)
-{
-    pass::Manager pass_manager;
-    pass_manager.register_pass<runtime::cpu::pass::CPUFusion>();
-    const string json_path = file_util::path_join(SERIALIZED_ZOO, "mxnet/3_lstm_cell_forward.json");
-    const string json_string = file_util::read_file_to_string(json_path);
-    stringstream ss(json_string);
-    shared_ptr<Function> func = ngraph::deserialize(ss);
-    pass_manager.run_passes(func);
-    size_t ccg = count_ops_of_type<op::SigmoidMultiply>(func);
-    ASSERT_EQ(ccg, 18);
-}
-
-void sigmoid_multiply_fusion_forward_compute(shared_ptr<runtime::Backend>& backend,
-                                             const op::ParameterVector& input_params,
-                                             const vector<vector<float>>& input_data,
-                                             const vector<Shape>& input_shapes,
-                                             const Shape& result_shape,
-                                             shared_ptr<Node> input_0_node,
-                                             shared_ptr<Node> input_1_node,
-                                             const vector<float>& expected)
-{
-    shared_ptr<runtime::TensorView> result_tensor =
-        backend->create_tensor(element::f32, result_shape);
-
-    vector<shared_ptr<runtime::TensorView>> input_tensors;
-    for (int i = 0; i < input_params.size(); ++i)
-    {
-        input_tensors.push_back(backend->create_tensor(element::f32, input_shapes[i]));
-        copy_data(input_tensors[i], input_data[i]);
-    }
-
-    auto mul_node = input_0_node * input_1_node;
-    auto func = make_shared<Function>(mul_node, input_params);
-    backend->call(func, {result_tensor}, input_tensors);
-    EXPECT_TRUE(test::all_close(read_vector<float>(result_tensor), expected));
-}
-
-TEST(cpu_fusion, sigmoid_multiply_fusion_forward)
-{
-    auto backend = runtime::Backend::create("CPU");
-
-    Shape data_shape{1, 1, 2, 2};
-    Shape const_shape{1};
-
-    vector<float> input_0_data{1, 2, 3, 4};
-    vector<float> input_1_data{1.2, 2.3, 3.5, 4.7};
-    vector<float> const_data{1.2};
-    {
-        auto input_0_param = make_shared<op::Parameter>(element::f32, data_shape);
-        auto input_1_param = make_shared<op::Parameter>(element::f32, data_shape);
-        auto input_2_param = make_shared<op::Parameter>(element::f32, data_shape);
-        auto sigmoid_0 = make_shared<op::Sigmoid>(input_0_param);
-        auto sigmoid_1 = make_shared<op::Add>(input_1_param, input_2_param);
-        vector<float> expected{1.60833, 3.78743, 6.19173, 8.54352};
-        op::ParameterVector input_params{input_0_param, input_1_param, input_2_param};
-        vector<vector<float>> input_data{input_0_data, input_0_data, input_1_data};
-        vector<Shape> input_shapes{data_shape, data_shape, data_shape};
-        sigmoid_multiply_fusion_forward_compute(backend,
-                                                input_params,
-                                                input_data,
-                                                input_shapes,
-                                                data_shape,
-                                                sigmoid_0,
-                                                sigmoid_1,
-                                                expected);
-    }
-    {
-        auto input_0_param = make_shared<op::Parameter>(element::f32, data_shape);
-        auto input_1_param = make_shared<op::Parameter>(element::f32, const_shape);
-        auto sigmoid_0 = make_shared<op::Broadcast>(input_1_param, data_shape, AxisSet{1, 2, 3});
-        auto sigmoid_1 = make_shared<op::Sigmoid>(input_0_param);
-        vector<float> expected{0.87727, 1.05696, 1.14309, 1.17842};
-        op::ParameterVector input_params{input_0_param, input_1_param};
-        vector<vector<float>> input_data{input_0_data, const_data};
-        vector<Shape> input_shapes{data_shape, const_shape};
-        sigmoid_multiply_fusion_forward_compute(backend,
-                                                input_params,
-                                                input_data,
-                                                input_shapes,
-                                                data_shape,
-                                                sigmoid_0,
-                                                sigmoid_1,
-                                                expected);
-    }
-    {
-        auto input_0_param = make_shared<op::Parameter>(element::f32, data_shape);
-        auto input_1_param = make_shared<op::Parameter>(element::f32, const_shape);
-        auto sigmoid_0 = make_shared<op::Sigmoid>(input_0_param);
-        auto sigmoid_1 = make_shared<op::Broadcast>(input_1_param, data_shape, AxisSet{1, 2, 3});
-        vector<float> expected{0.87727, 1.05696, 1.14309, 1.17842};
-        op::ParameterVector input_params{input_0_param, input_1_param};
-        vector<vector<float>> input_data{input_0_data, const_data};
-        vector<Shape> input_shapes{data_shape, const_shape};
-        sigmoid_multiply_fusion_forward_compute(backend,
-                                                input_params,
-                                                input_data,
-                                                input_shapes,
-                                                data_shape,
-                                                sigmoid_0,
-                                                sigmoid_1,
-                                                expected);
-    }
-    {
-        auto input_0_param = make_shared<op::Parameter>(element::f32, data_shape);
-        auto input_1_param = make_shared<op::Parameter>(element::f32, data_shape);
-        auto sigmoid_0 = make_shared<op::Sigmoid>(input_0_param);
-        auto sigmoid_1 = make_shared<op::Sigmoid>(input_1_param);
-        vector<float> expected{0.561837, 0.800536, 0.924652, 0.973163};
-        op::ParameterVector input_params{input_0_param, input_1_param};
-        vector<vector<float>> input_data{input_0_data, input_1_data};
-        vector<Shape> input_shapes{data_shape, data_shape};
-        sigmoid_multiply_fusion_forward_compute(backend,
-                                                input_params,
-                                                input_data,
-                                                input_shapes,
-                                                data_shape,
-                                                sigmoid_0,
-                                                sigmoid_1,
-                                                expected);
-    }
-    {
-        auto input_0_param = make_shared<op::Parameter>(element::f32, data_shape);
-        auto input_1_param = make_shared<op::Parameter>(element::f32, data_shape);
-        auto sigmoid_0 = make_shared<op::Sigmoid>(input_0_param);
-        auto sigmoid_1 = make_shared<op::Tanh>(input_1_param);
-        vector<float> expected{0.60945, 0.863266, 0.950838, 0.981851};
-        op::ParameterVector input_params{input_0_param, input_1_param};
-        vector<vector<float>> input_data{input_0_data, input_1_data};
-        vector<Shape> input_shapes{data_shape, data_shape};
-        sigmoid_multiply_fusion_forward_compute(backend,
-                                                input_params,
-                                                input_data,
-                                                input_shapes,
-                                                data_shape,
-                                                sigmoid_0,
-                                                sigmoid_1,
-                                                expected);
-    }
-    {
-        auto input_0_param = make_shared<op::Parameter>(element::f32, data_shape);
-        auto input_1_param = make_shared<op::Parameter>(element::f32, data_shape);
-        auto sigmoid_0 = make_shared<op::Tanh>(input_0_param);
-        auto sigmoid_1 = make_shared<op::Sigmoid>(input_1_param);
-        vector<float> expected{0.585304, 0.876182, 0.965887, 0.990322};
-        op::ParameterVector input_params{input_0_param, input_1_param};
-        vector<vector<float>> input_data{input_0_data, input_1_data};
-        vector<Shape> input_shapes{data_shape, data_shape};
-        sigmoid_multiply_fusion_forward_compute(backend,
-                                                input_params,
-                                                input_data,
-                                                input_shapes,
-                                                data_shape,
-                                                sigmoid_0,
-                                                sigmoid_1,
-                                                expected);
-    }
-    {
-        auto input_0_param = make_shared<op::Parameter>(element::f32, data_shape);
-        auto input_1_param = make_shared<op::Parameter>(element::f32, data_shape);
-        auto sigmoid_0 = make_shared<op::Tanh>(input_0_param);
-        auto sigmoid_1 = make_shared<op::Tanh>(input_1_param);
-        vector<float> expected{0.634907, 0.94484, 0.993242, 0.999164};
-        op::ParameterVector input_params{input_0_param, input_1_param};
-        vector<vector<float>> input_data{input_0_data, input_1_data};
-        vector<Shape> input_shapes{data_shape, data_shape};
-        sigmoid_multiply_fusion_forward_compute(backend,
-                                                input_params,
-                                                input_data,
-                                                input_shapes,
-                                                data_shape,
-                                                sigmoid_0,
-                                                sigmoid_1,
-                                                expected);
-    }
-}
-
-void sigmoid_multiply_fusion_backward_compute(shared_ptr<runtime::Backend>& backend,
-                                              const op::ParameterVector& input_params,
-                                              const vector<vector<float>>& input_data,
-                                              const vector<Shape>& input_shapes,
-                                              const vector<float> delta_data,
-                                              const Shape& delta_shape,
-                                              const Shape& d_input_0_shape,
-                                              const Shape& d_input_1_shape,
-                                              shared_ptr<Node> input_0_node,
-                                              shared_ptr<Node> input_1_node,
-                                              shared_ptr<Node> input_0_adjoint,
-                                              shared_ptr<Node> input_1_adjoint,
-                                              const vector<float>& expected_0,
-                                              const vector<float>& expected_1)
-{
-    vector<shared_ptr<runtime::TensorView>> input_tensors;
-    for (int i = 0; i < input_params.size(); ++i)
-    {
-        input_tensors.push_back(backend->create_tensor(element::f32, input_shapes[i]));
-        copy_data(input_tensors[i], input_data[i]);
-    }
-
-    auto delta_param = make_shared<op::Parameter>(element::f32, delta_shape);
-    shared_ptr<runtime::TensorView> delta_tensor =
-        backend->create_tensor(element::f32, delta_shape);
-    copy_data(delta_tensor, delta_data);
-
-    op::ParameterVector back_params(input_params);
-    back_params.push_back(delta_param);
-    input_tensors.push_back(delta_tensor);
-
-    shared_ptr<runtime::TensorView> d_input_0_tensor =
-        backend->create_tensor(element::f32, d_input_0_shape);
-    shared_ptr<runtime::TensorView> d_input_1_tensor =
-        backend->create_tensor(element::f32, d_input_1_shape);
-
-    using FunctionType = op::SigmoidMultiply::FunctionType;
-    auto input_0_type = op::SigmoidMultiply::identify_node_type(input_0_node);
-    auto input_1_type = op::SigmoidMultiply::identify_node_type(input_1_node);
-    // for Identity functions, we use the node itself, otherwise use its input
-    // where we will apply the function of input node
-    auto input_0_alt =
-        (input_0_type == FunctionType::Identity) ? input_0_node : input_0_node->get_argument(0);
-    auto input_1_alt =
-        (input_1_type == FunctionType::Identity) ? input_1_node : input_1_node->get_argument(0);
-    auto sigmoid_mul =
-        make_shared<op::SigmoidMultiply>(input_0_alt, input_1_alt, input_0_type, input_1_type);
-
-    ngraph::autodiff::Adjoints adjoints(NodeVector{sigmoid_mul}, NodeVector{delta_param});
-    auto d_input_0 = adjoints.backprop_node(input_0_adjoint);
-    auto d_input_1 = adjoints.backprop_node(input_1_adjoint);
-    auto df = make_shared<Function>(NodeVector{d_input_0, d_input_1}, back_params);
-    backend->call(df, {d_input_0_tensor, d_input_1_tensor}, input_tensors);
-    EXPECT_TRUE(test::all_close(read_vector<float>(d_input_0_tensor), expected_0));
-    EXPECT_TRUE(test::all_close(read_vector<float>(d_input_1_tensor), expected_1));
-}
-
-TEST(cpu_fusion, sigmoid_multiply_fusion_backward)
-{
-    auto backend = runtime::Backend::create("CPU");
-
-    Shape data_shape{1, 1, 2, 2};
-    Shape const_shape{1};
-
-    vector<float> input_0_data{1, 2, 3, 4};
-    vector<float> input_1_data{1.2, 2.2, 3.2, 4.2};
-    vector<float> const_data{1.2};
-    vector<float> delta_data(shape_size(data_shape), 20.0f);
-
-    {
-        auto input_0_param = make_shared<op::Parameter>(element::f32, data_shape);
-        auto input_1_param = make_shared<op::Parameter>(element::f32, data_shape);
-        auto input_2_param = make_shared<op::Parameter>(element::f32, data_shape);
-        auto sigmoid_0 = make_shared<op::Sigmoid>(input_0_param);
-        auto sigmoid_1 = make_shared<op::Add>(input_1_param, input_2_param);
-        vector<float> expected_0{8.65093, 8.81946, 5.60191, 2.89668};
-        vector<float> expected_1{14.6212, 17.6159, 19.0515, 19.6403};
-        op::ParameterVector input_params{input_0_param, input_1_param, input_2_param};
-        vector<vector<float>> input_data{input_0_data, input_0_data, input_1_data};
-        vector<Shape> input_shapes{data_shape, data_shape, data_shape};
-        sigmoid_multiply_fusion_backward_compute(backend,
-                                                 input_params,
-                                                 input_data,
-                                                 input_shapes,
-                                                 delta_data,
-                                                 data_shape,
-                                                 data_shape,
-                                                 data_shape,
-                                                 sigmoid_0,
-                                                 sigmoid_1,
-                                                 input_0_param,
-                                                 sigmoid_1,
-                                                 expected_0,
-                                                 expected_1);
-    }
-    {
-        auto input_0_param = make_shared<op::Parameter>(element::f32, data_shape);
-        auto input_1_param = make_shared<op::Parameter>(element::f32, const_shape);
-        auto sigmoid_0 = make_shared<op::Broadcast>(input_1_param, data_shape, AxisSet{1, 2, 3});
-        auto sigmoid_1 = make_shared<op::Tanh>(input_0_param);
-        vector<float> expected_0{15.2319, 19.2806, 19.9011, 19.9866};
-        vector<float> expected_1{10.0794, 1.69562, 0.236785, 0.0321828};
-        op::ParameterVector input_params{input_0_param, input_1_param};
-        vector<vector<float>> input_data{input_0_data, const_data};
-        vector<Shape> input_shapes{data_shape, const_shape};
-        sigmoid_multiply_fusion_backward_compute(backend,
-                                                 input_params,
-                                                 input_data,
-                                                 input_shapes,
-                                                 delta_data,
-                                                 data_shape,
-                                                 data_shape,
-                                                 data_shape,
-                                                 sigmoid_0,
-                                                 sigmoid_1,
-                                                 sigmoid_0,
-                                                 input_0_param,
-                                                 expected_0,
-                                                 expected_1);
-    }
-    {
-        auto input_0_param = make_shared<op::Parameter>(element::f32, data_shape);
-        auto input_1_param = make_shared<op::Parameter>(element::f32, const_shape);
-        auto sigmoid_0 = make_shared<op::Tanh>(input_0_param);
-        auto sigmoid_1 = make_shared<op::Broadcast>(input_1_param, data_shape, AxisSet{1, 2, 3});
-        vector<float> expected_0{10.0794, 1.69562, 0.236785, 0.0321828};
-        vector<float> expected_1{15.2319, 19.2806, 19.9011, 19.9866};
-        op::ParameterVector input_params{input_0_param, input_1_param};
-        vector<vector<float>> input_data{input_0_data, const_data};
-        vector<Shape> input_shapes{data_shape, const_shape};
-        sigmoid_multiply_fusion_backward_compute(backend,
-                                                 input_params,
-                                                 input_data,
-                                                 input_shapes,
-                                                 delta_data,
-                                                 data_shape,
-                                                 data_shape,
-                                                 data_shape,
-                                                 sigmoid_0,
-                                                 sigmoid_1,
-                                                 input_0_param,
-                                                 sigmoid_1,
-                                                 expected_0,
-                                                 expected_1);
-    }
-    {
-        auto input_0_param = make_shared<op::Parameter>(element::f32, data_shape);
-        auto input_1_param = make_shared<op::Parameter>(element::f32, data_shape);
-        auto sigmoid_0 = make_shared<op::Sigmoid>(input_0_param);
-        auto sigmoid_1 = make_shared<op::Sigmoid>(input_1_param);
-        vector<float> expected_0{3.02202, 1.89041, 0.868146, 0.348035};
-        vector<float> expected_1{2.60102, 1.58192, 0.716941, 0.285879};
-        op::ParameterVector input_params{input_0_param, input_1_param};
-        vector<vector<float>> input_data{input_0_data, input_1_data};
-        vector<Shape> input_shapes{data_shape, data_shape};
-        sigmoid_multiply_fusion_backward_compute(backend,
-                                                 input_params,
-                                                 input_data,
-                                                 input_shapes,
-                                                 delta_data,
-                                                 data_shape,
-                                                 data_shape,
-                                                 data_shape,
-                                                 sigmoid_0,
-                                                 sigmoid_1,
-                                                 input_0_param,
-                                                 input_1_param,
-                                                 expected_0,
-                                                 expected_1);
-    }
-    {
-        auto input_0_param = make_shared<op::Parameter>(element::f32, data_shape);
-        auto input_1_param = make_shared<op::Parameter>(element::f32, data_shape);
-        auto sigmoid_0 = make_shared<op::Sigmoid>(input_0_param);
-        auto sigmoid_1 = make_shared<op::Tanh>(input_1_param);
-        vector<float> expected_0{3.27813, 2.04894, 0.900536, 0.353095};
-        vector<float> expected_1{4.45975, 0.84425, 0.126201, 0.0176579};
-        op::ParameterVector input_params{input_0_param, input_1_param};
-        vector<vector<float>> input_data{input_0_data, input_1_data};
-        vector<Shape> input_shapes{data_shape, data_shape};
-        sigmoid_multiply_fusion_backward_compute(backend,
-                                                 input_params,
-                                                 input_data,
-                                                 input_shapes,
-                                                 delta_data,
-                                                 data_shape,
-                                                 data_shape,
-                                                 data_shape,
-                                                 sigmoid_0,
-                                                 sigmoid_1,
-                                                 input_0_param,
-                                                 input_1_param,
-                                                 expected_0,
-                                                 expected_1);
-    }
-    {
-        auto input_0_param = make_shared<op::Parameter>(element::f32, data_shape);
-        auto input_1_param = make_shared<op::Parameter>(element::f32, data_shape);
-        auto sigmoid_0 = make_shared<op::Tanh>(input_0_param);
-        auto sigmoid_1 = make_shared<op::Sigmoid>(input_1_param);
-        vector<float> expected_0{6.45521, 1.27207, 0.189593, 0.0264228};
-        vector<float> expected_1{2.70967, 1.7314, 0.748913, 0.29092};
-        op::ParameterVector input_params{input_0_param, input_1_param};
-        vector<vector<float>> input_data{input_0_data, input_1_data};
-        vector<Shape> input_shapes{data_shape, data_shape};
-        sigmoid_multiply_fusion_backward_compute(backend,
-                                                 input_params,
-                                                 input_data,
-                                                 input_shapes,
-                                                 delta_data,
-                                                 data_shape,
-                                                 data_shape,
-                                                 data_shape,
-                                                 sigmoid_0,
-                                                 sigmoid_1,
-                                                 input_0_param,
-                                                 input_1_param,
-                                                 expected_0,
-                                                 expected_1);
-    }
-    {
-        auto input_0_param = make_shared<op::Parameter>(element::f32, data_shape);
-        auto input_1_param = make_shared<op::Parameter>(element::f32, data_shape);
-        auto sigmoid_0 = make_shared<op::Tanh>(input_0_param);
-        auto sigmoid_1 = make_shared<op::Tanh>(input_1_param);
-        vector<float> expected_0{7.00227, 1.37874, 0.196666, 0.026807};
-        vector<float> expected_1{4.64603, 0.924027, 0.131829, 0.0179692};
-        op::ParameterVector input_params{input_0_param, input_1_param};
-        vector<vector<float>> input_data{input_0_data, input_1_data};
-        vector<Shape> input_shapes{data_shape, data_shape};
-        sigmoid_multiply_fusion_backward_compute(backend,
-                                                 input_params,
-                                                 input_data,
-                                                 input_shapes,
-                                                 delta_data,
-                                                 data_shape,
-                                                 data_shape,
-                                                 data_shape,
-                                                 sigmoid_0,
-                                                 sigmoid_1,
-                                                 input_0_param,
-                                                 input_1_param,
-                                                 expected_0,
-                                                 expected_1);
-=======
 TEST(cpu_fusion, batch_norm_folding)
 {
     Shape shape_input{1, 8, 3, 3};
@@ -1932,6 +1506,430 @@
     for (size_t i = 0; i < cpu_results.size(); i++)
     {
         EXPECT_TRUE(test::all_close(cpu_results.at(i), int_results.at(i), 1.0e-4f, 1.0e-4f));
->>>>>>> 1d08f073
-    }
-}+    }
+}
+
+
+TEST(cpu_fusion, sigmoid_multiply_fusion)
+{
+    pass::Manager pass_manager;
+    pass_manager.register_pass<runtime::cpu::pass::CPUFusion>();
+    const string json_path = file_util::path_join(SERIALIZED_ZOO, "mxnet/3_lstm_cell_forward.json");
+    const string json_string = file_util::read_file_to_string(json_path);
+    stringstream ss(json_string);
+    shared_ptr<Function> func = ngraph::deserialize(ss);
+    pass_manager.run_passes(func);
+    size_t ccg = count_ops_of_type<op::SigmoidMultiply>(func);
+    ASSERT_EQ(ccg, 18);
+}
+
+void sigmoid_multiply_fusion_forward_compute(shared_ptr<runtime::Backend>& backend,
+                                             const op::ParameterVector& input_params,
+                                             const vector<vector<float>>& input_data,
+                                             const vector<Shape>& input_shapes,
+                                             const Shape& result_shape,
+                                             shared_ptr<Node> input_0_node,
+                                             shared_ptr<Node> input_1_node,
+                                             const vector<float>& expected)
+{
+    shared_ptr<runtime::TensorView> result_tensor =
+        backend->create_tensor(element::f32, result_shape);
+
+    vector<shared_ptr<runtime::TensorView>> input_tensors;
+    for (int i = 0; i < input_params.size(); ++i)
+    {
+        input_tensors.push_back(backend->create_tensor(element::f32, input_shapes[i]));
+        copy_data(input_tensors[i], input_data[i]);
+    }
+
+    auto mul_node = input_0_node * input_1_node;
+    auto func = make_shared<Function>(mul_node, input_params);
+    backend->call(func, {result_tensor}, input_tensors);
+    EXPECT_TRUE(test::all_close(read_vector<float>(result_tensor), expected));
+}
+
+TEST(cpu_fusion, sigmoid_multiply_fusion_forward)
+{
+    auto backend = runtime::Backend::create("CPU");
+
+    Shape data_shape{1, 1, 2, 2};
+    Shape const_shape{1};
+
+    vector<float> input_0_data{1, 2, 3, 4};
+    vector<float> input_1_data{1.2, 2.3, 3.5, 4.7};
+    vector<float> const_data{1.2};
+    {
+        auto input_0_param = make_shared<op::Parameter>(element::f32, data_shape);
+        auto input_1_param = make_shared<op::Parameter>(element::f32, data_shape);
+        auto input_2_param = make_shared<op::Parameter>(element::f32, data_shape);
+        auto sigmoid_0 = make_shared<op::Sigmoid>(input_0_param);
+        auto sigmoid_1 = make_shared<op::Add>(input_1_param, input_2_param);
+        vector<float> expected{1.60833, 3.78743, 6.19173, 8.54352};
+        op::ParameterVector input_params{input_0_param, input_1_param, input_2_param};
+        vector<vector<float>> input_data{input_0_data, input_0_data, input_1_data};
+        vector<Shape> input_shapes{data_shape, data_shape, data_shape};
+        sigmoid_multiply_fusion_forward_compute(backend,
+                                                input_params,
+                                                input_data,
+                                                input_shapes,
+                                                data_shape,
+                                                sigmoid_0,
+                                                sigmoid_1,
+                                                expected);
+    }
+    {
+        auto input_0_param = make_shared<op::Parameter>(element::f32, data_shape);
+        auto input_1_param = make_shared<op::Parameter>(element::f32, const_shape);
+        auto sigmoid_0 = make_shared<op::Broadcast>(input_1_param, data_shape, AxisSet{1, 2, 3});
+        auto sigmoid_1 = make_shared<op::Sigmoid>(input_0_param);
+        vector<float> expected{0.87727, 1.05696, 1.14309, 1.17842};
+        op::ParameterVector input_params{input_0_param, input_1_param};
+        vector<vector<float>> input_data{input_0_data, const_data};
+        vector<Shape> input_shapes{data_shape, const_shape};
+        sigmoid_multiply_fusion_forward_compute(backend,
+                                                input_params,
+                                                input_data,
+                                                input_shapes,
+                                                data_shape,
+                                                sigmoid_0,
+                                                sigmoid_1,
+                                                expected);
+    }
+    {
+        auto input_0_param = make_shared<op::Parameter>(element::f32, data_shape);
+        auto input_1_param = make_shared<op::Parameter>(element::f32, const_shape);
+        auto sigmoid_0 = make_shared<op::Sigmoid>(input_0_param);
+        auto sigmoid_1 = make_shared<op::Broadcast>(input_1_param, data_shape, AxisSet{1, 2, 3});
+        vector<float> expected{0.87727, 1.05696, 1.14309, 1.17842};
+        op::ParameterVector input_params{input_0_param, input_1_param};
+        vector<vector<float>> input_data{input_0_data, const_data};
+        vector<Shape> input_shapes{data_shape, const_shape};
+        sigmoid_multiply_fusion_forward_compute(backend,
+                                                input_params,
+                                                input_data,
+                                                input_shapes,
+                                                data_shape,
+                                                sigmoid_0,
+                                                sigmoid_1,
+                                                expected);
+    }
+    {
+        auto input_0_param = make_shared<op::Parameter>(element::f32, data_shape);
+        auto input_1_param = make_shared<op::Parameter>(element::f32, data_shape);
+        auto sigmoid_0 = make_shared<op::Sigmoid>(input_0_param);
+        auto sigmoid_1 = make_shared<op::Sigmoid>(input_1_param);
+        vector<float> expected{0.561837, 0.800536, 0.924652, 0.973163};
+        op::ParameterVector input_params{input_0_param, input_1_param};
+        vector<vector<float>> input_data{input_0_data, input_1_data};
+        vector<Shape> input_shapes{data_shape, data_shape};
+        sigmoid_multiply_fusion_forward_compute(backend,
+                                                input_params,
+                                                input_data,
+                                                input_shapes,
+                                                data_shape,
+                                                sigmoid_0,
+                                                sigmoid_1,
+                                                expected);
+    }
+    {
+        auto input_0_param = make_shared<op::Parameter>(element::f32, data_shape);
+        auto input_1_param = make_shared<op::Parameter>(element::f32, data_shape);
+        auto sigmoid_0 = make_shared<op::Sigmoid>(input_0_param);
+        auto sigmoid_1 = make_shared<op::Tanh>(input_1_param);
+        vector<float> expected{0.60945, 0.863266, 0.950838, 0.981851};
+        op::ParameterVector input_params{input_0_param, input_1_param};
+        vector<vector<float>> input_data{input_0_data, input_1_data};
+        vector<Shape> input_shapes{data_shape, data_shape};
+        sigmoid_multiply_fusion_forward_compute(backend,
+                                                input_params,
+                                                input_data,
+                                                input_shapes,
+                                                data_shape,
+                                                sigmoid_0,
+                                                sigmoid_1,
+                                                expected);
+    }
+    {
+        auto input_0_param = make_shared<op::Parameter>(element::f32, data_shape);
+        auto input_1_param = make_shared<op::Parameter>(element::f32, data_shape);
+        auto sigmoid_0 = make_shared<op::Tanh>(input_0_param);
+        auto sigmoid_1 = make_shared<op::Sigmoid>(input_1_param);
+        vector<float> expected{0.585304, 0.876182, 0.965887, 0.990322};
+        op::ParameterVector input_params{input_0_param, input_1_param};
+        vector<vector<float>> input_data{input_0_data, input_1_data};
+        vector<Shape> input_shapes{data_shape, data_shape};
+        sigmoid_multiply_fusion_forward_compute(backend,
+                                                input_params,
+                                                input_data,
+                                                input_shapes,
+                                                data_shape,
+                                                sigmoid_0,
+                                                sigmoid_1,
+                                                expected);
+    }
+    {
+        auto input_0_param = make_shared<op::Parameter>(element::f32, data_shape);
+        auto input_1_param = make_shared<op::Parameter>(element::f32, data_shape);
+        auto sigmoid_0 = make_shared<op::Tanh>(input_0_param);
+        auto sigmoid_1 = make_shared<op::Tanh>(input_1_param);
+        vector<float> expected{0.634907, 0.94484, 0.993242, 0.999164};
+        op::ParameterVector input_params{input_0_param, input_1_param};
+        vector<vector<float>> input_data{input_0_data, input_1_data};
+        vector<Shape> input_shapes{data_shape, data_shape};
+        sigmoid_multiply_fusion_forward_compute(backend,
+                                                input_params,
+                                                input_data,
+                                                input_shapes,
+                                                data_shape,
+                                                sigmoid_0,
+                                                sigmoid_1,
+                                                expected);
+    }
+}
+
+void sigmoid_multiply_fusion_backward_compute(shared_ptr<runtime::Backend>& backend,
+                                              const op::ParameterVector& input_params,
+                                              const vector<vector<float>>& input_data,
+                                              const vector<Shape>& input_shapes,
+                                              const vector<float> delta_data,
+                                              const Shape& delta_shape,
+                                              const Shape& d_input_0_shape,
+                                              const Shape& d_input_1_shape,
+                                              shared_ptr<Node> input_0_node,
+                                              shared_ptr<Node> input_1_node,
+                                              shared_ptr<Node> input_0_adjoint,
+                                              shared_ptr<Node> input_1_adjoint,
+                                              const vector<float>& expected_0,
+                                              const vector<float>& expected_1)
+{
+    vector<shared_ptr<runtime::TensorView>> input_tensors;
+    for (int i = 0; i < input_params.size(); ++i)
+    {
+        input_tensors.push_back(backend->create_tensor(element::f32, input_shapes[i]));
+        copy_data(input_tensors[i], input_data[i]);
+    }
+
+    auto delta_param = make_shared<op::Parameter>(element::f32, delta_shape);
+    shared_ptr<runtime::TensorView> delta_tensor =
+        backend->create_tensor(element::f32, delta_shape);
+    copy_data(delta_tensor, delta_data);
+
+    op::ParameterVector back_params(input_params);
+    back_params.push_back(delta_param);
+    input_tensors.push_back(delta_tensor);
+
+    shared_ptr<runtime::TensorView> d_input_0_tensor =
+        backend->create_tensor(element::f32, d_input_0_shape);
+    shared_ptr<runtime::TensorView> d_input_1_tensor =
+        backend->create_tensor(element::f32, d_input_1_shape);
+
+    using FunctionType = op::SigmoidMultiply::FunctionType;
+    auto input_0_type = op::SigmoidMultiply::identify_node_type(input_0_node);
+    auto input_1_type = op::SigmoidMultiply::identify_node_type(input_1_node);
+    // for Identity functions, we use the node itself, otherwise use its input
+    // where we will apply the function of input node
+    auto input_0_alt =
+        (input_0_type == FunctionType::Identity) ? input_0_node : input_0_node->get_argument(0);
+    auto input_1_alt =
+        (input_1_type == FunctionType::Identity) ? input_1_node : input_1_node->get_argument(0);
+    auto sigmoid_mul =
+        make_shared<op::SigmoidMultiply>(input_0_alt, input_1_alt, input_0_type, input_1_type);
+
+    ngraph::autodiff::Adjoints adjoints(NodeVector{sigmoid_mul}, NodeVector{delta_param});
+    auto d_input_0 = adjoints.backprop_node(input_0_adjoint);
+    auto d_input_1 = adjoints.backprop_node(input_1_adjoint);
+    auto df = make_shared<Function>(NodeVector{d_input_0, d_input_1}, back_params);
+    backend->call(df, {d_input_0_tensor, d_input_1_tensor}, input_tensors);
+    EXPECT_TRUE(test::all_close(read_vector<float>(d_input_0_tensor), expected_0));
+    EXPECT_TRUE(test::all_close(read_vector<float>(d_input_1_tensor), expected_1));
+}
+
+TEST(cpu_fusion, sigmoid_multiply_fusion_backward)
+{
+    auto backend = runtime::Backend::create("CPU");
+
+    Shape data_shape{1, 1, 2, 2};
+    Shape const_shape{1};
+
+    vector<float> input_0_data{1, 2, 3, 4};
+    vector<float> input_1_data{1.2, 2.2, 3.2, 4.2};
+    vector<float> const_data{1.2};
+    vector<float> delta_data(shape_size(data_shape), 20.0f);
+
+    {
+        auto input_0_param = make_shared<op::Parameter>(element::f32, data_shape);
+        auto input_1_param = make_shared<op::Parameter>(element::f32, data_shape);
+        auto input_2_param = make_shared<op::Parameter>(element::f32, data_shape);
+        auto sigmoid_0 = make_shared<op::Sigmoid>(input_0_param);
+        auto sigmoid_1 = make_shared<op::Add>(input_1_param, input_2_param);
+        vector<float> expected_0{8.65093, 8.81946, 5.60191, 2.89668};
+        vector<float> expected_1{14.6212, 17.6159, 19.0515, 19.6403};
+        op::ParameterVector input_params{input_0_param, input_1_param, input_2_param};
+        vector<vector<float>> input_data{input_0_data, input_0_data, input_1_data};
+        vector<Shape> input_shapes{data_shape, data_shape, data_shape};
+        sigmoid_multiply_fusion_backward_compute(backend,
+                                                 input_params,
+                                                 input_data,
+                                                 input_shapes,
+                                                 delta_data,
+                                                 data_shape,
+                                                 data_shape,
+                                                 data_shape,
+                                                 sigmoid_0,
+                                                 sigmoid_1,
+                                                 input_0_param,
+                                                 sigmoid_1,
+                                                 expected_0,
+                                                 expected_1);
+    }
+    {
+        auto input_0_param = make_shared<op::Parameter>(element::f32, data_shape);
+        auto input_1_param = make_shared<op::Parameter>(element::f32, const_shape);
+        auto sigmoid_0 = make_shared<op::Broadcast>(input_1_param, data_shape, AxisSet{1, 2, 3});
+        auto sigmoid_1 = make_shared<op::Tanh>(input_0_param);
+        vector<float> expected_0{15.2319, 19.2806, 19.9011, 19.9866};
+        vector<float> expected_1{10.0794, 1.69562, 0.236785, 0.0321828};
+        op::ParameterVector input_params{input_0_param, input_1_param};
+        vector<vector<float>> input_data{input_0_data, const_data};
+        vector<Shape> input_shapes{data_shape, const_shape};
+        sigmoid_multiply_fusion_backward_compute(backend,
+                                                 input_params,
+                                                 input_data,
+                                                 input_shapes,
+                                                 delta_data,
+                                                 data_shape,
+                                                 data_shape,
+                                                 data_shape,
+                                                 sigmoid_0,
+                                                 sigmoid_1,
+                                                 sigmoid_0,
+                                                 input_0_param,
+                                                 expected_0,
+                                                 expected_1);
+    }
+    {
+        auto input_0_param = make_shared<op::Parameter>(element::f32, data_shape);
+        auto input_1_param = make_shared<op::Parameter>(element::f32, const_shape);
+        auto sigmoid_0 = make_shared<op::Tanh>(input_0_param);
+        auto sigmoid_1 = make_shared<op::Broadcast>(input_1_param, data_shape, AxisSet{1, 2, 3});
+        vector<float> expected_0{10.0794, 1.69562, 0.236785, 0.0321828};
+        vector<float> expected_1{15.2319, 19.2806, 19.9011, 19.9866};
+        op::ParameterVector input_params{input_0_param, input_1_param};
+        vector<vector<float>> input_data{input_0_data, const_data};
+        vector<Shape> input_shapes{data_shape, const_shape};
+        sigmoid_multiply_fusion_backward_compute(backend,
+                                                 input_params,
+                                                 input_data,
+                                                 input_shapes,
+                                                 delta_data,
+                                                 data_shape,
+                                                 data_shape,
+                                                 data_shape,
+                                                 sigmoid_0,
+                                                 sigmoid_1,
+                                                 input_0_param,
+                                                 sigmoid_1,
+                                                 expected_0,
+                                                 expected_1);
+    }
+    {
+        auto input_0_param = make_shared<op::Parameter>(element::f32, data_shape);
+        auto input_1_param = make_shared<op::Parameter>(element::f32, data_shape);
+        auto sigmoid_0 = make_shared<op::Sigmoid>(input_0_param);
+        auto sigmoid_1 = make_shared<op::Sigmoid>(input_1_param);
+        vector<float> expected_0{3.02202, 1.89041, 0.868146, 0.348035};
+        vector<float> expected_1{2.60102, 1.58192, 0.716941, 0.285879};
+        op::ParameterVector input_params{input_0_param, input_1_param};
+        vector<vector<float>> input_data{input_0_data, input_1_data};
+        vector<Shape> input_shapes{data_shape, data_shape};
+        sigmoid_multiply_fusion_backward_compute(backend,
+                                                 input_params,
+                                                 input_data,
+                                                 input_shapes,
+                                                 delta_data,
+                                                 data_shape,
+                                                 data_shape,
+                                                 data_shape,
+                                                 sigmoid_0,
+                                                 sigmoid_1,
+                                                 input_0_param,
+                                                 input_1_param,
+                                                 expected_0,
+                                                 expected_1);
+    }
+    {
+        auto input_0_param = make_shared<op::Parameter>(element::f32, data_shape);
+        auto input_1_param = make_shared<op::Parameter>(element::f32, data_shape);
+        auto sigmoid_0 = make_shared<op::Sigmoid>(input_0_param);
+        auto sigmoid_1 = make_shared<op::Tanh>(input_1_param);
+        vector<float> expected_0{3.27813, 2.04894, 0.900536, 0.353095};
+        vector<float> expected_1{4.45975, 0.84425, 0.126201, 0.0176579};
+        op::ParameterVector input_params{input_0_param, input_1_param};
+        vector<vector<float>> input_data{input_0_data, input_1_data};
+        vector<Shape> input_shapes{data_shape, data_shape};
+        sigmoid_multiply_fusion_backward_compute(backend,
+                                                 input_params,
+                                                 input_data,
+                                                 input_shapes,
+                                                 delta_data,
+                                                 data_shape,
+                                                 data_shape,
+                                                 data_shape,
+                                                 sigmoid_0,
+                                                 sigmoid_1,
+                                                 input_0_param,
+                                                 input_1_param,
+                                                 expected_0,
+                                                 expected_1);
+    }
+    {
+        auto input_0_param = make_shared<op::Parameter>(element::f32, data_shape);
+        auto input_1_param = make_shared<op::Parameter>(element::f32, data_shape);
+        auto sigmoid_0 = make_shared<op::Tanh>(input_0_param);
+        auto sigmoid_1 = make_shared<op::Sigmoid>(input_1_param);
+        vector<float> expected_0{6.45521, 1.27207, 0.189593, 0.0264228};
+        vector<float> expected_1{2.70967, 1.7314, 0.748913, 0.29092};
+        op::ParameterVector input_params{input_0_param, input_1_param};
+        vector<vector<float>> input_data{input_0_data, input_1_data};
+        vector<Shape> input_shapes{data_shape, data_shape};
+        sigmoid_multiply_fusion_backward_compute(backend,
+                                                 input_params,
+                                                 input_data,
+                                                 input_shapes,
+                                                 delta_data,
+                                                 data_shape,
+                                                 data_shape,
+                                                 data_shape,
+                                                 sigmoid_0,
+                                                 sigmoid_1,
+                                                 input_0_param,
+                                                 input_1_param,
+                                                 expected_0,
+                                                 expected_1);
+    }
+    {
+        auto input_0_param = make_shared<op::Parameter>(element::f32, data_shape);
+        auto input_1_param = make_shared<op::Parameter>(element::f32, data_shape);
+        auto sigmoid_0 = make_shared<op::Tanh>(input_0_param);
+        auto sigmoid_1 = make_shared<op::Tanh>(input_1_param);
+        vector<float> expected_0{7.00227, 1.37874, 0.196666, 0.026807};
+        vector<float> expected_1{4.64603, 0.924027, 0.131829, 0.0179692};
+        op::ParameterVector input_params{input_0_param, input_1_param};
+        vector<vector<float>> input_data{input_0_data, input_1_data};
+        vector<Shape> input_shapes{data_shape, data_shape};
+        sigmoid_multiply_fusion_backward_compute(backend,
+                                                 input_params,
+                                                 input_data,
+                                                 input_shapes,
+                                                 delta_data,
+                                                 data_shape,
+                                                 data_shape,
+                                                 data_shape,
+                                                 sigmoid_0,
+                                                 sigmoid_1,
+                                                 input_0_param,
+                                                 input_1_param,
+                                                 expected_0,
+                                                 expected_1);
+    }
+}
