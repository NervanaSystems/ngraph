--- conflicted
+++ resolved
@@ -292,155 +292,6 @@
     ASSERT_GT(cb, 0);
 }
 
-<<<<<<< HEAD
-TEST(cpu_fusion, conv_relu_n2c1h2w2_2)
-{
-    Shape shape_a{2, 1, 6, 6};
-    Shape shape_weights{1, 1, 2, 2};
-
-    auto make_int_function = [shape_a, shape_weights]() {
-        auto A = std::make_shared<op::Parameter>(element::f32, shape_a);
-        auto weights = std::make_shared<op::Parameter>(element::f32, shape_weights);
-        auto conv = std::make_shared<op::Convolution>(A, weights, Strides{2, 2}, Strides{1, 1});
-        auto relu = std::make_shared<op::Relu>(conv);
-        auto f = make_shared<Function>(OutputVector{relu}, ParameterVector{A, weights});
-        return f;
-    };
-
-    auto int_f = make_int_function();
-
-    auto make_cpu_function = [shape_a, shape_weights]() {
-        auto A = std::make_shared<op::Parameter>(element::f32, shape_a);
-        auto weights = std::make_shared<op::Parameter>(element::f32, shape_weights);
-        auto conv = std::make_shared<op::Convolution>(A, weights, Strides{2, 2}, Strides{1, 1});
-        auto conv_relu = std::make_shared<op::ConvolutionRelu>(conv);
-        auto f = make_shared<Function>(OutputVector{conv_relu}, ParameterVector{A, weights});
-        return f;
-    };
-
-    auto cpu_f = make_cpu_function();
-
-    vector<vector<float>> args{
-        {1.25f,  2.25f, 5.25f, 6.25f,  -1.25f, -1.25f, 3.25f, -4.25f, 7.25f,  8.25f,  -1.25f,
-         -1.25f, 1.25f, 2.25f, -3.25f, 2.25f,  4.25f,  4.25f, 1.25f,  2.25f,  -4.25f, 2.25f,
-         4.25f,  4.25f, 0.f,   0.f,    -1.f,   0.f,    2.f,   2.f,    0.f,    0.f,    0.f,
-         0.f,    2.f,   2.f,   1.25f,  2.25f,  5.25f,  6.25f, 1.25f,  1.25f,  3.25f,  4.25f,
-         -7.25f, 8.25f, 1.25f, -1.25f, -1.25f, 2.25f,  3.25f, 2.25f,  -4.25f, -4.25f, -1.25f,
-         -2.25f, 4.25f, 2.25f, 4.25f,  4.25f,  0.f,    0.f,   1.f,    0.f,    -2.f,   2.f,
-         0.f,    0.f,   0.f,   0.f,    -2.f,   -2.f},
-        {2., 2., 2., 2.}};
-
-    auto int_results = execute(int_f, args, "INTERPRETER");
-    auto cpu_results = execute(cpu_f, args, "CPU");
-    EXPECT_TRUE(test::all_close(cpu_results.at(0), int_results.at(0)));
-}
-
-TEST(cpu_fusion, conv_bias_relu_n2c1h2w2_2)
-{
-    Shape shape_a{2, 1, 6, 6};
-    Shape shape_weights{1, 1, 2, 2};
-    Shape shape_bias{1};
-
-    auto make_int_function = [shape_a, shape_weights, shape_bias]() {
-        auto A = std::make_shared<op::Parameter>(element::f32, shape_a);
-        auto weights = std::make_shared<op::Parameter>(element::f32, shape_weights);
-        auto conv = std::make_shared<op::Convolution>(A, weights, Strides{2, 2}, Strides{1, 1});
-        auto bias = std::make_shared<op::Parameter>(element::f32, shape_bias);
-        auto conv_bias = conv + std::make_shared<op::Broadcast>(
-                                    bias, conv->get_output_shape(0), AxisSet{0, 2, 3});
-        auto relu = std::make_shared<op::Relu>(conv_bias);
-        auto f = make_shared<Function>(OutputVector{relu}, ParameterVector{A, weights, bias});
-        return f;
-    };
-
-    auto int_f = make_int_function();
-
-    auto make_cpu_function = [shape_a, shape_weights, shape_bias]() {
-        auto A = std::make_shared<op::Parameter>(element::f32, shape_a);
-        auto weights = std::make_shared<op::Parameter>(element::f32, shape_weights);
-        auto bias = std::make_shared<op::Parameter>(element::f32, shape_bias);
-        auto conv = std::make_shared<op::Convolution>(A, weights, Strides{2, 2}, Strides{1, 1});
-        auto conv_bias_relu = std::make_shared<op::ConvolutionBias>(conv, bias, true);
-        auto f =
-            make_shared<Function>(OutputVector{conv_bias_relu}, ParameterVector{A, weights, bias});
-        return f;
-    };
-
-    auto cpu_f = make_cpu_function();
-
-    vector<vector<float>> args{
-        {1.25f,  2.25f, 5.25f, 6.25f,  -1.25f, -1.25f, 3.25f, -4.25f, 7.25f,  8.25f,  -1.25f,
-         -1.25f, 1.25f, 2.25f, -3.25f, 2.25f,  4.25f,  4.25f, 1.25f,  2.25f,  -4.25f, 2.25f,
-         4.25f,  4.25f, 0.f,   0.f,    -1.f,   0.f,    2.f,   2.f,    0.f,    0.f,    0.f,
-         0.f,    2.f,   2.f,   1.25f,  2.25f,  5.25f,  6.25f, 1.25f,  1.25f,  3.25f,  4.25f,
-         -7.25f, 8.25f, 1.25f, -1.25f, -1.25f, 2.25f,  3.25f, 2.25f,  -4.25f, -4.25f, -1.25f,
-         -2.25f, 4.25f, 2.25f, 4.25f,  4.25f,  0.f,    0.f,   1.f,    0.f,    -2.f,   2.f,
-         0.f,    0.f,   0.f,   0.f,    -2.f,   -2.f},
-        {2., 2., 2., 2.},
-        {0.1f}};
-
-    auto int_results = execute(int_f, args, "INTERPRETER");
-    auto cpu_results = execute(cpu_f, args, "CPU");
-    EXPECT_TRUE(test::all_close(cpu_results.at(0), int_results.at(0)));
-}
-
-TEST(cpu_fusion, conv_horizontal_fusion)
-{
-    Shape shape_a{2, 1, 6, 6};
-    Shape shape_weights{1, 1, 2, 2};
-    Shape shape_bias{1};
-
-    auto make_function = [shape_a, shape_weights, shape_bias]() {
-        auto A = std::make_shared<op::Parameter>(element::f32, shape_a);
-        auto weights1 = std::make_shared<op::Parameter>(element::f32, shape_weights);
-        auto conv1 = std::make_shared<op::Convolution>(A, weights1, Strides{2, 2}, Strides{1, 1});
-        auto bias1 = std::make_shared<op::Parameter>(element::f32, shape_bias);
-        auto conv_bias1 = conv1 + std::make_shared<op::Broadcast>(
-                                      bias1, conv1->get_output_shape(0), AxisSet{0, 2, 3});
-        auto relu1 = std::make_shared<op::Relu>(conv_bias1);
-
-        auto weights2 = std::make_shared<op::Parameter>(element::f32, shape_weights);
-        auto conv2 = std::make_shared<op::Convolution>(A, weights2, Strides{2, 2}, Strides{1, 1});
-        auto bias2 = std::make_shared<op::Parameter>(element::f32, shape_bias);
-        auto conv_bias2 = conv2 + std::make_shared<op::Broadcast>(
-                                      bias2, conv2->get_output_shape(0), AxisSet{0, 2, 3});
-        auto relu2 = std::make_shared<op::Relu>(conv_bias2);
-
-        auto concat = std::make_shared<op::Concat>(OutputVector{relu1, relu2}, 1);
-        auto f = make_shared<Function>(OutputVector{concat},
-                                       ParameterVector{A, weights1, bias1, weights2, bias2});
-        return f;
-    };
-    auto int_f = make_function();
-    auto cpu_f = make_function();
-
-    vector<vector<float>> args{
-        {1.25f,  2.25f, 5.25f, 6.25f,  -1.25f, -1.25f, 3.25f, -4.25f, 7.25f,  8.25f,  -1.25f,
-         -1.25f, 1.25f, 2.25f, -3.25f, 2.25f,  4.25f,  4.25f, 1.25f,  2.25f,  -4.25f, 2.25f,
-         4.25f,  4.25f, 0.f,   0.f,    -1.f,   0.f,    2.f,   2.f,    0.f,    0.f,    0.f,
-         0.f,    2.f,   2.f,   1.25f,  2.25f,  5.25f,  6.25f, 1.25f,  1.25f,  3.25f,  4.25f,
-         -7.25f, 8.25f, 1.25f, -1.25f, -1.25f, 2.25f,  3.25f, 2.25f,  -4.25f, -4.25f, -1.25f,
-         -2.25f, 4.25f, 2.25f, 4.25f,  4.25f,  0.f,    0.f,   1.f,    0.f,    -2.f,   2.f,
-         0.f,    0.f,   0.f,   0.f,    -2.f,   -2.f},
-        {2., 2., 2., 2.},
-        {0.1f},
-        {3., 3., 3., 3.},
-        {0.2f}};
-
-    auto int_results = execute(int_f, args, "INTERPRETER");
-    auto cpu_results = execute(cpu_f, args, "CPU");
-    EXPECT_TRUE(test::all_close(cpu_results.at(0), int_results.at(0)));
-
-    size_t cpu_ck = count_ops_of_type<op::CompiledKernel>(cpu_f);
-    if (!cpu_ck)
-    {
-        size_t cpu_cb = count_ops_of_type<op::ConvolutionBias>(cpu_f);
-        ASSERT_EQ(cpu_cb, 1);
-    }
-}
-
-=======
->>>>>>> 6d38b615
 // ConvolutionBiasAdd relies on an in-place fused DNNL kernel.
 // Need to ensure that it is fused only when in-place buffer allocation is feasible
 shared_ptr<Function> gen_conv_bias_add(bool param_input, bool result_output)
@@ -724,7 +575,7 @@
         return move(add_bias);
     };
 
-    OutputVector graph_nodes;
+    NodeVector graph_nodes;
     for (size_t i = 0; i < num_timesteps; i++)
     {
         graph_nodes.push_back(create_graph());
@@ -757,610 +608,6 @@
     EXPECT_EQ(ref_matmulbias_count, matmulbias_count);
 }
 
-<<<<<<< HEAD
-TEST(cpu_fusion, rnn_input_fusion_inter_vs_cpu)
-{
-    shared_ptr<Function> cpu_func = create_rnn_input_linear_transformation_function(10);
-    shared_ptr<Function> int_func = create_rnn_input_linear_transformation_function(10);
-
-    test::Uniform<float> rng(-10.0f, 10.0f);
-    vector<vector<float>> args;
-    for (shared_ptr<op::Parameter> param : int_func->get_parameters())
-    {
-        vector<float> tensor_val(shape_size(param->get_output_shape(0)));
-        rng.initialize(tensor_val);
-        args.push_back(tensor_val);
-    }
-
-    auto int_results = execute(int_func, args, "INTERPRETER");
-    auto cpu_results = execute(cpu_func, args, "CPU");
-    for (size_t i = 0; i < cpu_results.size(); i++)
-    {
-        EXPECT_TRUE(test::all_close(cpu_results.at(i), int_results.at(i), 1.0e-4f, 1.0e-4f));
-    }
-}
-
-TEST(cpu_quant_fusion, qconv_relu)
-{
-    auto make_function = []() {
-        Shape shape_input{1, 2, 2, 2};
-        Shape shape_weights{1, 2, 1, 1};
-        auto input = std::make_shared<op::Parameter>(element::f32, shape_input);
-        auto weights = std::make_shared<op::Parameter>(element::f32, shape_weights);
-        auto input_scale = op::Constant::create(element::f32, Shape{}, {2.0f});
-        auto weights_scale = op::Constant::create(element::f32, Shape{}, {2.0f});
-        auto output_scale = op::Constant::create(element::f32, Shape{}, {4.0f});
-        auto int8_zero = op::Constant::create(element::i8, Shape{}, {0});
-        auto uint8_zero = op::Constant::create(element::u8, Shape{}, {0});
-
-        op::Quantize::RoundMode round_mode = op::Quantize::RoundMode::ROUND_NEAREST_TOWARD_EVEN;
-        auto q_input = std::make_shared<op::Quantize>(
-            input, input_scale, uint8_zero, element::u8, AxisSet{}, round_mode);
-        auto q_weights = std::make_shared<op::Quantize>(
-            weights, weights_scale, int8_zero, element::i8, AxisSet{}, round_mode);
-        auto conv = std::make_shared<op::QuantizedConvolution>(q_input,
-                                                               q_weights,
-                                                               Strides{1, 1},
-                                                               Strides{1, 1},
-                                                               CoordinateDiff{0, 0},
-                                                               CoordinateDiff{0, 0},
-                                                               Strides{1, 1},
-                                                               input_scale,
-                                                               uint8_zero,
-                                                               weights_scale,
-                                                               int8_zero,
-                                                               output_scale,
-                                                               int8_zero,
-                                                               element::i8,
-                                                               AxisSet{},
-                                                               AxisSet{},
-                                                               AxisSet{});
-        auto dq = std::make_shared<op::Dequantize>(
-            conv, output_scale, int8_zero, element::f32, AxisSet{});
-        auto relu = std::make_shared<op::Relu>(dq);
-        auto q = std::make_shared<op::Quantize>(
-            relu, output_scale, uint8_zero, element::u8, AxisSet{}, round_mode);
-        auto q_f =
-            std::make_shared<op::Dequantize>(q, output_scale, uint8_zero, element::f32, AxisSet{});
-        return make_shared<Function>(OutputVector{q_f}, ParameterVector{input, weights});
-    };
-
-    auto cpu_f1 = make_function();
-    auto cpu_f2 = make_function();
-
-    test::Uniform<float> rng(2.0f, 2.0f);
-    vector<vector<float>> args;
-    for (shared_ptr<op::Parameter> param : cpu_f1->get_parameters())
-    {
-        vector<float> tensor_val(shape_size(param->get_output_shape(0)));
-        rng.initialize(tensor_val);
-        args.push_back(tensor_val);
-    }
-
-    set_environment("NGRAPH_PASS_ENABLES", "CPUQuantFusion:0", 1);
-    auto cpu1_results = execute(cpu_f1, args, "CPU");
-    set_environment("NGRAPH_PASS_ENABLES", "CPUQuantFusion:1", 1);
-    auto cpu2_results = execute(cpu_f2, args, "CPU");
-    // Expected output - [2, 2, ...]
-    EXPECT_TRUE(test::all_close(cpu1_results.at(0), cpu2_results.at(0)));
-}
-
-TEST(cpu_quant_fusion, qconvb_relu)
-{
-    auto make_function = []() {
-        Shape shape_input{1, 2, 2, 2};
-        Shape shape_weights{1, 2, 1, 1};
-        auto input = std::make_shared<op::Parameter>(element::f32, shape_input);
-        auto weights = std::make_shared<op::Parameter>(element::f32, shape_weights);
-        auto bias = std::make_shared<op::Parameter>(element::f32, Shape{shape_weights[0]});
-        auto input_scale = op::Constant::create(element::f32, Shape{}, {2.0f});
-        auto weights_scale = op::Constant::create(element::f32, Shape{}, {2.0f});
-        auto output_scale = op::Constant::create(element::f32, Shape{}, {4.0f});
-        auto int8_zero = op::Constant::create(element::i8, Shape{}, {0});
-        auto int32_zero = op::Constant::create(element::i32, Shape{}, {0});
-        auto uint8_zero = op::Constant::create(element::u8, Shape{}, {0});
-
-        op::Quantize::RoundMode round_mode = op::Quantize::RoundMode::ROUND_NEAREST_TOWARD_EVEN;
-        auto q_input = std::make_shared<op::Quantize>(
-            input, input_scale, uint8_zero, element::u8, AxisSet{}, round_mode);
-        auto q_weights = std::make_shared<op::Quantize>(
-            weights, weights_scale, int8_zero, element::i8, AxisSet{}, round_mode);
-        auto q_bias = std::make_shared<op::Quantize>(
-            bias, input_scale * weights_scale, int32_zero, element::i32, AxisSet{}, round_mode);
-        auto requant_scale = (input_scale * weights_scale) / output_scale;
-        auto conv = std::make_shared<op::QuantizedConvolutionBias>(q_input,
-                                                                   q_weights,
-                                                                   bias,
-                                                                   Strides{1, 1},
-                                                                   Strides{1, 1},
-                                                                   CoordinateDiff{0, 0},
-                                                                   CoordinateDiff{0, 0},
-                                                                   Strides{1, 1},
-                                                                   requant_scale);
-        auto dq = std::make_shared<op::Dequantize>(
-            conv, output_scale, int8_zero, element::f32, AxisSet{});
-        auto relu = std::make_shared<op::Relu>(dq);
-        auto q = std::make_shared<op::Quantize>(
-            relu, output_scale, uint8_zero, element::u8, AxisSet{}, round_mode);
-        auto q_f =
-            std::make_shared<op::Dequantize>(q, output_scale, uint8_zero, element::f32, AxisSet{});
-        return make_shared<Function>(OutputVector{q_f}, ParameterVector{input, weights, bias});
-    };
-
-    auto cpu_f1 = make_function();
-    auto cpu_f2 = make_function();
-
-    test::Uniform<float> rng(2.0f, 2.0f);
-    vector<vector<float>> args;
-    for (shared_ptr<op::Parameter> param : cpu_f1->get_parameters())
-    {
-        vector<float> tensor_val(shape_size(param->get_output_shape(0)));
-        rng.initialize(tensor_val);
-        args.push_back(tensor_val);
-    }
-    set_environment("NGRAPH_PASS_ENABLES", "CPUQuantFusion:0", 1);
-    auto cpu1_results = execute(cpu_f1, args, "CPU");
-    set_environment("NGRAPH_PASS_ENABLES", "CPUQuantFusion:1", 1);
-    auto cpu2_results = execute(cpu_f2, args, "CPU");
-    EXPECT_TRUE(test::all_close(cpu1_results.at(0), cpu2_results.at(0)));
-}
-
-TEST(cpu_quant_fusion, qavg_pool)
-{
-    auto make_function = []() {
-        Shape shape_input{1, 2, 4, 4};
-        auto input = std::make_shared<op::Parameter>(element::f32, shape_input);
-        auto input_scale = op::Constant::create(element::f32, Shape{}, {2.0f});
-        auto weights_scale = op::Constant::create(element::f32, Shape{}, {2.0f});
-        auto int8_zero = op::Constant::create(element::i8, Shape{}, {0});
-        auto uint8_zero = op::Constant::create(element::u8, Shape{}, {0});
-
-        op::Quantize::RoundMode round_mode = op::Quantize::RoundMode::ROUND_NEAREST_TOWARD_EVEN;
-        auto q_input = std::make_shared<op::Quantize>(
-            input, input_scale, uint8_zero, element::u8, AxisSet{}, round_mode);
-        auto dq = std::make_shared<op::Dequantize>(
-            q_input, input_scale, uint8_zero, element::f32, AxisSet{});
-        auto avg_pool = std::make_shared<op::AvgPool>(dq, Shape{2, 2});
-        return make_shared<Function>(OutputVector{avg_pool}, ParameterVector{input});
-    };
-
-    auto cpu_f1 = make_function();
-    auto cpu_f2 = make_function();
-
-    test::Uniform<float> rng(4.0f, 4.0f);
-    vector<vector<float>> args;
-    for (shared_ptr<op::Parameter> param : cpu_f1->get_parameters())
-    {
-        vector<float> tensor_val(shape_size(param->get_output_shape(0)));
-        rng.initialize(tensor_val);
-        args.push_back(tensor_val);
-    }
-
-    set_environment("NGRAPH_PASS_ENABLES", "CPUQuantFusion:0", 1);
-    auto cpu1_results = execute(cpu_f1, args, "CPU");
-    set_environment("NGRAPH_PASS_ENABLES", "CPUQuantFusion:1", 1);
-    auto cpu2_results = execute(cpu_f2, args, "CPU");
-    EXPECT_TRUE(test::all_close(cpu1_results.at(0), cpu2_results.at(0)));
-}
-
-TEST(cpu_quant_fusion, qmax_pool)
-{
-    auto make_function = []() {
-        Shape shape_input{1, 2, 4, 4};
-        auto input = std::make_shared<op::Parameter>(element::f32, shape_input);
-        auto input_scale = op::Constant::create(element::f32, Shape{}, {2.0f});
-        auto weights_scale = op::Constant::create(element::f32, Shape{}, {2.0f});
-        auto int8_zero = op::Constant::create(element::i8, Shape{}, {0});
-        auto uint8_zero = op::Constant::create(element::u8, Shape{}, {0});
-
-        op::Quantize::RoundMode round_mode = op::Quantize::RoundMode::ROUND_NEAREST_TOWARD_EVEN;
-        auto q_input = std::make_shared<op::Quantize>(
-            input, input_scale, uint8_zero, element::u8, AxisSet{}, round_mode);
-        auto dq = std::make_shared<op::Dequantize>(
-            q_input, input_scale, uint8_zero, element::f32, AxisSet{});
-        auto maxpool = std::make_shared<op::MaxPool>(dq, Shape{2, 2});
-        return make_shared<Function>(OutputVector{maxpool}, ParameterVector{input});
-    };
-
-    auto cpu_f1 = make_function();
-    auto cpu_f2 = make_function();
-
-    test::Uniform<float> rng(1.0f, 10.0f);
-    vector<vector<float>> args;
-    for (shared_ptr<op::Parameter> param : cpu_f1->get_parameters())
-    {
-        vector<float> tensor_val(shape_size(param->get_output_shape(0)));
-        rng.initialize(tensor_val);
-        args.push_back(tensor_val);
-    }
-
-    set_environment("NGRAPH_PASS_ENABLES", "CPUQuantFusion:0", 1);
-    auto cpu1_results = execute(cpu_f1, args, "CPU");
-    set_environment("NGRAPH_PASS_ENABLES", "CPUQuantFusion:1", 1);
-    auto cpu2_results = execute(cpu_f2, args, "CPU");
-    EXPECT_TRUE(test::all_close(cpu1_results.at(0), cpu2_results.at(0)));
-}
-
-TEST(cpu_quant_fusion, MLIR_DISABLE_TEST(qconcat))
-{
-    auto make_function = []() {
-        auto get_input_slice = [](std::shared_ptr<op::Parameter>& input) {
-            auto input_scale = op::Constant::create(element::f32, Shape{}, {2.0f});
-            auto int8_zero = op::Constant::create(element::i8, Shape{}, {0});
-            auto uint8_zero = op::Constant::create(element::u8, Shape{}, {0});
-
-            op::Quantize::RoundMode round_mode = op::Quantize::RoundMode::ROUND_NEAREST_TOWARD_EVEN;
-            auto q_input = std::make_shared<op::Quantize>(
-                input, input_scale, uint8_zero, element::u8, AxisSet{}, round_mode);
-            auto dq = std::make_shared<op::Dequantize>(
-                q_input, input_scale, uint8_zero, element::f32, AxisSet{});
-            return dq;
-        };
-
-        OutputVector concat_inputs;
-        OutputVector concats;
-        ParameterVector inputs;
-        Shape shape_input{1, 2, 4, 4};
-        inputs.push_back(std::make_shared<op::Parameter>(element::f32, shape_input));
-        concat_inputs.push_back(get_input_slice(inputs.back()));
-        // Concat2  -- Concat7
-        for (size_t i = 0; i < 6; i++)
-        {
-            inputs.push_back(std::make_shared<op::Parameter>(element::f32, shape_input));
-            concat_inputs.push_back(get_input_slice(inputs.back()));
-            concats.push_back(std::make_shared<op::Concat>(concat_inputs, 0));
-        }
-        return make_shared<Function>(concats, inputs);
-    };
-
-    auto cpu_f1 = make_function();
-    auto cpu_f2 = make_function();
-
-    test::Uniform<float> rng(2.0f, 2.0f);
-    vector<vector<float>> args;
-    for (shared_ptr<op::Parameter> param : cpu_f1->get_parameters())
-    {
-        vector<float> tensor_val(shape_size(param->get_output_shape(0)));
-        rng.initialize(tensor_val);
-        args.push_back(tensor_val);
-    }
-
-    set_environment("NGRAPH_PASS_ENABLES", "CPUQuantFusion:0", 1);
-    auto cpu1_results = execute(cpu_f1, args, "CPU");
-    set_environment("NGRAPH_PASS_ENABLES", "CPUQuantFusion:1", 1);
-    auto cpu2_results = execute(cpu_f2, args, "CPU");
-    // Expect Concat2 -- Concat6 to be fused and not Concat7
-    ASSERT_EQ(count_ops_of_type<op::Concat>(cpu_f2), 6);
-    EXPECT_TRUE(test::all_close(cpu1_results.at(0), cpu2_results.at(0)));
-}
-
-TEST(cpu_quant_fusion, dq_q)
-{
-    auto make_function = [](bool match_scales = true, bool match_et = true) {
-        Shape shape_input{1, 2, 2};
-        auto input = std::make_shared<op::Parameter>(element::i8, shape_input);
-        auto dq_scale = op::Constant::create(element::f32, Shape{}, {2.0f});
-        auto int8_zero = op::Constant::create(element::i8, Shape{}, {0});
-        auto dq =
-            std::make_shared<op::Dequantize>(input, dq_scale, int8_zero, element::f32, AxisSet{});
-        float q_scalev = 2.0f;
-        if (!match_scales)
-        {
-            q_scalev = 1.0f;
-        }
-        auto q_scale = op::Constant::create(element::f32, Shape{}, {q_scalev});
-        op::Quantize::RoundMode round_mode = op::Quantize::RoundMode::ROUND_NEAREST_TOWARD_EVEN;
-        if (match_et)
-        {
-            auto q = std::make_shared<op::Quantize>(
-                dq, q_scale, int8_zero, element::i8, AxisSet{}, round_mode);
-            return make_shared<Function>(OutputVector{q}, ParameterVector{input});
-        }
-        else
-        {
-            auto uint8_zero = op::Constant::create(element::u8, Shape{}, {0});
-            auto q = std::make_shared<op::Quantize>(
-                dq, q_scale, uint8_zero, element::u8, AxisSet{}, round_mode);
-            return make_shared<Function>(OutputVector{q}, ParameterVector{input});
-        }
-    };
-
-    auto cpu_f1 = make_function();
-    auto cpu_f2 = make_function();
-
-    vector<vector<int8_t>> args;
-    args.push_back({-1, 2, 3, 4});
-
-    set_environment("NGRAPH_PASS_ENABLES", "CPUQuantFusion:0", 1);
-    auto cpu1_results = execute(cpu_f1, args, "CPU");
-    set_environment("NGRAPH_PASS_ENABLES", "CPUQuantFusion:1", 1);
-    auto cpu2_results = execute(cpu_f2, args, "CPU");
-    EXPECT_TRUE(test::all_close(cpu1_results.at(0), cpu2_results.at(0)));
-
-    auto backend = runtime::Backend::create("CPU");
-    auto fuse = make_function(true, true);
-    auto no_fuse1 = make_function(false, true);
-    auto no_fuse2 = make_function(true, false);
-    backend->compile(fuse);
-    backend->compile(no_fuse1);
-    backend->compile(no_fuse2);
-    ASSERT_EQ(count_ops_of_type<op::Quantize>(fuse), 0);
-    ASSERT_EQ(count_ops_of_type<op::Quantize>(no_fuse1), 1);
-    ASSERT_EQ(count_ops_of_type<op::Quantize>(no_fuse2), 1);
-}
-
-TEST(cpu_quant_fusion, qconvbsa)
-{
-    auto make_function = []() {
-        Shape shape_input{1, 2, 2, 2};
-        Shape shape_weights{1, 2, 1, 1};
-        Shape shape_summand{1, 1, 2, 2};
-        auto input = std::make_shared<op::Parameter>(element::f32, shape_input);
-        auto weights = std::make_shared<op::Parameter>(element::f32, shape_weights);
-        auto bias = std::make_shared<op::Parameter>(element::f32, Shape{shape_weights[0]});
-        auto summand = std::make_shared<op::Parameter>(element::f32, shape_summand);
-
-        auto input_scale = op::Constant::create(element::f32, Shape{}, {2.0f});
-        auto weights_scale = op::Constant::create(element::f32, Shape{}, {2.0f});
-        auto output_scale = op::Constant::create(element::f32, Shape{}, {4.0f});
-        auto summand_scale = op::Constant::create(element::f32, Shape{}, {2.0f});
-
-        auto int8_zero = op::Constant::create(element::i8, Shape{}, {0});
-        auto int32_zero = op::Constant::create(element::i32, Shape{}, {0});
-        auto uint8_zero = op::Constant::create(element::u8, Shape{}, {0});
-
-        op::Quantize::RoundMode round_mode = op::Quantize::RoundMode::ROUND_NEAREST_TOWARD_EVEN;
-        auto q_input = std::make_shared<op::Quantize>(
-            input, input_scale, uint8_zero, element::u8, AxisSet{}, round_mode);
-        auto q_weights = std::make_shared<op::Quantize>(
-            weights, weights_scale, int8_zero, element::i8, AxisSet{}, round_mode);
-        auto q_bias = std::make_shared<op::Quantize>(
-            bias, input_scale * weights_scale, int32_zero, element::i32, AxisSet{}, round_mode);
-        auto q_summand = std::make_shared<op::Quantize>(
-            summand, summand_scale, int8_zero, element::i8, AxisSet{}, round_mode);
-
-        // Left Graph
-        auto requant_scale = (input_scale * weights_scale) / output_scale;
-        auto conv = std::make_shared<op::QuantizedConvolutionBias>(q_input,
-                                                                   q_weights,
-                                                                   bias,
-                                                                   Strides{1, 1},
-                                                                   Strides{1, 1},
-                                                                   CoordinateDiff{0, 0},
-                                                                   CoordinateDiff{0, 0},
-                                                                   Strides{1, 1},
-                                                                   requant_scale);
-        auto dq_l = std::make_shared<op::Dequantize>(
-            conv, output_scale, int8_zero, element::f32, AxisSet{});
-        auto r_l = std::make_shared<op::Reshape>(dq_l, AxisVector{0, 1, 2, 3}, Shape{1, 2, 2});
-        auto b_l = std::make_shared<op::Broadcast>(r_l, Shape{1, 1, 2, 2}, AxisSet{0});
-
-        // Right Graph
-        auto dq_r = std::make_shared<op::Dequantize>(
-            q_summand, summand_scale, int8_zero, element::f32, AxisSet{});
-        auto r_r = std::make_shared<op::Reshape>(dq_r, AxisVector{0, 1, 2, 3}, Shape{1, 2, 2});
-        auto b_r = std::make_shared<op::Broadcast>(r_r, Shape{1, 1, 2, 2}, AxisSet{0});
-        auto add = b_l + b_r;
-        auto relu = std::make_shared<op::Relu>(add);
-        return make_shared<Function>(OutputVector{relu},
-                                     ParameterVector{input, weights, bias, summand});
-    };
-
-    auto cpu_f1 = make_function();
-    auto cpu_f2 = make_function();
-
-    test::Uniform<float> rng(4.0f, 4.0f);
-    vector<vector<float>> args;
-    for (shared_ptr<op::Parameter> param : cpu_f1->get_parameters())
-    {
-        vector<float> tensor_val(shape_size(param->get_output_shape(0)));
-        rng.initialize(tensor_val);
-        args.push_back(tensor_val);
-    }
-
-    // Disable CPUQuantFusion
-    set_environment("NGRAPH_PASS_ENABLES", "CPUQuantFusion:0", 1);
-    auto cpu1_results = execute(cpu_f1, args, "CPU");
-    // Enable CPUQuantFusion
-    set_environment("NGRAPH_PASS_ENABLES", "CPUQuantFusion:1", 1);
-    auto cpu2_results = execute(cpu_f2, args, "CPU");
-    EXPECT_TRUE(test::all_close(cpu1_results.at(0), cpu2_results.at(0)));
-}
-
-TEST(cpu_quant_fusion, qconvba)
-{
-    auto make_function = []() {
-        Shape shape_input{1, 2, 2, 2};
-        Shape shape_weights{1, 2, 1, 1};
-        Shape shape_summand{1, 1, 2, 2};
-        auto input = std::make_shared<op::Parameter>(element::f32, shape_input);
-        auto weights = std::make_shared<op::Parameter>(element::f32, shape_weights);
-        auto bias = std::make_shared<op::Parameter>(element::f32, Shape{shape_weights[0]});
-        auto summand = std::make_shared<op::Parameter>(element::f32, shape_summand);
-
-        auto input_scale = op::Constant::create(element::f32, Shape{}, {2.0f});
-        auto weights_scale = op::Constant::create(element::f32, Shape{}, {2.0f});
-        auto output_scale = op::Constant::create(element::f32, Shape{}, {4.0f});
-        auto summand_scale = op::Constant::create(element::f32, Shape{}, {4.0f});
-
-        auto int8_zero = op::Constant::create(element::i8, Shape{}, {0});
-        auto int32_zero = op::Constant::create(element::i32, Shape{}, {0});
-        auto uint8_zero = op::Constant::create(element::u8, Shape{}, {0});
-
-        op::Quantize::RoundMode round_mode = op::Quantize::RoundMode::ROUND_NEAREST_TOWARD_EVEN;
-        auto q_input = std::make_shared<op::Quantize>(
-            input, input_scale, uint8_zero, element::u8, AxisSet{}, round_mode);
-        auto q_weights = std::make_shared<op::Quantize>(
-            weights, weights_scale, int8_zero, element::i8, AxisSet{}, round_mode);
-        auto q_bias = std::make_shared<op::Quantize>(
-            bias, input_scale * weights_scale, int32_zero, element::i32, AxisSet{}, round_mode);
-        auto q_summand = std::make_shared<op::Quantize>(
-            summand, summand_scale, uint8_zero, element::u8, AxisSet{}, round_mode);
-
-        // Left Graph
-        auto requant_scale = (input_scale * weights_scale) / output_scale;
-        auto conv = std::make_shared<op::QuantizedConvolutionBias>(q_input,
-                                                                   q_weights,
-                                                                   bias,
-                                                                   Strides{1, 1},
-                                                                   Strides{1, 1},
-                                                                   CoordinateDiff{0, 0},
-                                                                   CoordinateDiff{0, 0},
-                                                                   Strides{1, 1},
-                                                                   requant_scale);
-        auto dq_l = std::make_shared<op::Dequantize>(
-            conv, output_scale, int8_zero, element::f32, AxisSet{});
-        auto r_l = std::make_shared<op::Reshape>(dq_l, AxisVector{0, 1, 2, 3}, Shape{1, 2, 2});
-        auto b_l = std::make_shared<op::Broadcast>(r_l, Shape{1, 1, 2, 2}, AxisSet{0});
-
-        // Right Graph
-        auto dq_r = std::make_shared<op::Dequantize>(
-            q_summand, summand_scale, uint8_zero, element::f32, AxisSet{});
-        auto r_r = std::make_shared<op::Reshape>(dq_r, AxisVector{0, 1, 2, 3}, Shape{1, 2, 2});
-        auto b_r = std::make_shared<op::Broadcast>(r_r, Shape{1, 1, 2, 2}, AxisSet{0});
-        auto add = b_l + b_r;
-        auto relu = std::make_shared<op::Relu>(add);
-        return make_shared<Function>(OutputVector{relu},
-                                     ParameterVector{input, weights, bias, summand});
-    };
-
-    auto cpu_f1 = make_function();
-    auto cpu_f2 = make_function();
-
-    test::Uniform<float> rng(2.0f, 2.0f);
-    vector<vector<float>> args;
-    for (shared_ptr<op::Parameter> param : cpu_f1->get_parameters())
-    {
-        vector<float> tensor_val(shape_size(param->get_output_shape(0)));
-        rng.initialize(tensor_val);
-        args.push_back(tensor_val);
-    }
-
-    // Disable CPUQuantFusion
-    set_environment("NGRAPH_PASS_ENABLES", "CPUQuantFusion:0", 1);
-    auto cpu1_results = execute(cpu_f1, args, "CPU");
-    // Enable CPUQuantFusion
-    set_environment("NGRAPH_PASS_ENABLES", "CPUQuantFusion:1", 1);
-    auto cpu2_results = execute(cpu_f2, args, "CPU");
-    EXPECT_TRUE(test::all_close(cpu1_results.at(0), cpu2_results.at(0)));
-}
-
-TEST(cpu_quant_fusion, qconvba_q)
-{
-    auto make_function = []() {
-        Shape shape_input{1, 2, 2, 2};
-        Shape shape_weights{1, 2, 1, 1};
-        Shape shape_summand{1, 1, 2, 2};
-        auto input_l = std::make_shared<op::Parameter>(element::f32, shape_input);
-        auto weights_l = std::make_shared<op::Parameter>(element::f32, shape_weights);
-        auto bias_l = std::make_shared<op::Parameter>(element::f32, Shape{shape_weights[0]});
-        auto input_r = std::make_shared<op::Parameter>(element::f32, shape_input);
-        auto weights_r = std::make_shared<op::Parameter>(element::f32, shape_weights);
-        auto bias_r = std::make_shared<op::Parameter>(element::f32, Shape{shape_weights[0]});
-
-        auto input_scale_l = op::Constant::create(element::f32, Shape{}, {2.0f});
-        auto weights_scale_l = op::Constant::create(element::f32, Shape{}, {2.0f});
-        auto output_scale_l = op::Constant::create(element::f32, Shape{}, {4.0f});
-        auto input_scale_r = op::Constant::create(element::f32, Shape{}, {5.0f});
-        auto weights_scale_r = op::Constant::create(element::f32, Shape{}, {5.0f});
-        auto output_scale_r = op::Constant::create(element::f32, Shape{}, {20.0f});
-
-        auto int8_zero = op::Constant::create(element::i8, Shape{}, {0});
-        auto int32_zero = op::Constant::create(element::i32, Shape{}, {0});
-        auto uint8_zero = op::Constant::create(element::u8, Shape{}, {0});
-
-        op::Quantize::RoundMode round_mode = op::Quantize::RoundMode::ROUND_NEAREST_TOWARD_EVEN;
-        auto q_input_l = std::make_shared<op::Quantize>(
-            input_l, input_scale_l, uint8_zero, element::u8, AxisSet{}, round_mode);
-        auto q_weights_l = std::make_shared<op::Quantize>(
-            weights_l, weights_scale_l, int8_zero, element::i8, AxisSet{}, round_mode);
-        auto q_bias_l = std::make_shared<op::Quantize>(bias_l,
-                                                       input_scale_l * weights_scale_l,
-                                                       int32_zero,
-                                                       element::i32,
-                                                       AxisSet{},
-                                                       round_mode);
-        auto q_input_r = std::make_shared<op::Quantize>(
-            input_r, input_scale_r, uint8_zero, element::u8, AxisSet{}, round_mode);
-        auto q_weights_r = std::make_shared<op::Quantize>(
-            weights_r, weights_scale_r, int8_zero, element::i8, AxisSet{}, round_mode);
-        auto q_bias_r = std::make_shared<op::Quantize>(bias_r,
-                                                       input_scale_r * weights_scale_r,
-                                                       int32_zero,
-                                                       element::i32,
-                                                       AxisSet{},
-                                                       round_mode);
-
-        // Left Graph
-        auto requant_scale_l = (input_scale_l * weights_scale_l) / output_scale_l;
-        auto conv_l = std::make_shared<op::QuantizedConvolutionBias>(q_input_l,
-                                                                     q_weights_l,
-                                                                     q_bias_l,
-                                                                     Strides{1, 1},
-                                                                     Strides{1, 1},
-                                                                     CoordinateDiff{0, 0},
-                                                                     CoordinateDiff{0, 0},
-                                                                     Strides{1, 1},
-                                                                     requant_scale_l);
-        auto dq_l = std::make_shared<op::Dequantize>(
-            conv_l, output_scale_l, int8_zero, element::f32, AxisSet{});
-        auto r_l = std::make_shared<op::Reshape>(dq_l, AxisVector{0, 1, 2, 3}, Shape{1, 2, 2});
-        auto b_l = std::make_shared<op::Broadcast>(r_l, Shape{1, 1, 2, 2}, AxisSet{0});
-
-        // Right Graph
-        auto requant_scale_r = (input_scale_r * weights_scale_r) / output_scale_r;
-        auto conv_r = std::make_shared<op::QuantizedConvolutionBias>(q_input_r,
-                                                                     q_weights_r,
-                                                                     q_bias_r,
-                                                                     Strides{1, 1},
-                                                                     Strides{1, 1},
-                                                                     CoordinateDiff{0, 0},
-                                                                     CoordinateDiff{0, 0},
-                                                                     Strides{1, 1},
-                                                                     requant_scale_r);
-        auto dq_r = std::make_shared<op::Dequantize>(
-            conv_r, output_scale_r, int8_zero, element::f32, AxisSet{});
-        auto r_r = std::make_shared<op::Reshape>(dq_r, AxisVector{0, 1, 2, 3}, Shape{1, 2, 2});
-        auto b_r = std::make_shared<op::Broadcast>(r_r, Shape{1, 1, 2, 2}, AxisSet{0});
-        auto add = b_l + b_r;
-        auto relu = std::make_shared<op::Relu>(add);
-        auto q = std::make_shared<op::Quantize>(
-            relu, output_scale_r, uint8_zero, element::u8, AxisSet{}, round_mode);
-        auto dq = std::make_shared<op::Dequantize>(
-            q, output_scale_r, uint8_zero, element::f32, AxisSet{});
-        return make_shared<Function>(
-            OutputVector{dq},
-            ParameterVector{input_l, weights_l, bias_l, input_r, weights_r, bias_r});
-    };
-
-    auto cpu_f1 = make_function();
-    auto cpu_f2 = make_function();
-
-    test::Uniform<float> rng(2.0f, 2.0f);
-    vector<vector<float>> args;
-    for (shared_ptr<op::Parameter> param : cpu_f1->get_parameters())
-    {
-        vector<float> tensor_val(shape_size(param->get_output_shape(0)));
-        rng.initialize(tensor_val);
-        args.push_back(tensor_val);
-    }
-
-    // Disable CPUQuantFusion
-    set_environment("NGRAPH_PASS_ENABLES", "CPUQuantFusion:0", 1);
-    auto cpu1_results = execute(cpu_f1, args, "CPU");
-    // Enable CPUQuantFusion
-    set_environment("NGRAPH_PASS_ENABLES", "CPUQuantFusion:1", 1);
-    auto cpu2_results = execute(cpu_f2, args, "CPU");
-    EXPECT_TRUE(test::all_close(cpu1_results.at(0), cpu2_results.at(0)));
-
-    auto backend = runtime::Backend::create("CPU");
-    auto fuse = make_function();
-    backend->compile(fuse);
-    ASSERT_EQ(count_ops_of_type<op::Quantize>(fuse), 6);
-}
-
-=======
->>>>>>> 6d38b615
 #ifndef NGRAPH_JSON_DISABLE
 // Tests that rely on deserializing json files
 TEST(cpu_fusion, fuse_conv_bias)
