/*******************************************************************************
* Copyright 2017-2018 Intel Corporation
*
* Licensed under the Apache License, Version 2.0 (the "License");
* you may not use this file except in compliance with the License.
* You may obtain a copy of the License at
*
*     http://www.apache.org/licenses/LICENSE-2.0
*
* Unless required by applicable law or agreed to in writing, software
* distributed under the License is distributed on an "AS IS" BASIS,
* WITHOUT WARRANTIES OR CONDITIONS OF ANY KIND, either express or implied.
* See the License for the specific language governing permissions and
* limitations under the License.
*******************************************************************************/

#include <algorithm>
#include <cstdio>
#include <iostream>
#include <list>
#include <memory>

#include "gtest/gtest.h"
#include "ngraph/autodiff/adjoints.hpp"
#include "ngraph/file_util.hpp"
#include "ngraph/graph_util.hpp"
#include "ngraph/log.hpp"
#include "ngraph/ngraph.hpp"
#include "ngraph/op/batch_norm.hpp"
#include "ngraph/op/get_output_element.hpp"
#include "ngraph/op/max_pool.hpp"
#include "ngraph/op/negative.hpp"
#include "ngraph/op/parameter.hpp"
#include "ngraph/op/relu.hpp"
#include "ngraph/op/sum.hpp"
#include "ngraph/op/tanh.hpp"
#include "ngraph/pass/graph_rewrite.hpp"
#include "ngraph/pass/manager.hpp"
#include "ngraph/pass/reshape_elimination.hpp"
#include "ngraph/pass/visualize_tree.hpp"
#include "ngraph/pattern/matcher.hpp"
#include "ngraph/pattern/op/label.hpp"
#include "ngraph/pattern/op/skip.hpp"
#include "ngraph/runtime/cpu/cpu_layout_descriptor.hpp"
#include "ngraph/runtime/cpu/op/batch_norm_relu.hpp"
#include "ngraph/runtime/cpu/op/conv_bias.hpp"
#include "ngraph/runtime/cpu/op/conv_relu.hpp"
#include "ngraph/runtime/cpu/op/convert_layout.hpp"
<<<<<<< HEAD
#include "ngraph/runtime/cpu/op/loop_kernel.hpp"
=======
#include "ngraph/runtime/cpu/op/lstm.hpp"
>>>>>>> 680be054
#include "ngraph/runtime/cpu/op/matmul_bias.hpp"
#include "ngraph/runtime/cpu/op/rnn.hpp"
#include "ngraph/runtime/cpu/op/sigmoid.hpp"
#include "ngraph/runtime/cpu/op/sigmoid_mul.hpp"
#include "ngraph/runtime/cpu/pass/cpu_concat_inputs.hpp"
#include "ngraph/runtime/cpu/pass/cpu_fusion.hpp"
#include "ngraph/runtime/cpu/pass/cpu_post_layout_optimizations.hpp"
#include "ngraph/runtime/cpu/pass/cpu_rnn_fusion.hpp"
#include "ngraph/runtime/cpu/pass/cpu_rnn_mat_fusion.hpp"
#include "ngraph/runtime/cpu/pass/cpu_workspace_insertion.hpp"
#include "ngraph/serializer.hpp"
#include "ngraph/util.hpp"
#include "nlohmann/json.hpp"
#include "util/all_close.hpp"
#include "util/autodiff/backprop_function.hpp"
#include "util/autodiff/numeric_compare.hpp"
#include "util/matcher.hpp"
#include "util/random.hpp"
#include "util/test_tools.hpp"

#include "util/random.hpp"

using namespace ngraph;
using namespace std;

TEST(cpu_fusion, gemm_pattern)
{
    Shape shape_w{2, 4};
    Shape shape_x{4, 1};
    Shape shape_b{1};
    auto A = make_shared<op::Parameter>(element::f32, shape_w);
    auto B = make_shared<op::Parameter>(element::f32, shape_x);
    auto C = make_shared<op::Parameter>(element::f32, shape_b);

    auto dot = make_shared<op::Dot>(A, B);
    auto broadcast = make_shared<op::Broadcast>(C, dot->get_shape(), AxisSet{0});
    auto add = dot + broadcast;

    auto W = std::make_shared<pattern::op::Label>(A);
    auto x = std::make_shared<pattern::op::Label>(B);

    auto reshape_pred = [](std::shared_ptr<Node> n) {
        return static_cast<bool>(std::dynamic_pointer_cast<op::Reshape>(n));
    };

    auto skip_w = std::make_shared<pattern::op::Skip>(W, reshape_pred);
    auto skip_x = std::make_shared<pattern::op::Skip>(x, reshape_pred);

    auto pdot = make_shared<op::Dot>(skip_w, skip_x);
    auto b = std::make_shared<pattern::op::Label>(C);
    auto pbroadcast = make_shared<op::Broadcast>(b, dot->get_shape(), AxisSet{0});
    auto padd = pdot + pbroadcast;

    TestMatcher n(nullptr);
    ASSERT_TRUE(n.match(padd, add));
    ASSERT_EQ(n.get_pattern_map()[W], A);
    ASSERT_EQ(n.get_pattern_map()[x], B);
    ASSERT_EQ(n.get_pattern_map()[b], C);

    auto reshape_w = make_shared<op::Reshape>(A, AxisVector{1, 0}, W->get_shape());
    auto reshape_x = make_shared<op::Reshape>(B, AxisVector{1, 0}, x->get_shape());
    auto re_dot = make_shared<op::Dot>(reshape_w, reshape_x);
    auto re_add = re_dot + broadcast;
    ASSERT_TRUE(n.match(padd, re_add));
    ASSERT_EQ(n.get_pattern_map()[W], A);
    ASSERT_EQ(n.get_pattern_map()[x], B);
    ASSERT_EQ(n.get_pattern_map()[b], C);

    auto cg = make_shared<op::MatmulBias>(
        W, x, C, W->get_shape(), x->get_shape(), false, false, AxisSet{0});
}

TEST(cpu_fusion, gemm_cpu_broadcast_row)
{
    Shape shapeA{3, 2};
    Shape shapeB{2, 3};
    Shape shapeC{2, 2};
    auto A = make_shared<op::Parameter>(element::f32, shapeA);
    auto B = make_shared<op::Parameter>(element::f32, shapeB);

    auto bias = op::Constant::create<float>(element::f32, Shape{2}, std::vector<float>{2.0f, 3.0f});

    auto cg = make_shared<op::MatmulBias>(
        A, B, bias, A->get_shape(), B->get_shape(), true, true, AxisSet{0});

    auto f = make_shared<Function>(cg, op::ParameterVector{A, B});

    auto backend = runtime::Backend::create("CPU");

    shared_ptr<runtime::TensorView> a = backend->create_tensor(element::f32, shapeA);
    shared_ptr<runtime::TensorView> b = backend->create_tensor(element::f32, shapeB);
    shared_ptr<runtime::TensorView> result = backend->create_tensor(element::f32, shapeC);

    vector<float> dataA{1.0f, 4.0f, 1.0f, 4.0f, 1.0f, 4.0f};
    vector<float> dataB{3.0f, 3.0f, 3.0f, 9.0f, 9.0f, 9.0f};
    copy_data(a, dataA);
    copy_data(b, dataB);

    backend->call(f, {result}, {a, b});
    vector<float> expected{11, 30, 38, 111};
    EXPECT_EQ(read_vector<float>(result), expected);
}

TEST(cpu_fusion, gemm_cpu_broadcast_column)
{
    Shape shapeA{3, 2};
    Shape shapeB{2, 3};
    Shape shapeC{2, 2};
    auto A = make_shared<op::Parameter>(element::f32, shapeA);
    auto B = make_shared<op::Parameter>(element::f32, shapeB);

    auto bias = op::Constant::create<float>(element::f32, Shape{2}, std::vector<float>{2.0f, 3.0f});

    auto cg = make_shared<op::MatmulBias>(
        A, B, bias, A->get_shape(), B->get_shape(), true, true, AxisSet{1});

    auto f = make_shared<Function>(cg, op::ParameterVector{A, B});

    auto backend = runtime::Backend::create("CPU");

    shared_ptr<runtime::TensorView> a = backend->create_tensor(element::f32, shapeA);
    shared_ptr<runtime::TensorView> b = backend->create_tensor(element::f32, shapeB);
    shared_ptr<runtime::TensorView> result = backend->create_tensor(element::f32, shapeC);

    vector<float> dataA{1.0f, 4.0f, 1.0f, 4.0f, 1.0f, 4.0f};
    vector<float> dataB{3.0f, 3.0f, 3.0f, 9.0f, 9.0f, 9.0f};
    copy_data(a, dataA);
    copy_data(b, dataB);

    backend->call(f, {result}, {a, b});
    vector<float> expected{11, 29, 39, 111};
    EXPECT_EQ(read_vector<float>(result), expected);
}

TEST(cpu_fusion, gemm_cpu_broadcast_matrix)
{
    Shape shapeA{3, 2};
    Shape shapeB{2, 3};
    Shape shapeC{2, 2};
    auto A = make_shared<op::Parameter>(element::f32, shapeA);
    auto B = make_shared<op::Parameter>(element::f32, shapeB);

    auto reshape_w = make_shared<op::Reshape>(A, AxisVector{1, 0}, Shape{2, 3});
    auto reshape_x = make_shared<op::Reshape>(B, AxisVector{1, 0}, Shape{3, 2});

    auto one = op::Constant::create<float>(element::f32, Shape{}, std::vector<float>{1.0f});

    auto broadcast = make_shared<op::Broadcast>(one, shapeC, AxisSet{0, 1});
    auto cg = make_shared<op::MatmulBias>(
        A, B, one, A->get_shape(), B->get_shape(), true, true, AxisSet{0, 1});

    auto f = make_shared<Function>(cg, op::ParameterVector{A, B});

    auto backend = runtime::Backend::create("CPU");

    shared_ptr<runtime::TensorView> a = backend->create_tensor(element::f32, shapeA);
    shared_ptr<runtime::TensorView> b = backend->create_tensor(element::f32, shapeB);
    shared_ptr<runtime::TensorView> result = backend->create_tensor(element::f32, shapeC);

    vector<float> dataA{1.0f, 4.0f, 1.0f, 4.0f, 1.0f, 4.0f};
    vector<float> dataB{3.0f, 3.0f, 3.0f, 9.0f, 9.0f, 9.0f};
    copy_data(a, dataA);
    copy_data(b, dataB);

    backend->call(f, {result}, {a, b});
    vector<float> expected{10, 28, 37, 109};
    ASSERT_TRUE(read_vector<float>(result) == expected);
}

TEST(cpu_fusion, gemm_cpu_no_bias)
{
    auto shapeA = Shape{3, 2};
    auto shapeB = Shape{2, 3};
    auto shapeC = Shape{2, 2};
    auto A = make_shared<op::Parameter>(element::f32, shapeA);
    auto B = make_shared<op::Parameter>(element::f32, shapeB);

    auto reshape_w = make_shared<op::Reshape>(A, AxisVector{1, 0}, Shape{2, 3});
    auto reshape_x = make_shared<op::Reshape>(B, AxisVector{1, 0}, Shape{3, 2});

    auto cg =
        make_shared<op::MatmulBias>(A, B, nullptr, A->get_shape(), B->get_shape(), true, true);

    auto f = make_shared<Function>(cg, op::ParameterVector{A, B});

    auto backend = runtime::Backend::create("CPU");

    shared_ptr<runtime::TensorView> a = backend->create_tensor(element::f32, shapeA);
    shared_ptr<runtime::TensorView> b = backend->create_tensor(element::f32, shapeB);
    shared_ptr<runtime::TensorView> result = backend->create_tensor(element::f32, shapeC);

    vector<float> dataA{1.0f, 4.0f, 1.0f, 4.0f, 1.0f, 4.0f};
    vector<float> dataB{3.0f, 3.0f, 3.0f, 9.0f, 9.0f, 9.0f};
    copy_data(a, dataA);
    copy_data(b, dataB);

    backend->call(f, {result}, {a, b});
    vector<float> expected{9, 27, 36, 108};
    ASSERT_TRUE(read_vector<float>(result) == expected);
}

TEST(cpu_fusion, cpu_fusion_pass_basic)
{
    Shape shape{};
    Shape shape_w{2, 4};
    Shape shape_x{4, 1};
    Shape shape_b{1};
    auto A = make_shared<op::Parameter>(element::f32, shape_w);
    auto B = make_shared<op::Parameter>(element::f32, shape_x);
    auto C = make_shared<op::Parameter>(element::f32, shape_b);

    auto dot = make_shared<op::Dot>(A, B);
    auto broadcast = make_shared<op::Broadcast>(C, dot->get_shape(), AxisSet{0});
    auto add = dot + broadcast;
    auto graph = make_shared<op::Abs>(add);
    pass::Manager pass_manager;
    pass_manager.register_pass<runtime::cpu::pass::CPUFusion>(
        runtime::cpu::pass::CPUFusion::REGULAR_FUSIONS);
    auto func = make_shared<Function>(graph, op::ParameterVector{A, B, C});
    pass_manager.run_passes(func);
    ASSERT_NE(std::dynamic_pointer_cast<op::MatmulBias>(graph->get_argument(0)), nullptr);
}

TEST(cpu_fusion, commutative_matmul_bias)
{
    Shape shape{};
    Shape shape_w{2, 4};
    Shape shape_x{4, 1};
    Shape shape_b{1};
    auto A = make_shared<op::Parameter>(element::f32, shape_w);
    auto B = make_shared<op::Parameter>(element::f32, shape_x);
    auto C = make_shared<op::Parameter>(element::f32, shape_b);

    auto dot = make_shared<op::Dot>(A, B);
    auto broadcast = make_shared<op::Broadcast>(C, dot->get_shape(), AxisSet{0});
    auto add = broadcast + dot;
    auto graph = make_shared<op::Abs>(add);
    pass::Manager pass_manager;
    pass_manager.register_pass<runtime::cpu::pass::CPUFusion>(
        runtime::cpu::pass::CPUFusion::REGULAR_FUSIONS);
    auto func = make_shared<Function>(graph, op::ParameterVector{A, B, C});
    pass_manager.run_passes(func);
    ASSERT_NE(std::dynamic_pointer_cast<op::MatmulBias>(graph->get_argument(0)), nullptr);
}

TEST(cpu_fusion, cpu_fusion_pass_matmul_bias)
{
    Shape shape_w{2, 4};
    Shape shape_x{4, 1};
    Shape shape_b{1};
    auto W = make_shared<op::Parameter>(element::f32, shape_w);
    auto x = make_shared<op::Parameter>(element::f32, shape_x);
    auto b = make_shared<op::Parameter>(element::f32, shape_b);

    auto mmb = std::make_shared<op::MatmulBias>(
        W, x, nullptr, W->get_shape(), x->get_shape(), false, false);
    auto broadcast = std::make_shared<op::Broadcast>(b, mmb->get_shape(), AxisSet{0});
    auto add = mmb + broadcast;

    auto graph = make_shared<op::Abs>(add);
    pass::Manager pass_manager;
    pass_manager.register_pass<runtime::cpu::pass::CPUFusion>(
        runtime::cpu::pass::CPUFusion::REGULAR_FUSIONS);
    auto func = make_shared<Function>(graph, op::ParameterVector{W, x, b});
    pass_manager.run_passes(func);
    auto gmm = graph->get_argument(0);
    ASSERT_TRUE(std::dynamic_pointer_cast<op::MatmulBias>(gmm));
    ASSERT_EQ(gmm->get_argument(2), b);
}

TEST(cpu_fusion, cpu_fusion_pass_matmul_no_bias)
{
    Shape shape_w{4, 2};
    Shape shape_x{1, 4};
    auto W = make_shared<op::Parameter>(element::f32, shape_w);
    auto x = make_shared<op::Parameter>(element::f32, shape_x);

    auto reshape_w = std::make_shared<op::Reshape>(W, AxisVector{1, 0}, Shape{2, 4});
    auto reshape_x = std::make_shared<op::Reshape>(x, AxisVector{1, 0}, Shape{4, 1});
    auto re_dot = make_shared<op::Dot>(reshape_w, reshape_x);
    auto graph = make_shared<op::Abs>(re_dot);

    pass::Manager pass_manager;
    pass_manager.register_pass<runtime::cpu::pass::CPUFusion>(
        runtime::cpu::pass::CPUFusion::REGULAR_FUSIONS);
    auto func = make_shared<Function>(graph, op::ParameterVector{W, x});
    pass_manager.run_passes(func);
    size_t mmb = count_ops_of_type<op::MatmulBias>(func);
    ASSERT_EQ(mmb, 1);
}

TEST(cpu_fusion, gemm_mlp)
{
    const string json_path = file_util::path_join(SERIALIZED_ZOO, "mxnet/mnist_mlp_forward.json");
    const string json_string = file_util::read_file_to_string(json_path);
    stringstream ss(json_string);
    shared_ptr<Function> func = ngraph::deserialize(ss);
    pass::Manager pass_manager;
    pass_manager.register_pass<runtime::cpu::pass::CPUFusion>(
        runtime::cpu::pass::CPUFusion::REGULAR_FUSIONS);
    pass_manager.run_passes(func);
    auto mmbs = count_ops_of_type<op::MatmulBias>(func);
    ASSERT_EQ(mmbs, 3);
}

TEST(cpu_fusion, fuse_fprop_bn)
{
    pass::Manager pass_manager;
    pass_manager.register_pass<pass::VisualizeTree>("bn_fprop_before_fusion.png");
    pass_manager.register_pass<ngraph::pass::ReshapeElimination>();
    pass_manager.register_pass<runtime::cpu::pass::CPUFusion>(
        runtime::cpu::pass::CPUFusion::REGULAR_FUSIONS);
    pass_manager.register_pass<pass::VisualizeTree>("bn_fprop_after_fusion.png");
    const string json_path = file_util::path_join(SERIALIZED_ZOO, "mxnet/bn_fprop_b2c3h2w2.json");
    const string json_string = file_util::read_file_to_string(json_path);
    stringstream ss(json_string);
    shared_ptr<Function> func = ngraph::deserialize(ss);
    pass_manager.run_passes(func);
    size_t ccg = count_ops_of_type<op::BatchNorm>(func);
    ASSERT_EQ(ccg, 1);
}

TEST(cpu_fusion, zero_padded_reshaped_conv)
{
    auto X = make_shared<op::Parameter>(element::f32, Shape{1, 2, 2, 1});
    auto F = make_shared<op::Parameter>(element::f32, Shape{1, 1, 1, 1});

    auto pad_value = op::Constant::create<float>(element::f32, Shape{}, std::vector<float>{0.0f});

    auto pad =
        make_shared<op::Pad>(X, pad_value, Shape{0, 1, 0, 0}, Shape{0, 0, 1, 0}, Shape{0, 0, 0, 0});

    auto reshape = make_shared<op::Reshape>(pad, AxisVector{0, 3, 1, 2}, Shape{1, 1, 3, 3});

    auto conv = make_shared<op::Convolution>(reshape,
                                             F,
                                             Strides{1, 1},
                                             Strides{1, 1},
                                             CoordinateDiff{0, 0},
                                             CoordinateDiff{0, 0},
                                             Strides{1, 1});

    auto func = make_shared<Function>(conv, op::ParameterVector{X, F});

    ASSERT_EQ(count_ops_of_type<op::Pad>(func), 1);

    auto backend = runtime::Backend::create("CPU");
    backend->compile(func);

    ASSERT_EQ(count_ops_of_type<op::Pad>(func), 0);
}

TEST(cpu_fusion, zero_padded_conv)
{
    auto X = make_shared<op::Parameter>(element::f32, Shape{1, 1, 2, 2});
    auto F = make_shared<op::Parameter>(element::f32, Shape{1, 1, 1, 1});

    auto pad_value = op::Constant::create<float>(element::f32, Shape{}, std::vector<float>{0.0f});

    auto pad =
        make_shared<op::Pad>(X, pad_value, Shape{0, 0, 0, 1}, Shape{0, 0, 1, 0}, Shape{0, 0, 0, 0});

    auto conv = make_shared<op::Convolution>(pad,
                                             F,
                                             Strides{1, 1},
                                             Strides{1, 1},
                                             CoordinateDiff{0, 0},
                                             CoordinateDiff{0, 0},
                                             Strides{1, 1});

    auto func = make_shared<Function>(conv, op::ParameterVector{X, F});

    ASSERT_EQ(count_ops_of_type<op::Pad>(func), 1);

    auto backend = runtime::Backend::create("CPU");
    backend->compile(func);

    ASSERT_EQ(count_ops_of_type<op::Pad>(func), 0);
}

TEST(cpu_fusion, non_zero_padded_conv)
{
    auto X = make_shared<op::Parameter>(element::f32, Shape{1, 1, 2, 2});
    auto F = make_shared<op::Parameter>(element::f32, Shape{1, 1, 1, 1});

    auto pad_value = op::Constant::create<float>(element::f32, Shape{}, std::vector<float>{1.0f});

    auto pad =
        make_shared<op::Pad>(X, pad_value, Shape{0, 0, 0, 1}, Shape{0, 0, 1, 0}, Shape{0, 0, 0, 0});

    auto conv = make_shared<op::Convolution>(pad,
                                             F,
                                             Strides{1, 1},
                                             Strides{1, 1},
                                             CoordinateDiff{0, 0},
                                             CoordinateDiff{0, 0},
                                             Strides{1, 1});

    auto func = make_shared<Function>(conv, op::ParameterVector{X, F});

    ASSERT_EQ(count_ops_of_type<op::Pad>(func), 1);

    auto backend = runtime::Backend::create("CPU");
    backend->compile(func);

    ASSERT_EQ(count_ops_of_type<op::Pad>(func), 1);
}

TEST(cpu_fusion, zero_padded_conv_backprop_filters)
{
    auto X = make_shared<op::Parameter>(element::f32, Shape{1, 1, 2, 2});
    auto F = make_shared<op::Parameter>(element::f32, Shape{1, 1, 2, 2});

    auto pad_value = op::Constant::create<float>(element::f32, Shape{}, std::vector<float>{0.0f});

    auto pad =
        make_shared<op::Pad>(X, pad_value, Shape{0, 0, 0, 1}, Shape{0, 0, 1, 0}, Shape{0, 0, 0, 0});

    auto conv = make_shared<op::ConvolutionBackpropFilters>(pad,
                                                            Shape{1, 1, 2, 2},
                                                            F,
                                                            Strides{1, 1},
                                                            Strides{1, 1},
                                                            CoordinateDiff{0, 0},
                                                            CoordinateDiff{0, 0},
                                                            Strides{1, 1});

    auto func = make_shared<Function>(conv, op::ParameterVector{X, F});

    ASSERT_EQ(count_ops_of_type<op::Pad>(func), 1);

    auto backend = runtime::Backend::create("CPU");
    backend->compile(func);

    ASSERT_EQ(count_ops_of_type<op::Pad>(func), 0);
}

TEST(cpu_fusion, fuse_conv_bias)
{
    pass::Manager pass_manager;
    pass_manager.register_pass<ngraph::pass::ReshapeElimination>();
    pass_manager.register_pass<runtime::cpu::pass::CPUFusion>(
        runtime::cpu::pass::CPUFusion::DIFFERENTIABLE_FUSIONS);
    const string json_path = file_util::path_join(SERIALIZED_ZOO, "conv_bias.json");
    const string json_string = file_util::read_file_to_string(json_path);
    stringstream ss(json_string);
    shared_ptr<Function> func = ngraph::deserialize(ss);
    pass_manager.run_passes(func);
    size_t cb = count_ops_of_type<op::ConvolutionBias>(func);
    ASSERT_GT(cb, 0);
}

struct ConvolutionBiasTestData
{
    size_t n{0};
    size_t c{0};
    size_t filter{0};
    size_t kernel_size{0};
    size_t w{0};
    size_t h{0};
    shared_ptr<runtime::TensorView> data_val;
    shared_ptr<runtime::TensorView> weights_val;
    shared_ptr<runtime::TensorView> bias_val;
    shared_ptr<runtime::TensorView> result_val;
    shared_ptr<runtime::TensorView> delta_val;
    shared_ptr<runtime::TensorView> d_data_val;
    shared_ptr<runtime::TensorView> d_weights_val;
    shared_ptr<runtime::TensorView> d_bias_val;
    vector<float> expected_result_val;
    vector<float> expected_d_data_val;
    vector<float> expected_d_weights_val;
    vector<float> expected_d_bias_val;

    Shape data_shape;
    Shape weights_shape;
    Shape bias_shape;
    Shape result_shape;
    shared_ptr<op::Parameter> data;
    shared_ptr<op::Parameter> weights;
    shared_ptr<op::Parameter> bias;
    shared_ptr<op::Parameter> delta;

    void n1c1h3w3(shared_ptr<runtime::Backend> backend)
    {
        n = 1;
        c = 1;
        filter = 1;
        kernel_size = 3;
        w = 3;
        h = w;

        data_shape = Shape{n, c, h, w};
        data = make_shared<op::Parameter>(element::f32, data_shape);
        weights_shape = Shape{filter, c, kernel_size, kernel_size};
        weights = make_shared<op::Parameter>(element::f32, weights_shape);
        bias_shape = Shape{filter};
        bias = make_shared<op::Parameter>(element::f32, bias_shape);
        result_shape = Shape{n, filter, 1, 1};

        data_val = backend->create_tensor(element::f32, data_shape);
        copy_data(data_val,
                  vector<float>{-0.67765152f,
                                0.10073948f,
                                0.57595438f,
                                -0.3469252f,
                                -0.22134334f,
                                -1.80471897f,
                                -0.80642909f,
                                1.22033095f,
                                2.23235631f});
        weights_val = backend->create_tensor(element::f32, weights_shape);
        copy_data(weights_val,
                  vector<float>{0.20070229f,
                                -0.54968649f,
                                -0.19819015f,
                                -0.38577855f,
                                1.37109005f,
                                -0.23789984f,
                                0.14867957f,
                                -0.49851316f,
                                -0.84815776f});
        bias_val = backend->create_tensor(element::f32, bias_shape);
        copy_data(bias_val, vector<float>{0.07811152f});

        result_val = backend->create_tensor(element::f32, result_shape);
        copy_data(result_val, vector<float>{0});

        delta = make_shared<op::Parameter>(element::f32, result_shape);
        delta_val = backend->create_tensor(element::f32, result_shape);
        copy_data(delta_val, vector<float>{-2.58936238f});

        d_data_val = backend->create_tensor(element::f32, data_shape);
        copy_data(d_data_val, vector<float>{0, 0, 0, 0, 0, 0, 0, 0, 0});

        d_weights_val = backend->create_tensor(element::f32, weights_shape);
        copy_data(d_weights_val, vector<float>{0, 0, 0, 0, 0, 0, 0, 0, 0});

        d_bias_val = backend->create_tensor(element::f32, bias_shape);
        copy_data(d_bias_val, vector<float>{0});

        expected_result_val = vector<float>{-2.58936238f};
        expected_d_data_val = vector<float>{-0.51969099f,
                                            1.42333758f,
                                            0.5131861f,
                                            0.99892044f,
                                            -3.5502491f,
                                            0.61600888f,
                                            -0.3849853f,
                                            1.29083121f,
                                            2.19618773f};
        expected_d_weights_val = vector<float>{1.7546854f,
                                               -0.26085103f,
                                               -1.49135458f,
                                               0.89831507f,
                                               0.57313812f,
                                               4.67307138f,
                                               2.08813715f,
                                               -3.15987897f,
                                               -5.7803793f};
        expected_d_bias_val = vector<float>{-2.58936238f};
    }
};

TEST(cpu_fusion, conv_bias_fprop_n1c1h3w3)
{
    auto backend = runtime::Backend::create("CPU");

    ConvolutionBiasTestData conv_test;
    conv_test.n1c1h3w3(backend);

    auto convolution = make_shared<op::Convolution>(conv_test.data, conv_test.weights);
    auto convolution_bias = make_shared<op::ConvolutionBias>(convolution, conv_test.bias);

    auto f = make_shared<Function>(
        convolution_bias, op::ParameterVector{conv_test.data, conv_test.weights, conv_test.bias});

    backend->call(
        f, {conv_test.result_val}, {conv_test.data_val, conv_test.weights_val, conv_test.bias_val});
    auto result_vec = read_vector<float>(conv_test.result_val);

    EXPECT_TRUE(
        test::all_close(conv_test.expected_result_val, read_vector<float>(conv_test.result_val)));
}

TEST(cpu_fusion, conv_bias_bprop_n1c1h3w3)
{
    auto backend = runtime::Backend::create("CPU");

    ConvolutionBiasTestData conv_test;
    conv_test.n1c1h3w3(backend);

    auto convolution = make_shared<op::Convolution>(conv_test.data, conv_test.weights);
    auto convolution_bias = make_shared<op::ConvolutionBias>(convolution, conv_test.bias);

    auto f = make_shared<Function>(
        convolution_bias, op::ParameterVector{conv_test.data, conv_test.weights, conv_test.bias});

    ngraph::autodiff::Adjoints adjoints(NodeVector{convolution_bias}, NodeVector{conv_test.delta});

    auto d_data = adjoints.backprop_node(conv_test.data);
    auto d_weights = adjoints.backprop_node(conv_test.weights);
    auto d_bias = adjoints.backprop_node(conv_test.bias);

    auto df = make_shared<Function>(
        NodeVector{d_data, d_weights, d_bias},
        op::ParameterVector{conv_test.data, conv_test.weights, conv_test.bias, conv_test.delta});
    backend->call(
        df,
        {conv_test.d_data_val, conv_test.d_weights_val, conv_test.d_bias_val},
        {conv_test.data_val, conv_test.weights_val, conv_test.bias_val, conv_test.delta_val});

    EXPECT_TRUE(
        test::all_close(conv_test.expected_d_data_val, read_vector<float>(conv_test.d_data_val)));
    EXPECT_TRUE(test::all_close(conv_test.expected_d_weights_val,
                                read_vector<float>(conv_test.d_weights_val)));
    EXPECT_TRUE(
        test::all_close(conv_test.expected_d_bias_val, read_vector<float>(conv_test.d_bias_val)));
}

TEST(cpu_fusion, conv_bias_bprop)
{
    Shape shape{2, 2, 1, 1};
    auto data_batch = std::make_shared<op::Parameter>(element::f32, shape);
    auto filters = std::make_shared<op::Parameter>(element::f32, shape);
    auto delta = std::make_shared<op::Parameter>(element::f32, shape);
    auto bias = make_shared<op::Parameter>(element::f32, Shape{});
    auto pbroadcast = std::make_shared<op::Broadcast>(bias, shape, AxisSet{0, 1, 2, 3});
    auto conv = std::make_shared<op::Convolution>(data_batch, filters);
    auto conv_bias = std::make_shared<op::Add>(conv, pbroadcast);

    pass::Manager pass_manager;
    pass_manager.register_pass<runtime::cpu::pass::CPUFusion>();
    pass_manager.register_pass<pass::VisualizeTree>("conv_bias_bprop_fusion");
    auto f = make_shared<Function>(conv_bias, op::ParameterVector{data_batch, filters, bias});

    ngraph::autodiff::Adjoints adjoints(NodeVector{conv_bias}, NodeVector{delta});

    auto d_data = adjoints.backprop_node(data_batch);
    auto d_weights = adjoints.backprop_node(filters);
    auto d_bias = adjoints.backprop_node(bias);

    auto df = make_shared<Function>(NodeVector{d_data, d_weights, d_bias},
                                    op::ParameterVector{data_batch, filters, bias, delta});

    pass_manager.run_passes(df);
    size_t ccg = count_ops_of_type<op::ConvolutionBiasBackpropFiltersBias>(df);
    ASSERT_EQ(ccg, 1);
}

TEST(cpu_fusion, sigmoid_fprop_fusion)
{
    pass::Manager pass_manager;
    pass_manager.register_pass<runtime::cpu::pass::CPUFusion>(
        runtime::cpu::pass::CPUFusion::REGULAR_FUSIONS);
    const string json_path = file_util::path_join(SERIALIZED_ZOO, "mxnet/Graph_fprop_sigmoid.json");
    const string json_string = file_util::read_file_to_string(json_path);
    stringstream ss(json_string);
    shared_ptr<Function> func = ngraph::deserialize(ss);
    pass_manager.run_passes(func);
    size_t ccg = count_ops_of_type<op::Sigmoid>(func);
    ASSERT_EQ(ccg, 1);
}

TEST(cpu_fusion, sigmoid_n1c1h2w2)
{
    auto input = make_shared<op::Parameter>(element::f32, Shape{1, 1, 2, 2});
    auto sigmoid_node = make_shared<op::Sigmoid>(input);
    auto func = make_shared<Function>(sigmoid_node, op::ParameterVector{input});

    auto backend = runtime::Backend::create("CPU");

    shared_ptr<runtime::TensorView> a = backend->create_tensor(element::f32, input->get_shape());
    shared_ptr<runtime::TensorView> result =
        backend->create_tensor(element::f32, input->get_shape());

    vector<float> dataA{1.0f, 4.0f, 1.0f, 4.0f};
    copy_data(a, dataA);

    backend->call(func, {result}, {a});
    vector<float> expected{0.73105858f, 0.98201379f, 0.73105858f, 0.98201379f};
    ASSERT_TRUE(read_vector<float>(result) == expected);
}

TEST(cpu_fusion, sigmoid_n1c1h4)
{
    auto input = make_shared<op::Parameter>(element::f32, Shape{1, 1, 4});
    auto sigmoid_node = make_shared<op::Sigmoid>(input);
    auto func = make_shared<Function>(sigmoid_node, op::ParameterVector{input});

    auto backend = runtime::Backend::create("CPU");

    shared_ptr<runtime::TensorView> a = backend->create_tensor(element::f32, input->get_shape());
    shared_ptr<runtime::TensorView> result =
        backend->create_tensor(element::f32, input->get_shape());

    vector<float> dataA{1.0f, 4.0f, 1.0f, 4.0f};
    copy_data(a, dataA);

    backend->call(func, {result}, {a});
    vector<float> expected{0.73105858f, 0.98201379f, 0.73105858f, 0.98201379f};
    ASSERT_TRUE(read_vector<float>(result) == expected);
}

TEST(cpu_fusion, sigmoid_bprop_fusion)
{
    const string json_path = file_util::path_join(SERIALIZED_ZOO, "mxnet/Graph_fprop_sigmoid.json");
    const string json_string = file_util::read_file_to_string(json_path);
    stringstream ss(json_string);
    shared_ptr<Function> func = ngraph::deserialize(ss);
    auto df = autodiff::backprop_function(func);
    auto backend = runtime::Backend::create("CPU");
    backend->compile(df);
    size_t ccg = count_ops_of_type<op::SigmoidBackprop>(df);
    ASSERT_EQ(ccg, 1);
}

TEST(cpu_fusion, sigmoid_bprop_n1c1h4)
{
    auto input = make_shared<op::Parameter>(element::f32, Shape{1, 1, 4});
    auto delta = make_shared<op::Parameter>(element::f32, Shape{1, 1, 4});
    auto sigmoid_node = make_shared<op::SigmoidBackprop>(input, delta);
    auto func = make_shared<Function>(sigmoid_node, op::ParameterVector{input, delta});
    auto backend = runtime::Backend::create("CPU");

    shared_ptr<runtime::TensorView> a = backend->create_tensor(element::f32, input->get_shape());
    shared_ptr<runtime::TensorView> b = backend->create_tensor(element::f32, delta->get_shape());
    shared_ptr<runtime::TensorView> result =
        backend->create_tensor(element::f32, input->get_shape());

    vector<float> dataA{1.0f, 4.0f, 1.0f, 4.0f};
    vector<float> dataB{1.0f, 1.0f, 1.0f, 1.0f};

    copy_data(a, dataA);
    copy_data(b, dataB);
    backend->call(func, {result}, {a, b});

    vector<float> expected{0.196612f, 0.0176627f, 0.196612f, 0.0176627f};
    EXPECT_TRUE(test::all_close(expected, read_vector<float>(result)));
}

TEST(cpu_fusion, batchnorm_fprop_relu_b1c2h2w2)
{
    auto input_shape = Shape{1, 2, 2, 2};
    auto input = make_shared<op::Parameter>(element::f32, input_shape);
    auto mean_shape = Shape{2};
    auto var_shape = Shape{2};
    auto gamma_shape = Shape{2};
    auto gamma = make_shared<op::Parameter>(element::f32, gamma_shape);
    auto beta_shape = Shape{2};
    auto beta = make_shared<op::Parameter>(element::f32, beta_shape);
    double eps = 0.001;
    auto shape_r = Shape{1, 2, 2, 2};
    auto bn = make_shared<op::BatchNorm>(eps, gamma, beta, input);

    auto output_rt = std::make_shared<op::GetOutputElement>(bn, 0);
    // Note, op::Splice is used to break Relu(BatchNorm) fusion
    // otherwise we will be comparing two BatchNormRelus
    // Unfortunately, we can't use INTERPRETER for
    // verifying the results as it doesn't implement
    // BatchNorm op.
    auto slice =
        std::make_shared<op::Slice>(output_rt, Coordinate{0, 0, 0, 0}, Coordinate{1, 2, 2, 2});
    auto output_relu = std::make_shared<op::Relu>(slice);
    auto mean_rt = std::make_shared<op::GetOutputElement>(bn, 1);
    auto variance_rt = std::make_shared<op::GetOutputElement>(bn, 2);

    auto bn_relu = make_shared<op::BatchNormRelu>(eps, gamma, beta, input);
    auto output_rt_bnr = std::make_shared<op::GetOutputElement>(bn_relu, 0);
    auto mean_rt_bnr = std::make_shared<op::GetOutputElement>(bn_relu, 1);
    auto variance_rt_bnr = std::make_shared<op::GetOutputElement>(bn_relu, 2);

    auto f = make_shared<Function>(
        NodeVector{output_relu, mean_rt, variance_rt, output_rt_bnr, mean_rt_bnr, variance_rt_bnr},
        op::ParameterVector{input, gamma, beta});
    auto backend = runtime::Backend::create("CPU");

    // Create some tensors for input/output
    auto input_t = backend->create_tensor(element::f32, Shape{1, 2, 2, 2});

    copy_data(input_t,
              vector<float>{0.54881352f,
                            0.71518934f,
                            0.60276335f,
                            0.54488319f,
                            0.42365479f,
                            0.64589411f,
                            0.4375872f,
                            0.89177299f});
    auto gamma_t = backend->create_tensor(element::f32, gamma_shape);
    copy_data(gamma_t, vector<float>{1.0f, 1.0f});
    auto beta_t = backend->create_tensor(element::f32, beta_shape);
    copy_data(beta_t, vector<float>{0.0f, 0.0f});
    auto bn_output = backend->create_tensor(element::f32, shape_r);
    auto result_mean = backend->create_tensor(element::f32, mean_shape);
    auto result_variance = backend->create_tensor(element::f32, var_shape);

    auto bn_output_bnr = backend->create_tensor(element::f32, shape_r);
    auto result_mean_bnr = backend->create_tensor(element::f32, mean_shape);
    auto result_variance_bnr = backend->create_tensor(element::f32, var_shape);

    backend->call(f,
                  {bn_output,
                   result_mean,
                   result_variance,
                   bn_output_bnr,
                   result_mean_bnr,
                   result_variance_bnr},
                  {input_t, gamma_t, beta_t});

    EXPECT_TRUE(test::all_close(read_vector<float>(bn_output), read_vector<float>(bn_output_bnr)));
    EXPECT_TRUE(
        test::all_close(read_vector<float>(result_mean), read_vector<float>(result_mean_bnr)));
    EXPECT_TRUE(test::all_close(read_vector<float>(result_variance),
                                read_vector<float>(result_variance_bnr)));
}

TEST(cpu_fusion, fuse_conv_relu)
{
    auto A = std::make_shared<op::Parameter>(element::f32, Shape{2, 1, 2, 2});
    auto weights = std::make_shared<op::Parameter>(element::f32, Shape{1, 1, 2, 2});
    auto convolution = std::make_shared<op::Convolution>(A, weights, Strides{1, 1}, Strides{1, 1});
    auto relu = std::make_shared<op::Relu>(convolution);
    auto abs_node =
        std::make_shared<op::Abs>(std::make_shared<op::Abs>(std::make_shared<op::Abs>(relu)));
    auto func = make_shared<Function>(abs_node, op::ParameterVector{A, weights});

    pass::Manager pass_manager;
    pass_manager.register_pass<runtime::cpu::pass::CPUFusion>(
        runtime::cpu::pass::CPUFusion::REGULAR_FUSIONS);
    pass_manager.run_passes(func);
    size_t cb = count_ops_of_type<op::ConvolutionRelu>(func);
    ASSERT_GT(cb, 0);
}

template <typename T>
static std::vector<std::vector<T>>
    execute(std::shared_ptr<Function> f, std::vector<std::vector<T>> args, std::string cbackend)
{
    auto backend = runtime::Backend::create(cbackend);

    auto parms = f->get_parameters();

    if (parms.size() != args.size())
    {
        throw ngraph_error("number of parameters and arguments don't match");
    }

    std::vector<std::shared_ptr<ngraph::runtime::TensorView>> arg_tensors(args.size());
    for (size_t i = 0; i < args.size(); i++)
    {
        auto t = backend->create_tensor(parms.at(i)->get_element_type(), parms.at(i)->get_shape());
        copy_data(t, args.at(i));
        arg_tensors.at(i) = t;
    }

    auto results = f->get_results();
    std::vector<std::shared_ptr<ngraph::runtime::TensorView>> result_tensors(results.size());

    for (size_t i = 0; i < results.size(); i++)
    {
        result_tensors.at(i) =
            backend->create_tensor(results.at(i)->get_element_type(), results.at(i)->get_shape());
    }

    backend->call(f, result_tensors, arg_tensors);

    std::vector<std::vector<T>> result_vectors;
    for (auto rt : result_tensors)
    {
        result_vectors.push_back(read_vector<T>(rt));
    }
    return result_vectors;
}

TEST(cpu_fusion, conv_relu_n2c1h2w2_2)
{
    Shape shape_a{2, 1, 6, 6};
    Shape shape_weights{1, 1, 2, 2};

    auto make_int_function = [shape_a, shape_weights]() {
        auto A = std::make_shared<op::Parameter>(element::f32, shape_a);
        auto weights = std::make_shared<op::Parameter>(element::f32, shape_weights);
        auto conv = std::make_shared<op::Convolution>(A, weights, Strides{2, 2}, Strides{1, 1});
        auto relu = std::make_shared<op::Relu>(conv);
        auto f = make_shared<Function>(NodeVector{relu}, op::ParameterVector{A, weights});
        return f;
    };

    auto int_f = make_int_function();

    auto make_cpu_function = [shape_a, shape_weights]() {
        auto A = std::make_shared<op::Parameter>(element::f32, shape_a);
        auto weights = std::make_shared<op::Parameter>(element::f32, shape_weights);
        auto conv = std::make_shared<op::Convolution>(A, weights, Strides{2, 2}, Strides{1, 1});
        auto conv_relu = std::make_shared<op::ConvolutionRelu>(conv);
        auto f = make_shared<Function>(NodeVector{conv_relu}, op::ParameterVector{A, weights});
        return f;
    };

    auto cpu_f = make_cpu_function();

    vector<vector<float>> args{
        {1.25f,  2.25f, 5.25f, 6.25f,  -1.25f, -1.25f, 3.25f, -4.25f, 7.25f,  8.25f,  -1.25f,
         -1.25f, 1.25f, 2.25f, -3.25f, 2.25f,  4.25f,  4.25f, 1.25f,  2.25f,  -4.25f, 2.25f,
         4.25f,  4.25f, 0.f,   0.f,    -1.f,   0.f,    2.f,   2.f,    0.f,    0.f,    0.f,
         0.f,    2.f,   2.f,   1.25f,  2.25f,  5.25f,  6.25f, 1.25f,  1.25f,  3.25f,  4.25f,
         -7.25f, 8.25f, 1.25f, -1.25f, -1.25f, 2.25f,  3.25f, 2.25f,  -4.25f, -4.25f, -1.25f,
         -2.25f, 4.25f, 2.25f, 4.25f,  4.25f,  0.f,    0.f,   1.f,    0.f,    -2.f,   2.f,
         0.f,    0.f,   0.f,   0.f,    -2.f,   -2.f},
        {2., 2., 2., 2.}};

    auto int_results = execute(int_f, args, "INTERPRETER");
    auto cpu_results = execute(cpu_f, args, "CPU");
    EXPECT_TRUE(test::all_close(cpu_results.at(0), int_results.at(0)));
}

TEST(cpu_fusion, conv_bias_relu_n2c1h2w2_2)
{
    Shape shape_a{2, 1, 6, 6};
    Shape shape_weights{1, 1, 2, 2};
    Shape shape_bias{1};

    auto make_int_function = [shape_a, shape_weights, shape_bias]() {
        auto A = std::make_shared<op::Parameter>(element::f32, shape_a);
        auto weights = std::make_shared<op::Parameter>(element::f32, shape_weights);
        auto conv = std::make_shared<op::Convolution>(A, weights, Strides{2, 2}, Strides{1, 1});
        auto bias = std::make_shared<op::Parameter>(element::f32, shape_bias);
        auto conv_bias =
            conv + std::make_shared<op::Broadcast>(bias, conv->get_shape(), AxisSet{0, 2, 3});
        auto relu = std::make_shared<op::Relu>(conv_bias);
        auto f = make_shared<Function>(NodeVector{relu}, op::ParameterVector{A, weights, bias});
        return f;
    };

    auto int_f = make_int_function();

    auto make_cpu_function = [shape_a, shape_weights, shape_bias]() {
        auto A = std::make_shared<op::Parameter>(element::f32, shape_a);
        auto weights = std::make_shared<op::Parameter>(element::f32, shape_weights);
        auto bias = std::make_shared<op::Parameter>(element::f32, shape_bias);
        auto conv = std::make_shared<op::Convolution>(A, weights, Strides{2, 2}, Strides{1, 1});
        auto conv_bias_relu = std::make_shared<op::ConvolutionBiasRelu>(
            std::make_shared<op::ConvolutionBias>(conv, bias));
        auto f = make_shared<Function>(NodeVector{conv_bias_relu},
                                       op::ParameterVector{A, weights, bias});
        return f;
    };

    auto cpu_f = make_cpu_function();

    vector<vector<float>> args{
        {1.25f,  2.25f, 5.25f, 6.25f,  -1.25f, -1.25f, 3.25f, -4.25f, 7.25f,  8.25f,  -1.25f,
         -1.25f, 1.25f, 2.25f, -3.25f, 2.25f,  4.25f,  4.25f, 1.25f,  2.25f,  -4.25f, 2.25f,
         4.25f,  4.25f, 0.f,   0.f,    -1.f,   0.f,    2.f,   2.f,    0.f,    0.f,    0.f,
         0.f,    2.f,   2.f,   1.25f,  2.25f,  5.25f,  6.25f, 1.25f,  1.25f,  3.25f,  4.25f,
         -7.25f, 8.25f, 1.25f, -1.25f, -1.25f, 2.25f,  3.25f, 2.25f,  -4.25f, -4.25f, -1.25f,
         -2.25f, 4.25f, 2.25f, 4.25f,  4.25f,  0.f,    0.f,   1.f,    0.f,    -2.f,   2.f,
         0.f,    0.f,   0.f,   0.f,    -2.f,   -2.f},
        {2., 2., 2., 2.},
        {0.1f}};

    auto int_results = execute(int_f, args, "INTERPRETER");
    auto cpu_results = execute(cpu_f, args, "CPU");
    EXPECT_TRUE(test::all_close(cpu_results.at(0), int_results.at(0)));
}

std::vector<shared_ptr<runtime::TensorView>>
    rnn_matrix_fusion_eval(const size_t time_steps,
                           const Shape& data_shape,
                           const Shape& weights_shape,
                           const Shape& bias_shape,
                           const vector<float>& data_val,
                           const vector<float>& weights_val,
                           const vector<float>& bias_val,
                           const bool enable_pass)
{
    auto data = make_shared<op::Parameter>(element::f32, data_shape);
    auto weights = make_shared<op::Parameter>(element::f32, weights_shape);
    auto bias = make_shared<op::Parameter>(element::f32, bias_shape);

    // results from each time step
    NodeVector results;
    for (size_t t = 0; t < time_steps; ++t)
    {
        auto data_slice = make_shared<op::Slice>(
            data, Coordinate{0, t, 0}, Coordinate{data_shape[0], t + 1, data_shape[2]});
        auto data_reshape = make_shared<op::Reshape>(
            data_slice, AxisVector{0, 1, 2}, Shape{data_shape[0], data_shape[2]});
        auto weights_reshape = make_shared<op::Reshape>(
            weights, AxisVector{1, 0}, Shape{weights_shape[1], weights_shape[0]});
        auto dot = make_shared<op::Dot>(data_reshape, weights_reshape);
        auto bias_broadcast = make_shared<op::Broadcast>(bias, dot->get_shape(), AxisSet{0});
        auto add = make_shared<op::Add>(dot, bias_broadcast);
        results.push_back(add);
    }
    auto func = make_shared<Function>(results, op::ParameterVector{data, weights, bias});
    if (enable_pass)
    {
        pass::Manager pass_manager;
        pass_manager.register_pass<runtime::cpu::pass::CPURnnMatFusion>();
        pass_manager.register_pass<runtime::cpu::pass::CPUFusion>(
            runtime::cpu::pass::CPUFusion::REGULAR_FUSIONS);
        pass_manager.run_passes(func);
        // check all of our dot/add are converted to a single MatmulBias op.
        size_t count = count_ops_of_type<op::MatmulBias>(func);
        EXPECT_EQ(count, 1);
    }

    auto backend = runtime::Backend::create("CPU");

    shared_ptr<runtime::TensorView> data_tensor =
        backend->create_tensor(element::f32, data->get_shape());
    shared_ptr<runtime::TensorView> weights_tensor =
        backend->create_tensor(element::f32, weights->get_shape());
    shared_ptr<runtime::TensorView> bias_tensor =
        backend->create_tensor(element::f32, bias->get_shape());

    std::vector<shared_ptr<runtime::TensorView>> result_tensors;
    for (auto r : results)
    {
        result_tensors.push_back(backend->create_tensor(element::f32, r->get_shape()));
    }

    copy_data(data_tensor, data_val);
    copy_data(weights_tensor, weights_val);
    copy_data(bias_tensor, bias_val);
    backend->call(func, result_tensors, {data_tensor, weights_tensor, bias_tensor});
    return result_tensors;
}

TEST(cpu_fusion, rnn_matrix_fusion_eval_pass)
{
    const size_t time_steps = 4;
    Shape data_shape{3, time_steps, 5};
    Shape weights_shape{6, data_shape[2]};
    Shape bias_shape{6};

    test::Uniform<float> rng{0, 1, 0};
    vector<float> data_val(shape_size(data_shape));
    vector<float> weights_val(shape_size(weights_shape));
    vector<float> bias_val(shape_size(bias_shape));
    rng.initialize(data_val);
    rng.initialize(weights_val);
    rng.initialize(bias_val);

    std::vector<shared_ptr<runtime::TensorView>> result_expected = rnn_matrix_fusion_eval(
        time_steps, data_shape, weights_shape, bias_shape, data_val, weights_val, bias_val, false);
    std::vector<shared_ptr<runtime::TensorView>> result_fused = rnn_matrix_fusion_eval(
        time_steps, data_shape, weights_shape, bias_shape, data_val, weights_val, bias_val, true);
    for (size_t i = 0; i < result_expected.size(); ++i)
    {
        EXPECT_TRUE(test::all_close<float>(result_expected[i], result_fused[i]));
    }
}

TEST(cpu_fusion, rnn_fusion_from_json_model)
{
    pass::Manager pass_manager;
    pass_manager.register_pass<runtime::cpu::pass::CPURnnMatFusion>();
    pass_manager.register_pass<runtime::cpu::pass::CPUFusion>(
        runtime::cpu::pass::CPUFusion::REGULAR_FUSIONS);
    const string json_path =
        file_util::path_join(SERIALIZED_ZOO, "mxnet/rnn-10-step-fusion-test.json");
    const string json_string = file_util::read_file_to_string(json_path);
    stringstream ss(json_string);
    shared_ptr<Function> func = ngraph::deserialize(ss);
    pass_manager.run_passes(func);
    const size_t NUM_STEPS = 10;
    auto mmb_predicate = [](std::shared_ptr<Node> node) {
        auto users = node->get_users();
        return users.size() == NUM_STEPS &&
               std::all_of(begin(users), end(users), [](std::shared_ptr<Node> n) {
                   return std::dynamic_pointer_cast<op::Slice>(n) != nullptr;
               });
    };

    auto mmbs = get_ops_of_type<op::MatmulBias>(func);
    ASSERT_TRUE(std::any_of(begin(mmbs), end(mmbs), mmb_predicate));
}

TEST(cpu_fusion, weight_fusion)
{
    auto param = std::make_shared<op::Parameter>(element::f32, Shape{64});
    auto reshape_conv =
        std::make_shared<ngraph::op::Reshape>(param, AxisVector{0}, Shape{16, 4, 1, 1});
    auto data_conv = std::make_shared<op::Parameter>(element::f32, Shape{16, 4, 7, 7});
    auto tvt = reshape_conv->get_outputs().at(0).get_tensor_view().get();
    auto lt_desc = std::make_shared<runtime::cpu::LayoutDescriptor>(*tvt, AxisVector{0, 1, 2, 3});
    auto cvt_lt_conv = std::make_shared<runtime::cpu::op::ConvertLayout>(reshape_conv, lt_desc);
    auto conv = std::make_shared<ngraph::op::Convolution>(
        data_conv, cvt_lt_conv, Strides{1, 1}, Strides{1, 1});

    auto reshape_conv_bprop =
        std::make_shared<op::Reshape>(param, AxisVector{0}, Shape{16, 4, 1, 1});
    auto dummy_arg_conv_bprop = std::make_shared<op::Parameter>(element::f32, Shape{1, 16, 7, 7});
    auto tvt_bprop = reshape_conv_bprop->get_outputs().at(0).get_tensor_view().get();
    auto lt_desc_bprop =
        std::make_shared<runtime::cpu::LayoutDescriptor>(*tvt_bprop, AxisVector{0, 1, 2, 3});
    auto cvt_lt_conv_bprop =
        std::make_shared<runtime::cpu::op::ConvertLayout>(reshape_conv_bprop, lt_desc_bprop);
    auto conv_bprop = std::make_shared<op::ConvolutionBackpropData>(Shape{1, 4, 7, 7},
                                                                    cvt_lt_conv_bprop,
                                                                    dummy_arg_conv_bprop,
                                                                    Strides{1, 1},
                                                                    Strides{1, 1},
                                                                    CoordinateDiff{0, 0},
                                                                    CoordinateDiff{0, 0},
                                                                    Strides{1, 1});

    auto conv_relu = std::make_shared<op::Relu>(conv);
    auto conv_bprop_abs = std::make_shared<op::Abs>(conv_bprop);

    auto f = make_shared<Function>(NodeVector{conv_relu, conv_bprop_abs},
                                   op::ParameterVector{param, data_conv, dummy_arg_conv_bprop});

    pass::Manager pass_manager;
    pass_manager.register_pass<runtime::cpu::pass::CPUPostLayoutOptimizations>();
    pass_manager.run_passes(f);

    auto new_conv_bprop_data = conv_bprop_abs->get_argument(0);
    auto new_convert_layout = new_conv_bprop_data->get_argument(0);

    ASSERT_EQ(std::dynamic_pointer_cast<runtime::cpu::op::ConvertLayout>(
                  new_convert_layout->get_argument(0)),
              cvt_lt_conv);
}

TEST(cpu_fusion, max_pool_with_indices)
{
    Shape shape_a{10, 3, 28, 28};
    auto input = std::make_shared<op::Parameter>(element::f32, shape_a);
    Shape window_shape{2, 2};
    auto max_pool = std::make_shared<op::MaxPool>(input, window_shape);
    auto C = std::make_shared<op::Parameter>(element::f32, max_pool->get_shape());

    ngraph::autodiff::Adjoints adjoints(NodeVector{max_pool}, NodeVector{C});

    auto dinput = adjoints.backprop_node(input);

    auto df = std::make_shared<Function>(NodeVector{dinput}, op::ParameterVector{input, C});

    auto f = std::make_shared<Function>(NodeVector{max_pool}, op::ParameterVector{input});

    {
        pass::Manager pass_manager;
        pass_manager.register_pass<pass::VisualizeTree>("max_pool_fprop_before.pdf");
        pass_manager.run_passes(f);
    }

    {
        NodeVector nv_cwi;
        pass::Manager pass_manager;
        pass_manager.register_pass<pass::VisualizeTree>("max_pool_bprop_before.pdf");
        pass_manager.register_pass<runtime::cpu::pass::CPUWorkspaceInsertion>(nv_cwi);
        pass_manager.register_pass<pass::VisualizeTree>("max_pool_bprop_after.pdf");
        pass_manager.run_passes(df);
    }

    {
        pass::Manager pass_manager;
        pass_manager.register_pass<pass::VisualizeTree>("max_pool_fprop_after.pdf");
        pass_manager.run_passes(f);
    }

    auto maxpool_goe_output =
        std::dynamic_pointer_cast<op::GetOutputElement>(f->get_results().at(0)->get_argument(0));
    ASSERT_TRUE(maxpool_goe_output);
    ASSERT_EQ(maxpool_goe_output->get_n(), 0);
    auto maxpool_with_indices = df->get_results().at(0)->get_argument(0);
    auto maxpool_goe_indices =
        std::dynamic_pointer_cast<op::GetOutputElement>(maxpool_with_indices->get_argument(2));
    ASSERT_TRUE(maxpool_goe_indices);
    ASSERT_EQ(maxpool_goe_indices->get_n(), 1);
}

TEST(cpu_fusion, backwards_maxpool_with_indices_n4_c1_hw4_2x2_max)
{
    Shape shape_a{1, 4, 4, 4};
    Shape maxpool_shape{1, 4, 3, 3};
    auto A = std::make_shared<op::Parameter>(element::f32, shape_a);
    Shape window_shape{2, 2};
    auto window_movement_strides = Strides{1, 1};
    auto maxpool = std::make_shared<op::MaxPool>(A, window_shape, window_movement_strides);
    auto f = std::make_shared<Function>(maxpool, op::ParameterVector{A});

    auto backend = runtime::Backend::create("CPU");
    shared_ptr<runtime::TensorView> ep = backend->create_tensor(element::f32, maxpool_shape);
    vector<float> dataEp(shape_size(maxpool_shape), 4);

    shared_ptr<runtime::TensorView> input = backend->create_tensor(element::f32, shape_a);
    shared_ptr<runtime::TensorView> output = backend->create_tensor(element::f32, shape_a);

    vector<float> dataInput{11.f, 31.f, 40.f, 47.f, 13.f, 61.f, 48.f, 59.f, 17.f, 39.f, 64.f,
                            62.f, 45.f, 55.f, 36.f, 19.f, 65.f, 33.f, 49.f, 30.f, 56.f, 41.f,
                            53.f, 58.f, 22.f, 35.f, 52.f, 50.f, 63.f, 54.f, 12.f, 26.f, 44.f,
                            21.f, 69.f, 24.f, 46.f, 25.f, 51.f, 29.f, 72.f, 15.f, 73.f, 10.f,
                            16.f, 37.f, 70.f, 32.f, 28.f, 66.f, 57.f, 27.f, 60.f, 42.f, 43.f,
                            71.f, 18.f, 38.f, 67.f, 68.f, 14.f, 20.f, 34.f, 23.f};

    vector<float> expected{0.0f, 0.0f, 0.0f, 0.0f, 0.0f, 12.0f, 0.0f, 4.0f, 0.0f, 0.0f,  16.0f,
                           0.0f, 0.0f, 4.0f, 0.0f, 0.0f, 4.0f,  0.0f, 0.0f, 0.0f, 4.0f,  0.0f,
                           8.0f, 8.0f, 0.0f, 0.0f, 4.0f, 0.0f,  4.0f, 4.0f, 0.0f, 0.0f,  0.0f,
                           0.0f, 8.0f, 0.0f, 4.0f, 0.0f, 0.0f,  0.0f, 8.0f, 0.0f, 16.0f, 0.0f,
                           0.0f, 0.0f, 0.0f, 0.0f, 0.0f, 8.0f,  0.0f, 0.0f, 4.0f, 0.0f,  0.0f,
                           8.0f, 0.0f, 4.0f, 8.0f, 4.0f, 0.0f,  0.0f, 0.0f, 0.0f};

    copy_data(ep, dataEp);
    copy_data(input, dataInput);

    auto C = std::make_shared<op::Parameter>(element::f32, maxpool_shape);
    auto df = autodiff::backprop_function(f);

    {
        NodeVector nv_cwi;
        pass::Manager pass_manager;
        pass_manager.register_pass<pass::VisualizeTree>("max_pool_bprop_before2.pdf");
        pass_manager.register_pass<runtime::cpu::pass::CPUWorkspaceInsertion>(nv_cwi);
        pass_manager.register_pass<pass::VisualizeTree>("max_pool_bprop_after2.pdf");
        pass_manager.run_passes(df);
    }

    backend->call(df, {output}, {input, ep});
    ASSERT_TRUE(read_vector<float>(output) == expected);
}

<<<<<<< HEAD
TEST(cpu_fusion, loop_kernel_one_input_one_output)
{
    Shape shapeA{2, 2};
    auto A = make_shared<op::Parameter>(element::i32, shapeA);
    auto neg_a = make_shared<op::Negative>(A);
    auto lk = make_shared<runtime::cpu::op::LoopKernel>(
        NodeVector{neg_a}, NodeVector{neg_a}, NodeVector{A});
    auto f = make_shared<Function>(NodeVector{lk}, op::ParameterVector{A});

    auto backend = runtime::Backend::create("CPU");
    shared_ptr<runtime::TensorView> a = backend->create_tensor(element::i32, shapeA);
    shared_ptr<runtime::TensorView> result = backend->create_tensor(element::i32, shapeA);

    vector<int> dataA{1, 4, 1, 4};
    copy_data(a, dataA);
    vector<int> expected{-1, -4, -1, -4};

    backend->call(f, {result}, {a});

    EXPECT_EQ(read_vector<int>(result), expected);
}

TEST(cpu_fusion, loop_kernel_embedded_graph)
{
    Shape shapeA{2, 2};
    auto A = make_shared<op::Parameter>(element::i32, shapeA);
    auto B = make_shared<op::Parameter>(element::i32, shapeA);
    auto neg_a = make_shared<op::Negative>(A);
    auto neg_b = make_shared<op::Negative>(B);
    auto add = neg_a + neg_b;
    auto lk = make_shared<runtime::cpu::op::LoopKernel>(
        NodeVector{add}, NodeVector{add}, NodeVector{neg_a, neg_b});
    auto f = make_shared<Function>(NodeVector{lk}, op::ParameterVector{A, B});

    auto backend = runtime::Backend::create("CPU");
    shared_ptr<runtime::TensorView> a = backend->create_tensor(element::i32, shapeA);
    shared_ptr<runtime::TensorView> b = backend->create_tensor(element::i32, shapeA);
    shared_ptr<runtime::TensorView> result = backend->create_tensor(element::i32, shapeA);

    vector<int> dataA{1, 4, 1, 4};
    copy_data(a, dataA);
    vector<int> dataB{1, 2, 3, 4};
    copy_data(b, dataB);
    vector<int> expected{-2, -6, -4, -8};
    backend->call(f, {result}, {a, b});
    EXPECT_EQ(read_vector<int>(result), expected);
}

TEST(cpu_fusion, loop_kernel_two_inputs_one_output)
{
    Shape shapeA{2, 2};
    auto A = make_shared<op::Parameter>(element::i32, shapeA);
    auto B = make_shared<op::Parameter>(element::i32, shapeA);
    auto add = A + B;
    auto lk = make_shared<runtime::cpu::op::LoopKernel>(
        NodeVector{add}, NodeVector{add}, NodeVector{A, B});
    auto f = make_shared<Function>(NodeVector{lk}, op::ParameterVector{A, B});

    auto backend = runtime::Backend::create("CPU");
    shared_ptr<runtime::TensorView> a = backend->create_tensor(element::i32, shapeA);
    shared_ptr<runtime::TensorView> b = backend->create_tensor(element::i32, shapeA);
    shared_ptr<runtime::TensorView> result = backend->create_tensor(element::i32, shapeA);

    vector<int> dataA{1, 4, 1, 4};
    copy_data(a, dataA);
    vector<int> dataB{1, 2, 3, 4};
    copy_data(b, dataB);
    vector<int> expected{2, 6, 4, 8};

    backend->call(f, {result}, {a, b});

    EXPECT_EQ(read_vector<int>(result), expected);
}

TEST(cpu_fusion, loop_kernel_multiple_outputs)
{
    Shape shapeA{2, 2};
    auto A = make_shared<op::Parameter>(element::i32, shapeA);
    auto B = make_shared<op::Parameter>(element::i32, shapeA);
    auto C = make_shared<op::Parameter>(element::i32, shapeA);
    auto D = make_shared<op::Parameter>(element::i32, shapeA);

    auto neg_a = make_shared<op::Negative>(A);
    auto neg_b = make_shared<op::Negative>(B);
    auto add_ab = neg_a + neg_b;
    auto add_cd = C + B;
    auto add_cd_abs = make_shared<op::Abs>(add_cd);
    auto add_ab_abs = make_shared<op::Abs>(add_ab);
    auto add_aab = add_ab_abs + A;
    auto add_cdd = add_cd_abs + D;

    auto lk = make_shared<runtime::cpu::op::LoopKernel>(
        NodeVector{neg_a, neg_b, add_ab, add_cd, add_cd_abs, add_ab_abs, add_aab, add_cdd},
        NodeVector{add_aab, add_cdd, neg_b},
        NodeVector{A, B, C, D});
    auto add_aab_goe = std::make_shared<op::GetOutputElement>(lk, 0);
    auto add_cdd_goe = std::make_shared<op::GetOutputElement>(lk, 1);
    auto neg_b_goe = std::make_shared<op::GetOutputElement>(lk, 2);

    auto f = make_shared<Function>(NodeVector{add_aab_goe, add_cdd_goe, neg_b_goe},
                                   op::ParameterVector{A, B, C, D});

    auto backend = runtime::Backend::create("CPU");

    shared_ptr<runtime::TensorView> a = backend->create_tensor(element::i32, shapeA);
    shared_ptr<runtime::TensorView> b = backend->create_tensor(element::i32, shapeA);
    shared_ptr<runtime::TensorView> c = backend->create_tensor(element::i32, shapeA);
    shared_ptr<runtime::TensorView> d = backend->create_tensor(element::i32, shapeA);
    shared_ptr<runtime::TensorView> r1 = backend->create_tensor(element::i32, shapeA);
    shared_ptr<runtime::TensorView> r2 = backend->create_tensor(element::i32, shapeA);
    shared_ptr<runtime::TensorView> r3 = backend->create_tensor(element::i32, shapeA);

    vector<int> dataA{1, 4, 1, 4};
    vector<int> dataB{3, 3, 3, 9};
    vector<int> dataC{1, 2, 3, 4};
    vector<int> dataD{-2, 2, -1, 1};
    copy_data(a, dataA);
    copy_data(b, dataB);
    copy_data(c, dataC);
    copy_data(d, dataD);

    backend->call(f, {r1, r2, r3}, {a, b, c, d});

    vector<int> expected1{5, 11, 5, 17};
    vector<int> expected2{2, 7, 5, 14};
    vector<int> expected3{-3, -3, -3, -9};
    EXPECT_EQ(read_vector<int>(r1), expected1);
    EXPECT_EQ(read_vector<int>(r2), expected2);
    EXPECT_EQ(read_vector<int>(r3), expected3);
}

TEST(cpu_fusion, loop_kernel_copy_with_new_args)
{
    Shape shapeA{2, 2};
    auto A = make_shared<op::Parameter>(element::i32, shapeA);
    auto B = make_shared<op::Parameter>(element::i32, shapeA);
    auto C = make_shared<op::Parameter>(element::i32, shapeA);
    auto D = make_shared<op::Parameter>(element::i32, shapeA);

    auto neg_a = make_shared<op::Negative>(A);
    auto neg_b = make_shared<op::Negative>(B);
    auto add_ab = neg_a + neg_b;
    auto add_cd = C + B;
    auto add_cd_abs = make_shared<op::Abs>(add_cd);
    auto add_ab_abs = make_shared<op::Abs>(add_ab);
    auto add_aab = add_ab_abs + A;
    auto add_cdd = add_cd_abs + D;

    auto lk = make_shared<runtime::cpu::op::LoopKernel>(
        NodeVector{neg_a, neg_b, add_ab, add_cd, add_cd_abs, add_ab_abs, add_aab, add_cdd},
        NodeVector{add_aab, add_cdd, neg_b},
        NodeVector{A, B, C, D});
    auto add_aab_goe = std::make_shared<op::GetOutputElement>(lk, 0);
    auto add_cdd_goe = std::make_shared<op::GetOutputElement>(lk, 1);
    auto neg_b_goe = std::make_shared<op::GetOutputElement>(lk, 2);

    auto f = make_shared<Function>(NodeVector{add_aab_goe, add_cdd_goe, neg_b_goe},
                                   op::ParameterVector{A, B, C, D});

    auto copy_f = clone_function(*f);

    auto backend = runtime::Backend::create("CPU");

    shared_ptr<runtime::TensorView> a = backend->create_tensor(element::i32, shapeA);
    shared_ptr<runtime::TensorView> b = backend->create_tensor(element::i32, shapeA);
    shared_ptr<runtime::TensorView> c = backend->create_tensor(element::i32, shapeA);
    shared_ptr<runtime::TensorView> d = backend->create_tensor(element::i32, shapeA);
    shared_ptr<runtime::TensorView> r1 = backend->create_tensor(element::i32, shapeA);
    shared_ptr<runtime::TensorView> r2 = backend->create_tensor(element::i32, shapeA);
    shared_ptr<runtime::TensorView> r3 = backend->create_tensor(element::i32, shapeA);
    shared_ptr<runtime::TensorView> copy_r1 = backend->create_tensor(element::i32, shapeA);
    shared_ptr<runtime::TensorView> copy_r2 = backend->create_tensor(element::i32, shapeA);
    shared_ptr<runtime::TensorView> copy_r3 = backend->create_tensor(element::i32, shapeA);

    vector<int> dataA{1, 4, 1, 4};
    vector<int> dataB{3, 3, 3, 9};
    vector<int> dataC{1, 2, 3, 4};
    vector<int> dataD{-2, 2, -1, 1};
    copy_data(a, dataA);
    copy_data(b, dataB);
    copy_data(c, dataC);
    copy_data(d, dataD);

    backend->call(f, {r1, r2, r3}, {a, b, c, d});
    backend->call(copy_f, {copy_r1, copy_r2, copy_r3}, {a, b, c, d});

    EXPECT_EQ(read_vector<int>(r1), read_vector<int>(copy_r1));
    EXPECT_EQ(read_vector<int>(r2), read_vector<int>(copy_r2));
    EXPECT_EQ(read_vector<int>(r3), read_vector<int>(copy_r3));
=======
static std::shared_ptr<ngraph::Function> make_forward_function()
{
    Shape shape_a{10, 3, 28, 28};
    auto input = std::make_shared<op::Parameter>(element::f32, shape_a);
    Shape window_shape{2, 2};
    auto max_pool = std::make_shared<op::MaxPool>(input, window_shape);
    auto neg = std::make_shared<op::Negative>(max_pool);
    auto absn = std::make_shared<op::Abs>(max_pool);
    return std::make_shared<Function>(NodeVector{max_pool, neg, absn}, op::ParameterVector{input});
}

static std::pair<std::shared_ptr<ngraph::Function>, std::vector<std::shared_ptr<ngraph::Node>>>
    make_backward_function(std::shared_ptr<ngraph::Function> f)
{
    // get parameters
    std::vector<std::shared_ptr<ngraph::op::Parameter>> back_parameters = f->get_parameters();

    ngraph::NodeVector adjoints;
    ngraph::NodeVector outputs;
    for (auto Y : f->get_results())
    {
        // Get the output
        // Create the Adjoint
        auto C = std::make_shared<ngraph::op::Parameter>(Y->get_element_type(), Y->get_shape());
        outputs.push_back(Y);
        adjoints.push_back(C);
    }

    ngraph::autodiff::Adjoints adjoint{outputs, adjoints};

    // Perform autodiff
    std::vector<std::shared_ptr<Node>> dYdXs(back_parameters.size());
    transform(back_parameters.begin(),
              back_parameters.end(),
              dYdXs.begin(),
              [&adjoint](const std::shared_ptr<Node>& X) { return adjoint.backprop_node(X); });

    // create the backward function
    std::vector<std::shared_ptr<ngraph::op::Parameter>> param_adjoints;
    for (auto n : adjoints)
        param_adjoints.push_back(std::dynamic_pointer_cast<ngraph::op::Parameter>(n));
    back_parameters.insert(back_parameters.begin(), param_adjoints.begin(), param_adjoints.end());

    return {std::make_shared<ngraph::Function>(dYdXs, back_parameters), adjoints};
}

void optimize_graph(std::shared_ptr<ngraph::Function>& f, std::shared_ptr<ngraph::Function> bf)
{
    // start by removing excess reshapes
    NodeVector nv_cwi;
    ngraph::pass::Manager pass_manager;
    pass_manager.register_pass<ngraph::pass::ReshapeElimination>();
    pass_manager.register_pass<ngraph::pass::ReshapeElimination>();
    pass_manager.register_pass<runtime::cpu::pass::CPUWorkspaceInsertion>(nv_cwi);
    pass_manager.register_pass<pass::VisualizeTree>("before.fprop_cache.pdf");

    pass_manager.run_passes(f);
    pass_manager.run_passes(bf);
    if (nv_cwi.size() > 0)
    {
        NodeVector new_outputs;
        for (auto r : f->get_results())
        {
            new_outputs.push_back(r->get_argument(0));
        }

        new_outputs.insert(new_outputs.end(), nv_cwi.begin(), nv_cwi.end());
        f = std::make_shared<ngraph::Function>(new_outputs, f->get_parameters());
    }

    ngraph::NodeVector dYdXs;
    for (size_t i = 0; i < bf->get_output_size(); ++i)
    {
        dYdXs.push_back(bf->get_output_op(i)->get_argument(0));
    }

    ngraph::NodeVector combined_outputs;
    for (auto r : f->get_results())
    {
        combined_outputs.push_back(r->get_argument(0));
    }

    combined_outputs.insert(combined_outputs.end(), dYdXs.begin(), dYdXs.end());

    std::vector<std::shared_ptr<ngraph::op::Parameter>> combined_parameters = f->get_parameters();
    std::vector<std::shared_ptr<ngraph::op::Parameter>> back_parameters = bf->get_parameters();

    combined_parameters.insert(
        combined_parameters.end(), back_parameters.begin(), back_parameters.end());
    auto combinedf = std::make_shared<ngraph::Function>(combined_outputs, combined_parameters);
    // rerun Reshape elimination to help simplify the graph again, run CPUFusion
    // this replaces nodes in both f and bf due to shared-ptr - ness
    ngraph::pass::Manager pass_manager_comb;
    pass_manager_comb.register_pass<ngraph::pass::ReshapeElimination>();
    pass_manager_comb.register_pass<ngraph::runtime::cpu::pass::CPUFusion>();
    pass_manager_comb.run_passes(combinedf);
}

TEST(cpu_fusion, maxpool_with_indices_in_mxnet)
{
    auto f = make_forward_function();
    auto bfa = make_backward_function(f);
    auto maybe_bf = bfa.first;
    auto adjoints = bfa.second;
    optimize_graph(f, maybe_bf);
    auto fprop_cache = ngraph::cache_fprop(f, maybe_bf, adjoints);

    auto mpwi_bprop = fprop_cache.bprop->get_results().at(0)->get_argument(0);
    ASSERT_TRUE(std::dynamic_pointer_cast<op::Parameter>(mpwi_bprop->get_argument(0)));
    ASSERT_TRUE(std::dynamic_pointer_cast<op::Parameter>(mpwi_bprop->get_argument(2)));
}

TEST(cpu_fusion, batch_norm_folding)
{
    Shape shape_input{1, 8, 3, 3};
    Shape shape_weights{2, 8, 1, 1};
    Shape shape_norm{2};

    auto make_function = [shape_input, shape_weights, shape_norm]() {
        auto input = std::make_shared<op::Parameter>(element::f32, shape_input);
        auto weights = std::make_shared<op::Parameter>(element::f32, shape_weights);
        double eps = 0.001;
        auto gamma = std::make_shared<op::Parameter>(element::f32, shape_norm);
        auto beta = std::make_shared<op::Parameter>(element::f32, shape_norm);
        auto mean = std::make_shared<op::Parameter>(element::f32, shape_norm);
        auto var = std::make_shared<op::Parameter>(element::f32, shape_norm);
        auto conv = std::make_shared<op::Convolution>(input, weights, Strides{1, 1}, Strides{1, 1});
        auto bn = std::make_shared<op::BatchNorm>(eps, gamma, beta, conv, mean, var);
        auto f = make_shared<Function>(NodeVector{bn},
                                       op::ParameterVector{input, weights, gamma, beta, mean, var});
        return f;
    };

    auto int_f = make_function();
    auto cpu_f = make_function();

    vector<vector<float>> args{
        {1.25f,  2.25f, 5.25f, 6.25f,  -1.25f, -1.25f, 3.25f, -4.25f, 7.25f,  8.25f,  -1.25f,
         -1.25f, 1.25f, 2.25f, -3.25f, 2.25f,  4.25f,  4.25f, 1.25f,  2.25f,  -4.25f, 2.25f,
         4.25f,  4.25f, 0.f,   0.f,    -1.f,   0.f,    2.f,   2.f,    0.f,    0.f,    0.f,
         0.f,    2.f,   2.f,   1.25f,  2.25f,  5.25f,  6.25f, 1.25f,  1.25f,  3.25f,  4.25f,
         -7.25f, 8.25f, 1.25f, -1.25f, -1.25f, 2.25f,  3.25f, 2.25f,  -4.25f, -4.25f, -1.25f,
         -2.25f, 4.25f, 2.25f, 4.25f,  4.25f,  0.f,    0.f,   1.f,    0.f,    -2.f,   2.f,
         0.f,    0.f,   0.f,   0.f,    -2.f,   -2.f},
        {1.25f,
         2.25f,
         5.25f,
         6.25f,
         -1.25f,
         -1.25f,
         3.25f,
         -4.25f,
         7.25f,
         8.25f,
         -1.25f,
         0.f,
         0.f,
         0.f,
         0.f,
         -2.f},
        {-0.9384f, 0.01875f},
        {11.0f, 1.3f},
        {0.12f, 0.31f},
        {0.01f, 0.11f},
    };

    auto int_results = execute(int_f, args, "INTERPRETER");
    auto cpu_results = execute(cpu_f, args, "CPU");
    EXPECT_TRUE(test::all_close(cpu_results.at(0), int_results.at(0)));
}

TEST(cpu_fusion, rnn_fprop_1_lstm_cell)
{
    auto src_layer = make_shared<op::Parameter>(element::f32, Shape{10, 100});
    auto src_iter = make_shared<op::Parameter>(element::f32, Shape{20, 100});
    auto weights_layer = make_shared<op::Parameter>(element::f32, Shape{400, 100});
    auto weights_iter = make_shared<op::Parameter>(element::f32, Shape{400, 100});
    auto biases = make_shared<op::Parameter>(element::f32, Shape{400});
    const int number_of_timesteps = 1;
    const int number_of_gates_per_cell = 4;
    const int src_seq_length = 1;
    const int src_layer_feature_size = 100;
    const int feature_size = 100;
    const int num_rnn_cell_states = 2;
    const int rnn_direction = 1;
    const int num_of_rnn_fused_layer = 1;
    auto rnn_node = make_shared<op::Rnn>(src_layer,
                                         src_iter,
                                         weights_layer,
                                         weights_iter,
                                         biases,
                                         number_of_timesteps,
                                         number_of_gates_per_cell,
                                         src_seq_length,
                                         src_layer_feature_size,
                                         feature_size,
                                         num_rnn_cell_states,
                                         rnn_direction,
                                         num_of_rnn_fused_layer);
    auto rnn_ht_output = make_shared<op::GetOutputElement>(rnn_node, 0);
    auto rnn_ct_output = make_shared<op::GetOutputElement>(rnn_node, 1);

    auto func = make_shared<Function>(
        NodeVector{rnn_ht_output, rnn_ct_output},
        op::ParameterVector{src_layer, src_iter, weights_layer, weights_iter, biases});
    auto backend = runtime::Backend::create("CPU");

    shared_ptr<runtime::TensorView> src_layer_t =
        backend->create_tensor(element::f32, src_layer->get_shape());
    shared_ptr<runtime::TensorView> src_iter_t =
        backend->create_tensor(element::f32, src_iter->get_shape());
    shared_ptr<runtime::TensorView> weights_layer_t =
        backend->create_tensor(element::f32, weights_layer->get_shape());
    shared_ptr<runtime::TensorView> weights_iter_t =
        backend->create_tensor(element::f32, weights_iter->get_shape());
    shared_ptr<runtime::TensorView> biases_t =
        backend->create_tensor(element::f32, biases->get_shape());
    shared_ptr<runtime::TensorView> result_ht = backend->create_tensor(element::f32, {10, 100});
    shared_ptr<runtime::TensorView> result_ct =
        backend->create_tensor(element::f32, Shape{20, 100});

    copy_data(src_layer_t, vector<float>(1000, 1));
    copy_data(src_iter_t, vector<float>(2000, 1));
    copy_data(weights_layer_t, vector<float>(400 * 100, 1));
    copy_data(weights_iter_t, vector<float>(400 * 100, 1));
    copy_data(biases_t, vector<float>(400, 1));

    backend->call(func,
                  {result_ht, result_ct},
                  {src_layer_t, src_iter_t, weights_layer_t, weights_iter_t, biases_t});
    vector<float> expected_ht(10 * 100, 0.964028f);
    vector<float> expected_ct;
    for (size_t i = 0; i < 20 * 100; i++)
    {
        if (i < 1000)
        {
            expected_ct.push_back(0.964028f);
        }
        else
        {
            expected_ct.push_back(2.0f);
        }
    }

    EXPECT_TRUE(test::all_close(expected_ht, read_vector<float>(result_ht)));
    EXPECT_TRUE(test::all_close(expected_ct, read_vector<float>(result_ct)));
}

TEST(cpu_fusion, fuse_lstm_cells)
{
    pass::Manager pass_manager;
    pass_manager.register_pass<runtime::cpu::pass::LSTMFusion>();
    pass_manager.register_pass<runtime::cpu::pass::ConcatInputs>();
    const string json_path =
        file_util::path_join(SERIALIZED_ZOO, "mxnet/2rnn_layer_3lstm_cell.json");
    const string json_string = file_util::read_file_to_string(json_path);
    stringstream ss(json_string);
    shared_ptr<Function> func = ngraph::deserialize(ss);
    pass_manager.run_passes(func);
    auto lstm_ops = get_ops_of_type<op::Lstm>(func);
    EXPECT_EQ(lstm_ops.size(), 6);
}

TEST(cpu_fusion, fuse_2_layer_rnn)
{
    pass::Manager pass_manager;
    pass_manager.register_pass<runtime::cpu::pass::LSTMFusion>();
    pass_manager.register_pass<runtime::cpu::pass::RNNFusion>();
    const string json_path =
        file_util::path_join(SERIALIZED_ZOO, "mxnet/2rnn_layer_3lstm_cell.json");
    const string json_string = file_util::read_file_to_string(json_path);
    stringstream ss(json_string);
    shared_ptr<Function> func = ngraph::deserialize(ss);
    pass_manager.run_passes(func);
    size_t count = count_ops_of_type<op::Rnn>(func);
    auto rnn_ops = get_ops_of_type<op::Rnn>(func);
    EXPECT_EQ(rnn_ops.size(), count);
    for (auto& node : rnn_ops)
    {
        EXPECT_EQ(node->get_num_timesteps(), node->get_src_sequence_length());
        EXPECT_EQ(node->get_num_cell_states(), node->get_argument(1)->get_arguments().size());
    }
}

TEST(cpu_fusion, fuse_1_layer_rnn)
{
    pass::Manager pass_manager;
    pass_manager.register_pass<runtime::cpu::pass::LSTMFusion>();
    pass_manager.register_pass<runtime::cpu::pass::RNNFusion>();
    const string json_path =
        file_util::path_join(SERIALIZED_ZOO, "mxnet/1rnn_layer_3lstm_cell.json");
    const string json_string = file_util::read_file_to_string(json_path);
    stringstream ss(json_string);
    shared_ptr<Function> func = ngraph::deserialize(ss);
    pass_manager.run_passes(func);
    size_t count = count_ops_of_type<op::Rnn>(func);
    auto rnn_ops = get_ops_of_type<op::Rnn>(func);
    EXPECT_EQ(rnn_ops.size(), 1);
    EXPECT_EQ(rnn_ops.size(), count);
    for (auto& node : rnn_ops)
    {
        EXPECT_EQ(node->get_num_timesteps(), node->get_src_sequence_length());
        EXPECT_EQ(node->get_num_cell_states(), node->get_argument(1)->get_arguments().size());
    }
}

static std::shared_ptr<Function> make_function(const std::string& file_name)
{
    const string json_path = file_util::path_join(SERIALIZED_ZOO, file_name);
    const string json_string = file_util::read_file_to_string(json_path);
    stringstream ss(json_string);
    shared_ptr<Function> func = ngraph::deserialize(ss);
    return func;
}

TEST(cpu_fusion, rnn_fusion_inter_vs_cpu_1lstm_cell)
{
    const std::string file_name("mxnet/1_lstm_cell_forward.json");
    auto cpu_f = make_function(file_name);
    auto int_f = make_function(file_name);
    test::Uniform<float> rng(0.0f, 1.0f);
    vector<vector<float>> args;

    for (shared_ptr<op::Parameter> param : int_f->get_parameters())
    {
        vector<float> tensor_val(shape_size(param->get_shape()));
        rng.initialize(tensor_val);
        args.push_back(tensor_val);
    }
    auto int_results = execute(int_f, args, "INTERPRETER");
    auto cpu_results = execute(cpu_f, args, "CPU");
    for (size_t i = 0; i < cpu_results.size(); i++)
    {
        EXPECT_TRUE(test::all_close(cpu_results.at(i), int_results.at(i), 1.0e-4f, 1.0e-4f));
    }
}

TEST(cpu_fusion, rnn_fusion_inter_vs_cpu_1rnn_layer_3lstm_cell)
{
    const std::string file_name("mxnet/1rnn_layer_3lstm_cell.json");
    auto cpu_f = make_function(file_name);
    auto int_f = make_function(file_name);
    test::Uniform<float> rng(0.0f, 1.0f);
    vector<vector<float>> args;

    for (shared_ptr<op::Parameter> param : int_f->get_parameters())
    {
        vector<float> tensor_val(shape_size(param->get_shape()));
        rng.initialize(tensor_val);
        args.push_back(tensor_val);
    }
    auto int_results = execute(int_f, args, "INTERPRETER");
    auto cpu_results = execute(cpu_f, args, "CPU");
    for (size_t i = 0; i < cpu_results.size(); i++)
    {
        EXPECT_TRUE(test::all_close(cpu_results.at(i), int_results.at(i), 1.0e-4f, 1.0e-4f));
    }
}

TEST(cpu_fusion, rnn_fusion_inter_vs_cpu_2rnn_layer_3lstm_cell)
{
    const std::string file_name("mxnet/2rnn_layer_3lstm_cell.json");
    auto cpu_f = make_function(file_name);
    auto int_f = make_function(file_name);
    test::Uniform<float> rng(0.0f, 1.0f);
    vector<vector<float>> args;

    for (shared_ptr<op::Parameter> param : int_f->get_parameters())
    {
        vector<float> tensor_val(shape_size(param->get_shape()));
        rng.initialize(tensor_val);
        args.push_back(tensor_val);
    }
    auto int_results = execute(int_f, args, "INTERPRETER");
    auto cpu_results = execute(cpu_f, args, "CPU");
    for (size_t i = 0; i < cpu_results.size(); i++)
    {
        EXPECT_TRUE(test::all_close(cpu_results.at(i), int_results.at(i), 1.0e-4f, 1.0e-4f));
    }
}

TEST(cpu_fusion, sigmoid_multiply_fusion)
{
    pass::Manager pass_manager;
    pass_manager.register_pass<runtime::cpu::pass::CPUFusion>();
    const string json_path = file_util::path_join(SERIALIZED_ZOO, "mxnet/3_lstm_cell_forward.json");
    const string json_string = file_util::read_file_to_string(json_path);
    stringstream ss(json_string);
    shared_ptr<Function> func = ngraph::deserialize(ss);
    pass_manager.run_passes(func);
    size_t ccg = count_ops_of_type<op::SigmoidMultiply>(func);
    ASSERT_EQ(ccg, 18);
}

void sigmoid_multiply_fusion_forward_compute(shared_ptr<runtime::Backend>& backend,
                                             const op::ParameterVector& input_params,
                                             const vector<vector<float>>& input_data,
                                             const vector<Shape>& input_shapes,
                                             const Shape& result_shape,
                                             shared_ptr<Node> input_0_node,
                                             shared_ptr<Node> input_1_node,
                                             const vector<float>& expected)
{
    shared_ptr<runtime::TensorView> result_tensor =
        backend->create_tensor(element::f32, result_shape);

    vector<shared_ptr<runtime::TensorView>> input_tensors;
    for (int i = 0; i < input_params.size(); ++i)
    {
        input_tensors.push_back(backend->create_tensor(element::f32, input_shapes[i]));
        copy_data(input_tensors[i], input_data[i]);
    }

    auto mul_node = input_0_node * input_1_node;
    auto func = make_shared<Function>(mul_node, input_params);
    backend->call(func, {result_tensor}, input_tensors);
    EXPECT_TRUE(test::all_close(read_vector<float>(result_tensor), expected));
}

TEST(cpu_fusion, sigmoid_multiply_fusion_forward)
{
    auto backend = runtime::Backend::create("CPU");

    Shape data_shape{1, 1, 2, 2};
    Shape const_shape{1};

    vector<float> input_0_data{1.f, 2.f, 3.f, 4.f};
    vector<float> input_1_data{1.2f, 2.3f, 3.5f, 4.7f};
    vector<float> const_data{1.2f};
    {
        auto input_0_param = make_shared<op::Parameter>(element::f32, data_shape);
        auto input_1_param = make_shared<op::Parameter>(element::f32, data_shape);
        auto input_2_param = make_shared<op::Parameter>(element::f32, data_shape);
        auto sigmoid_0 = make_shared<op::Sigmoid>(input_0_param);
        auto sigmoid_1 = make_shared<op::Add>(input_1_param, input_2_param);
        vector<float> expected{1.60833f, 3.78743f, 6.19173f, 8.54352f};
        op::ParameterVector input_params{input_0_param, input_1_param, input_2_param};
        vector<vector<float>> input_data{input_0_data, input_0_data, input_1_data};
        vector<Shape> input_shapes{data_shape, data_shape, data_shape};
        sigmoid_multiply_fusion_forward_compute(backend,
                                                input_params,
                                                input_data,
                                                input_shapes,
                                                data_shape,
                                                sigmoid_0,
                                                sigmoid_1,
                                                expected);
    }
    {
        auto input_0_param = make_shared<op::Parameter>(element::f32, data_shape);
        auto input_1_param = make_shared<op::Parameter>(element::f32, const_shape);
        auto sigmoid_0 = make_shared<op::Broadcast>(input_1_param, data_shape, AxisSet{1, 2, 3});
        auto sigmoid_1 = make_shared<op::Sigmoid>(input_0_param);
        vector<float> expected{0.87727f, 1.05696f, 1.14309f, 1.17842f};
        op::ParameterVector input_params{input_0_param, input_1_param};
        vector<vector<float>> input_data{input_0_data, const_data};
        vector<Shape> input_shapes{data_shape, const_shape};
        sigmoid_multiply_fusion_forward_compute(backend,
                                                input_params,
                                                input_data,
                                                input_shapes,
                                                data_shape,
                                                sigmoid_0,
                                                sigmoid_1,
                                                expected);
    }
    {
        auto input_0_param = make_shared<op::Parameter>(element::f32, data_shape);
        auto input_1_param = make_shared<op::Parameter>(element::f32, const_shape);
        auto sigmoid_0 = make_shared<op::Sigmoid>(input_0_param);
        auto sigmoid_1 = make_shared<op::Broadcast>(input_1_param, data_shape, AxisSet{1, 2, 3});
        vector<float> expected{0.87727f, 1.05696f, 1.14309f, 1.17842f};
        op::ParameterVector input_params{input_0_param, input_1_param};
        vector<vector<float>> input_data{input_0_data, const_data};
        vector<Shape> input_shapes{data_shape, const_shape};
        sigmoid_multiply_fusion_forward_compute(backend,
                                                input_params,
                                                input_data,
                                                input_shapes,
                                                data_shape,
                                                sigmoid_0,
                                                sigmoid_1,
                                                expected);
    }
    {
        auto input_0_param = make_shared<op::Parameter>(element::f32, data_shape);
        auto input_1_param = make_shared<op::Parameter>(element::f32, data_shape);
        auto sigmoid_0 = make_shared<op::Sigmoid>(input_0_param);
        auto sigmoid_1 = make_shared<op::Sigmoid>(input_1_param);
        vector<float> expected{0.561837f, 0.800536f, 0.924652f, 0.973163f};
        op::ParameterVector input_params{input_0_param, input_1_param};
        vector<vector<float>> input_data{input_0_data, input_1_data};
        vector<Shape> input_shapes{data_shape, data_shape};
        sigmoid_multiply_fusion_forward_compute(backend,
                                                input_params,
                                                input_data,
                                                input_shapes,
                                                data_shape,
                                                sigmoid_0,
                                                sigmoid_1,
                                                expected);
    }
    {
        auto input_0_param = make_shared<op::Parameter>(element::f32, data_shape);
        auto input_1_param = make_shared<op::Parameter>(element::f32, data_shape);
        auto sigmoid_0 = make_shared<op::Sigmoid>(input_0_param);
        auto sigmoid_1 = make_shared<op::Tanh>(input_1_param);
        vector<float> expected{0.60945f, 0.863266f, 0.950838f, 0.981851f};
        op::ParameterVector input_params{input_0_param, input_1_param};
        vector<vector<float>> input_data{input_0_data, input_1_data};
        vector<Shape> input_shapes{data_shape, data_shape};
        sigmoid_multiply_fusion_forward_compute(backend,
                                                input_params,
                                                input_data,
                                                input_shapes,
                                                data_shape,
                                                sigmoid_0,
                                                sigmoid_1,
                                                expected);
    }
    {
        auto input_0_param = make_shared<op::Parameter>(element::f32, data_shape);
        auto input_1_param = make_shared<op::Parameter>(element::f32, data_shape);
        auto sigmoid_0 = make_shared<op::Tanh>(input_0_param);
        auto sigmoid_1 = make_shared<op::Sigmoid>(input_1_param);
        vector<float> expected{0.585304f, 0.876182f, 0.965887f, 0.990322f};
        op::ParameterVector input_params{input_0_param, input_1_param};
        vector<vector<float>> input_data{input_0_data, input_1_data};
        vector<Shape> input_shapes{data_shape, data_shape};
        sigmoid_multiply_fusion_forward_compute(backend,
                                                input_params,
                                                input_data,
                                                input_shapes,
                                                data_shape,
                                                sigmoid_0,
                                                sigmoid_1,
                                                expected);
    }
    {
        auto input_0_param = make_shared<op::Parameter>(element::f32, data_shape);
        auto input_1_param = make_shared<op::Parameter>(element::f32, data_shape);
        auto sigmoid_0 = make_shared<op::Tanh>(input_0_param);
        auto sigmoid_1 = make_shared<op::Tanh>(input_1_param);
        vector<float> expected{0.634907f, 0.94484f, 0.993242f, 0.999164f};
        op::ParameterVector input_params{input_0_param, input_1_param};
        vector<vector<float>> input_data{input_0_data, input_1_data};
        vector<Shape> input_shapes{data_shape, data_shape};
        sigmoid_multiply_fusion_forward_compute(backend,
                                                input_params,
                                                input_data,
                                                input_shapes,
                                                data_shape,
                                                sigmoid_0,
                                                sigmoid_1,
                                                expected);
    }
}

void sigmoid_multiply_fusion_backward_compute(shared_ptr<runtime::Backend>& backend,
                                              const op::ParameterVector& input_params,
                                              const vector<vector<float>>& input_data,
                                              const vector<Shape>& input_shapes,
                                              const vector<float> delta_data,
                                              const Shape& delta_shape,
                                              const Shape& d_input_0_shape,
                                              const Shape& d_input_1_shape,
                                              shared_ptr<Node> input_0_node,
                                              shared_ptr<Node> input_1_node,
                                              shared_ptr<Node> input_0_adjoint,
                                              shared_ptr<Node> input_1_adjoint,
                                              const vector<float>& expected_0,
                                              const vector<float>& expected_1)
{
    vector<shared_ptr<runtime::TensorView>> input_tensors;
    for (int i = 0; i < input_params.size(); ++i)
    {
        input_tensors.push_back(backend->create_tensor(element::f32, input_shapes[i]));
        copy_data(input_tensors[i], input_data[i]);
    }

    auto delta_param = make_shared<op::Parameter>(element::f32, delta_shape);
    shared_ptr<runtime::TensorView> delta_tensor =
        backend->create_tensor(element::f32, delta_shape);
    copy_data(delta_tensor, delta_data);

    op::ParameterVector back_params(input_params);
    back_params.push_back(delta_param);
    input_tensors.push_back(delta_tensor);

    shared_ptr<runtime::TensorView> d_input_0_tensor =
        backend->create_tensor(element::f32, d_input_0_shape);
    shared_ptr<runtime::TensorView> d_input_1_tensor =
        backend->create_tensor(element::f32, d_input_1_shape);

    using FunctionType = op::SigmoidMultiply::FunctionType;
    auto input_0_type = op::SigmoidMultiply::identify_node_type(input_0_node);
    auto input_1_type = op::SigmoidMultiply::identify_node_type(input_1_node);
    // for Identity functions, we use the node itself, otherwise use its input
    // where we will apply the function of input node
    auto input_0_alt =
        (input_0_type == FunctionType::Identity) ? input_0_node : input_0_node->get_argument(0);
    auto input_1_alt =
        (input_1_type == FunctionType::Identity) ? input_1_node : input_1_node->get_argument(0);
    auto sigmoid_mul =
        make_shared<op::SigmoidMultiply>(input_0_alt, input_1_alt, input_0_type, input_1_type);

    ngraph::autodiff::Adjoints adjoints(NodeVector{sigmoid_mul}, NodeVector{delta_param});
    auto d_input_0 = adjoints.backprop_node(input_0_adjoint);
    auto d_input_1 = adjoints.backprop_node(input_1_adjoint);
    auto df = make_shared<Function>(NodeVector{d_input_0, d_input_1}, back_params);
    backend->call(df, {d_input_0_tensor, d_input_1_tensor}, input_tensors);
    EXPECT_TRUE(test::all_close(read_vector<float>(d_input_0_tensor), expected_0));
    EXPECT_TRUE(test::all_close(read_vector<float>(d_input_1_tensor), expected_1));
}

TEST(cpu_fusion, sigmoid_multiply_fusion_backward)
{
    auto backend = runtime::Backend::create("CPU");

    Shape data_shape{1, 1, 2, 2};
    Shape const_shape{1};

    vector<float> input_0_data{1.f, 2.f, 3.f, 4.f};
    vector<float> input_1_data{1.2f, 2.2f, 3.2f, 4.2f};
    vector<float> const_data{1.2f};
    vector<float> delta_data(shape_size(data_shape), 20.0f);

    {
        auto input_0_param = make_shared<op::Parameter>(element::f32, data_shape);
        auto input_1_param = make_shared<op::Parameter>(element::f32, data_shape);
        auto input_2_param = make_shared<op::Parameter>(element::f32, data_shape);
        auto sigmoid_0 = make_shared<op::Sigmoid>(input_0_param);
        auto sigmoid_1 = make_shared<op::Add>(input_1_param, input_2_param);
        vector<float> expected_0{8.65093f, 8.81946f, 5.60191f, 2.89668f};
        vector<float> expected_1{14.6212f, 17.6159f, 19.0515f, 19.6403f};
        op::ParameterVector input_params{input_0_param, input_1_param, input_2_param};
        vector<vector<float>> input_data{input_0_data, input_0_data, input_1_data};
        vector<Shape> input_shapes{data_shape, data_shape, data_shape};
        sigmoid_multiply_fusion_backward_compute(backend,
                                                 input_params,
                                                 input_data,
                                                 input_shapes,
                                                 delta_data,
                                                 data_shape,
                                                 data_shape,
                                                 data_shape,
                                                 sigmoid_0,
                                                 sigmoid_1,
                                                 input_0_param,
                                                 sigmoid_1,
                                                 expected_0,
                                                 expected_1);
    }
    {
        auto input_0_param = make_shared<op::Parameter>(element::f32, data_shape);
        auto input_1_param = make_shared<op::Parameter>(element::f32, const_shape);
        auto sigmoid_0 = make_shared<op::Broadcast>(input_1_param, data_shape, AxisSet{1, 2, 3});
        auto sigmoid_1 = make_shared<op::Tanh>(input_0_param);
        vector<float> expected_0{15.2319f, 19.2806f, 19.9011f, 19.9866f};
        vector<float> expected_1{10.0794f, 1.69562f, 0.236785f, 0.0321828f};
        op::ParameterVector input_params{input_0_param, input_1_param};
        vector<vector<float>> input_data{input_0_data, const_data};
        vector<Shape> input_shapes{data_shape, const_shape};
        sigmoid_multiply_fusion_backward_compute(backend,
                                                 input_params,
                                                 input_data,
                                                 input_shapes,
                                                 delta_data,
                                                 data_shape,
                                                 data_shape,
                                                 data_shape,
                                                 sigmoid_0,
                                                 sigmoid_1,
                                                 sigmoid_0,
                                                 input_0_param,
                                                 expected_0,
                                                 expected_1);
    }
    {
        auto input_0_param = make_shared<op::Parameter>(element::f32, data_shape);
        auto input_1_param = make_shared<op::Parameter>(element::f32, const_shape);
        auto sigmoid_0 = make_shared<op::Tanh>(input_0_param);
        auto sigmoid_1 = make_shared<op::Broadcast>(input_1_param, data_shape, AxisSet{1, 2, 3});
        vector<float> expected_0{10.0794f, 1.69562f, 0.236785f, 0.0321828f};
        vector<float> expected_1{15.2319f, 19.2806f, 19.9011f, 19.9866f};
        op::ParameterVector input_params{input_0_param, input_1_param};
        vector<vector<float>> input_data{input_0_data, const_data};
        vector<Shape> input_shapes{data_shape, const_shape};
        sigmoid_multiply_fusion_backward_compute(backend,
                                                 input_params,
                                                 input_data,
                                                 input_shapes,
                                                 delta_data,
                                                 data_shape,
                                                 data_shape,
                                                 data_shape,
                                                 sigmoid_0,
                                                 sigmoid_1,
                                                 input_0_param,
                                                 sigmoid_1,
                                                 expected_0,
                                                 expected_1);
    }
    {
        auto input_0_param = make_shared<op::Parameter>(element::f32, data_shape);
        auto input_1_param = make_shared<op::Parameter>(element::f32, data_shape);
        auto sigmoid_0 = make_shared<op::Sigmoid>(input_0_param);
        auto sigmoid_1 = make_shared<op::Sigmoid>(input_1_param);
        vector<float> expected_0{3.02202f, 1.89041f, 0.868146f, 0.348035f};
        vector<float> expected_1{2.60102f, 1.58192f, 0.716941f, 0.285879f};
        op::ParameterVector input_params{input_0_param, input_1_param};
        vector<vector<float>> input_data{input_0_data, input_1_data};
        vector<Shape> input_shapes{data_shape, data_shape};
        sigmoid_multiply_fusion_backward_compute(backend,
                                                 input_params,
                                                 input_data,
                                                 input_shapes,
                                                 delta_data,
                                                 data_shape,
                                                 data_shape,
                                                 data_shape,
                                                 sigmoid_0,
                                                 sigmoid_1,
                                                 input_0_param,
                                                 input_1_param,
                                                 expected_0,
                                                 expected_1);
    }
    {
        auto input_0_param = make_shared<op::Parameter>(element::f32, data_shape);
        auto input_1_param = make_shared<op::Parameter>(element::f32, data_shape);
        auto sigmoid_0 = make_shared<op::Sigmoid>(input_0_param);
        auto sigmoid_1 = make_shared<op::Tanh>(input_1_param);
        vector<float> expected_0{3.27813f, 2.04894f, 0.900536f, 0.353095f};
        vector<float> expected_1{4.45975f, 0.84425f, 0.126201f, 0.0176579f};
        op::ParameterVector input_params{input_0_param, input_1_param};
        vector<vector<float>> input_data{input_0_data, input_1_data};
        vector<Shape> input_shapes{data_shape, data_shape};
        sigmoid_multiply_fusion_backward_compute(backend,
                                                 input_params,
                                                 input_data,
                                                 input_shapes,
                                                 delta_data,
                                                 data_shape,
                                                 data_shape,
                                                 data_shape,
                                                 sigmoid_0,
                                                 sigmoid_1,
                                                 input_0_param,
                                                 input_1_param,
                                                 expected_0,
                                                 expected_1);
    }
    {
        auto input_0_param = make_shared<op::Parameter>(element::f32, data_shape);
        auto input_1_param = make_shared<op::Parameter>(element::f32, data_shape);
        auto sigmoid_0 = make_shared<op::Tanh>(input_0_param);
        auto sigmoid_1 = make_shared<op::Sigmoid>(input_1_param);
        vector<float> expected_0{6.45521f, 1.27207f, 0.189593f, 0.0264228f};
        vector<float> expected_1{2.70967f, 1.7314f, 0.748913f, 0.29092f};
        op::ParameterVector input_params{input_0_param, input_1_param};
        vector<vector<float>> input_data{input_0_data, input_1_data};
        vector<Shape> input_shapes{data_shape, data_shape};
        sigmoid_multiply_fusion_backward_compute(backend,
                                                 input_params,
                                                 input_data,
                                                 input_shapes,
                                                 delta_data,
                                                 data_shape,
                                                 data_shape,
                                                 data_shape,
                                                 sigmoid_0,
                                                 sigmoid_1,
                                                 input_0_param,
                                                 input_1_param,
                                                 expected_0,
                                                 expected_1);
    }
    {
        auto input_0_param = make_shared<op::Parameter>(element::f32, data_shape);
        auto input_1_param = make_shared<op::Parameter>(element::f32, data_shape);
        auto sigmoid_0 = make_shared<op::Tanh>(input_0_param);
        auto sigmoid_1 = make_shared<op::Tanh>(input_1_param);
        vector<float> expected_0{7.00227f, 1.37874f, 0.196666f, 0.026807f};
        vector<float> expected_1{4.64603f, 0.924027f, 0.131829f, 0.0179692f};
        op::ParameterVector input_params{input_0_param, input_1_param};
        vector<vector<float>> input_data{input_0_data, input_1_data};
        vector<Shape> input_shapes{data_shape, data_shape};
        sigmoid_multiply_fusion_backward_compute(backend,
                                                 input_params,
                                                 input_data,
                                                 input_shapes,
                                                 delta_data,
                                                 data_shape,
                                                 data_shape,
                                                 data_shape,
                                                 sigmoid_0,
                                                 sigmoid_1,
                                                 input_0_param,
                                                 input_1_param,
                                                 expected_0,
                                                 expected_1);
    }
>>>>>>> 680be054
}<|MERGE_RESOLUTION|>--- conflicted
+++ resolved
@@ -46,11 +46,8 @@
 #include "ngraph/runtime/cpu/op/conv_bias.hpp"
 #include "ngraph/runtime/cpu/op/conv_relu.hpp"
 #include "ngraph/runtime/cpu/op/convert_layout.hpp"
-<<<<<<< HEAD
 #include "ngraph/runtime/cpu/op/loop_kernel.hpp"
-=======
 #include "ngraph/runtime/cpu/op/lstm.hpp"
->>>>>>> 680be054
 #include "ngraph/runtime/cpu/op/matmul_bias.hpp"
 #include "ngraph/runtime/cpu/op/rnn.hpp"
 #include "ngraph/runtime/cpu/op/sigmoid.hpp"
@@ -1276,7 +1273,6 @@
     ASSERT_TRUE(read_vector<float>(output) == expected);
 }
 
-<<<<<<< HEAD
 TEST(cpu_fusion, loop_kernel_one_input_one_output)
 {
     Shape shapeA{2, 2};
@@ -1466,7 +1462,7 @@
     EXPECT_EQ(read_vector<int>(r1), read_vector<int>(copy_r1));
     EXPECT_EQ(read_vector<int>(r2), read_vector<int>(copy_r2));
     EXPECT_EQ(read_vector<int>(r3), read_vector<int>(copy_r3));
-=======
+}
 static std::shared_ptr<ngraph::Function> make_forward_function()
 {
     Shape shape_a{10, 3, 28, 28};
@@ -2270,5 +2266,4 @@
                                                  expected_0,
                                                  expected_1);
     }
->>>>>>> 680be054
 }