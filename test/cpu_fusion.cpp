/*******************************************************************************
* Copyright 2017-2018 Intel Corporation
*
* Licensed under the Apache License, Version 2.0 (the "License");
* you may not use this file except in compliance with the License.
* You may obtain a copy of the License at
*
*     http://www.apache.org/licenses/LICENSE-2.0
*
* Unless required by applicable law or agreed to in writing, software
* distributed under the License is distributed on an "AS IS" BASIS,
* WITHOUT WARRANTIES OR CONDITIONS OF ANY KIND, either express or implied.
* See the License for the specific language governing permissions and
* limitations under the License.
*******************************************************************************/

#include <algorithm>
#include <cstdio>
#include <iostream>
#include <list>
#include <memory>

#include "gtest/gtest.h"
#include "ngraph/autodiff/adjoints.hpp"
#include "ngraph/file_util.hpp"
#include "ngraph/graph_util.hpp"
#include "ngraph/log.hpp"
#include "ngraph/ngraph.hpp"
#include "ngraph/op/batch_norm.hpp"
#include "ngraph/op/concat.hpp"
#include "ngraph/op/get_output_element.hpp"
#include "ngraph/op/max_pool.hpp"
#include "ngraph/op/negative.hpp"
#include "ngraph/op/parameter.hpp"
#include "ngraph/op/relu.hpp"
#include "ngraph/op/sum.hpp"
#include "ngraph/op/tanh.hpp"
#include "ngraph/pass/algebraic_simplification.hpp"
#include "ngraph/pass/graph_rewrite.hpp"
#include "ngraph/pass/manager.hpp"
#include "ngraph/pass/reshape_elimination.hpp"
#include "ngraph/pass/visualize_tree.hpp"
#include "ngraph/pattern/matcher.hpp"
#include "ngraph/pattern/op/label.hpp"
#include "ngraph/pattern/op/skip.hpp"
#include "ngraph/runtime/cpu/cpu_layout_descriptor.hpp"
#include "ngraph/runtime/cpu/op/batch_dot.hpp"
#include "ngraph/runtime/cpu/op/batch_norm_relu.hpp"
#include "ngraph/runtime/cpu/op/conv_bias.hpp"
#include "ngraph/runtime/cpu/op/conv_relu.hpp"
#include "ngraph/runtime/cpu/op/convert_layout.hpp"
#include "ngraph/runtime/cpu/op/group_conv.hpp"
#include "ngraph/runtime/cpu/op/loop_kernel.hpp"
#include "ngraph/runtime/cpu/op/lstm.hpp"
#include "ngraph/runtime/cpu/op/matmul_bias.hpp"
#include "ngraph/runtime/cpu/op/rnn.hpp"
#include "ngraph/runtime/cpu/op/sigmoid.hpp"
#include "ngraph/runtime/cpu/op/sigmoid_mul.hpp"
#include "ngraph/runtime/cpu/pass/cpu_concat_inputs.hpp"
#include "ngraph/runtime/cpu/pass/cpu_fusion.hpp"
#include "ngraph/runtime/cpu/pass/cpu_mat_fusion.hpp"
#include "ngraph/runtime/cpu/pass/cpu_post_layout_optimizations.hpp"
#include "ngraph/runtime/cpu/pass/cpu_rnn_fusion.hpp"
#include "ngraph/runtime/cpu/pass/cpu_workspace_insertion.hpp"
#include "ngraph/serializer.hpp"
#include "ngraph/util.hpp"
#include "nlohmann/json.hpp"
#include "util/all_close.hpp"
#include "util/autodiff/backprop_function.hpp"
#include "util/autodiff/numeric_compare.hpp"
#include "util/matcher.hpp"
#include "util/random.hpp"
#include "util/random.hpp"
#include "util/test_tools.hpp"

#include "ngraph/runtime/cpu/cpu_tensor_view.hpp"

using namespace ngraph;
using namespace std;

TEST(cpu_fusion, gemm_pattern)
{
    Shape shape_w{2, 4};
    Shape shape_x{4, 1};
    Shape shape_b{1};
    auto A = make_shared<op::Parameter>(element::f32, shape_w);
    auto B = make_shared<op::Parameter>(element::f32, shape_x);
    auto C = make_shared<op::Parameter>(element::f32, shape_b);

    auto dot = make_shared<op::Dot>(A, B);
    auto broadcast = make_shared<op::Broadcast>(C, dot->get_shape(), AxisSet{0});
    auto add = dot + broadcast;

    auto W = std::make_shared<pattern::op::Label>(A);
    auto x = std::make_shared<pattern::op::Label>(B);

    auto reshape_pred = [](std::shared_ptr<Node> n) {
        return static_cast<bool>(std::dynamic_pointer_cast<op::Reshape>(n));
    };

    auto skip_w = std::make_shared<pattern::op::Skip>(W, reshape_pred);
    auto skip_x = std::make_shared<pattern::op::Skip>(x, reshape_pred);

    auto pdot = make_shared<op::Dot>(skip_w, skip_x);
    auto b = std::make_shared<pattern::op::Label>(C);
    auto pbroadcast = make_shared<op::Broadcast>(b, dot->get_shape(), AxisSet{0});
    auto padd = pdot + pbroadcast;

    TestMatcher n(nullptr);
    ASSERT_TRUE(n.match(padd, add));
    ASSERT_EQ(n.get_pattern_map()[W], A);
    ASSERT_EQ(n.get_pattern_map()[x], B);
    ASSERT_EQ(n.get_pattern_map()[b], C);

    auto reshape_w = make_shared<op::Reshape>(A, AxisVector{1, 0}, W->get_shape());
    auto reshape_x = make_shared<op::Reshape>(B, AxisVector{1, 0}, x->get_shape());
    auto re_dot = make_shared<op::Dot>(reshape_w, reshape_x);
    auto re_add = re_dot + broadcast;
    ASSERT_TRUE(n.match(padd, re_add));
    ASSERT_EQ(n.get_pattern_map()[W], A);
    ASSERT_EQ(n.get_pattern_map()[x], B);
    ASSERT_EQ(n.get_pattern_map()[b], C);

    auto cg = make_shared<op::MatmulBias>(
        W, x, C, W->get_shape(), x->get_shape(), false, false, AxisSet{0});
}

TEST(cpu_fusion, gemm_cpu_broadcast_row)
{
    Shape shapeA{3, 2};
    Shape shapeB{2, 3};
    Shape shapeC{2, 2};
    auto A = make_shared<op::Parameter>(element::f32, shapeA);
    auto B = make_shared<op::Parameter>(element::f32, shapeB);

    auto bias = op::Constant::create<float>(element::f32, Shape{2}, std::vector<float>{2.0f, 3.0f});

    auto cg = make_shared<op::MatmulBias>(
        A, B, bias, A->get_shape(), B->get_shape(), true, true, AxisSet{0});

    auto f = make_shared<Function>(cg, op::ParameterVector{A, B});

    auto backend = runtime::Backend::create("CPU");

    shared_ptr<runtime::TensorView> a = backend->create_tensor(element::f32, shapeA);
    shared_ptr<runtime::TensorView> b = backend->create_tensor(element::f32, shapeB);
    shared_ptr<runtime::TensorView> result = backend->create_tensor(element::f32, shapeC);

    vector<float> dataA{1.0f, 4.0f, 1.0f, 4.0f, 1.0f, 4.0f};
    vector<float> dataB{3.0f, 3.0f, 3.0f, 9.0f, 9.0f, 9.0f};
    copy_data(a, dataA);
    copy_data(b, dataB);

    backend->call(f, {result}, {a, b});
    vector<float> expected{11, 30, 38, 111};
    EXPECT_EQ(read_vector<float>(result), expected);
}

TEST(cpu_fusion, gemm_cpu_broadcast_column)
{
    Shape shapeA{3, 2};
    Shape shapeB{2, 3};
    Shape shapeC{2, 2};
    auto A = make_shared<op::Parameter>(element::f32, shapeA);
    auto B = make_shared<op::Parameter>(element::f32, shapeB);

    auto bias = op::Constant::create<float>(element::f32, Shape{2}, std::vector<float>{2.0f, 3.0f});

    auto cg = make_shared<op::MatmulBias>(
        A, B, bias, A->get_shape(), B->get_shape(), true, true, AxisSet{1});

    auto f = make_shared<Function>(cg, op::ParameterVector{A, B});

    auto backend = runtime::Backend::create("CPU");

    shared_ptr<runtime::TensorView> a = backend->create_tensor(element::f32, shapeA);
    shared_ptr<runtime::TensorView> b = backend->create_tensor(element::f32, shapeB);
    shared_ptr<runtime::TensorView> result = backend->create_tensor(element::f32, shapeC);

    vector<float> dataA{1.0f, 4.0f, 1.0f, 4.0f, 1.0f, 4.0f};
    vector<float> dataB{3.0f, 3.0f, 3.0f, 9.0f, 9.0f, 9.0f};
    copy_data(a, dataA);
    copy_data(b, dataB);

    backend->call(f, {result}, {a, b});
    vector<float> expected{11, 29, 39, 111};
    EXPECT_EQ(read_vector<float>(result), expected);
}

TEST(cpu_fusion, gemm_cpu_broadcast_matrix)
{
    Shape shapeA{3, 2};
    Shape shapeB{2, 3};
    Shape shapeC{2, 2};
    auto A = make_shared<op::Parameter>(element::f32, shapeA);
    auto B = make_shared<op::Parameter>(element::f32, shapeB);

    auto reshape_w = make_shared<op::Reshape>(A, AxisVector{1, 0}, Shape{2, 3});
    auto reshape_x = make_shared<op::Reshape>(B, AxisVector{1, 0}, Shape{3, 2});

    auto one = op::Constant::create<float>(element::f32, Shape{}, std::vector<float>{1.0f});

    auto broadcast = make_shared<op::Broadcast>(one, shapeC, AxisSet{0, 1});
    auto cg = make_shared<op::MatmulBias>(
        A, B, one, A->get_shape(), B->get_shape(), true, true, AxisSet{0, 1});

    auto f = make_shared<Function>(cg, op::ParameterVector{A, B});

    auto backend = runtime::Backend::create("CPU");

    shared_ptr<runtime::TensorView> a = backend->create_tensor(element::f32, shapeA);
    shared_ptr<runtime::TensorView> b = backend->create_tensor(element::f32, shapeB);
    shared_ptr<runtime::TensorView> result = backend->create_tensor(element::f32, shapeC);

    vector<float> dataA{1.0f, 4.0f, 1.0f, 4.0f, 1.0f, 4.0f};
    vector<float> dataB{3.0f, 3.0f, 3.0f, 9.0f, 9.0f, 9.0f};
    copy_data(a, dataA);
    copy_data(b, dataB);

    backend->call(f, {result}, {a, b});
    vector<float> expected{10, 28, 37, 109};
    ASSERT_TRUE(read_vector<float>(result) == expected);
}

TEST(cpu_fusion, gemm_cpu_no_bias)
{
    auto shapeA = Shape{3, 2};
    auto shapeB = Shape{2, 3};
    auto shapeC = Shape{2, 2};
    auto A = make_shared<op::Parameter>(element::f32, shapeA);
    auto B = make_shared<op::Parameter>(element::f32, shapeB);

    auto reshape_w = make_shared<op::Reshape>(A, AxisVector{1, 0}, Shape{2, 3});
    auto reshape_x = make_shared<op::Reshape>(B, AxisVector{1, 0}, Shape{3, 2});

    auto cg =
        make_shared<op::MatmulBias>(A, B, nullptr, A->get_shape(), B->get_shape(), true, true);

    auto f = make_shared<Function>(cg, op::ParameterVector{A, B});

    auto backend = runtime::Backend::create("CPU");

    shared_ptr<runtime::TensorView> a = backend->create_tensor(element::f32, shapeA);
    shared_ptr<runtime::TensorView> b = backend->create_tensor(element::f32, shapeB);
    shared_ptr<runtime::TensorView> result = backend->create_tensor(element::f32, shapeC);

    vector<float> dataA{1.0f, 4.0f, 1.0f, 4.0f, 1.0f, 4.0f};
    vector<float> dataB{3.0f, 3.0f, 3.0f, 9.0f, 9.0f, 9.0f};
    copy_data(a, dataA);
    copy_data(b, dataB);

    backend->call(f, {result}, {a, b});
    vector<float> expected{9, 27, 36, 108};
    ASSERT_TRUE(read_vector<float>(result) == expected);
}

TEST(cpu_fusion, cpu_fusion_pass_basic)
{
    Shape shape{};
    Shape shape_w{2, 4};
    Shape shape_x{4, 1};
    Shape shape_b{1};
    auto A = make_shared<op::Parameter>(element::f32, shape_w);
    auto B = make_shared<op::Parameter>(element::f32, shape_x);
    auto C = make_shared<op::Parameter>(element::f32, shape_b);

    auto dot = make_shared<op::Dot>(A, B);
    auto broadcast = make_shared<op::Broadcast>(C, dot->get_shape(), AxisSet{0});
    auto add = dot + broadcast;
    auto graph = make_shared<op::Abs>(add);
    pass::Manager pass_manager;
    pass_manager.register_pass<runtime::cpu::pass::CPUFusion>(
        runtime::cpu::pass::CPUFusion::REGULAR_FUSIONS);
    auto func = make_shared<Function>(graph, op::ParameterVector{A, B, C});
    pass_manager.run_passes(func);
    ASSERT_NE(std::dynamic_pointer_cast<op::MatmulBias>(graph->get_argument(0)), nullptr);
}

TEST(cpu_fusion, commutative_matmul_bias)
{
    Shape shape{};
    Shape shape_w{2, 4};
    Shape shape_x{4, 1};
    Shape shape_b{1};
    auto A = make_shared<op::Parameter>(element::f32, shape_w);
    auto B = make_shared<op::Parameter>(element::f32, shape_x);
    auto C = make_shared<op::Parameter>(element::f32, shape_b);

    auto dot = make_shared<op::Dot>(A, B);
    auto broadcast = make_shared<op::Broadcast>(C, dot->get_shape(), AxisSet{0});
    auto add = broadcast + dot;
    auto graph = make_shared<op::Abs>(add);
    pass::Manager pass_manager;
    pass_manager.register_pass<runtime::cpu::pass::CPUFusion>(
        runtime::cpu::pass::CPUFusion::REGULAR_FUSIONS);
    auto func = make_shared<Function>(graph, op::ParameterVector{A, B, C});
    pass_manager.run_passes(func);
    ASSERT_NE(std::dynamic_pointer_cast<op::MatmulBias>(graph->get_argument(0)), nullptr);
}

TEST(cpu_fusion, cpu_fusion_pass_matmul_bias)
{
    Shape shape_w{2, 4};
    Shape shape_x{4, 1};
    Shape shape_b{1};
    auto W = make_shared<op::Parameter>(element::f32, shape_w);
    auto x = make_shared<op::Parameter>(element::f32, shape_x);
    auto b = make_shared<op::Parameter>(element::f32, shape_b);

    auto mmb = std::make_shared<op::MatmulBias>(
        W, x, nullptr, W->get_shape(), x->get_shape(), false, false);
    auto broadcast = std::make_shared<op::Broadcast>(b, mmb->get_shape(), AxisSet{0});
    auto add = mmb + broadcast;

    auto graph = make_shared<op::Abs>(add);
    pass::Manager pass_manager;
    pass_manager.register_pass<runtime::cpu::pass::CPUFusion>(
        runtime::cpu::pass::CPUFusion::REGULAR_FUSIONS);
    auto func = make_shared<Function>(graph, op::ParameterVector{W, x, b});
    pass_manager.run_passes(func);
    auto gmm = graph->get_argument(0);
    ASSERT_TRUE(std::dynamic_pointer_cast<op::MatmulBias>(gmm));
    ASSERT_EQ(gmm->get_argument(2), b);
}

TEST(cpu_fusion, cpu_fusion_pass_matmul_no_bias)
{
    Shape shape_w{4, 2};
    Shape shape_x{1, 4};
    auto W = make_shared<op::Parameter>(element::f32, shape_w);
    auto x = make_shared<op::Parameter>(element::f32, shape_x);

    auto reshape_w = std::make_shared<op::Reshape>(W, AxisVector{1, 0}, Shape{2, 4});
    auto reshape_x = std::make_shared<op::Reshape>(x, AxisVector{1, 0}, Shape{4, 1});
    auto re_dot = make_shared<op::Dot>(reshape_w, reshape_x);
    auto graph = make_shared<op::Abs>(re_dot);

    pass::Manager pass_manager;
    pass_manager.register_pass<runtime::cpu::pass::CPUFusion>(
        runtime::cpu::pass::CPUFusion::REGULAR_FUSIONS);
    auto func = make_shared<Function>(graph, op::ParameterVector{W, x});
    pass_manager.run_passes(func);
    size_t mmb = count_ops_of_type<op::MatmulBias>(func);
    ASSERT_EQ(mmb, 1);
}

TEST(cpu_fusion, gemm_mlp)
{
    const string json_path = file_util::path_join(SERIALIZED_ZOO, "mxnet/mnist_mlp_forward.json");
    const string json_string = file_util::read_file_to_string(json_path);
    stringstream ss(json_string);
    shared_ptr<Function> func = ngraph::deserialize(ss);
    pass::Manager pass_manager;
    pass_manager.register_pass<runtime::cpu::pass::CPUFusion>(
        runtime::cpu::pass::CPUFusion::REGULAR_FUSIONS);
    pass_manager.run_passes(func);
    auto mmbs = count_ops_of_type<op::MatmulBias>(func);
    ASSERT_EQ(mmbs, 3);
}

TEST(cpu_fusion, fuse_fprop_bn)
{
    pass::Manager pass_manager;
    pass_manager.register_pass<pass::VisualizeTree>("bn_fprop_before_fusion.png");
    pass_manager.register_pass<ngraph::pass::ReshapeElimination>();
    pass_manager.register_pass<runtime::cpu::pass::CPUFusion>(
        runtime::cpu::pass::CPUFusion::REGULAR_FUSIONS);
    pass_manager.register_pass<pass::VisualizeTree>("bn_fprop_after_fusion.png");
    const string json_path = file_util::path_join(SERIALIZED_ZOO, "mxnet/bn_fprop_b2c3h2w2.json");
    const string json_string = file_util::read_file_to_string(json_path);
    stringstream ss(json_string);
    shared_ptr<Function> func = ngraph::deserialize(ss);
    pass_manager.run_passes(func);
    size_t ccg = count_ops_of_type<op::BatchNorm>(func);
    ASSERT_EQ(ccg, 1);
}

TEST(cpu_fusion, zero_padded_reshaped_conv)
{
    auto X = make_shared<op::Parameter>(element::f32, Shape{1, 2, 2, 1});
    auto F = make_shared<op::Parameter>(element::f32, Shape{1, 1, 1, 1});

    auto pad_value = op::Constant::create<float>(element::f32, Shape{}, std::vector<float>{0.0f});

    auto pad =
        make_shared<op::Pad>(X, pad_value, Shape{0, 1, 0, 0}, Shape{0, 0, 1, 0}, Shape{0, 0, 0, 0});

    auto reshape = make_shared<op::Reshape>(pad, AxisVector{0, 3, 1, 2}, Shape{1, 1, 3, 3});

    auto conv = make_shared<op::Convolution>(reshape,
                                             F,
                                             Strides{1, 1},
                                             Strides{1, 1},
                                             CoordinateDiff{0, 0},
                                             CoordinateDiff{0, 0},
                                             Strides{1, 1});

    auto func = make_shared<Function>(conv, op::ParameterVector{X, F});

    ASSERT_EQ(count_ops_of_type<op::Pad>(func), 1);

    auto backend = runtime::Backend::create("CPU");
    backend->compile(func);

    ASSERT_EQ(count_ops_of_type<op::Pad>(func), 0);
}

TEST(cpu_fusion, zero_padded_conv)
{
    auto X = make_shared<op::Parameter>(element::f32, Shape{1, 1, 2, 2});
    auto F = make_shared<op::Parameter>(element::f32, Shape{1, 1, 1, 1});

    auto pad_value = op::Constant::create<float>(element::f32, Shape{}, std::vector<float>{0.0f});

    auto pad =
        make_shared<op::Pad>(X, pad_value, Shape{0, 0, 0, 1}, Shape{0, 0, 1, 0}, Shape{0, 0, 0, 0});

    auto conv = make_shared<op::Convolution>(pad,
                                             F,
                                             Strides{1, 1},
                                             Strides{1, 1},
                                             CoordinateDiff{0, 0},
                                             CoordinateDiff{0, 0},
                                             Strides{1, 1});

    auto func = make_shared<Function>(conv, op::ParameterVector{X, F});

    ASSERT_EQ(count_ops_of_type<op::Pad>(func), 1);

    auto backend = runtime::Backend::create("CPU");
    backend->compile(func);

    ASSERT_EQ(count_ops_of_type<op::Pad>(func), 0);
}

TEST(cpu_fusion, non_zero_padded_conv)
{
    auto X = make_shared<op::Parameter>(element::f32, Shape{1, 1, 2, 2});
    auto F = make_shared<op::Parameter>(element::f32, Shape{1, 1, 1, 1});

    auto pad_value = op::Constant::create<float>(element::f32, Shape{}, std::vector<float>{1.0f});

    auto pad =
        make_shared<op::Pad>(X, pad_value, Shape{0, 0, 0, 1}, Shape{0, 0, 1, 0}, Shape{0, 0, 0, 0});

    auto conv = make_shared<op::Convolution>(pad,
                                             F,
                                             Strides{1, 1},
                                             Strides{1, 1},
                                             CoordinateDiff{0, 0},
                                             CoordinateDiff{0, 0},
                                             Strides{1, 1});

    auto func = make_shared<Function>(conv, op::ParameterVector{X, F});

    ASSERT_EQ(count_ops_of_type<op::Pad>(func), 1);

    auto backend = runtime::Backend::create("CPU");
    backend->compile(func);

    ASSERT_EQ(count_ops_of_type<op::Pad>(func), 1);
}

TEST(cpu_fusion, zero_padded_conv_backprop_filters)
{
    auto X = make_shared<op::Parameter>(element::f32, Shape{1, 1, 2, 2});
    auto F = make_shared<op::Parameter>(element::f32, Shape{1, 1, 2, 2});

    auto pad_value = op::Constant::create<float>(element::f32, Shape{}, std::vector<float>{0.0f});

    auto pad =
        make_shared<op::Pad>(X, pad_value, Shape{0, 0, 0, 1}, Shape{0, 0, 1, 0}, Shape{0, 0, 0, 0});

    auto conv = make_shared<op::ConvolutionBackpropFilters>(pad,
                                                            Shape{1, 1, 2, 2},
                                                            F,
                                                            Strides{1, 1},
                                                            Strides{1, 1},
                                                            CoordinateDiff{0, 0},
                                                            CoordinateDiff{0, 0},
                                                            Strides{1, 1});

    auto func = make_shared<Function>(conv, op::ParameterVector{X, F});

    ASSERT_EQ(count_ops_of_type<op::Pad>(func), 1);

    auto backend = runtime::Backend::create("CPU");
    backend->compile(func);

    ASSERT_EQ(count_ops_of_type<op::Pad>(func), 0);
}

TEST(cpu_fusion, fuse_conv_bias)
{
    pass::Manager pass_manager;
    pass_manager.register_pass<ngraph::pass::ReshapeElimination>();
    pass_manager.register_pass<runtime::cpu::pass::CPUFusion>(
        runtime::cpu::pass::CPUFusion::DIFFERENTIABLE_FUSIONS);
    const string json_path = file_util::path_join(SERIALIZED_ZOO, "conv_bias.json");
    const string json_string = file_util::read_file_to_string(json_path);
    stringstream ss(json_string);
    shared_ptr<Function> func = ngraph::deserialize(ss);
    pass_manager.run_passes(func);
    size_t cb = count_ops_of_type<op::ConvolutionBias>(func);
    ASSERT_GT(cb, 0);
}

struct ConvolutionBiasTestData
{
    size_t n{0};
    size_t c{0};
    size_t filter{0};
    size_t kernel_size{0};
    size_t w{0};
    size_t h{0};
    shared_ptr<runtime::TensorView> data_val;
    shared_ptr<runtime::TensorView> weights_val;
    shared_ptr<runtime::TensorView> bias_val;
    shared_ptr<runtime::TensorView> result_val;
    shared_ptr<runtime::TensorView> delta_val;
    shared_ptr<runtime::TensorView> d_data_val;
    shared_ptr<runtime::TensorView> d_weights_val;
    shared_ptr<runtime::TensorView> d_bias_val;
    vector<float> expected_result_val;
    vector<float> expected_d_data_val;
    vector<float> expected_d_weights_val;
    vector<float> expected_d_bias_val;

    Shape data_shape;
    Shape weights_shape;
    Shape bias_shape;
    Shape result_shape;
    shared_ptr<op::Parameter> data;
    shared_ptr<op::Parameter> weights;
    shared_ptr<op::Parameter> bias;
    shared_ptr<op::Parameter> delta;

    void n1c1h3w3(shared_ptr<runtime::Backend> backend)
    {
        n = 1;
        c = 1;
        filter = 1;
        kernel_size = 3;
        w = 3;
        h = w;

        data_shape = Shape{n, c, h, w};
        data = make_shared<op::Parameter>(element::f32, data_shape);
        weights_shape = Shape{filter, c, kernel_size, kernel_size};
        weights = make_shared<op::Parameter>(element::f32, weights_shape);
        bias_shape = Shape{filter};
        bias = make_shared<op::Parameter>(element::f32, bias_shape);
        result_shape = Shape{n, filter, 1, 1};

        data_val = backend->create_tensor(element::f32, data_shape);
        copy_data(data_val,
                  vector<float>{-0.67765152f,
                                0.10073948f,
                                0.57595438f,
                                -0.3469252f,
                                -0.22134334f,
                                -1.80471897f,
                                -0.80642909f,
                                1.22033095f,
                                2.23235631f});
        weights_val = backend->create_tensor(element::f32, weights_shape);
        copy_data(weights_val,
                  vector<float>{0.20070229f,
                                -0.54968649f,
                                -0.19819015f,
                                -0.38577855f,
                                1.37109005f,
                                -0.23789984f,
                                0.14867957f,
                                -0.49851316f,
                                -0.84815776f});
        bias_val = backend->create_tensor(element::f32, bias_shape);
        copy_data(bias_val, vector<float>{0.07811152f});

        result_val = backend->create_tensor(element::f32, result_shape);
        copy_data(result_val, vector<float>{0});

        delta = make_shared<op::Parameter>(element::f32, result_shape);
        delta_val = backend->create_tensor(element::f32, result_shape);
        copy_data(delta_val, vector<float>{-2.58936238f});

        d_data_val = backend->create_tensor(element::f32, data_shape);
        copy_data(d_data_val, vector<float>{0, 0, 0, 0, 0, 0, 0, 0, 0});

        d_weights_val = backend->create_tensor(element::f32, weights_shape);
        copy_data(d_weights_val, vector<float>{0, 0, 0, 0, 0, 0, 0, 0, 0});

        d_bias_val = backend->create_tensor(element::f32, bias_shape);
        copy_data(d_bias_val, vector<float>{0});

        expected_result_val = vector<float>{-2.58936238f};
        expected_d_data_val = vector<float>{-0.51969099f,
                                            1.42333758f,
                                            0.5131861f,
                                            0.99892044f,
                                            -3.5502491f,
                                            0.61600888f,
                                            -0.3849853f,
                                            1.29083121f,
                                            2.19618773f};
        expected_d_weights_val = vector<float>{1.7546854f,
                                               -0.26085103f,
                                               -1.49135458f,
                                               0.89831507f,
                                               0.57313812f,
                                               4.67307138f,
                                               2.08813715f,
                                               -3.15987897f,
                                               -5.7803793f};
        expected_d_bias_val = vector<float>{-2.58936238f};
    }
};

TEST(cpu_fusion, conv_bias_fprop_n1c1h3w3)
{
    auto backend = runtime::Backend::create("CPU");

    ConvolutionBiasTestData conv_test;
    conv_test.n1c1h3w3(backend);

    auto convolution = make_shared<op::Convolution>(conv_test.data, conv_test.weights);
    auto convolution_bias = make_shared<op::ConvolutionBias>(convolution, conv_test.bias);

    auto f = make_shared<Function>(
        convolution_bias, op::ParameterVector{conv_test.data, conv_test.weights, conv_test.bias});

    backend->call(
        f, {conv_test.result_val}, {conv_test.data_val, conv_test.weights_val, conv_test.bias_val});
    auto result_vec = read_vector<float>(conv_test.result_val);

    EXPECT_TRUE(
        test::all_close(conv_test.expected_result_val, read_vector<float>(conv_test.result_val)));
}

TEST(cpu_fusion, conv_bias_bprop_n1c1h3w3)
{
    auto backend = runtime::Backend::create("CPU");

    ConvolutionBiasTestData conv_test;
    conv_test.n1c1h3w3(backend);

    auto convolution = make_shared<op::Convolution>(conv_test.data, conv_test.weights);
    auto convolution_bias = make_shared<op::ConvolutionBias>(convolution, conv_test.bias);

    auto f = make_shared<Function>(
        convolution_bias, op::ParameterVector{conv_test.data, conv_test.weights, conv_test.bias});

    ngraph::autodiff::Adjoints adjoints(NodeVector{convolution_bias}, NodeVector{conv_test.delta});

    auto d_data = adjoints.backprop_node(conv_test.data);
    auto d_weights = adjoints.backprop_node(conv_test.weights);
    auto d_bias = adjoints.backprop_node(conv_test.bias);

    auto df = make_shared<Function>(
        NodeVector{d_data, d_weights, d_bias},
        op::ParameterVector{conv_test.data, conv_test.weights, conv_test.bias, conv_test.delta});
    backend->call(
        df,
        {conv_test.d_data_val, conv_test.d_weights_val, conv_test.d_bias_val},
        {conv_test.data_val, conv_test.weights_val, conv_test.bias_val, conv_test.delta_val});

    EXPECT_TRUE(
        test::all_close(conv_test.expected_d_data_val, read_vector<float>(conv_test.d_data_val)));
    EXPECT_TRUE(test::all_close(conv_test.expected_d_weights_val,
                                read_vector<float>(conv_test.d_weights_val)));
    EXPECT_TRUE(
        test::all_close(conv_test.expected_d_bias_val, read_vector<float>(conv_test.d_bias_val)));
}

TEST(cpu_fusion, conv_bias_bprop)
{
    Shape shape{2, 2, 1, 1};
    auto data_batch = std::make_shared<op::Parameter>(element::f32, shape);
    auto filters = std::make_shared<op::Parameter>(element::f32, shape);
    auto delta = std::make_shared<op::Parameter>(element::f32, shape);
    auto bias = make_shared<op::Parameter>(element::f32, Shape{});
    auto pbroadcast = std::make_shared<op::Broadcast>(bias, shape, AxisSet{0, 1, 2, 3});
    auto conv = std::make_shared<op::Convolution>(data_batch, filters);
    auto conv_bias = std::make_shared<op::Add>(conv, pbroadcast);

    pass::Manager pass_manager;
    pass_manager.register_pass<runtime::cpu::pass::CPUFusion>();
    pass_manager.register_pass<pass::VisualizeTree>("conv_bias_bprop_fusion");
    auto f = make_shared<Function>(conv_bias, op::ParameterVector{data_batch, filters, bias});

    ngraph::autodiff::Adjoints adjoints(NodeVector{conv_bias}, NodeVector{delta});

    auto d_data = adjoints.backprop_node(data_batch);
    auto d_weights = adjoints.backprop_node(filters);
    auto d_bias = adjoints.backprop_node(bias);

    auto df = make_shared<Function>(NodeVector{d_data, d_weights, d_bias},
                                    op::ParameterVector{data_batch, filters, bias, delta});

    pass_manager.run_passes(df);
    size_t ccg = count_ops_of_type<op::ConvolutionBiasBackpropFiltersBias>(df);
    ASSERT_EQ(ccg, 1);
}

TEST(cpu_fusion, sigmoid_fprop_fusion)
{
    pass::Manager pass_manager;
    pass_manager.register_pass<runtime::cpu::pass::CPUFusion>(
        runtime::cpu::pass::CPUFusion::REGULAR_FUSIONS);
    const string json_path = file_util::path_join(SERIALIZED_ZOO, "mxnet/Graph_fprop_sigmoid.json");
    const string json_string = file_util::read_file_to_string(json_path);
    stringstream ss(json_string);
    shared_ptr<Function> func = ngraph::deserialize(ss);
    pass_manager.run_passes(func);
    size_t ccg = count_ops_of_type<op::Sigmoid>(func);
    ASSERT_EQ(ccg, 1);
}

TEST(cpu_fusion, sigmoid_n1c1h2w2)
{
    auto input = make_shared<op::Parameter>(element::f32, Shape{1, 1, 2, 2});
    auto sigmoid_node = make_shared<op::Sigmoid>(input);
    auto func = make_shared<Function>(sigmoid_node, op::ParameterVector{input});

    auto backend = runtime::Backend::create("CPU");

    shared_ptr<runtime::TensorView> a = backend->create_tensor(element::f32, input->get_shape());
    shared_ptr<runtime::TensorView> result =
        backend->create_tensor(element::f32, input->get_shape());

    vector<float> dataA{1.0f, 4.0f, 1.0f, 4.0f};
    copy_data(a, dataA);

    backend->call(func, {result}, {a});
    vector<float> expected{0.73105858f, 0.98201379f, 0.73105858f, 0.98201379f};
    ASSERT_TRUE(read_vector<float>(result) == expected);
}

TEST(cpu_fusion, sigmoid_n1c1h4)
{
    auto input = make_shared<op::Parameter>(element::f32, Shape{1, 1, 4});
    auto sigmoid_node = make_shared<op::Sigmoid>(input);
    auto func = make_shared<Function>(sigmoid_node, op::ParameterVector{input});

    auto backend = runtime::Backend::create("CPU");

    shared_ptr<runtime::TensorView> a = backend->create_tensor(element::f32, input->get_shape());
    shared_ptr<runtime::TensorView> result =
        backend->create_tensor(element::f32, input->get_shape());

    vector<float> dataA{1.0f, 4.0f, 1.0f, 4.0f};
    copy_data(a, dataA);

    backend->call(func, {result}, {a});
    vector<float> expected{0.73105858f, 0.98201379f, 0.73105858f, 0.98201379f};
    ASSERT_TRUE(read_vector<float>(result) == expected);
}

TEST(cpu_fusion, sigmoid_bprop_fusion)
{
    const string json_path = file_util::path_join(SERIALIZED_ZOO, "mxnet/Graph_fprop_sigmoid.json");
    const string json_string = file_util::read_file_to_string(json_path);
    stringstream ss(json_string);
    shared_ptr<Function> func = ngraph::deserialize(ss);
    auto df = autodiff::backprop_function(func);
    auto backend = runtime::Backend::create("CPU");
    backend->compile(df);
    size_t ccg = count_ops_of_type<op::SigmoidBackprop>(df);
    ASSERT_EQ(ccg, 1);
}

TEST(cpu_fusion, sigmoid_bprop_n1c1h4)
{
    auto input = make_shared<op::Parameter>(element::f32, Shape{1, 1, 4});
    auto delta = make_shared<op::Parameter>(element::f32, Shape{1, 1, 4});
    auto sigmoid_node = make_shared<op::SigmoidBackprop>(input, delta);
    auto func = make_shared<Function>(sigmoid_node, op::ParameterVector{input, delta});
    auto backend = runtime::Backend::create("CPU");

    shared_ptr<runtime::TensorView> a = backend->create_tensor(element::f32, input->get_shape());
    shared_ptr<runtime::TensorView> b = backend->create_tensor(element::f32, delta->get_shape());
    shared_ptr<runtime::TensorView> result =
        backend->create_tensor(element::f32, input->get_shape());

    vector<float> dataA{1.0f, 4.0f, 1.0f, 4.0f};
    vector<float> dataB{1.0f, 1.0f, 1.0f, 1.0f};

    copy_data(a, dataA);
    copy_data(b, dataB);
    backend->call(func, {result}, {a, b});

    vector<float> expected{0.196612f, 0.0176627f, 0.196612f, 0.0176627f};
    EXPECT_TRUE(test::all_close(expected, read_vector<float>(result)));
}

TEST(cpu_fusion, batchnorm_fprop_relu_b1c2h2w2)
{
    auto input_shape = Shape{1, 2, 2, 2};
    auto input = make_shared<op::Parameter>(element::f32, input_shape);
    auto mean_shape = Shape{2};
    auto var_shape = Shape{2};
    auto gamma_shape = Shape{2};
    auto gamma = make_shared<op::Parameter>(element::f32, gamma_shape);
    auto beta_shape = Shape{2};
    auto beta = make_shared<op::Parameter>(element::f32, beta_shape);
    double eps = 0.001;
    auto shape_r = Shape{1, 2, 2, 2};
    auto bn = make_shared<op::BatchNorm>(eps, gamma, beta, input);

    auto output_rt = std::make_shared<op::GetOutputElement>(bn, 0);
    // Note, op::Splice is used to break Relu(BatchNorm) fusion
    // otherwise we will be comparing two BatchNormRelus
    // Unfortunately, we can't use INTERPRETER for
    // verifying the results as it doesn't implement
    // BatchNorm op.
    auto slice =
        std::make_shared<op::Slice>(output_rt, Coordinate{0, 0, 0, 0}, Coordinate{1, 2, 2, 2});
    auto output_relu = std::make_shared<op::Relu>(slice);
    auto mean_rt = std::make_shared<op::GetOutputElement>(bn, 1);
    auto variance_rt = std::make_shared<op::GetOutputElement>(bn, 2);

    auto bn_relu = make_shared<op::BatchNormRelu>(eps, gamma, beta, input);
    auto output_rt_bnr = std::make_shared<op::GetOutputElement>(bn_relu, 0);
    auto mean_rt_bnr = std::make_shared<op::GetOutputElement>(bn_relu, 1);
    auto variance_rt_bnr = std::make_shared<op::GetOutputElement>(bn_relu, 2);

    auto f = make_shared<Function>(
        NodeVector{output_relu, mean_rt, variance_rt, output_rt_bnr, mean_rt_bnr, variance_rt_bnr},
        op::ParameterVector{input, gamma, beta});
    auto backend = runtime::Backend::create("CPU");

    // Create some tensors for input/output
    auto input_t = backend->create_tensor(element::f32, Shape{1, 2, 2, 2});

    copy_data(input_t,
              vector<float>{0.54881352f,
                            0.71518934f,
                            0.60276335f,
                            0.54488319f,
                            0.42365479f,
                            0.64589411f,
                            0.4375872f,
                            0.89177299f});
    auto gamma_t = backend->create_tensor(element::f32, gamma_shape);
    copy_data(gamma_t, vector<float>{1.0f, 1.0f});
    auto beta_t = backend->create_tensor(element::f32, beta_shape);
    copy_data(beta_t, vector<float>{0.0f, 0.0f});
    auto bn_output = backend->create_tensor(element::f32, shape_r);
    auto result_mean = backend->create_tensor(element::f32, mean_shape);
    auto result_variance = backend->create_tensor(element::f32, var_shape);

    auto bn_output_bnr = backend->create_tensor(element::f32, shape_r);
    auto result_mean_bnr = backend->create_tensor(element::f32, mean_shape);
    auto result_variance_bnr = backend->create_tensor(element::f32, var_shape);

    backend->call(f,
                  {bn_output,
                   result_mean,
                   result_variance,
                   bn_output_bnr,
                   result_mean_bnr,
                   result_variance_bnr},
                  {input_t, gamma_t, beta_t});

    EXPECT_TRUE(test::all_close(read_vector<float>(bn_output), read_vector<float>(bn_output_bnr)));
    EXPECT_TRUE(
        test::all_close(read_vector<float>(result_mean), read_vector<float>(result_mean_bnr)));
    EXPECT_TRUE(test::all_close(read_vector<float>(result_variance),
                                read_vector<float>(result_variance_bnr)));
}

TEST(cpu_fusion, fuse_conv_relu)
{
    auto A = std::make_shared<op::Parameter>(element::f32, Shape{2, 1, 2, 2});
    auto weights = std::make_shared<op::Parameter>(element::f32, Shape{1, 1, 2, 2});
    auto convolution = std::make_shared<op::Convolution>(A, weights, Strides{1, 1}, Strides{1, 1});
    auto relu = std::make_shared<op::Relu>(convolution);
    auto abs_node =
        std::make_shared<op::Abs>(std::make_shared<op::Abs>(std::make_shared<op::Abs>(relu)));
    auto func = make_shared<Function>(abs_node, op::ParameterVector{A, weights});

    pass::Manager pass_manager;
    pass_manager.register_pass<runtime::cpu::pass::CPUFusion>(
        runtime::cpu::pass::CPUFusion::REGULAR_FUSIONS);
    pass_manager.run_passes(func);
    size_t cb = count_ops_of_type<op::ConvolutionRelu>(func);
    ASSERT_GT(cb, 0);
}

TEST(cpu_fusion, conv_relu_n2c1h2w2_2)
{
    Shape shape_a{2, 1, 6, 6};
    Shape shape_weights{1, 1, 2, 2};

    auto make_int_function = [shape_a, shape_weights]() {
        auto A = std::make_shared<op::Parameter>(element::f32, shape_a);
        auto weights = std::make_shared<op::Parameter>(element::f32, shape_weights);
        auto conv = std::make_shared<op::Convolution>(A, weights, Strides{2, 2}, Strides{1, 1});
        auto relu = std::make_shared<op::Relu>(conv);
        auto f = make_shared<Function>(NodeVector{relu}, op::ParameterVector{A, weights});
        return f;
    };

    auto int_f = make_int_function();

    auto make_cpu_function = [shape_a, shape_weights]() {
        auto A = std::make_shared<op::Parameter>(element::f32, shape_a);
        auto weights = std::make_shared<op::Parameter>(element::f32, shape_weights);
        auto conv = std::make_shared<op::Convolution>(A, weights, Strides{2, 2}, Strides{1, 1});
        auto conv_relu = std::make_shared<op::ConvolutionRelu>(conv);
        auto f = make_shared<Function>(NodeVector{conv_relu}, op::ParameterVector{A, weights});
        return f;
    };

    auto cpu_f = make_cpu_function();

    vector<vector<float>> args{
        {1.25f,  2.25f, 5.25f, 6.25f,  -1.25f, -1.25f, 3.25f, -4.25f, 7.25f,  8.25f,  -1.25f,
         -1.25f, 1.25f, 2.25f, -3.25f, 2.25f,  4.25f,  4.25f, 1.25f,  2.25f,  -4.25f, 2.25f,
         4.25f,  4.25f, 0.f,   0.f,    -1.f,   0.f,    2.f,   2.f,    0.f,    0.f,    0.f,
         0.f,    2.f,   2.f,   1.25f,  2.25f,  5.25f,  6.25f, 1.25f,  1.25f,  3.25f,  4.25f,
         -7.25f, 8.25f, 1.25f, -1.25f, -1.25f, 2.25f,  3.25f, 2.25f,  -4.25f, -4.25f, -1.25f,
         -2.25f, 4.25f, 2.25f, 4.25f,  4.25f,  0.f,    0.f,   1.f,    0.f,    -2.f,   2.f,
         0.f,    0.f,   0.f,   0.f,    -2.f,   -2.f},
        {2., 2., 2., 2.}};

    auto int_results = execute(int_f, args, "INTERPRETER");
    auto cpu_results = execute(cpu_f, args, "CPU");
    EXPECT_TRUE(test::all_close(cpu_results.at(0), int_results.at(0)));
}

TEST(cpu_fusion, conv_bias_relu_n2c1h2w2_2)
{
    Shape shape_a{2, 1, 6, 6};
    Shape shape_weights{1, 1, 2, 2};
    Shape shape_bias{1};

    auto make_int_function = [shape_a, shape_weights, shape_bias]() {
        auto A = std::make_shared<op::Parameter>(element::f32, shape_a);
        auto weights = std::make_shared<op::Parameter>(element::f32, shape_weights);
        auto conv = std::make_shared<op::Convolution>(A, weights, Strides{2, 2}, Strides{1, 1});
        auto bias = std::make_shared<op::Parameter>(element::f32, shape_bias);
        auto conv_bias =
            conv + std::make_shared<op::Broadcast>(bias, conv->get_shape(), AxisSet{0, 2, 3});
        auto relu = std::make_shared<op::Relu>(conv_bias);
        auto f = make_shared<Function>(NodeVector{relu}, op::ParameterVector{A, weights, bias});
        return f;
    };

    auto int_f = make_int_function();

    auto make_cpu_function = [shape_a, shape_weights, shape_bias]() {
        auto A = std::make_shared<op::Parameter>(element::f32, shape_a);
        auto weights = std::make_shared<op::Parameter>(element::f32, shape_weights);
        auto bias = std::make_shared<op::Parameter>(element::f32, shape_bias);
        auto conv = std::make_shared<op::Convolution>(A, weights, Strides{2, 2}, Strides{1, 1});
        auto conv_bias_relu = std::make_shared<op::ConvolutionBiasRelu>(
            std::make_shared<op::ConvolutionBias>(conv, bias));
        auto f = make_shared<Function>(NodeVector{conv_bias_relu},
                                       op::ParameterVector{A, weights, bias});
        return f;
    };

    auto cpu_f = make_cpu_function();

    vector<vector<float>> args{
        {1.25f,  2.25f, 5.25f, 6.25f,  -1.25f, -1.25f, 3.25f, -4.25f, 7.25f,  8.25f,  -1.25f,
         -1.25f, 1.25f, 2.25f, -3.25f, 2.25f,  4.25f,  4.25f, 1.25f,  2.25f,  -4.25f, 2.25f,
         4.25f,  4.25f, 0.f,   0.f,    -1.f,   0.f,    2.f,   2.f,    0.f,    0.f,    0.f,
         0.f,    2.f,   2.f,   1.25f,  2.25f,  5.25f,  6.25f, 1.25f,  1.25f,  3.25f,  4.25f,
         -7.25f, 8.25f, 1.25f, -1.25f, -1.25f, 2.25f,  3.25f, 2.25f,  -4.25f, -4.25f, -1.25f,
         -2.25f, 4.25f, 2.25f, 4.25f,  4.25f,  0.f,    0.f,   1.f,    0.f,    -2.f,   2.f,
         0.f,    0.f,   0.f,   0.f,    -2.f,   -2.f},
        {2., 2., 2., 2.},
        {0.1f}};

    auto int_results = execute(int_f, args, "INTERPRETER");
    auto cpu_results = execute(cpu_f, args, "CPU");
    EXPECT_TRUE(test::all_close(cpu_results.at(0), int_results.at(0)));
}

std::vector<shared_ptr<runtime::TensorView>>
    rnn_matrix_fusion_eval(const size_t time_steps,
                           const Shape& data_shape,
                           const Shape& weights_shape,
                           const Shape& bias_shape,
                           const vector<float>& data_val,
                           const vector<float>& weights_val,
                           const vector<float>& bias_val,
                           const bool enable_pass)
{
    auto data = make_shared<op::Parameter>(element::f32, data_shape);
    auto weights = make_shared<op::Parameter>(element::f32, weights_shape);
    auto bias = make_shared<op::Parameter>(element::f32, bias_shape);

    // results from each time step
    NodeVector results;
    for (size_t t = 0; t < time_steps; ++t)
    {
        auto data_slice = make_shared<op::Slice>(
            data, Coordinate{0, t, 0}, Coordinate{data_shape[0], t + 1, data_shape[2]});
        auto data_reshape = make_shared<op::Reshape>(
            data_slice, AxisVector{0, 1, 2}, Shape{data_shape[0], data_shape[2]});
        auto weights_reshape = make_shared<op::Reshape>(
            weights, AxisVector{1, 0}, Shape{weights_shape[1], weights_shape[0]});
        auto dot = make_shared<op::Dot>(data_reshape, weights_reshape);
        auto bias_broadcast = make_shared<op::Broadcast>(bias, dot->get_shape(), AxisSet{0});
        auto add = make_shared<op::Add>(dot, bias_broadcast);
        results.push_back(add);
    }
    auto func = make_shared<Function>(results, op::ParameterVector{data, weights, bias});
    if (enable_pass)
    {
        pass::Manager pass_manager;
        pass_manager.register_pass<runtime::cpu::pass::CPURnnMatFusion>();
        pass_manager.register_pass<runtime::cpu::pass::CPUFusion>(
            runtime::cpu::pass::CPUFusion::REGULAR_FUSIONS);
        pass_manager.run_passes(func);
        // check all of our dot/add are converted to a single MatmulBias op.
        size_t count = count_ops_of_type<op::MatmulBias>(func);
        EXPECT_EQ(count, 1);
    }

    auto backend = runtime::Backend::create("CPU");

    shared_ptr<runtime::TensorView> data_tensor =
        backend->create_tensor(element::f32, data->get_shape());
    shared_ptr<runtime::TensorView> weights_tensor =
        backend->create_tensor(element::f32, weights->get_shape());
    shared_ptr<runtime::TensorView> bias_tensor =
        backend->create_tensor(element::f32, bias->get_shape());

    std::vector<shared_ptr<runtime::TensorView>> result_tensors;
    for (auto r : results)
    {
        result_tensors.push_back(backend->create_tensor(element::f32, r->get_shape()));
    }

    copy_data(data_tensor, data_val);
    copy_data(weights_tensor, weights_val);
    copy_data(bias_tensor, bias_val);
    backend->call(func, result_tensors, {data_tensor, weights_tensor, bias_tensor});
    return result_tensors;
}

TEST(cpu_fusion, rnn_matrix_fusion_eval_pass)
{
    const size_t time_steps = 4;
    Shape data_shape{3, time_steps, 5};
    Shape weights_shape{6, data_shape[2]};
    Shape bias_shape{6};

    test::Uniform<float> rng{0, 1, 0};
    vector<float> data_val(shape_size(data_shape));
    vector<float> weights_val(shape_size(weights_shape));
    vector<float> bias_val(shape_size(bias_shape));
    rng.initialize(data_val);
    rng.initialize(weights_val);
    rng.initialize(bias_val);

    std::vector<shared_ptr<runtime::TensorView>> result_expected = rnn_matrix_fusion_eval(
        time_steps, data_shape, weights_shape, bias_shape, data_val, weights_val, bias_val, false);
    std::vector<shared_ptr<runtime::TensorView>> result_fused = rnn_matrix_fusion_eval(
        time_steps, data_shape, weights_shape, bias_shape, data_val, weights_val, bias_val, true);
    for (size_t i = 0; i < result_expected.size(); ++i)
    {
        EXPECT_TRUE(test::all_close<float>(result_expected[i], result_fused[i]));
    }
}

TEST(cpu_fusion, rnn_fusion_from_json_model)
{
    pass::Manager pass_manager;
    pass_manager.register_pass<runtime::cpu::pass::CPURnnMatFusion>();
    pass_manager.register_pass<runtime::cpu::pass::CPUFusion>(
        runtime::cpu::pass::CPUFusion::REGULAR_FUSIONS);
    const string json_path =
        file_util::path_join(SERIALIZED_ZOO, "mxnet/rnn-10-step-fusion-test.json");
    const string json_string = file_util::read_file_to_string(json_path);
    stringstream ss(json_string);
    shared_ptr<Function> func = ngraph::deserialize(ss);
    pass_manager.run_passes(func);
    const size_t NUM_STEPS = 10;
    auto mmb_predicate = [](std::shared_ptr<Node> node) {
        auto users = node->get_users();
        return users.size() == NUM_STEPS &&
               std::all_of(begin(users), end(users), [](std::shared_ptr<Node> n) {
                   return std::dynamic_pointer_cast<op::Slice>(n) != nullptr;
               });
    };

    auto mmbs = get_ops_of_type<op::MatmulBias>(func);
    ASSERT_TRUE(std::any_of(begin(mmbs), end(mmbs), mmb_predicate));
}

TEST(cpu_fusion, weight_fusion)
{
    auto param = std::make_shared<op::Parameter>(element::f32, Shape{64});
    auto reshape_conv =
        std::make_shared<ngraph::op::Reshape>(param, AxisVector{0}, Shape{16, 4, 1, 1});
    auto data_conv = std::make_shared<op::Parameter>(element::f32, Shape{16, 4, 7, 7});
    auto tvt = reshape_conv->get_outputs().at(0).get_tensor_view().get();
    auto lt_desc = std::make_shared<runtime::cpu::LayoutDescriptor>(*tvt, AxisVector{0, 1, 2, 3});
    auto cvt_lt_conv = std::make_shared<runtime::cpu::op::ConvertLayout>(reshape_conv, lt_desc);
    auto conv = std::make_shared<ngraph::op::Convolution>(
        data_conv, cvt_lt_conv, Strides{1, 1}, Strides{1, 1});

    auto reshape_conv_bprop =
        std::make_shared<op::Reshape>(param, AxisVector{0}, Shape{16, 4, 1, 1});
    auto dummy_arg_conv_bprop = std::make_shared<op::Parameter>(element::f32, Shape{1, 16, 7, 7});
    auto tvt_bprop = reshape_conv_bprop->get_outputs().at(0).get_tensor_view().get();
    auto lt_desc_bprop =
        std::make_shared<runtime::cpu::LayoutDescriptor>(*tvt_bprop, AxisVector{0, 1, 2, 3});
    auto cvt_lt_conv_bprop =
        std::make_shared<runtime::cpu::op::ConvertLayout>(reshape_conv_bprop, lt_desc_bprop);
    auto conv_bprop = std::make_shared<op::ConvolutionBackpropData>(Shape{1, 4, 7, 7},
                                                                    cvt_lt_conv_bprop,
                                                                    dummy_arg_conv_bprop,
                                                                    Strides{1, 1},
                                                                    Strides{1, 1},
                                                                    CoordinateDiff{0, 0},
                                                                    CoordinateDiff{0, 0},
                                                                    Strides{1, 1});

    auto conv_relu = std::make_shared<op::Relu>(conv);
    auto conv_bprop_abs = std::make_shared<op::Abs>(conv_bprop);

    auto f = make_shared<Function>(NodeVector{conv_relu, conv_bprop_abs},
                                   op::ParameterVector{param, data_conv, dummy_arg_conv_bprop});

    pass::Manager pass_manager;
    pass_manager.register_pass<runtime::cpu::pass::CPUPostLayoutOptimizations>();
    pass_manager.run_passes(f);

    auto new_conv_bprop_data = conv_bprop_abs->get_argument(0);
    auto new_convert_layout = new_conv_bprop_data->get_argument(0);

    ASSERT_EQ(std::dynamic_pointer_cast<runtime::cpu::op::ConvertLayout>(
                  new_convert_layout->get_argument(0)),
              cvt_lt_conv);
}

TEST(cpu_fusion, max_pool_with_indices)
{
    Shape shape_a{10, 3, 28, 28};
    auto input = std::make_shared<op::Parameter>(element::f32, shape_a);
    Shape window_shape{2, 2};
    auto max_pool = std::make_shared<op::MaxPool>(input, window_shape);
    auto C = std::make_shared<op::Parameter>(element::f32, max_pool->get_shape());

    ngraph::autodiff::Adjoints adjoints(NodeVector{max_pool}, NodeVector{C});

    auto dinput = adjoints.backprop_node(input);

    auto df = std::make_shared<Function>(NodeVector{dinput}, op::ParameterVector{input, C});

    auto f = std::make_shared<Function>(NodeVector{max_pool}, op::ParameterVector{input});

    {
        pass::Manager pass_manager;
        pass_manager.register_pass<pass::VisualizeTree>("max_pool_fprop_before.pdf");
        pass_manager.run_passes(f);
    }

    {
        NodeVector nv_cwi;
        pass::Manager pass_manager;
        pass_manager.register_pass<pass::VisualizeTree>("max_pool_bprop_before.pdf");
        pass_manager.register_pass<runtime::cpu::pass::CPUWorkspaceInsertion>(nv_cwi);
        pass_manager.register_pass<pass::VisualizeTree>("max_pool_bprop_after.pdf");
        pass_manager.run_passes(df);
    }

    {
        pass::Manager pass_manager;
        pass_manager.register_pass<pass::VisualizeTree>("max_pool_fprop_after.pdf");
        pass_manager.run_passes(f);
    }

    auto maxpool_goe_output =
        std::dynamic_pointer_cast<op::GetOutputElement>(f->get_results().at(0)->get_argument(0));
    ASSERT_TRUE(maxpool_goe_output);
    ASSERT_EQ(maxpool_goe_output->get_n(), 0);
    auto maxpool_with_indices = df->get_results().at(0)->get_argument(0);
    auto maxpool_goe_indices =
        std::dynamic_pointer_cast<op::GetOutputElement>(maxpool_with_indices->get_argument(2));
    ASSERT_TRUE(maxpool_goe_indices);
    ASSERT_EQ(maxpool_goe_indices->get_n(), 1);
}

TEST(cpu_fusion, backwards_maxpool_with_indices_n4_c1_hw4_2x2_max)
{
    Shape shape_a{1, 4, 4, 4};
    Shape maxpool_shape{1, 4, 3, 3};
    auto A = std::make_shared<op::Parameter>(element::f32, shape_a);
    Shape window_shape{2, 2};
    auto window_movement_strides = Strides{1, 1};
    auto maxpool = std::make_shared<op::MaxPool>(A, window_shape, window_movement_strides);
    auto f = std::make_shared<Function>(maxpool, op::ParameterVector{A});

    auto backend = runtime::Backend::create("CPU");
    shared_ptr<runtime::TensorView> ep = backend->create_tensor(element::f32, maxpool_shape);
    vector<float> dataEp(shape_size(maxpool_shape), 4);

    shared_ptr<runtime::TensorView> input = backend->create_tensor(element::f32, shape_a);
    shared_ptr<runtime::TensorView> output = backend->create_tensor(element::f32, shape_a);

    vector<float> dataInput{11.f, 31.f, 40.f, 47.f, 13.f, 61.f, 48.f, 59.f, 17.f, 39.f, 64.f,
                            62.f, 45.f, 55.f, 36.f, 19.f, 65.f, 33.f, 49.f, 30.f, 56.f, 41.f,
                            53.f, 58.f, 22.f, 35.f, 52.f, 50.f, 63.f, 54.f, 12.f, 26.f, 44.f,
                            21.f, 69.f, 24.f, 46.f, 25.f, 51.f, 29.f, 72.f, 15.f, 73.f, 10.f,
                            16.f, 37.f, 70.f, 32.f, 28.f, 66.f, 57.f, 27.f, 60.f, 42.f, 43.f,
                            71.f, 18.f, 38.f, 67.f, 68.f, 14.f, 20.f, 34.f, 23.f};

    vector<float> expected{0.0f, 0.0f, 0.0f, 0.0f, 0.0f, 12.0f, 0.0f, 4.0f, 0.0f, 0.0f,  16.0f,
                           0.0f, 0.0f, 4.0f, 0.0f, 0.0f, 4.0f,  0.0f, 0.0f, 0.0f, 4.0f,  0.0f,
                           8.0f, 8.0f, 0.0f, 0.0f, 4.0f, 0.0f,  4.0f, 4.0f, 0.0f, 0.0f,  0.0f,
                           0.0f, 8.0f, 0.0f, 4.0f, 0.0f, 0.0f,  0.0f, 8.0f, 0.0f, 16.0f, 0.0f,
                           0.0f, 0.0f, 0.0f, 0.0f, 0.0f, 8.0f,  0.0f, 0.0f, 4.0f, 0.0f,  0.0f,
                           8.0f, 0.0f, 4.0f, 8.0f, 4.0f, 0.0f,  0.0f, 0.0f, 0.0f};

    copy_data(ep, dataEp);
    copy_data(input, dataInput);

    auto C = std::make_shared<op::Parameter>(element::f32, maxpool_shape);
    auto df = autodiff::backprop_function(f);

    {
        NodeVector nv_cwi;
        pass::Manager pass_manager;
        pass_manager.register_pass<pass::VisualizeTree>("max_pool_bprop_before2.pdf");
        pass_manager.register_pass<runtime::cpu::pass::CPUWorkspaceInsertion>(nv_cwi);
        pass_manager.register_pass<pass::VisualizeTree>("max_pool_bprop_after2.pdf");
        pass_manager.run_passes(df);
    }

    backend->call(df, {output}, {input, ep});
    ASSERT_TRUE(read_vector<float>(output) == expected);
}

TEST(cpu_fusion, loop_kernel_one_input_one_output)
{
    Shape shapeA{2, 2};
    auto A = make_shared<op::Parameter>(element::i32, shapeA);
    auto neg_a = make_shared<op::Negative>(A);
    auto lk = make_shared<runtime::cpu::op::LoopKernel>(
        NodeVector{neg_a}, NodeVector{neg_a}, NodeVector{A});
    auto f = make_shared<Function>(NodeVector{lk}, op::ParameterVector{A});

    auto backend = runtime::Backend::create("CPU");
    shared_ptr<runtime::TensorView> a = backend->create_tensor(element::i32, shapeA);
    shared_ptr<runtime::TensorView> result = backend->create_tensor(element::i32, shapeA);

    vector<int> dataA{1, 4, 1, 4};
    copy_data(a, dataA);
    vector<int> expected{-1, -4, -1, -4};

    backend->call(f, {result}, {a});

    EXPECT_EQ(read_vector<int>(result), expected);
}

TEST(cpu_fusion, loop_kernel_embedded_graph)
{
    Shape shapeA{2, 2};
    auto A = make_shared<op::Parameter>(element::i32, shapeA);
    auto B = make_shared<op::Parameter>(element::i32, shapeA);
    auto neg_a = make_shared<op::Negative>(A);
    auto neg_b = make_shared<op::Negative>(B);
    auto add = neg_a + neg_b;
    auto lk = make_shared<runtime::cpu::op::LoopKernel>(
        NodeVector{add}, NodeVector{add}, NodeVector{neg_a, neg_b});
    auto f = make_shared<Function>(NodeVector{lk}, op::ParameterVector{A, B});

    auto backend = runtime::Backend::create("CPU");
    shared_ptr<runtime::TensorView> a = backend->create_tensor(element::i32, shapeA);
    shared_ptr<runtime::TensorView> b = backend->create_tensor(element::i32, shapeA);
    shared_ptr<runtime::TensorView> result = backend->create_tensor(element::i32, shapeA);

    vector<int> dataA{1, 4, 1, 4};
    copy_data(a, dataA);
    vector<int> dataB{1, 2, 3, 4};
    copy_data(b, dataB);
    vector<int> expected{-2, -6, -4, -8};
    backend->call(f, {result}, {a, b});
    EXPECT_EQ(read_vector<int>(result), expected);
}

TEST(cpu_fusion, loop_kernel_two_inputs_one_output)
{
    Shape shapeA{2, 2};
    auto A = make_shared<op::Parameter>(element::i32, shapeA);
    auto B = make_shared<op::Parameter>(element::i32, shapeA);
    auto add = A + B;
    auto lk = make_shared<runtime::cpu::op::LoopKernel>(
        NodeVector{add}, NodeVector{add}, NodeVector{A, B});
    auto f = make_shared<Function>(NodeVector{lk}, op::ParameterVector{A, B});

    auto backend = runtime::Backend::create("CPU");
    shared_ptr<runtime::TensorView> a = backend->create_tensor(element::i32, shapeA);
    shared_ptr<runtime::TensorView> b = backend->create_tensor(element::i32, shapeA);
    shared_ptr<runtime::TensorView> result = backend->create_tensor(element::i32, shapeA);

    vector<int> dataA{1, 4, 1, 4};
    copy_data(a, dataA);
    vector<int> dataB{1, 2, 3, 4};
    copy_data(b, dataB);
    vector<int> expected{2, 6, 4, 8};

    backend->call(f, {result}, {a, b});

    EXPECT_EQ(read_vector<int>(result), expected);
}

TEST(cpu_fusion, loop_kernel_multiple_outputs)
{
    Shape shapeA{2, 2};
    auto A = make_shared<op::Parameter>(element::i32, shapeA);
    auto B = make_shared<op::Parameter>(element::i32, shapeA);
    auto C = make_shared<op::Parameter>(element::i32, shapeA);
    auto D = make_shared<op::Parameter>(element::i32, shapeA);

    auto neg_a = make_shared<op::Negative>(A);
    auto neg_b = make_shared<op::Negative>(B);
    auto add_ab = neg_a + neg_b;
    auto add_cd = C + B;
    auto add_cd_abs = make_shared<op::Abs>(add_cd);
    auto add_ab_abs = make_shared<op::Abs>(add_ab);
    auto add_aab = add_ab_abs + A;
    auto add_cdd = add_cd_abs + D;

    auto lk = make_shared<runtime::cpu::op::LoopKernel>(
        NodeVector{neg_a, neg_b, add_ab, add_cd, add_cd_abs, add_ab_abs, add_aab, add_cdd},
        NodeVector{add_aab, add_cdd, neg_b},
        NodeVector{A, B, C, D});
    auto add_aab_goe = std::make_shared<op::GetOutputElement>(lk, 0);
    auto add_cdd_goe = std::make_shared<op::GetOutputElement>(lk, 1);
    auto neg_b_goe = std::make_shared<op::GetOutputElement>(lk, 2);

    auto f = make_shared<Function>(NodeVector{add_aab_goe, add_cdd_goe, neg_b_goe},
                                   op::ParameterVector{A, B, C, D});

    auto backend = runtime::Backend::create("CPU");

    shared_ptr<runtime::TensorView> a = backend->create_tensor(element::i32, shapeA);
    shared_ptr<runtime::TensorView> b = backend->create_tensor(element::i32, shapeA);
    shared_ptr<runtime::TensorView> c = backend->create_tensor(element::i32, shapeA);
    shared_ptr<runtime::TensorView> d = backend->create_tensor(element::i32, shapeA);
    shared_ptr<runtime::TensorView> r1 = backend->create_tensor(element::i32, shapeA);
    shared_ptr<runtime::TensorView> r2 = backend->create_tensor(element::i32, shapeA);
    shared_ptr<runtime::TensorView> r3 = backend->create_tensor(element::i32, shapeA);

    vector<int> dataA{1, 4, 1, 4};
    vector<int> dataB{3, 3, 3, 9};
    vector<int> dataC{1, 2, 3, 4};
    vector<int> dataD{-2, 2, -1, 1};
    copy_data(a, dataA);
    copy_data(b, dataB);
    copy_data(c, dataC);
    copy_data(d, dataD);

    backend->call(f, {r1, r2, r3}, {a, b, c, d});

    vector<int> expected1{5, 11, 5, 17};
    vector<int> expected2{2, 7, 5, 14};
    vector<int> expected3{-3, -3, -3, -9};
    EXPECT_EQ(read_vector<int>(r1), expected1);
    EXPECT_EQ(read_vector<int>(r2), expected2);
    EXPECT_EQ(read_vector<int>(r3), expected3);
}

TEST(cpu_fusion, loop_kernel_copy_with_new_args)
{
    Shape shapeA{2, 2};
    auto A = make_shared<op::Parameter>(element::i32, shapeA);
    auto B = make_shared<op::Parameter>(element::i32, shapeA);
    auto C = make_shared<op::Parameter>(element::i32, shapeA);
    auto D = make_shared<op::Parameter>(element::i32, shapeA);

    auto neg_a = make_shared<op::Negative>(A);
    auto neg_b = make_shared<op::Negative>(B);
    auto add_ab = neg_a + neg_b;
    auto add_cd = C + B;
    auto add_cd_abs = make_shared<op::Abs>(add_cd);
    auto add_ab_abs = make_shared<op::Abs>(add_ab);
    auto add_aab = add_ab_abs + A;
    auto add_cdd = add_cd_abs + D;

    auto lk = make_shared<runtime::cpu::op::LoopKernel>(
        NodeVector{neg_a, neg_b, add_ab, add_cd, add_cd_abs, add_ab_abs, add_aab, add_cdd},
        NodeVector{add_aab, add_cdd, neg_b},
        NodeVector{A, B, C, D});
    auto add_aab_goe = std::make_shared<op::GetOutputElement>(lk, 0);
    auto add_cdd_goe = std::make_shared<op::GetOutputElement>(lk, 1);
    auto neg_b_goe = std::make_shared<op::GetOutputElement>(lk, 2);

    auto f = make_shared<Function>(NodeVector{add_aab_goe, add_cdd_goe, neg_b_goe},
                                   op::ParameterVector{A, B, C, D});

    auto copy_f = clone_function(*f);

    auto backend = runtime::Backend::create("CPU");

    shared_ptr<runtime::TensorView> a = backend->create_tensor(element::i32, shapeA);
    shared_ptr<runtime::TensorView> b = backend->create_tensor(element::i32, shapeA);
    shared_ptr<runtime::TensorView> c = backend->create_tensor(element::i32, shapeA);
    shared_ptr<runtime::TensorView> d = backend->create_tensor(element::i32, shapeA);
    shared_ptr<runtime::TensorView> r1 = backend->create_tensor(element::i32, shapeA);
    shared_ptr<runtime::TensorView> r2 = backend->create_tensor(element::i32, shapeA);
    shared_ptr<runtime::TensorView> r3 = backend->create_tensor(element::i32, shapeA);
    shared_ptr<runtime::TensorView> copy_r1 = backend->create_tensor(element::i32, shapeA);
    shared_ptr<runtime::TensorView> copy_r2 = backend->create_tensor(element::i32, shapeA);
    shared_ptr<runtime::TensorView> copy_r3 = backend->create_tensor(element::i32, shapeA);

    vector<int> dataA{1, 4, 1, 4};
    vector<int> dataB{3, 3, 3, 9};
    vector<int> dataC{1, 2, 3, 4};
    vector<int> dataD{-2, 2, -1, 1};
    copy_data(a, dataA);
    copy_data(b, dataB);
    copy_data(c, dataC);
    copy_data(d, dataD);

    backend->call(f, {r1, r2, r3}, {a, b, c, d});
    backend->call(copy_f, {copy_r1, copy_r2, copy_r3}, {a, b, c, d});

    EXPECT_EQ(read_vector<int>(r1), read_vector<int>(copy_r1));
    EXPECT_EQ(read_vector<int>(r2), read_vector<int>(copy_r2));
    EXPECT_EQ(read_vector<int>(r3), read_vector<int>(copy_r3));
}
static std::shared_ptr<ngraph::Function> make_forward_function()
{
    Shape shape_a{10, 3, 28, 28};
    auto input = std::make_shared<op::Parameter>(element::f32, shape_a);
    Shape window_shape{2, 2};
    auto max_pool = std::make_shared<op::MaxPool>(input, window_shape);
    auto neg = std::make_shared<op::Negative>(max_pool);
    auto absn = std::make_shared<op::Abs>(max_pool);
    return std::make_shared<Function>(NodeVector{max_pool, neg, absn}, op::ParameterVector{input});
}

static std::pair<std::shared_ptr<ngraph::Function>, std::vector<std::shared_ptr<ngraph::Node>>>
    make_backward_function(std::shared_ptr<ngraph::Function> f)
{
    // get parameters
    std::vector<std::shared_ptr<ngraph::op::Parameter>> back_parameters = f->get_parameters();

    ngraph::NodeVector adjoints;
    ngraph::NodeVector outputs;
    for (auto Y : f->get_results())
    {
        // Get the output
        // Create the Adjoint
        auto C = std::make_shared<ngraph::op::Parameter>(Y->get_element_type(), Y->get_shape());
        outputs.push_back(Y);
        adjoints.push_back(C);
    }

    ngraph::autodiff::Adjoints adjoint{outputs, adjoints};

    // Perform autodiff
    std::vector<std::shared_ptr<Node>> dYdXs(back_parameters.size());
    transform(back_parameters.begin(),
              back_parameters.end(),
              dYdXs.begin(),
              [&adjoint](const std::shared_ptr<Node>& X) { return adjoint.backprop_node(X); });

    // create the backward function
    std::vector<std::shared_ptr<ngraph::op::Parameter>> param_adjoints;
    for (auto n : adjoints)
        param_adjoints.push_back(std::dynamic_pointer_cast<ngraph::op::Parameter>(n));
    back_parameters.insert(back_parameters.begin(), param_adjoints.begin(), param_adjoints.end());

    return {std::make_shared<ngraph::Function>(dYdXs, back_parameters), adjoints};
}

void optimize_graph(std::shared_ptr<ngraph::Function>& f, std::shared_ptr<ngraph::Function> bf)
{
    // start by removing excess reshapes
    NodeVector nv_cwi;
    ngraph::pass::Manager pass_manager;
    pass_manager.register_pass<ngraph::pass::ReshapeElimination>();
    pass_manager.register_pass<ngraph::pass::ReshapeElimination>();
    pass_manager.register_pass<runtime::cpu::pass::CPUWorkspaceInsertion>(nv_cwi);
    pass_manager.register_pass<pass::VisualizeTree>("before.fprop_cache.pdf");

    pass_manager.run_passes(f);
    pass_manager.run_passes(bf);
    if (nv_cwi.size() > 0)
    {
        NodeVector new_outputs;
        for (auto r : f->get_results())
        {
            new_outputs.push_back(r->get_argument(0));
        }

        new_outputs.insert(new_outputs.end(), nv_cwi.begin(), nv_cwi.end());
        f = std::make_shared<ngraph::Function>(new_outputs, f->get_parameters());
    }

    ngraph::NodeVector dYdXs;
    for (size_t i = 0; i < bf->get_output_size(); ++i)
    {
        dYdXs.push_back(bf->get_output_op(i)->get_argument(0));
    }

    ngraph::NodeVector combined_outputs;
    for (auto r : f->get_results())
    {
        combined_outputs.push_back(r->get_argument(0));
    }

    combined_outputs.insert(combined_outputs.end(), dYdXs.begin(), dYdXs.end());

    std::vector<std::shared_ptr<ngraph::op::Parameter>> combined_parameters = f->get_parameters();
    std::vector<std::shared_ptr<ngraph::op::Parameter>> back_parameters = bf->get_parameters();

    combined_parameters.insert(
        combined_parameters.end(), back_parameters.begin(), back_parameters.end());
    auto combinedf = std::make_shared<ngraph::Function>(combined_outputs, combined_parameters);
    // rerun Reshape elimination to help simplify the graph again, run CPUFusion
    // this replaces nodes in both f and bf due to shared-ptr - ness
    ngraph::pass::Manager pass_manager_comb;
    pass_manager_comb.register_pass<ngraph::pass::ReshapeElimination>();
    pass_manager_comb.register_pass<ngraph::runtime::cpu::pass::CPUFusion>();
    pass_manager_comb.run_passes(combinedf);
}

TEST(cpu_fusion, maxpool_with_indices_in_mxnet)
{
    auto f = make_forward_function();
    auto bfa = make_backward_function(f);
    auto maybe_bf = bfa.first;
    auto adjoints = bfa.second;
    optimize_graph(f, maybe_bf);
    auto fprop_cache = ngraph::cache_fprop(f, maybe_bf, adjoints);

    auto mpwi_bprop = fprop_cache.bprop->get_results().at(0)->get_argument(0);
    ASSERT_TRUE(std::dynamic_pointer_cast<op::Parameter>(mpwi_bprop->get_argument(0)));
    ASSERT_TRUE(std::dynamic_pointer_cast<op::Parameter>(mpwi_bprop->get_argument(2)));
}

TEST(cpu_fusion, batch_norm_folding)
{
    Shape shape_input{1, 8, 3, 3};
    Shape shape_weights{2, 8, 1, 1};
    Shape shape_norm{2};

    auto make_function = [shape_input, shape_weights, shape_norm]() {
        auto input = std::make_shared<op::Parameter>(element::f32, shape_input);
        auto weights = std::make_shared<op::Parameter>(element::f32, shape_weights);
        double eps = 0.001;
        auto gamma = std::make_shared<op::Parameter>(element::f32, shape_norm);
        auto beta = std::make_shared<op::Parameter>(element::f32, shape_norm);
        auto mean = std::make_shared<op::Parameter>(element::f32, shape_norm);
        auto var = std::make_shared<op::Parameter>(element::f32, shape_norm);
        auto conv = std::make_shared<op::Convolution>(input, weights, Strides{1, 1}, Strides{1, 1});
        auto bn = std::make_shared<op::BatchNorm>(eps, gamma, beta, conv, mean, var);
        auto f = make_shared<Function>(NodeVector{bn},
                                       op::ParameterVector{input, weights, gamma, beta, mean, var});
        return f;
    };

    auto int_f = make_function();
    auto cpu_f = make_function();

    vector<vector<float>> args{
        {1.25f,  2.25f, 5.25f, 6.25f,  -1.25f, -1.25f, 3.25f, -4.25f, 7.25f,  8.25f,  -1.25f,
         -1.25f, 1.25f, 2.25f, -3.25f, 2.25f,  4.25f,  4.25f, 1.25f,  2.25f,  -4.25f, 2.25f,
         4.25f,  4.25f, 0.f,   0.f,    -1.f,   0.f,    2.f,   2.f,    0.f,    0.f,    0.f,
         0.f,    2.f,   2.f,   1.25f,  2.25f,  5.25f,  6.25f, 1.25f,  1.25f,  3.25f,  4.25f,
         -7.25f, 8.25f, 1.25f, -1.25f, -1.25f, 2.25f,  3.25f, 2.25f,  -4.25f, -4.25f, -1.25f,
         -2.25f, 4.25f, 2.25f, 4.25f,  4.25f,  0.f,    0.f,   1.f,    0.f,    -2.f,   2.f,
         0.f,    0.f,   0.f,   0.f,    -2.f,   -2.f},
        {1.25f,
         2.25f,
         5.25f,
         6.25f,
         -1.25f,
         -1.25f,
         3.25f,
         -4.25f,
         7.25f,
         8.25f,
         -1.25f,
         0.f,
         0.f,
         0.f,
         0.f,
         -2.f},
        {-0.9384f, 0.01875f},
        {11.0f, 1.3f},
        {0.12f, 0.31f},
        {0.01f, 0.11f},
    };

    auto int_results = execute(int_f, args, "INTERPRETER");
    auto cpu_results = execute(cpu_f, args, "CPU");
    EXPECT_TRUE(test::all_close(cpu_results.at(0), int_results.at(0)));
}

TEST(cpu_fusion, group_convolution_fusion)
{
    Shape shape_a{1, 32, 2, 2};
    auto A = make_shared<op::Parameter>(element::f32, shape_a);
    Shape shape_b{2, 16, 1, 1};
    auto B = make_shared<op::Parameter>(element::f32, shape_b);
    Shape shape_r{1, 2, 2, 2};

    auto a_slice0 = std::make_shared<op::Slice>(A, Coordinate{0, 0, 0, 0}, Coordinate{1, 16, 2, 2});
    auto a_slice1 =
        std::make_shared<op::Slice>(A, Coordinate{0, 16, 0, 0}, Coordinate{1, 32, 2, 2});

    auto b_slice0 = std::make_shared<op::Slice>(B, Coordinate{0, 0, 0, 0}, Coordinate{1, 16, 1, 1});
    auto b_slice1 = std::make_shared<op::Slice>(B, Coordinate{1, 0, 0, 0}, Coordinate{2, 16, 1, 1});

    auto conv_lower = make_shared<op::Convolution>(a_slice0,
                                                   b_slice0,
                                                   Strides{1, 1},
                                                   Strides{1, 1},
                                                   CoordinateDiff{0, 0},
                                                   CoordinateDiff{0, 0},
                                                   Strides{1, 1});

    auto conv_upper = make_shared<op::Convolution>(a_slice1,
                                                   b_slice1,
                                                   Strides{1, 1},
                                                   Strides{1, 1},
                                                   CoordinateDiff{0, 0},
                                                   CoordinateDiff{0, 0},
                                                   Strides{1, 1});

    auto concat = make_shared<op::Concat>(NodeVector{conv_lower, conv_upper}, 1);

    auto f = make_shared<Function>(NodeVector{concat}, op::ParameterVector{A, B});
    pass::Manager pass_manager;
    pass_manager.register_pass<pass::VisualizeTree>("before_group.pdf");
    pass_manager.register_pass<runtime::cpu::pass::CPUBatchFusion>();
    pass_manager.register_pass<pass::VisualizeTree>("after_group.pdf");
    pass_manager.run_passes(f);
    auto gc =
        std::dynamic_pointer_cast<op::GroupConvolution>(f->get_results().at(0)->get_argument(0));
    ASSERT_TRUE(gc);
}

TEST(cpu_fusion, group_convolution)
{
    auto backend = runtime::Backend::create("CPU");
    test::Uniform<float> rng(2.0f, 10.0f);

    const size_t GROUPS = 2;
    Shape shape_a{1, 32, 2, 2};
    auto A = make_shared<op::Parameter>(element::f32, shape_a);
    Shape shape_b{2, 16, 1, 1};
    auto B = make_shared<op::Parameter>(element::f32, shape_b);
    Shape shape_r{1, 2, 2, 2};
    auto group_conv = make_shared<op::GroupConvolution>(A,
                                                        B,
                                                        Strides{1, 1},
                                                        Strides{1, 1},
                                                        CoordinateDiff{0, 0},
                                                        CoordinateDiff{0, 0},
                                                        Strides{1, 1},
                                                        GROUPS,
                                                        shape_r);

    Shape shape_c{1, 16, 2, 2};
    auto C = make_shared<op::Parameter>(element::f32, shape_c);
    Shape shape_d{1, 16, 1, 1};
    auto D = make_shared<op::Parameter>(element::f32, shape_d);
    auto conv_lower = make_shared<op::Convolution>(C,
                                                   D,
                                                   Strides{1, 1},
                                                   Strides{1, 1},
                                                   CoordinateDiff{0, 0},
                                                   CoordinateDiff{0, 0},
                                                   Strides{1, 1});

    auto E = make_shared<op::Parameter>(element::f32, shape_c);
    auto F = make_shared<op::Parameter>(element::f32, shape_d);
    auto conv_upper = make_shared<op::Convolution>(E,
                                                   F,
                                                   Strides{1, 1},
                                                   Strides{1, 1},
                                                   CoordinateDiff{0, 0},
                                                   CoordinateDiff{0, 0},
                                                   Strides{1, 1});

    auto f = make_shared<Function>(NodeVector{group_conv, conv_lower, conv_upper},
                                   op::ParameterVector{A, B, C, D, E, F});

    auto a_ = rng.initialize(backend->create_tensor(element::f32, shape_a));
    auto b_ = rng.initialize(backend->create_tensor(element::f32, shape_b));

    vector<float> rv(shape_size(shape_r), 0);
    auto group_result = std::dynamic_pointer_cast<ngraph::runtime::cpu::CPUTensorView>(
        backend->create_tensor(element::f32, shape_r, rv.data()));

    auto av = read_vector<float>(a_);
    auto bv = read_vector<float>(b_);
    auto c_ = backend->create_tensor(element::f32, shape_c, av.data()); //lower data
    auto d_ = backend->create_tensor(element::f32, shape_d, bv.data()); //upper data

    auto e_ =
        backend->create_tensor(element::f32, shape_c, av.data() + av.size() / 2); //lower weights
    auto f_ =
        backend->create_tensor(element::f32, shape_d, bv.data() + bv.size() / 2); //upper weights

    Shape shape_ur{1, 1, 2, 2};
    //allocate a contigious storage for both lower and upper halves.
    vector<float> erv(shape_size(shape_r), 0);
    auto lower_result = std::dynamic_pointer_cast<ngraph::runtime::cpu::CPUTensorView>(
        backend->create_tensor(element::f32, shape_ur, erv.data()));
    auto upper_result = std::dynamic_pointer_cast<ngraph::runtime::cpu::CPUTensorView>(
        backend->create_tensor(element::f32, shape_ur, erv.data() + erv.size() / 2));
    backend->call(f, {group_result, lower_result, upper_result}, {a_, b_, c_, d_, e_, f_});
    ASSERT_EQ(rv, erv);
}

TEST(cpu_fusion, rnn_fprop_1_lstm_cell)
{
    auto src_layer = make_shared<op::Parameter>(element::f32, Shape{10, 100});
    auto src_iter = make_shared<op::Parameter>(element::f32, Shape{20, 100});
    auto weights_layer = make_shared<op::Parameter>(element::f32, Shape{400, 100});
    auto weights_iter = make_shared<op::Parameter>(element::f32, Shape{400, 100});
    auto biases = make_shared<op::Parameter>(element::f32, Shape{400});
    const int number_of_timesteps = 1;
    const int number_of_gates_per_cell = 4;
    const int src_seq_length = 1;
    const int src_layer_feature_size = 100;
    const int feature_size = 100;
    const int num_rnn_cell_states = 2;
    const int rnn_direction = 1;
    const int num_of_rnn_fused_layer = 1;
    auto rnn_node = make_shared<op::Rnn>(src_layer,
                                         src_iter,
                                         weights_layer,
                                         weights_iter,
                                         biases,
                                         number_of_timesteps,
                                         number_of_gates_per_cell,
                                         src_seq_length,
                                         src_layer_feature_size,
                                         feature_size,
                                         num_rnn_cell_states,
                                         rnn_direction,
                                         num_of_rnn_fused_layer);
    auto rnn_ht_output = make_shared<op::GetOutputElement>(rnn_node, 0);
    auto rnn_ct_output = make_shared<op::GetOutputElement>(rnn_node, 1);

    auto func = make_shared<Function>(
        NodeVector{rnn_ht_output, rnn_ct_output},
        op::ParameterVector{src_layer, src_iter, weights_layer, weights_iter, biases});
    auto backend = runtime::Backend::create("CPU");

    shared_ptr<runtime::TensorView> src_layer_t =
        backend->create_tensor(element::f32, src_layer->get_shape());
    shared_ptr<runtime::TensorView> src_iter_t =
        backend->create_tensor(element::f32, src_iter->get_shape());
    shared_ptr<runtime::TensorView> weights_layer_t =
        backend->create_tensor(element::f32, weights_layer->get_shape());
    shared_ptr<runtime::TensorView> weights_iter_t =
        backend->create_tensor(element::f32, weights_iter->get_shape());
    shared_ptr<runtime::TensorView> biases_t =
        backend->create_tensor(element::f32, biases->get_shape());
    shared_ptr<runtime::TensorView> result_ht = backend->create_tensor(element::f32, {10, 100});
    shared_ptr<runtime::TensorView> result_ct =
        backend->create_tensor(element::f32, Shape{20, 100});

    copy_data(src_layer_t, vector<float>(1000, 1));
    copy_data(src_iter_t, vector<float>(2000, 1));
    copy_data(weights_layer_t, vector<float>(400 * 100, 1));
    copy_data(weights_iter_t, vector<float>(400 * 100, 1));
    copy_data(biases_t, vector<float>(400, 1));

    backend->call(func,
                  {result_ht, result_ct},
                  {src_layer_t, src_iter_t, weights_layer_t, weights_iter_t, biases_t});
    vector<float> expected_ht(10 * 100, 0.964028f);
    vector<float> expected_ct;
    for (size_t i = 0; i < 20 * 100; i++)
    {
        if (i < 1000)
        {
            expected_ct.push_back(0.964028f);
        }
        else
        {
            expected_ct.push_back(2.0f);
        }
    }

    EXPECT_TRUE(test::all_close(expected_ht, read_vector<float>(result_ht)));
    EXPECT_TRUE(test::all_close(expected_ct, read_vector<float>(result_ct)));
}

TEST(cpu_fusion, fuse_lstm_cells)
{
    pass::Manager pass_manager;
    pass_manager.register_pass<runtime::cpu::pass::LSTMFusion>();
    pass_manager.register_pass<runtime::cpu::pass::ConcatInputs>();
    const string json_path =
        file_util::path_join(SERIALIZED_ZOO, "mxnet/2rnn_layer_3lstm_cell.json");
    const string json_string = file_util::read_file_to_string(json_path);
    stringstream ss(json_string);
    shared_ptr<Function> func = ngraph::deserialize(ss);
    pass_manager.run_passes(func);
    auto lstm_ops = get_ops_of_type<op::Lstm>(func);
    EXPECT_EQ(lstm_ops.size(), 6);
}

TEST(cpu_fusion, fuse_2_layer_rnn)
{
    pass::Manager pass_manager;
    pass_manager.register_pass<runtime::cpu::pass::LSTMFusion>();
    pass_manager.register_pass<runtime::cpu::pass::RNNFusion>();
    const string json_path =
        file_util::path_join(SERIALIZED_ZOO, "mxnet/2rnn_layer_3lstm_cell.json");
    const string json_string = file_util::read_file_to_string(json_path);
    stringstream ss(json_string);
    shared_ptr<Function> func = ngraph::deserialize(ss);
    pass_manager.run_passes(func);
    size_t count = count_ops_of_type<op::Rnn>(func);
    auto rnn_ops = get_ops_of_type<op::Rnn>(func);
    EXPECT_EQ(rnn_ops.size(), count);
    for (auto& node : rnn_ops)
    {
        EXPECT_EQ(node->get_num_timesteps(), node->get_src_sequence_length());
        EXPECT_EQ(node->get_num_cell_states(), node->get_argument(1)->get_arguments().size());
    }
}

TEST(cpu_fusion, fuse_1_layer_rnn)
{
    pass::Manager pass_manager;
    pass_manager.register_pass<runtime::cpu::pass::LSTMFusion>();
    pass_manager.register_pass<runtime::cpu::pass::RNNFusion>();
    const string json_path =
        file_util::path_join(SERIALIZED_ZOO, "mxnet/1rnn_layer_3lstm_cell.json");
    const string json_string = file_util::read_file_to_string(json_path);
    stringstream ss(json_string);
    shared_ptr<Function> func = ngraph::deserialize(ss);
    pass_manager.run_passes(func);
    size_t count = count_ops_of_type<op::Rnn>(func);
    auto rnn_ops = get_ops_of_type<op::Rnn>(func);
    EXPECT_EQ(rnn_ops.size(), 1);
    EXPECT_EQ(rnn_ops.size(), count);
    for (auto& node : rnn_ops)
    {
        EXPECT_EQ(node->get_num_timesteps(), node->get_src_sequence_length());
        EXPECT_EQ(node->get_num_cell_states(), node->get_argument(1)->get_arguments().size());
    }
}

static std::shared_ptr<Function> make_function(const std::string& file_name)
{
    const string json_path = file_util::path_join(SERIALIZED_ZOO, file_name);
    const string json_string = file_util::read_file_to_string(json_path);
    stringstream ss(json_string);
    shared_ptr<Function> func = ngraph::deserialize(ss);
    return func;
}

TEST(cpu_fusion, rnn_fusion_inter_vs_cpu_1lstm_cell)
{
    const std::string file_name("mxnet/1_lstm_cell_forward.json");
    auto cpu_f = make_function(file_name);
    auto int_f = make_function(file_name);
    test::Uniform<float> rng(0.0f, 1.0f);
    vector<vector<float>> args;

    for (shared_ptr<op::Parameter> param : int_f->get_parameters())
    {
        vector<float> tensor_val(shape_size(param->get_shape()));
        rng.initialize(tensor_val);
        args.push_back(tensor_val);
    }
    auto int_results = execute(int_f, args, "INTERPRETER");
    auto cpu_results = execute(cpu_f, args, "CPU");
    for (size_t i = 0; i < cpu_results.size(); i++)
    {
        EXPECT_TRUE(test::all_close(cpu_results.at(i), int_results.at(i), 1.0e-4f, 1.0e-4f));
    }
}

TEST(cpu_fusion, rnn_fusion_inter_vs_cpu_1rnn_layer_3lstm_cell)
{
    const std::string file_name("mxnet/1rnn_layer_3lstm_cell.json");
    auto cpu_f = make_function(file_name);
    auto int_f = make_function(file_name);
    test::Uniform<float> rng(0.0f, 1.0f);
    vector<vector<float>> args;

    for (shared_ptr<op::Parameter> param : int_f->get_parameters())
    {
        vector<float> tensor_val(shape_size(param->get_shape()));
        rng.initialize(tensor_val);
        args.push_back(tensor_val);
    }
    auto int_results = execute(int_f, args, "INTERPRETER");
    auto cpu_results = execute(cpu_f, args, "CPU");
    for (size_t i = 0; i < cpu_results.size(); i++)
    {
        EXPECT_TRUE(test::all_close(cpu_results.at(i), int_results.at(i), 1.0e-4f, 1.0e-4f));
    }
}

TEST(cpu_fusion, rnn_fusion_inter_vs_cpu_2rnn_layer_3lstm_cell)
{
    const std::string file_name("mxnet/2rnn_layer_3lstm_cell.json");
    auto cpu_f = make_function(file_name);
    auto int_f = make_function(file_name);
    test::Uniform<float> rng(0.0f, 1.0f);
    vector<vector<float>> args;

    for (shared_ptr<op::Parameter> param : int_f->get_parameters())
    {
        vector<float> tensor_val(shape_size(param->get_shape()));
        rng.initialize(tensor_val);
        args.push_back(tensor_val);
    }
    auto int_results = execute(int_f, args, "INTERPRETER");
    auto cpu_results = execute(cpu_f, args, "CPU");
    for (size_t i = 0; i < cpu_results.size(); i++)
    {
        EXPECT_TRUE(test::all_close(cpu_results.at(i), int_results.at(i), 1.0e-4f, 1.0e-4f));
    }
}

TEST(cpu_fusion, sigmoid_multiply_fusion)
{
    pass::Manager pass_manager;
    pass_manager.register_pass<runtime::cpu::pass::CPUFusion>();
    const string json_path = file_util::path_join(SERIALIZED_ZOO, "mxnet/3_lstm_cell_forward.json");
    const string json_string = file_util::read_file_to_string(json_path);
    stringstream ss(json_string);
    shared_ptr<Function> func = ngraph::deserialize(ss);
    pass_manager.run_passes(func);
    size_t ccg = count_ops_of_type<op::SigmoidMultiply>(func);
    ASSERT_EQ(ccg, 18);
}

void sigmoid_multiply_fusion_forward_compute(shared_ptr<runtime::Backend>& backend,
                                             const op::ParameterVector& input_params,
                                             const vector<vector<float>>& input_data,
                                             const vector<Shape>& input_shapes,
                                             const Shape& result_shape,
                                             shared_ptr<Node> input_0_node,
                                             shared_ptr<Node> input_1_node,
                                             const vector<float>& expected)
{
    shared_ptr<runtime::TensorView> result_tensor =
        backend->create_tensor(element::f32, result_shape);

    vector<shared_ptr<runtime::TensorView>> input_tensors;
    for (int i = 0; i < input_params.size(); ++i)
    {
        input_tensors.push_back(backend->create_tensor(element::f32, input_shapes[i]));
        copy_data(input_tensors[i], input_data[i]);
    }

    auto mul_node = input_0_node * input_1_node;
    auto func = make_shared<Function>(mul_node, input_params);
    backend->call(func, {result_tensor}, input_tensors);
    EXPECT_TRUE(test::all_close(read_vector<float>(result_tensor), expected));
}

TEST(cpu_fusion, sigmoid_multiply_fusion_forward)
{
    auto backend = runtime::Backend::create("CPU");

    Shape data_shape{1, 1, 2, 2};
    Shape const_shape{1};

    vector<float> input_0_data{1.f, 2.f, 3.f, 4.f};
    vector<float> input_1_data{1.2f, 2.3f, 3.5f, 4.7f};
    vector<float> const_data{1.2f};
    {
        auto input_0_param = make_shared<op::Parameter>(element::f32, data_shape);
        auto input_1_param = make_shared<op::Parameter>(element::f32, data_shape);
        auto input_2_param = make_shared<op::Parameter>(element::f32, data_shape);
        auto sigmoid_0 = make_shared<op::Sigmoid>(input_0_param);
        auto sigmoid_1 = make_shared<op::Add>(input_1_param, input_2_param);
        vector<float> expected{1.60833f, 3.78743f, 6.19173f, 8.54352f};
        op::ParameterVector input_params{input_0_param, input_1_param, input_2_param};
        vector<vector<float>> input_data{input_0_data, input_0_data, input_1_data};
        vector<Shape> input_shapes{data_shape, data_shape, data_shape};
        sigmoid_multiply_fusion_forward_compute(backend,
                                                input_params,
                                                input_data,
                                                input_shapes,
                                                data_shape,
                                                sigmoid_0,
                                                sigmoid_1,
                                                expected);
    }
    {
        auto input_0_param = make_shared<op::Parameter>(element::f32, data_shape);
        auto input_1_param = make_shared<op::Parameter>(element::f32, const_shape);
        auto sigmoid_0 = make_shared<op::Broadcast>(input_1_param, data_shape, AxisSet{1, 2, 3});
        auto sigmoid_1 = make_shared<op::Sigmoid>(input_0_param);
        vector<float> expected{0.87727f, 1.05696f, 1.14309f, 1.17842f};
        op::ParameterVector input_params{input_0_param, input_1_param};
        vector<vector<float>> input_data{input_0_data, const_data};
        vector<Shape> input_shapes{data_shape, const_shape};
        sigmoid_multiply_fusion_forward_compute(backend,
                                                input_params,
                                                input_data,
                                                input_shapes,
                                                data_shape,
                                                sigmoid_0,
                                                sigmoid_1,
                                                expected);
    }
    {
        auto input_0_param = make_shared<op::Parameter>(element::f32, data_shape);
        auto input_1_param = make_shared<op::Parameter>(element::f32, const_shape);
        auto sigmoid_0 = make_shared<op::Sigmoid>(input_0_param);
        auto sigmoid_1 = make_shared<op::Broadcast>(input_1_param, data_shape, AxisSet{1, 2, 3});
        vector<float> expected{0.87727f, 1.05696f, 1.14309f, 1.17842f};
        op::ParameterVector input_params{input_0_param, input_1_param};
        vector<vector<float>> input_data{input_0_data, const_data};
        vector<Shape> input_shapes{data_shape, const_shape};
        sigmoid_multiply_fusion_forward_compute(backend,
                                                input_params,
                                                input_data,
                                                input_shapes,
                                                data_shape,
                                                sigmoid_0,
                                                sigmoid_1,
                                                expected);
    }
    {
        auto input_0_param = make_shared<op::Parameter>(element::f32, data_shape);
        auto input_1_param = make_shared<op::Parameter>(element::f32, data_shape);
        auto sigmoid_0 = make_shared<op::Sigmoid>(input_0_param);
        auto sigmoid_1 = make_shared<op::Sigmoid>(input_1_param);
        vector<float> expected{0.561837f, 0.800536f, 0.924652f, 0.973163f};
        op::ParameterVector input_params{input_0_param, input_1_param};
        vector<vector<float>> input_data{input_0_data, input_1_data};
        vector<Shape> input_shapes{data_shape, data_shape};
        sigmoid_multiply_fusion_forward_compute(backend,
                                                input_params,
                                                input_data,
                                                input_shapes,
                                                data_shape,
                                                sigmoid_0,
                                                sigmoid_1,
                                                expected);
    }
    {
        auto input_0_param = make_shared<op::Parameter>(element::f32, data_shape);
        auto input_1_param = make_shared<op::Parameter>(element::f32, data_shape);
        auto sigmoid_0 = make_shared<op::Sigmoid>(input_0_param);
        auto sigmoid_1 = make_shared<op::Tanh>(input_1_param);
        vector<float> expected{0.60945f, 0.863266f, 0.950838f, 0.981851f};
        op::ParameterVector input_params{input_0_param, input_1_param};
        vector<vector<float>> input_data{input_0_data, input_1_data};
        vector<Shape> input_shapes{data_shape, data_shape};
        sigmoid_multiply_fusion_forward_compute(backend,
                                                input_params,
                                                input_data,
                                                input_shapes,
                                                data_shape,
                                                sigmoid_0,
                                                sigmoid_1,
                                                expected);
    }
    {
        auto input_0_param = make_shared<op::Parameter>(element::f32, data_shape);
        auto input_1_param = make_shared<op::Parameter>(element::f32, data_shape);
        auto sigmoid_0 = make_shared<op::Tanh>(input_0_param);
        auto sigmoid_1 = make_shared<op::Sigmoid>(input_1_param);
        vector<float> expected{0.585304f, 0.876182f, 0.965887f, 0.990322f};
        op::ParameterVector input_params{input_0_param, input_1_param};
        vector<vector<float>> input_data{input_0_data, input_1_data};
        vector<Shape> input_shapes{data_shape, data_shape};
        sigmoid_multiply_fusion_forward_compute(backend,
                                                input_params,
                                                input_data,
                                                input_shapes,
                                                data_shape,
                                                sigmoid_0,
                                                sigmoid_1,
                                                expected);
    }
    {
        auto input_0_param = make_shared<op::Parameter>(element::f32, data_shape);
        auto input_1_param = make_shared<op::Parameter>(element::f32, data_shape);
        auto sigmoid_0 = make_shared<op::Tanh>(input_0_param);
        auto sigmoid_1 = make_shared<op::Tanh>(input_1_param);
        vector<float> expected{0.634907f, 0.94484f, 0.993242f, 0.999164f};
        op::ParameterVector input_params{input_0_param, input_1_param};
        vector<vector<float>> input_data{input_0_data, input_1_data};
        vector<Shape> input_shapes{data_shape, data_shape};
        sigmoid_multiply_fusion_forward_compute(backend,
                                                input_params,
                                                input_data,
                                                input_shapes,
                                                data_shape,
                                                sigmoid_0,
                                                sigmoid_1,
                                                expected);
    }
}

void sigmoid_multiply_fusion_backward_compute(shared_ptr<runtime::Backend>& backend,
                                              const op::ParameterVector& input_params,
                                              const vector<vector<float>>& input_data,
                                              const vector<Shape>& input_shapes,
                                              const vector<float> delta_data,
                                              const Shape& delta_shape,
                                              const Shape& d_input_0_shape,
                                              const Shape& d_input_1_shape,
                                              shared_ptr<Node> input_0_node,
                                              shared_ptr<Node> input_1_node,
                                              shared_ptr<Node> input_0_adjoint,
                                              shared_ptr<Node> input_1_adjoint,
                                              const vector<float>& expected_0,
                                              const vector<float>& expected_1)
{
    vector<shared_ptr<runtime::TensorView>> input_tensors;
    for (int i = 0; i < input_params.size(); ++i)
    {
        input_tensors.push_back(backend->create_tensor(element::f32, input_shapes[i]));
        copy_data(input_tensors[i], input_data[i]);
    }

    auto delta_param = make_shared<op::Parameter>(element::f32, delta_shape);
    shared_ptr<runtime::TensorView> delta_tensor =
        backend->create_tensor(element::f32, delta_shape);
    copy_data(delta_tensor, delta_data);

    op::ParameterVector back_params(input_params);
    back_params.push_back(delta_param);
    input_tensors.push_back(delta_tensor);

    shared_ptr<runtime::TensorView> d_input_0_tensor =
        backend->create_tensor(element::f32, d_input_0_shape);
    shared_ptr<runtime::TensorView> d_input_1_tensor =
        backend->create_tensor(element::f32, d_input_1_shape);

    using FunctionType = op::SigmoidMultiply::FunctionType;
    auto input_0_type = op::SigmoidMultiply::identify_node_type(input_0_node);
    auto input_1_type = op::SigmoidMultiply::identify_node_type(input_1_node);
    // for Identity functions, we use the node itself, otherwise use its input
    // where we will apply the function of input node
    auto input_0_alt =
        (input_0_type == FunctionType::Identity) ? input_0_node : input_0_node->get_argument(0);
    auto input_1_alt =
        (input_1_type == FunctionType::Identity) ? input_1_node : input_1_node->get_argument(0);
    auto sigmoid_mul =
        make_shared<op::SigmoidMultiply>(input_0_alt, input_1_alt, input_0_type, input_1_type);

    ngraph::autodiff::Adjoints adjoints(NodeVector{sigmoid_mul}, NodeVector{delta_param});
    auto d_input_0 = adjoints.backprop_node(input_0_adjoint);
    auto d_input_1 = adjoints.backprop_node(input_1_adjoint);
    auto df = make_shared<Function>(NodeVector{d_input_0, d_input_1}, back_params);
    backend->call(df, {d_input_0_tensor, d_input_1_tensor}, input_tensors);
    EXPECT_TRUE(test::all_close(read_vector<float>(d_input_0_tensor), expected_0));
    EXPECT_TRUE(test::all_close(read_vector<float>(d_input_1_tensor), expected_1));
}

TEST(cpu_fusion, sigmoid_multiply_fusion_backward)
{
    auto backend = runtime::Backend::create("CPU");

    Shape data_shape{1, 1, 2, 2};
    Shape const_shape{1};

    vector<float> input_0_data{1.f, 2.f, 3.f, 4.f};
    vector<float> input_1_data{1.2f, 2.2f, 3.2f, 4.2f};
    vector<float> const_data{1.2f};
    vector<float> delta_data(shape_size(data_shape), 20.0f);

    {
        auto input_0_param = make_shared<op::Parameter>(element::f32, data_shape);
        auto input_1_param = make_shared<op::Parameter>(element::f32, data_shape);
        auto input_2_param = make_shared<op::Parameter>(element::f32, data_shape);
        auto sigmoid_0 = make_shared<op::Sigmoid>(input_0_param);
        auto sigmoid_1 = make_shared<op::Add>(input_1_param, input_2_param);
        vector<float> expected_0{8.65093f, 8.81946f, 5.60191f, 2.89668f};
        vector<float> expected_1{14.6212f, 17.6159f, 19.0515f, 19.6403f};
        op::ParameterVector input_params{input_0_param, input_1_param, input_2_param};
        vector<vector<float>> input_data{input_0_data, input_0_data, input_1_data};
        vector<Shape> input_shapes{data_shape, data_shape, data_shape};
        sigmoid_multiply_fusion_backward_compute(backend,
                                                 input_params,
                                                 input_data,
                                                 input_shapes,
                                                 delta_data,
                                                 data_shape,
                                                 data_shape,
                                                 data_shape,
                                                 sigmoid_0,
                                                 sigmoid_1,
                                                 input_0_param,
                                                 sigmoid_1,
                                                 expected_0,
                                                 expected_1);
    }
    {
        auto input_0_param = make_shared<op::Parameter>(element::f32, data_shape);
        auto input_1_param = make_shared<op::Parameter>(element::f32, const_shape);
        auto sigmoid_0 = make_shared<op::Broadcast>(input_1_param, data_shape, AxisSet{1, 2, 3});
        auto sigmoid_1 = make_shared<op::Tanh>(input_0_param);
        vector<float> expected_0{15.2319f, 19.2806f, 19.9011f, 19.9866f};
        vector<float> expected_1{10.0794f, 1.69562f, 0.236785f, 0.0321828f};
        op::ParameterVector input_params{input_0_param, input_1_param};
        vector<vector<float>> input_data{input_0_data, const_data};
        vector<Shape> input_shapes{data_shape, const_shape};
        sigmoid_multiply_fusion_backward_compute(backend,
                                                 input_params,
                                                 input_data,
                                                 input_shapes,
                                                 delta_data,
                                                 data_shape,
                                                 data_shape,
                                                 data_shape,
                                                 sigmoid_0,
                                                 sigmoid_1,
                                                 sigmoid_0,
                                                 input_0_param,
                                                 expected_0,
                                                 expected_1);
    }
    {
        auto input_0_param = make_shared<op::Parameter>(element::f32, data_shape);
        auto input_1_param = make_shared<op::Parameter>(element::f32, const_shape);
        auto sigmoid_0 = make_shared<op::Tanh>(input_0_param);
        auto sigmoid_1 = make_shared<op::Broadcast>(input_1_param, data_shape, AxisSet{1, 2, 3});
        vector<float> expected_0{10.0794f, 1.69562f, 0.236785f, 0.0321828f};
        vector<float> expected_1{15.2319f, 19.2806f, 19.9011f, 19.9866f};
        op::ParameterVector input_params{input_0_param, input_1_param};
        vector<vector<float>> input_data{input_0_data, const_data};
        vector<Shape> input_shapes{data_shape, const_shape};
        sigmoid_multiply_fusion_backward_compute(backend,
                                                 input_params,
                                                 input_data,
                                                 input_shapes,
                                                 delta_data,
                                                 data_shape,
                                                 data_shape,
                                                 data_shape,
                                                 sigmoid_0,
                                                 sigmoid_1,
                                                 input_0_param,
                                                 sigmoid_1,
                                                 expected_0,
                                                 expected_1);
    }
    {
        auto input_0_param = make_shared<op::Parameter>(element::f32, data_shape);
        auto input_1_param = make_shared<op::Parameter>(element::f32, data_shape);
        auto sigmoid_0 = make_shared<op::Sigmoid>(input_0_param);
        auto sigmoid_1 = make_shared<op::Sigmoid>(input_1_param);
        vector<float> expected_0{3.02202f, 1.89041f, 0.868146f, 0.348035f};
        vector<float> expected_1{2.60102f, 1.58192f, 0.716941f, 0.285879f};
        op::ParameterVector input_params{input_0_param, input_1_param};
        vector<vector<float>> input_data{input_0_data, input_1_data};
        vector<Shape> input_shapes{data_shape, data_shape};
        sigmoid_multiply_fusion_backward_compute(backend,
                                                 input_params,
                                                 input_data,
                                                 input_shapes,
                                                 delta_data,
                                                 data_shape,
                                                 data_shape,
                                                 data_shape,
                                                 sigmoid_0,
                                                 sigmoid_1,
                                                 input_0_param,
                                                 input_1_param,
                                                 expected_0,
                                                 expected_1);
    }
    {
        auto input_0_param = make_shared<op::Parameter>(element::f32, data_shape);
        auto input_1_param = make_shared<op::Parameter>(element::f32, data_shape);
        auto sigmoid_0 = make_shared<op::Sigmoid>(input_0_param);
        auto sigmoid_1 = make_shared<op::Tanh>(input_1_param);
        vector<float> expected_0{3.27813f, 2.04894f, 0.900536f, 0.353095f};
        vector<float> expected_1{4.45975f, 0.84425f, 0.126201f, 0.0176579f};
        op::ParameterVector input_params{input_0_param, input_1_param};
        vector<vector<float>> input_data{input_0_data, input_1_data};
        vector<Shape> input_shapes{data_shape, data_shape};
        sigmoid_multiply_fusion_backward_compute(backend,
                                                 input_params,
                                                 input_data,
                                                 input_shapes,
                                                 delta_data,
                                                 data_shape,
                                                 data_shape,
                                                 data_shape,
                                                 sigmoid_0,
                                                 sigmoid_1,
                                                 input_0_param,
                                                 input_1_param,
                                                 expected_0,
                                                 expected_1);
    }
    {
        auto input_0_param = make_shared<op::Parameter>(element::f32, data_shape);
        auto input_1_param = make_shared<op::Parameter>(element::f32, data_shape);
        auto sigmoid_0 = make_shared<op::Tanh>(input_0_param);
        auto sigmoid_1 = make_shared<op::Sigmoid>(input_1_param);
        vector<float> expected_0{6.45521f, 1.27207f, 0.189593f, 0.0264228f};
        vector<float> expected_1{2.70967f, 1.7314f, 0.748913f, 0.29092f};
        op::ParameterVector input_params{input_0_param, input_1_param};
        vector<vector<float>> input_data{input_0_data, input_1_data};
        vector<Shape> input_shapes{data_shape, data_shape};
        sigmoid_multiply_fusion_backward_compute(backend,
                                                 input_params,
                                                 input_data,
                                                 input_shapes,
                                                 delta_data,
                                                 data_shape,
                                                 data_shape,
                                                 data_shape,
                                                 sigmoid_0,
                                                 sigmoid_1,
                                                 input_0_param,
                                                 input_1_param,
                                                 expected_0,
                                                 expected_1);
    }
    {
        auto input_0_param = make_shared<op::Parameter>(element::f32, data_shape);
        auto input_1_param = make_shared<op::Parameter>(element::f32, data_shape);
        auto sigmoid_0 = make_shared<op::Tanh>(input_0_param);
        auto sigmoid_1 = make_shared<op::Tanh>(input_1_param);
        vector<float> expected_0{7.00227f, 1.37874f, 0.196666f, 0.026807f};
        vector<float> expected_1{4.64603f, 0.924027f, 0.131829f, 0.0179692f};
        op::ParameterVector input_params{input_0_param, input_1_param};
        vector<vector<float>> input_data{input_0_data, input_1_data};
        vector<Shape> input_shapes{data_shape, data_shape};
        sigmoid_multiply_fusion_backward_compute(backend,
                                                 input_params,
                                                 input_data,
                                                 input_shapes,
                                                 delta_data,
                                                 data_shape,
                                                 data_shape,
                                                 data_shape,
                                                 sigmoid_0,
                                                 sigmoid_1,
                                                 input_0_param,
                                                 input_1_param,
                                                 expected_0,
                                                 expected_1);
    }
}

TEST(cpu_fusion, fuse_batch_dot)
{
    pass::Manager pass_manager;
    pass_manager.register_pass<runtime::cpu::pass::CPUBatchFusion>();
    const string json_path = file_util::path_join(SERIALIZED_ZOO, "mxnet/batch_dot_3.json");
    const string json_string = file_util::read_file_to_string(json_path);
    stringstream ss(json_string);
    shared_ptr<Function> func = ngraph::deserialize(ss);
    pass_manager.run_passes(func);
    size_t ccg = count_ops_of_type<op::BatchDot>(func);
    ASSERT_EQ(ccg, 1);
}

TEST(cpu_fusion, fuse_batch_dot_forward)
{
    pass::Manager pass_manager;
    pass_manager.register_pass<runtime::cpu::pass::CPUBatchFusion>();

    const std::string file_name("mxnet/batch_dot_3.json");
    auto cpu_f = make_function(file_name);
    auto int_f = make_function(file_name);
    pass_manager.run_passes(cpu_f);
    test::Uniform<float> rng(0.0f, 1.0f);
    vector<vector<float>> args;

    for (shared_ptr<op::Parameter> param : int_f->get_parameters())
    {
        vector<float> tensor_val(shape_size(param->get_shape()));
        rng.initialize(tensor_val);
        args.push_back(tensor_val);
    }
    auto int_results = execute(int_f, args, "INTERPRETER");
    auto cpu_results = execute(cpu_f, args, "CPU");
    for (size_t i = 0; i < int_results.size(); i++)
    {
        EXPECT_TRUE(test::all_close(cpu_results.at(i), int_results.at(i), 1.0e-4f, 1.0e-4f));
    }
}
<<<<<<< HEAD
TEST(cpu_fusion, dot_batch_forward)
{
    Shape shape_a{2, 3, 2};
    Shape shape_b{2, 3};
    Shape shape_c{2, 3, 3};

    auto a = make_shared<op::Parameter>(element::f32, shape_a);
    auto b = make_shared<op::Parameter>(element::f32, shape_b);
    auto dot = make_shared<op::Dot>(a, b);

    auto func = make_shared<Function>(dot, op::ParameterVector{a, b});

    auto backend = runtime::Backend::create("CPU");
    shared_ptr<runtime::TensorView> a_tensor =
        backend->create_tensor(element::f32, a->get_shape());
    shared_ptr<runtime::TensorView> b_tensor =
        backend->create_tensor(element::f32, b->get_shape());
    shared_ptr<runtime::TensorView> c_tensor =
        backend->create_tensor(element::f32, shape_c);
    copy_data(a_tensor, std::vector<float>{1.f, 2.f, 3.f, 4.f, 5.f, 6.f,
                                           7.f, 8.f, 9.f, 10.f, 11.f, 12.f});
//    copy_data(a_tensor, std::vector<float>{1.f, 2.f, 3.f, 4.f, 5.f, 6.f});
    copy_data(b_tensor, std::vector<float>{1.f, 2.f, 3.f, 4.f, 5.f, 6.f});
    backend->call(func, {c_tensor}, {a_tensor, b_tensor});
    std::cout << "out: " << vector_to_string(read_vector<float>(c_tensor)) << std::endl;
=======

TEST(cpu_fusion, fuse_rnn_across_layer)
{
    pass::Manager pass_manager;
    pass_manager.register_pass<runtime::cpu::pass::LSTMFusion>();
    pass_manager.register_pass<runtime::cpu::pass::RNNFusion>();
    pass_manager.register_pass<ngraph::pass::AlgebraicSimplification>();
    pass_manager.register_pass<runtime::cpu::pass::MultiLayerRNNFusion>();
    const string json_path =
        file_util::path_join(SERIALIZED_ZOO, "mxnet/2rnn_layer_1timestep.json");
    const string json_string = file_util::read_file_to_string(json_path);
    stringstream ss(json_string);
    shared_ptr<Function> func = ngraph::deserialize(ss);
    pass_manager.run_passes(func);
    size_t ref_rnn_count = 1;
    auto rnn_count = count_ops_of_type<op::Rnn>(func);
    EXPECT_EQ(ref_rnn_count, rnn_count);
}

TEST(cpu_fusion, fuse_rnn_across_2layer_1timestep)
{
    const std::string file_name("mxnet/2rnn_layer_1timestep.json");
    auto cpu_f = make_function(file_name);
    auto int_f = make_function(file_name);
    test::Uniform<float> rng(0.0f, 1.0f);
    vector<vector<float>> args;

    for (shared_ptr<op::Parameter> param : int_f->get_parameters())
    {
        vector<float> tensor_val(shape_size(param->get_shape()));
        rng.initialize(tensor_val);
        args.push_back(tensor_val);
    }
    auto int_results = execute(int_f, args, "INTERPRETER");
    auto cpu_results = execute(cpu_f, args, "CPU");

    EXPECT_EQ(1, count_ops_of_type<op::Rnn>(cpu_f));
    for (size_t i = 0; i < cpu_results.size(); i++)
    {
        EXPECT_TRUE(test::all_close(cpu_results.at(1), int_results.at(1), 1.0e-4f, 1.0e-4f));
    }
>>>>>>> 22e783ff
}<|MERGE_RESOLUTION|>--- conflicted
+++ resolved
@@ -2389,33 +2389,6 @@
         EXPECT_TRUE(test::all_close(cpu_results.at(i), int_results.at(i), 1.0e-4f, 1.0e-4f));
     }
 }
-<<<<<<< HEAD
-TEST(cpu_fusion, dot_batch_forward)
-{
-    Shape shape_a{2, 3, 2};
-    Shape shape_b{2, 3};
-    Shape shape_c{2, 3, 3};
-
-    auto a = make_shared<op::Parameter>(element::f32, shape_a);
-    auto b = make_shared<op::Parameter>(element::f32, shape_b);
-    auto dot = make_shared<op::Dot>(a, b);
-
-    auto func = make_shared<Function>(dot, op::ParameterVector{a, b});
-
-    auto backend = runtime::Backend::create("CPU");
-    shared_ptr<runtime::TensorView> a_tensor =
-        backend->create_tensor(element::f32, a->get_shape());
-    shared_ptr<runtime::TensorView> b_tensor =
-        backend->create_tensor(element::f32, b->get_shape());
-    shared_ptr<runtime::TensorView> c_tensor =
-        backend->create_tensor(element::f32, shape_c);
-    copy_data(a_tensor, std::vector<float>{1.f, 2.f, 3.f, 4.f, 5.f, 6.f,
-                                           7.f, 8.f, 9.f, 10.f, 11.f, 12.f});
-//    copy_data(a_tensor, std::vector<float>{1.f, 2.f, 3.f, 4.f, 5.f, 6.f});
-    copy_data(b_tensor, std::vector<float>{1.f, 2.f, 3.f, 4.f, 5.f, 6.f});
-    backend->call(func, {c_tensor}, {a_tensor, b_tensor});
-    std::cout << "out: " << vector_to_string(read_vector<float>(c_tensor)) << std::endl;
-=======
 
 TEST(cpu_fusion, fuse_rnn_across_layer)
 {
@@ -2457,5 +2430,32 @@
     {
         EXPECT_TRUE(test::all_close(cpu_results.at(1), int_results.at(1), 1.0e-4f, 1.0e-4f));
     }
->>>>>>> 22e783ff
-}+}
+
+TEST(cpu_fusion, dot_batch_forward)
+{
+    Shape shape_a{2, 3, 2};
+    Shape shape_b{2, 3};
+    Shape shape_c{2, 3, 3};
+
+    auto a = make_shared<op::Parameter>(element::f32, shape_a);
+    auto b = make_shared<op::Parameter>(element::f32, shape_b);
+    auto dot = make_shared<op::Dot>(a, b);
+
+    auto func = make_shared<Function>(dot, op::ParameterVector{a, b});
+
+    auto backend = runtime::Backend::create("CPU");
+    shared_ptr<runtime::TensorView> a_tensor =
+        backend->create_tensor(element::f32, a->get_shape());
+    shared_ptr<runtime::TensorView> b_tensor =
+        backend->create_tensor(element::f32, b->get_shape());
+    shared_ptr<runtime::TensorView> c_tensor =
+        backend->create_tensor(element::f32, shape_c);
+    copy_data(a_tensor, std::vector<float>{1.f, 2.f, 3.f, 4.f, 5.f, 6.f,
+                                           7.f, 8.f, 9.f, 10.f, 11.f, 12.f});
+//    copy_data(a_tensor, std::vector<float>{1.f, 2.f, 3.f, 4.f, 5.f, 6.f});
+    copy_data(b_tensor, std::vector<float>{1.f, 2.f, 3.f, 4.f, 5.f, 6.f});
+    backend->call(func, {c_tensor}, {a_tensor, b_tensor});
+    std::cout << "out: " << vector_to_string(read_vector<float>(c_tensor)) << std::endl;
+}
+
