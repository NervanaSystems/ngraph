--- conflicted
+++ resolved
@@ -1238,216 +1238,6 @@
     ASSERT_TRUE(read_vector<float>(output) == expected);
 }
 
-<<<<<<< HEAD
-TEST(cpu_fusion, rnn_fprop_1_lstm_cell)
-{
-    auto src_layer = make_shared<op::Parameter>(element::f32, Shape{10, 100});
-    auto src_iter = make_shared<op::Parameter>(element::f32, Shape{20, 100});
-    auto weights_layer = make_shared<op::Parameter>(element::f32, Shape{400, 100});
-    auto weights_iter = make_shared<op::Parameter>(element::f32, Shape{400, 100});
-    auto biases = make_shared<op::Parameter>(element::f32, Shape{400});
-    const int number_of_timesteps = 1;
-    const int number_of_gates_per_cell = 4;
-    const int src_seq_length = 1;
-    const int src_layer_feature_size = 100;
-    const int feature_size = 100;
-    const int num_rnn_cell_states = 2;
-    const int rnn_direction = 1;
-    const int num_of_rnn_fused_layer = 1;
-    auto rnn_node = make_shared<op::Rnn>(src_layer,
-                                         src_iter,
-                                         weights_layer,
-                                         weights_iter,
-                                         biases,
-                                         number_of_timesteps,
-                                         number_of_gates_per_cell,
-                                         src_seq_length,
-                                         src_layer_feature_size,
-                                         feature_size,
-                                         num_rnn_cell_states,
-                                         rnn_direction,
-                                         num_of_rnn_fused_layer);
-    auto rnn_ht_output = make_shared<op::GetOutputElement>(rnn_node, 0);
-    auto rnn_ct_output = make_shared<op::GetOutputElement>(rnn_node, 1);
-
-    auto func = make_shared<Function>(
-        NodeVector{rnn_ht_output, rnn_ct_output},
-        op::ParameterVector{src_layer, src_iter, weights_layer, weights_iter, biases});
-    auto backend = runtime::Backend::create("CPU");
-
-    shared_ptr<runtime::TensorView> src_layer_t =
-        backend->create_tensor(element::f32, src_layer->get_shape());
-    shared_ptr<runtime::TensorView> src_iter_t =
-        backend->create_tensor(element::f32, src_iter->get_shape());
-    shared_ptr<runtime::TensorView> weights_layer_t =
-        backend->create_tensor(element::f32, weights_layer->get_shape());
-    shared_ptr<runtime::TensorView> weights_iter_t =
-        backend->create_tensor(element::f32, weights_iter->get_shape());
-    shared_ptr<runtime::TensorView> biases_t =
-        backend->create_tensor(element::f32, biases->get_shape());
-    shared_ptr<runtime::TensorView> result_ht = backend->create_tensor(element::f32, {10, 100});
-    shared_ptr<runtime::TensorView> result_ct =
-        backend->create_tensor(element::f32, Shape{20, 100});
-
-    copy_data(src_layer_t, vector<float>(1000, 1));
-    copy_data(src_iter_t, vector<float>(2000, 1));
-    copy_data(weights_layer_t, vector<float>(400 * 100, 1));
-    copy_data(weights_iter_t, vector<float>(400 * 100, 1));
-    copy_data(biases_t, vector<float>(400, 1));
-
-    backend->call(func,
-                  {result_ht, result_ct},
-                  {src_layer_t, src_iter_t, weights_layer_t, weights_iter_t, biases_t});
-    vector<float> expected_ht(10 * 100, 0.964028f);
-    vector<float> expected_ct;
-    for (size_t i = 0; i < 20 * 100; i++)
-    {
-        if (i < 1000)
-        {
-            expected_ct.push_back(0.964028f);
-        }
-        else
-        {
-            expected_ct.push_back(2.0f);
-        }
-    }
-
-    EXPECT_TRUE(test::all_close(expected_ht, read_vector<float>(result_ht)));
-    EXPECT_TRUE(test::all_close(expected_ct, read_vector<float>(result_ct)));
-}
-
-TEST(cpu_fusion, fuse_lstm_cells)
-{
-    pass::Manager pass_manager;
-    pass_manager.register_pass<runtime::cpu::pass::LSTMFusion>();
-    pass_manager.register_pass<runtime::cpu::pass::LSTMFuseInput>();
-    const string json_path =
-        file_util::path_join(SERIALIZED_ZOO, "mxnet/2rnn_layer_3lstm_cell.json");
-    const string json_string = file_util::read_file_to_string(json_path);
-    stringstream ss(json_string);
-    shared_ptr<Function> func = ngraph::deserialize(ss);
-    pass_manager.run_passes(func);
-    auto lstm_ops = get_ops_of_type<op::Lstm>(func);
-    EXPECT_EQ(lstm_ops.size(), 6);
-}
-
-TEST(cpu_fusion, fuse_2_layer_rnn)
-{
-    pass::Manager pass_manager;
-    pass_manager.register_pass<runtime::cpu::pass::LSTMFusion>();
-    pass_manager.register_pass<runtime::cpu::pass::RNNFusion>();
-    const string json_path =
-        file_util::path_join(SERIALIZED_ZOO, "mxnet/2rnn_layer_3lstm_cell.json");
-    const string json_string = file_util::read_file_to_string(json_path);
-    stringstream ss(json_string);
-    shared_ptr<Function> func = ngraph::deserialize(ss);
-    pass_manager.run_passes(func);
-    size_t count = count_ops_of_type<op::Rnn>(func);
-    auto rnn_ops = get_ops_of_type<op::Rnn>(func);
-    EXPECT_EQ(rnn_ops.size(), count);
-    for (auto& node : rnn_ops)
-    {
-        EXPECT_EQ(node->get_num_timesteps(), node->get_src_sequence_length());
-        EXPECT_EQ(node->get_num_cell_states(), node->get_argument(1)->get_arguments().size());
-    }
-}
-
-TEST(cpu_fusion, fuse_1_layer_rnn)
-{
-    pass::Manager pass_manager;
-    pass_manager.register_pass<runtime::cpu::pass::LSTMFusion>();
-    pass_manager.register_pass<runtime::cpu::pass::RNNFusion>();
-    const string json_path =
-        file_util::path_join(SERIALIZED_ZOO, "mxnet/1rnn_layer_3lstm_cell.json");
-    const string json_string = file_util::read_file_to_string(json_path);
-    stringstream ss(json_string);
-    shared_ptr<Function> func = ngraph::deserialize(ss);
-    pass_manager.run_passes(func);
-    size_t count = count_ops_of_type<op::Rnn>(func);
-    auto rnn_ops = get_ops_of_type<op::Rnn>(func);
-    EXPECT_EQ(rnn_ops.size(), 1);
-    EXPECT_EQ(rnn_ops.size(), count);
-    for (auto& node : rnn_ops)
-    {
-        EXPECT_EQ(node->get_num_timesteps(), node->get_src_sequence_length());
-        EXPECT_EQ(node->get_num_cell_states(), node->get_argument(1)->get_arguments().size());
-    }
-}
-
-static std::shared_ptr<Function> make_function(const std::string& file_name)
-{
-    const string json_path = file_util::path_join(SERIALIZED_ZOO, file_name);
-    const string json_string = file_util::read_file_to_string(json_path);
-    stringstream ss(json_string);
-    shared_ptr<Function> func = ngraph::deserialize(ss);
-    return func;
-}
-
-TEST(cpu_fusion, rnn_fusion_inter_vs_cpu_1lstm_cell)
-{
-    const std::string file_name("mxnet/1_lstm_cell_forward.json");
-    auto cpu_f = make_function(file_name);
-    auto int_f = make_function(file_name);
-    test::Uniform<float> rng(0.0f, 1.0f);
-    vector<vector<float>> args;
-
-    for (shared_ptr<op::Parameter> param : int_f->get_parameters())
-    {
-        vector<float> tensor_val(shape_size(param->get_shape()));
-        rng.initialize(tensor_val);
-        args.push_back(tensor_val);
-    }
-    auto int_results = execute(int_f, args, "INTERPRETER");
-    auto cpu_results = execute(cpu_f, args, "CPU");
-    for (size_t i = 0; i < cpu_results.size(); i++)
-    {
-        EXPECT_TRUE(test::all_close(cpu_results.at(i), int_results.at(i), 1.0e-4f, 1.0e-4f));
-    }
-}
-
-TEST(cpu_fusion, rnn_fusion_inter_vs_cpu_1rnn_layer_3lstm_cell)
-{
-    const std::string file_name("mxnet/1rnn_layer_3lstm_cell.json");
-    auto cpu_f = make_function(file_name);
-    auto int_f = make_function(file_name);
-    test::Uniform<float> rng(0.0f, 1.0f);
-    vector<vector<float>> args;
-
-    for (shared_ptr<op::Parameter> param : int_f->get_parameters())
-    {
-        vector<float> tensor_val(shape_size(param->get_shape()));
-        rng.initialize(tensor_val);
-        args.push_back(tensor_val);
-    }
-    auto int_results = execute(int_f, args, "INTERPRETER");
-    auto cpu_results = execute(cpu_f, args, "CPU");
-    for (size_t i = 0; i < cpu_results.size(); i++)
-    {
-        EXPECT_TRUE(test::all_close(cpu_results.at(i), int_results.at(i), 1.0e-4f, 1.0e-4f));
-    }
-}
-
-TEST(cpu_fusion, rnn_fusion_inter_vs_cpu_2rnn_layer_3lstm_cell)
-{
-    const std::string file_name("mxnet/2rnn_layer_3lstm_cell.json");
-    auto cpu_f = make_function(file_name);
-    auto int_f = make_function(file_name);
-    test::Uniform<float> rng(0.0f, 1.0f);
-    vector<vector<float>> args;
-
-    for (shared_ptr<op::Parameter> param : int_f->get_parameters())
-    {
-        vector<float> tensor_val(shape_size(param->get_shape()));
-        rng.initialize(tensor_val);
-        args.push_back(tensor_val);
-    }
-    auto int_results = execute(int_f, args, "INTERPRETER");
-    auto cpu_results = execute(cpu_f, args, "CPU");
-    for (size_t i = 0; i < cpu_results.size(); i++)
-    {
-        EXPECT_TRUE(test::all_close(cpu_results.at(i), int_results.at(i), 1.0e-4f, 1.0e-4f));
-    }
-=======
 TEST(cpu_fusion, batch_norm_folding)
 {
     Shape shape_input{1, 8, 3, 3};
@@ -1505,5 +1295,214 @@
     auto int_results = execute(int_f, args, "INTERPRETER");
     auto cpu_results = execute(cpu_f, args, "CPU");
     EXPECT_TRUE(test::all_close(cpu_results.at(0), int_results.at(0)));
->>>>>>> 0d125c51
-}+}
+
+TEST(cpu_fusion, rnn_fprop_1_lstm_cell)
+{
+    auto src_layer = make_shared<op::Parameter>(element::f32, Shape{10, 100});
+    auto src_iter = make_shared<op::Parameter>(element::f32, Shape{20, 100});
+    auto weights_layer = make_shared<op::Parameter>(element::f32, Shape{400, 100});
+    auto weights_iter = make_shared<op::Parameter>(element::f32, Shape{400, 100});
+    auto biases = make_shared<op::Parameter>(element::f32, Shape{400});
+    const int number_of_timesteps = 1;
+    const int number_of_gates_per_cell = 4;
+    const int src_seq_length = 1;
+    const int src_layer_feature_size = 100;
+    const int feature_size = 100;
+    const int num_rnn_cell_states = 2;
+    const int rnn_direction = 1;
+    const int num_of_rnn_fused_layer = 1;
+    auto rnn_node = make_shared<op::Rnn>(src_layer,
+                                         src_iter,
+                                         weights_layer,
+                                         weights_iter,
+                                         biases,
+                                         number_of_timesteps,
+                                         number_of_gates_per_cell,
+                                         src_seq_length,
+                                         src_layer_feature_size,
+                                         feature_size,
+                                         num_rnn_cell_states,
+                                         rnn_direction,
+                                         num_of_rnn_fused_layer);
+    auto rnn_ht_output = make_shared<op::GetOutputElement>(rnn_node, 0);
+    auto rnn_ct_output = make_shared<op::GetOutputElement>(rnn_node, 1);
+
+    auto func = make_shared<Function>(
+        NodeVector{rnn_ht_output, rnn_ct_output},
+        op::ParameterVector{src_layer, src_iter, weights_layer, weights_iter, biases});
+    auto backend = runtime::Backend::create("CPU");
+
+    shared_ptr<runtime::TensorView> src_layer_t =
+        backend->create_tensor(element::f32, src_layer->get_shape());
+    shared_ptr<runtime::TensorView> src_iter_t =
+        backend->create_tensor(element::f32, src_iter->get_shape());
+    shared_ptr<runtime::TensorView> weights_layer_t =
+        backend->create_tensor(element::f32, weights_layer->get_shape());
+    shared_ptr<runtime::TensorView> weights_iter_t =
+        backend->create_tensor(element::f32, weights_iter->get_shape());
+    shared_ptr<runtime::TensorView> biases_t =
+        backend->create_tensor(element::f32, biases->get_shape());
+    shared_ptr<runtime::TensorView> result_ht = backend->create_tensor(element::f32, {10, 100});
+    shared_ptr<runtime::TensorView> result_ct =
+        backend->create_tensor(element::f32, Shape{20, 100});
+
+    copy_data(src_layer_t, vector<float>(1000, 1));
+    copy_data(src_iter_t, vector<float>(2000, 1));
+    copy_data(weights_layer_t, vector<float>(400 * 100, 1));
+    copy_data(weights_iter_t, vector<float>(400 * 100, 1));
+    copy_data(biases_t, vector<float>(400, 1));
+
+    backend->call(func,
+                  {result_ht, result_ct},
+                  {src_layer_t, src_iter_t, weights_layer_t, weights_iter_t, biases_t});
+    vector<float> expected_ht(10 * 100, 0.964028f);
+    vector<float> expected_ct;
+    for (size_t i = 0; i < 20 * 100; i++)
+    {
+        if (i < 1000)
+        {
+            expected_ct.push_back(0.964028f);
+        }
+        else
+        {
+            expected_ct.push_back(2.0f);
+        }
+    }
+
+    EXPECT_TRUE(test::all_close(expected_ht, read_vector<float>(result_ht)));
+    EXPECT_TRUE(test::all_close(expected_ct, read_vector<float>(result_ct)));
+}
+
+TEST(cpu_fusion, fuse_lstm_cells)
+{
+    pass::Manager pass_manager;
+    pass_manager.register_pass<runtime::cpu::pass::LSTMFusion>();
+    pass_manager.register_pass<runtime::cpu::pass::LSTMFuseInput>();
+    const string json_path =
+        file_util::path_join(SERIALIZED_ZOO, "mxnet/2rnn_layer_3lstm_cell.json");
+    const string json_string = file_util::read_file_to_string(json_path);
+    stringstream ss(json_string);
+    shared_ptr<Function> func = ngraph::deserialize(ss);
+    pass_manager.run_passes(func);
+    auto lstm_ops = get_ops_of_type<op::Lstm>(func);
+    EXPECT_EQ(lstm_ops.size(), 6);
+}
+
+TEST(cpu_fusion, fuse_2_layer_rnn)
+{
+    pass::Manager pass_manager;
+    pass_manager.register_pass<runtime::cpu::pass::LSTMFusion>();
+    pass_manager.register_pass<runtime::cpu::pass::RNNFusion>();
+    const string json_path =
+        file_util::path_join(SERIALIZED_ZOO, "mxnet/2rnn_layer_3lstm_cell.json");
+    const string json_string = file_util::read_file_to_string(json_path);
+    stringstream ss(json_string);
+    shared_ptr<Function> func = ngraph::deserialize(ss);
+    pass_manager.run_passes(func);
+    size_t count = count_ops_of_type<op::Rnn>(func);
+    auto rnn_ops = get_ops_of_type<op::Rnn>(func);
+    EXPECT_EQ(rnn_ops.size(), count);
+    for (auto& node : rnn_ops)
+    {
+        EXPECT_EQ(node->get_num_timesteps(), node->get_src_sequence_length());
+        EXPECT_EQ(node->get_num_cell_states(), node->get_argument(1)->get_arguments().size());
+    }
+}
+
+TEST(cpu_fusion, fuse_1_layer_rnn)
+{
+    pass::Manager pass_manager;
+    pass_manager.register_pass<runtime::cpu::pass::LSTMFusion>();
+    pass_manager.register_pass<runtime::cpu::pass::RNNFusion>();
+    const string json_path =
+        file_util::path_join(SERIALIZED_ZOO, "mxnet/1rnn_layer_3lstm_cell.json");
+    const string json_string = file_util::read_file_to_string(json_path);
+    stringstream ss(json_string);
+    shared_ptr<Function> func = ngraph::deserialize(ss);
+    pass_manager.run_passes(func);
+    size_t count = count_ops_of_type<op::Rnn>(func);
+    auto rnn_ops = get_ops_of_type<op::Rnn>(func);
+    EXPECT_EQ(rnn_ops.size(), 1);
+    EXPECT_EQ(rnn_ops.size(), count);
+    for (auto& node : rnn_ops)
+    {
+        EXPECT_EQ(node->get_num_timesteps(), node->get_src_sequence_length());
+        EXPECT_EQ(node->get_num_cell_states(), node->get_argument(1)->get_arguments().size());
+    }
+}
+
+static std::shared_ptr<Function> make_function(const std::string& file_name)
+{
+    const string json_path = file_util::path_join(SERIALIZED_ZOO, file_name);
+    const string json_string = file_util::read_file_to_string(json_path);
+    stringstream ss(json_string);
+    shared_ptr<Function> func = ngraph::deserialize(ss);
+    return func;
+}
+
+TEST(cpu_fusion, rnn_fusion_inter_vs_cpu_1lstm_cell)
+{
+    const std::string file_name("mxnet/1_lstm_cell_forward.json");
+    auto cpu_f = make_function(file_name);
+    auto int_f = make_function(file_name);
+    test::Uniform<float> rng(0.0f, 1.0f);
+    vector<vector<float>> args;
+
+    for (shared_ptr<op::Parameter> param : int_f->get_parameters())
+    {
+        vector<float> tensor_val(shape_size(param->get_shape()));
+        rng.initialize(tensor_val);
+        args.push_back(tensor_val);
+    }
+    auto int_results = execute(int_f, args, "INTERPRETER");
+    auto cpu_results = execute(cpu_f, args, "CPU");
+    for (size_t i = 0; i < cpu_results.size(); i++)
+    {
+        EXPECT_TRUE(test::all_close(cpu_results.at(i), int_results.at(i), 1.0e-4f, 1.0e-4f));
+    }
+}
+
+TEST(cpu_fusion, rnn_fusion_inter_vs_cpu_1rnn_layer_3lstm_cell)
+{
+    const std::string file_name("mxnet/1rnn_layer_3lstm_cell.json");
+    auto cpu_f = make_function(file_name);
+    auto int_f = make_function(file_name);
+    test::Uniform<float> rng(0.0f, 1.0f);
+    vector<vector<float>> args;
+
+    for (shared_ptr<op::Parameter> param : int_f->get_parameters())
+    {
+        vector<float> tensor_val(shape_size(param->get_shape()));
+        rng.initialize(tensor_val);
+        args.push_back(tensor_val);
+    }
+    auto int_results = execute(int_f, args, "INTERPRETER");
+    auto cpu_results = execute(cpu_f, args, "CPU");
+    for (size_t i = 0; i < cpu_results.size(); i++)
+    {
+        EXPECT_TRUE(test::all_close(cpu_results.at(i), int_results.at(i), 1.0e-4f, 1.0e-4f));
+    }
+}
+
+TEST(cpu_fusion, rnn_fusion_inter_vs_cpu_2rnn_layer_3lstm_cell)
+{
+    const std::string file_name("mxnet/2rnn_layer_3lstm_cell.json");
+    auto cpu_f = make_function(file_name);
+    auto int_f = make_function(file_name);
+    test::Uniform<float> rng(0.0f, 1.0f);
+    vector<vector<float>> args;
+
+    for (shared_ptr<op::Parameter> param : int_f->get_parameters())
+    {
+        vector<float> tensor_val(shape_size(param->get_shape()));
+        rng.initialize(tensor_val);
+        args.push_back(tensor_val);
+    }
+    auto int_results = execute(int_f, args, "INTERPRETER");
+    auto cpu_results = execute(cpu_f, args, "CPU");
+    for (size_t i = 0; i < cpu_results.size(); i++)
+    {
+        EXPECT_TRUE(test::all_close(cpu_results.at(i), int_results.at(i), 1.0e-4f, 1.0e-4f));
+    }
+}
