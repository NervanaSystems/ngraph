--- conflicted
+++ resolved
@@ -33,11 +33,7 @@
 #include "ngraph/op/parameter.hpp"
 #include "ngraph/op/relu.hpp"
 #include "ngraph/op/sum.hpp"
-<<<<<<< HEAD
-#include "ngraph/pass/algebraic_simplification.hpp"
-=======
 #include "ngraph/op/tanh.hpp"
->>>>>>> edb1375a
 #include "ngraph/pass/graph_rewrite.hpp"
 #include "ngraph/pass/manager.hpp"
 #include "ngraph/pass/reshape_elimination.hpp"
@@ -1659,38 +1655,15 @@
     }
 }
 
-<<<<<<< HEAD
-TEST(cpu_fusion, fuse_rnn_across_layer)
-{
-    pass::Manager pass_manager;
-    pass_manager.register_pass<runtime::cpu::pass::LSTMFusion>();
-    pass_manager.register_pass<runtime::cpu::pass::RNNFusion>();
-    pass_manager.register_pass<pass::VisualizeTree>("before_rnn_layer_fusion.pdf");
-    pass_manager.register_pass<ngraph::pass::AlgebraicSimplification>();
-    pass_manager.register_pass<runtime::cpu::pass::RecurrentRNNFusion>();
-    pass_manager.register_pass<pass::VisualizeTree>("after_rnn_layer_fusion.pdf");
-    const string json_path =
-        file_util::path_join(SERIALIZED_ZOO, "mxnet/2layer_60timestep_rnn_fprop.json");
-=======
 TEST(cpu_fusion, sigmoid_multiply_fusion)
 {
     pass::Manager pass_manager;
     pass_manager.register_pass<runtime::cpu::pass::CPUFusion>();
     const string json_path = file_util::path_join(SERIALIZED_ZOO, "mxnet/3_lstm_cell_forward.json");
->>>>>>> edb1375a
     const string json_string = file_util::read_file_to_string(json_path);
     stringstream ss(json_string);
     shared_ptr<Function> func = ngraph::deserialize(ss);
     pass_manager.run_passes(func);
-<<<<<<< HEAD
-    size_t count_rnn = 1;
-    auto rnn_ops = get_ops_of_type<op::Rnn>(func);
-    EXPECT_EQ(rnn_ops.size(), count_rnn);
-    for (auto& node : rnn_ops)
-    {
-        EXPECT_EQ(node->get_num_timesteps(), node->get_src_sequence_length());
-        EXPECT_EQ(node->get_num_cell_states(), node->get_argument(1)->get_arguments().size());
-=======
     size_t ccg = count_ops_of_type<op::SigmoidMultiply>(func);
     ASSERT_EQ(ccg, 18);
 }
@@ -2103,6 +2076,28 @@
                                                  input_1_param,
                                                  expected_0,
                                                  expected_1);
->>>>>>> edb1375a
+    }
+}
+
+TEST(cpu_fusion, fuse_rnn_across_layer)
+{
+    pass::Manager pass_manager;
+    pass_manager.register_pass<runtime::cpu::pass::LSTMFusion>();
+    pass_manager.register_pass<runtime::cpu::pass::RNNFusion>();
+    pass_manager.register_pass<ngraph::pass::AlgebraicSimplification>();
+    pass_manager.register_pass<runtime::cpu::pass::RecurrentRNNFusion>();
+    const string json_path =
+        file_util::path_join(SERIALIZED_ZOO, "mxnet/2layer_60timestep_rnn_fprop.json");
+    const string json_string = file_util::read_file_to_string(json_path);
+    stringstream ss(json_string);
+    shared_ptr<Function> func = ngraph::deserialize(ss);
+    pass_manager.run_passes(func);
+    size_t count_rnn = 1;
+    auto rnn_ops = get_ops_of_type<op::Rnn>(func);
+    EXPECT_EQ(rnn_ops.size(), count_rnn);
+    for (auto& node : rnn_ops)
+    {
+        EXPECT_EQ(node->get_num_timesteps(), node->get_src_sequence_length());
+        EXPECT_EQ(node->get_num_cell_states(), node->get_argument(1)->get_arguments().size());
     }
 }