//*****************************************************************************
// Copyright 2017-2020 Intel Corporation
//
// Licensed under the Apache License, Version 2.0 (the "License");
// you may not use this file except in compliance with the License.
// You may obtain a copy of the License at
//
//     http://www.apache.org/licenses/LICENSE-2.0
//
// Unless required by applicable law or agreed to in writing, software
// distributed under the License is distributed on an "AS IS" BASIS,
// WITHOUT WARRANTIES OR CONDITIONS OF ANY KIND, either express or implied.
// See the License for the specific language governing permissions and
// limitations under the License.
//*****************************************************************************

#include <cstdlib>
#include <string>
#include "gtest/gtest.h"

#include "ngraph/log.hpp"
#include "ngraph/ngraph.hpp"
#include "ngraph/runtime/host_tensor.hpp"
#include "ngraph/serializer.hpp"
#include "ngraph/util.hpp"
#include "util/all_close.hpp"
#include "util/all_close_f.hpp"
#include "util/test_control.hpp"

using namespace std;
using namespace ngraph;

static string s_manifest = "${MANIFEST}";

// clang-format off
#define TESTING_${BACKEND_NAME}_BACKEND 1
#ifdef TESTING_${BACKEND_NAME}_BACKEND // avoid macro is not used warning
#endif
// clang-format on

// Currently only used to test GPU backend, but is expected to be useful
// testing other backends (except CPU which is used as the reference backend)
#if defined(TESTING_GPU_BACKEND)
class serialized_graph_files : public ::testing::TestWithParam<string>
{
public:
    void compare_results(OutputVector& result_nodes,
                         vector<shared_ptr<runtime::Tensor>> ref_results,
                         vector<shared_ptr<runtime::Tensor>> bk_results,
                         vector<shared_ptr<runtime::Tensor>> bk_isolated_results,
                         stringstream& msg)
    {
        for (int i = 0; i < ref_results.size(); ++i)
        {
            const shared_ptr<runtime::Tensor>& ref_data = ref_results.at(i);
            const shared_ptr<runtime::Tensor>& bk_data = bk_results.at(i);
            const shared_ptr<runtime::Tensor>& bk_isolated_data = bk_isolated_results.at(i);

            std::shared_ptr<ngraph::Node> result_node = result_nodes[i].get_node_shared_ptr();
            msg << "Comparing results for " << result_node->get_name() << "\n";
            if (result_node->get_arguments().size() > 0)
            {
                msg << "  inputs:"
                    << "\n";
                for (auto& p : result_node->get_arguments())
                {
                    msg << "    " << p->get_name() << " " << p->get_output_element_type(0) << "\n";
                }
            }

            // Ensure the element types and shapes match between reference and backend
            ASSERT_EQ(ref_data->get_element_type(), bk_data->get_element_type());
            ASSERT_EQ(ref_data->get_element_type(), bk_isolated_data->get_element_type());
            ASSERT_EQ(ref_data->get_element_count(), bk_data->get_element_count());
            ASSERT_EQ(ref_data->get_element_count(), bk_isolated_data->get_element_count());
            ASSERT_EQ(ref_data->get_shape(), bk_data->get_shape());
            ASSERT_EQ(ref_data->get_shape(), bk_isolated_data->get_shape());

            msg << "  output type:       " << ref_data->get_element_type() << "\n";
            msg << "  output shape:      " << ref_data->get_shape() << "\n";
            msg << "  output # elements: " << ref_data->get_element_count() << "\n";

            element::Type et = ref_data->get_element_type();
            if (et == element::boolean)
            {
                vector<char> ref_data_vector = read_vector<char>(ref_data);
                vector<char> bk_data_vector = read_vector<char>(bk_data);
                vector<char> bk_isolated_data_vector = read_vector<char>(bk_isolated_data);
                msg << "Test backed op run w/ original graph dependencies:"
                    << "\n";
                msg << get_results_str(ref_data_vector, bk_data_vector);
                bool all_close_graph = test::all_close<char>(ref_data_vector, bk_data_vector);
                msg << "Test backed op run isolated w/ inputs from ref graph run:"
                    << "\n";
                msg << get_results_str(ref_data_vector, bk_isolated_data_vector);
                bool all_close_isolated =
                    test::all_close<char>(ref_data_vector, bk_isolated_data_vector);
                EXPECT_TRUE(all_close_graph && all_close_isolated) << msg.str();
            }
            else if (et == element::f32)
            {
                vector<float> ref_data_vector = read_float_vector(ref_data);
                vector<float> bk_data_vector = read_float_vector(bk_data);
                vector<float> bk_isolated_data_vector = read_float_vector(bk_isolated_data);
                msg << "Test backed op run w/ original graph dependencies:"
                    << "\n";
                msg << get_results_str(ref_data_vector, bk_data_vector);
                // Future work will better determine useful graph comparison thresholds.
                // For a very small sample of tested graphs initial criteria is:
                // * Comparison of ops using inputs from preceeding ops (original
                //   graph dependencies) allows for a little better than 1/3 of
                //   the possible bits to match
                // * Isolated operation allows for 2/3 of the possible bits to match
                constexpr int one_third_of_available_bits = (MAX_FLOAT_BITS + 1) / 3;
                constexpr int in_graph_tolerance =
                    FLOAT_MANTISSA_BITS - one_third_of_available_bits;
                constexpr int isolated_tolerance =
                    FLOAT_MANTISSA_BITS - (one_third_of_available_bits * 2);
                ::testing::AssertionResult all_close_graph =
                    test::all_close_f(ref_data_vector, bk_data_vector, in_graph_tolerance);
                msg << "Test backed op run isolated w/ inputs from ref graph run:"
                    << "\n";
                msg << get_results_str(ref_data_vector, bk_isolated_data_vector);
                ::testing::AssertionResult all_close_isolated =
                    test::all_close_f(ref_data_vector, bk_isolated_data_vector, isolated_tolerance);
                if (!all_close_graph || !all_close_isolated)
                {
                    cout << msg.str();
                }
                EXPECT_TRUE(all_close_graph);
                EXPECT_TRUE(all_close_isolated);
            }
            else if (et == element::f64)
            {
                vector<double> ref_data_vector = read_vector<double>(ref_data);
                vector<double> bk_data_vector = read_vector<double>(bk_data);
                vector<double> bk_isolated_data_vector = read_vector<double>(bk_isolated_data);
                msg << "Test backed op run w/ original graph dependencies:"
                    << "\n";
                msg << get_results_str(ref_data_vector, bk_data_vector);

                // When testing with original graph dependencies test w/ loose f64 tolerance
                constexpr int tolerance_bits = 30;
                ::testing::AssertionResult all_close_graph =
                    test::all_close_f(ref_data_vector, bk_data_vector, tolerance_bits);
                msg << "Test backed op run isolated w/ inputs from ref graph run:"
                    << "\n";
                msg << get_results_str(ref_data_vector, bk_isolated_data_vector);

                // When testing with isolated graph dependencies test w/ default (tight) f64
                // tolerance
                ::testing::AssertionResult all_close_isolated =
                    test::all_close_f(ref_data_vector, bk_isolated_data_vector);
                if (!all_close_graph || !all_close_isolated)
                {
                    cout << msg.str();
                }
                EXPECT_TRUE(all_close_graph);
                EXPECT_TRUE(all_close_isolated);
            }
            else if (et == element::i8)
            {
                vector<int8_t> ref_data_vector = read_vector<int8_t>(ref_data);
                vector<int8_t> bk_data_vector = read_vector<int8_t>(bk_data);
                vector<int8_t> bk_isolated_data_vector = read_vector<int8_t>(bk_isolated_data);
                msg << "Test backed op run w/ original graph dependencies:"
                    << "\n";
                msg << get_results_str(ref_data_vector, bk_data_vector);
                bool all_close_graph = test::all_close<int8_t>(ref_data_vector, bk_data_vector);
                msg << "Test backed op run isolated w/ inputs from ref graph run:"
                    << "\n";
                msg << get_results_str(ref_data_vector, bk_isolated_data_vector);
                bool all_close_isolated =
                    test::all_close<int8_t>(ref_data_vector, bk_isolated_data_vector);
                EXPECT_TRUE(all_close_graph && all_close_isolated) << msg.str();
            }
            else if (et == element::i16)
            {
                vector<int16_t> ref_data_vector = read_vector<int16_t>(ref_data);
                vector<int16_t> bk_data_vector = read_vector<int16_t>(bk_data);
                vector<int16_t> bk_isolated_data_vector = read_vector<int16_t>(bk_isolated_data);
                msg << "Test backed op run w/ original graph dependencies:"
                    << "\n";
                msg << get_results_str(ref_data_vector, bk_data_vector);
                bool all_close_graph = test::all_close<int16_t>(ref_data_vector, bk_data_vector);
                msg << "Test backed op run isolated w/ inputs from ref graph run:"
                    << "\n";
                msg << get_results_str(ref_data_vector, bk_isolated_data_vector);
                bool all_close_isolated =
                    test::all_close<int16_t>(ref_data_vector, bk_isolated_data_vector);
                EXPECT_TRUE(all_close_graph && all_close_isolated) << msg.str();
            }
            else if (et == element::i32)
            {
                vector<int32_t> ref_data_vector = read_vector<int32_t>(ref_data);
                vector<int32_t> bk_data_vector = read_vector<int32_t>(bk_data);
                vector<int32_t> bk_isolated_data_vector = read_vector<int32_t>(bk_isolated_data);
                msg << "Test backed op run w/ original graph dependencies:"
                    << "\n";
                msg << get_results_str(ref_data_vector, bk_data_vector);
                bool all_close_graph = test::all_close<int32_t>(ref_data_vector, bk_data_vector);
                msg << "Test backed op run isolated w/ inputs from ref graph run:"
                    << "\n";
                msg << get_results_str(ref_data_vector, bk_isolated_data_vector);
                bool all_close_isolated =
                    test::all_close<int32_t>(ref_data_vector, bk_isolated_data_vector);
                EXPECT_TRUE(all_close_graph && all_close_isolated) << msg.str();
            }
            else if (et == element::i64)
            {
                vector<int64_t> ref_data_vector = read_vector<int64_t>(ref_data);
                vector<int64_t> bk_data_vector = read_vector<int64_t>(bk_data);
                vector<int64_t> bk_isolated_data_vector = read_vector<int64_t>(bk_isolated_data);
                msg << "Test backed op run w/ original graph dependencies:"
                    << "\n";
                msg << get_results_str(ref_data_vector, bk_data_vector);
                bool all_close_graph = test::all_close<int64_t>(ref_data_vector, bk_data_vector);
                msg << "Test backed op run isolated w/ inputs from ref graph run:"
                    << "\n";
                msg << get_results_str(ref_data_vector, bk_isolated_data_vector);
                bool all_close_isolated =
                    test::all_close<int64_t>(ref_data_vector, bk_isolated_data_vector);
                EXPECT_TRUE(all_close_graph && all_close_isolated) << msg.str();
            }
            else if (et == element::u8)
            {
                vector<uint8_t> ref_data_vector = read_vector<uint8_t>(ref_data);
                vector<uint8_t> bk_data_vector = read_vector<uint8_t>(bk_data);
                vector<uint8_t> bk_isolated_data_vector = read_vector<uint8_t>(bk_isolated_data);
                msg << "Test backed op run w/ original graph dependencies:"
                    << "\n";
                msg << get_results_str(ref_data_vector, bk_data_vector);
                bool all_close_graph = test::all_close<uint8_t>(ref_data_vector, bk_data_vector);
                msg << "Test backed op run isolated w/ inputs from ref graph run:"
                    << "\n";
                msg << get_results_str(ref_data_vector, bk_isolated_data_vector);
                bool all_close_isolated =
                    test::all_close<uint8_t>(ref_data_vector, bk_isolated_data_vector);
                EXPECT_TRUE(all_close_graph && all_close_isolated) << msg.str();
            }
            else if (et == element::u16)
            {
                vector<uint16_t> ref_data_vector = read_vector<uint16_t>(ref_data);
                vector<uint16_t> bk_data_vector = read_vector<uint16_t>(bk_data);
                vector<uint16_t> bk_isolated_data_vector = read_vector<uint16_t>(bk_isolated_data);
                msg << "Test backed op run w/ original graph dependencies:"
                    << "\n";
                msg << get_results_str(ref_data_vector, bk_data_vector);
                bool all_close_graph = test::all_close<uint16_t>(ref_data_vector, bk_data_vector);
                msg << "Test backed op run isolated w/ inputs from ref graph run:"
                    << "\n";
                msg << get_results_str(ref_data_vector, bk_isolated_data_vector);
                bool all_close_isolated =
                    test::all_close<uint16_t>(ref_data_vector, bk_isolated_data_vector);
                EXPECT_TRUE(all_close_graph && all_close_isolated) << msg.str();
            }
            else if (et == element::u32)
            {
                vector<uint32_t> ref_data_vector = read_vector<uint32_t>(ref_data);
                vector<uint32_t> bk_data_vector = read_vector<uint32_t>(bk_data);
                vector<uint32_t> bk_isolated_data_vector = read_vector<uint32_t>(bk_isolated_data);
                msg << "Test backed op run w/ original graph dependencies:"
                    << "\n";
                msg << get_results_str(ref_data_vector, bk_data_vector);
                bool all_close_graph = test::all_close<uint32_t>(ref_data_vector, bk_data_vector);
                msg << "Test backed op run isolated w/ inputs from ref graph run:"
                    << "\n";
                msg << get_results_str(ref_data_vector, bk_isolated_data_vector);
                bool all_close_isolated =
                    test::all_close<uint32_t>(ref_data_vector, bk_isolated_data_vector);
                EXPECT_TRUE(all_close_graph && all_close_isolated) << msg.str();
            }
            else if (et == element::u64)
            {
                vector<uint64_t> ref_data_vector = read_vector<uint64_t>(ref_data);
                vector<uint64_t> bk_data_vector = read_vector<uint64_t>(bk_data);
                vector<uint64_t> bk_isolated_data_vector = read_vector<uint64_t>(bk_isolated_data);
                msg << "Test backed op run w/ original graph dependencies:"
                    << "\n";
                msg << get_results_str(ref_data_vector, bk_data_vector);
                bool all_close_graph = test::all_close<uint64_t>(ref_data_vector, bk_data_vector);
                msg << "Test backed op run isolated w/ inputs from ref graph run:"
                    << "\n";
                msg << get_results_str(ref_data_vector, bk_isolated_data_vector);
                bool all_close_isolated =
                    test::all_close<uint64_t>(ref_data_vector, bk_isolated_data_vector);
                EXPECT_TRUE(all_close_graph && all_close_isolated) << msg.str();
            }
            else
            {
                throw runtime_error("unsupported type");
            }
        }
    }

protected:
    serialized_graph_files() { file_name = GetParam(); }
    string file_name;
};

NGRAPH_TEST_P(${BACKEND_NAME}, serialized_graph_files, compare_backends_with_graphs)
{
    // Compare against CPU for speed. Running large graphs against the
    // interpreter is too slow.
    auto ref = runtime::Backend::create("CPU");
    auto backend = runtime::Backend::create("${BACKEND_NAME}");

    string frozen_graph_path;
    if (file_name[0] != '/')
    {
        // Path is relative to serialized zoo path
        frozen_graph_path = file_util::path_join(SERIALIZED_ZOO, file_name);
    }
    else
    {
        // Full path - useful for temporary testing to narrow down problem
        frozen_graph_path = file_name;
    }

    stringstream ss(frozen_graph_path);
    shared_ptr<Function> func = ngraph::deserialize(ss);

    // Collect set of results to run two back ends with intermediate results set as outputs
    OutputVector new_results;
    for (auto n : func->get_ordered_ops())
    {
        // Don't include op::Results otherwise Function c-tor will complain
        if (!n->is_output() && !n->is_parameter() && !n->is_constant() &&
            !(n->get_output_size() > 1))
        {
            // place conditionals here if you want to only make certain ops an output/result node
            new_results.push_back(n);
        }
    }

    // Collect set of parameters and results to run test backend with isolated
    // inputs which will be copied from the reference backend outputs
    ParameterVector isolated_parameters = func->get_parameters();
    OutputVector isolated_results;
    unordered_map<ngraph::Node*, std::shared_ptr<ngraph::Node>> isolated_node_to_original_node;
    for (auto n : func->get_ordered_ops())
    {
        // Don't include op::Results otherwise Function c-tor will complain
        if (!n->is_output() && !n->is_parameter() && !n->is_constant() &&
            !(n->get_output_size() > 1))
        {
            OutputVector isolated_op_args;
            for (auto& input : n->inputs())
            {
                auto source_output = input.get_source_output();
                auto arg = source_output.get_node_shared_ptr();
                if (!arg->is_output() && !arg->is_parameter() && !arg->is_constant() &&
                    !(arg->get_output_size() > 1))
                {
                    // Create new isolated arg which we'll fill in with reference results
                    auto isolated_param = make_shared<op::Parameter>(
                        arg->get_output_element_type(0), arg->get_output_shape(0));
                    isolated_op_args.push_back(isolated_param);
                    isolated_parameters.push_back(isolated_param);
                    isolated_node_to_original_node[isolated_param.get()] = arg;
                }
                else
                {
                    // It's not an output in the reference results - use the original arg
                    isolated_op_args.push_back(arg);
                }
            }
            auto isolated_op = n->copy_with_new_inputs(isolated_op_args);
            isolated_results.push_back(isolated_op);
        }
    }

    // No need to include original results they are subsumed by new_results
    auto new_func = make_shared<Function>(new_results, func->get_parameters());

    auto ref_func = clone_function(*new_func);
    auto bk_func = clone_function(*new_func);

    vector<shared_ptr<runtime::Tensor>> ref_args;
    vector<shared_ptr<runtime::Tensor>> bk_args;
    default_random_engine engine(2112);
    for (shared_ptr<op::Parameter> param : new_func->get_parameters())
    {
        auto data = make_shared<ngraph::runtime::HostTensor>(param->get_element_type(),
                                                             param->get_output_shape(0));
        random_init(data.get(), engine);
        auto ref_tensor = ref->create_tensor(param->get_element_type(), param->get_output_shape(0));
        auto bk_tensor =
            backend->create_tensor(param->get_element_type(), param->get_output_shape(0));
        ref_tensor->write(data->get_data_ptr(),
                          data->get_element_count() * data->get_element_type().size());
        bk_tensor->write(data->get_data_ptr(),
                         data->get_element_count() * data->get_element_type().size());
        ref_args.push_back(ref_tensor);
        bk_args.push_back(bk_tensor);
    }

    vector<shared_ptr<runtime::Tensor>> ref_results;
    vector<shared_ptr<runtime::Tensor>> bk_results;
    unordered_map<ngraph::Node*, shared_ptr<runtime::Tensor>> arg_to_ref_result;

    ref_results.reserve(new_results.size());
    bk_results.reserve(new_results.size());

    for (Output<Node>& out : new_results)
    {
        auto ref_result = ref->create_tensor(out.get_element_type(), out.get_shape());
        ref_results.push_back(ref_result);
<<<<<<< HEAD
        arg_to_ref_result[out.get()] = ref_result;
=======
        arg_to_ref_result[out.get_node()] = ref_result;
>>>>>>> a5fc8454
        auto bk_result = backend->create_tensor(out.get_element_type(), out.get_shape());
        bk_results.push_back(bk_result);
    }

    if (ref_func->get_parameters().size() != ref_args.size())
    {
        throw ngraph::ngraph_error(
            "Number of ref runtime parameters and allocated arguments don't match");
    }
    if (bk_func->get_parameters().size() != bk_args.size())
    {
        throw ngraph::ngraph_error(
            "Number of backend runtime parameters and allocated arguments don't match");
    }
    if (ref_func->get_results().size() != ref_results.size())
    {
        throw ngraph::ngraph_error(
            "Number of ref runtime results and allocated results don't match");
    }
    if (bk_func->get_results().size() != bk_results.size())
    {
        throw ngraph::ngraph_error(
            "Number of backend runtime results and allocated results don't match");
    }
    auto ref_handle = ref->compile(ref_func);
    ref_handle->call_with_validate(ref_results, ref_args);
    auto handle = backend->compile(bk_func);
    handle->call_with_validate(bk_results, bk_args);

    // Now create isolated function for backend being tested where each node of the
    // original graph is tested with inputs copied from reference backend rather
    // than original dependencies.
    // auto bk_isolated_func = clone_function(Function(isolated_results, isolated_parameters));
    auto bk_isolated_func = make_shared<Function>(isolated_results, isolated_parameters);

    // We'll leverage the bk_args we already used above (for same original parameter data values)
    // and then tack on new data copied (whenever possible) from the reference backend results.
    auto& isolated_params = bk_isolated_func->get_parameters();
    for (auto parameter_it = isolated_params.begin() + new_func->get_parameters().size();
         parameter_it != isolated_params.end();
         ++parameter_it)
    {
        auto param = *parameter_it;
        bool found_reference_data = false;
        auto original_node_it = isolated_node_to_original_node.find(param.get());
        if (original_node_it != isolated_node_to_original_node.end())
        {
            auto ref_tensor_it = arg_to_ref_result.find(original_node_it->second.get());
            if (ref_tensor_it != arg_to_ref_result.end())
            {
                found_reference_data = true;
                auto ref_tensor = ref_tensor_it->second;
                auto data = make_shared<ngraph::runtime::HostTensor>(param->get_element_type(),
                                                                     param->get_output_shape(0));
                auto bk_tensor =
                    backend->create_tensor(param->get_element_type(), param->get_output_shape(0));
                size_t size_in_bytes = ref_tensor->get_size_in_bytes();
                ref_tensor->read(data->get_data_ptr(), size_in_bytes);
                bk_tensor->write(data->get_data_ptr(), size_in_bytes);
                bk_args.push_back(bk_tensor);
            }
        }
        ASSERT_TRUE(found_reference_data);
    }
    vector<shared_ptr<runtime::Tensor>> bk_isolated_results;
    bk_isolated_results.reserve(isolated_results.size());
    for (Output<Node>& out : isolated_results)
    {
        auto bk_result = backend->create_tensor(out.get_element_type(), out.get_shape());
        bk_isolated_results.push_back(bk_result);
    }
    handle = backend->compile(bk_isolated_func);
    handle->call_with_validate(bk_isolated_results, bk_args);

    // ss has path of file tested, will now be used to accumulate
    // log message in case of test failure
    ss << "\n";
    compare_results(new_results, ref_results, bk_results, bk_isolated_results, ss);
}

// The set of graphs tested is not currently significant. These graphs were
// chosen because they're already availabe and demonstrate the technique.
NGRAPH_INSTANTIATE_TEST_CASE_P(
    ${BACKEND_NAME},
    tf_resnet8_files,
    serialized_graph_files,
    testing::Values("tensorflow/resnet8/"
                    "tf_function_cluster_12[_XlaCompiledKernel=true,_XlaNumConstantArgs=3,_"
                    "XlaNumResourceArgs=0].v23.json",
                    "tensorflow/resnet8/"
                    "tf_function_cluster_20[_XlaCompiledKernel=true,_XlaNumConstantArgs=3,_"
                    "XlaNumResourceArgs=0].v23.json",
                    "tensorflow/resnet8/"
                    "tf_function_cluster_22[_XlaCompiledKernel=true,_XlaNumConstantArgs=4,_"
                    "XlaNumResourceArgs=0].v24.json",
                    "tensorflow/resnet8/"
                    "tf_function_cluster_23[_XlaCompiledKernel=true,_XlaNumConstantArgs=1,_"
                    "XlaNumResourceArgs=0].v296.json",
                    "tensorflow/resnet8/"
                    "tf_function_cluster_28[_XlaCompiledKernel=true,_XlaNumConstantArgs=0,_"
                    "XlaNumResourceArgs=0].v13.json",
                    "tensorflow/resnet8/"
                    "tf_function_cluster_4[_XlaCompiledKernel=true,_XlaNumConstantArgs=1,_"
                    "XlaNumResourceArgs=0].v14.json",
                    "tensorflow/resnet8/"
                    "tf_function_cluster_8[_XlaCompiledKernel=true,_XlaNumConstantArgs=2,_"
                    "XlaNumResourceArgs=0].v28.json"));

#endif // skipping tests due to backend<|MERGE_RESOLUTION|>--- conflicted
+++ resolved
@@ -406,11 +406,7 @@
     {
         auto ref_result = ref->create_tensor(out.get_element_type(), out.get_shape());
         ref_results.push_back(ref_result);
-<<<<<<< HEAD
-        arg_to_ref_result[out.get()] = ref_result;
-=======
         arg_to_ref_result[out.get_node()] = ref_result;
->>>>>>> a5fc8454
         auto bk_result = backend->create_tensor(out.get_element_type(), out.get_shape());
         bk_results.push_back(bk_result);
     }
