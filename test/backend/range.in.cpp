--- conflicted
+++ resolved
@@ -16,10 +16,6 @@
 
 #include "gtest/gtest.h"
 #include "ngraph/ngraph.hpp"
-<<<<<<< HEAD
-#include "ngraph/pass/constant_folding.hpp"
-=======
->>>>>>> bf7f2172
 #include "ngraph/pass/manager.hpp"
 #include "ngraph/pass/min_max_propagation.hpp"
 #include "util/all_close_f.hpp"
@@ -113,12 +109,6 @@
     auto backend = runtime::Backend::create("${BACKEND_NAME}", true);
 
     auto handle = backend->compile(f);
-<<<<<<< HEAD
-=======
-    pass::Manager passes;
-    passes.register_pass<pass::MinMaxShapePropagation>();
-    passes.run_passes(f);
->>>>>>> bf7f2172
 
     auto t_start = backend->create_tensor(element::i32, Shape{});
     copy_data(t_start, vector<int32_t>{0});
@@ -128,11 +118,8 @@
     copy_data(t_step, vector<int32_t>{1});
     auto t_start_2 = backend->create_tensor(element::i32, Shape{});
     copy_data(t_start_2, vector<int32_t>{40});
-<<<<<<< HEAD
+
     auto result = backend->create_dynamic_tensor(element::i32, out_max_shape_2.to_shape());
-=======
-    auto result = backend->create_dynamic_tensor(element::i32, PartialShape::dynamic());
->>>>>>> bf7f2172
 
     vector<int32_t> expected_result{-40, -41, -42, -43, -44};
 
