--- conflicted
+++ resolved
@@ -2728,8 +2728,8 @@
     // expected output of space_to_depth is input of depth_to_space
     ASSERT_EQ(dts_input_shape, space_to_depth->get_output_shape(0));
     EXPECT_TRUE(test::all_close_f(std_result, data, data_size));
-<<<<<<< HEAD
-}
+}
+
 
 NGRAPH_TEST(${BACKEND_NAME}, gather_elements)
 {
@@ -2742,7 +2742,6 @@
     auto f = make_shared<Function>(NodeVector{aa}, ParameterVector{A, B});
 
     auto backend = runtime::Backend::create("${BACKEND_NAME}");
-
     // Create some tensors for input/output
     auto a = backend->create_tensor(element::f32, shape_a);
     copy_data(a, vector<float>{1, 2, 3, 4});
@@ -2754,6 +2753,4 @@
     handle->call_with_validate({result}, {a, b});
     EXPECT_TRUE(test::all_close_f(
         (vector<float>{1, 1, 1, 1}), read_vector<float>(result), MIN_FLOAT_TOLERANCE_BITS));
-=======
->>>>>>> 1dc7eada
-}+}
