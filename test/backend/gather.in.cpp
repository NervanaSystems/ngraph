//*****************************************************************************
// Copyright 2017-2020 Intel Corporation
//
// Licensed under the Apache License, Version 2.0 (the "License");
// you may not use this file except in compliance with the License.
// You may obtain a copy of the License at
//
//     http://www.apache.org/licenses/LICENSE-2.0
//
// Unless required by applicable law or agreed to in writing, software
// distributed under the License is distributed on an "AS IS" BASIS,
// WITHOUT WARRANTIES OR CONDITIONS OF ANY KIND, either express or implied.
// See the License for the specific language governing permissions and
// limitations under the License.
//*****************************************************************************

#include <algorithm>
#include <cinttypes>
#include <cmath>
#include <cstdlib>
#include <random>
#include <string>

#include "gtest/gtest.h"
#include "ngraph/ngraph.hpp"
#include "util/all_close.hpp"
#include "util/all_close_f.hpp"
#include "util/ndarray.hpp"
#include "util/random.hpp"
#include "util/test_case.hpp"
#include "util/test_control.hpp"
#include "util/test_tools.hpp"

using namespace std;
using namespace ngraph;

static string s_manifest = "${MANIFEST}";

NGRAPH_TEST(${BACKEND_NAME}, gather_4d_indices_no_axis_uint8)
{
    Shape params_shape{3, 2};
    Shape indices_shape{2, 2, 3, 4};
    Shape out_shape{2, 2, 3, 4, 2};
    auto P = make_shared<op::Parameter>(element::u8, params_shape);
    auto I = make_shared<op::Parameter>(element::i32, indices_shape);
    auto G = make_shared<op::Gather>(P, I);
    auto f = make_shared<Function>(G, ParameterVector{P, I});

    auto backend = runtime::Backend::create("${BACKEND_NAME}");

    // Create some tensors for input/output
    auto p = backend->create_tensor(element::u8, params_shape);
    copy_data(p, vector<uint8_t>{10, 11, 20, 21, 30, 31});
    auto i = backend->create_tensor(element::i32, indices_shape);
    copy_data(i, vector<int32_t>{0, 1, 1, 2, 0, 1, 1, 2, 0, 1, 1, 2, 0, 1, 1, 2,
                                 0, 1, 1, 2, 0, 1, 1, 2, 0, 1, 1, 2, 0, 1, 1, 2,
                                 0, 1, 1, 2, 0, 1, 1, 2, 0, 1, 1, 2, 0, 1, 1, 2});
    auto result = backend->create_tensor(element::u8, out_shape);

    auto c = backend->compile(f);
    c->call_with_validate({result}, {p, i});
    EXPECT_TRUE(test::all_close(
        (vector<uint8_t>{10, 11, 20, 21, 20, 21, 30, 31, 10, 11, 20, 21, 20, 21, 30, 31,
                         10, 11, 20, 21, 20, 21, 30, 31, 10, 11, 20, 21, 20, 21, 30, 31,
                         10, 11, 20, 21, 20, 21, 30, 31, 10, 11, 20, 21, 20, 21, 30, 31,
                         10, 11, 20, 21, 20, 21, 30, 31, 10, 11, 20, 21, 20, 21, 30, 31,
                         10, 11, 20, 21, 20, 21, 30, 31, 10, 11, 20, 21, 20, 21, 30, 31,
                         10, 11, 20, 21, 20, 21, 30, 31, 10, 11, 20, 21, 20, 21, 30, 31}),
        read_vector<uint8_t>(result)));
}

NGRAPH_TEST(${BACKEND_NAME}, gather_4d_indices_no_axis_2d_input)
{
    Shape params_shape{3, 2};
    Shape indices_shape{2, 2, 3, 4};
    Shape out_shape{2, 2, 3, 4, 2};
    auto P = make_shared<op::Parameter>(element::f32, params_shape);
    auto I = make_shared<op::Parameter>(element::i32, indices_shape);
    auto G = make_shared<op::Gather>(P, I);
    auto f = make_shared<Function>(G, ParameterVector{P, I});

    auto backend = runtime::Backend::create("${BACKEND_NAME}");

    // Create some tensors for input/output
    auto p = backend->create_tensor(element::f32, params_shape);
    copy_data(p, vector<float>{1.0f, 1.1f, 2.0f, 2.1f, 3.0f, 3.1f});
    auto i = backend->create_tensor(element::i32, indices_shape);
    copy_data(i, vector<int32_t>{0, 1, 1, 2, 0, 1, 1, 2, 0, 1, 1, 2, 0, 1, 1, 2,
                                 0, 1, 1, 2, 0, 1, 1, 2, 0, 1, 1, 2, 0, 1, 1, 2,
                                 0, 1, 1, 2, 0, 1, 1, 2, 0, 1, 1, 2, 0, 1, 1, 2});
    auto result = backend->create_tensor(element::f32, out_shape);

    auto c = backend->compile(f);
    c->call_with_validate({result}, {p, i});
    EXPECT_TRUE(test::all_close_f(
        (vector<float>{1.0f, 1.1f, 2.0f, 2.1f, 2.0f, 2.1f, 3.0f, 3.1f, 1.0f, 1.1f, 2.0f, 2.1f,
                       2.0f, 2.1f, 3.0f, 3.1f, 1.0f, 1.1f, 2.0f, 2.1f, 2.0f, 2.1f, 3.0f, 3.1f,
                       1.0f, 1.1f, 2.0f, 2.1f, 2.0f, 2.1f, 3.0f, 3.1f, 1.0f, 1.1f, 2.0f, 2.1f,
                       2.0f, 2.1f, 3.0f, 3.1f, 1.0f, 1.1f, 2.0f, 2.1f, 2.0f, 2.1f, 3.0f, 3.1f,
                       1.0f, 1.1f, 2.0f, 2.1f, 2.0f, 2.1f, 3.0f, 3.1f, 1.0f, 1.1f, 2.0f, 2.1f,
                       2.0f, 2.1f, 3.0f, 3.1f, 1.0f, 1.1f, 2.0f, 2.1f, 2.0f, 2.1f, 3.0f, 3.1f,
                       1.0f, 1.1f, 2.0f, 2.1f, 2.0f, 2.1f, 3.0f, 3.1f, 1.0f, 1.1f, 2.0f, 2.1f,
                       2.0f, 2.1f, 3.0f, 3.1f, 1.0f, 1.1f, 2.0f, 2.1f, 2.0f, 2.1f, 3.0f, 3.1f}),
        read_vector<float>(result),
        MIN_FLOAT_TOLERANCE_BITS));
}

NGRAPH_TEST(${BACKEND_NAME}, gather_3d_indices_no_axis_2d_input)
{
    Shape params_shape{3, 2};
    Shape indices_shape{2, 3, 4};
    Shape out_shape{2, 3, 4, 2};
    auto P = make_shared<op::Parameter>(element::f32, params_shape);
    auto I = make_shared<op::Parameter>(element::i32, indices_shape);
    auto G = make_shared<op::Gather>(P, I);
    auto f = make_shared<Function>(G, ParameterVector{P, I});

    auto backend = runtime::Backend::create("${BACKEND_NAME}");

    // Create some tensors for input/output
    auto p = backend->create_tensor(element::f32, params_shape);
    copy_data(p, vector<float>{1.0f, 1.1f, 2.0f, 2.1f, 3.0f, 3.1f});
    auto i = backend->create_tensor(element::i32, indices_shape);
    copy_data(
        i, vector<int32_t>{0, 1, 1, 2, 0, 1, 1, 2, 0, 1, 1, 2, 0, 1, 1, 2, 0, 1, 1, 2, 0, 1, 1, 2});
    auto result = backend->create_tensor(element::f32, out_shape);

    auto c = backend->compile(f);
    c->call_with_validate({result}, {p, i});
    EXPECT_TRUE(test::all_close_f(
        (vector<float>{1.0f, 1.1f, 2.0f, 2.1f, 2.0f, 2.1f, 3.0f, 3.1f, 1.0f, 1.1f, 2.0f, 2.1f,
                       2.0f, 2.1f, 3.0f, 3.1f, 1.0f, 1.1f, 2.0f, 2.1f, 2.0f, 2.1f, 3.0f, 3.1f,
                       1.0f, 1.1f, 2.0f, 2.1f, 2.0f, 2.1f, 3.0f, 3.1f, 1.0f, 1.1f, 2.0f, 2.1f,
                       2.0f, 2.1f, 3.0f, 3.1f, 1.0f, 1.1f, 2.0f, 2.1f, 2.0f, 2.1f, 3.0f, 3.1f}),
        read_vector<float>(result),
        MIN_FLOAT_TOLERANCE_BITS));
}

NGRAPH_TEST(${BACKEND_NAME}, gather_2d_indices_no_axis_2d_input)
{
    Shape params_shape{3, 2};
    Shape indices_shape{2, 2};
    Shape out_shape{2, 2, 2};
    auto P = make_shared<op::Parameter>(element::f32, params_shape);
    auto I = make_shared<op::Parameter>(element::i32, indices_shape);
    auto G = make_shared<op::Gather>(P, I);
    auto f = make_shared<Function>(G, ParameterVector{P, I});

    auto backend = runtime::Backend::create("${BACKEND_NAME}");

    // Create some tensors for input/output
    auto p = backend->create_tensor(element::f32, params_shape);
    copy_data(p, vector<float>{1.0f, 1.1f, 2.0f, 2.1f, 3.0f, 3.1f});
    auto i = backend->create_tensor(element::i32, indices_shape);
    copy_data(i, vector<int32_t>{0, 1, 1, 2});
    auto result = backend->create_tensor(element::f32, out_shape);

    auto c = backend->compile(f);
    c->call_with_validate({result}, {p, i});
    EXPECT_TRUE(test::all_close_f((vector<float>{1.0f, 1.1f, 2.0f, 2.1f, 2.0f, 2.1f, 3.0f, 3.1f}),
                                  read_vector<float>(result),
                                  MIN_FLOAT_TOLERANCE_BITS));
}

NGRAPH_TEST(${BACKEND_NAME},
            MLIR_DISABLE_TEST(gather_2d_negative_and_positive_indices_no_axis_2d_input))
{
    Shape params_shape{3, 2};
    Shape indices_shape{2, 2};
    Shape out_shape{2, 2, 2};
    auto P = make_shared<op::Parameter>(element::f32, params_shape);
    auto I = make_shared<op::Parameter>(element::i32, indices_shape);
    auto G = make_shared<op::Gather>(P, I);
    auto f = make_shared<Function>(G, ParameterVector{P, I});

    auto backend = runtime::Backend::create("${BACKEND_NAME}");

    // Create some tensors for input/output
    auto p = backend->create_tensor(element::f32, params_shape);
    copy_data(p, vector<float>{1.0f, 1.1f, 2.0f, 2.1f, 3.0f, 3.1f});
    auto i = backend->create_tensor(element::i32, indices_shape);
    copy_data(i, vector<int32_t>{0, -2, 1, 2});
    auto result = backend->create_tensor(element::f32, out_shape);

    auto c = backend->compile(f);
    c->call_with_validate({result}, {p, i});
    EXPECT_TRUE(test::all_close_f((vector<float>{1.0f, 1.1f, 2.0f, 2.1f, 2.0f, 2.1f, 3.0f, 3.1f}),
                                  read_vector<float>(result),
                                  MIN_FLOAT_TOLERANCE_BITS));
}

NGRAPH_TEST(${BACKEND_NAME}, gather_1d_indices_no_axis_1d_input)
{
    Shape params_shape{3};
    Shape indices_shape{2};
    Shape out_shape{2};
    auto P = make_shared<op::Parameter>(element::f32, params_shape);
    auto I = make_shared<op::Parameter>(element::i32, indices_shape);
    auto G = make_shared<op::Gather>(P, I);
    auto f = make_shared<Function>(G, ParameterVector{P, I});

    auto backend = runtime::Backend::create("${BACKEND_NAME}");

    // Create some tensors for input/output
    auto p = backend->create_tensor(element::f32, params_shape);
    copy_data(p, vector<float>{1.0f, 2.0f, 3.0f});
    auto i = backend->create_tensor(element::i32, indices_shape);
    copy_data(i, vector<int32_t>{1, 0});
    auto result = backend->create_tensor(element::f32, out_shape);

    auto c = backend->compile(f);
    c->call_with_validate({result}, {p, i});
    EXPECT_TRUE(test::all_close_f(
        (vector<float>{2.0f, 1.0f}), read_vector<float>(result), MIN_FLOAT_TOLERANCE_BITS));
}

NGRAPH_TEST(${BACKEND_NAME}, gather_scalar_indices_no_axis_2d_input)
{
    Shape params_shape{3, 2};
    Shape indices_shape{};
    Shape out_shape{2};
    auto P = make_shared<op::Parameter>(element::f32, params_shape);
    auto I = make_shared<op::Parameter>(element::i32, indices_shape);
    auto G = make_shared<op::Gather>(P, I);
    auto f = make_shared<Function>(G, ParameterVector{P, I});

    auto backend = runtime::Backend::create("${BACKEND_NAME}");

    // Create some tensors for input/output
    auto p = backend->create_tensor(element::f32, params_shape);
    copy_data(p, vector<float>{1.0f, 1.1f, 2.0f, 2.1f, 3.0f, 3.1f});
    auto i = backend->create_tensor(element::i32, indices_shape);
    copy_data(i, vector<int32_t>{1});
    auto result = backend->create_tensor(element::f32, out_shape);

    auto c = backend->compile(f);
    c->call_with_validate({result}, {p, i});
    EXPECT_TRUE(test::all_close_f(
        (vector<float>{2.0f, 2.1f}), read_vector<float>(result), MIN_FLOAT_TOLERANCE_BITS));
}

NGRAPH_TEST(${BACKEND_NAME}, gather_2d_indices_axis_1_2d_input)
{
    Shape params_shape{3, 3};
    Shape indices_shape{1, 2};
    Shape out_shape{3, 1, 2};
    auto P = make_shared<op::Parameter>(element::f32, params_shape);
    auto I = make_shared<op::Parameter>(element::i32, indices_shape);
    auto G = make_shared<op::Gather>(P, I, 1);
    auto f = make_shared<Function>(G, ParameterVector{P, I});

    auto backend = runtime::Backend::create("${BACKEND_NAME}");

    // Create some tensors for input/output
    auto p = backend->create_tensor(element::f32, params_shape);
    copy_data(p, vector<float>{1.0f, 1.1f, 1.2f, 2.0f, 2.1f, 2.2f, 3.0f, 3.1f, 3.2f});
    auto i = backend->create_tensor(element::i32, indices_shape);
    copy_data(i, vector<int32_t>{0, 2});
    auto result = backend->create_tensor(element::f32, out_shape);

    auto c = backend->compile(f);
    c->call_with_validate({result}, {p, i});
    EXPECT_TRUE(test::all_close_f((vector<float>{1.0f, 1.2f, 2.0f, 2.2f, 3.0f, 3.2f}),
                                  read_vector<float>(result),
                                  MIN_FLOAT_TOLERANCE_BITS));
}

NGRAPH_TEST(${BACKEND_NAME}, gather_1d_indices_axis_2_4d_input)
{
    Shape params_shape{2, 2, 3, 3};
    Shape indices_shape{2};
    Shape out_shape{2, 2, 2, 3};
    auto P = make_shared<op::Parameter>(element::f32, params_shape);
    auto I = make_shared<op::Parameter>(element::i32, indices_shape);
    auto G = make_shared<op::Gather>(P, I, 2);
    auto f = make_shared<Function>(G, ParameterVector{P, I});

    auto backend = runtime::Backend::create("${BACKEND_NAME}");

    // Create some tensors for input/output
    auto p = backend->create_tensor(element::f32, params_shape);
    copy_data(p, vector<float>{1.0f, 1.1f, 1.2f, 2.0f, 2.1f, 2.2f, 3.0f, 3.1f, 3.2f,
                               1.0f, 1.1f, 1.2f, 2.0f, 2.1f, 2.2f, 3.0f, 3.1f, 3.2f,
                               1.0f, 1.1f, 1.2f, 2.0f, 2.1f, 2.2f, 3.0f, 3.1f, 3.2f,
                               1.0f, 1.1f, 1.2f, 2.0f, 2.1f, 2.2f, 3.0f, 3.1f, 3.2f});
    auto i = backend->create_tensor(element::i32, indices_shape);
    copy_data(i, vector<int32_t>{0, 2});
    auto result = backend->create_tensor(element::f32, out_shape);

    auto c = backend->compile(f);
    c->call_with_validate({result}, {p, i});
    EXPECT_TRUE(test::all_close_f(
        (vector<float>{1.0f, 1.1f, 1.2f, 3.0f, 3.1f, 3.2f, 1.0f, 1.1f, 1.2f, 3.0f, 3.1f, 3.2f,
                       1.0f, 1.1f, 1.2f, 3.0f, 3.1f, 3.2f, 1.0f, 1.1f, 1.2f, 3.0f, 3.1f, 3.2f}),
        read_vector<float>(result),
        MIN_FLOAT_TOLERANCE_BITS));
}

NGRAPH_TEST(${BACKEND_NAME}, gather_scalar_indices_axis_1_2d_input)
{
    Shape params_shape{3, 3};
    Shape indices_shape{};
    Shape out_shape{3};
    auto P = make_shared<op::Parameter>(element::f32, params_shape);
    auto I = make_shared<op::Parameter>(element::i32, indices_shape);
    auto G = make_shared<op::Gather>(P, I, 1);
    auto f = make_shared<Function>(G, ParameterVector{P, I});

    auto backend = runtime::Backend::create("${BACKEND_NAME}");

    // Create some tensors for input/output
    auto p = backend->create_tensor(element::f32, params_shape);
    copy_data(p, vector<float>{1.0f, 1.1f, 1.2f, 2.0f, 2.1f, 2.2f, 3.0f, 3.1f, 3.2f});
    auto i = backend->create_tensor(element::i32, indices_shape);
    copy_data(i, vector<int32_t>{0});
    auto result = backend->create_tensor(element::f32, out_shape);

    auto c = backend->compile(f);
    c->call_with_validate({result}, {p, i});
    EXPECT_TRUE(test::all_close_f(
        (vector<float>{1.0f, 2.0f, 3.0f}), read_vector<float>(result), MIN_FLOAT_TOLERANCE_BITS));
}

NGRAPH_TEST(${BACKEND_NAME}, gather_nd_single_indices)
{
    Shape params_shape{3, 3};
    Shape indices_shape{2};
    Shape out_shape{};
    auto P = make_shared<op::Parameter>(element::f32, params_shape);
    auto I = make_shared<op::Parameter>(element::i32, indices_shape);
    auto G = make_shared<op::GatherND>(P, I);
    auto f = make_shared<Function>(G, ParameterVector{P, I});

    auto backend = runtime::Backend::create("${BACKEND_NAME}");

    // Create some tensors for input/output
    auto p = backend->create_tensor(element::f32, params_shape);
    copy_data(p, vector<float>{1.0f, 1.1f, 1.2f, 1.3f, 1.4f, 1.5f, 1.6f, 1.7f, 1.8f});
    auto i = backend->create_tensor(element::i32, indices_shape);
    copy_data(i, vector<int32_t>{1, 2});
    auto result = backend->create_tensor(element::f32, out_shape);

    auto c = backend->compile(f);
    c->call_with_validate({result}, {p, i});
    EXPECT_TRUE(test::all_close_f(
        (vector<float>{1.5f}), read_vector<float>(result), MIN_FLOAT_TOLERANCE_BITS));
}

NGRAPH_TEST(${BACKEND_NAME}, gather_nd_scalar_from_2d)
{
    Shape params_shape{2, 2};
    Shape indices_shape{2, 2};
    Shape out_shape{2};
    auto P = make_shared<op::Parameter>(element::f32, params_shape);
    auto I = make_shared<op::Parameter>(element::i32, indices_shape);
    auto G = make_shared<op::GatherND>(P, I);
    auto f = make_shared<Function>(G, ParameterVector{P, I});

    auto backend = runtime::Backend::create("${BACKEND_NAME}");

    // Create some tensors for input/output
    auto p = backend->create_tensor(element::f32, params_shape);
    copy_data(p, vector<float>{1.0f, 1.1f, 1.2f, 1.3f});
    auto i = backend->create_tensor(element::i32, indices_shape);
    copy_data(i, vector<int32_t>{0, 0, 1, 1});
    auto result = backend->create_tensor(element::f32, out_shape);

    auto c = backend->compile(f);
    c->call_with_validate({result}, {p, i});
    EXPECT_TRUE(test::all_close_f(
        (vector<float>{1.0f, 1.3f}), read_vector<float>(result), MIN_FLOAT_TOLERANCE_BITS));
}

NGRAPH_TEST(${BACKEND_NAME}, gather_nd_1d_from_2d)
{
    Shape params_shape{2, 2};
    Shape indices_shape{2, 1};
    Shape out_shape{2, 2};
    auto P = make_shared<op::Parameter>(element::f32, params_shape);
    auto I = make_shared<op::Parameter>(element::i32, indices_shape);
    auto G = make_shared<op::GatherND>(P, I);
    auto f = make_shared<Function>(G, ParameterVector{P, I});

    auto backend = runtime::Backend::create("${BACKEND_NAME}");

    // Create some tensors for input/output
    auto p = backend->create_tensor(element::f32, params_shape);
    copy_data(p, vector<float>{1.0f, 1.1f, 1.2f, 1.3f});
    auto i = backend->create_tensor(element::i32, indices_shape);
    copy_data(i, vector<int32_t>{1, 0});
    auto result = backend->create_tensor(element::f32, out_shape);

    auto c = backend->compile(f);
    c->call_with_validate({result}, {p, i});
    EXPECT_TRUE(test::all_close_f((vector<float>{1.2f, 1.3f, 1.0f, 1.1f}),
                                  read_vector<float>(result),
                                  MIN_FLOAT_TOLERANCE_BITS));
}

NGRAPH_TEST(${BACKEND_NAME}, gather_nd_scalar_from_3d)
{
    Shape params_shape{2, 2, 2};
    Shape indices_shape{2, 3};
    Shape out_shape{2};
    auto P = make_shared<op::Parameter>(element::f32, params_shape);
    auto I = make_shared<op::Parameter>(element::i32, indices_shape);
    auto G = make_shared<op::GatherND>(P, I);
    auto f = make_shared<Function>(G, ParameterVector{P, I});

    auto backend = runtime::Backend::create("${BACKEND_NAME}");

    // Create some tensors for input/output
    auto p = backend->create_tensor(element::f32, params_shape);
    copy_data(p, vector<float>{1.0f, 1.1f, 1.2f, 1.3f, 2.0f, 2.1f, 2.2f, 2.3f});
    auto i = backend->create_tensor(element::i32, indices_shape);
    copy_data(i, vector<int32_t>{0, 0, 1, 1, 0, 1});
    auto result = backend->create_tensor(element::f32, out_shape);

    auto c = backend->compile(f);
    c->call_with_validate({result}, {p, i});
    EXPECT_TRUE(test::all_close_f(
        (vector<float>{1.1f, 2.1f}), read_vector<float>(result), MIN_FLOAT_TOLERANCE_BITS));
}

NGRAPH_TEST(${BACKEND_NAME}, gather_nd_1d_from_3d)
{
    Shape params_shape{2, 2, 2};
    Shape indices_shape{2, 2};
    Shape out_shape{2, 2};
    auto P = make_shared<op::Parameter>(element::f32, params_shape);
    auto I = make_shared<op::Parameter>(element::i32, indices_shape);
    auto G = make_shared<op::GatherND>(P, I);
    auto f = make_shared<Function>(G, ParameterVector{P, I});

    auto backend = runtime::Backend::create("${BACKEND_NAME}");

    // Create some tensors for input/output
    auto p = backend->create_tensor(element::f32, params_shape);
    copy_data(p, vector<float>{1.0f, 1.1f, 1.2f, 1.3f, 2.0f, 2.1f, 2.2f, 2.3f});
    auto i = backend->create_tensor(element::i32, indices_shape);
    copy_data(i, vector<int32_t>{0, 1, 1, 0});
    auto result = backend->create_tensor(element::f32, out_shape);

    auto c = backend->compile(f);
    c->call_with_validate({result}, {p, i});
    EXPECT_TRUE(test::all_close_f((vector<float>{1.2f, 1.3f, 2.0f, 2.1f}),
                                  read_vector<float>(result),
                                  MIN_FLOAT_TOLERANCE_BITS));
}

NGRAPH_TEST(${BACKEND_NAME}, gather_nd_2d_from_3d)
{
    Shape params_shape{2, 2, 2};
    Shape indices_shape{1, 1};
    Shape out_shape{1, 2, 2};
    auto P = make_shared<op::Parameter>(element::f32, params_shape);
    auto I = make_shared<op::Parameter>(element::i32, indices_shape);
    auto G = make_shared<op::GatherND>(P, I);
    auto f = make_shared<Function>(G, ParameterVector{P, I});

    auto backend = runtime::Backend::create("${BACKEND_NAME}");

    // Create some tensors for input/output
    auto p = backend->create_tensor(element::f32, params_shape);
    copy_data(p, vector<float>{1.0f, 1.1f, 1.2f, 1.3f, 2.0f, 2.1f, 2.2f, 2.3f});
    auto i = backend->create_tensor(element::i32, indices_shape);
    copy_data(i, vector<int32_t>{1});
    auto result = backend->create_tensor(element::f32, out_shape);

    auto c = backend->compile(f);
    c->call_with_validate({result}, {p, i});
    EXPECT_TRUE(test::all_close_f((vector<float>{2.0f, 2.1f, 2.2f, 2.3f}),
                                  read_vector<float>(result),
                                  MIN_FLOAT_TOLERANCE_BITS));
}

NGRAPH_TEST(${BACKEND_NAME}, gather_nd_batch_scalar_from_2d)
{
    Shape params_shape{2, 2};
    Shape indices_shape{2, 1, 2};
    Shape out_shape{2, 1};
    auto P = make_shared<op::Parameter>(element::f32, params_shape);
    auto I = make_shared<op::Parameter>(element::i32, indices_shape);
    auto G = make_shared<op::GatherND>(P, I);
    auto f = make_shared<Function>(G, ParameterVector{P, I});

    auto backend = runtime::Backend::create("${BACKEND_NAME}");

    // Create some tensors for input/output
    auto p = backend->create_tensor(element::f32, params_shape);
    copy_data(p, vector<float>{1.0f, 1.1f, 1.2f, 1.3f});
    auto i = backend->create_tensor(element::i32, indices_shape);
    copy_data(i, vector<int32_t>{0, 0, 0, 1});
    auto result = backend->create_tensor(element::f32, out_shape);

    auto c = backend->compile(f);
    c->call_with_validate({result}, {p, i});
    EXPECT_TRUE(test::all_close_f(
        (vector<float>{1.0f, 1.1f}), read_vector<float>(result), MIN_FLOAT_TOLERANCE_BITS));
}

NGRAPH_TEST(${BACKEND_NAME}, gather_nd_batch_1d_from_2d)
{
    Shape params_shape{2, 2};
    Shape indices_shape{2, 1, 1};
    Shape out_shape{2, 1, 2};
    auto P = make_shared<op::Parameter>(element::f32, params_shape);
    auto I = make_shared<op::Parameter>(element::i32, indices_shape);
    auto G = make_shared<op::GatherND>(P, I);
    auto f = make_shared<Function>(G, ParameterVector{P, I});

    auto backend = runtime::Backend::create("${BACKEND_NAME}");

    // Create some tensors for input/output
    auto p = backend->create_tensor(element::f32, params_shape);
    copy_data(p, vector<float>{1.0f, 1.1f, 1.2f, 1.3f});
    auto i = backend->create_tensor(element::i32, indices_shape);
    copy_data(i, vector<int32_t>{1, 0});
    auto result = backend->create_tensor(element::f32, out_shape);

    auto c = backend->compile(f);
    c->call_with_validate({result}, {p, i});
    EXPECT_TRUE(test::all_close_f((vector<float>{1.2f, 1.3f, 1.0f, 1.1f}),
                                  read_vector<float>(result),
                                  MIN_FLOAT_TOLERANCE_BITS));
}

NGRAPH_TEST(${BACKEND_NAME}, gather_nd_batch_scalar_from_3d)
{
    Shape params_shape{2, 2, 2};
    Shape indices_shape{2, 2, 3};
    Shape out_shape{2, 2};
    auto P = make_shared<op::Parameter>(element::f32, params_shape);
    auto I = make_shared<op::Parameter>(element::i32, indices_shape);
    auto G = make_shared<op::GatherND>(P, I);
    auto f = make_shared<Function>(G, ParameterVector{P, I});

    auto backend = runtime::Backend::create("${BACKEND_NAME}");

    // Create some tensors for input/output
    auto p = backend->create_tensor(element::f32, params_shape);
    copy_data(p, vector<float>{1.0f, 1.1f, 1.2f, 1.3f, 2.0f, 2.1f, 2.2f, 2.3f});
    auto i = backend->create_tensor(element::i32, indices_shape);
    copy_data(i, vector<int32_t>{0, 0, 1, 1, 0, 1, 0, 1, 1, 1, 1, 0});
    auto result = backend->create_tensor(element::f32, out_shape);

    auto c = backend->compile(f);
    c->call_with_validate({result}, {p, i});
    EXPECT_TRUE(test::all_close_f((vector<float>{1.1f, 2.1f, 1.3f, 2.2f}),
                                  read_vector<float>(result),
                                  MIN_FLOAT_TOLERANCE_BITS));
}

NGRAPH_TEST(${BACKEND_NAME}, gather_nd_batch_1d_from_3d)
{
    Shape params_shape{2, 2, 2};
    Shape indices_shape{2, 2, 2};
    Shape out_shape{2, 2, 2};
    auto P = make_shared<op::Parameter>(element::f32, params_shape);
    auto I = make_shared<op::Parameter>(element::i32, indices_shape);
    auto G = make_shared<op::GatherND>(P, I);
    auto f = make_shared<Function>(G, ParameterVector{P, I});

    auto backend = runtime::Backend::create("${BACKEND_NAME}");

    // Create some tensors for input/output
    auto p = backend->create_tensor(element::f32, params_shape);
    copy_data(p, vector<float>{1.0f, 1.1f, 1.2f, 1.3f, 2.0f, 2.1f, 2.2f, 2.3f});
    auto i = backend->create_tensor(element::i32, indices_shape);
    copy_data(i, vector<int32_t>{0, 1, 1, 0, 0, 0, 1, 1});
    auto result = backend->create_tensor(element::f32, out_shape);

    auto c = backend->compile(f);
    c->call_with_validate({result}, {p, i});
    EXPECT_TRUE(test::all_close_f((vector<float>{1.2f, 1.3f, 2.0f, 2.1f, 1.0f, 1.1f, 2.2f, 2.3f}),
                                  read_vector<float>(result),
                                  MIN_FLOAT_TOLERANCE_BITS));
}

NGRAPH_TEST(${BACKEND_NAME}, gather_nd_batch_2d_from_3d)
{
    Shape params_shape{2, 2, 2};
    Shape indices_shape{2, 1, 1};
    Shape out_shape{2, 1, 2, 2};
    auto P = make_shared<op::Parameter>(element::f32, params_shape);
    auto I = make_shared<op::Parameter>(element::i32, indices_shape);
    auto G = make_shared<op::GatherND>(P, I);
    auto f = make_shared<Function>(G, ParameterVector{P, I});

    auto backend = runtime::Backend::create("${BACKEND_NAME}");

    // Create some tensors for input/output
    auto p = backend->create_tensor(element::f32, params_shape);
    copy_data(p, vector<float>{1.0f, 1.1f, 1.2f, 1.3f, 2.0f, 2.1f, 2.2f, 2.3f});
    auto i = backend->create_tensor(element::i32, indices_shape);
    copy_data(i, vector<int32_t>{1, 0});
    auto result = backend->create_tensor(element::f32, out_shape);

    auto c = backend->compile(f);
    c->call_with_validate({result}, {p, i});
    EXPECT_TRUE(test::all_close_f((vector<float>{2.0f, 2.1f, 2.2f, 2.3f, 1.0f, 1.1f, 1.2f, 1.3f}),
                                  read_vector<float>(result),
                                  MIN_FLOAT_TOLERANCE_BITS));
}

NGRAPH_TEST(${BACKEND_NAME}, gather_no_axis_int8)
{
    Shape params_shape{3, 2};
    Shape indices_shape{2, 2};
    Shape out_shape{2, 2, 2};
    auto P = make_shared<op::Parameter>(element::i8, params_shape);
    auto I = make_shared<op::Parameter>(element::i32, indices_shape);
    auto G = make_shared<op::Gather>(P, I);
    auto f = make_shared<Function>(G, ParameterVector{P, I});

    auto backend = runtime::Backend::create("${BACKEND_NAME}");

    // Create some tensors for input/output
    auto p = backend->create_tensor(element::i8, params_shape);
    copy_data(p, vector<int8_t>{10, 11, 20, 21, 30, 31});
    auto i = backend->create_tensor(element::i32, indices_shape);
    copy_data(i, vector<int32_t>{0, 1, 1, 2});
    auto result = backend->create_tensor(element::i8, out_shape);

    auto c = backend->compile(f);
    c->call_with_validate({result}, {p, i});
    EXPECT_TRUE(test::all_close((vector<int8_t>{10, 11, 20, 21, 20, 21, 30, 31}),
                                read_vector<int8_t>(result)));
}

NGRAPH_TEST(${BACKEND_NAME}, gather_no_axis_int16)
{
    Shape params_shape{3, 2};
    Shape indices_shape{2, 2};
    Shape out_shape{2, 2, 2};
    auto P = make_shared<op::Parameter>(element::i16, params_shape);
    auto I = make_shared<op::Parameter>(element::i64, indices_shape);
    auto G = make_shared<op::Gather>(P, I);
    auto f = make_shared<Function>(G, ParameterVector{P, I});

    auto backend = runtime::Backend::create("${BACKEND_NAME}");

    // Create some tensors for input/output
    auto p = backend->create_tensor(element::i16, params_shape);
    copy_data(p, vector<int16_t>{10, 11, 20, 21, 30, 31});
    auto i = backend->create_tensor(element::i64, indices_shape);
    copy_data(i, vector<int64_t>{0, 1, 1, 2});
    auto result = backend->create_tensor(element::i16, out_shape);

    auto c = backend->compile(f);
    c->call_with_validate({result}, {p, i});
    EXPECT_TRUE(test::all_close((vector<int16_t>{10, 11, 20, 21, 20, 21, 30, 31}),
                                read_vector<int16_t>(result)));
}

NGRAPH_TEST(${BACKEND_NAME}, gather_no_axis_int32)
{
    Shape params_shape{3, 2};
    Shape indices_shape{2, 2};
    Shape out_shape{2, 2, 2};
    auto P = make_shared<op::Parameter>(element::i32, params_shape);
    auto I = make_shared<op::Parameter>(element::i32, indices_shape);
    auto G = make_shared<op::Gather>(P, I);
    auto f = make_shared<Function>(G, ParameterVector{P, I});

    auto backend = runtime::Backend::create("${BACKEND_NAME}");

    // Create some tensors for input/output
    auto p = backend->create_tensor(element::i32, params_shape);
    copy_data(p, vector<int32_t>{10, 11, 20, 21, 30, 31});
    auto i = backend->create_tensor(element::i32, indices_shape);
    copy_data(i, vector<int32_t>{0, 1, 1, 2});
    auto result = backend->create_tensor(element::i32, out_shape);

    auto c = backend->compile(f);
    c->call_with_validate({result}, {p, i});
    EXPECT_TRUE(test::all_close((vector<int32_t>{10, 11, 20, 21, 20, 21, 30, 31}),
                                read_vector<int32_t>(result)));
}

NGRAPH_TEST(${BACKEND_NAME}, gather_no_axis_int64)
{
    Shape params_shape{3, 2};
    Shape indices_shape{2, 2};
    Shape out_shape{2, 2, 2};
    auto P = make_shared<op::Parameter>(element::i64, params_shape);
    auto I = make_shared<op::Parameter>(element::i64, indices_shape);
    auto G = make_shared<op::Gather>(P, I);
    auto f = make_shared<Function>(G, ParameterVector{P, I});

    auto backend = runtime::Backend::create("${BACKEND_NAME}");

    // Create some tensors for input/output
    auto p = backend->create_tensor(element::i64, params_shape);
    copy_data(p, vector<int64_t>{10, 11, 20, 21, 30, 31});
    auto i = backend->create_tensor(element::i64, indices_shape);
    copy_data(i, vector<int64_t>{0, 1, 1, 2});
    auto result = backend->create_tensor(element::i64, out_shape);

    auto c = backend->compile(f);
    c->call_with_validate({result}, {p, i});
    EXPECT_TRUE(test::all_close((vector<int64_t>{10, 11, 20, 21, 20, 21, 30, 31}),
                                read_vector<int64_t>(result)));
}

NGRAPH_TEST(${BACKEND_NAME}, gather_no_axis_uint8)
{
    Shape params_shape{3, 2};
    Shape indices_shape{2, 2};
    Shape out_shape{2, 2, 2};
    auto P = make_shared<op::Parameter>(element::u8, params_shape);
    auto I = make_shared<op::Parameter>(element::i32, indices_shape);
    auto G = make_shared<op::Gather>(P, I);
    auto f = make_shared<Function>(G, ParameterVector{P, I});

    auto backend = runtime::Backend::create("${BACKEND_NAME}");

    // Create some tensors for input/output
    auto p = backend->create_tensor(element::u8, params_shape);
    copy_data(p, vector<uint8_t>{10, 11, 20, 21, 30, 31});
    auto i = backend->create_tensor(element::i32, indices_shape);
    copy_data(i, vector<int32_t>{0, 1, 1, 2});
    auto result = backend->create_tensor(element::u8, out_shape);

    auto c = backend->compile(f);
    c->call_with_validate({result}, {p, i});
    EXPECT_TRUE(test::all_close((vector<uint8_t>{10, 11, 20, 21, 20, 21, 30, 31}),
                                read_vector<uint8_t>(result)));
}

NGRAPH_TEST(${BACKEND_NAME}, gather_no_axis_uint16)
{
    Shape params_shape{3, 2};
    Shape indices_shape{2, 2};
    Shape out_shape{2, 2, 2};
    auto P = make_shared<op::Parameter>(element::u16, params_shape);
    auto I = make_shared<op::Parameter>(element::i64, indices_shape);
    auto G = make_shared<op::Gather>(P, I);
    auto f = make_shared<Function>(G, ParameterVector{P, I});

    auto backend = runtime::Backend::create("${BACKEND_NAME}");

    // Create some tensors for input/output
    auto p = backend->create_tensor(element::u16, params_shape);
    copy_data(p, vector<uint16_t>{10, 11, 20, 21, 30, 31});
    auto i = backend->create_tensor(element::i64, indices_shape);
    copy_data(i, vector<int64_t>{0, 1, 1, 2});
    auto result = backend->create_tensor(element::u16, out_shape);

    auto c = backend->compile(f);
    c->call_with_validate({result}, {p, i});
    EXPECT_TRUE(test::all_close((vector<uint16_t>{10, 11, 20, 21, 20, 21, 30, 31}),
                                read_vector<uint16_t>(result)));
}

NGRAPH_TEST(${BACKEND_NAME}, gather_no_axis_uint32)
{
    Shape params_shape{3, 2};
    Shape indices_shape{2, 2};
    Shape out_shape{2, 2, 2};
    auto P = make_shared<op::Parameter>(element::u32, params_shape);
    auto I = make_shared<op::Parameter>(element::i32, indices_shape);
    auto G = make_shared<op::Gather>(P, I);
    auto f = make_shared<Function>(G, ParameterVector{P, I});

    auto backend = runtime::Backend::create("${BACKEND_NAME}");

    // Create some tensors for input/output
    auto p = backend->create_tensor(element::u32, params_shape);
    copy_data(p, vector<uint32_t>{10, 11, 20, 21, 30, 31});
    auto i = backend->create_tensor(element::i32, indices_shape);
    copy_data(i, vector<int32_t>{0, 1, 1, 2});
    auto result = backend->create_tensor(element::u32, out_shape);

    auto c = backend->compile(f);
    c->call_with_validate({result}, {p, i});
    EXPECT_TRUE(test::all_close((vector<uint32_t>{10, 11, 20, 21, 20, 21, 30, 31}),
                                read_vector<uint32_t>(result)));
}

NGRAPH_TEST(${BACKEND_NAME}, gather_no_axis_uint64)
{
    Shape params_shape{3, 2};
    Shape indices_shape{2, 2};
    Shape out_shape{2, 2, 2};
    auto P = make_shared<op::Parameter>(element::u64, params_shape);
    auto I = make_shared<op::Parameter>(element::i64, indices_shape);
    auto G = make_shared<op::Gather>(P, I);
    auto f = make_shared<Function>(G, ParameterVector{P, I});

    auto backend = runtime::Backend::create("${BACKEND_NAME}");

    // Create some tensors for input/output
    auto p = backend->create_tensor(element::u64, params_shape);
    copy_data(p, vector<uint64_t>{10, 11, 20, 21, 30, 31});
    auto i = backend->create_tensor(element::i64, indices_shape);
    copy_data(i, vector<int64_t>{0, 1, 1, 2});
    auto result = backend->create_tensor(element::u64, out_shape);

    auto c = backend->compile(f);
    c->call_with_validate({result}, {p, i});
    EXPECT_TRUE(test::all_close((vector<uint64_t>{10, 11, 20, 21, 20, 21, 30, 31}),
                                read_vector<uint64_t>(result)));
}

NGRAPH_TEST(${BACKEND_NAME}, gather_no_axis_bool)
{
    Shape params_shape{3, 2};
    Shape indices_shape{2, 2};
    Shape out_shape{2, 2, 2};
    auto P = make_shared<op::Parameter>(element::boolean, params_shape);
    auto I = make_shared<op::Parameter>(element::i64, indices_shape);
    auto G = make_shared<op::Gather>(P, I);
    auto f = make_shared<Function>(G, ParameterVector{P, I});

    auto backend = runtime::Backend::create("${BACKEND_NAME}");

    // Create some tensors for input/output
    auto p = backend->create_tensor(element::boolean, params_shape);
    copy_data(p, vector<char>{1, 1, 1, 0, 0, 1});
    auto i = backend->create_tensor(element::i64, indices_shape);
    copy_data(i, vector<int64_t>{0, 1, 1, 2});
    auto result = backend->create_tensor(element::boolean, out_shape);

    auto c = backend->compile(f);
    c->call_with_validate({result}, {p, i});
    EXPECT_TRUE(test::all_close((vector<char>{1, 1, 1, 0, 1, 0, 0, 1}), read_vector<char>(result)));
}

// the following gather test will be used to test when
// gather is Nop and will be removed during `simplify_gather`
// algebraic_simplification pass
TEST(${BACKEND_NAME}, gather_3d_axis_default)
{
    Shape params_shape{1, 3, 2};
    Shape indices_shape{1};
    Shape out_shape{1, 3, 2};
    auto P = make_shared<op::Parameter>(element::f32, params_shape);
    auto I = make_shared<op::Parameter>(element::i32, indices_shape);
<<<<<<< HEAD
    auto G = make_shared<op::Gather>(P, I);
    auto f = make_shared<Function>(G, ParameterVector{P, I});
=======
    auto axes = op::Constant::create(element::i64, Shape{}, {0});
    auto G = make_shared<op::v1::Gather>(P, I, axes);
    auto f = make_shared<Function>(make_shared<op::v0::Abs>(G), ParameterVector{P, I});
>>>>>>> d1d71df9

    auto backend = runtime::Backend::create("CPU");

    // Create some tensors for input/output
    auto p = backend->create_tensor(element::f32, params_shape);
    copy_data(p, vector<float>{1.0f, 2.0f, 3.0f, 4.0f, 5.0f, 6.0f});
    auto i = backend->create_tensor(element::i32, indices_shape);
    copy_data(i, vector<int32_t>{0});
    auto result = backend->create_tensor(element::f32, out_shape);

    auto c = backend->compile(f);
    c->call_with_validate({result}, {p, i});
    EXPECT_TRUE(test::all_close_f((vector<float>{1.0f, 2.0f, 3.0f, 4.0f, 5.0f, 6.0f}),
                                  read_vector<float>(result),
                                  MIN_FLOAT_TOLERANCE_BITS));

    // the pass should short cut the Gather i/p with the gather users
    // since we are fetching the whole tensor using gather op
<<<<<<< HEAD
    auto gather_ops = get_ops_of_type<op::Gather>(f);
=======
    auto gather_ops = get_ops_of_type<op::v1::Gather>(f);
>>>>>>> d1d71df9
    EXPECT_EQ(gather_ops.size(), 0);
}

TEST(${BACKEND_NAME}, gather_3d_axis_1_nop)
{
    Shape params_shape{3, 1, 2};
    Shape indices_shape{1};
    Shape out_shape{3, 1, 2};
    auto P = make_shared<op::Parameter>(element::f32, params_shape);
    auto I = make_shared<op::Parameter>(element::i32, indices_shape);
<<<<<<< HEAD
    auto G = make_shared<op::Gather>(P, I, 1);
    auto f = make_shared<Function>(G, ParameterVector{P, I});
=======
    auto axes = op::Constant::create(element::i64, Shape{}, {1});
    auto G = make_shared<op::v1::Gather>(P, I, axes);
    auto f = make_shared<Function>(make_shared<op::v0::Abs>(G), ParameterVector{P, I});
>>>>>>> d1d71df9

    auto backend = runtime::Backend::create("CPU");

    // Create some tensors for input/output
    auto p = backend->create_tensor(element::f32, params_shape);
    copy_data(p, vector<float>{1.0f, 2.0f, 3.0f, 4.0f, 5.0f, 6.0f});
    auto i = backend->create_tensor(element::i32, indices_shape);
    copy_data(i, vector<int32_t>{0});
    auto result = backend->create_tensor(element::f32, out_shape);

    auto c = backend->compile(f);
    c->call_with_validate({result}, {p, i});
    EXPECT_TRUE(test::all_close_f((vector<float>{1.0f, 2.0f, 3.0f, 4.0f, 5.0f, 6.0f}),
                                  read_vector<float>(result),
                                  MIN_FLOAT_TOLERANCE_BITS));

    // the pass should short cut the Gather i/p with the gather users
    // since we are fetching the whole tensor using gather op
<<<<<<< HEAD
    auto gather_ops = get_ops_of_type<op::Gather>(f);
=======
    auto gather_ops = get_ops_of_type<op::v1::Gather>(f);
>>>>>>> d1d71df9
    EXPECT_EQ(gather_ops.size(), 0);
}

TEST(${BACKEND_NAME}, gather_3d_axis_2_nop)
{
    Shape params_shape{3, 2, 1};
    Shape indices_shape{1};
    Shape out_shape{3, 2, 1};
    auto P = make_shared<op::Parameter>(element::f32, params_shape);
    auto I = make_shared<op::Parameter>(element::i32, indices_shape);
<<<<<<< HEAD
    auto G = make_shared<op::Gather>(P, I, 2);
    auto f = make_shared<Function>(G, ParameterVector{P, I});
=======
    auto axes = op::Constant::create(element::i64, Shape{}, {2});
    auto G = make_shared<op::v1::Gather>(P, I, axes);
    auto f = make_shared<Function>(make_shared<op::v0::Abs>(G), ParameterVector{P, I});
>>>>>>> d1d71df9

    auto backend = runtime::Backend::create("CPU");

    // Create some tensors for input/output
    auto p = backend->create_tensor(element::f32, params_shape);
    copy_data(p, vector<float>{1.0f, 2.0f, 3.0f, 4.0f, 5.0f, 6.0f});
    auto i = backend->create_tensor(element::i32, indices_shape);
    copy_data(i, vector<int32_t>{0});
    auto result = backend->create_tensor(element::f32, out_shape);

    auto c = backend->compile(f);
    c->call_with_validate({result}, {p, i});
    EXPECT_TRUE(test::all_close_f((vector<float>{1.0f, 2.0f, 3.0f, 4.0f, 5.0f, 6.0f}),
                                  read_vector<float>(result),
                                  MIN_FLOAT_TOLERANCE_BITS));

    // the pass should short cut the Gather i/p with the gather users
    // since we are fetching the whole tensor using gather op
<<<<<<< HEAD
    auto gather_ops = get_ops_of_type<op::Gather>(f);
=======
    auto gather_ops = get_ops_of_type<op::v1::Gather>(f);
>>>>>>> d1d71df9
    EXPECT_EQ(gather_ops.size(), 0);
}

TEST(${BACKEND_NAME}, gather_3d_indices_constant_axis_1)
{
    Shape params_shape{3, 2, 1};
    Shape indices_shape{2};
    Shape out_shape{3, 2, 1};
    auto P = make_shared<op::Parameter>(element::f32, params_shape);
    auto I = op::Constant::create<int32_t>(element::i32, Shape{2}, {0, 1});
<<<<<<< HEAD
    auto G = make_shared<op::Gather>(P, I, 1);
    auto f = make_shared<Function>(G, ParameterVector{P});
=======
    auto axes = op::Constant::create(element::i64, Shape{}, {1});
    auto G = make_shared<op::v1::Gather>(P, I, axes);
    auto f = make_shared<Function>(make_shared<op::v0::Abs>(G), ParameterVector{P});
>>>>>>> d1d71df9

    auto backend = runtime::Backend::create("CPU");

    // Create some tensors for input/output
    auto p = backend->create_tensor(element::f32, params_shape);
    copy_data(p, vector<float>{1.0f, 2.0f, 3.0f, 4.0f, 5.0f, 6.0f});
    auto i = backend->create_tensor(element::i32, indices_shape);
    copy_data(i, vector<int32_t>{0});
    auto result = backend->create_tensor(element::f32, out_shape);

    auto c = backend->compile(f);
    c->call_with_validate({result}, {p});
    EXPECT_TRUE(test::all_close_f((vector<float>{1.0f, 2.0f, 3.0f, 4.0f, 5.0f, 6.0f}),
                                  read_vector<float>(result),
                                  MIN_FLOAT_TOLERANCE_BITS));

    // the pass should short cut the Gather i/p with the gather users
    // since we are fetching the whole tensor using gather op
<<<<<<< HEAD
    auto gather_ops = get_ops_of_type<op::Gather>(f);
=======
    auto gather_ops = get_ops_of_type<op::v1::Gather>(f);
>>>>>>> d1d71df9
    EXPECT_EQ(gather_ops.size(), 0);
}<|MERGE_RESOLUTION|>--- conflicted
+++ resolved
@@ -837,16 +837,11 @@
     Shape out_shape{1, 3, 2};
     auto P = make_shared<op::Parameter>(element::f32, params_shape);
     auto I = make_shared<op::Parameter>(element::i32, indices_shape);
-<<<<<<< HEAD
-    auto G = make_shared<op::Gather>(P, I);
-    auto f = make_shared<Function>(G, ParameterVector{P, I});
-=======
     auto axes = op::Constant::create(element::i64, Shape{}, {0});
     auto G = make_shared<op::v1::Gather>(P, I, axes);
     auto f = make_shared<Function>(make_shared<op::v0::Abs>(G), ParameterVector{P, I});
->>>>>>> d1d71df9
-
-    auto backend = runtime::Backend::create("CPU");
+
+    auto backend = runtime::Backend::create("${BACKEND_NAME}");
 
     // Create some tensors for input/output
     auto p = backend->create_tensor(element::f32, params_shape);
@@ -863,11 +858,7 @@
 
     // the pass should short cut the Gather i/p with the gather users
     // since we are fetching the whole tensor using gather op
-<<<<<<< HEAD
-    auto gather_ops = get_ops_of_type<op::Gather>(f);
-=======
     auto gather_ops = get_ops_of_type<op::v1::Gather>(f);
->>>>>>> d1d71df9
     EXPECT_EQ(gather_ops.size(), 0);
 }
 
@@ -878,16 +869,11 @@
     Shape out_shape{3, 1, 2};
     auto P = make_shared<op::Parameter>(element::f32, params_shape);
     auto I = make_shared<op::Parameter>(element::i32, indices_shape);
-<<<<<<< HEAD
-    auto G = make_shared<op::Gather>(P, I, 1);
-    auto f = make_shared<Function>(G, ParameterVector{P, I});
-=======
     auto axes = op::Constant::create(element::i64, Shape{}, {1});
     auto G = make_shared<op::v1::Gather>(P, I, axes);
     auto f = make_shared<Function>(make_shared<op::v0::Abs>(G), ParameterVector{P, I});
->>>>>>> d1d71df9
-
-    auto backend = runtime::Backend::create("CPU");
+
+    auto backend = runtime::Backend::create("${BACKEND_NAME}");
 
     // Create some tensors for input/output
     auto p = backend->create_tensor(element::f32, params_shape);
@@ -904,11 +890,7 @@
 
     // the pass should short cut the Gather i/p with the gather users
     // since we are fetching the whole tensor using gather op
-<<<<<<< HEAD
-    auto gather_ops = get_ops_of_type<op::Gather>(f);
-=======
     auto gather_ops = get_ops_of_type<op::v1::Gather>(f);
->>>>>>> d1d71df9
     EXPECT_EQ(gather_ops.size(), 0);
 }
 
@@ -919,16 +901,11 @@
     Shape out_shape{3, 2, 1};
     auto P = make_shared<op::Parameter>(element::f32, params_shape);
     auto I = make_shared<op::Parameter>(element::i32, indices_shape);
-<<<<<<< HEAD
-    auto G = make_shared<op::Gather>(P, I, 2);
-    auto f = make_shared<Function>(G, ParameterVector{P, I});
-=======
     auto axes = op::Constant::create(element::i64, Shape{}, {2});
     auto G = make_shared<op::v1::Gather>(P, I, axes);
     auto f = make_shared<Function>(make_shared<op::v0::Abs>(G), ParameterVector{P, I});
->>>>>>> d1d71df9
-
-    auto backend = runtime::Backend::create("CPU");
+
+    auto backend = runtime::Backend::create("${BACKEND_NAME}");
 
     // Create some tensors for input/output
     auto p = backend->create_tensor(element::f32, params_shape);
@@ -945,11 +922,7 @@
 
     // the pass should short cut the Gather i/p with the gather users
     // since we are fetching the whole tensor using gather op
-<<<<<<< HEAD
-    auto gather_ops = get_ops_of_type<op::Gather>(f);
-=======
     auto gather_ops = get_ops_of_type<op::v1::Gather>(f);
->>>>>>> d1d71df9
     EXPECT_EQ(gather_ops.size(), 0);
 }
 
@@ -960,16 +933,11 @@
     Shape out_shape{3, 2, 1};
     auto P = make_shared<op::Parameter>(element::f32, params_shape);
     auto I = op::Constant::create<int32_t>(element::i32, Shape{2}, {0, 1});
-<<<<<<< HEAD
-    auto G = make_shared<op::Gather>(P, I, 1);
-    auto f = make_shared<Function>(G, ParameterVector{P});
-=======
     auto axes = op::Constant::create(element::i64, Shape{}, {1});
     auto G = make_shared<op::v1::Gather>(P, I, axes);
     auto f = make_shared<Function>(make_shared<op::v0::Abs>(G), ParameterVector{P});
->>>>>>> d1d71df9
-
-    auto backend = runtime::Backend::create("CPU");
+
+    auto backend = runtime::Backend::create("${BACKEND_NAME}");
 
     // Create some tensors for input/output
     auto p = backend->create_tensor(element::f32, params_shape);
@@ -986,10 +954,6 @@
 
     // the pass should short cut the Gather i/p with the gather users
     // since we are fetching the whole tensor using gather op
-<<<<<<< HEAD
-    auto gather_ops = get_ops_of_type<op::Gather>(f);
-=======
     auto gather_ops = get_ops_of_type<op::v1::Gather>(f);
->>>>>>> d1d71df9
     EXPECT_EQ(gather_ops.size(), 0);
 }