--- conflicted
+++ resolved
@@ -1356,13 +1356,8 @@
     auto g_k = as_type_ptr<op::v0::Constant>(builder.create());
     g_k->validate_and_infer_types();
     ASSERT_TRUE(g_k);
-<<<<<<< HEAD
     EXPECT_EQ(k->get_output_element_type(0), g_k->get_output_element_type(0));
-    EXPECT_EQ(k->get_shape(), g_k->get_shape());
-=======
-    EXPECT_EQ(k->get_element_type(), g_k->get_element_type());
     EXPECT_EQ(k->get_output_shape(0), g_k->get_output_shape(0));
->>>>>>> cbe47149
     vector<float> g_data = g_k->get_vector<float>();
     EXPECT_EQ(data, g_data);
 }
