--- conflicted
+++ resolved
@@ -1397,7 +1397,6 @@
     EXPECT_EQ(g_logical_xor->get_autob(), logical_xor->get_autob());
 }
 
-<<<<<<< HEAD
 TEST(attributes, mvn_op)
 {
     FactoryRegistry<Node>::get().register_factory<opset3::MVN>();
@@ -1441,7 +1440,8 @@
     EXPECT_EQ(g_op->get_output_size(), op->get_output_size());
     EXPECT_EQ(g_op->get_spatial_scale(), op->get_spatial_scale());
     EXPECT_EQ(g_op->get_method(), op->get_method());
-=======
+}
+
 TEST(attributes, constant_op)
 {
     vector<float> data{5.0f, 4.0f, 3.0f, 2.0f, 1.0f, 0.0f};
@@ -1519,5 +1519,4 @@
 
     EXPECT_EQ(g_cs->is_exclusive(), cs->is_exclusive());
     EXPECT_EQ(g_cs->is_reverse(), cs->is_reverse());
->>>>>>> 0864477c
 }