--- conflicted
+++ resolved
@@ -1397,7 +1397,130 @@
     EXPECT_EQ(g_logical_xor->get_autob(), logical_xor->get_autob());
 }
 
-<<<<<<< HEAD
+TEST(attributes, mvn_op)
+{
+    FactoryRegistry<Node>::get().register_factory<opset3::MVN>();
+    const auto data = make_shared<op::Parameter>(element::i32, Shape{2, 3, 4, 5});
+
+    const auto axes = AxisSet{0, 1};
+
+    const auto op = make_shared<opset3::MVN>(data, true, false, 0.1);
+    op->set_reduction_axes(axes);
+    NodeBuilder builder(op);
+    const auto g_op = as_type_ptr<opset3::MVN>(builder.create());
+
+    EXPECT_EQ(g_op->get_reduction_axes(), op->get_reduction_axes());
+    EXPECT_EQ(g_op->get_across_channels(), op->get_across_channels());
+    EXPECT_EQ(g_op->get_normalize_variance(), op->get_normalize_variance());
+    EXPECT_EQ(g_op->get_eps(), op->get_eps());
+}
+
+TEST(attributes, reorg_yolo_op)
+{
+    FactoryRegistry<Node>::get().register_factory<opset3::ReorgYolo>();
+    const auto data = make_shared<op::Parameter>(element::i32, Shape{2, 3, 4, 5});
+
+    const auto op = make_shared<opset3::ReorgYolo>(data, Strides{2});
+    NodeBuilder builder(op);
+    const auto g_op = as_type_ptr<opset3::ReorgYolo>(builder.create());
+
+    EXPECT_EQ(g_op->get_strides(), op->get_strides());
+}
+
+TEST(attributes, roi_pooling_op)
+{
+    FactoryRegistry<Node>::get().register_factory<opset3::ROIPooling>();
+    const auto data = make_shared<op::Parameter>(element::i32, Shape{2, 3, 4, 5});
+    const auto coords = make_shared<op::Parameter>(element::i32, Shape{2, 3});
+
+    const auto op = make_shared<opset3::ROIPooling>(data, coords, Shape{5, 5}, 0.123, "Bilinear");
+    NodeBuilder builder(op);
+    const auto g_op = as_type_ptr<opset3::ROIPooling>(builder.create());
+
+    EXPECT_EQ(g_op->get_output_size(), op->get_output_size());
+    EXPECT_EQ(g_op->get_spatial_scale(), op->get_spatial_scale());
+    EXPECT_EQ(g_op->get_method(), op->get_method());
+}
+
+TEST(attributes, constant_op)
+{
+    vector<float> data{5.0f, 4.0f, 3.0f, 2.0f, 1.0f, 0.0f};
+    auto k = make_shared<op::v0::Constant>(element::f32, Shape{2, 3}, data);
+    NodeBuilder builder(k);
+    auto g_k = as_type_ptr<op::v0::Constant>(builder.create());
+    g_k->validate_and_infer_types();
+    ASSERT_TRUE(g_k);
+    EXPECT_EQ(k->get_element_type(), g_k->get_element_type());
+    EXPECT_EQ(k->get_shape(), g_k->get_shape());
+    vector<float> g_data = g_k->get_vector<float>();
+    EXPECT_EQ(data, g_data);
+}
+
+TEST(attributes, bucketize_v3_op_default_attributes)
+{
+    FactoryRegistry<Node>::get().register_factory<opset3::Bucketize>();
+    auto data = make_shared<op::Parameter>(element::f32, Shape{2, 3, 4});
+    auto buckets = make_shared<op::Parameter>(element::f32, Shape{5});
+    auto bucketize = make_shared<opset3::Bucketize>(data, buckets);
+    NodeBuilder builder(bucketize);
+
+    auto g_bucketize = as_type_ptr<opset3::Bucketize>(builder.create());
+
+    EXPECT_EQ(g_bucketize->get_output_type(), bucketize->get_output_type());
+    EXPECT_EQ(g_bucketize->get_with_right_bound(), bucketize->get_with_right_bound());
+}
+
+TEST(attributes, bucketize_v3_op_custom_attributes)
+{
+    FactoryRegistry<Node>::get().register_factory<opset3::Bucketize>();
+    auto data = make_shared<op::Parameter>(element::f32, Shape{2, 3, 4});
+    auto buckets = make_shared<op::Parameter>(element::f32, Shape{5});
+    element::Type output_type = element::i32;
+    bool with_right_bound = false;
+
+    auto bucketize = make_shared<opset3::Bucketize>(data, buckets, output_type, with_right_bound);
+    NodeBuilder builder(bucketize);
+
+    auto g_bucketize = as_type_ptr<opset3::Bucketize>(builder.create());
+
+    EXPECT_EQ(g_bucketize->get_output_type(), bucketize->get_output_type());
+    EXPECT_EQ(g_bucketize->get_with_right_bound(), bucketize->get_with_right_bound());
+}
+
+TEST(attributes, cum_sum_op_default_attributes)
+{
+    FactoryRegistry<Node>::get().register_factory<opset3::CumSum>();
+
+    Shape shape{1, 4};
+    auto A = make_shared<op::Parameter>(element::f32, shape);
+    auto axis = make_shared<op::Parameter>(element::i32, Shape{1});
+    auto cs = make_shared<op::CumSum>(A, axis);
+
+    NodeBuilder builder(cs);
+    auto g_cs = as_type_ptr<opset3::CumSum>(builder.create());
+
+    EXPECT_EQ(g_cs->is_exclusive(), cs->is_exclusive());
+    EXPECT_EQ(g_cs->is_reverse(), cs->is_reverse());
+}
+
+TEST(attributes, cum_sum_op_custom_attributes)
+{
+    FactoryRegistry<Node>::get().register_factory<opset3::CumSum>();
+
+    Shape shape{1, 4};
+    auto A = make_shared<op::Parameter>(element::f32, shape);
+    auto axis = make_shared<op::Parameter>(element::i32, Shape{1});
+    bool exclusive = true;
+    bool reverse = true;
+    auto cs = make_shared<op::CumSum>(A, axis, exclusive, reverse);
+
+    NodeBuilder builder(cs);
+    auto g_cs = as_type_ptr<opset3::CumSum>(builder.create());
+
+    EXPECT_EQ(g_cs->is_exclusive(), cs->is_exclusive());
+    EXPECT_EQ(g_cs->is_reverse(), cs->is_reverse());
+}
+
 TEST(attributes, interpolate_op)
 {
     FactoryRegistry<Node>::get().register_factory<opset1::Interpolate>();
@@ -1596,128 +1719,4 @@
     EXPECT_EQ(g_proposal_attrs.box_size_scale, proposal_attrs.box_size_scale);
     EXPECT_EQ(g_proposal_attrs.box_coordinate_scale, proposal_attrs.box_coordinate_scale);
     EXPECT_EQ(g_proposal_attrs.framework, proposal_attrs.framework);
-=======
-TEST(attributes, mvn_op)
-{
-    FactoryRegistry<Node>::get().register_factory<opset3::MVN>();
-    const auto data = make_shared<op::Parameter>(element::i32, Shape{2, 3, 4, 5});
-
-    const auto axes = AxisSet{0, 1};
-
-    const auto op = make_shared<opset3::MVN>(data, true, false, 0.1);
-    op->set_reduction_axes(axes);
-    NodeBuilder builder(op);
-    const auto g_op = as_type_ptr<opset3::MVN>(builder.create());
-
-    EXPECT_EQ(g_op->get_reduction_axes(), op->get_reduction_axes());
-    EXPECT_EQ(g_op->get_across_channels(), op->get_across_channels());
-    EXPECT_EQ(g_op->get_normalize_variance(), op->get_normalize_variance());
-    EXPECT_EQ(g_op->get_eps(), op->get_eps());
-}
-
-TEST(attributes, reorg_yolo_op)
-{
-    FactoryRegistry<Node>::get().register_factory<opset3::ReorgYolo>();
-    const auto data = make_shared<op::Parameter>(element::i32, Shape{2, 3, 4, 5});
-
-    const auto op = make_shared<opset3::ReorgYolo>(data, Strides{2});
-    NodeBuilder builder(op);
-    const auto g_op = as_type_ptr<opset3::ReorgYolo>(builder.create());
-
-    EXPECT_EQ(g_op->get_strides(), op->get_strides());
-}
-
-TEST(attributes, roi_pooling_op)
-{
-    FactoryRegistry<Node>::get().register_factory<opset3::ROIPooling>();
-    const auto data = make_shared<op::Parameter>(element::i32, Shape{2, 3, 4, 5});
-    const auto coords = make_shared<op::Parameter>(element::i32, Shape{2, 3});
-
-    const auto op = make_shared<opset3::ROIPooling>(data, coords, Shape{5, 5}, 0.123, "Bilinear");
-    NodeBuilder builder(op);
-    const auto g_op = as_type_ptr<opset3::ROIPooling>(builder.create());
-
-    EXPECT_EQ(g_op->get_output_size(), op->get_output_size());
-    EXPECT_EQ(g_op->get_spatial_scale(), op->get_spatial_scale());
-    EXPECT_EQ(g_op->get_method(), op->get_method());
-}
-
-TEST(attributes, constant_op)
-{
-    vector<float> data{5.0f, 4.0f, 3.0f, 2.0f, 1.0f, 0.0f};
-    auto k = make_shared<op::v0::Constant>(element::f32, Shape{2, 3}, data);
-    NodeBuilder builder(k);
-    auto g_k = as_type_ptr<op::v0::Constant>(builder.create());
-    g_k->validate_and_infer_types();
-    ASSERT_TRUE(g_k);
-    EXPECT_EQ(k->get_element_type(), g_k->get_element_type());
-    EXPECT_EQ(k->get_shape(), g_k->get_shape());
-    vector<float> g_data = g_k->get_vector<float>();
-    EXPECT_EQ(data, g_data);
-}
-
-TEST(attributes, bucketize_v3_op_default_attributes)
-{
-    FactoryRegistry<Node>::get().register_factory<opset3::Bucketize>();
-    auto data = make_shared<op::Parameter>(element::f32, Shape{2, 3, 4});
-    auto buckets = make_shared<op::Parameter>(element::f32, Shape{5});
-    auto bucketize = make_shared<opset3::Bucketize>(data, buckets);
-    NodeBuilder builder(bucketize);
-
-    auto g_bucketize = as_type_ptr<opset3::Bucketize>(builder.create());
-
-    EXPECT_EQ(g_bucketize->get_output_type(), bucketize->get_output_type());
-    EXPECT_EQ(g_bucketize->get_with_right_bound(), bucketize->get_with_right_bound());
-}
-
-TEST(attributes, bucketize_v3_op_custom_attributes)
-{
-    FactoryRegistry<Node>::get().register_factory<opset3::Bucketize>();
-    auto data = make_shared<op::Parameter>(element::f32, Shape{2, 3, 4});
-    auto buckets = make_shared<op::Parameter>(element::f32, Shape{5});
-    element::Type output_type = element::i32;
-    bool with_right_bound = false;
-
-    auto bucketize = make_shared<opset3::Bucketize>(data, buckets, output_type, with_right_bound);
-    NodeBuilder builder(bucketize);
-
-    auto g_bucketize = as_type_ptr<opset3::Bucketize>(builder.create());
-
-    EXPECT_EQ(g_bucketize->get_output_type(), bucketize->get_output_type());
-    EXPECT_EQ(g_bucketize->get_with_right_bound(), bucketize->get_with_right_bound());
-}
-
-TEST(attributes, cum_sum_op_default_attributes)
-{
-    FactoryRegistry<Node>::get().register_factory<opset3::CumSum>();
-
-    Shape shape{1, 4};
-    auto A = make_shared<op::Parameter>(element::f32, shape);
-    auto axis = make_shared<op::Parameter>(element::i32, Shape{1});
-    auto cs = make_shared<op::CumSum>(A, axis);
-
-    NodeBuilder builder(cs);
-    auto g_cs = as_type_ptr<opset3::CumSum>(builder.create());
-
-    EXPECT_EQ(g_cs->is_exclusive(), cs->is_exclusive());
-    EXPECT_EQ(g_cs->is_reverse(), cs->is_reverse());
-}
-
-TEST(attributes, cum_sum_op_custom_attributes)
-{
-    FactoryRegistry<Node>::get().register_factory<opset3::CumSum>();
-
-    Shape shape{1, 4};
-    auto A = make_shared<op::Parameter>(element::f32, shape);
-    auto axis = make_shared<op::Parameter>(element::i32, Shape{1});
-    bool exclusive = true;
-    bool reverse = true;
-    auto cs = make_shared<op::CumSum>(A, axis, exclusive, reverse);
-
-    NodeBuilder builder(cs);
-    auto g_cs = as_type_ptr<opset3::CumSum>(builder.create());
-
-    EXPECT_EQ(g_cs->is_exclusive(), cs->is_exclusive());
-    EXPECT_EQ(g_cs->is_reverse(), cs->is_reverse());
->>>>>>> 7fccdde7
 }