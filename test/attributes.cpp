--- conflicted
+++ resolved
@@ -1397,7 +1397,6 @@
     EXPECT_EQ(g_logical_xor->get_autob(), logical_xor->get_autob());
 }
 
-<<<<<<< HEAD
 TEST(attributes, constant_op)
 {
     vector<float> data{5.0f, 4.0f, 3.0f, 2.0f, 1.0f, 0.0f};
@@ -1410,7 +1409,8 @@
     EXPECT_EQ(k->get_shape(), g_k->get_shape());
     vector<float> g_data = g_k->get_vector<float>();
     EXPECT_EQ(data, g_data);
-=======
+}
+
 TEST(attributes, bucketize_v3_op_default_attributes)
 {
     FactoryRegistry<Node>::get().register_factory<opset3::Bucketize>();
@@ -1474,5 +1474,4 @@
 
     EXPECT_EQ(g_cs->is_exclusive(), cs->is_exclusive());
     EXPECT_EQ(g_cs->is_reverse(), cs->is_reverse());
->>>>>>> 2c4cd8df
 }