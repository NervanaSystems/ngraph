--- conflicted
+++ resolved
@@ -285,139 +285,6 @@
     EXPECT_EQ(g_oracle->get_ultra_parameters(), oracle->get_ultra_parameters());
 }
 
-<<<<<<< HEAD
-TEST(attributes, shuffle_channels_op)
-{
-    FactoryRegistry<Node>::get().register_factory<opset1::ShuffleChannels>();
-    auto data = make_shared<op::Parameter>(element::i32, Shape{200});
-    auto axis = 0;
-    auto groups = 2;
-    auto shuffle_channels = make_shared<opset1::ShuffleChannels>(data, axis, groups);
-    NodeBuilder builder(shuffle_channels);
-    auto g_shuffle_channels = as_type_ptr<opset1::ShuffleChannels>(builder.create());
-
-    EXPECT_EQ(g_shuffle_channels->get_axis(), shuffle_channels->get_axis());
-    EXPECT_EQ(g_shuffle_channels->get_groups(), shuffle_channels->get_groups());
-}
-
-TEST(attributes, softmax_op)
-{
-    FactoryRegistry<Node>::get().register_factory<opset1::Softmax>();
-    auto data = make_shared<op::Parameter>(element::i32, Shape{200});
-    auto axis = 0;
-    auto softmax = make_shared<opset1::Softmax>(data, axis);
-    NodeBuilder builder(softmax);
-    auto g_softmax = as_type_ptr<opset1::Softmax>(builder.create());
-
-    EXPECT_EQ(g_softmax->get_axis(), softmax->get_axis());
-}
-
-TEST(attributes, space_to_depth_op)
-{
-    FactoryRegistry<Node>::get().register_factory<opset1::SpaceToDepth>();
-    auto data = make_shared<op::Parameter>(element::i32, Shape{2, 3, 50, 50});
-    auto block_size = 2;
-    auto mode = opset1::SpaceToDepth::SpaceToDepthMode::BLOCKS_FIRST;
-    auto space_to_depth = make_shared<opset1::SpaceToDepth>(data, mode, block_size);
-    NodeBuilder builder(space_to_depth);
-    auto g_space_to_depth = as_type_ptr<opset1::SpaceToDepth>(builder.create());
-
-    EXPECT_EQ(g_space_to_depth->get_block_size(), space_to_depth->get_block_size());
-    EXPECT_EQ(g_space_to_depth->get_mode(), space_to_depth->get_mode());
-}
-
-TEST(attributes, split_op)
-{
-    FactoryRegistry<Node>::get().register_factory<opset1::Split>();
-    auto data = make_shared<op::Parameter>(element::i32, Shape{200});
-    auto axis = make_shared<op::Parameter>(element::i32, Shape{});
-    auto num_splits = 2;
-    auto split = make_shared<opset1::Split>(data, axis, num_splits);
-    NodeBuilder builder(split);
-    auto g_split = as_type_ptr<opset1::Split>(builder.create());
-
-    EXPECT_EQ(g_split->get_num_splits(), split->get_num_splits());
-}
-
-TEST(attributes, squared_difference_op)
-{
-    FactoryRegistry<Node>::get().register_factory<opset1::SquaredDifference>();
-    auto x1 = make_shared<op::Parameter>(element::i32, Shape{200});
-    auto x2 = make_shared<op::Parameter>(element::i32, Shape{200});
-    auto auto_broadcast = op::AutoBroadcastType::NUMPY;
-    auto squared_difference = make_shared<opset1::SquaredDifference>(x1, x2, auto_broadcast);
-    NodeBuilder builder(squared_difference);
-    auto g_squared_difference = as_type_ptr<opset1::SquaredDifference>(builder.create());
-
-    EXPECT_EQ(g_squared_difference->get_autob(), squared_difference->get_autob());
-}
-
-TEST(attributes, strided_slice_op)
-{
-    FactoryRegistry<Node>::get().register_factory<opset1::StridedSlice>();
-    auto data = make_shared<op::Parameter>(element::i32, Shape{2, 3, 4, 5});
-    auto begin = make_shared<op::Parameter>(element::i32, Shape{2});
-    auto end = make_shared<op::Parameter>(element::i32, Shape{2});
-    auto stride = make_shared<op::Parameter>(element::i32, Shape{2});
-
-    auto begin_mask = std::vector<int64_t>{0, 0};
-    auto end_mask = std::vector<int64_t>{0, 0};
-    auto new_axis_mask = std::vector<int64_t>{0, 0};
-    auto shrink_axis_mask = std::vector<int64_t>{0, 0};
-    auto ellipsis_mask = std::vector<int64_t>{0, 0};
-
-    auto strided_slice = make_shared<opset1::StridedSlice>(data,
-                                                           begin,
-                                                           end,
-                                                           stride,
-                                                           begin_mask,
-                                                           end_mask,
-                                                           new_axis_mask,
-                                                           shrink_axis_mask,
-                                                           ellipsis_mask);
-    NodeBuilder builder(strided_slice);
-    auto g_strided_slice = as_type_ptr<opset1::StridedSlice>(builder.create());
-
-    EXPECT_EQ(g_strided_slice->get_begin_mask(), strided_slice->get_begin_mask());
-    EXPECT_EQ(g_strided_slice->get_end_mask(), strided_slice->get_end_mask());
-    EXPECT_EQ(g_strided_slice->get_new_axis_mask(), strided_slice->get_new_axis_mask());
-    EXPECT_EQ(g_strided_slice->get_shrink_axis_mask(), strided_slice->get_shrink_axis_mask());
-    EXPECT_EQ(g_strided_slice->get_ellipsis_mask(), strided_slice->get_ellipsis_mask());
-}
-
-TEST(attributes, topk_op)
-{
-    FactoryRegistry<Node>::get().register_factory<opset1::TopK>();
-    auto data = make_shared<op::Parameter>(element::i32, Shape{2, 3, 4, 5});
-    auto k = make_shared<op::Parameter>(element::i32, Shape{});
-
-    auto axis = 0;
-    auto mode = opset1::TopK::Mode::MAX;
-    auto sort_type = opset1::TopK::SortType::SORT_VALUES;
-
-    auto topk = make_shared<opset1::TopK>(data, k, axis, mode, sort_type);
-    NodeBuilder builder(topk);
-    auto g_topk = as_type_ptr<opset1::TopK>(builder.create());
-
-    EXPECT_EQ(g_topk->get_axis(), topk->get_axis());
-    EXPECT_EQ(g_topk->get_mode(), topk->get_mode());
-    EXPECT_EQ(g_topk->get_sort_type(), topk->get_sort_type());
-}
-
-TEST(attributes, logical_xor_op)
-{
-    FactoryRegistry<Node>::get().register_factory<opset1::LogicalXor>();
-    auto x1 = make_shared<op::Parameter>(element::boolean, Shape{200});
-    auto x2 = make_shared<op::Parameter>(element::boolean, Shape{200});
-
-    auto auto_broadcast = op::AutoBroadcastType::NUMPY;
-
-    auto logical_xor = make_shared<opset1::LogicalXor>(x1, x2, auto_broadcast);
-    NodeBuilder builder(logical_xor);
-    auto g_logical_xor = as_type_ptr<opset1::LogicalXor>(builder.create());
-
-    EXPECT_EQ(g_logical_xor->get_autob(), logical_xor->get_autob());
-=======
 TEST(attributes, elu_op)
 {
     FactoryRegistry<Node>::get().register_factory<opset1::Elu>();
@@ -630,5 +497,137 @@
     EXPECT_EQ(g_lstm_sequence->get_direction(), lstm_sequence->get_direction());
     EXPECT_EQ(g_lstm_sequence->get_input_forget(), lstm_sequence->get_input_forget());
     EXPECT_EQ(g_lstm_sequence->get_weights_format(), lstm_sequence->get_weights_format());
->>>>>>> ed30c615
+}
+
+TEST(attributes, shuffle_channels_op)
+{
+    FactoryRegistry<Node>::get().register_factory<opset1::ShuffleChannels>();
+    auto data = make_shared<op::Parameter>(element::i32, Shape{200});
+    auto axis = 0;
+    auto groups = 2;
+    auto shuffle_channels = make_shared<opset1::ShuffleChannels>(data, axis, groups);
+    NodeBuilder builder(shuffle_channels);
+    auto g_shuffle_channels = as_type_ptr<opset1::ShuffleChannels>(builder.create());
+
+    EXPECT_EQ(g_shuffle_channels->get_axis(), shuffle_channels->get_axis());
+    EXPECT_EQ(g_shuffle_channels->get_groups(), shuffle_channels->get_groups());
+}
+
+TEST(attributes, softmax_op)
+{
+    FactoryRegistry<Node>::get().register_factory<opset1::Softmax>();
+    auto data = make_shared<op::Parameter>(element::i32, Shape{200});
+    auto axis = 0;
+    auto softmax = make_shared<opset1::Softmax>(data, axis);
+    NodeBuilder builder(softmax);
+    auto g_softmax = as_type_ptr<opset1::Softmax>(builder.create());
+
+    EXPECT_EQ(g_softmax->get_axis(), softmax->get_axis());
+}
+
+TEST(attributes, space_to_depth_op)
+{
+    FactoryRegistry<Node>::get().register_factory<opset1::SpaceToDepth>();
+    auto data = make_shared<op::Parameter>(element::i32, Shape{2, 3, 50, 50});
+    auto block_size = 2;
+    auto mode = opset1::SpaceToDepth::SpaceToDepthMode::BLOCKS_FIRST;
+    auto space_to_depth = make_shared<opset1::SpaceToDepth>(data, mode, block_size);
+    NodeBuilder builder(space_to_depth);
+    auto g_space_to_depth = as_type_ptr<opset1::SpaceToDepth>(builder.create());
+
+    EXPECT_EQ(g_space_to_depth->get_block_size(), space_to_depth->get_block_size());
+    EXPECT_EQ(g_space_to_depth->get_mode(), space_to_depth->get_mode());
+}
+
+TEST(attributes, split_op)
+{
+    FactoryRegistry<Node>::get().register_factory<opset1::Split>();
+    auto data = make_shared<op::Parameter>(element::i32, Shape{200});
+    auto axis = make_shared<op::Parameter>(element::i32, Shape{});
+    auto num_splits = 2;
+    auto split = make_shared<opset1::Split>(data, axis, num_splits);
+    NodeBuilder builder(split);
+    auto g_split = as_type_ptr<opset1::Split>(builder.create());
+
+    EXPECT_EQ(g_split->get_num_splits(), split->get_num_splits());
+}
+
+TEST(attributes, squared_difference_op)
+{
+    FactoryRegistry<Node>::get().register_factory<opset1::SquaredDifference>();
+    auto x1 = make_shared<op::Parameter>(element::i32, Shape{200});
+    auto x2 = make_shared<op::Parameter>(element::i32, Shape{200});
+    auto auto_broadcast = op::AutoBroadcastType::NUMPY;
+    auto squared_difference = make_shared<opset1::SquaredDifference>(x1, x2, auto_broadcast);
+    NodeBuilder builder(squared_difference);
+    auto g_squared_difference = as_type_ptr<opset1::SquaredDifference>(builder.create());
+
+    EXPECT_EQ(g_squared_difference->get_autob(), squared_difference->get_autob());
+}
+
+TEST(attributes, strided_slice_op)
+{
+    FactoryRegistry<Node>::get().register_factory<opset1::StridedSlice>();
+    auto data = make_shared<op::Parameter>(element::i32, Shape{2, 3, 4, 5});
+    auto begin = make_shared<op::Parameter>(element::i32, Shape{2});
+    auto end = make_shared<op::Parameter>(element::i32, Shape{2});
+    auto stride = make_shared<op::Parameter>(element::i32, Shape{2});
+
+    auto begin_mask = std::vector<int64_t>{0, 0};
+    auto end_mask = std::vector<int64_t>{0, 0};
+    auto new_axis_mask = std::vector<int64_t>{0, 0};
+    auto shrink_axis_mask = std::vector<int64_t>{0, 0};
+    auto ellipsis_mask = std::vector<int64_t>{0, 0};
+
+    auto strided_slice = make_shared<opset1::StridedSlice>(data,
+                                                           begin,
+                                                           end,
+                                                           stride,
+                                                           begin_mask,
+                                                           end_mask,
+                                                           new_axis_mask,
+                                                           shrink_axis_mask,
+                                                           ellipsis_mask);
+    NodeBuilder builder(strided_slice);
+    auto g_strided_slice = as_type_ptr<opset1::StridedSlice>(builder.create());
+
+    EXPECT_EQ(g_strided_slice->get_begin_mask(), strided_slice->get_begin_mask());
+    EXPECT_EQ(g_strided_slice->get_end_mask(), strided_slice->get_end_mask());
+    EXPECT_EQ(g_strided_slice->get_new_axis_mask(), strided_slice->get_new_axis_mask());
+    EXPECT_EQ(g_strided_slice->get_shrink_axis_mask(), strided_slice->get_shrink_axis_mask());
+    EXPECT_EQ(g_strided_slice->get_ellipsis_mask(), strided_slice->get_ellipsis_mask());
+}
+
+TEST(attributes, topk_op)
+{
+    FactoryRegistry<Node>::get().register_factory<opset1::TopK>();
+    auto data = make_shared<op::Parameter>(element::i32, Shape{2, 3, 4, 5});
+    auto k = make_shared<op::Parameter>(element::i32, Shape{});
+
+    auto axis = 0;
+    auto mode = opset1::TopK::Mode::MAX;
+    auto sort_type = opset1::TopK::SortType::SORT_VALUES;
+
+    auto topk = make_shared<opset1::TopK>(data, k, axis, mode, sort_type);
+    NodeBuilder builder(topk);
+    auto g_topk = as_type_ptr<opset1::TopK>(builder.create());
+
+    EXPECT_EQ(g_topk->get_axis(), topk->get_axis());
+    EXPECT_EQ(g_topk->get_mode(), topk->get_mode());
+    EXPECT_EQ(g_topk->get_sort_type(), topk->get_sort_type());
+}
+
+TEST(attributes, logical_xor_op)
+{
+    FactoryRegistry<Node>::get().register_factory<opset1::LogicalXor>();
+    auto x1 = make_shared<op::Parameter>(element::boolean, Shape{200});
+    auto x2 = make_shared<op::Parameter>(element::boolean, Shape{200});
+
+    auto auto_broadcast = op::AutoBroadcastType::NUMPY;
+
+    auto logical_xor = make_shared<opset1::LogicalXor>(x1, x2, auto_broadcast);
+    NodeBuilder builder(logical_xor);
+    auto g_logical_xor = as_type_ptr<opset1::LogicalXor>(builder.create());
+
+    EXPECT_EQ(g_logical_xor->get_autob(), logical_xor->get_autob());
 }