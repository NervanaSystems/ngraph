--- conflicted
+++ resolved
@@ -1397,7 +1397,6 @@
     EXPECT_EQ(g_logical_xor->get_autob(), logical_xor->get_autob());
 }
 
-<<<<<<< HEAD
 TEST(attributes, extractimagepatches_op)
 {
     FactoryRegistry<Node>::get().register_factory<opset3::ExtractImagePatches>();
@@ -1417,8 +1416,9 @@
     EXPECT_EQ(g_extractimagepatches->get_strides(), strides);
     EXPECT_EQ(g_extractimagepatches->get_rates(), rates);
     EXPECT_EQ(g_extractimagepatches->get_padding(), padtype_padding);
-=======
-TEST(attributes, constant_op)
+}
+
+ TEST(attributes, constant_op)
 {
     vector<float> data{5.0f, 4.0f, 3.0f, 2.0f, 1.0f, 0.0f};
     auto k = make_shared<op::v0::Constant>(element::f32, Shape{2, 3}, data);
@@ -1495,5 +1495,4 @@
 
     EXPECT_EQ(g_cs->is_exclusive(), cs->is_exclusive());
     EXPECT_EQ(g_cs->is_reverse(), cs->is_reverse());
->>>>>>> 0864477c
 }