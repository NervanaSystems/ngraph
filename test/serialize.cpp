//*****************************************************************************
// Copyright 2017-2019 Intel Corporation
//
// Licensed under the Apache License, Version 2.0 (the "License");
// you may not use this file except in compliance with the License.
// You may obtain a copy of the License at
//
//     http://www.apache.org/licenses/LICENSE-2.0
//
// Unless required by applicable law or agreed to in writing, software
// distributed under the License is distributed on an "AS IS" BASIS,
// WITHOUT WARRANTIES OR CONDITIONS OF ANY KIND, either express or implied.
// See the License for the specific language governing permissions and
// limitations under the License.
//*****************************************************************************

#include <fstream>
#include <sstream>

#include "gmock/gmock.h"
#include "gtest/gtest.h"

#include "ngraph/file_util.hpp"
#include "ngraph/ngraph.hpp"
#include "ngraph/op/constant.hpp"
#include "ngraph/op/get_output_element.hpp"
#include "ngraph/op/passthrough.hpp"
#include "ngraph/pass/manager.hpp"
#include "ngraph/pass/visualize_tree.hpp"
#include "ngraph/serializer.hpp"
#include "ngraph/util.hpp"
#include "nlohmann/json.hpp"
#include "util/all_close_f.hpp"
#include "util/test_tools.hpp"

using namespace std;
using namespace ngraph;
using json = nlohmann::json;

using ::testing::ElementsAre;
using ::testing::NotNull;
using ::testing::StrEq;

template <typename T>
T get_or_default(nlohmann::json& j, const std::string& key, const T& default_value)
{
    T rc;
    try
    {
        rc = j.at(key).get<T>();
    }
    catch (...)
    {
        rc = default_value;
    }
    return rc;
}

#if defined(NGRAPH_INTERPRETER_ENABLE)
TEST(serialize, main)
{
    // First create "f(A,B,C) = (A+B)*C".
    Shape shape{2, 2};
    auto A = make_shared<op::Parameter>(element::f32, shape);
    auto B = make_shared<op::Parameter>(element::f32, shape);
    auto C = make_shared<op::Parameter>(element::f32, shape);
    auto f = make_shared<Function>((A + B) * C, ParameterVector{A, B, C}, "f");

    string js = serialize(f, 4);

    {
        ofstream out("serialize_function.js");
        out << js;
    }

    istringstream in(js);
    shared_ptr<Function> sfunc = deserialize(in);
    auto backend = runtime::Backend::create("INTERPRETER");
    auto handle = backend->compile(sfunc);

    auto x = backend->create_tensor(element::f32, shape);
    copy_data(x, vector<float>{1, 2, 3, 4});
    auto y = backend->create_tensor(element::f32, shape);
    copy_data(y, vector<float>{5, 6, 7, 8});
    auto z = backend->create_tensor(element::f32, shape);
    copy_data(z, vector<float>{9, 10, 11, 12});
    auto result = backend->create_tensor(element::f32, shape);

    handle->call_with_validate({result}, {x, y, z});
    EXPECT_EQ((vector<float>{54, 80, 110, 144}), read_vector<float>(result));

    handle->call_with_validate({result}, {y, x, z});
    EXPECT_EQ((vector<float>{54, 80, 110, 144}), read_vector<float>(result));

    handle->call_with_validate({result}, {x, z, y});
    EXPECT_EQ((vector<float>{50, 72, 98, 128}), read_vector<float>(result));
}

TEST(serialize, friendly_name)
{
    // First create "f(A,B,C) = (A+B)*C".
    Shape shape{2, 2};
    auto A = make_shared<op::Parameter>(element::f32, shape);
    auto B = make_shared<op::Parameter>(element::f32, shape);
    auto C = make_shared<op::Parameter>(element::f32, shape);
    auto sum = A + B;
    auto product = sum * C;
    auto f = make_shared<Function>(product, ParameterVector{A, B, C}, "f");

    A->set_friendly_name("A");
    B->set_friendly_name("B");
    C->set_friendly_name("C");
    sum->set_friendly_name("Sum");
    product->set_friendly_name("Product");

    string js = serialize(f, 4);
    ofstream out("serialize_function.js");
    out << js;

    istringstream in(js);
    shared_ptr<Function> sfunc = deserialize(in);
    auto backend = runtime::Backend::create("INTERPRETER");
    auto handle = backend->compile(sfunc);

    auto x = backend->create_tensor(element::f32, shape);
    copy_data(x, vector<float>{1, 2, 3, 4});
    auto y = backend->create_tensor(element::f32, shape);
    copy_data(y, vector<float>{5, 6, 7, 8});
    auto z = backend->create_tensor(element::f32, shape);
    copy_data(z, vector<float>{9, 10, 11, 12});
    auto result = backend->create_tensor(element::f32, shape);

    handle->call_with_validate({result}, {x, y, z});
    EXPECT_EQ((vector<float>{54, 80, 110, 144}), read_vector<float>(result));

    handle->call_with_validate({result}, {y, x, z});
    EXPECT_EQ((vector<float>{54, 80, 110, 144}), read_vector<float>(result));

    handle->call_with_validate({result}, {x, z, y});
    EXPECT_EQ((vector<float>{50, 72, 98, 128}), read_vector<float>(result));
}
#endif

TEST(serialize, existing_models)
{
    vector<string> models = {"mxnet/mnist_mlp_forward.json",
                             "mxnet/10_bucket_LSTM.json",
                             "mxnet/LSTM_backward.json",
                             "mxnet/LSTM_forward.json"};

    for (const string& model : models)
    {
        const string json_path = file_util::path_join(SERIALIZED_ZOO, model);
        const string json_string = file_util::read_file_to_string(json_path);
        shared_ptr<Function> f = ngraph::deserialize(json_string);
    }
}

TEST(serialize, default_value)
{
    json j = {{"test1", 1}, {"test2", 2}};

    int x1 = j.at("test1").get<int>();
    EXPECT_EQ(x1, 1);
    int x2 = get_or_default<int>(j, "test2", 0);
    EXPECT_EQ(x2, 2);
    int x3 = get_or_default<int>(j, "test3", 3);
    EXPECT_EQ(x3, 3);
}

TEST(serialize, constant)
{
    const string tmp_file = "serialize_constant.cpio";
    Shape shape{2, 2, 2};
    auto A = op::Constant::create(element::f32, shape, {1, 2, 3, 4, 5, 6, 7, 8});
    auto f = make_shared<Function>(A, ParameterVector{});

    EXPECT_EQ((vector<float>{1, 2, 3, 4, 5, 6, 7, 8}), A->get_vector<float>());
    serialize(tmp_file, f);
    auto g = deserialize(tmp_file);
    ASSERT_NE(g, nullptr);
    file_util::remove_file(tmp_file);
    bool found = false;
    for (shared_ptr<Node> node : g->get_ops())
    {
        shared_ptr<op::Constant> c = as_type_ptr<op::Constant>(node);
        if (c)
        {
            found = true;
            EXPECT_EQ((vector<float>{1, 2, 3, 4, 5, 6, 7, 8}), c->get_vector<float>());
            break;
        }
    }
    EXPECT_TRUE(found);
}

TEST(benchmark, serialize)
{
    stopwatch timer;
    string model = "mxnet/LSTM_backward.json";

    const string json_path = file_util::path_join(SERIALIZED_ZOO, model);
    timer.start();
    const string json_string = file_util::read_file_to_string(json_path);
    timer.stop();
    cout << "file read took " << timer.get_milliseconds() << "ms\n";
    timer.start();
    shared_ptr<Function> f = ngraph::deserialize(json_string);
    timer.stop();
    cout << "deserialize took " << timer.get_milliseconds() << "ms\n";

    ngraph::set_serialize_output_shapes(true);
    ofstream out("test.json");
    out << serialize(f, 4);
}

MATCHER_P2(IsOutputShape, type, shape, "")
{
    return std::get<0>(arg) == type && std::get<1>(arg).to_shape() == shape;
}

TEST(serialize, passthrough)
{
    const string tmp_file = "serialize_passthrough.json";

    using estuple = std::tuple<element::Type, PartialShape>;

    Shape shape{2, 2, 2};
    auto p = make_shared<op::Passthrough>(
        "SerializationTest",
        "Plain",
        "Hello, world!",
        NodeVector{},
        std::vector<estuple>{estuple{element::f32, PartialShape{2, 3}},
                             estuple{element::i8, PartialShape{4, 5}}});
    auto f = make_shared<Function>(NodeVector{std::make_shared<op::GetOutputElement>(p, 0),
                                              std::make_shared<op::GetOutputElement>(p, 1)},
                                   ParameterVector{});
    serialize(tmp_file, f);

    auto g = deserialize(tmp_file);
    file_util::remove_file(tmp_file);
    ASSERT_THAT(g, NotNull());

    std::shared_ptr<op::Passthrough> pt;
    for (const auto& op : g->get_ops())
    {
        pt = as_type_ptr<op::Passthrough>(op);
        if (pt)
        {
            break;
        }
    }
    ASSERT_THAT(pt.get(), NotNull());

    EXPECT_THAT(pt->logical_type(), StrEq("SerializationTest"));
    EXPECT_THAT(pt->language(), StrEq("Plain"));
    EXPECT_THAT(pt->function(), StrEq("Hello, world!"));
    EXPECT_THAT(pt->output_shapes(),
                ElementsAre(IsOutputShape(element::f32, Shape{2, 3}),
                            IsOutputShape(element::i8, Shape{4, 5})));
}

TEST(serialize, constant_infinity_nan)
{
    vector<float> a_data{123.f, 456.f, INFINITY, -INFINITY, NAN};
    vector<float> b_data{5.f, 5.f, 5.f, 5.f, 5.f, 5.f};
    vector<float> c_data{0.05f, 0.05f, 0.05f, 0.05f, 0.05f, 0.05001f, 0.05f};
    vector<int64_t> d_data{-100, -10, -1, 0, 50, 5000000000001};
    auto A = make_shared<op::Constant>(element::f32, Shape{5}, a_data);
    auto B = make_shared<op::Constant>(element::f32, Shape{6}, b_data);
    auto C = make_shared<op::Constant>(element::f32, Shape{7}, c_data);
    auto D = make_shared<op::Constant>(element::i64, Shape{d_data.size()}, d_data);
    A->set_friendly_name("A");
    B->set_friendly_name("B");
    C->set_friendly_name("C");
    D->set_friendly_name("D");
    auto f = make_shared<Function>(NodeVector{A, B, C, D}, ParameterVector{});

    string s = serialize(f, 4);
    shared_ptr<Function> g = deserialize(s);

    shared_ptr<op::Constant> a;
    shared_ptr<op::Constant> b;
    shared_ptr<op::Constant> c;
    shared_ptr<op::Constant> d;
    for (auto node : g->get_ops())
    {
        if (node->get_friendly_name() == "A")
        {
            a = static_pointer_cast<op::Constant>(node);
        }
        else if (node->get_friendly_name() == "B")
        {
            b = static_pointer_cast<op::Constant>(node);
        }
        else if (node->get_friendly_name() == "C")
        {
            c = static_pointer_cast<op::Constant>(node);
        }
        else if (node->get_friendly_name() == "D")
        {
            d = static_pointer_cast<op::Constant>(node);
        }
    }
    ASSERT_NE(a, nullptr);
    ASSERT_NE(b, nullptr);
    ASSERT_NE(c, nullptr);
    ASSERT_NE(d, nullptr);
    EXPECT_TRUE(test::all_close_f(a->get_vector<float>(), a_data));
    EXPECT_TRUE(test::all_close_f(b->get_vector<float>(), b_data));
    EXPECT_TRUE(test::all_close_f(c->get_vector<float>(), c_data));
    EXPECT_EQ(d->get_vector<int64_t>(), d_data);

    string filename = "constant_infinity_nan_test.dot";
    pass::Manager pass_manager;
    pass_manager.register_pass<pass::VisualizeTree>(filename);
    pass_manager.run_passes(g);
    ifstream file(filename);
    ASSERT_TRUE(file);
    string str((istreambuf_iterator<char>(file)), istreambuf_iterator<char>());
    EXPECT_NE(str.find(R"(label="A)"), string::npos);
    EXPECT_NE(str.find(R"(label="B)"), string::npos);
    EXPECT_NE(str.find(R"(label="C)"), string::npos);
    EXPECT_NE(str.find(R"(label="D)"), string::npos);
}

TEST(serialize, non_zero_node_output)
{
    auto arg = make_shared<op::Parameter>(element::f32, Shape{10});
    auto topk = make_shared<op::TopK>(arg, 0, element::i32, 5, true);
    auto abs = make_shared<op::Abs>(Output<Node>(topk, 1));
    auto result = make_shared<op::Result>(abs);
    auto f = make_shared<Function>(ResultVector{result}, ParameterVector{arg});
    string s = serialize(f);
    shared_ptr<Function> g = deserialize(s);
    auto g_result = g->get_results().at(0);
    auto g_abs = g_result->input(0).get_source_output().get_node_shared_ptr();
    auto topk_out = g_abs->input(0).get_source_output();
    EXPECT_EQ(topk_out.get_index(), 1);
    EXPECT_EQ(topk_out.get_node()->description(), "TopK");
}

TEST(serialize, opset1_softmax)
{
    const auto arg = make_shared<op::Parameter>(element::f32, Shape{10});
    const auto softmax = make_shared<op::v1::Softmax>(arg, 0);
    const auto result = make_shared<op::Result>(softmax);
    const auto f = make_shared<Function>(ResultVector{result}, ParameterVector{arg});
    string s = serialize(f);

    shared_ptr<Function> g = deserialize(s);
    const auto g_result = g->get_results().at(0);
    const auto g_softmax = g_result->input(0).get_source_output().get_node_shared_ptr();

    EXPECT_EQ(g_softmax->description(), "Softmax");
    EXPECT_EQ(g_softmax->get_version(), 1);
}

TEST(serialize, opset1_gather)
{
    auto params = make_shared<op::Parameter>(element::f32, Shape{5, 6});
    auto indices = make_shared<op::Parameter>(element::i64, Shape{4});
    auto axis = make_shared<op::Parameter>(element::i64, Shape{1});
    auto gather_v1 = make_shared<op::v1::Gather>(params, indices, axis);

    auto result = make_shared<op::Result>(gather_v1);
    auto f = make_shared<Function>(ResultVector{result}, ParameterVector{params, indices, axis});
    string s = serialize(f);

    shared_ptr<Function> g = deserialize(s);
    auto g_result = g->get_results().at(0);
    auto g_gather = g_result->input(0).get_source_output().get_node_shared_ptr();

    EXPECT_EQ(g_gather->description(), "Gather");
    EXPECT_EQ(g_gather->get_version(), 1);
}

TEST(serialize, opset1_product)
{
    auto arg = make_shared<op::Parameter>(element::f32, Shape{1, 2, 3});
    auto keep_dims = true;
    auto axes = make_shared<op::Constant>(element::i64, Shape{2}, vector<int64_t>{1, 2});
    auto reduce_prod = make_shared<op::v1::ReduceProd>(arg, axes, keep_dims);
    auto result = make_shared<op::Result>(reduce_prod);
    auto f = make_shared<Function>(ResultVector{result}, ParameterVector{arg});
    string s = serialize(f);

    shared_ptr<Function> g = deserialize(s);
    auto g_result = g->get_results().at(0);
    auto g_red_prod = g_result->input(0).get_source_output().get_node_shared_ptr();

    EXPECT_EQ(g_red_prod->description(), "Product");
    EXPECT_EQ(g_red_prod->get_version(), 1);
    EXPECT_EQ(dynamic_cast<const op::v1::ReduceProd*>(g_red_prod.get())->get_keep_dims(), 1);
    EXPECT_EQ(dynamic_cast<const op::v1::ReduceProd*>(g_red_prod.get())->get_reduction_axes(),
              AxisSet({1, 2}));
}

TEST(serialize, opset1_sum)
{
    auto arg = make_shared<op::Parameter>(element::f32, Shape{1, 2, 3});
    auto keep_dims = true;
    auto axes = make_shared<op::Constant>(element::i64, Shape{2}, vector<int64_t>{1, 2});
    auto reduce_sum = make_shared<op::v1::ReduceSum>(arg, axes, keep_dims);
    auto result = make_shared<op::Result>(reduce_sum);
    auto f = make_shared<Function>(ResultVector{result}, ParameterVector{arg});
    string s = serialize(f);

    shared_ptr<Function> g = deserialize(s);
    auto g_result = g->get_results().at(0);
    auto g_red_sum = g_result->input(0).get_source_output().get_node_shared_ptr();

    EXPECT_EQ(g_red_sum->description(), "Sum");
    EXPECT_EQ(g_red_sum->get_version(), 1);
    EXPECT_EQ(dynamic_cast<const op::v1::ReduceSum*>(g_red_sum.get())->get_keep_dims(), 1);
    EXPECT_EQ(dynamic_cast<const op::v1::ReduceSum*>(g_red_sum.get())->get_reduction_axes(),
              AxisSet({1, 2}));
}

TEST(serialize, opset1_pad)
{
    auto arg = make_shared<op::Parameter>(element::f32, Shape{4, 5, 6});
    auto pads_begin = make_shared<op::Parameter>(element::i64, Shape{1});
    auto pads_end = make_shared<op::Parameter>(element::i64, Shape{2});
    auto arg_pad_value = make_shared<op::Parameter>(element::f32, Shape{});
    auto pad_mode = op::PadMode::EDGE;
    auto pad = make_shared<op::v1::Pad>(arg, pads_begin, pads_end, arg_pad_value, pad_mode);

    auto result = make_shared<op::Result>(pad);
    auto f = make_shared<Function>(ResultVector{result},
                                   ParameterVector{arg, pads_begin, pads_end, arg_pad_value});
    string s = serialize(f);

    shared_ptr<Function> g = deserialize(s);
    auto g_result = g->get_results().at(0);
    auto g_pad = g_result->input(0).get_source_output().get_node_shared_ptr();

    EXPECT_EQ(g_pad->description(), "Pad");
    EXPECT_EQ(g_pad->get_version(), 1);
    EXPECT_EQ(dynamic_cast<const op::v1::Pad*>(g_pad.get())->get_pad_mode(), pad_mode);
}

<<<<<<< HEAD
TEST(serialize, tensor_iterator_raw)
{
    // That which we iterate over
    auto X = make_shared<op::Parameter>(element::f32, Shape{32, 40, 10});

    // Common to all cells
    auto WH = make_shared<op::Parameter>(element::f32, Shape{20, 20});
    auto WX = make_shared<op::Parameter>(element::f32, Shape{10, 20});
    auto bH = make_shared<op::Parameter>(element::f32, Shape{20});
    auto WY = make_shared<op::Parameter>(element::f32, Shape{20, 5});
    auto bY = make_shared<op::Parameter>(element::f32, Shape{5});

    // Initial values
    auto Hinit = make_shared<op::Parameter>(element::f32, Shape{32, 1, 20});

    // Set up the cell body, a function from (Hi, Xi) -> (Ho, Yo)
    // Cell parameters
    auto Hi = make_shared<op::Parameter>(element::f32, Shape{32, 1, 20});
    auto Xi = make_shared<op::Parameter>(element::f32, Shape{32, 1, 10});
    auto WH_body = make_shared<op::Parameter>(element::f32, Shape{20, 20});
    auto WX_body = make_shared<op::Parameter>(element::f32, Shape{10, 20});
    auto bH_body = make_shared<op::Parameter>(element::f32, Shape{20});
    auto WY_body = make_shared<op::Parameter>(element::f32, Shape{20, 5});
    auto bY_body = make_shared<op::Parameter>(element::f32, Shape{5});

    // Body
    auto Ho = make_shared<op::Reshape>(
        make_shared<op::Relu>(
            make_shared<op::Dot>(make_shared<op::Reshape>(Xi, AxisVector{0, 1, 2}, Shape{32, 10}),
                                 WX_body) +
            make_shared<op::Dot>(make_shared<op::Reshape>(Hi, AxisVector{0, 1, 2}, Shape{32, 20}),
                                 WH_body) +
            make_shared<op::Broadcast>(bH_body, Shape{32, 20}, AxisSet{0})),
        AxisVector{0, 1},
        Shape{32, 1, 20});
    auto Yo = make_shared<op::Relu>(
        make_shared<op::Dot>(make_shared<op::Reshape>(Ho, AxisVector{0, 1, 2}, Shape{32, 20}),
                             WY_body) +
        make_shared<op::Broadcast>(bY_body, Shape{32, 5}, AxisSet{0}));
    auto body = make_shared<op::TensorIterator::BodyLambda>(
        OutputVector{Yo, Ho}, ParameterVector{Xi, Hi, WH_body, WX_body, WY_body, bH_body, bY_body});

    auto tensor_iterator = make_shared<op::TensorIterator>();
    // The Xi are the elements of Xseq
    // start=0, stride=1, part_size=1, end=40, axis=1
    tensor_iterator->set_sliced_input(Xi, X, 0, 1, 1, 40, 1);
    // Hi is Hinit on the first iteration, Ho after that
    tensor_iterator->set_initialized_input(Hi, Hinit, Ho);
    tensor_iterator->set_constant_input(WH_body, WH);
    tensor_iterator->set_constant_input(WX_body, WX);
    tensor_iterator->set_constant_input(WY_body, WY);
    tensor_iterator->set_constant_input(bH_body, bH);
    tensor_iterator->set_constant_input(bY_body, bY);

    // Output 0 is last Yo
    auto out0 = tensor_iterator->get_iter_value(Yo, -1);
    // Output 1 is concat of hidden states
    // start=0, stride=1, part_size=1, end=40, axis=1
    auto out1 = tensor_iterator->get_concatenated_slices(Ho, 0, 1, 1, 40, 1);

    auto results = ResultVector{make_shared<op::Result>(out0), make_shared<op::Result>(out1)};
    auto f = make_shared<Function>(results, ParameterVector{X, Hinit, WH, WX, bH, WY, bY});
    string s = serialize(f);
    shared_ptr<Function> g = deserialize(s);
}

TEST(serialize, tensor_iterator_lstm)
{
    // That which we iterate over
    const size_t N = 32; // Batch size
    const size_t L = 10; // Sequence length
    const size_t I = 8;  // Input size
    const size_t H = 32; // Hidden size
    auto SENT = make_shared<op::Parameter>(element::f32, Shape{N, L, I});

    auto H_init = make_shared<op::Parameter>(element::f32, Shape{N, 1, H});
    auto C_init = make_shared<op::Parameter>(element::f32, Shape{N, 1, H});

    auto W = make_shared<op::Parameter>(element::f32, Shape{4 * H, I});
    auto R = make_shared<op::Parameter>(element::f32, Shape{4 * H, H});
    auto H_t = make_shared<op::Parameter>(element::f32, Shape{N, 1, H});
    auto C_t = make_shared<op::Parameter>(element::f32, Shape{N, 1, H});

    // Body
    auto X = make_shared<op::Parameter>(element::f32, Shape{N, 1, I});
    auto W_body = make_shared<op::Parameter>(element::f32, Shape{4 * H, I});
    auto R_body = make_shared<op::Parameter>(element::f32, Shape{4 * H, H});
    auto LSTM_cell =
        make_shared<op::LSTMCell>(make_shared<op::Reshape>(X, AxisVector{0, 1, 2}, Shape{N, I}),
                                  W_body,
                                  R_body,
                                  make_shared<op::Reshape>(H_t, AxisVector{0, 1, 2}, Shape{N, H}),
                                  make_shared<op::Reshape>(C_t, AxisVector{0, 1, 2}, Shape{N, H}),
                                  H);
    auto H_o = make_shared<op::Reshape>(LSTM_cell->output(0), AxisVector{0, 1}, Shape{N, 1, H});
    auto C_o = make_shared<op::Reshape>(LSTM_cell->output(1), AxisVector{0, 1}, Shape{N, 1, H});
    auto body = make_shared<op::TensorIterator::BodyLambda>(
        OutputVector{H_o, C_o}, ParameterVector{X, H_t, C_t, W_body, R_body});

    auto tensor_iterator = make_shared<op::TensorIterator>();
    // start=0, stride=1, part_size=1, end=40, axis=1
    tensor_iterator->set_sliced_input(X, SENT, 0, 1, 1, -1, 1);
    // H_t is Hinit on the first iteration, Ho after that
    tensor_iterator->set_initialized_input(H_t, H_init, H_o);
    tensor_iterator->set_initialized_input(C_t, C_init, C_o);
    tensor_iterator->set_constant_input(W_body, W);
    tensor_iterator->set_constant_input(R_body, R);

    // Output 0 is last Ho, result 0 of body
    auto out0 = tensor_iterator->get_iter_value(H_o, -1);
    // Output 1 is last Co, result 1 of body
    auto out1 = tensor_iterator->get_iter_value(C_o, -1);

    auto results = ResultVector{make_shared<op::Result>(out0), make_shared<op::Result>(out1)};
    auto f =
        make_shared<Function>(results, ParameterVector{SENT, X, H_init, H_t, C_init, C_t, W, R});
    string s = serialize(f);
    shared_ptr<Function> g = deserialize(s);
}

TEST(serialize, tensor_iterator_2_slice_inputs_part_size_2)
{
    // That which we iterate over
    auto X = make_shared<op::Parameter>(element::f32, Shape{32, 40, 10});
    auto Y = make_shared<op::Parameter>(element::f32, Shape{32, 40, 10});
    auto M = make_shared<op::Parameter>(element::f32, Shape{32, 2, 10});

    // Set up the cell body, a function from (Xi, Yi) -> (Zo)
    // Body parameters
    auto Xi = make_shared<op::Parameter>(element::f32, Shape{32, 2, 10});
    auto Yi = make_shared<op::Parameter>(element::f32, Shape{32, 2, 10});
    auto M_body = make_shared<op::Parameter>(element::f32, Shape{32, 2, 10});

    // Body
    auto Zo = (Xi + Yi) * M_body;
    auto body = make_shared<op::TensorIterator::BodyLambda>(OutputVector{Zo},
                                                            ParameterVector{Xi, Yi, M_body});

    auto tensor_iterator = make_shared<op::TensorIterator>();
    // The Xi are the elements of Xseq
    // start=0, stride=2, part_size=2, end=20, axis=1
    tensor_iterator->set_sliced_input(Xi, X, 0, 2, 2, 20, 1);
    // The Yi are the elements of Yseq
    // start=0, stride=2, part_size=2, end=-1, axis=1
    tensor_iterator->set_sliced_input(Yi, Y, 0, 2, 2, -1, 1);
    tensor_iterator->set_constant_input(M_body, M);

    // Output 0 is last Zo
    auto out0 = tensor_iterator->get_iter_value(Zo, -1);
    // Output 1 is concat of Zos
    // start=0, stride=2, part_size=2, end=20, axis=1
    auto out1 = tensor_iterator->get_concatenated_slices(Zo, 0, 2, 2, 20, 1);

    auto result0 = make_shared<op::Result>(out0);
    auto result1 = make_shared<op::Result>(out1);
    Shape out0_shape{32, 2, 10};
    Shape out1_shape{32, 40, 10};

    auto results = ResultVector{result0, result1};
    auto f = make_shared<Function>(results, ParameterVector{X, Y, M});
    EXPECT_EQ(result0->output(0).get_shape(), out0_shape);
    EXPECT_EQ(result1->output(0).get_shape(), out1_shape);

    string s = serialize(f);
    shared_ptr<Function> g = deserialize(s);
}

TEST(serialize, tensor_iterator_2_slice_inputs_part_size_2_dynamic)
{
    // That which we iterate over
    auto X = make_shared<op::Parameter>(element::f32, Shape{32, 40, 10});
    auto Y = make_shared<op::Parameter>(element::f32, Shape{32, 40, 10});
    auto M = make_shared<op::Parameter>(element::f32, Shape{32, 2, 10});

    // Set up the cell body, a function from (Xi, Yi) -> (Zo)
    // Body parameters
    auto Xi = make_shared<op::Parameter>(element::f32, PartialShape::dynamic());
    auto Yi = make_shared<op::Parameter>(element::f32, PartialShape::dynamic());
    auto M_body = make_shared<op::Parameter>(element::f32, PartialShape::dynamic());

    // Body
    auto Zo = (Xi + Yi) * M_body;
    auto body = make_shared<op::TensorIterator::BodyLambda>(OutputVector{Zo},
                                                            ParameterVector{Xi, Yi, M_body});

    auto tensor_iterator = make_shared<op::TensorIterator>();
    // The Xi are the elements of Xseq
    // start=0, stride=2, part_size=2, end=20, axis=1
    tensor_iterator->set_sliced_input(Xi, X, 0, 2, 2, 20, 1);
    // The Yi are the elements of Yseq
    // start=0, stride=2, part_size=2, end=-1, axis=1
    tensor_iterator->set_sliced_input(Yi, Y, 0, 2, 2, -1, 1);
    tensor_iterator->set_constant_input(M_body, M);

    // Output 0 is last Zo
    auto out0 = tensor_iterator->get_iter_value(Zo, -1);
    // Output 1 is concat of Zos
    // start=0, stride=2, part_size=2, end=20, axis=1
    auto out1 = tensor_iterator->get_concatenated_slices(Zo, 0, 2, 2, 20, 1);

    auto result0 = make_shared<op::Result>(out0);
    auto result1 = make_shared<op::Result>(out1);
    Shape out0_shape{32, 2, 10};
    Shape out1_shape{32, 40, 10};

    auto results = ResultVector{result0, result1};
    auto f = make_shared<Function>(results, ParameterVector{X, Y, M});
    EXPECT_EQ(result0->output(0).get_shape(), out0_shape);
    EXPECT_EQ(result1->output(0).get_shape(), out1_shape);

    EXPECT_EQ(body->get_results()[0]->output(0).get_shape(), out0_shape);

    string s = serialize(f);
    shared_ptr<Function> g = deserialize(s);
=======
TEST(serialize, opset1_strided_slice)
{
    auto data = make_shared<op::Parameter>(element::f32, Shape{2, 4, 6, 8});
    auto begin = make_shared<op::Parameter>(element::i64, Shape{4});
    auto end = make_shared<op::Parameter>(element::i64, Shape{4});
    auto strides = make_shared<op::Parameter>(element::i64, Shape{4});

    const std::vector<int64_t> begin_mask{1, 0, 1, 0};
    const std::vector<int64_t> end_mask{1, 1, 1, 0};
    const std::vector<int64_t> new_axis_mask{0, 0, 1, 1};
    const std::vector<int64_t> shrink_axis_mask{0, 0, 0, 0};
    const std::vector<int64_t> ellipsis_mask{1, 1, 1, 1};

    auto strided_slice_in = make_shared<op::v1::StridedSlice>(data,
                                                              begin,
                                                              end,
                                                              strides,
                                                              begin_mask,
                                                              end_mask,
                                                              new_axis_mask,
                                                              shrink_axis_mask,
                                                              ellipsis_mask);

    auto result = make_shared<op::Result>(strided_slice_in);
    auto f =
        make_shared<Function>(ResultVector{result}, ParameterVector{data, begin, end, strides});
    string s = serialize(f);

    shared_ptr<Function> g = deserialize(s);
    auto g_result = g->get_results().at(0);
    auto g_strided_slice_v1 = g_result->input(0).get_source_output().get_node_shared_ptr();
    auto strided_slice_out = as_type_ptr<op::v1::StridedSlice>(g_strided_slice_v1);

    EXPECT_EQ(strided_slice_out->description(), "Slice");
    EXPECT_EQ(strided_slice_out->get_version(), 1);
    EXPECT_EQ(strided_slice_out->get_begin_mask(), begin_mask);
    EXPECT_EQ(strided_slice_out->get_end_mask(), end_mask);
    EXPECT_EQ(strided_slice_out->get_new_axis_mask(), new_axis_mask);
    EXPECT_EQ(strided_slice_out->get_shrink_axis_mask(), shrink_axis_mask);
    EXPECT_EQ(strided_slice_out->get_ellipsis_mask(), ellipsis_mask);
>>>>>>> 55d33755
}<|MERGE_RESOLUTION|>--- conflicted
+++ resolved
@@ -441,7 +441,6 @@
     EXPECT_EQ(dynamic_cast<const op::v1::Pad*>(g_pad.get())->get_pad_mode(), pad_mode);
 }
 
-<<<<<<< HEAD
 TEST(serialize, tensor_iterator_raw)
 {
     // That which we iterate over
@@ -656,7 +655,7 @@
 
     string s = serialize(f);
     shared_ptr<Function> g = deserialize(s);
-=======
+
 TEST(serialize, opset1_strided_slice)
 {
     auto data = make_shared<op::Parameter>(element::f32, Shape{2, 4, 6, 8});
@@ -697,5 +696,4 @@
     EXPECT_EQ(strided_slice_out->get_new_axis_mask(), new_axis_mask);
     EXPECT_EQ(strided_slice_out->get_shrink_axis_mask(), shrink_axis_mask);
     EXPECT_EQ(strided_slice_out->get_ellipsis_mask(), ellipsis_mask);
->>>>>>> 55d33755
 }