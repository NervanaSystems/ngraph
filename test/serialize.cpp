//*****************************************************************************
// Copyright 2017-2019 Intel Corporation
//
// Licensed under the Apache License, Version 2.0 (the "License");
// you may not use this file except in compliance with the License.
// You may obtain a copy of the License at
//
//     http://www.apache.org/licenses/LICENSE-2.0
//
// Unless required by applicable law or agreed to in writing, software
// distributed under the License is distributed on an "AS IS" BASIS,
// WITHOUT WARRANTIES OR CONDITIONS OF ANY KIND, either express or implied.
// See the License for the specific language governing permissions and
// limitations under the License.
//*****************************************************************************

#include <fstream>
#include <sstream>

#include "gmock/gmock.h"
#include "gtest/gtest.h"

#include "ngraph/file_util.hpp"
#include "ngraph/ngraph.hpp"
#include "ngraph/op/constant.hpp"
#include "ngraph/op/get_output_element.hpp"
#include "ngraph/op/passthrough.hpp"
#include "ngraph/pass/manager.hpp"
#include "ngraph/pass/visualize_tree.hpp"
#include "ngraph/serializer.hpp"
#include "ngraph/util.hpp"
#include "nlohmann/json.hpp"
#include "util/all_close_f.hpp"
#include "util/test_tools.hpp"

using namespace std;
using namespace ngraph;
using json = nlohmann::json;

using ::testing::ElementsAre;
using ::testing::NotNull;
using ::testing::StrEq;

template <typename T>
T get_or_default(nlohmann::json& j, const std::string& key, const T& default_value)
{
    T rc;
    try
    {
        rc = j.at(key).get<T>();
    }
    catch (...)
    {
        rc = default_value;
    }
    return rc;
}

#if defined(NGRAPH_INTERPRETER_ENABLE)
TEST(serialize, main)
{
    // First create "f(A,B,C) = (A+B)*C".
    Shape shape{2, 2};
    auto A = make_shared<op::Parameter>(element::f32, shape);
    auto B = make_shared<op::Parameter>(element::f32, shape);
    auto C = make_shared<op::Parameter>(element::f32, shape);
    auto f = make_shared<Function>((A + B) * C, ParameterVector{A, B, C}, "f");

    string js = serialize(f, 4);

    {
        ofstream out("serialize_function.js");
        out << js;
    }

    istringstream in(js);
    shared_ptr<Function> sfunc = deserialize(in);
    auto backend = runtime::Backend::create("INTERPRETER");
    auto handle = backend->compile(sfunc);

    auto x = backend->create_tensor(element::f32, shape);
    copy_data(x, vector<float>{1, 2, 3, 4});
    auto y = backend->create_tensor(element::f32, shape);
    copy_data(y, vector<float>{5, 6, 7, 8});
    auto z = backend->create_tensor(element::f32, shape);
    copy_data(z, vector<float>{9, 10, 11, 12});
    auto result = backend->create_tensor(element::f32, shape);

    handle->call_with_validate({result}, {x, y, z});
    EXPECT_EQ((vector<float>{54, 80, 110, 144}), read_vector<float>(result));

    handle->call_with_validate({result}, {y, x, z});
    EXPECT_EQ((vector<float>{54, 80, 110, 144}), read_vector<float>(result));

    handle->call_with_validate({result}, {x, z, y});
    EXPECT_EQ((vector<float>{50, 72, 98, 128}), read_vector<float>(result));
}

TEST(serialize, friendly_name)
{
    // First create "f(A,B,C) = (A+B)*C".
    Shape shape{2, 2};
    auto A = make_shared<op::Parameter>(element::f32, shape);
    auto B = make_shared<op::Parameter>(element::f32, shape);
    auto C = make_shared<op::Parameter>(element::f32, shape);
    auto sum = A + B;
    auto product = sum * C;
    auto f = make_shared<Function>(product, ParameterVector{A, B, C}, "f");

    A->set_friendly_name("A");
    B->set_friendly_name("B");
    C->set_friendly_name("C");
    sum->set_friendly_name("Sum");
    product->set_friendly_name("Product");

    string js = serialize(f, 4);
    ofstream out("serialize_function.js");
    out << js;

    istringstream in(js);
    shared_ptr<Function> sfunc = deserialize(in);
    auto backend = runtime::Backend::create("INTERPRETER");
    auto handle = backend->compile(sfunc);

    auto x = backend->create_tensor(element::f32, shape);
    copy_data(x, vector<float>{1, 2, 3, 4});
    auto y = backend->create_tensor(element::f32, shape);
    copy_data(y, vector<float>{5, 6, 7, 8});
    auto z = backend->create_tensor(element::f32, shape);
    copy_data(z, vector<float>{9, 10, 11, 12});
    auto result = backend->create_tensor(element::f32, shape);

    handle->call_with_validate({result}, {x, y, z});
    EXPECT_EQ((vector<float>{54, 80, 110, 144}), read_vector<float>(result));

    handle->call_with_validate({result}, {y, x, z});
    EXPECT_EQ((vector<float>{54, 80, 110, 144}), read_vector<float>(result));

    handle->call_with_validate({result}, {x, z, y});
    EXPECT_EQ((vector<float>{50, 72, 98, 128}), read_vector<float>(result));
}
#endif

TEST(serialize, existing_models)
{
    vector<string> models = {"mxnet/mnist_mlp_forward.json",
                             "mxnet/10_bucket_LSTM.json",
                             "mxnet/LSTM_backward.json",
                             "mxnet/LSTM_forward.json"};

    for (const string& model : models)
    {
        const string json_path = file_util::path_join(SERIALIZED_ZOO, model);
        const string json_string = file_util::read_file_to_string(json_path);
        shared_ptr<Function> f = ngraph::deserialize(json_string);
    }
}

TEST(serialize, default_value)
{
    json j = {{"test1", 1}, {"test2", 2}};

    int x1 = j.at("test1").get<int>();
    EXPECT_EQ(x1, 1);
    int x2 = get_or_default<int>(j, "test2", 0);
    EXPECT_EQ(x2, 2);
    int x3 = get_or_default<int>(j, "test3", 3);
    EXPECT_EQ(x3, 3);
}

TEST(serialize, constant)
{
    const string tmp_file = "serialize_constant.cpio";
    Shape shape{2, 2, 2};
    auto A = op::Constant::create(element::f32, shape, {1, 2, 3, 4, 5, 6, 7, 8});
    auto f = make_shared<Function>(A, ParameterVector{});

    EXPECT_EQ((vector<float>{1, 2, 3, 4, 5, 6, 7, 8}), A->get_vector<float>());
    serialize(tmp_file, f);
    auto g = deserialize(tmp_file);
    ASSERT_NE(g, nullptr);
    file_util::remove_file(tmp_file);
    bool found = false;
    for (shared_ptr<Node> node : g->get_ops())
    {
        shared_ptr<op::Constant> c = as_type_ptr<op::Constant>(node);
        if (c)
        {
            found = true;
            EXPECT_EQ((vector<float>{1, 2, 3, 4, 5, 6, 7, 8}), c->get_vector<float>());
            break;
        }
    }
    EXPECT_TRUE(found);
}

TEST(benchmark, serialize)
{
    stopwatch timer;
    string model = "mxnet/LSTM_backward.json";

    const string json_path = file_util::path_join(SERIALIZED_ZOO, model);
    timer.start();
    const string json_string = file_util::read_file_to_string(json_path);
    timer.stop();
    cout << "file read took " << timer.get_milliseconds() << "ms\n";
    timer.start();
    shared_ptr<Function> f = ngraph::deserialize(json_string);
    timer.stop();
    cout << "deserialize took " << timer.get_milliseconds() << "ms\n";

    ofstream out("test.json");
    WithSerializeOutputShapesEnabled serialize_outputs(true);
    out << serialize(f, 4);
}

MATCHER_P2(IsOutputShape, type, shape, "")
{
    return std::get<0>(arg) == type && std::get<1>(arg).to_shape() == shape;
}

TEST(serialize, passthrough)
{
    const string tmp_file = "serialize_passthrough.json";

    using estuple = std::tuple<element::Type, PartialShape>;

    Shape shape{2, 2, 2};
    auto p = make_shared<op::Passthrough>(
        "SerializationTest",
        "Plain",
        "Hello, world!",
        NodeVector{},
        std::vector<estuple>{estuple{element::f32, PartialShape{2, 3}},
                             estuple{element::i8, PartialShape{4, 5}}});
    auto f = make_shared<Function>(NodeVector{std::make_shared<op::GetOutputElement>(p, 0),
                                              std::make_shared<op::GetOutputElement>(p, 1)},
                                   ParameterVector{});
    serialize(tmp_file, f);

    auto g = deserialize(tmp_file);
    file_util::remove_file(tmp_file);
    ASSERT_THAT(g, NotNull());

    std::shared_ptr<op::Passthrough> pt;
    for (const auto& op : g->get_ops())
    {
        pt = as_type_ptr<op::Passthrough>(op);
        if (pt)
        {
            break;
        }
    }
    ASSERT_THAT(pt.get(), NotNull());

    EXPECT_THAT(pt->logical_type(), StrEq("SerializationTest"));
    EXPECT_THAT(pt->language(), StrEq("Plain"));
    EXPECT_THAT(pt->function(), StrEq("Hello, world!"));
    EXPECT_THAT(pt->output_shapes(),
                ElementsAre(IsOutputShape(element::f32, Shape{2, 3}),
                            IsOutputShape(element::i8, Shape{4, 5})));
}

TEST(serialize, constant_infinity_nan)
{
    vector<float> a_data{123.f, 456.f, INFINITY, -INFINITY, NAN};
    vector<float> b_data{5.f, 5.f, 5.f, 5.f, 5.f, 5.f};
    vector<float> c_data{0.05f, 0.05f, 0.05f, 0.05f, 0.05f, 0.05001f, 0.05f};
    vector<int64_t> d_data{-100, -10, -1, 0, 50, 5000000000001};
    auto A = make_shared<op::Constant>(element::f32, Shape{5}, a_data);
    auto B = make_shared<op::Constant>(element::f32, Shape{6}, b_data);
    auto C = make_shared<op::Constant>(element::f32, Shape{7}, c_data);
    auto D = make_shared<op::Constant>(element::i64, Shape{d_data.size()}, d_data);
    A->set_friendly_name("A");
    B->set_friendly_name("B");
    C->set_friendly_name("C");
    D->set_friendly_name("D");
    auto f = make_shared<Function>(NodeVector{A, B, C, D}, ParameterVector{});

    string s = serialize(f, 4);
    shared_ptr<Function> g = deserialize(s);

    shared_ptr<op::Constant> a;
    shared_ptr<op::Constant> b;
    shared_ptr<op::Constant> c;
    shared_ptr<op::Constant> d;
    for (auto node : g->get_ops())
    {
        if (node->get_friendly_name() == "A")
        {
            a = static_pointer_cast<op::Constant>(node);
        }
        else if (node->get_friendly_name() == "B")
        {
            b = static_pointer_cast<op::Constant>(node);
        }
        else if (node->get_friendly_name() == "C")
        {
            c = static_pointer_cast<op::Constant>(node);
        }
        else if (node->get_friendly_name() == "D")
        {
            d = static_pointer_cast<op::Constant>(node);
        }
    }
    ASSERT_NE(a, nullptr);
    ASSERT_NE(b, nullptr);
    ASSERT_NE(c, nullptr);
    ASSERT_NE(d, nullptr);
    EXPECT_TRUE(test::all_close_f(a->get_vector<float>(), a_data));
    EXPECT_TRUE(test::all_close_f(b->get_vector<float>(), b_data));
    EXPECT_TRUE(test::all_close_f(c->get_vector<float>(), c_data));
    EXPECT_EQ(d->get_vector<int64_t>(), d_data);

    string filename = "constant_infinity_nan_test.dot";
    pass::Manager pass_manager;
    pass_manager.register_pass<pass::VisualizeTree>(filename);
    pass_manager.run_passes(g);
    ifstream file(filename);
    ASSERT_TRUE(file);
    string str((istreambuf_iterator<char>(file)), istreambuf_iterator<char>());
    EXPECT_NE(str.find(R"(label="A)"), string::npos);
    EXPECT_NE(str.find(R"(label="B)"), string::npos);
    EXPECT_NE(str.find(R"(label="C)"), string::npos);
    EXPECT_NE(str.find(R"(label="D)"), string::npos);
}

TEST(serialize, non_zero_node_output)
{
    auto arg = make_shared<op::Parameter>(element::f32, Shape{10});
    auto topk = make_shared<op::TopK>(arg, 0, element::i32, 5, true);
    auto abs = make_shared<op::Abs>(Output<Node>(topk, 1));
    auto result = make_shared<op::Result>(abs);
    auto f = make_shared<Function>(ResultVector{result}, ParameterVector{arg});
    string s = serialize(f);
    shared_ptr<Function> g = deserialize(s);
    auto g_result = g->get_results().at(0);
    auto g_abs = g_result->input(0).get_source_output().get_node_shared_ptr();
    auto topk_out = g_abs->input(0).get_source_output();
    EXPECT_EQ(topk_out.get_index(), 1);
    EXPECT_EQ(topk_out.get_node()->description(), "TopK");
}

TEST(serialize, opset1_softmax)
{
    const auto arg = make_shared<op::Parameter>(element::f32, Shape{10});
    const auto softmax = make_shared<op::v1::Softmax>(arg, 0);
    const auto result = make_shared<op::Result>(softmax);
    const auto f = make_shared<Function>(ResultVector{result}, ParameterVector{arg});
    string s = serialize(f);

    shared_ptr<Function> g = deserialize(s);
    const auto g_result = g->get_results().at(0);
    const auto g_softmax = g_result->input(0).get_source_output().get_node_shared_ptr();

    EXPECT_EQ(g_softmax->description(), "Softmax");
    EXPECT_EQ(g_softmax->get_version(), 1);
}

TEST(serialize, opset1_gather)
{
    auto params = make_shared<op::Parameter>(element::f32, Shape{5, 6});
    auto indices = make_shared<op::Parameter>(element::i64, Shape{4});
    auto axis = make_shared<op::Parameter>(element::i64, Shape{1});
    auto gather_v1 = make_shared<op::v1::Gather>(params, indices, axis);

    auto result = make_shared<op::Result>(gather_v1);
    auto f = make_shared<Function>(ResultVector{result}, ParameterVector{params, indices, axis});
    string s = serialize(f);

    shared_ptr<Function> g = deserialize(s);
    auto g_result = g->get_results().at(0);
    auto g_gather = g_result->input(0).get_source_output().get_node_shared_ptr();

    EXPECT_EQ(g_gather->description(), "Gather");
    EXPECT_EQ(g_gather->get_version(), 1);
}

TEST(serialize, opset1_product)
{
    auto arg = make_shared<op::Parameter>(element::f32, Shape{1, 2, 3});
    auto keep_dims = true;
    auto axes = make_shared<op::Constant>(element::i64, Shape{2}, vector<int64_t>{1, 2});
    auto reduce_prod = make_shared<op::v1::ReduceProd>(arg, axes, keep_dims);
    auto result = make_shared<op::Result>(reduce_prod);
    auto f = make_shared<Function>(ResultVector{result}, ParameterVector{arg});
    string s = serialize(f);

    shared_ptr<Function> g = deserialize(s);
    auto g_result = g->get_results().at(0);
    auto g_red_prod = g_result->input(0).get_source_output().get_node_shared_ptr();

    EXPECT_EQ(g_red_prod->description(), "Product");
    EXPECT_EQ(g_red_prod->get_version(), 1);
    EXPECT_EQ(dynamic_cast<const op::v1::ReduceProd*>(g_red_prod.get())->get_keep_dims(), 1);
    EXPECT_EQ(dynamic_cast<const op::v1::ReduceProd*>(g_red_prod.get())->get_reduction_axes(),
              AxisSet({1, 2}));
}

TEST(serialize, opset1_sum)
{
    auto arg = make_shared<op::Parameter>(element::f32, Shape{1, 2, 3});
    auto keep_dims = true;
    auto axes = make_shared<op::Constant>(element::i64, Shape{2}, vector<int64_t>{1, 2});
    auto reduce_sum = make_shared<op::v1::ReduceSum>(arg, axes, keep_dims);
    auto result = make_shared<op::Result>(reduce_sum);
    auto f = make_shared<Function>(ResultVector{result}, ParameterVector{arg});
    string s = serialize(f);

    shared_ptr<Function> g = deserialize(s);
    auto g_result = g->get_results().at(0);
    auto g_red_sum = g_result->input(0).get_source_output().get_node_shared_ptr();

    EXPECT_EQ(g_red_sum->description(), "Sum");
    EXPECT_EQ(g_red_sum->get_version(), 1);
    EXPECT_EQ(dynamic_cast<const op::v1::ReduceSum*>(g_red_sum.get())->get_keep_dims(), 1);
    EXPECT_EQ(dynamic_cast<const op::v1::ReduceSum*>(g_red_sum.get())->get_reduction_axes(),
              AxisSet({1, 2}));
}

TEST(serialize, opset1_pad)
{
    auto arg = make_shared<op::Parameter>(element::f32, Shape{4, 5, 6});
    auto pads_begin = make_shared<op::Parameter>(element::i64, Shape{1});
    auto pads_end = make_shared<op::Parameter>(element::i64, Shape{2});
    auto arg_pad_value = make_shared<op::Parameter>(element::f32, Shape{});
    auto pad_mode = op::PadMode::EDGE;
    auto pad = make_shared<op::v1::Pad>(arg, pads_begin, pads_end, arg_pad_value, pad_mode);

    auto result = make_shared<op::Result>(pad);
    auto f = make_shared<Function>(ResultVector{result},
                                   ParameterVector{arg, pads_begin, pads_end, arg_pad_value});
    string s = serialize(f);

    shared_ptr<Function> g = deserialize(s);
    auto g_result = g->get_results().at(0);
    auto g_pad = g_result->input(0).get_source_output().get_node_shared_ptr();

    EXPECT_EQ(g_pad->description(), "Pad");
    EXPECT_EQ(g_pad->get_version(), 1);
    EXPECT_EQ(dynamic_cast<const op::v1::Pad*>(g_pad.get())->get_pad_mode(), pad_mode);
}

<<<<<<< HEAD
enum class TuringModel
{
    XL400,
    XL1200
};

namespace ngraph
{
    template <>
    EnumNames<TuringModel>& EnumNames<TuringModel>::get()
    {
        static auto enum_names = EnumNames<TuringModel>(
            "TuringModel", {{"XL400", TuringModel::XL400}, {"XL1200", TuringModel::XL1200}});
        return enum_names;
    }

    template <>
    const DiscreteTypeInfo EnumAdapter<TuringModel>::type_info{"TuringModel", 0};
}

// Given a Turing machine program and data, return scalar 1 if the program would
// complete, 1 if it would not.
class Oracle : public op::Op
{
public:
    Oracle(const Output<Node>& program,
           const Output<Node>& data,
           TuringModel turing_model,
           uint64_t model_version,
           const std::string& serial_number)
        : Op({program, data})
        , m_turing_model(turing_model)
        , m_model_version(model_version)
        , m_serial_number(serial_number)
    {
    }

    static constexpr NodeTypeInfo type_info{"Oracle", 0};
    const NodeTypeInfo& get_type_info() const override { return type_info; }
    Oracle() = default;

    TuringModel get_turing_model() const { return m_turing_model; }
    uint64_t get_model_version() const { return m_model_version; }
    const std::string& get_serial_number() const { return m_serial_number; }
    std::shared_ptr<Node> copy_with_new_args(const NodeVector& args) const override
    {
        return std::make_shared<Oracle>(
            args[0], args[1], m_turing_model, m_model_version, m_serial_number);
    }

    void validate_and_infer_types() override { set_output_type(0, element::i64, {}); }
    bool visit_attributes(AttributeVisitor& visitor) override
    {
        visitor.on_attribute("turing_model", EnumAdapter<TuringModel>(m_turing_model));
        visitor.on_attribute("model_version", m_model_version);
        visitor.on_attribute("serial_number", m_serial_number);
        return true;
    }

protected:
    TuringModel m_turing_model;
    uint64_t m_model_version;
    std::string m_serial_number;
};

constexpr NodeTypeInfo Oracle::type_info;

TEST(serialize, user_op)
{
    FactoryRegistry<Node>::get().register_factory<Oracle>();
    auto program = make_shared<op::Parameter>(element::i32, Shape{200});
    auto data = make_shared<op::Parameter>(element::i32, Shape{200});
    auto oracle = make_shared<Oracle>(program, data, TuringModel::XL1200, 2, "12AU7");
    auto result = make_shared<op::Result>(oracle);
    auto f = make_shared<Function>(ResultVector{result}, ParameterVector{program, data});
    string s = serialize(f);
    shared_ptr<Function> g = deserialize(s);
    auto g_result = g->get_results().at(0);
    auto g_oracle = as_type_ptr<Oracle>(g_result->input_value(0).get_node_shared_ptr());

    EXPECT_EQ(g_oracle->get_turing_model(), oracle->get_turing_model());
    EXPECT_EQ(g_oracle->get_model_version(), oracle->get_model_version());
    EXPECT_EQ(g_oracle->get_serial_number(), oracle->get_serial_number());
=======
TEST(serialize, opset1_strided_slice)
{
    auto data = make_shared<op::Parameter>(element::f32, Shape{2, 4, 6, 8});
    auto begin = make_shared<op::Parameter>(element::i64, Shape{4});
    auto end = make_shared<op::Parameter>(element::i64, Shape{4});
    auto strides = make_shared<op::Parameter>(element::i64, Shape{4});

    const std::vector<int64_t> begin_mask{1, 0, 1, 0};
    const std::vector<int64_t> end_mask{1, 1, 1, 0};
    const std::vector<int64_t> new_axis_mask{0, 0, 1, 1};
    const std::vector<int64_t> shrink_axis_mask{0, 0, 0, 0};
    const std::vector<int64_t> ellipsis_mask{1, 1, 1, 1};

    auto strided_slice_in = make_shared<op::v1::StridedSlice>(data,
                                                              begin,
                                                              end,
                                                              strides,
                                                              begin_mask,
                                                              end_mask,
                                                              new_axis_mask,
                                                              shrink_axis_mask,
                                                              ellipsis_mask);

    auto result = make_shared<op::Result>(strided_slice_in);
    auto f =
        make_shared<Function>(ResultVector{result}, ParameterVector{data, begin, end, strides});
    string s = serialize(f);

    shared_ptr<Function> g = deserialize(s);
    auto g_result = g->get_results().at(0);
    auto g_strided_slice_v1 = g_result->input(0).get_source_output().get_node_shared_ptr();
    auto strided_slice_out = as_type_ptr<op::v1::StridedSlice>(g_strided_slice_v1);

    EXPECT_EQ(strided_slice_out->description(), "Slice");
    EXPECT_EQ(strided_slice_out->get_version(), 1);
    EXPECT_EQ(strided_slice_out->get_begin_mask(), begin_mask);
    EXPECT_EQ(strided_slice_out->get_end_mask(), end_mask);
    EXPECT_EQ(strided_slice_out->get_new_axis_mask(), new_axis_mask);
    EXPECT_EQ(strided_slice_out->get_shrink_axis_mask(), shrink_axis_mask);
    EXPECT_EQ(strided_slice_out->get_ellipsis_mask(), ellipsis_mask);
>>>>>>> bb9b5be6
}<|MERGE_RESOLUTION|>--- conflicted
+++ resolved
@@ -441,7 +441,48 @@
     EXPECT_EQ(dynamic_cast<const op::v1::Pad*>(g_pad.get())->get_pad_mode(), pad_mode);
 }
 
-<<<<<<< HEAD
+TEST(serialize, opset1_strided_slice)
+{
+    auto data = make_shared<op::Parameter>(element::f32, Shape{2, 4, 6, 8});
+    auto begin = make_shared<op::Parameter>(element::i64, Shape{4});
+    auto end = make_shared<op::Parameter>(element::i64, Shape{4});
+    auto strides = make_shared<op::Parameter>(element::i64, Shape{4});
+
+    const std::vector<int64_t> begin_mask{1, 0, 1, 0};
+    const std::vector<int64_t> end_mask{1, 1, 1, 0};
+    const std::vector<int64_t> new_axis_mask{0, 0, 1, 1};
+    const std::vector<int64_t> shrink_axis_mask{0, 0, 0, 0};
+    const std::vector<int64_t> ellipsis_mask{1, 1, 1, 1};
+
+    auto strided_slice_in = make_shared<op::v1::StridedSlice>(data,
+                                                              begin,
+                                                              end,
+                                                              strides,
+                                                              begin_mask,
+                                                              end_mask,
+                                                              new_axis_mask,
+                                                              shrink_axis_mask,
+                                                              ellipsis_mask);
+
+    auto result = make_shared<op::Result>(strided_slice_in);
+    auto f =
+        make_shared<Function>(ResultVector{result}, ParameterVector{data, begin, end, strides});
+    string s = serialize(f);
+
+    shared_ptr<Function> g = deserialize(s);
+    auto g_result = g->get_results().at(0);
+    auto g_strided_slice_v1 = g_result->input(0).get_source_output().get_node_shared_ptr();
+    auto strided_slice_out = as_type_ptr<op::v1::StridedSlice>(g_strided_slice_v1);
+
+    EXPECT_EQ(strided_slice_out->description(), "Slice");
+    EXPECT_EQ(strided_slice_out->get_version(), 1);
+    EXPECT_EQ(strided_slice_out->get_begin_mask(), begin_mask);
+    EXPECT_EQ(strided_slice_out->get_end_mask(), end_mask);
+    EXPECT_EQ(strided_slice_out->get_new_axis_mask(), new_axis_mask);
+    EXPECT_EQ(strided_slice_out->get_shrink_axis_mask(), shrink_axis_mask);
+    EXPECT_EQ(strided_slice_out->get_ellipsis_mask(), ellipsis_mask);
+}
+
 enum class TuringModel
 {
     XL400,
@@ -525,46 +566,4 @@
     EXPECT_EQ(g_oracle->get_turing_model(), oracle->get_turing_model());
     EXPECT_EQ(g_oracle->get_model_version(), oracle->get_model_version());
     EXPECT_EQ(g_oracle->get_serial_number(), oracle->get_serial_number());
-=======
-TEST(serialize, opset1_strided_slice)
-{
-    auto data = make_shared<op::Parameter>(element::f32, Shape{2, 4, 6, 8});
-    auto begin = make_shared<op::Parameter>(element::i64, Shape{4});
-    auto end = make_shared<op::Parameter>(element::i64, Shape{4});
-    auto strides = make_shared<op::Parameter>(element::i64, Shape{4});
-
-    const std::vector<int64_t> begin_mask{1, 0, 1, 0};
-    const std::vector<int64_t> end_mask{1, 1, 1, 0};
-    const std::vector<int64_t> new_axis_mask{0, 0, 1, 1};
-    const std::vector<int64_t> shrink_axis_mask{0, 0, 0, 0};
-    const std::vector<int64_t> ellipsis_mask{1, 1, 1, 1};
-
-    auto strided_slice_in = make_shared<op::v1::StridedSlice>(data,
-                                                              begin,
-                                                              end,
-                                                              strides,
-                                                              begin_mask,
-                                                              end_mask,
-                                                              new_axis_mask,
-                                                              shrink_axis_mask,
-                                                              ellipsis_mask);
-
-    auto result = make_shared<op::Result>(strided_slice_in);
-    auto f =
-        make_shared<Function>(ResultVector{result}, ParameterVector{data, begin, end, strides});
-    string s = serialize(f);
-
-    shared_ptr<Function> g = deserialize(s);
-    auto g_result = g->get_results().at(0);
-    auto g_strided_slice_v1 = g_result->input(0).get_source_output().get_node_shared_ptr();
-    auto strided_slice_out = as_type_ptr<op::v1::StridedSlice>(g_strided_slice_v1);
-
-    EXPECT_EQ(strided_slice_out->description(), "Slice");
-    EXPECT_EQ(strided_slice_out->get_version(), 1);
-    EXPECT_EQ(strided_slice_out->get_begin_mask(), begin_mask);
-    EXPECT_EQ(strided_slice_out->get_end_mask(), end_mask);
-    EXPECT_EQ(strided_slice_out->get_new_axis_mask(), new_axis_mask);
-    EXPECT_EQ(strided_slice_out->get_shrink_axis_mask(), shrink_axis_mask);
-    EXPECT_EQ(strided_slice_out->get_ellipsis_mask(), ellipsis_mask);
->>>>>>> bb9b5be6
 }