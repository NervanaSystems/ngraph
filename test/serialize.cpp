//*****************************************************************************
// Copyright 2017-2019 Intel Corporation
//
// Licensed under the Apache License, Version 2.0 (the "License");
// you may not use this file except in compliance with the License.
// You may obtain a copy of the License at
//
//     http://www.apache.org/licenses/LICENSE-2.0
//
// Unless required by applicable law or agreed to in writing, software
// distributed under the License is distributed on an "AS IS" BASIS,
// WITHOUT WARRANTIES OR CONDITIONS OF ANY KIND, either express or implied.
// See the License for the specific language governing permissions and
// limitations under the License.
//*****************************************************************************

#include <fstream>
#include <sstream>

#include "gmock/gmock.h"
#include "gtest/gtest.h"

#include "ngraph/file_util.hpp"
#include "ngraph/ngraph.hpp"
#include "ngraph/op/constant.hpp"
#include "ngraph/op/get_output_element.hpp"
#include "ngraph/op/passthrough.hpp"
#include "ngraph/pass/manager.hpp"
#include "ngraph/pass/visualize_tree.hpp"
#include "ngraph/serializer.hpp"
#include "ngraph/util.hpp"
#include "nlohmann/json.hpp"
#include "util/all_close_f.hpp"
#include "util/test_tools.hpp"

using namespace std;
using namespace ngraph;
using json = nlohmann::json;

using ::testing::ElementsAre;
using ::testing::NotNull;
using ::testing::StrEq;

template <typename T>
T get_or_default(nlohmann::json& j, const std::string& key, const T& default_value)
{
    T rc;
    try
    {
        rc = j.at(key).get<T>();
    }
    catch (...)
    {
        rc = default_value;
    }
    return rc;
}

#if defined(NGRAPH_INTERPRETER_ENABLE)
TEST(serialize, main)
{
    // First create "f(A,B,C) = (A+B)*C".
    Shape shape{2, 2};
    auto A = make_shared<op::Parameter>(element::f32, shape);
    auto B = make_shared<op::Parameter>(element::f32, shape);
    auto C = make_shared<op::Parameter>(element::f32, shape);
    auto f = make_shared<Function>((A + B) * C, ParameterVector{A, B, C}, "f");

    string js = serialize(f, 4);

    {
        ofstream out("serialize_function.js");
        out << js;
    }

    istringstream in(js);
    shared_ptr<Function> sfunc = deserialize(in);
    auto backend = runtime::Backend::create("INTERPRETER");
    auto handle = backend->compile(sfunc);

    auto x = backend->create_tensor(element::f32, shape);
    copy_data(x, vector<float>{1, 2, 3, 4});
    auto y = backend->create_tensor(element::f32, shape);
    copy_data(y, vector<float>{5, 6, 7, 8});
    auto z = backend->create_tensor(element::f32, shape);
    copy_data(z, vector<float>{9, 10, 11, 12});
    auto result = backend->create_tensor(element::f32, shape);

    handle->call_with_validate({result}, {x, y, z});
    EXPECT_EQ((vector<float>{54, 80, 110, 144}), read_vector<float>(result));

    handle->call_with_validate({result}, {y, x, z});
    EXPECT_EQ((vector<float>{54, 80, 110, 144}), read_vector<float>(result));

    handle->call_with_validate({result}, {x, z, y});
    EXPECT_EQ((vector<float>{50, 72, 98, 128}), read_vector<float>(result));
}

TEST(serialize, friendly_name)
{
    // First create "f(A,B,C) = (A+B)*C".
    Shape shape{2, 2};
    auto A = make_shared<op::Parameter>(element::f32, shape);
    auto B = make_shared<op::Parameter>(element::f32, shape);
    auto C = make_shared<op::Parameter>(element::f32, shape);
    auto sum = A + B;
    auto product = sum * C;
    auto f = make_shared<Function>(product, ParameterVector{A, B, C}, "f");

    A->set_friendly_name("A");
    B->set_friendly_name("B");
    C->set_friendly_name("C");
    sum->set_friendly_name("Sum");
    product->set_friendly_name("Product");

    string js = serialize(f, 4);
    ofstream out("serialize_function.js");
    out << js;

    istringstream in(js);
    shared_ptr<Function> sfunc = deserialize(in);
    auto backend = runtime::Backend::create("INTERPRETER");
    auto handle = backend->compile(sfunc);

    auto x = backend->create_tensor(element::f32, shape);
    copy_data(x, vector<float>{1, 2, 3, 4});
    auto y = backend->create_tensor(element::f32, shape);
    copy_data(y, vector<float>{5, 6, 7, 8});
    auto z = backend->create_tensor(element::f32, shape);
    copy_data(z, vector<float>{9, 10, 11, 12});
    auto result = backend->create_tensor(element::f32, shape);

    handle->call_with_validate({result}, {x, y, z});
    EXPECT_EQ((vector<float>{54, 80, 110, 144}), read_vector<float>(result));

    handle->call_with_validate({result}, {y, x, z});
    EXPECT_EQ((vector<float>{54, 80, 110, 144}), read_vector<float>(result));

    handle->call_with_validate({result}, {x, z, y});
    EXPECT_EQ((vector<float>{50, 72, 98, 128}), read_vector<float>(result));
}
#endif

TEST(serialize, existing_models)
{
    vector<string> models = {"mxnet/mnist_mlp_forward.json",
                             "mxnet/10_bucket_LSTM.json",
                             "mxnet/LSTM_backward.json",
                             "mxnet/LSTM_forward.json"};

    for (const string& model : models)
    {
        const string json_path = file_util::path_join(SERIALIZED_ZOO, model);
        const string json_string = file_util::read_file_to_string(json_path);
        shared_ptr<Function> f = ngraph::deserialize(json_string);
    }
}

TEST(serialize, default_value)
{
    json j = {{"test1", 1}, {"test2", 2}};

    int x1 = j.at("test1").get<int>();
    EXPECT_EQ(x1, 1);
    int x2 = get_or_default<int>(j, "test2", 0);
    EXPECT_EQ(x2, 2);
    int x3 = get_or_default<int>(j, "test3", 3);
    EXPECT_EQ(x3, 3);
}

TEST(serialize, constant)
{
    const string tmp_file = "serialize_constant.cpio";
    Shape shape{2, 2, 2};
    auto A = op::Constant::create(element::f32, shape, {1, 2, 3, 4, 5, 6, 7, 8});
    auto f = make_shared<Function>(A, ParameterVector{});

    EXPECT_EQ((vector<float>{1, 2, 3, 4, 5, 6, 7, 8}), A->get_vector<float>());
    serialize(tmp_file, f);
    auto g = deserialize(tmp_file);
    ASSERT_NE(g, nullptr);
    file_util::remove_file(tmp_file);
    bool found = false;
    for (shared_ptr<Node> node : g->get_ops())
    {
        shared_ptr<op::Constant> c = dynamic_pointer_cast<op::Constant>(node);
        if (c)
        {
            found = true;
            EXPECT_EQ((vector<float>{1, 2, 3, 4, 5, 6, 7, 8}), c->get_vector<float>());
            break;
        }
    }
    EXPECT_TRUE(found);
}

TEST(benchmark, serialize)
{
    stopwatch timer;
    string model = "mxnet/LSTM_backward.json";

    const string json_path = file_util::path_join(SERIALIZED_ZOO, model);
    timer.start();
    const string json_string = file_util::read_file_to_string(json_path);
    timer.stop();
    cout << "file read took " << timer.get_milliseconds() << "ms\n";
    timer.start();
    shared_ptr<Function> f = ngraph::deserialize(json_string);
    timer.stop();
    cout << "deserialize took " << timer.get_milliseconds() << "ms\n";

    ngraph::set_serialize_output_shapes(true);
    ofstream out("test.json");
    out << serialize(f, 4);
}

MATCHER_P2(IsOutputShape, type, shape, "")
{
    return std::get<0>(arg) == type && std::get<1>(arg).to_shape() == shape;
}

TEST(serialize, passthrough)
{
    const string tmp_file = "serialize_passthrough.json";

    using estuple = std::tuple<element::Type, PartialShape>;

    Shape shape{2, 2, 2};
    auto p = make_shared<op::Passthrough>(
        "SerializationTest",
        "Plain",
        "Hello, world!",
        NodeVector{},
        std::vector<estuple>{estuple{element::f32, PartialShape{2, 3}},
                             estuple{element::i8, PartialShape{4, 5}}});
    auto f = make_shared<Function>(NodeVector{std::make_shared<op::GetOutputElement>(p, 0),
                                              std::make_shared<op::GetOutputElement>(p, 1)},
                                   ParameterVector{});
    serialize(tmp_file, f);

    auto g = deserialize(tmp_file);
    file_util::remove_file(tmp_file);
    ASSERT_THAT(g, NotNull());

    std::shared_ptr<op::Passthrough> pt;
    for (const auto& op : g->get_ops())
    {
        pt = dynamic_pointer_cast<op::Passthrough>(op);
        if (pt)
        {
            break;
        }
    }
    ASSERT_THAT(pt.get(), NotNull());

    EXPECT_THAT(pt->logical_type(), StrEq("SerializationTest"));
    EXPECT_THAT(pt->language(), StrEq("Plain"));
    EXPECT_THAT(pt->function(), StrEq("Hello, world!"));
    EXPECT_THAT(pt->output_shapes(),
                ElementsAre(IsOutputShape(element::f32, Shape{2, 3}),
                            IsOutputShape(element::i8, Shape{4, 5})));
}

TEST(serialize, constant_infinity_nan)
{
    vector<float> a_data{123.f, 456.f, INFINITY, -INFINITY, NAN};
    vector<float> b_data{5.f, 5.f, 5.f, 5.f, 5.f, 5.f};
    vector<float> c_data{0.05f, 0.05f, 0.05f, 0.05f, 0.05f, 0.05001f, 0.05f};
    vector<int64_t> d_data{-100, -10, -1, 0, 50, 5000000000001};
    auto A = make_shared<op::Constant>(element::f32, Shape{5}, a_data);
    auto B = make_shared<op::Constant>(element::f32, Shape{6}, b_data);
    auto C = make_shared<op::Constant>(element::f32, Shape{7}, c_data);
    auto D = make_shared<op::Constant>(element::i64, Shape{d_data.size()}, d_data);
    A->set_friendly_name("A");
    B->set_friendly_name("B");
    C->set_friendly_name("C");
    D->set_friendly_name("D");
    auto f = make_shared<Function>(NodeVector{A, B, C, D}, ParameterVector{});

    string s = serialize(f, 4);
    shared_ptr<Function> g = deserialize(s);

    shared_ptr<op::Constant> a;
    shared_ptr<op::Constant> b;
    shared_ptr<op::Constant> c;
    shared_ptr<op::Constant> d;
    for (auto node : g->get_ops())
    {
        if (node->get_friendly_name() == "A")
        {
            a = static_pointer_cast<op::Constant>(node);
        }
        else if (node->get_friendly_name() == "B")
        {
            b = static_pointer_cast<op::Constant>(node);
        }
        else if (node->get_friendly_name() == "C")
        {
            c = static_pointer_cast<op::Constant>(node);
        }
        else if (node->get_friendly_name() == "D")
        {
            d = static_pointer_cast<op::Constant>(node);
        }
    }
    ASSERT_NE(a, nullptr);
    ASSERT_NE(b, nullptr);
    ASSERT_NE(c, nullptr);
    ASSERT_NE(d, nullptr);
    EXPECT_TRUE(test::all_close_f(a->get_vector<float>(), a_data));
    EXPECT_TRUE(test::all_close_f(b->get_vector<float>(), b_data));
    EXPECT_TRUE(test::all_close_f(c->get_vector<float>(), c_data));
    EXPECT_EQ(d->get_vector<int64_t>(), d_data);

    string filename = "constant_infinity_nan_test.dot";
    pass::Manager pass_manager;
    pass_manager.register_pass<pass::VisualizeTree>(filename);
    pass_manager.run_passes(g);
    ifstream file(filename);
    ASSERT_TRUE(file);
    string str((istreambuf_iterator<char>(file)), istreambuf_iterator<char>());
    EXPECT_NE(str.find(R"(label="A)"), string::npos);
    EXPECT_NE(str.find(R"(label="B)"), string::npos);
    EXPECT_NE(str.find(R"(label="C)"), string::npos);
    EXPECT_NE(str.find(R"(label="D)"), string::npos);
}

TEST(serialize, non_zero_node_output)
{
    auto arg = make_shared<op::Parameter>(element::f32, Shape{10});
    auto topk = make_shared<op::TopK>(arg, 0, element::i32, 5, true);
    auto abs = make_shared<op::Abs>(Output<Node>(topk, 1));
    auto result = make_shared<op::Result>(abs);
    auto f = make_shared<Function>(ResultVector{result}, ParameterVector{arg});
    string s = serialize(f);
    shared_ptr<Function> g = deserialize(s);
    auto g_result = g->get_results().at(0);
    auto g_abs = g_result->input(0).get_source_output().get_node_shared_ptr();
    auto topk_out = g_abs->input(0).get_source_output();
    EXPECT_EQ(topk_out.get_index(), 1);
    EXPECT_EQ(topk_out.get_node()->description(), "TopK");
}

TEST(serialize, opset1_softmax)
{
    auto arg = make_shared<op::Parameter>(element::f32, Shape{10});
    auto softmax = make_shared<op::v1::Softmax>(arg, 0);
    auto result = make_shared<op::Result>(softmax);
    auto f = make_shared<Function>(ResultVector{result}, ParameterVector{arg});
    string s = serialize(f);

    shared_ptr<Function> g = deserialize(s);
    auto g_result = g->get_results().at(0);
    auto g_softmax = g_result->input(0).get_source_output().get_node_shared_ptr();

    EXPECT_EQ(g_softmax->description(), "Softmax");
<<<<<<< HEAD
    EXPECT_EQ(g_softmax->get_op_version(), 1);
}

TEST(serialize, opset1_product)
{
    auto arg = make_shared<op::Parameter>(element::f32, Shape{1, 2, 3});
    auto keep_dims = 1;
    auto reduce_prod = make_shared<op::v1::ReduceProd>(arg, AxisSet{1, 2}, keep_dims);
    auto result = make_shared<op::Result>(reduce_prod);
    auto f = make_shared<Function>(ResultVector{result}, ParameterVector{arg});
    string s = serialize(f);

    shared_ptr<Function> g = deserialize(s);
    auto g_result = g->get_results().at(0);
    auto g_red_sum = g_result->input(0).get_source_output().get_node_shared_ptr();

    EXPECT_EQ(g_red_sum->description(), "Product");
    EXPECT_EQ(g_red_sum->get_op_version(), 1);
    EXPECT_EQ(dynamic_cast<const op::v1::ReduceProd*>(g_red_sum.get())->get_keep_dims(), 1);
=======
    EXPECT_EQ(g_softmax->get_version(), 1);
>>>>>>> 02977c9c
}<|MERGE_RESOLUTION|>--- conflicted
+++ resolved
@@ -354,8 +354,7 @@
     auto g_softmax = g_result->input(0).get_source_output().get_node_shared_ptr();
 
     EXPECT_EQ(g_softmax->description(), "Softmax");
-<<<<<<< HEAD
-    EXPECT_EQ(g_softmax->get_op_version(), 1);
+    EXPECT_EQ(g_softmax->get_version(), 1);
 }
 
 TEST(serialize, opset1_product)
@@ -374,7 +373,4 @@
     EXPECT_EQ(g_red_sum->description(), "Product");
     EXPECT_EQ(g_red_sum->get_op_version(), 1);
     EXPECT_EQ(dynamic_cast<const op::v1::ReduceProd*>(g_red_sum.get())->get_keep_dims(), 1);
-=======
-    EXPECT_EQ(g_softmax->get_version(), 1);
->>>>>>> 02977c9c
 }