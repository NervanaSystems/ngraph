--- conflicted
+++ resolved
@@ -341,7 +341,22 @@
     EXPECT_EQ(topk_out.get_node()->description(), "TopK");
 }
 
-<<<<<<< HEAD
+TEST(serialize, opset1_softmax)
+{
+    auto arg = make_shared<op::Parameter>(element::f32, Shape{10});
+    auto softmax = make_shared<op::v1::Softmax>(arg, 0);
+    auto result = make_shared<op::Result>(softmax);
+    auto f = make_shared<Function>(ResultVector{result}, ParameterVector{arg});
+    string s = serialize(f);
+
+    shared_ptr<Function> g = deserialize(s);
+    auto g_result = g->get_results().at(0);
+    auto g_softmax = g_result->input(0).get_source_output().get_node_shared_ptr();
+
+    EXPECT_EQ(g_softmax->description(), "Softmax");
+    EXPECT_EQ(g_softmax->get_version(), 1);
+}
+
 TEST(serialize, tensor_iterator_raw)
 {
     // That which we iterate over
@@ -435,20 +450,4 @@
     auto f = make_shared<Function>(results, ParameterVector{X, Hinit, WH, WX, bH, WY, bY});
     string s = serialize(f);
     shared_ptr<Function> g = deserialize(s);
-=======
-TEST(serialize, opset1_softmax)
-{
-    auto arg = make_shared<op::Parameter>(element::f32, Shape{10});
-    auto softmax = make_shared<op::v1::Softmax>(arg, 0);
-    auto result = make_shared<op::Result>(softmax);
-    auto f = make_shared<Function>(ResultVector{result}, ParameterVector{arg});
-    string s = serialize(f);
-
-    shared_ptr<Function> g = deserialize(s);
-    auto g_result = g->get_results().at(0);
-    auto g_softmax = g_result->input(0).get_source_output().get_node_shared_ptr();
-
-    EXPECT_EQ(g_softmax->description(), "Softmax");
-    EXPECT_EQ(g_softmax->get_version(), 1);
->>>>>>> e26d602a
 }