--- conflicted
+++ resolved
@@ -355,7 +355,22 @@
 
     EXPECT_EQ(g_softmax->description(), "Softmax");
     EXPECT_EQ(g_softmax->get_version(), 1);
-<<<<<<< HEAD
+}
+
+TEST(serialize, opset1_softmax)
+{
+    auto arg = make_shared<op::Parameter>(element::f32, Shape{10});
+    auto softmax = make_shared<op::v1::Softmax>(arg, 0);
+    auto result = make_shared<op::Result>(softmax);
+    auto f = make_shared<Function>(ResultVector{result}, ParameterVector{arg});
+    string s = serialize(f);
+
+    shared_ptr<Function> g = deserialize(s);
+    auto g_result = g->get_results().at(0);
+    auto g_softmax = g_result->input(0).get_source_output().get_node_shared_ptr();
+
+    EXPECT_EQ(g_softmax->description(), "Softmax");
+    EXPECT_EQ(g_softmax->get_version(), 1);
 }
 
 TEST(serialize, opset1_product)
@@ -392,6 +407,4 @@
     EXPECT_EQ(g_red_sum->description(), "Sum");
     EXPECT_EQ(g_red_sum->get_version(), 1);
     EXPECT_EQ(dynamic_cast<const op::v1::ReduceSum*>(g_red_sum.get())->get_keep_dims(), 1);
-=======
->>>>>>> 22af2395
 }