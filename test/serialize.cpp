--- conflicted
+++ resolved
@@ -441,17 +441,6 @@
     EXPECT_EQ(dynamic_cast<const op::v1::Pad*>(g_pad.get())->get_pad_mode(), pad_mode);
 }
 
-<<<<<<< HEAD
-TEST(serialize, depth_to_space)
-{
-    auto arg = make_shared<op::Parameter>(element::f32, Shape{4, 5, 6});
-    auto mode = op::DepthToSpace::DepthToSpaceMode::BLOCKS_FIRST;
-    size_t block_size = 2;
-    auto depth_to_space_in = make_shared<op::DepthToSpace>(arg, mode, block_size);
-
-    auto result = make_shared<op::Result>(depth_to_space_in);
-    auto f = make_shared<Function>(ResultVector{result}, ParameterVector{arg});
-=======
 TEST(serialize, opset1_strided_slice)
 {
     auto data = make_shared<op::Parameter>(element::f32, Shape{2, 4, 6, 8});
@@ -478,20 +467,10 @@
     auto result = make_shared<op::Result>(strided_slice_in);
     auto f =
         make_shared<Function>(ResultVector{result}, ParameterVector{data, begin, end, strides});
->>>>>>> 5bfb3cfb
-    string s = serialize(f);
-
-    shared_ptr<Function> g = deserialize(s);
-    auto g_result = g->get_results().at(0);
-<<<<<<< HEAD
-    auto g_depth_to_space = g_result->input(0).get_source_output().get_node_shared_ptr();
-    auto depth_to_space_out = as_type_ptr<op::DepthToSpace>(g_depth_to_space);
-
-    EXPECT_EQ(depth_to_space_out->description(), "DepthToSpace");
-    EXPECT_EQ(depth_to_space_out->get_version(), 0);
-    EXPECT_EQ(depth_to_space_out->get_block_size(), block_size);
-    EXPECT_EQ(depth_to_space_out->get_mode(), mode);
-=======
+    string s = serialize(f);
+
+    shared_ptr<Function> g = deserialize(s);
+    auto g_result = g->get_results().at(0);
     auto g_strided_slice_v1 = g_result->input(0).get_source_output().get_node_shared_ptr();
     auto strided_slice_out = as_type_ptr<op::v1::StridedSlice>(g_strided_slice_v1);
 
@@ -502,5 +481,26 @@
     EXPECT_EQ(strided_slice_out->get_new_axis_mask(), new_axis_mask);
     EXPECT_EQ(strided_slice_out->get_shrink_axis_mask(), shrink_axis_mask);
     EXPECT_EQ(strided_slice_out->get_ellipsis_mask(), ellipsis_mask);
->>>>>>> 5bfb3cfb
+}
+
+TEST(serialize, depth_to_space)
+{
+    auto arg = make_shared<op::Parameter>(element::f32, Shape{4, 5, 6});
+    auto mode = op::DepthToSpace::DepthToSpaceMode::BLOCKS_FIRST;
+    size_t block_size = 2;
+    auto depth_to_space_in = make_shared<op::DepthToSpace>(arg, mode, block_size);
+
+    auto result = make_shared<op::Result>(depth_to_space_in);
+    auto f = make_shared<Function>(ResultVector{result}, ParameterVector{arg});
+    string s = serialize(f);
+
+    shared_ptr<Function> g = deserialize(s);
+    auto g_result = g->get_results().at(0);
+    auto g_depth_to_space = g_result->input(0).get_source_output().get_node_shared_ptr();
+    auto depth_to_space_out = as_type_ptr<op::DepthToSpace>(g_depth_to_space);
+
+    EXPECT_EQ(depth_to_space_out->description(), "DepthToSpace");
+    EXPECT_EQ(depth_to_space_out->get_version(), 0);
+    EXPECT_EQ(depth_to_space_out->get_block_size(), block_size);
+    EXPECT_EQ(depth_to_space_out->get_mode(), mode);
 }