//*****************************************************************************
// Copyright 2017-2019 Intel Corporation
//
// Licensed under the Apache License, Version 2.0 (the "License");
// you may not use this file except in compliance with the License.
// You may obtain a copy of the License at
//
//     http://www.apache.org/licenses/LICENSE-2.0
//
// Unless required by applicable law or agreed to in writing, software
// distributed under the License is distributed on an "AS IS" BASIS,
// WITHOUT WARRANTIES OR CONDITIONS OF ANY KIND, either express or implied.
// See the License for the specific language governing permissions and
// limitations under the License.
//*****************************************************************************

#include "mlir_subgraph_extraction.hpp"

#include "ngraph/assertion.hpp"
#include "ngraph/graph_util.hpp"
#include "ngraph/op/add.hpp"
#include "ngraph/op/argmax.hpp"
#include "ngraph/op/argmin.hpp"
#include "ngraph/op/dot.hpp"
#include "ngraph/op/experimental/compiled_kernel.hpp"
#include "ngraph/op/get_output_element.hpp"
#include "ngraph/op/relu.hpp"

using namespace ngraph::descriptor;
using namespace ngraph::op;
using namespace ngraph::pass;

#define TI(x) std::type_index(typeid(x))

bool MLIRSubgraphExtractionPass::run_on_function(std::shared_ptr<Function> func)
{
    // Create a CompiledKernel for all the ops in the function, except Parameters and Results.
    NodeVector ck_ops;
    for (auto op : func->get_ordered_ops())
    {
        // All ops must be supported by MLIR compiler
        if (!is_supported_mlir_op(op))
        {
            return false;
        }

        if (TI(Parameter) != TI(*op) && TI(Result) != TI(*op))
        {
            ck_ops.push_back(op);
        }
    }

    NodeVector ck_args;
    for (auto& param : func->get_parameters())
    {
        ck_args.push_back(param);
    }

    NodeVector ck_outputs = std::move(get_subgraph_outputs(ck_ops, {} /*exclusions*/));
    if (ck_outputs.size() != 1)
    {
        return false;
    }

    auto ck = std::make_shared<CompiledKernel>(ck_ops, ck_outputs, ck_args);

    // Connect CompiledKernel to output nodes by replacing the output descriptors of the output
    // nodes.
    for (size_t i = 0, end = ck_outputs.size(); i < end; ++i)
    {
        auto& output_descs = ck_outputs[i]->get_outputs();
        NGRAPH_CHECK(output_descs.size() == 1, "Unexpected multiple output descriptors");
        auto& out_desc = output_descs[0];

        // 'replace_output' invalidates iterator of the original container. Use a copy instead.
        const std::set<descriptor::Input*> input_descs = out_desc.get_inputs();

        for (descriptor::Input* in_desc : input_descs)
        {
            in_desc->replace_output(ck, i);
        }
    }

    return true;
}

#define TI(x) std::type_index(typeid(x))

bool MLIRSubgraphExtractionPass::is_supported_mlir_op(std::shared_ptr<Node> node)
{
    if (TI(Parameter) == TI(*node) || TI(Result) == TI(*node))
    {
        return true;
    }

    // supported by backend ?
    if (m_supported_ops.find(TI(*node)) == m_supported_ops.end())
    {
        return false;
    }

    // check on invariants expected by MLIR backend

    // Dot is 2D only
    if (TI(ngraph::op::Dot) == TI(*node))
    {
        if (node->get_input_shape(0).size() != 2 || node->get_input_shape(1).size() != 2)
        {
            return false;
        }
    }

<<<<<<< HEAD
    // Relu is supported for integer types only until MLIR adds support for lowering !std.CmpF to LLVM dialect
    if (TI(ngraph::op::Relu) == TI(*node))
    {
        if (!node->get_element_type().is_integral())
        {
            return false;
        }
=======
    if (TI(ngraph::op::ArgMin) == TI(*node) || TI(ngraph::op::ArgMax) == TI(*node))
    {
        // TODO: Remove this when MLIR has float point cmp support
        if (!node->input(0).get_element_type().is_integral())
            return false;
>>>>>>> 6d349607
    }
    return true;
}

const std::set<std::type_index> MLIRSubgraphExtractionPass::m_supported_ops{
#define MLIR_OP(OP) TI(ngraph::op::OP),
#include "contrib/mlir/ops_supported.inc"
};<|MERGE_RESOLUTION|>--- conflicted
+++ resolved
@@ -15,7 +15,6 @@
 //*****************************************************************************
 
 #include "mlir_subgraph_extraction.hpp"
-
 #include "ngraph/assertion.hpp"
 #include "ngraph/graph_util.hpp"
 #include "ngraph/op/add.hpp"
@@ -110,7 +109,13 @@
         }
     }
 
-<<<<<<< HEAD
+    if (TI(ngraph::op::ArgMin) == TI(*node) || TI(ngraph::op::ArgMax) == TI(*node))
+    {
+        // TODO: Remove this when MLIR has float point cmp support
+        if (!node->input(0).get_element_type().is_integral())
+            return false;
+    }
+
     // Relu is supported for integer types only until MLIR adds support for lowering !std.CmpF to LLVM dialect
     if (TI(ngraph::op::Relu) == TI(*node))
     {
@@ -118,13 +123,6 @@
         {
             return false;
         }
-=======
-    if (TI(ngraph::op::ArgMin) == TI(*node) || TI(ngraph::op::ArgMax) == TI(*node))
-    {
-        // TODO: Remove this when MLIR has float point cmp support
-        if (!node->input(0).get_element_type().is_integral())
-            return false;
->>>>>>> 6d349607
     }
     return true;
 }
