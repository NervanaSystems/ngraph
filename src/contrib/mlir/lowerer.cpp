--- conflicted
+++ resolved
@@ -137,14 +137,9 @@
     private:
         NGraphTypeConverter typeConverter;
         // Value holding mem manager passed pointer
-<<<<<<< HEAD
         SmallVector<Value*, 4> m_memMgrDefs;
         // List of temporary memrefs to deallocate at end of function
         SmallVector<Value*, 4> m_memRefsToDealloc;
-=======
-        SmallVector<Value*, 4> memMgrDefs;
-
->>>>>>> c0edf94d
         // list of results values to add to func signature
         SmallVector<Value*, 4> loweredOutputValues;
         ngmlir::MLIRCompiler& compiler;
