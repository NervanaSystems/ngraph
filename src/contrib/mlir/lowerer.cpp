//*****************************************************************************
// Copyright 2017-2019 Intel Corporation
//
// Licensed under the Apache License, Version 2.0 (the "License");
// you may not use this file except in compliance with the License.
// You may obtain a copy of the License at
//
//     http://www.apache.org/licenses/LICENSE-2.0
//
// Unless required by applicable law or agreed to in writing, software
// distributed under the License is distributed on an "AS IS" BASIS,
// WITHOUT WARRANTIES OR CONDITIONS OF ANY KIND, either express or implied.
// See the License for the specific language governing permissions and
// limitations under the License.
//*****************************************************************************

#include "lowerer.hpp"

#include "compiler.hpp"
#include "dialect/ops.hpp"
#include "dialect/type.hpp"
#include "ngraph/assertion.hpp"

#include <llvm/ADT/DenseSet.h>
#include <mlir/EDSC/Builders.h>
#include <mlir/EDSC/Helpers.h>
#include <mlir/EDSC/Intrinsics.h>
#include <mlir/IR/MLIRContext.h>
#include <mlir/IR/StandardTypes.h>
#include <mlir/Transforms/DialectConversion.h>

#include <map>

// anonymous namespace
// no need to expose any of the following outside of this file
namespace
{
    using namespace mlir;
    using namespace mlir::edsc;
    using namespace ngraph::runtime;

    class DialectLoweringPass;

    /// Base class for nGraph operation conversions to affine/standard dialect. Provides
    /// conversion patterns with an access to the DialectLoweringPass which holds the state of the
    /// conversion.
    class NGraphOpLowering : public ConversionPattern
    {
    public:
        NGraphOpLowering(StringRef rootOpName, MLIRContext* context, DialectLoweringPass& pass)
            : ConversionPattern(rootOpName, /*benefit=*/1, context)
            , m_pass(pass){};

    protected:
        // Back-reference to the lowering pass which contains the lowering state, including the
        // nGraph type converter.
        DialectLoweringPass& m_pass;
    };

#include "op_lowerers.inc"

    /// Conversion from types in the nGraph dialect to the Standard dialect.
    class NGraphTypeConverter : public TypeConverter
    {
    public:
        NGraphTypeConverter()
            : TypeConverter()
        {
        }

        Type convertType(Type t) override;
<<<<<<< HEAD

    protected:
        // Initialize the list of converters.
        void initConverters(OwningRewritePatternList& patterns, MLIRContext* mlirContext) override
        {
            RewriteListBuilder<NGAddOpConversion,
                               NGReluOpConversion,
                               NGDotOpConversion,
                               NGReturnOpConversion>::build(patterns, mlirContext, m_pass);
        }

    private:
        DialectLoweringPass& m_pass;
        llvm::BumpPtrAllocator allocator;
=======
>>>>>>> 47342339
    };

    /// Dialect Lowering Pass to affine ops
    class DialectLoweringPass : public ModulePass<DialectLoweringPass>
    {
    public:
        DialectLoweringPass(ngmlir::MLIRCompiler& compiler)
            : m_compiler(compiler)
        {
        }

        void runOnModule() override;
        SmallVector<Value*, 4> buildOutputDefs(Operation* op, PatternRewriter& rewriter);

    private:
        /// Collect a set of patterns to convert from the nGraph dialect to Affine dialect.
        void populateNGraphToAffineConversionPatterns(OwningRewritePatternList& patterns);

        mlir::Function* getCallDecl(StringRef name,
                                    ArrayRef<Type> args,
                                    ArrayRef<Type> output,
                                    PatternRewriter& rewriter);
        void findOutputValues();
        void processFakeInstrs();
        Value* insertMemMgrDef(PatternRewriter* rewriter = nullptr);

    private:
        NGraphTypeConverter m_typeConverter;
        // Value holding mem manager passed pointer
        SmallVector<Value*, 4> m_memMgrDefs;

        // list of results values to add to func signature
        SmallVector<Value*, 4> m_loweredOutputValues;
        ngmlir::MLIRCompiler& m_compiler;
    };

    void DialectLoweringPass::runOnModule()
    {
        // Create type converter and initialize conversion patterns.
        NGraphTypeConverter converter;
        OwningRewritePatternList patterns;
        populateNGraphToAffineConversionPatterns(patterns);

        // Create target that defines legal ops for nGraph dialect to be lowered to.
        ConversionTarget target(getContext());
        // TODO: Remove NGFakeInputOp. We need to set NGFakeInputOp as legal op because we generate
        // it as part of the lowering to affine/standard.
        target.addLegalDialect<AffineOpsDialect, StandardOpsDialect>();
        target.addLegalOp<NGFakeInputOp>();

        // capture output values by looking for the Return and grabbing the values
        // the order of the returned values matches the order of the lowered func signature for
        // results. This is used to find the arg_id that a defined value maps to if it is an output
        findOutputValues();

        if (failed(applyConversionPatterns(getModule(), target, converter, std::move(patterns))))
        {
            emitError(mlir::UnknownLoc::get(&getContext()), "Error lowering nGraph dialect\n");
            signalPassFailure();
        }

        processFakeInstrs();
    }

    void DialectLoweringPass::populateNGraphToAffineConversionPatterns(
        OwningRewritePatternList& patterns)
    {
        RewriteListBuilder<NGAddOpConversion, NGDotOpConversion, NGReturnOpConversion>::build(
            patterns, &getContext(), *this);
    }

    void DialectLoweringPass::findOutputValues()
    {
        // get original function
        auto f = getModule().getNamedFunction("main");
        SmallVector<Value*, 4> outputList;
        unsigned outputCount = 0;

        // we find out output values by looking at returned values
        // any return should return all outputs of the subgraph
        f->walk<NGReturnOp>([this, &outputCount](NGReturnOp ret) {
            for (unsigned i = 0; i < ret.getNumOperands(); i++)
            {
                auto outputValue = ret.getOperand(i);
                auto op = outputValue->getDefiningOp();
                op->setAttr("graphOutputIdx",
                            mlir::IntegerAttr::get(IntegerType::get(8, op->getContext()), i));
            }
            NGRAPH_CHECK(outputCount == 0 || outputCount == ret.getNumOperands(),
                         "Inconsistent returns in function");
            outputCount = ret.getNumOperands();
        });
        // will be populated with lowered output values later
        // TODO: This resize is making debugging obscure. When the container is not populated due
        // to a bug, null pointers are used by the consumer leading to a crash more difficult to
        // root-cause. We should try to change the current approach or introduce verification code.
        m_loweredOutputValues.resize(outputCount, nullptr);
    }

    /// Inserts a fake def for Mem Mgr pointer at converted func start
    Value* DialectLoweringPass::insertMemMgrDef(PatternRewriter* rewriter)
    {
        // it would be nice to insert one fake def at the start of the new func
        // however, due to how DialectConversion framework works, new func is only
        // materialized after conversion is done (rewriter->getFunction, or even
        // rewriter->getInsertionBlock()->getFunction() will give you the original func). This
        // makes it very convoluted to insert instructions at entry block.
        auto op = rewriter->create<NGFakeInputOp>(rewriter->getUnknownLoc(),
                                                  IndexType::get(&getContext()));
        // will be fixed later to read passed arg instead.
        m_memMgrDefs.push_back(op.getResult());
        return op.getResult();
    }

    SmallVector<Value*, 4> DialectLoweringPass::buildOutputDefs(Operation* op,
                                                                PatternRewriter& rewriter)
    {
        SmallVector<Value*, 4> newResults;
        for (auto origResult : op->getResults())
        {
            // create output def if this operation produces any sub-graph outputs
            if (IntegerAttr attr = op->getAttrOfType<IntegerAttr>("graphOutputIdx"))
            {
                unsigned argId = (int)attr.getInt();
                auto fakeOp = rewriter.create<NGFakeInputOp>(
                    op->getLoc(),
                    m_typeConverter.convertType(origResult->getType()) /* convert to lowered type */
                    );
                // Fake instrution is short-lived. Verify here.
                fakeOp.verify();
                auto newResult = fakeOp.getResult();
                newResults.push_back(newResult);
                m_loweredOutputValues[argId] = newResult;
            }
            else
            {
                auto tensorType = origResult->getType().cast<NGTensorType>();
                auto callBackFunc = getCallDecl("__mlir_allocate",
                                                {rewriter.getIndexType(), rewriter.getIndexType()},
                                                {m_typeConverter.convertType(tensorType)},
                                                rewriter);

                auto size = tensorType.getSizeInBytes();
                SmallVector<mlir::Value*, 4> args = {
                    insertMemMgrDef(&rewriter), /* pointer to mem manager */
                    rewriter.create<mlir::ConstantIndexOp>(rewriter.getUnknownLoc(),
                                                           size)}; /* size to allocate */
                auto newResult =
                    rewriter.create<mlir::CallOp>(rewriter.getUnknownLoc(), callBackFunc, args)
                        .getResult(0);
                newResults.push_back(newResult);
            }
        }
        return newResults;
    }

    void DialectLoweringPass::processFakeInstrs()
    {
        auto context = getModule().getContext();
        auto f = getModule().getNamedFunction("main");
        mlir::Block* entryBlock = &*(f->begin());
        auto oldFuncType = f->getType();
        ArrayRef<mlir::Type> ipArgs = oldFuncType.getInputs();
        ArrayRef<mlir::Type> opArgs = oldFuncType.getResults();
        SmallVector<mlir::Type, 4> allArgs;

        // Move all args as inputs in new type
        for (auto type : ipArgs)
        {
            allArgs.push_back(type);
        }
        for (auto type : opArgs)
        {
            allArgs.push_back(type);
            // add new value for result
            entryBlock->addArgument(type);
        }
        // Mem Manager Ptr
        auto indexType = mlir::IndexType::get(context);
        allArgs.push_back(indexType);
        entryBlock->addArgument(indexType);
        // update type
        auto newFuncType = mlir::FunctionType::get(allArgs, {}, context);
        f->setType(newFuncType);

        // RAUW fake outputs with result values
        unsigned i = 0;
        for (auto value : m_loweredOutputValues)
        {
            auto op = value->getDefiningOp();
            NGRAPH_CHECK(isa<NGFakeInputOp>(op), "output value not defined by fake output?");
            value->replaceAllUsesWith(entryBlock->getArgument(oldFuncType.getNumInputs() + i));
            op->erase();
            i++;
        }
        for (auto v : m_memMgrDefs)
        {
            v->replaceAllUsesWith(entryBlock->getArgument(m_compiler.get_mem_mgr_arg_id(f)));
            v->getDefiningOp()->erase();
        }
    }

    mlir::Function* DialectLoweringPass::getCallDecl(StringRef name,
                                                     ArrayRef<Type> args,
                                                     ArrayRef<Type> output,
                                                     PatternRewriter& rewriter)
    {
        auto callBackFuncPtr = getModule().getNamedFunction(name);
        if (callBackFuncPtr == nullptr)
        {
            auto callBackType = rewriter.getFunctionType(args, output);
            auto callBackFunc =
                llvm::make_unique<mlir::Function>(rewriter.getUnknownLoc(), name, callBackType);
            callBackFuncPtr = callBackFunc.get();
            getModule().getFunctions().push_back(callBackFunc.release());
        }
        return callBackFuncPtr;
    }
    // NGDialect converters
    Type NGraphTypeConverter::convertType(Type type)
    {
        // We may need to refactor this code to a external utility if type conversion is needed
        // outside of the lowering context since NGraphTypeConverter is private.

        if (auto tensor_type = type.dyn_cast<NGTensorType>())
        {
            // Convert NGTensorType to Std MemRefType directly instead of going to Std TensorType.
            // This may change in the future.
            return MemRefType::get(tensor_type.getShape(),
                                   convertType(tensor_type.getElementType()),
                                   {/* no map used */},
                                   0);
        }
        if (auto float_type = type.dyn_cast<NGFloatType>())
        {
            // Float types are already std type.
            return float_type;
        }
        if (auto int_type = type.dyn_cast<NGIntegerType>())
        {
            return mlir::IntegerType::get(int_type.getWidth(), int_type.getContext());
        }
        if (auto bool_type = type.dyn_cast<NGBoolType>())
        {
            return mlir::IntegerType::get(1 /* width */, bool_type.getContext());
        }

        NGRAPH_CHECK(false, "Unsupported type to lower");
        return type;
    }

#define REWRITER(OP)                                                                               \
    PatternMatchResult OP##Conversion::matchAndRewrite(                                            \
        Operation* op, ArrayRef<Value*> operands, PatternRewriter& rewriter) const

    // ADD
    REWRITER(NGAddOp)

    {
        auto add = cast<NGAddOp>(op);
        auto loc = add.getLoc();

        auto result = m_pass.buildOutputDefs(op, rewriter)[0];
        NGRAPH_CHECK(result->getType().isa<MemRefType>());
        // Note that builder's current function is still the original function body.
        // use getBlock to get the new block instead.

        // get new operands
        Value* lhs = operands[0];
        Value* rhs = operands[1];

        ScopedContext scope(rewriter, loc);
        // Views
        MemRefView vRes(result), vLHS(lhs), vRHS(rhs);
        // Index Values
        IndexedValue iRes(result), iLHS(lhs), iRHS(rhs);
        // Bounds Index Handles
        auto lbs = vLHS.getLbs();
        auto ubs = vLHS.getUbs();
        // Loop induction vars
        auto ivs = IndexHandle::makeIndexHandles(vLHS.rank());
        auto pivs = IndexHandle::makeIndexHandlePointers(ivs);
        // Steps
        auto steps = vLHS.getSteps();
        // clang-format off
        LoopNestBuilder(pivs, lbs, ubs, steps)( 
            // single stmt body
            [&] {
                    iRes(ivs) = iLHS(ivs) + iRHS(ivs);
                });
        // clang-format on
        rewriter.replaceOp(op, {result});

        return matchSuccess();
    }

    // ADD
    REWRITER(NGReluOp)
    {
        auto loc = cast<NGReluOp>(op).getLoc();

        auto result = m_pass.buildOutputDefs(op, rewriter)[0];
        NGRAPH_CHECK(result->getType().isa<MemRefType>());
        // Note that builder's current function is still the original function body.
        // use getBlock to get the new block instead.

        // get new operands
        Value* lhs = operands[0];

        ScopedContext scope(rewriter, loc);
        // Views
        MemRefView vRes(result), vLHS(lhs);
        // Index Values
        IndexedValue iRes(result), iLHS(lhs);
        // Bounds Index Handles
        auto lbs = vLHS.getLbs();
        auto ubs = vLHS.getUbs();
        // Loop induction vars
        auto ivs = IndexHandle::makeIndexHandles(vLHS.rank());
        auto pivs = IndexHandle::makeIndexHandlePointers(ivs);
        // Steps
        auto steps = vLHS.getSteps();

        NGRAPH_CHECK(lhs->getType().isa<MemRefType>());
        Type elemTy = lhs->getType().dyn_cast<MemRefType>().getElementType();
        NGRAPH_CHECK(!elemTy.isa<FloatType>(),
                     "NGReluOp with float element type should not be lowered until MLIR supports "
                     "lowering !std.CmpF");

        // clang-format off
        LoopNestBuilder(pivs, lbs, ubs, steps)(
            // single stmt body
            [&] {
                    if (auto floatTy = elemTy.dyn_cast<FloatType>()) {
                        ValueHandle zero = intrinsics::constant_float(llvm::APFloat(0.0f), floatTy);
                        auto cmpZero = ValueHandle(ScopedContext::getBuilder()->create<CmpFOp>(ScopedContext::getLocation(), CmpFPredicate::OGT, static_cast<ValueHandle>(iLHS(ivs)), zero).getResult());
                        iRes(ivs) = intrinsics::select(cmpZero, static_cast<ValueHandle>(iLHS(ivs)), zero);
                    } else if (auto intTy = elemTy.dyn_cast<IntegerType>()){
                        ValueHandle zero = intrinsics::constant_int(0, intTy.getWidth());
                        auto cmpZero = ValueHandle(ScopedContext::getBuilder()->create<CmpIOp>(ScopedContext::getLocation(), CmpIPredicate::SGT, static_cast<ValueHandle>(iLHS(ivs)), zero).getResult());
                        iRes(ivs) = intrinsics::select(cmpZero, static_cast<ValueHandle>(iLHS(ivs)), zero);
                });
        // clang-format on
        rewriter.replaceOp(op, {result});
    }

    REWRITER(NGDotOp)
    {
        auto dot = cast<NGDotOp>(op);
        auto loc = dot.getLoc();

        // Retrieve/generate Values for operands and result.
        ScopedContext scope(rewriter, loc);
        Value* lhs = operands[0];
        Value* rhs = operands[1];
        Value* result = m_pass.buildOutputDefs(op, rewriter)[0];
        NGRAPH_CHECK(lhs && rhs && result, "Unexpected null values in DotOp");

        auto result_ty = result->getType().dyn_cast<MemRefType>();
        auto lhs_ty = lhs->getType().dyn_cast<MemRefType>();
        auto rhs_ty = rhs->getType().dyn_cast<MemRefType>();
        NGRAPH_CHECK(result_ty, "Unexpected non-memref result type");
        NGRAPH_CHECK(lhs_ty, "Unexpected non-memref LHS type");
        NGRAPH_CHECK(rhs_ty, "Unexpected non-memref RHS type");

        Type elem_ty = result_ty.getElementType();
        NGRAPH_CHECK(elem_ty == lhs_ty.getElementType() && elem_ty == rhs_ty.getElementType(),
                     "Types mismatch in DotOp");

        // Create the following loop nest for matmul operation:
        //   for(n, N, 1)
        //     for(m, M, 1)
        //       for(k, K, 1)
        //         res[n, k] += lhs[n, m] * rhs[m, k]
        // TODO (dcab): We currently generate a super naive loop nest. Improve loop nest layout.

        MemRefView v_res(result), v_lhs(lhs), v_rhs(rhs);

        NGRAPH_CHECK(v_lhs.rank() == 2 && v_rhs.rank() == 2 && v_res.rank() == 2,
                     "Dot operation is only supported for 2D tensors");

        // Create induction variables, lower bounds, upper bounds and steps of the loop nest.
        // It's important to note that MemRefView priovides lb/ub/step info is "reverse order",
        // i.e., fastest varying dimension is the last one, slowest varying dimention is the first
        // one.
        IndexHandle n, m, k;
        unsigned n_dim = v_lhs.fastestVarying() - 1;
        unsigned m_dim = v_rhs.fastestVarying();
        unsigned k_dim = v_rhs.fastestVarying();
        IndexHandle n_lb(v_lhs.lb(n_dim)), m_lb(v_lhs.lb(m_dim)), k_lb(v_rhs.lb(k_dim));
        IndexHandle n_ub(v_lhs.ub(n_dim)), m_ub(v_lhs.ub(m_dim)), k_ub(v_rhs.ub(k_dim));
        int64_t n_step = v_lhs.step(n_dim), m_step = v_lhs.step(m_dim), k_step = v_rhs.step(k_dim);

        // Constants, indexed values and indexes to be used inside the loop nest.
        IndexedValue i_res(result), i_lhs(lhs), i_rhs(rhs);
        ValueHandle zero_init(rewriter.create<ConstantOp>(loc, rewriter.getZeroAttr(elem_ty)));

        LoopBuilder(&n, n_lb, n_ub, n_step)([&] {
            LoopBuilder(&k, k_lb, k_ub, k_step)([&] {
                i_res(n, k) = zero_init;
                LoopBuilder(&m, m_lb, m_ub, m_step)(
                    [&] { i_res(n, k) += i_lhs(n, m) * i_rhs(m, k); });
            });
        });

        rewriter.replaceOp(op, {result});

        return matchSuccess();
    }

    REWRITER(NGReturnOp)
    {
        rewriter.replaceOpWithNewOp<ReturnOp>(op);
        return matchSuccess();
    }

#undef REWRITER
}

namespace mlir
{
    Pass* createDialectLoweringPass(ngraph::runtime::ngmlir::MLIRCompiler* compiler)
    {
        return new DialectLoweringPass(*compiler);
    }
}<|MERGE_RESOLUTION|>--- conflicted
+++ resolved
@@ -69,23 +69,6 @@
         }
 
         Type convertType(Type t) override;
-<<<<<<< HEAD
-
-    protected:
-        // Initialize the list of converters.
-        void initConverters(OwningRewritePatternList& patterns, MLIRContext* mlirContext) override
-        {
-            RewriteListBuilder<NGAddOpConversion,
-                               NGReluOpConversion,
-                               NGDotOpConversion,
-                               NGReturnOpConversion>::build(patterns, mlirContext, m_pass);
-        }
-
-    private:
-        DialectLoweringPass& m_pass;
-        llvm::BumpPtrAllocator allocator;
-=======
->>>>>>> 47342339
     };
 
     /// Dialect Lowering Pass to affine ops
@@ -153,7 +136,10 @@
     void DialectLoweringPass::populateNGraphToAffineConversionPatterns(
         OwningRewritePatternList& patterns)
     {
-        RewriteListBuilder<NGAddOpConversion, NGDotOpConversion, NGReturnOpConversion>::build(
+        RewriteListBuilder<NGAddOpConversion, 
+                           NGReluOpConversion,
+                           NGDotOpConversion,
+                           NGReturnOpConversion>::build(
             patterns, &getContext(), *this);
     }
 
@@ -382,7 +368,7 @@
         return matchSuccess();
     }
 
-    // ADD
+    // Relu
     REWRITER(NGReluOp)
     {
         auto loc = cast<NGReluOp>(op).getLoc();
@@ -430,6 +416,7 @@
                 });
         // clang-format on
         rewriter.replaceOp(op, {result});
+        return matchSuccess();
     }
 
     REWRITER(NGDotOp)
