//*****************************************************************************
// Copyright 2017-2019 Intel Corporation
//
// Licensed under the Apache License, Version 2.0 (the "License");
// you may not use this file except in compliance with the License.
// You may obtain a copy of the License at
//
//     http://www.apache.org/licenses/LICENSE-2.0
//
// Unless required by applicable law or agreed to in writing, software
// distributed under the License is distributed on an "AS IS" BASIS,
// WITHOUT WARRANTIES OR CONDITIONS OF ANY KIND, either express or implied.
// See the License for the specific language governing permissions and
// limitations under the License.
//*****************************************************************************

#include "lowerer.hpp"

#include "compiler.hpp"
#include "dialect/ops.hpp"
#include "dialect/type.hpp"
#include "ngraph/assertion.hpp"

#include <llvm/ADT/DenseSet.h>
#include <mlir/EDSC/Builders.h>
#include <mlir/EDSC/Helpers.h>
#include <mlir/EDSC/Intrinsics.h>
#include <mlir/IR/MLIRContext.h>
#include <mlir/IR/StandardTypes.h>
#include <mlir/Transforms/DialectConversion.h>

#include <map>

// anonymous namespace
// no need to expose any of the following outside of this file
namespace
{
    using namespace mlir;
    using namespace mlir::edsc;
    using namespace mlir::edsc::op;
    using namespace ngraph::runtime;
    using namespace ngraph::runtime::ngmlir;

    class DialectLoweringPass;

    /// Base class for nGraph operation conversions to affine/standard dialect. Provides
    /// conversion patterns with an access to the DialectLoweringPass which holds the state of the
    /// conversion.
    class NGraphOpLowering : public ConversionPattern
    {
    public:
        NGraphOpLowering(StringRef rootOpName, MLIRContext* context, DialectLoweringPass& pass)
            : ConversionPattern(rootOpName, /*benefit=*/1, context)
            , m_pass(pass){};

    protected:
        // Back-reference to the lowering pass which contains the lowering state, including the
        // nGraph type converter.
        DialectLoweringPass& m_pass;
    };

// Conversion classes declarations
#define MLIR_OP(OP)                                                                                \
    class OP##Conversion : public NGraphOpLowering                                                 \
    {                                                                                              \
    public:                                                                                        \
        explicit OP##Conversion(mlir::MLIRContext* context, DialectLoweringPass& pass)             \
            : NGraphOpLowering(mlir::OP::getOperationName(), context, pass)                        \
        {                                                                                          \
        }                                                                                          \
                                                                                                   \
        PatternMatchResult matchAndRewrite(Operation* op,                                          \
                                           ArrayRef<Value*> operands,                              \
                                           PatternRewriter& rewriter) const override;              \
    };

#include "op_lowerers.inc"

    // Helpers
    template <typename RedOp>
    void lowerIndexReduction(Operation* op,
                             ArrayRef<Value*> operands,
                             PatternRewriter& rewriter,
                             DialectLoweringPass& m_pass);

    /// Conversion from types in the nGraph dialect to the Standard dialect.
    class NGraphTypeConverter : public TypeConverter
    {
    public:
        NGraphTypeConverter()
            : TypeConverter()
        {
        }

        Type convertType(Type t) override;
    };

    /// Dialect Lowering Pass to affine ops
    class DialectLoweringPass : public ModulePass<DialectLoweringPass>
    {
    public:
        DialectLoweringPass(ngmlir::MLIRCompiler& compiler)
            : m_compiler(compiler)
        {
        }

        void runOnModule() override;
        SmallVector<Value*, 4> buildOutputDefs(Operation* op, PatternRewriter& rewriter);
        Value* createTempTensor(Type type, unsigned size, PatternRewriter& rewriter);

        mlir::Function* getCallDecl(StringRef name,
                                    ArrayRef<Type> args,
                                    ArrayRef<Type> output,
                                    PatternRewriter& rewriter);

    private:
        /// Collect a set of patterns to convert from the nGraph dialect to Affine dialect.
        void populateNGraphToAffineConversionPatterns(OwningRewritePatternList& patterns);

        void findOutputValues();
        void processFakeInstrs();
        Value* insertMemMgrDef(PatternRewriter* rewriter = nullptr);

    private:
        NGraphTypeConverter m_typeConverter;
        // Value holding mem manager passed pointer
        SmallVector<Value*, 4> m_memMgrDefs;

        // list of results values to add to func signature
        SmallVector<Value*, 4> m_loweredOutputValues;
        ngmlir::MLIRCompiler& m_compiler;
    };

    void DialectLoweringPass::runOnModule()
    {
        // Create type converter and initialize conversion patterns.
        NGraphTypeConverter converter;
        OwningRewritePatternList patterns;
        populateNGraphToAffineConversionPatterns(patterns);

        // Create target that defines legal ops for nGraph dialect to be lowered to.
        ConversionTarget target(getContext());
        // TODO: Remove NGFakeInputOp. We need to set NGFakeInputOp as legal op because we generate
        // it as part of the lowering to affine/standard.
        target.addLegalDialect<AffineOpsDialect, StandardOpsDialect>();
        target.addLegalOp<NGFakeInputOp>();

        // capture output values by looking for the Return and grabbing the values
        // the order of the returned values matches the order of the lowered func signature for
        // results. This is used to find the arg_id that a defined value maps to if it is an output
        findOutputValues();

        if (failed(applyConversionPatterns(getModule(), target, converter, std::move(patterns))))
        {
            emitError(mlir::UnknownLoc::get(&getContext()), "Error lowering nGraph dialect\n");
            signalPassFailure();
        }

        processFakeInstrs();
    }

    void DialectLoweringPass::populateNGraphToAffineConversionPatterns(
        OwningRewritePatternList& patterns)
    {
<<<<<<< HEAD
#define MLIR_OP(OP) OP##Conversion,
#define MLIR_LAST_OP(OP) OP##Conversion
        RewriteListBuilder<
#include "op_lowerers.inc"
            >::build(patterns, &getContext(), *this);
=======
        RewriteListBuilder<NGAddOpConversion,
                           NGArgMaxRedOpConversion,
                           NGArgMinRedOpConversion,
                           NGDotOpConversion,
                           NGReturnOpConversion>::build(patterns, &getContext(), *this);
>>>>>>> 6d349607
    }

    void DialectLoweringPass::findOutputValues()
    {
        // get original function
        auto f = getModule().getNamedFunction("main");
        SmallVector<Value*, 4> outputList;
        unsigned outputCount = 0;

        // we find out output values by looking at returned values
        // any return should return all outputs of the subgraph
        f->walk<NGReturnOp>([this, &outputCount](NGReturnOp ret) {
            for (unsigned i = 0; i < ret.getNumOperands(); i++)
            {
                auto outputValue = ret.getOperand(i);
                auto op = outputValue->getDefiningOp();
                op->setAttr("graphOutputIdx",
                            mlir::IntegerAttr::get(IntegerType::get(8, op->getContext()), i));
            }
            NGRAPH_CHECK(outputCount == 0 || outputCount == ret.getNumOperands(),
                         "Inconsistent returns in function");
            outputCount = ret.getNumOperands();
        });
        // will be populated with lowered output values later
        // TODO: This resize is making debugging obscure. When the container is not populated due
        // to a bug, null pointers are used by the consumer leading to a crash more difficult to
        // root-cause. We should try to change the current approach or introduce verification code.
        m_loweredOutputValues.resize(outputCount, nullptr);
    }

    /// Inserts a fake def for Mem Mgr pointer at converted func start
    Value* DialectLoweringPass::insertMemMgrDef(PatternRewriter* rewriter)
    {
        // it would be nice to insert one fake def at the start of the new func
        // however, due to how DialectConversion framework works, new func is only
        // materialized after conversion is done (rewriter->getFunction, or even
        // rewriter->getInsertionBlock()->getFunction() will give you the original func). This
        // makes it very convoluted to insert instructions at entry block.
        auto op = rewriter->create<NGFakeInputOp>(rewriter->getUnknownLoc(),
                                                  IndexType::get(&getContext()));
        // will be fixed later to read passed arg instead.
        m_memMgrDefs.push_back(op.getResult());
        return op.getResult();
    }

    SmallVector<Value*, 4> DialectLoweringPass::buildOutputDefs(Operation* op,
                                                                PatternRewriter& rewriter)
    {
        SmallVector<Value*, 4> newResults;
        for (auto origResult : op->getResults())
        {
            // create output def if this operation produces any sub-graph outputs
            if (IntegerAttr attr = op->getAttrOfType<IntegerAttr>("graphOutputIdx"))
            {
                unsigned argId = (int)attr.getInt();
                auto fakeOp = rewriter.create<NGFakeInputOp>(
                    op->getLoc(),
                    m_typeConverter.convertType(origResult->getType()) /* convert to lowered type */
                    );
                // Fake instrution is short-lived. Verify here.
                fakeOp.verify();
                auto newResult = fakeOp.getResult();
                newResults.push_back(newResult);
                m_loweredOutputValues[argId] = newResult;
            }
            else
            {
                auto tensorType = origResult->getType().cast<NGTensorType>();
                auto newResult = createTempTensor(
                    m_typeConverter.convertType(tensorType), tensorType.getSizeInBytes(), rewriter);
                newResults.push_back(newResult);
            }
        }
        return newResults;
    }

    Value*
        DialectLoweringPass::createTempTensor(Type type, unsigned size, PatternRewriter& rewriter)
    {
        auto callBackFunc = getCallDecl("__mlir_allocate",
                                        {rewriter.getIndexType(), rewriter.getIndexType()},
                                        {type},
                                        rewriter);
        SmallVector<mlir::Value*, 4> args = {
            insertMemMgrDef(&rewriter), /* pointer to mem manager */
            rewriter.create<mlir::ConstantIndexOp>(rewriter.getUnknownLoc(),
                                                   size)}; /* size to allocate */
        auto newTemp = rewriter.create<mlir::CallOp>(rewriter.getUnknownLoc(), callBackFunc, args)
                           .getResult(0);
        return newTemp;
    }

    void DialectLoweringPass::processFakeInstrs()
    {
        auto context = getModule().getContext();
        auto f = getModule().getNamedFunction("main");
        mlir::Block* entryBlock = &*(f->begin());
        auto oldFuncType = f->getType();
        ArrayRef<mlir::Type> ipArgs = oldFuncType.getInputs();
        ArrayRef<mlir::Type> opArgs = oldFuncType.getResults();
        SmallVector<mlir::Type, 4> allArgs;

        // Move all args as inputs in new type
        for (auto type : ipArgs)
        {
            allArgs.push_back(type);
        }
        for (auto type : opArgs)
        {
            allArgs.push_back(type);
            // add new value for result
            entryBlock->addArgument(type);
        }
        // Mem Manager Ptr
        auto indexType = mlir::IndexType::get(context);
        allArgs.push_back(indexType);
        entryBlock->addArgument(indexType);
        // update type
        auto newFuncType = mlir::FunctionType::get(allArgs, {}, context);
        f->setType(newFuncType);

        // RAUW fake outputs with result values
        unsigned i = 0;
        for (auto value : m_loweredOutputValues)
        {
            auto op = value->getDefiningOp();
            NGRAPH_CHECK(isa<NGFakeInputOp>(op), "output value not defined by fake output?");
            value->replaceAllUsesWith(entryBlock->getArgument(oldFuncType.getNumInputs() + i));
            op->erase();
            i++;
        }
        for (auto v : m_memMgrDefs)
        {
            v->replaceAllUsesWith(entryBlock->getArgument(m_compiler.get_mem_mgr_arg_id(f)));
            v->getDefiningOp()->erase();
        }
    }

    mlir::Function* DialectLoweringPass::getCallDecl(StringRef name,
                                                     ArrayRef<Type> args,
                                                     ArrayRef<Type> output,
                                                     PatternRewriter& rewriter)
    {
        auto callBackFuncPtr = getModule().getNamedFunction(name);
        if (callBackFuncPtr == nullptr)
        {
            auto callBackType = rewriter.getFunctionType(args, output);
            auto callBackFunc =
                llvm::make_unique<mlir::Function>(rewriter.getUnknownLoc(), name, callBackType);
            callBackFuncPtr = callBackFunc.get();
            getModule().getFunctions().push_back(callBackFunc.release());
        }
        return callBackFuncPtr;
    }
    // NGDialect converters
    Type NGraphTypeConverter::convertType(Type type)
    {
        // We may need to refactor this code to a external utility if type conversion is needed
        // outside of the lowering context since NGraphTypeConverter is private.

        if (auto tensor_type = type.dyn_cast<NGTensorType>())
        {
            // Convert NGTensorType to Std MemRefType directly instead of going to Std TensorType.
            // This may change in the future.
            return MemRefType::get(tensor_type.getShape(),
                                   convertType(tensor_type.getElementType()),
                                   {/* no map used */},
                                   0);
        }
        if (auto float_type = type.dyn_cast<NGFloatType>())
        {
            // Float types are already std type.
            return float_type;
        }
        if (auto int_type = type.dyn_cast<NGIntegerType>())
        {
            return mlir::IntegerType::get(int_type.getWidth(), int_type.getContext());
        }
        if (auto bool_type = type.dyn_cast<NGBoolType>())
        {
            return mlir::IntegerType::get(1 /* width */, bool_type.getContext());
        }

        NGRAPH_CHECK(false, "Unsupported type to lower");
        return type;
    }

#define REWRITER(OP)                                                                               \
    PatternMatchResult OP##Conversion::matchAndRewrite(                                            \
        Operation* op, ArrayRef<Value*> operands, PatternRewriter& rewriter) const

    // ADD
    REWRITER(NGAddOp)
    {
        auto add = cast<NGAddOp>(op);
        auto loc = add.getLoc();

        auto result = m_pass.buildOutputDefs(op, rewriter)[0];
        NGRAPH_CHECK(result->getType().isa<MemRefType>());
        // Note that builder's current function is still the original function body.
        // use getBlock to get the new block instead.

        // get new operands
        Value* lhs = operands[0];
        Value* rhs = operands[1];

        ScopedContext scope(rewriter, loc);
        // Views
        MemRefView vRes(result), vLHS(lhs), vRHS(rhs);
        // Index Values
        IndexedValue iRes(result), iLHS(lhs), iRHS(rhs);
        // Bounds Index Handles
        auto lbs = vLHS.getLbs();
        auto ubs = vLHS.getUbs();
        // Loop induction vars
        auto ivs = IndexHandle::makeIndexHandles(vLHS.rank());
        auto pivs = IndexHandle::makeIndexHandlePointers(ivs);
        // Steps
        auto steps = vLHS.getSteps();
        // clang-format off
        LoopNestBuilder(pivs, lbs, ubs, steps)( 
            // single stmt body
            [&] {
                    iRes(ivs) = iLHS(ivs) + iRHS(ivs);
                });
        // clang-format on
        rewriter.replaceOp(op, {result});

        return matchSuccess();
    }

<<<<<<< HEAD
    // Relu
    REWRITER(NGReluOp)
    {
        auto loc = cast<NGReluOp>(op).getLoc();

        auto result = m_pass.buildOutputDefs(op, rewriter)[0];
        NGRAPH_CHECK(result->getType().isa<MemRefType>());
        // Note that builder's current function is still the original function body.
        // use getBlock to get the new block instead.

        // get new operands
        Value* lhs = operands[0];

        ScopedContext scope(rewriter, loc);
        // Views
        MemRefView vRes(result), vLHS(lhs);
        // Index Values
        IndexedValue iRes(result), iLHS(lhs);
        // Bounds Index Handles
        auto lbs = vLHS.getLbs();
        auto ubs = vLHS.getUbs();
        // Loop induction vars
        auto ivs = IndexHandle::makeIndexHandles(vLHS.rank());
        auto pivs = IndexHandle::makeIndexHandlePointers(ivs);
        // Steps
        auto steps = vLHS.getSteps();

        NGRAPH_CHECK(lhs->getType().isa<MemRefType>());
        Type elemTy = lhs->getType().dyn_cast<MemRefType>().getElementType();
        NGRAPH_CHECK(!elemTy.isa<FloatType>(),
                     "NGReluOp with float element type should not be lowered until MLIR supports "
                     "lowering !std.CmpF");

        LoopNestBuilder(pivs, lbs, ubs, steps)([&] {
            ValueHandle val = iLHS(ivs);
            if (auto floatTy = elemTy.dyn_cast<FloatType>())
            {
                ValueHandle zero = intrinsics::constant_float(llvm::APFloat(0.0f), floatTy);
                iRes(ivs) = intrinsics::select(val > zero, val, zero);
            }
            else if (auto intTy = elemTy.dyn_cast<IntegerType>())
            {
                ValueHandle zero = intrinsics::constant_int(0, intTy.getWidth());
                iRes(ivs) = intrinsics::select(val > zero, val, zero);
            }
            else
            {
                NGRAPH_CHECK(false, "Unsupported type for Relu");
            }
        });

        rewriter.replaceOp(op, {result});
=======
    REWRITER(NGArgMaxRedOp)
    {
        lowerIndexReduction<mlir::NGArgMaxRedOp>(op, operands, rewriter, m_pass);
        return matchSuccess();
    }

    REWRITER(NGArgMinRedOp)
    {
        lowerIndexReduction<mlir::NGArgMinRedOp>(op, operands, rewriter, m_pass);
>>>>>>> 6d349607
        return matchSuccess();
    }

    REWRITER(NGDotOp)
    {
        auto dot = cast<NGDotOp>(op);
        auto loc = dot.getLoc();

        // Retrieve/generate Values for operands and result.
        ScopedContext scope(rewriter, loc);
        Value* lhs = operands[0];
        Value* rhs = operands[1];
        Value* result = m_pass.buildOutputDefs(op, rewriter)[0];
        NGRAPH_CHECK(lhs && rhs && result, "Unexpected null values in DotOp");

        auto result_ty = result->getType().dyn_cast<MemRefType>();
        auto lhs_ty = lhs->getType().dyn_cast<MemRefType>();
        auto rhs_ty = rhs->getType().dyn_cast<MemRefType>();
        NGRAPH_CHECK(result_ty, "Unexpected non-memref result type");
        NGRAPH_CHECK(lhs_ty, "Unexpected non-memref LHS type");
        NGRAPH_CHECK(rhs_ty, "Unexpected non-memref RHS type");

        Type elem_ty = result_ty.getElementType();
        NGRAPH_CHECK(elem_ty == lhs_ty.getElementType() && elem_ty == rhs_ty.getElementType(),
                     "Types mismatch in DotOp");

        // Create the following loop nest for matmul operation:
        //   for(n, N, 1)
        //     for(m, M, 1)
        //       for(k, K, 1)
        //         res[n, k] += lhs[n, m] * rhs[m, k]
        // TODO (dcab): We currently generate a super naive loop nest. Improve loop nest layout.

        MemRefView v_res(result), v_lhs(lhs), v_rhs(rhs);

        NGRAPH_CHECK(v_lhs.rank() == 2 && v_rhs.rank() == 2 && v_res.rank() == 2,
                     "Dot operation is only supported for 2D tensors");

        // Create induction variables, lower bounds, upper bounds and steps of the loop nest.
        // It's important to note that MemRefView priovides lb/ub/step info is "reverse order",
        // i.e., fastest varying dimension is the last one, slowest varying dimention is the first
        // one.
        IndexHandle n, m, k;
        unsigned n_dim = v_lhs.fastestVarying() - 1;
        unsigned m_dim = v_rhs.fastestVarying();
        unsigned k_dim = v_rhs.fastestVarying();
        IndexHandle n_lb(v_lhs.lb(n_dim)), m_lb(v_lhs.lb(m_dim)), k_lb(v_rhs.lb(k_dim));
        IndexHandle n_ub(v_lhs.ub(n_dim)), m_ub(v_lhs.ub(m_dim)), k_ub(v_rhs.ub(k_dim));
        int64_t n_step = v_lhs.step(n_dim), m_step = v_lhs.step(m_dim), k_step = v_rhs.step(k_dim);

        // Constants and indexed values to be used inside the loop nest.
        IndexedValue i_res(result), i_lhs(lhs), i_rhs(rhs);
        ValueHandle zero_init(rewriter.create<ConstantOp>(loc, rewriter.getZeroAttr(elem_ty)));

        LoopBuilder(&n, n_lb, n_ub, n_step)([&] {
            LoopBuilder(&k, k_lb, k_ub, k_step)([&] {
                i_res(n, k) = zero_init;
                LoopBuilder(&m, m_lb, m_ub, m_step)(
                    [&] { i_res(n, k) += i_lhs(n, m) * i_rhs(m, k); });
            });
        });

        rewriter.replaceOp(op, {result});

        return matchSuccess();
    }

    REWRITER(NGReturnOp)
    {
        rewriter.replaceOpWithNewOp<ReturnOp>(op);
        return matchSuccess();
    }

#undef REWRITER

    template <typename RedOp>
    void lowerIndexReduction(Operation* op,
                             ArrayRef<Value*> operands,
                             PatternRewriter& rewriter,
                             DialectLoweringPass& m_pass)
    {
        static_assert(std::is_same<RedOp, NGArgMinRedOp>() || std::is_same<RedOp, NGArgMaxRedOp>(),
                      "Template parameter is not supported by lowerIndexReduction");

        RedOp redOp = cast<RedOp>(op);
        auto loc = redOp.getLoc();
        auto axesAttr = redOp.axes();

        NGRAPH_CHECK(axesAttr.size() == 1, "Index Reduction op should have one reduction axis");
        Attribute axisAttr = *axesAttr.begin();
        unsigned axis = axisAttr.dyn_cast<IntegerAttr>().getInt();

        NGRAPH_CHECK(operands.size() == 1 && operands[0] != nullptr,
                     "Expected one non-null operand in Index Reduction op");

        // Retrieve/generate Values for operands and result.
        ScopedContext scope(rewriter, loc);
        Value* arg = operands[0];

        Value* result = m_pass.buildOutputDefs(op, rewriter)[0];

        // Views
        MemRefView vRes(result), vArg(arg);
        // Index Values
        IndexedValue iRes(result), iArg(arg);
        // Bounds Index Handles
        auto resLbs = vRes.getLbs();
        auto resUbs = vRes.getUbs();
        auto argLbs = vArg.getLbs();
        auto argUbs = vArg.getUbs();

        Type resTy = result->getType().cast<MemRefType>().getElementType();
        // Generate loop nest that initializes result to lower bound of the axis to be reduced.
        {
            auto ivs = IndexHandle::makeIndexHandles(vRes.rank());
            auto pivs = IndexHandle::makeIndexHandlePointers(ivs);
            auto steps = vRes.getSteps();
            auto initVal = vArg.lb(axis);
            LoopNestBuilder(pivs, resLbs, resUbs, steps)(
                [&] { iRes(ivs) = ValueHandle::create<IndexCastOp>(initVal, resTy); });
        }

        // Generate loop nest that computes the actual index reduction.
        {
            auto allIVs = IndexHandle::makeIndexHandles(vArg.rank());
            auto pAllIVs = IndexHandle::makeIndexHandlePointers(allIVs);
            auto steps = vArg.getSteps();
            SmallVector<IndexHandle, 8> nonRedIVs;

            Type resTy = result->getType().cast<MemRefType>().getElementType();
            NGRAPH_CHECK(resTy.isa<IntegerType>(),
                         "Expected integer result type in index reduction");

            // iterate over all argument dimensions
            LoopNestBuilder(pAllIVs, argLbs, argUbs, steps)([&] {
                // build a list of non-reduction IVs
                for (auto i = 0; i < vArg.rank(); i++)
                {
                    if (i != axis)
                        nonRedIVs.push_back(allIVs[i]);
                }

                // Load current min index with integer data type and convert it to index data type.
                ValueHandle currRedIdx = ValueHandle::create<IndexCastOp>(
                    (ValueHandle)iRes(nonRedIVs), IndexType::get(resTy.getContext()));

                // Build list of IVs including current min index.
                auto tempIVs = allIVs;
                tempIVs[axis] = currRedIdx;

                // Select the min/max value and cast it back to integer type before storing it.
                ValueHandle newRedIdx =
                    std::is_same<RedOp, NGArgMinRedOp>()
                        ? edsc::intrinsics::select(
                              iArg(allIVs) < iArg(tempIVs), allIVs[axis], currRedIdx)
                        : edsc::intrinsics::select(
                              iArg(tempIVs) < iArg(allIVs), allIVs[axis], currRedIdx);

                iRes(nonRedIVs) = ValueHandle::create<IndexCastOp>(newRedIdx, resTy);
            });
        }

        rewriter.replaceOp(op, result);
    }
}

namespace mlir
{
    Pass* createDialectLoweringPass(ngraph::runtime::ngmlir::MLIRCompiler* compiler)
    {
        return new DialectLoweringPass(*compiler);
    }
}<|MERGE_RESOLUTION|>--- conflicted
+++ resolved
@@ -162,19 +162,11 @@
     void DialectLoweringPass::populateNGraphToAffineConversionPatterns(
         OwningRewritePatternList& patterns)
     {
-<<<<<<< HEAD
 #define MLIR_OP(OP) OP##Conversion,
 #define MLIR_LAST_OP(OP) OP##Conversion
         RewriteListBuilder<
 #include "op_lowerers.inc"
             >::build(patterns, &getContext(), *this);
-=======
-        RewriteListBuilder<NGAddOpConversion,
-                           NGArgMaxRedOpConversion,
-                           NGArgMinRedOpConversion,
-                           NGDotOpConversion,
-                           NGReturnOpConversion>::build(patterns, &getContext(), *this);
->>>>>>> 6d349607
     }
 
     void DialectLoweringPass::findOutputValues()
@@ -368,6 +360,7 @@
 
     // ADD
     REWRITER(NGAddOp)
+
     {
         auto add = cast<NGAddOp>(op);
         auto loc = add.getLoc();
@@ -406,7 +399,18 @@
         return matchSuccess();
     }
 
-<<<<<<< HEAD
+    REWRITER(NGArgMaxRedOp)
+    {
+        lowerIndexReduction<mlir::NGArgMaxRedOp>(op, operands, rewriter, m_pass);
+        return matchSuccess();
+    }
+
+    REWRITER(NGArgMinRedOp)
+    {
+        lowerIndexReduction<mlir::NGArgMinRedOp>(op, operands, rewriter, m_pass);
+        return matchSuccess();
+    }
+
     // Relu
     REWRITER(NGReluOp)
     {
@@ -459,17 +463,6 @@
         });
 
         rewriter.replaceOp(op, {result});
-=======
-    REWRITER(NGArgMaxRedOp)
-    {
-        lowerIndexReduction<mlir::NGArgMaxRedOp>(op, operands, rewriter, m_pass);
-        return matchSuccess();
-    }
-
-    REWRITER(NGArgMinRedOp)
-    {
-        lowerIndexReduction<mlir::NGArgMinRedOp>(op, operands, rewriter, m_pass);
->>>>>>> 6d349607
         return matchSuccess();
     }
 
