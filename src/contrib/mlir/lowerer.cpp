//*****************************************************************************
// Copyright 2017-2019 Intel Corporation
//
// Licensed under the Apache License, Version 2.0 (the "License");
// you may not use this file except in compliance with the License.
// You may obtain a copy of the License at
//
//     http://www.apache.org/licenses/LICENSE-2.0
//
// Unless required by applicable law or agreed to in writing, software
// distributed under the License is distributed on an "AS IS" BASIS,
// WITHOUT WARRANTIES OR CONDITIONS OF ANY KIND, either express or implied.
// See the License for the specific language governing permissions and
// limitations under the License.
//*****************************************************************************

// NOTE: This file follows nGraph format style and MLIR naming convention since it does
// not expose public API to the rest of nGraph codebase and heavily depends on MLIR API.

#include "lowerer.hpp"

#include "compiler.hpp"
#include "dialect/ops.hpp"
#include "dialect/type.hpp"
#include "ngraph/assertion.hpp"

#include <llvm/ADT/DenseSet.h>
#include <mlir/EDSC/Builders.h>
#include <mlir/EDSC/Helpers.h>
#include <mlir/EDSC/Intrinsics.h>
#include <mlir/IR/MLIRContext.h>
#include <mlir/IR/StandardTypes.h>
#include <mlir/Transforms/DialectConversion.h>

#include <map>

// anonymous namespace
// no need to expose any of the following outside of this file
namespace
{
    using namespace mlir;
    using namespace mlir::edsc;
    using namespace mlir::edsc::op;
    using namespace ngraph::runtime;
    using namespace ngraph::runtime::ngmlir;
    // Index notation to generate standard (i.e., non-affine) loads and stores.
    using StdIndexedValue = TemplatedIndexedValue<intrinsics::std_load, intrinsics::std_store>;

    class DialectLoweringPass;

    /// Base class for nGraph operation conversions to affine/standard dialect. Provides
    /// conversion patterns with an access to the DialectLoweringPass which holds the state of the
    /// conversion.
    class NGraphOpLowering : public ConversionPattern
    {
    public:
        NGraphOpLowering(StringRef rootOpName, MLIRContext* context, DialectLoweringPass& pass)
            : ConversionPattern(rootOpName, /*benefit=*/1, context)
            , pass(pass){};

    protected:
        // Back-reference to the lowering pass which contains the lowering state, including the
        // nGraph type converter.
        DialectLoweringPass& pass;
    };

// Conversion classes declarations
#define MLIR_OP(OP)                                                                                \
    class OP##Conversion : public NGraphOpLowering                                                 \
    {                                                                                              \
    public:                                                                                        \
        explicit OP##Conversion(mlir::MLIRContext* context, DialectLoweringPass& pass)             \
            : NGraphOpLowering(mlir::OP::getOperationName(), context, pass)                        \
        {                                                                                          \
        }                                                                                          \
                                                                                                   \
        PatternMatchResult matchAndRewrite(Operation* op,                                          \
                                           ArrayRef<Value*> operands,                              \
                                           ConversionPatternRewriter& rewriter) const override;    \
    };

#include "op_lowerers.inc"

    // Helpers
    template <typename RedOp>
    void lowerIndexReduction(Operation* op,
                             ArrayRef<Value*> operands,
                             PatternRewriter& rewriter,
                             DialectLoweringPass& pass);

    template <typename OP>
    void lower_binary_elementwise(Operation* op,
                                  ArrayRef<Value*> operands,
                                  PatternRewriter& rewriter,
                                  DialectLoweringPass& pass);

    /// Conversion from types in the nGraph dialect to the Standard dialect.
    class NGraphTypeConverter : public TypeConverter
    {
    public:
        NGraphTypeConverter()
            : TypeConverter()
        {
        }

        Type convertType(Type t) override;
    };

    /// Dialect Lowering Pass to affine ops
    class DialectLoweringPass : public ModulePass<DialectLoweringPass>
    {
    public:
        DialectLoweringPass(ngmlir::MLIRCompiler& compiler)
            : compiler(compiler)
        {
        }

        void runOnModule() override;
        SmallVector<Value*, 4> buildOutputDefs(Operation* op, PatternRewriter& rewriter);
        Value* createTempTensor(Type type, PatternRewriter& rewriter);

        mlir::FuncOp getCallDecl(StringRef name,
                                 ArrayRef<Type> args,
                                 ArrayRef<Type> output,
                                 PatternRewriter& rewriter);

        /// Inserts dealloc Ops for each temporary allocated by AllocOp
        void insertDeallocs(PatternRewriter& rewriter);

        NGraphTypeConverter& getTypeConverter() { return typeConverter; }
    private:
        /// Collect a set of patterns to convert from the nGraph dialect to Affine dialect.
        void populateNGraphToAffineConversionPatterns(OwningRewritePatternList& patterns);

        void findOutputValues();
        void processFakeInstrs();
        void insertNoAliasArgAttrs();
        Value* insertMemMgrDef(PatternRewriter* rewriter = nullptr);

    private:
        NGraphTypeConverter typeConverter;
        // Value holding mem manager passed pointer
        SmallVector<Value*, 4> memMgrDefs;
        // List of temporary memrefs to deallocate at end of function
        SmallVector<Value*, 4> memRefsToDealloc;
        // list of results values to add to func signature
        SmallVector<Value*, 4> loweredOutputValues;
        ngmlir::MLIRCompiler& compiler;
    };

    void DialectLoweringPass::runOnModule()
    {
        // Create type converter and initialize conversion patterns.
        NGraphTypeConverter converter;
        OwningRewritePatternList patterns;
        // Add default FuncOp type conversion. It replaces the incoming FuncOp with a *new* one
        // with the converted types.
        mlir::populateFuncOpTypeConversionPattern(patterns, &getContext(), typeConverter);
        populateNGraphToAffineConversionPatterns(patterns);

        // Create target that defines legal ops for nGraph dialect to be lowered to.
        ConversionTarget target(getContext());
        // TODO: Remove NGFakeInputOp. We need to set NGFakeInputOp as legal op because we generate
        // it as part of the lowering to affine/standard.
        target.addLegalDialect<AffineOpsDialect, StandardOpsDialect>();
        target.addLegalOp<ModuleOp, ModuleTerminatorOp, NGFakeInputOp>();
        target.addDynamicallyLegalOp<FuncOp>([&](FuncOp op) {
            // FuncOp is legal only if types have been converted to Std types.
            return typeConverter.isSignatureLegal(op.getType());
        });

        // capture output values by looking for the Return and grabbing the values
        // the order of the returned values matches the order of the lowered func signature for
        // results. This is used to find the arg_id that a defined value maps to if it is an output
        findOutputValues();

        if (failed(applyFullConversion(getModule(), target, std::move(patterns), &converter)))
        {
            emitError(mlir::UnknownLoc::get(&getContext()), "Error lowering nGraph dialect\n");
            signalPassFailure();
        }

        processFakeInstrs();
        insertNoAliasArgAttrs();
    }

    void DialectLoweringPass::populateNGraphToAffineConversionPatterns(
        OwningRewritePatternList& patterns)
    {
#define MLIR_OP(OP) OP##Conversion,
#define MLIR_LAST_OP(OP) OP##Conversion
        RewriteListBuilder<
#include "op_lowerers.inc"
            >::build(patterns, &getContext(), *this);
    }

    void DialectLoweringPass::findOutputValues()
    {
        // get original function
        auto f = getModule().lookupSymbol<mlir::FuncOp>("main");
        SmallVector<Value*, 4> outputList;
        unsigned outputCount = 0;

        // we find out output values by looking at returned values
        // any return should return all outputs of the subgraph
        f.walk<NGReturnOp>([this, &outputCount](NGReturnOp ret) {
            for (unsigned i = 0; i < ret.getNumOperands(); i++)
            {
                auto outputValue = ret.getOperand(i);
                auto op = outputValue->getDefiningOp();
                op->setAttr("graphOutputIdx",
                            mlir::IntegerAttr::get(IntegerType::get(8, op->getContext()), i));
            }
            NGRAPH_CHECK(outputCount == 0 || outputCount == ret.getNumOperands(),
                         "Inconsistent returns in function");
            outputCount = ret.getNumOperands();
        });
        // will be populated with lowered output values later
        // TODO: This resize is making debugging obscure. When the container is not populated due
        // to a bug, null pointers are used by the consumer leading to a crash more difficult to
        // root-cause. We should try to change the current approach or introduce verification code.
        loweredOutputValues.resize(outputCount, nullptr);
    }

    /// Inserts a fake def for Mem Mgr pointer at converted func start
    Value* DialectLoweringPass::insertMemMgrDef(PatternRewriter* rewriter)
    {
        // it would be nice to insert one fake def at the start of the new func
        // however, due to how DialectConversion framework works, new func is only
        // materialized after conversion is done (rewriter->getFunction, or even
        // rewriter->getInsertionBlock()->getFunction() will give you the original func). This
        // makes it very convoluted to insert instructions at entry block.
        auto op = rewriter->create<NGFakeInputOp>(rewriter->getUnknownLoc(),
                                                  IndexType::get(&getContext()));
        // will be fixed later to read passed arg instead.
        memMgrDefs.push_back(op.getResult());
        return op.getResult();
    }

    SmallVector<Value*, 4> DialectLoweringPass::buildOutputDefs(Operation* op,
                                                                PatternRewriter& rewriter)
    {
        SmallVector<Value*, 4> newResults;
        for (auto origResult : op->getResults())
        {
            // create output def if this operation produces any sub-graph outputs
            if (IntegerAttr attr = op->getAttrOfType<IntegerAttr>("graphOutputIdx"))
            {
                unsigned argId = (int)attr.getInt();
                auto fakeOp = rewriter.create<NGFakeInputOp>(
                    op->getLoc(),
                    typeConverter.convertType(origResult->getType()) /* convert to lowered type */
                    );
                // Fake instrution is short-lived. Verify here.
                fakeOp.verify();
                auto newResult = fakeOp.getResult();
                newResults.push_back(newResult);
                loweredOutputValues[argId] = newResult;
            }
            else
            {
                auto tensorType = origResult->getType().cast<NGTensorType>();
                auto newResult = createTempTensor(typeConverter.convertType(tensorType), rewriter);
                newResults.push_back(newResult);
            }
        }
        return newResults;
    }

    Value* DialectLoweringPass::createTempTensor(Type type, PatternRewriter& rewriter)
    {
        MemRefType memRefType = type.cast<MemRefType>();

        NGRAPH_CHECK(memRefType.hasStaticShape(), "Dynamic shapes are not supported");

        Value* alloc = rewriter.create<mlir::AllocOp>(rewriter.getUnknownLoc(), memRefType);
        memRefsToDealloc.push_back(alloc);

        // TODO:
        // Enable dynamic memref allocation via call-back to nGraph allocator
        // We should create a list of Values representing each dynamic dim
        // The values would be computed based on the shape of the input to the ng op we are lowering.
        // E.g. If lowering concat, Value for dynamic concat axis will be the sum of input dims.
        // The lowerer will generate code to compute the dims.
        // This is better be done via std.AllocOp but we need to make it hookable to nGraph allocator call-back.

        return alloc;
    }

    void DialectLoweringPass::processFakeInstrs()
    {
        auto context = getModule().getContext();
        auto f = getModule().lookupSymbol<mlir::FuncOp>("main");
        mlir::Block* entryBlock = &*(f.begin());
        auto oldFuncType = f.getType();
        ArrayRef<mlir::Type> ipArgs = oldFuncType.getInputs();
        ArrayRef<mlir::Type> opArgs = oldFuncType.getResults();
        SmallVector<mlir::Type, 4> allArgs;

        // Move all args as inputs in new type
        for (auto type : ipArgs)
        {
            allArgs.push_back(type);
        }
        for (auto type : opArgs)
        {
            allArgs.push_back(type);
            // add new value for result
            entryBlock->addArgument(type);
        }
        // Mem Manager Ptr
        auto indexType = mlir::IndexType::get(context);
        allArgs.push_back(indexType);
        entryBlock->addArgument(indexType);
        // update type
        auto newFuncType = mlir::FunctionType::get(allArgs, {}, context);
        f.setType(newFuncType);

        // RAUW fake outputs with result values
        unsigned i = 0;
        for (auto value : loweredOutputValues)
        {
            auto op = value->getDefiningOp();
            NGRAPH_CHECK(isa<NGFakeInputOp>(op), "output value not defined by fake output?");
            value->replaceAllUsesWith(entryBlock->getArgument(oldFuncType.getNumInputs() + i));
            op->erase();
            i++;
        }
        for (auto v : memMgrDefs)
        {
            v->replaceAllUsesWith(entryBlock->getArgument(compiler.get_mem_mgr_arg_id(f)));
            v->getDefiningOp()->erase();
        }
    }

    /// Add llvm.noalias attribute to all the memref function arguments. We know that this is safe
    /// by nGraph op semantics.
    void DialectLoweringPass::insertNoAliasArgAttrs()
    {
        auto func = getModule().lookupSymbol<mlir::FuncOp>("main");
        unsigned int argIdx = 0;
        for (auto* arg : func.getArguments())
        {
            if (arg->getType().isa<MemRefType>())
            {
                func.setArgAttr(argIdx, "llvm.noalias", BoolAttr::get(true, &getContext()));
            }

            ++argIdx;
        }
    }

    void DialectLoweringPass::insertDeallocs(PatternRewriter& rewriter)
    {
        for (auto value : memRefsToDealloc)
        {
            rewriter.create<DeallocOp>(rewriter.getUnknownLoc(), value);
        }
    }

    mlir::FuncOp DialectLoweringPass::getCallDecl(StringRef name,
                                                  ArrayRef<Type> args,
                                                  ArrayRef<Type> output,
                                                  PatternRewriter& rewriter)
    {
        auto callBackFunc = getModule().lookupSymbol<mlir::FuncOp>(name);
        if (!callBackFunc)
        {
            auto callBackType = rewriter.getFunctionType(args, output);
            auto callBackFunc = mlir::FuncOp::create(rewriter.getUnknownLoc(), name, callBackType);
            getModule().push_back(callBackFunc);
        }
        return callBackFunc;
    }

    // NGDialect converters
    Type NGraphTypeConverter::convertType(Type type)
    {
        // We may need to refactor this code to a external utility if type conversion is needed
        // outside of the lowering context since NGraphTypeConverter is private.

        if (auto tensorType = type.dyn_cast<NGTensorType>())
        {
            // Convert NGTensorType to Std MemRefType directly instead of going to Std TensorType.
            // This may change in the future.
            return MemRefType::get(tensorType.getShape(),
                                   convertType(tensorType.getElementType()),
                                   {/* no map used */},
                                   0);
        }
        if (auto floatType = type.dyn_cast<NGFloatType>())
        {
            // Float types are already std type.
            return floatType;
        }
        if (auto intType = type.dyn_cast<NGIntegerType>())
        {
            return mlir::IntegerType::get(intType.getWidth(), intType.getContext());
        }
        if (auto boolType = type.dyn_cast<NGBoolType>())
        {
            return mlir::IntegerType::get(1 /* width */, boolType.getContext());
        }

        // Do not assert/NGRAPH_CHECK here. Type convertion infra expects `convertType` to return
        // the input type if the type is not supported.
        return type;
    }

#define REWRITER(OP)                                                                               \
    PatternMatchResult OP##Conversion::matchAndRewrite(                                            \
        Operation* op, ArrayRef<Value*> operands, ConversionPatternRewriter& rewriter) const

    REWRITER(NGAddOp)
    {
        lower_binary_elementwise<mlir::NGAddOp>(op, operands, rewriter, pass);
        return matchSuccess();
    }

    REWRITER(NGSubOp)
    {
        lower_binary_elementwise<mlir::NGSubOp>(op, operands, rewriter, pass);
        return matchSuccess();
    }

    REWRITER(NGMulOp)
    {
        lower_binary_elementwise<mlir::NGMulOp>(op, operands, rewriter, pass);
        return matchSuccess();
    }

    REWRITER(NGDivOp)
    {
        lower_binary_elementwise<mlir::NGDivOp>(op, operands, rewriter, pass);
        return matchSuccess();
    }

    REWRITER(NGGreaterOp)
    {
        lower_binary_elementwise<mlir::NGGreaterOp>(op, operands, rewriter, pass);
        return matchSuccess();
    }

    REWRITER(NGLessOp)
    {
        lower_binary_elementwise<mlir::NGLessOp>(op, operands, rewriter, pass);
        return matchSuccess();
    }

    REWRITER(NGMaxOp)
    {
        lower_binary_elementwise<mlir::NGMaxOp>(op, operands, rewriter, pass);
        return matchSuccess();
    }

    REWRITER(NGMinOp)
    {
        lower_binary_elementwise<mlir::NGMinOp>(op, operands, rewriter, pass);
        return matchSuccess();
    }

    REWRITER(NGArgMaxRedOp)
    {
        lowerIndexReduction<mlir::NGArgMaxRedOp>(op, operands, rewriter, pass);
        return matchSuccess();
    }

    REWRITER(NGArgMinRedOp)
    {
        lowerIndexReduction<mlir::NGArgMinRedOp>(op, operands, rewriter, pass);
        return matchSuccess();
    }

    // Relu
    REWRITER(NGReluOp)
    {
        auto loc = cast<NGReluOp>(op).getLoc();

        auto result = pass.buildOutputDefs(op, rewriter)[0];
        NGRAPH_CHECK(result->getType().isa<MemRefType>());
        // Note that builder's current function is still the original function body.
        // use getBlock to get the new block instead.

        // get new operands
        Value* lhs = operands[0];

        ScopedContext scope(rewriter, loc);
        // Views
        MemRefView vRes(result), vLHS(lhs);
        // Index Values
        IndexedValue iRes(result), iLHS(lhs);
        // Bounds Index Handles
        auto lbs = vLHS.getLbs();
        auto ubs = vLHS.getUbs();
        // Loop induction vars
        auto ivs = IndexHandle::makeIndexHandles(vLHS.rank());
        auto pivs = IndexHandle::makeIndexHandlePointers(ivs);
        // Steps
        auto steps = vLHS.getSteps();

        NGRAPH_CHECK(lhs->getType().isa<MemRefType>());
        Type elemTy = lhs->getType().dyn_cast<MemRefType>().getElementType();
        NGRAPH_CHECK(!elemTy.isa<FloatType>(),
                     "NGReluOp with float element type should not be lowered until MLIR supports "
                     "lowering !std.CmpF");

        LoopNestBuilder(pivs, lbs, ubs, steps)([&] {
            ValueHandle val = iLHS(ivs);
            if (auto floatTy = elemTy.dyn_cast<FloatType>())
            {
                ValueHandle zero = intrinsics::constant_float(llvm::APFloat(0.0f), floatTy);
                iRes(ivs) = intrinsics::select(val > zero, val, zero);
            }
            else if (auto intTy = elemTy.dyn_cast<IntegerType>())
            {
                ValueHandle zero = intrinsics::constant_int(0, intTy.getWidth());
                iRes(ivs) = intrinsics::select(val > zero, val, zero);
            }
            else
            {
                NGRAPH_CHECK(false, "Unsupported type for Relu");
            }
        });

        rewriter.replaceOp(op, {result});
        return matchSuccess();
    }

    REWRITER(NGDotOp)
    {
        auto dot = cast<NGDotOp>(op);
        auto loc = dot.getLoc();

        // Retrieve/generate Values for operands and result.
        ScopedContext scope(rewriter, loc);
        Value* lhs = operands[0];
        Value* rhs = operands[1];
        Value* result = pass.buildOutputDefs(op, rewriter)[0];
        NGRAPH_CHECK(lhs && rhs && result, "Unexpected null values in DotOp");

        auto resultTy = result->getType().dyn_cast<MemRefType>();
        auto lhsTy = lhs->getType().dyn_cast<MemRefType>();
        auto rhsTy = rhs->getType().dyn_cast<MemRefType>();
        NGRAPH_CHECK(resultTy, "Unexpected non-memref result type");
        NGRAPH_CHECK(lhsTy, "Unexpected non-memref LHS type");
        NGRAPH_CHECK(rhsTy, "Unexpected non-memref RHS type");

        Type elemTy = resultTy.getElementType();
        NGRAPH_CHECK(elemTy == lhsTy.getElementType() && elemTy == rhsTy.getElementType(),
                     "Types mismatch in DotOp");

        // Create the following loop nest for matmul operation:
        //   for(n, N, 1)
        //     for(m, M, 1)
        //       for(k, K, 1)
        //         res[n, k] += lhs[n, m] * rhs[m, k]
        // TODO (dcab): We currently generate a super naive loop nest. Improve loop nest layout.

        MemRefView vRes(result), vLhs(lhs), vRhs(rhs);

        NGRAPH_CHECK(vLhs.rank() == 2 && vRhs.rank() == 2 && vRes.rank() == 2,
                     "Dot operation is only supported for 2D tensors");

        // Create induction variables, lower bounds, upper bounds and steps of the loop nest.
        // It's important to note that MemRefView priovides lb/ub/step info is "reverse order",
        // i.e., fastest varying dimension is the last one, slowest varying dimention is the first
        // one.
        IndexHandle n, m, k;
        unsigned nDim = vLhs.fastestVarying() - 1;
        unsigned mDim = vRhs.fastestVarying();
        unsigned kDim = vRhs.fastestVarying();
        IndexHandle nLb(vLhs.lb(nDim)), mLb(vLhs.lb(mDim)), kLb(vRhs.lb(kDim));
        IndexHandle nUb(vLhs.ub(nDim)), mUb(vLhs.ub(mDim)), kUb(vRhs.ub(kDim));
        int64_t nStep = vLhs.step(nDim), mStep = vLhs.step(mDim), kStep = vRhs.step(kDim);

        // Constants and indexed values to be used inside the loop nest.
        IndexedValue iRes(result), iLhs(lhs), iRhs(rhs);
        ValueHandle zeroInit(rewriter.create<ConstantOp>(loc, rewriter.getZeroAttr(elemTy)));

        LoopBuilder(&n, nLb, nUb, nStep)([&] {
            LoopBuilder(&k, kLb, kUb, kStep)([&] {
                iRes(n, k) = zeroInit;
                LoopBuilder(&m, mLb, mUb, mStep)([&] { iRes(n, k) += iLhs(n, m) * iRhs(m, k); });
            });
        });

        rewriter.replaceOp(op, {result});

        return matchSuccess();
    }

    REWRITER(NGConcatOp)
    {
        auto concat = cast<NGConcatOp>(op);
        auto loc = concat.getLoc();
        ScopedContext scope(rewriter, loc);

        // Create Value for result, and extract type info.
<<<<<<< HEAD
        Value* result = m_pass.buildOutputDefs(op, rewriter)[0];
        NGRAPH_CHECK(result, "Unexpected null result in ConcatOp");
        auto resultTy = result->getType().cast<MemRefType>();
=======
        Value* result = pass.buildOutputDefs(op, rewriter)[0];
        NGRAPH_CHECK(result, "Unexpected null result in ConcatOp");
>>>>>>> 6e6c23ff

        // Create view to write into result.
        MemRefView vRes(result);
        auto rank = vRes.rank();

        // For each operand, generate a separate loop to copy into the target slice of "result".
        // We'll keep track of the slice offsets via concatenation_axis_pos.
        auto concatenationAxis = concat.concatenation_axis().getSExtValue();
        IndexHandle concatenationAxisPos(index_t(0));

        for (auto& operand : operands)
        {
            NGRAPH_CHECK(operand, "Unexpected null operand in ConcatOp");
<<<<<<< HEAD
            auto operandTy = result->getType().cast<MemRefType>();
=======
>>>>>>> 6e6c23ff

            // Assuming rank = r, and the concatenation axis is A where A<r, we'll be creating
            // loops of this form:
            //
            //   for i_0 := 0 to operand.dims[0]:
            //    for i_1 := 0 to operand.dims[1]:
            //     ...
            //      for i_(r-2) := 0 to operand.dims[r-2]:
            //       for i_(r-1) := 0 to operand.dims[r-1]:
            //        result[i_0][i_1]...
            //              [i_(A-1)][i_A + concatenationAxisPos][i_(A+1)]...
            //              [i_(r-2)][i_(r-1)]
            //                  :=
            //        operand[i_0][i_1]...[i_(r-2)][i_(r-1)]
            MemRefView vOperand(operand);
            NGRAPH_CHECK(vOperand.rank() == rank, "Unexpected rank mismatch");

            llvm::SmallVector<ValueHandle, 5> indexVars;
            llvm::SmallVector<ValueHandle*, 5> indexVarPtrs;
            llvm::SmallVector<ValueHandle, 5> indexVarLbs;
            llvm::SmallVector<ValueHandle, 5> indexVarUbs;
            llvm::SmallVector<int64_t, 5> indexVarSteps;
            for (int i = 0; i < rank; i++)
            {
                indexVars.push_back(IndexHandle());
                indexVarPtrs.push_back(&(indexVars.back()));
                indexVarLbs.push_back(vOperand.lb(i));
                indexVarUbs.push_back(vOperand.ub(i));
                indexVarSteps.push_back(vOperand.step(i));
            }

            LoopNestBuilder(indexVarPtrs, indexVarLbs, indexVarUbs, indexVarSteps)([&] {
                IndexedValue ivRes(result);
                IndexedValue ivOperand(operand);

                // On the LHS of the assignment, adjust the index for the concatenation axis.
                llvm::SmallVector<ValueHandle, 5> resIndexHandles;
                for (int i = 0; i < rank; i++)
                {
                    resIndexHandles.push_back(i == concatenationAxis
                                                  ? indexVars[i] + concatenationAxisPos
                                                  : indexVars[i]);
                }

                ivRes(resIndexHandles) = ivOperand(indexVars);
            });

            // Move up concatenation_axis_pos for the next operand.
            concatenationAxisPos = concatenationAxisPos + vOperand.ub(concatenationAxis);
        }

        rewriter.replaceOp(op, {result});

        return matchSuccess();
    }

<<<<<<< HEAD
=======
    REWRITER(NGGatherOp)
    {
        auto gatherOp = cast<NGGatherOp>(op);
        auto loc = gatherOp.getLoc();
        ScopedContext scope(rewriter, loc);

        // Get operands
        Value* result = pass.buildOutputDefs(op, rewriter)[0];
        NGRAPH_CHECK(result, "Unexpected null result in GatherOp");

        Value* params = operands[0];
        Value* indices = operands[1];
        auto axis = gatherOp.axis().getSExtValue();

        // Create view to write into result.
        MemRefView vRes(result), vParams(params), vIndices(indices);
        // Indexed Values
        IndexedValue iRes(result), iIndices(indices);
        StdIndexedValue iParams(params);

        // Construct outer loop for params dims. Exclude the axis dim.
        SmallVector<ValueHandle, 4> paramsLbs, paramsUbs;
        SmallVector<IndexHandle, 4> paramsIVs;
        SmallVector<int64_t, 4> paramsSteps;
        SmallVector<ValueHandle*, 4> paramsIVPtrs;
        for (auto i = 0; i < vParams.rank(); i++)
        {
            // skip gather axis
            if (i == axis)
                continue;
            paramsLbs.push_back(IndexHandle(vParams.lb(i)));
            paramsUbs.push_back(IndexHandle(vParams.ub(i)));
            paramsSteps.push_back(vParams.step(i));
        }
        NGRAPH_CHECK(paramsLbs.size() == vParams.rank() - 1 &&
                         paramsUbs.size() == paramsLbs.size() &&
                         paramsSteps.size() == paramsLbs.size(),
                     "Incorrect loop nest bounds size for gather params");

        paramsIVs = IndexHandle::makeIndexHandles(vParams.rank() - 1);
        paramsIVPtrs = IndexHandle::makeIndexHandlePointers(paramsIVs);

        auto indicesLbs = vIndices.getLbs();
        auto indicesUbs = vIndices.getUbs();
        auto indicesSteps = vIndices.getSteps();

        auto indicesIVs = IndexHandle::makeIndexHandles(vIndices.rank());
        auto indicesIVPtrs = IndexHandle::makeIndexHandlePointers(indicesIVs);

        SmallVector<IndexHandle, 8> paramsIndices, resIndices;

        // Make sure we are going to create loops
        NGRAPH_CHECK(vParams.rank() > 0, "Invalid size for indices steps");

        // Let params rank : N
        // Let indices rank : M
        // Let axis be A
        // Generate
        // params loops
        // for P_0: 0 -> params.dim[0]
        //   for P_1: 0 -> params.dim[1]
        //     for P_2: 0 -> params.dim[2]
        // ...
        //       for P_(A-1):0 -> params.dim[A-1]
        //         for P_(A+1):0 -> params.dim[A+1]
        // ...
        //           for P_(N-1):0 -> params.dim[N-1]
        //             indices loops
        //             for I_0:0 -> indices.dim[0]
        // ...
        //               for I_(M-1):0 -> indices.dim[M-1]
        //                 res[P_0, P_1, .. P_(A-1), I_0, .., I_(M-1), P_(A+1), ... P_(N-1)] =
        //                   params[P_0, P_1, .. P_(A-1), indices[I_0, .., I_(M-1)], P_(A+1), ... P_(N-1)];

        LoopNestBuilder(paramsIVPtrs, paramsLbs, paramsUbs, paramsSteps)([&] {
            LoopNestBuilder(indicesIVPtrs, indicesLbs, indicesUbs, indicesSteps)([&] {
                // Load axis value from indices array and cast it to Index Type
                ValueHandle axisIdx = ValueHandle::create<IndexCastOp>(
                    (ValueHandle)iIndices(indicesIVs), rewriter.getIndexType());
                // construct indices for param
                // [P_0, P_1, .. P_axis-1, Indices[I0, I1, .. I_k-1], P_axis+1, P_axis+2, .. P_n-1]
                for (auto i = 0, j = 0; i < vParams.rank(); i++)
                {
                    if (i == axis)
                    {
                        paramsIndices.push_back(IndexHandle(axisIdx));
                    }
                    else
                    {
                        paramsIndices.push_back(paramsIVs[j++]);
                    }
                }

                // construct indices for result
                // [P_0, P_1, .. P_axis-1, I0, I1, .. I_k-1, P_axis+1, P_axis+2, .. P_n-1]
                for (auto i = 0, j = 0; i < vParams.rank() + vIndices.rank() - 1;)
                {
                    if (i == axis && indicesIVs.size() > 0)
                    {
                        resIndices.append(indicesIVs.begin(), indicesIVs.end());
                        i += indicesIVs.size();
                    }
                    else
                    {
                        resIndices.push_back(paramsIVs[j++]);
                        i++;
                    }
                }
                // Store into result
                iRes(resIndices) = iParams(paramsIndices);
            });
        });

        rewriter.replaceOp(op, {result});
        return matchSuccess();
    }

>>>>>>> 6e6c23ff
    REWRITER(NGReturnOp)
    {
        pass.insertDeallocs(rewriter);
        rewriter.replaceOpWithNewOp<ReturnOp>(op);
        return matchSuccess();
    }

#undef REWRITER
    /// End of pattern matchers
    template <typename OP>
    void lower_binary_elementwise(Operation* op,
                                  ArrayRef<Value*> operands,
                                  PatternRewriter& rewriter,
                                  DialectLoweringPass& pass)
    {
        auto loc = cast<OP>(op).getLoc();
        auto result = pass.buildOutputDefs(op, rewriter)[0];
        NGRAPH_CHECK(result->getType().isa<MemRefType>());
        // get new operands
        Value* lhs = operands[0];
        Value* rhs = operands[1];

        ScopedContext scope(rewriter, loc);
        // Views
        MemRefView vRes(result), vLHS(lhs), vRHS(rhs);
        // Index Values
        IndexedValue iRes(result), iLHS(lhs), iRHS(rhs);
        // Bounds Index Handles
        auto lbs = vLHS.getLbs();
        auto ubs = vLHS.getUbs();
        // Loop induction vars
        auto ivs = IndexHandle::makeIndexHandles(vLHS.rank());
        auto pivs = IndexHandle::makeIndexHandlePointers(ivs);
        // Steps
        auto steps = vLHS.getSteps();
        LoopNestBuilder(pivs, lbs, ubs, steps)(
            // single stmt body
            [&] {
                if (isa<NGAddOp>(op))
                {
                    iRes(ivs) = iLHS(ivs) + iRHS(ivs);
                }
                else if (isa<NGSubOp>(op))
                {
                    iRes(ivs) = iLHS(ivs) - iRHS(ivs);
                }
                else if (isa<NGMulOp>(op))
                {
                    iRes(ivs) = iLHS(ivs) * iRHS(ivs);
                }
                else if (isa<NGDivOp>(op))
                {
                    iRes(ivs) = iLHS(ivs) / iRHS(ivs);
                }
                else if (isa<NGGreaterOp>(op))
                {
                    iRes(ivs) = ValueHandle(iLHS(ivs)) > ValueHandle(iRHS(ivs));
                }
                else if (isa<NGLessOp>(op))
                {
                    iRes(ivs) = ValueHandle(iLHS(ivs)) < ValueHandle(iRHS(ivs));
                }
                else if (isa<NGMaxOp>(op))
                {
                    iRes(ivs) =
                        edsc::intrinsics::select(ValueHandle(iLHS(ivs)) > ValueHandle(iRHS(ivs)),
                                                 ValueHandle(iLHS(ivs)),
                                                 ValueHandle(iRHS(ivs)));
                }
                else if (isa<NGMinOp>(op))
                {
                    iRes(ivs) =
                        edsc::intrinsics::select(ValueHandle(iLHS(ivs)) < ValueHandle(iRHS(ivs)),
                                                 ValueHandle(iLHS(ivs)),
                                                 ValueHandle(iRHS(ivs)));
                }
                else
                {
                    NGRAPH_CHECK(false, "Unsupported op");
                }
            });
        rewriter.replaceOp(op, {result});
    }

    template <typename RedOp>
    void lowerIndexReduction(Operation* op,
                             ArrayRef<Value*> operands,
                             PatternRewriter& rewriter,
                             DialectLoweringPass& pass)
    {
        static_assert(std::is_same<RedOp, NGArgMinRedOp>() || std::is_same<RedOp, NGArgMaxRedOp>(),
                      "Template parameter is not supported by lowerIndexReduction");

        RedOp redOp = cast<RedOp>(op);
        auto loc = redOp.getLoc();
        auto axesAttr = redOp.axes();

        NGRAPH_CHECK(axesAttr.size() == 1, "Index Reduction op should have one reduction axis");
        Attribute axisAttr = *axesAttr.begin();
        unsigned axis = axisAttr.dyn_cast<IntegerAttr>().getInt();

        NGRAPH_CHECK(operands.size() == 1 && operands[0] != nullptr,
                     "Expected one non-null operand in Index Reduction op");

        // Retrieve/generate Values for operands and result.
        ScopedContext scope(rewriter, loc);
        Value* arg = operands[0];

        Value* result = pass.buildOutputDefs(op, rewriter)[0];

        // Views
        MemRefView vRes(result), vArg(arg);
        // Index Values
        StdIndexedValue iRes(result), stdArg(arg);
        IndexedValue affineArg(arg);
        // Bounds Index Handles
        auto resLbs = vRes.getLbs();
        auto resUbs = vRes.getUbs();
        auto argLbs = vArg.getLbs();
        auto argUbs = vArg.getUbs();

        Type resTy = result->getType().cast<MemRefType>().getElementType();
        // Generate loop nest that initializes result to lower bound of the axis to be reduced.
        {
            auto ivs = IndexHandle::makeIndexHandles(vRes.rank());
            auto pivs = IndexHandle::makeIndexHandlePointers(ivs);
            auto steps = vRes.getSteps();
            auto initVal = vArg.lb(axis);
            LoopNestBuilder(pivs, resLbs, resUbs, steps)(
                [&] { iRes(ivs) = ValueHandle::create<IndexCastOp>(initVal, resTy); });
        }

        // Generate loop nest that computes the actual index reduction.
        {
            auto allIVs = IndexHandle::makeIndexHandles(vArg.rank());
            auto pAllIVs = IndexHandle::makeIndexHandlePointers(allIVs);
            auto steps = vArg.getSteps();
            SmallVector<IndexHandle, 8> nonRedIVs;

            Type resTy = result->getType().cast<MemRefType>().getElementType();
            NGRAPH_CHECK(resTy.isa<IntegerType>(),
                         "Expected integer result type in index reduction");

            // iterate over all argument dimensions
            LoopNestBuilder(pAllIVs, argLbs, argUbs, steps)([&] {
                // build a list of non-reduction IVs
                for (auto i = 0; i < vArg.rank(); i++)
                {
                    if (i != axis)
                        nonRedIVs.push_back(allIVs[i]);
                }

                // Load current min index with integer data type and convert it to index data type.
                ValueHandle currRedIdx = ValueHandle::create<IndexCastOp>(
                    (ValueHandle)iRes(nonRedIVs), IndexType::get(resTy.getContext()));

                // Build list of IVs including current min index.
                auto tempIVs = allIVs;
                tempIVs[axis] = currRedIdx;

                // Select the min/max value and cast it back to integer type before storing it.
                ValueHandle newRedIdx =
                    std::is_same<RedOp, NGArgMinRedOp>()
                        ? edsc::intrinsics::select(
                              affineArg(allIVs) < stdArg(tempIVs), allIVs[axis], currRedIdx)
                        : edsc::intrinsics::select(
                              stdArg(tempIVs) < affineArg(allIVs), allIVs[axis], currRedIdx);

                iRes(nonRedIVs) = ValueHandle::create<IndexCastOp>(newRedIdx, resTy);
            });
        }

        rewriter.replaceOp(op, result);
    }
}

namespace mlir
{
    Pass* createDialectLoweringPass(ngraph::runtime::ngmlir::MLIRCompiler* compiler)
    {
        return new DialectLoweringPass(*compiler);
    }
}<|MERGE_RESOLUTION|>--- conflicted
+++ resolved
@@ -596,14 +596,8 @@
         ScopedContext scope(rewriter, loc);
 
         // Create Value for result, and extract type info.
-<<<<<<< HEAD
-        Value* result = m_pass.buildOutputDefs(op, rewriter)[0];
-        NGRAPH_CHECK(result, "Unexpected null result in ConcatOp");
-        auto resultTy = result->getType().cast<MemRefType>();
-=======
         Value* result = pass.buildOutputDefs(op, rewriter)[0];
         NGRAPH_CHECK(result, "Unexpected null result in ConcatOp");
->>>>>>> 6e6c23ff
 
         // Create view to write into result.
         MemRefView vRes(result);
@@ -617,10 +611,6 @@
         for (auto& operand : operands)
         {
             NGRAPH_CHECK(operand, "Unexpected null operand in ConcatOp");
-<<<<<<< HEAD
-            auto operandTy = result->getType().cast<MemRefType>();
-=======
->>>>>>> 6e6c23ff
 
             // Assuming rank = r, and the concatenation axis is A where A<r, we'll be creating
             // loops of this form:
@@ -677,8 +667,6 @@
         return matchSuccess();
     }
 
-<<<<<<< HEAD
-=======
     REWRITER(NGGatherOp)
     {
         auto gatherOp = cast<NGGatherOp>(op);
@@ -796,7 +784,6 @@
         return matchSuccess();
     }
 
->>>>>>> 6e6c23ff
     REWRITER(NGReturnOp)
     {
         pass.insertDeallocs(rewriter);
