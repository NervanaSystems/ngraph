//*****************************************************************************
// Copyright 2017-2020 Intel Corporation
//
// Licensed under the Apache License, Version 2.0 (the "License");
// you may not use this file except in compliance with the License.
// You may obtain a copy of the License at
//
//     http://www.apache.org/licenses/LICENSE-2.0
//
// Unless required by applicable law or agreed to in writing, software
// distributed under the License is distributed on an "AS IS" BASIS,
// WITHOUT WARRANTIES OR CONDITIONS OF ANY KIND, either express or implied.
// See the License for the specific language governing permissions and
// limitations under the License.
//*****************************************************************************

// NOTE: This file follows nGraph format style.
// Follows nGraph naming convention for public APIs only, else MLIR naming convention.

#include "cpu_backend.hpp"
#include "contrib/mlir/backend/pass/affine_lowerer.hpp"
#include "contrib/mlir/utils.hpp"
#include "ngraph/check.hpp"

#include <llvm/ADT/STLExtras.h>
#include <llvm/Analysis/TargetTransformInfo.h>
#include <llvm/ExecutionEngine/Orc/JITTargetMachineBuilder.h>
#include <llvm/IR/Module.h>
#include <llvm/Support/SourceMgr.h>
#include <llvm/Support/TargetSelect.h>
#include <llvm/Target/TargetMachine.h>
#include <mlir/Conversion/LoopToStandard/ConvertLoopToStandard.h>
#include <mlir/Conversion/StandardToLLVM/ConvertStandardToLLVM.h>
#include <mlir/Conversion/StandardToLLVM/ConvertStandardToLLVMPass.h>
#include <mlir/Dialect/LLVMIR/LLVMDialect.h>
#include <mlir/IR/StandardTypes.h>
#include <mlir/Pass/PassManager.h>
#include <mlir/Target/LLVMIR.h>
#include <mlir/Transforms/DialectConversion.h>
#include <mlir/Transforms/Passes.h>

#define DEBUG_TYPE "mlir-cpu-backend"

// *** Optimization flags ***

static llvm::cl::opt<bool> clEnableNgInPlaceMemoryOpt(
    "ng-inplace-mem-opt",
    llvm::cl::init(false),
    llvm::cl::desc("Enable ngraph dialect in-place memory optimization pass"));

static llvm::cl::opt<bool>
    clEnableAffineLoopFusion("ngraph-affine-loop-fusion",
                             llvm::cl::init(false),
                             llvm::cl::desc("Enable loop fusion optimization in Affine dialect"));

static llvm::cl::opt<bool>
    clEnableAffineLoopTiling("ngraph-affine-loop-tile",
                             llvm::cl::init(false),
                             llvm::cl::desc("Enable loop tiling optimization in Affine dialect"));

static llvm::cl::opt<unsigned>
    clLoopTilingCacheLevel("ngraph-affine-loop-tile-cache-level",
                           llvm::cl::init(2),
                           llvm::cl::desc("Cache level to which to apply affine loop tiling."));

static llvm::cl::opt<unsigned> clLoopTilingCacheSize(
    "ngraph-affine-loop-tile-cache-size",
    llvm::cl::init(0),
    llvm::cl::desc(
        "Cache size to use in affine loop tiling. If not zero, it overrides the cache-size "
        "inferred from the host CPU using for the cache level specified by "
        "-ngraph-loop-tile-cache-level."));

// Enable the lowering of MemRefs to LLVM bare pointers.
extern llvm::cl::opt<bool> clEnableBarePtrMemRefLowering;

using namespace ngraph::runtime::ngmlir;
using namespace mlir;

// Default optimization level.
llvm::CodeGenOpt::Level MLIRCPUBackend::mlirOptLevel = llvm::CodeGenOpt::Level::Aggressive;

std::unique_ptr<llvm::TargetMachine> MLIRCPUBackend::targetMachine;

bool MLIRCPUBackend::initialized = false;

/// Creates target machine for current host.
static llvm::Expected<std::unique_ptr<llvm::TargetMachine>>
    createDefaultTargetMachine(unsigned optLevel)
{
    auto machineBuilder = llvm::orc::JITTargetMachineBuilder::detectHost();
    if (!machineBuilder)
    {
        return machineBuilder.takeError();
    }

    // Relocation model and code model are kept to default values. CodeGen optimization level
    // matches LLVM recommendations, i.e.:
    // enum Level {
    //   None,        // -O0
    //   Less,        // -O1
    //   Default,     // -O2, -Os
    //   Aggressive   // -O3
    // };
    machineBuilder->setCodeGenOptLevel((llvm::CodeGenOpt::Level)optLevel);
    return machineBuilder->createTargetMachine();
}

/// Returns the cache level size from `targetInfo` for the `cacheLevel` provided. If `userCacheSize`
/// is not zero, it returns `userCacheSize`.
static unsigned getCacheLevelSize(llvm::TargetTransformInfo& targetInfo,
                                  unsigned cacheLevel,
                                  unsigned userCacheSize)
{
    if (userCacheSize)
    {
        return userCacheSize;
    }

    llvm::Optional<unsigned> optCacheLevelSize;
    switch (cacheLevel)
    {
    case 1:
        optCacheLevelSize = targetInfo.getCacheSize(llvm::TargetTransformInfo::CacheLevel::L1D);
        break;
    case 2:
        optCacheLevelSize = targetInfo.getCacheSize(llvm::TargetTransformInfo::CacheLevel::L2D);
        break;
    default:
        NGRAPH_UNREACHABLE("Unsupported cache level: ", cacheLevel, ". Only 1 and 2 are supported");
    }

    NGRAPH_CHECK(optCacheLevelSize.hasValue() && "Cache level size is not available in TTI");
    return optCacheLevelSize.getValue();
}

void MLIRCPUBackend::init()
{
    // Mutex to safely initialize CPU backend
    static std::mutex mlirInitMutex;

    std::unique_lock<std::mutex> lock(mlirInitMutex);

    if (!initialized)
    {
        // Override default optimization level with macro value.
        if (char* optLevelStr = std::getenv("NGRAPH_MLIR_OPT_LEVEL"))
        {
            unsigned clOptLevel = std::stoi(optLevelStr);
            NGRAPH_CHECK(clOptLevel >= 0 && clOptLevel <= 3, "Invalid optimization level");
            mlirOptLevel = (llvm::CodeGenOpt::Level)clOptLevel;
        }

        // Initialize LLVM targets and target machine for current host.
        llvm::InitializeNativeTarget();
        llvm::InitializeNativeTargetAsmPrinter();
        auto expectedTargetMachine = createDefaultTargetMachine(mlirOptLevel);
        NGRAPH_CHECK(expectedTargetMachine, "Invalid target machine");
        targetMachine = std::move(*expectedTargetMachine);

        initialized = true;
    }
}

void MLIRCPUBackend::codegen()
{
    lowerNgDialect();
}

void MLIRCPUBackend::lowerNgDialect()
{
    // Lower NG dialect to Affine
    mlir::PassManager pm(&m_context);
    pm.addPass(mlir::createDialectLoweringPass());
    pm.addPass(mlir::createCanonicalizerPass());

    // Apply any generic pass manager command line options.
    mlir::applyPassManagerCLOptions(pm);

    if (failed(pm.run(m_module.get())))
    {
        NGRAPH_CHECK(false, "MLIR pass manager failed");
    }

    if (failed(m_module->verify()))
    {
        NGRAPH_CHECK(false, "Incorrect module after dialect lowering");
    }

    optimizeAffineDialect();

    NGRAPH_CHECK(m_module, "MLIR module is not ready.");

    lowerStandardDialect();
}

// Lower Standard dialect to LLVM dialect
void MLIRCPUBackend::lowerStandardDialect()
{
    mlir::PassManager pm(&m_context);
<<<<<<< HEAD
    // We lower memrefs to StaticMemRef descriptors by default. If 'clEnableBarePtrMemRefLowering'
    // is specified, we lower memref arguments to bare pointers to the memref element type.
    pm.addPass(mlir::createLowerToLLVMPass(/*useAlloca=*/false,
                                           /*useBarePtrCallConv=*/clEnableBarePtrMemRefLowering));
=======
    pm.addPass(mlir::createLowerToLLVMPass(
        /*useAlloca=*/false, /*useBarePtrCallConv=*/false, /*emitCWrappers=*/true));
>>>>>>> fd5e92b8

    // Apply any generic pass manager command line options.
    mlir::applyPassManagerCLOptions(pm);

    if (failed(pm.run(m_module.get())))
    {
        NGRAPH_CHECK(false, "MLIR pass manager failed");
    }

    if (failed(m_module->verify()))
    {
        NGRAPH_CHECK(false, "Incorrect module after dialect lowering");
    }
}

// Receives affine dialect as input and applies affine and standard dialect based optimizations.
// Lowering from affine dialect to standard dialect happens along the way. Output consists of
// standard dialect only ops.
void MLIRCPUBackend::optimizeAffineDialect()
{
    // Create target transform info to obtain some target information to be used in MLIR
    // optimizations. This is a temporary attempt to retrieve some target information by reusing
    // LLVM TTI infra while MLIR does not have target model.
    llvm::LLVMContext llvmContext;
    auto module = std::unique_ptr<llvm::Module>(new llvm::Module("test", llvmContext));
    module->setDataLayout(targetMachine->createDataLayout());
    auto ttiSetupFunc = llvm::cast<llvm::Function>(
        module
            ->getOrInsertFunction("__ngraph_tti_setup",
                                  llvm::FunctionType::get(llvm::Type::getVoidTy(llvmContext), {}))
            .getCallee());
    auto targetInfo = targetMachine->getTargetTransformInfo(*ttiSetupFunc);

    // Populate pass manager with affine dialect optimizations.
    mlir::PassManager pm(&m_context);
    if (clEnableAffineLoopFusion)
    {
        pm.addPass(mlir::createLoopFusionPass());
    }

    if (clEnableAffineLoopTiling)
    {
        unsigned cacheLevelSize =
            getCacheLevelSize(targetInfo, clLoopTilingCacheLevel, clLoopTilingCacheSize);
        LLVM_DEBUG(llvm::dbgs() << "Enabling Affine Loop Tiling for cache level "
                                << clLoopTilingCacheLevel
                                << ": "
                                << cacheLevelSize
                                << " bytes.\n");
        pm.addPass(mlir::createLoopTilingPass(cacheLevelSize));
    }

    // Populate pass manager with affine-to-loop and loop-to-std dialect conversions.
    pm.addPass(mlir::createLowerAffinePass());
    pm.addPass(mlir::createLowerToCFGPass());

    // Apply any generic pass manager command line options.
    mlir::applyPassManagerCLOptions(pm);

    // Run pass manager passes.
    auto result = pm.run(m_module.get());
    NGRAPH_CHECK(succeeded(result), "Affine optimizaitons and convertion to Std dialect failed");

    // Run Std dialect optimizations.
    // TODO
}<|MERGE_RESOLUTION|>--- conflicted
+++ resolved
@@ -198,15 +198,20 @@
 void MLIRCPUBackend::lowerStandardDialect()
 {
     mlir::PassManager pm(&m_context);
-<<<<<<< HEAD
-    // We lower memrefs to StaticMemRef descriptors by default. If 'clEnableBarePtrMemRefLowering'
-    // is specified, we lower memref arguments to bare pointers to the memref element type.
-    pm.addPass(mlir::createLowerToLLVMPass(/*useAlloca=*/false,
-                                           /*useBarePtrCallConv=*/clEnableBarePtrMemRefLowering));
-=======
-    pm.addPass(mlir::createLowerToLLVMPass(
-        /*useAlloca=*/false, /*useBarePtrCallConv=*/false, /*emitCWrappers=*/true));
->>>>>>> fd5e92b8
+    if (clEnableBarePtrMemRefLowering)
+    {
+        // We lower memrefs to StaticMemRef descriptors by default. If
+        // 'clEnableBarePtrMemRefLowering' is specified, we lower memref arguments to bare pointers
+        // to the memref element type.
+        pm.addPass(mlir::createLowerToLLVMPass(/*useAlloca=*/false,
+                                               /*useBarePtrCallConv=*/true,
+                                               /*emitCWrappers=*/false));
+    }
+    else
+    {
+        pm.addPass(mlir::createLowerToLLVMPass(
+            /*useAlloca=*/false, /*useBarePtrCallConv=*/false, /*emitCWrappers=*/true));
+    }
 
     // Apply any generic pass manager command line options.
     mlir::applyPassManagerCLOptions(pm);
