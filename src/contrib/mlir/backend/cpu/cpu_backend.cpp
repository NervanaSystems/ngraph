--- conflicted
+++ resolved
@@ -196,30 +196,6 @@
 
     NGRAPH_CHECK(m_module, "MLIR module is not ready.");
 
-<<<<<<< HEAD
-    // Lower Standard dialect to LLVM dialect.
-    mlir::LLVMTypeConverter llvmConverter(&m_context);
-    mlir::OwningRewritePatternList patterns;
-    mlir::populateLoopToStdConversionPatterns(patterns, &m_context);
-    mlir::populateStdToLLVMConversionPatterns(llvmConverter, patterns);
-
-    mlir::ConversionTarget target(m_context);
-    target.addLegalDialect<mlir::LLVM::LLVMDialect>();
-    target.addLegalOp<mlir::ModuleOp, mlir::ModuleTerminatorOp>();
-    target.addDynamicallyLegalOp<mlir::LLVM::CallOp>([&](mlir::LLVM::CallOp op) {
-        return llvm::none_of(op.getOperandTypes(), [](mlir::Type type) {
-            return type.getKind() == mlir::StandardTypes::MemRef;
-        });
-    });
-    target.addDynamicallyLegalOp<mlir::FuncOp>(
-        [&](mlir::FuncOp op) { return llvmConverter.isSignatureLegal(op.getType()); });
-
-    auto result =
-        mlir::applyFullConversion(m_module.get(), target, std::move(patterns), &llvmConverter);
-    NGRAPH_CHECK(succeeded(result), "Standard to LLVM dialect conversion failed");
-
-    dumpMlirModule("LLVM-IR Dialect Conversion", m_module.get());
-=======
     lowerStandardDialect();
 }
 
@@ -241,7 +217,6 @@
     {
         NGRAPH_CHECK(false, "Incorrect module after dialect lowering");
     }
->>>>>>> de27f2b1
 }
 
 // Receives affine dialect as input and applies affine and standard dialect based optimizations.
