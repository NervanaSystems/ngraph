--- conflicted
+++ resolved
@@ -23,31 +23,6 @@
 #include <memory>
 #include <mlir/IR/Module.h>
 
-<<<<<<< HEAD
-namespace ngraph {
-namespace runtime {
-namespace ngmlir {
-class MLIRBackend {
-public:
-  MLIRBackend(::mlir::OwningModuleRef &module, ::mlir::MLIRContext &context)
-      : m_module(std::move(module)), m_context(context) {}
-
-  MLIRBackend(::mlir::ModuleOp &moduleOp, ::mlir::MLIRContext &context)
-      : m_module(moduleOp), m_context(context) {}
-
-  /// Generate code for the module
-  virtual void codegen() = 0;
-
-  ::mlir::OwningModuleRef &get_module() { return m_module; }
-
-protected:
-  ::mlir::OwningModuleRef m_module;
-  ::mlir::MLIRContext &m_context;
-};
-} // namespace ngmlir
-} // namespace runtime
-} // namespace ngraph
-=======
 namespace ngraph
 {
     namespace runtime
@@ -57,13 +32,13 @@
             class MLIRBackend
             {
             public:
-                MLIRBackend(mlir::OwningModuleRef& module, mlir::MLIRContext& context)
+                MLIRBackend(::mlir::OwningModuleRef& module, ::mlir::MLIRContext& context)
                     : m_module(std::move(module))
                     , m_context(context)
                 {
                 }
 
-                MLIRBackend(mlir::ModuleOp& moduleOp, mlir::MLIRContext& context)
+                MLIRBackend(::mlir::ModuleOp& moduleOp, ::mlir::MLIRContext& context)
                     : m_module(moduleOp)
                     , m_context(context)
                 {
@@ -72,13 +47,12 @@
                 /// Generate code for the module
                 virtual void codegen() = 0;
 
-                mlir::OwningModuleRef& get_module() { return m_module; }
+                ::mlir::OwningModuleRef& get_module() { return m_module; }
 
             protected:
-                mlir::OwningModuleRef m_module;
-                mlir::MLIRContext& m_context;
+                ::mlir::OwningModuleRef m_module;
+                ::mlir::MLIRContext& m_context;
             };
         }
     }
-}
->>>>>>> baf04d53
+}