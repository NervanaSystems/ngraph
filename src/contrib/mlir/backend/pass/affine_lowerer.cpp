//*****************************************************************************
// Copyright 2017-2020 Intel Corporation
//
// Licensed under the Apache License, Version 2.0 (the "License");
// you may not use this file except in compliance with the License.
// You may obtain a copy of the License at
//
//     http://www.apache.org/licenses/LICENSE-2.0
//
// Unless required by applicable law or agreed to in writing, software
// distributed under the License is distributed on an "AS IS" BASIS,
// WITHOUT WARRANTIES OR CONDITIONS OF ANY KIND, either express or implied.
// See the License for the specific language governing permissions and
// limitations under the License.
//*****************************************************************************

// NOTE: This file follows nGraph format style and MLIR naming convention since
// it does
// not expose public API to the rest of nGraph codebase and heavily depends on
// MLIR API.

#include "affine_lowerer.hpp"

#include "contrib/mlir/backend/analysis/memory_analysis.hpp"
#include "contrib/mlir/core/ngraph_dialect/ops.hpp"
#include "contrib/mlir/core/ngraph_dialect/type.hpp"
#include "contrib/mlir/runtime/cpu/callback_utils.hpp"
#include "contrib/mlir/utils.hpp"
#include "ngraph/assertion.hpp"

#include <llvm/ADT/DenseSet.h>
#include <llvm/Support/Debug.h>
#include <mlir/Dialect/Affine/EDSC/Builders.h>
#include <mlir/Dialect/Affine/EDSC/Intrinsics.h>
#include <mlir/Dialect/LLVMIR/LLVMDialect.h>
#include <mlir/Dialect/StandardOps/EDSC/Intrinsics.h>
#include <mlir/IR/AffineExpr.h>
#include <mlir/IR/Function.h>
#include <mlir/IR/IntegerSet.h>
#include <mlir/IR/MLIRContext.h>
#include <mlir/IR/StandardTypes.h>
#include <mlir/Transforms/DialectConversion.h>

#include <map>

#define PASS_NAME "convert-ngraph-to-affine"
#define DEBUG_TYPE PASS_NAME

// Enable the lowering of MemRefs to LLVM bare pointers.
extern llvm::cl::opt<bool> clEnableBarePtrMemRefLowering;

std::vector<ngraph::runtime::ngmlir::opAttrs> opAttrsVec;

// anonymous namespace
// no need to expose any of the following outside of this file
namespace {
using namespace mlir;
using namespace mlir::edsc;
using namespace mlir::edsc::intrinsics;
using namespace mlir::edsc::op;
using namespace ngraph::runtime;
using namespace ngraph::runtime::ngmlir;

class DialectLoweringPass;

/// Base class for nGraph operation conversions to affine/standard dialect.
/// Provides
/// conversion patterns with an access to the DialectLoweringPass which holds
/// the state of the
/// conversion.
class NGraphOpLowering : public ConversionPattern {
public:
  NGraphOpLowering(StringRef rootOpName, MLIRContext *context,
                   DialectLoweringPass &pass)
      : ConversionPattern(rootOpName, /*benefit=*/1, context), pass(pass),
        context(context){};

protected:
  // Back-reference to the lowering pass which contains the lowering state,
  // including the
  // nGraph type converter.
  DialectLoweringPass &pass;
  MLIRContext *context;
};

// Conversion classes declarations
#define MLIR_OP(OP, INPLACE)                                                   \
  class OP##Conversion : public NGraphOpLowering {                             \
  public:                                                                      \
    explicit OP##Conversion(mlir::MLIRContext *context,                        \
                            DialectLoweringPass &pass)                         \
        : NGraphOpLowering(mlir::OP::getOperationName(), context, pass) {}     \
                                                                               \
    LogicalResult                                                              \
    matchAndRewrite(Operation *op, ArrayRef<Value> operands,                   \
                    ConversionPatternRewriter &rewriter) const override;       \
  };

#include "op_lowerers.inc"

// FuncOp Conversion pattern
class FuncOpSignatureConversion : public ConversionPattern {
public:
  FuncOpSignatureConversion(MLIRContext *ctx, TypeConverter &converter)
      : ConversionPattern(FuncOp::getOperationName(), 1, ctx),
        converter(converter) {}

  /// Hook for derived classes to implement combined matching and rewriting.
  LogicalResult
  matchAndRewrite(Operation *op, ArrayRef<Value> operands,
                  ConversionPatternRewriter &rewriter) const override {
    auto funcOp = cast<FuncOp>(op);
    FunctionType type = funcOp.getType();

    // Convert the original function arguments.
    TypeConverter::SignatureConversion result(type.getNumInputs());
    for (unsigned i = 0, e = type.getNumInputs(); i != e; ++i) {
      if (failed(converter.convertSignatureArg(i, type.getInput(i), result))) {
        return failure();
      }
    }

    auto funcTypeResults = type.getResults();
    if (!funcTypeResults.empty()) {
      // Convert the original function results.
      SmallVector<Type, 4> convertedResults;
      if (failed(converter.convertTypes(funcTypeResults, convertedResults))) {
        return failure();
      }

      // Add result types as input args without mapping
      result.addInputs(convertedResults);
    }

    // Create a new function with an updated signature.
    auto newFuncOp = rewriter.cloneWithoutRegions(funcOp);
    rewriter.inlineRegionBefore(funcOp.getBody(), newFuncOp.getBody(),
                                newFuncOp.end());
    newFuncOp.setType(FunctionType::get(result.getConvertedTypes(), {/*void*/},
                                        funcOp.getContext()));

    // Tell the rewriter to convert the region signature.
    rewriter.applySignatureConversion(&newFuncOp.getBody(), result);
    rewriter.replaceOp(op, llvm::None);
    return success();
  }

  /// The type converter to use when rewriting the signature.
  TypeConverter &converter;
};

// Helpers
template <typename RedOp>
void lowerIndexReduction(Operation *op, ArrayRef<Value> operands,
                         PatternRewriter &rewriter, DialectLoweringPass &pass);

template <typename OP>
void lowerBinaryElementwise(Operation *op, ArrayRef<Value> operands,
                            PatternRewriter &rewriter,
                            DialectLoweringPass &pass);

template <typename OP>
void lowerUnaryElementwise(Operation *op, ArrayRef<Value> operands,
                           PatternRewriter &rewriter,
                           DialectLoweringPass &pass);

// Generates a convolution kernel that can be used to generate single or
// group convolution. It can handle filters where C_OUT dim includes
// all groups, or if groups is an additional dimension before C_OUT.
//
// For single convolution, the default variables do not
// have to be specific and will be auto-deduced from the input shapes.
//
// For group convolution, the caller has to generate the outer loop
// over the number of groups. It will also generate the bounds on the
// C_IN and C_OUT dimensions. It will pass the bounds and IV of the outer
// loop as follows:
//
// cLb/Ub : Values representing bounds on channel dim in image (C_IN)
// kLb/Ub : Values representing bounds on numFilters dim in filters (C_OUT)
// gId    : Value representing induction variable for the outer loop
void lowerConvolution(Value result, Value images, Value filters,
                      ArrayAttr stridesAttr, ArrayAttr padBelowAttr,
                      ArrayAttr padAboveAttr, PatternRewriter &rewriter,
                      DialectLoweringPass &pass, Location loc,
                      Value cLb = nullptr, Value cUb = nullptr,
                      Value kLb = nullptr, Value kUb = nullptr,
                      Value gId = nullptr);

template <typename OP>
void lowerPooling(Operation *op, ArrayRef<Value> operands,
                  PatternRewriter &rewriter, DialectLoweringPass &pass,
                  MLIRContext *context);

Value createZeroConstant(mlir::Type type);
Value createOneConstant(mlir::Type type);

/// Conversion from types in the nGraph dialect to the Standard dialect.
class NGraphTypeConverter : public TypeConverter {
public:
  NGraphTypeConverter() : TypeConverter() {
    // TODO(dcaballe): split this into independent conversion patterns when
    // there is a
    // way to check if a type is valid in Std dialect.
    addConversion([this](Type type) -> Type {
      if (auto tensorType = type.dyn_cast<NGTensorType>()) {
        // Convert NGTensorType to Std MemRefType directly instead of going to
        // Std
        // TensorType. This may change in the future.
        return MemRefType::get(tensorType.getShape(),
                               convertType(tensorType.getElementType()),
                               {/* no map used */}, 0);
      }
      if (auto floatType = type.dyn_cast<NGFloatType>()) {
        // Float types are already std type.
        return floatType;
      }
      if (auto intType = type.dyn_cast<NGIntegerType>()) {
        return mlir::IntegerType::get(intType.getWidth(), intType.getContext());
      }
      if (auto boolType = type.dyn_cast<NGBoolType>()) {
        return mlir::IntegerType::get(1 /* width */, boolType.getContext());
      }

      // Do not assert/NGRAPH_CHECK here. Type convertion infra expects
      // `convertType` to
      // return the input type if the type is not supported.
      return type;
    });
  }
};

// Return llvm type for given attributes type
static LLVM::LLVMType getLLVMType(AttrsType attrsType,
                                  LLVM::LLVMDialect *llvmDialect) {
  auto llvmI64Ty = LLVM::LLVMType::getInt64Ty(llvmDialect);
  auto llvmI32Ty = LLVM::LLVMType::getInt32Ty(llvmDialect);
  auto llvmI8Ty = LLVM::LLVMType::getInt8Ty(llvmDialect);
  auto llvmArray1DI64Ty = LLVM::LLVMType::getArrayTy(llvmI64Ty, 1);
  auto llvmArray2DI64Ty = LLVM::LLVMType::getArrayTy(llvmI64Ty, 2);
  auto llvmArray3DI64Ty = LLVM::LLVMType::getArrayTy(llvmI64Ty, 3);
  auto llvmF32Ty = LLVM::LLVMType::getFloatTy(llvmDialect);
  switch (attrsType) {
  case AttrsType::INT:
    return llvmI64Ty;
  case AttrsType::CONV1D:
    return LLVM::LLVMType::getStructTy(
        llvmDialect, {llvmI8Ty, llvmArray1DI64Ty, llvmArray1DI64Ty,
                      llvmArray1DI64Ty, llvmArray1DI64Ty});
  case AttrsType::CONV2D:
    return LLVM::LLVMType::getStructTy(
        llvmDialect, {llvmI8Ty, llvmArray2DI64Ty, llvmArray2DI64Ty,
                      llvmArray2DI64Ty, llvmArray2DI64Ty});
  case AttrsType::CONV3D:
    return LLVM::LLVMType::getStructTy(
        llvmDialect, {llvmI8Ty, llvmArray3DI64Ty, llvmArray3DI64Ty,
                      llvmArray3DI64Ty, llvmArray3DI64Ty});
  case AttrsType::POOL2D:
    return LLVM::LLVMType::getStructTy(
        llvmDialect, {llvmI8Ty, llvmArray2DI64Ty, llvmArray2DI64Ty,
                      llvmArray2DI64Ty, llvmArray2DI64Ty});
  case AttrsType::POOL3D:
    return LLVM::LLVMType::getStructTy(
        llvmDialect, {llvmI8Ty, llvmArray3DI64Ty, llvmArray3DI64Ty,
                      llvmArray3DI64Ty, llvmArray3DI64Ty});
  case AttrsType::GEMM:
    return LLVM::LLVMType::getStructTy(
        llvmDialect,
        {llvmI8Ty, llvmI8Ty, llvmI64Ty, llvmI64Ty, llvmI64Ty, llvmI64Ty,
         llvmI64Ty, llvmI64Ty, llvmF32Ty, llvmF32Ty, llvmI32Ty});
  }
}

// Create a Constant op and a Store op which stores the Constant
static void createStore(LLVM::LLVMType llvmTy, Attribute valAttr,
                        LLVM::GEPOp gep, OpBuilder &builder) {
  auto valueOp = builder.create<LLVM::ConstantOp>(builder.getUnknownLoc(),
                                                  llvmTy, valAttr);
  builder.create<LLVM::StoreOp>(builder.getUnknownLoc(), valueOp, gep);
}

/// Dialect Lowering Pass to affine ops
class DialectLoweringPass
    : public PassWrapper<DialectLoweringPass, OperationPass<ModuleOp>> {
public:
  void runOnOperation() override;

  SmallVector<Value, 4> buildOutputDefs(Operation *op,
                                        PatternRewriter &rewriter);
  /// Allocates a linear buffer for a temporary memref that shares its
  /// underlying memory. Used in conjunction with createTempMemref
  Value createTempBuffer(int bufferId, PatternRewriter &rewriter);
  /// Creates an allocation or view of a memref.
  /// type     MemRef Type
  /// buffer   Optional buffer value to create view over
  /// offset   Optional offset into the buffer this view starts at
  ///
  /// If buffer is null it allocates a Memref directly and Offset is ignored.
  /// If not, it creates a view over the pre-allocated buffer at the given
  /// offset.
  Value createTempMemref(Type type, Value buffer, unsigned offset,
                         PatternRewriter &rewriter);
  /// Inserts dealloc Ops for each temporary allocated by AllocOp
  void insertDeallocs(PatternRewriter &rewriter);
  NGraphTypeConverter &getTypeConverter() { return typeConverter; }
  FuncOp getCallDecl(StringRef name, ArrayRef<Type> args, ArrayRef<Type> output,
                     PatternRewriter &rewriter);

  // Return a GlobalOp with the given name
  // If such GlobalOp does not exist, create one
  mlir::LLVM::GlobalOp getGlobalOp(StringRef name, LLVM::LLVMType globalType,
                                   bool isConstant, LLVM::Linkage linkageType,
                                   Attribute initVal, OpBuilder &rewriter);

  /// Insert a function to the module which initializes the global variables
  /// that hold the attributes information for callbacks.
  void insertInitFunc();

  inline int32_t insertAttrs(opAttrs attrs, AttrsType type);

  MemoryAnalysis *getMemAnalysis() const { return m_memAnalysis; }

private:
  /// Collect a set of patterns to convert from the nGraph dialect to Affine
  /// dialect.
  void
  populateNGraphToAffineConversionPatterns(OwningRewritePatternList &patterns);
  void findOutputValues();
  void insertNoAliasArgAttrs();

private:
  NGraphTypeConverter typeConverter;
  // List of temporary memrefs to deallocate at end of function
  SmallVector<Value, 4> memRefsToDealloc;

  // Ops maybe assigned mem-refs in previous memory optimization passes.
  // Track pre-assigned buffers  for each Value and re-use it if one is
  // available.
  using IdToMemRefMap = std::unordered_map<unsigned, Value>;
  IdToMemRefMap m_id_to_memref;
  MemoryAnalysis *m_memAnalysis;
  // TODO: Workaround for findOutputValues and buildOutputDefs. See NGCPU-470.
  StringRef funcName;

  // Store the attributes needed by callback
  std::vector<opAttrs> m_attrsVec;
  std::vector<AttrsType> m_attrsTyVec;
};

void DialectLoweringPass::runOnOperation() {
  // Create type converter and initialize conversion patterns.
  NGraphTypeConverter converter;
  OwningRewritePatternList patterns;

  populateNGraphToAffineConversionPatterns(patterns);

  // Get Memory analysis for in-place memory optimizations
  m_memAnalysis = &getAnalysis<MemoryAnalysis>();

  // Create target that defines legal ops for nGraph dialect to be lowered to.
  ConversionTarget target(getContext());

  target
      .addLegalDialect<AffineDialect, StandardOpsDialect, LLVM::LLVMDialect>();
  target.addLegalOp<ModuleOp, ModuleTerminatorOp>();
  target.addDynamicallyLegalOp<FuncOp>([&](FuncOp op) {
    // FuncOp is legal only if types have been converted to Std types.
    return typeConverter.isSignatureLegal(op.getType());
  });

  // Gather functions to be processed. Note that new functions will be added to
  // module as part
  // of the function signature conversion so we have to collect the original
  // ones before hand.
  SmallVector<FuncOp, 2> origFuncOps(getOperation().getOps<FuncOp>());

  for (auto origFunc : origFuncOps) {
    // TODO: Workaround for findOutputValues and buildOutputDefs. See NGCPU-470.
    funcName = origFunc.getName();

    // Capture output values by looking for the Return and grabbing the values
    // the order of
    // the returned values matches the order of the lowered func signature for
    // results. This
    // is used to find the arg_id that a defined value maps to if it is an
    // output.
    findOutputValues();

    // NOTE: Function signature conversion creates a new FuncOp that is inserted
    // in the
    // module. References the original FuncOp are no longer valid after this
    // point.
    if (failed(applyFullConversion(origFunc, target, std::move(patterns),
                                   &converter))) {
      emitError(mlir::UnknownLoc::get(&getContext()),
                "Error lowering nGraph dialect\n");
      signalPassFailure();
    }

    // TODO: Encode no alias attribute as part of the function signature
    // conversion or as a
    // separate rewrite pattern. Retrieve new function after signature
    // conversion.
    if (clEnableBarePtrMemRefLowering) {
      insertNoAliasArgAttrs();
    }
  }

  insertInitFunc();
}

void DialectLoweringPass::populateNGraphToAffineConversionPatterns(
    OwningRewritePatternList &patterns) {
#define MLIR_OP(OP, INPLACE) OP##Conversion,
#define MLIR_LAST_OP(OP, INPLACE) OP##Conversion
  patterns.insert<
#include "op_lowerers.inc"
      >(&getContext(), *this);

  // FuncOp pattern
  patterns.insert<FuncOpSignatureConversion>(&getContext(), typeConverter);
}

void DialectLoweringPass::findOutputValues() {
  FuncOp f = getOperation().lookupSymbol<mlir::FuncOp>(funcName);
  NGRAPH_CHECK(f, "FuncOp '" + funcName.str() + "' not found");

  SmallVector<Value, 4> outputList;
  unsigned outputCount = 0;
  unsigned inputCount = f.getType().getNumInputs();
  // we find out output values by looking at returned values
  // any return should return all outputs of the subgraph
  f.walk([&outputCount, inputCount](NGReturnOp ret) {
    for (unsigned i = 0; i < ret.getNumOperands(); i++) {
      // annotate instructions defining outputs with the arg idx of the output
      auto outputValue = ret.getOperand(i);
      auto op = outputValue.getDefiningOp();

      op->setAttr("graphOutputIdx",
                  mlir::IntegerAttr::get(IntegerType::get(32, op->getContext()),
                                         i + inputCount));
    }
    NGRAPH_CHECK(outputCount == 0 || outputCount == ret.getNumOperands(),
                 "Inconsistent returns in function");
  });
}

SmallVector<Value, 4>
DialectLoweringPass::buildOutputDefs(Operation *op, PatternRewriter &rewriter) {
  FuncOp f = getOperation().lookupSymbol<mlir::FuncOp>(funcName);
  NGRAPH_CHECK(f, "FuncOp '" + funcName.str() + "' not found");

  SmallVector<Value, 4> newResults;
  for (auto origResult : op->getResults()) {
    // find output arg if this operation produces any sub-graph outputs
    if (IntegerAttr attr = op->getAttrOfType<IntegerAttr>("graphOutputIdx")) {
      mlir::Block *entryBlock = &*(f.begin());
      unsigned argId = (unsigned)attr.getInt();
      newResults.push_back(entryBlock->getArgument(argId));
    } else {
      // For temporaries, we create two instructions:
      // 1. Linear buffer allocation: If the ng value already has a buffer ID
      // assigned,
      //    we re-use that linear buffer SSA value, else generate an AllocOp.
      // 2. View creation: Create a view with the tensor shape and an N-D to 1
      // map over
      //    the linear buffer.
      // If two memrefs are defined via 2 Views over the same buffer, then they
      // share and
      // will re-use the same buffer.
      auto tensorType = origResult.getType().cast<NGTensorType>();
      Value newResult = nullptr;
      auto bufferInfo = m_memAnalysis->getBufferInfo(op);
      Type memRefType = typeConverter.convertType(tensorType);
      Value bufferValue = nullptr;

      if (!bufferInfo.isValid()) {
        // Allocate new memref
        newResult = createTempMemref(memRefType, nullptr, 0, rewriter);
      } else {
        unsigned bufferId = bufferInfo.m_bufferId;
        unsigned offset = bufferInfo.m_offset;
        // Re-use a buffer if it exist, else create a new one and update map
        IdToMemRefMap::iterator it = m_id_to_memref.find(bufferId);
        if (it == m_id_to_memref.end()) {
          // create a new buffer
          bufferValue = createTempBuffer(bufferId, rewriter);
          m_id_to_memref[bufferId] = bufferValue;
        } else {
          bufferValue = it->second;
        }
        // Create a temp view over the linear buffer
        newResult = createTempMemref(memRefType, bufferValue, offset, rewriter);
      }
      NGRAPH_CHECK(newResult != nullptr, "Temp memref value is not set");
      newResults.push_back(newResult);
    }
  }
  return newResults;
}

Value DialectLoweringPass::createTempBuffer(int bufferId,
                                            PatternRewriter &rewriter) {
  unsigned sizeInBytes = getMemAnalysis()->getBufferSize(bufferId);
  NGRAPH_CHECK(bufferId >= 0, "Invalid buffer id to allocate");
  NGRAPH_CHECK(sizeInBytes > 0, "Zero buffer allocation?");

  LLVM_DEBUG(llvm::dbgs() << "Allocating buffer of size " << sizeInBytes
                          << " bytes\n");
  MemRefType bufferType = MemRefType::get(
      {sizeInBytes}, IntegerType::get(8, rewriter.getContext()), {});

  // TODO: Set alignment
  Value alloc =
      rewriter.create<mlir::AllocOp>(rewriter.getUnknownLoc(), bufferType);

  memRefsToDealloc.push_back(alloc);

  // TODO:
  // Enable dynamic memref allocation via call-back to nGraph allocator
  // We should create a list of Values representing each dynamic dim
  // The values would be computed based on the shape of the input to the ng op
  // we are
  // lowering.
  // E.g. If lowering concat, Value for dynamic concat axis will be the sum of
  // input dims.
  // The lowerer will generate code to compute the dims.
  // This is better be done via std.AllocOp but we need to make it hookable to
  // nGraph
  // allocator call-back.

  return alloc;
}

Value DialectLoweringPass::createTempMemref(Type type, Value buffer,
                                            unsigned offset,
                                            PatternRewriter &rewriter) {
  MemRefType memRefType = type.cast<MemRefType>();
  if (buffer) {
    // We have a buffer to map to. Create a view over it.

    // Create the N-D to 1D affine expression mapping the memref shape to the
    // underlying
    // linear
    // buffer
    // This is simply (d0, d1, d2, .. dN-1) --> d0 * S0 + d1 * S1 ... + dN-1 *
    // SN-1
    // Where Si is the stride along the i_th dimension in elements
    auto shape = memRefType.getShape();
    SmallVector<int64_t, 4> strides(shape.size(), 0);
    strides[shape.size() - 1] = 1;
    for (int64_t i = shape.size() - 2; i >= 0; i--) {
      strides[i] = strides[i + 1] * shape[i + 1];
    }

    auto map =
        makeStridedLinearLayoutMap(strides, offset, rewriter.getContext());
    MemRefType newMemRefType =
        MemRefType::get(shape, memRefType.getElementType(), map);
    auto viewOp = rewriter.create<mlir::ViewOp>(
        buffer.getDefiningOp()->getLoc(), newMemRefType, buffer, llvm::None);
    return viewOp.getResult();
  }

  // No buffer, create an atomic memref without underlying buffer
  NGRAPH_CHECK(memRefType.hasStaticShape(), "Dynamic shapes are not supported");

  Value alloc =
      rewriter.create<mlir::AllocOp>(rewriter.getUnknownLoc(), memRefType);
  memRefsToDealloc.push_back(alloc);
  return alloc;
}

/// Add llvm.noalias attribute to all the memref function arguments. We know
/// that this is safe
/// by nGraph op semantics.
void DialectLoweringPass::insertNoAliasArgAttrs() {
  FuncOp func = getOperation().lookupSymbol<mlir::FuncOp>(funcName);
  NGRAPH_CHECK(func, "FuncOp '" + funcName.str() + "' not found");

  unsigned int argIdx = 0;
  for (auto arg : func.getArguments()) {
    if (arg.getType().isa<MemRefType>()) {
      func.setArgAttr(argIdx, "llvm.noalias",
                      BoolAttr::get(true, &getContext()));
    }

    ++argIdx;
  }
}

void DialectLoweringPass::insertDeallocs(PatternRewriter &rewriter) {
  for (auto value : memRefsToDealloc) {
    rewriter.create<DeallocOp>(rewriter.getUnknownLoc(), value);
  }
}

mlir::FuncOp DialectLoweringPass::getCallDecl(StringRef name,
                                              ArrayRef<Type> args,
                                              ArrayRef<Type> output,
                                              PatternRewriter &rewriter) {
  auto module = getOperation();
  auto callBackFunc = module.lookupSymbol<mlir::FuncOp>(name);
  if (!callBackFunc) {
    // Create a function declaration and insert to the module.
    auto callBackType = rewriter.getFunctionType(args, output);
    PatternRewriter::InsertionGuard insertGuard(rewriter);
    rewriter.setInsertionPointToStart(module.getBody());
    SmallVector<NamedAttribute, 4> attributes;
    rewriter.create<mlir::FuncOp>(rewriter.getUnknownLoc(), name, callBackType,
                                  attributes);
    callBackFunc = module.lookupSymbol<mlir::FuncOp>(name);
  }
  return callBackFunc;
}

mlir::LLVM::GlobalOp
DialectLoweringPass::getGlobalOp(StringRef name, LLVM::LLVMType globalType,
                                 bool isConstant, LLVM::Linkage linkageType,
                                 Attribute initVal, OpBuilder &rewriter) {
  auto module = getOperation();
  auto globalVal = module.lookupSymbol<LLVM::GlobalOp>(name);
  if (!globalVal) {
    // Create a global and insert to the module.
    PatternRewriter::InsertionGuard insertGuard(rewriter);
    rewriter.setInsertionPointToStart(module.getBody());
    rewriter.create<LLVM::GlobalOp>(rewriter.getUnknownLoc(), globalType,
                                    isConstant, linkageType, name, initVal);
  }
  return module.lookupSymbol<LLVM::GlobalOp>(name);
}

// Attribute is int64_t
static void initINT(LLVM::LLVMDialect *llvmDialect, int64_t intAttr,
                    LLVM::AddressOfOp globalPtr, OpBuilder &builder) {
  auto llvmI64Ty = LLVM::LLVMType::getInt64Ty(llvmDialect);
  auto castOp = builder.create<LLVM::BitcastOp>(
      builder.getUnknownLoc(),
      getLLVMType(AttrsType::INT, llvmDialect).getPointerTo(), globalPtr);
  auto intOp = builder.create<LLVM::ConstantOp>(
      builder.getUnknownLoc(), llvmI64Ty, builder.getI64IntegerAttr(intAttr));
  builder.create<LLVM::StoreOp>(builder.getUnknownLoc(), intOp, castOp);
}

/*
        template <int N>
        struct convAttrs
        {
            bool withRelu;
            int64_t windowStrides[N];
            int64_t windowDilation[N];
            int64_t padBelow[N];
            int64_t padAbove[N];
        };
 */
static void initCONV1D(LLVM::LLVMDialect *llvmDialect,
                       convAttrs<1> &convAttrs1d,
                       SmallVector<LLVM::ConstantOp, 12> &constants,
                       LLVM::AddressOfOp globalPtr, OpBuilder &builder) {
  auto llvmI64Ty = LLVM::LLVMType::getInt64Ty(llvmDialect);
  auto llvmI64PtrTy = llvmI64Ty.getPointerTo();
  auto llvmI8Ty = LLVM::LLVMType::getInt8Ty(llvmDialect);
  auto llvmArray1DI64Ty = LLVM::LLVMType::getArrayTy(llvmI64Ty, 1);
  auto conv1dTy = getLLVMType(AttrsType::CONV1D, llvmDialect);
  auto castOp = builder.create<LLVM::BitcastOp>(
      builder.getUnknownLoc(), conv1dTy.getPointerTo(), globalPtr);

  SmallVector<LLVM::GEPOp, 6> geps;
  SmallVector<LLVM::LLVMType, 6> elemsTy{llvmI8Ty, llvmArray1DI64Ty,
                                         llvmArray1DI64Ty, llvmArray1DI64Ty,
                                         llvmArray1DI64Ty};
  for (auto j = 0; j < 5; j++) {
    auto gepConv1dOp = builder.create<LLVM::GEPOp>(
        builder.getUnknownLoc(), elemsTy[j].getPointerTo(), castOp,
        ArrayRef<Value>({constants[0], constants[j]}));
    geps.push_back(gepConv1dOp);
  }
  // Store attribute values
  createStore(llvmI8Ty, builder.getI8IntegerAttr(
                            static_cast<int8_t>(convAttrs1d.withRelu)),
              geps[0], builder);
  int k = 1;
  for (auto &convAttr :
       {convAttrs1d.windowStrides[0], convAttrs1d.windowDilation[0],
        convAttrs1d.padBelow[0], convAttrs1d.padAbove[0]}) {
    auto gepStructOp = builder.create<LLVM::GEPOp>(
        builder.getUnknownLoc(), llvmI64PtrTy, geps[k],
        ArrayRef<Value>({constants[0], constants[0]}));
    createStore(llvmI64Ty, builder.getI64IntegerAttr(convAttr), gepStructOp,
                builder);
    k++;
  }
}

static void initCONV2D(LLVM::LLVMDialect *llvmDialect,
                       convAttrs<2> &convAttrs2d,
                       SmallVector<LLVM::ConstantOp, 12> &constants,
                       LLVM::AddressOfOp globalPtr, OpBuilder &builder) {
  auto llvmI64Ty = LLVM::LLVMType::getInt64Ty(llvmDialect);
  auto llvmI64PtrTy = llvmI64Ty.getPointerTo();
  auto llvmI8Ty = LLVM::LLVMType::getInt8Ty(llvmDialect);
  auto llvmArray2DI64Ty = LLVM::LLVMType::getArrayTy(llvmI64Ty, 2);
  auto conv2dTy = getLLVMType(AttrsType::CONV2D, llvmDialect);
  auto castOp = builder.create<LLVM::BitcastOp>(
      builder.getUnknownLoc(), conv2dTy.getPointerTo(), globalPtr);

  SmallVector<LLVM::GEPOp, 6> geps;
  SmallVector<LLVM::LLVMType, 6> elemsTy{llvmI8Ty, llvmArray2DI64Ty,
                                         llvmArray2DI64Ty, llvmArray2DI64Ty,
                                         llvmArray2DI64Ty};
  for (auto j = 0; j < 5; j++) {
    auto gepConv2dOp = builder.create<LLVM::GEPOp>(
        builder.getUnknownLoc(), elemsTy[j].getPointerTo(), castOp,
        ArrayRef<Value>({constants[0], constants[j]}));
    geps.push_back(gepConv2dOp);
  }
  // Store attribute values
  createStore(llvmI8Ty, builder.getI8IntegerAttr(
                            static_cast<int8_t>(convAttrs2d.withRelu)),
              geps[0], builder);
  int k = 1, m = 0;
  for (auto &convAttr :
       {convAttrs2d.windowStrides[0], convAttrs2d.windowStrides[1],
        convAttrs2d.windowDilation[0], convAttrs2d.windowDilation[1],
        convAttrs2d.padBelow[0], convAttrs2d.padBelow[1],
        convAttrs2d.padAbove[0], convAttrs2d.padAbove[1]}) {
    auto gepStructOp = builder.create<LLVM::GEPOp>(
        builder.getUnknownLoc(), llvmI64PtrTy, geps[k],
        ArrayRef<Value>({constants[0], constants[m]}));
    createStore(llvmI64Ty, builder.getI64IntegerAttr(convAttr), gepStructOp,
                builder);
    // k increments after every 2 iterations
    if (m == 1) {
      k++;
    }
    // m be 0 or 1 alternatively
    m = (m + 1) % 2;
  }
}

static void initCONV3D(LLVM::LLVMDialect *llvmDialect,
                       convAttrs<3> &convAttrs3d,
                       SmallVector<LLVM::ConstantOp, 12> &constants,
                       LLVM::AddressOfOp globalPtr, OpBuilder &builder) {
  auto llvmI64Ty = LLVM::LLVMType::getInt64Ty(llvmDialect);
  auto llvmI64PtrTy = llvmI64Ty.getPointerTo();
  auto llvmI8Ty = LLVM::LLVMType::getInt8Ty(llvmDialect);
  auto llvmArray3DI64Ty = LLVM::LLVMType::getArrayTy(llvmI64Ty, 3);
  auto conv3dTy = getLLVMType(AttrsType::CONV3D, llvmDialect);
  auto castOp = builder.create<LLVM::BitcastOp>(
      builder.getUnknownLoc(), conv3dTy.getPointerTo(), globalPtr);

  SmallVector<LLVM::GEPOp, 6> geps;
  SmallVector<LLVM::LLVMType, 6> elemsTy{llvmI8Ty, llvmArray3DI64Ty,
                                         llvmArray3DI64Ty, llvmArray3DI64Ty,
                                         llvmArray3DI64Ty};
  for (auto j = 0; j < 5; j++) {
    auto gepConv3dOp = builder.create<LLVM::GEPOp>(
        builder.getUnknownLoc(), elemsTy[j].getPointerTo(), castOp,
        ArrayRef<Value>({constants[0], constants[j]}));
    geps.push_back(gepConv3dOp);
  }
  // Store attribute values
  createStore(llvmI8Ty, builder.getI8IntegerAttr(
                            static_cast<int8_t>(convAttrs3d.withRelu)),
              geps[0], builder);
  int k = 1, m = 0;
  for (auto &convAttr :
       {convAttrs3d.windowStrides[0], convAttrs3d.windowStrides[1],
        convAttrs3d.windowStrides[2], convAttrs3d.windowDilation[0],
        convAttrs3d.windowDilation[1], convAttrs3d.windowDilation[2],
        convAttrs3d.padBelow[0], convAttrs3d.padBelow[1],
        convAttrs3d.padBelow[2], convAttrs3d.padAbove[0],
        convAttrs3d.padAbove[1], convAttrs3d.padAbove[2]}) {
    auto gepStructOp = builder.create<LLVM::GEPOp>(
        builder.getUnknownLoc(), llvmI64PtrTy, geps[k],
        ArrayRef<Value>({constants[0], constants[m]}));
    createStore(llvmI64Ty, builder.getI64IntegerAttr(convAttr), gepStructOp,
                builder);
    // k increments after every 3 iterations
    if (m == 2) {
      k++;
    }
    // m be 0, 1, or 2 repeatedly.
    m = (m + 1) % 3;
  }
}

/*
        template <int N>
        struct poolAttrs
        {
            bool includePaddingInAvgComputation;
            int64_t windowShape[N];
            int64_t windowStrides[N];
            int64_t padBelow[N];
            int64_t padAbove[N];
        };
 */
static void initPOOL2D(LLVM::LLVMDialect *llvmDialect,
                       poolAttrs<2> &poolAttrs2d,
                       SmallVector<LLVM::ConstantOp, 12> &constants,
                       LLVM::AddressOfOp globalPtr, OpBuilder &builder) {
  auto llvmI64Ty = LLVM::LLVMType::getInt64Ty(llvmDialect);
  auto llvmI64PtrTy = llvmI64Ty.getPointerTo();
  auto llvmI8Ty = LLVM::LLVMType::getInt8Ty(llvmDialect);
  auto llvmArray2DI64Ty = LLVM::LLVMType::getArrayTy(llvmI64Ty, 2);
  auto pool2dTy = getLLVMType(AttrsType::POOL2D, llvmDialect);
  auto castOp = builder.create<LLVM::BitcastOp>(
      builder.getUnknownLoc(), pool2dTy.getPointerTo(), globalPtr);

  SmallVector<LLVM::GEPOp, 6> geps;
  SmallVector<LLVM::LLVMType, 6> elemsTy{llvmI8Ty, llvmArray2DI64Ty,
                                         llvmArray2DI64Ty, llvmArray2DI64Ty,
                                         llvmArray2DI64Ty};
  for (auto j = 0; j < 5; j++) {
    auto gepPool2dOp = builder.create<LLVM::GEPOp>(
        builder.getUnknownLoc(), elemsTy[j].getPointerTo(), castOp,
        ArrayRef<Value>({constants[0], constants[j]}));
    geps.push_back(gepPool2dOp);
  }
  // Store attribute values
  createStore(llvmI8Ty, builder.getI8IntegerAttr(static_cast<int8_t>(
                            poolAttrs2d.includePaddingInAvgComputation)),
              geps[0], builder);
  int k = 1, m = 0;
  for (auto &poolAttr :
       {poolAttrs2d.windowShape[0], poolAttrs2d.windowShape[1],
        poolAttrs2d.windowStrides[0], poolAttrs2d.windowStrides[1],
        poolAttrs2d.padBelow[0], poolAttrs2d.padBelow[1],
        poolAttrs2d.padAbove[0], poolAttrs2d.padAbove[1]}) {
    auto gepStructOp = builder.create<LLVM::GEPOp>(
        builder.getUnknownLoc(), llvmI64PtrTy, geps[k],
        ArrayRef<Value>({constants[0], constants[m]}));
    createStore(llvmI64Ty, builder.getI64IntegerAttr(poolAttr), gepStructOp,
                builder);
    // k increments after every 2 iterations
    if (m == 1) {
      k++;
    }
    // m be 0 or 1 alternatively
    m = (m + 1) % 2;
  }
}

static void initPOOL3D(LLVM::LLVMDialect *llvmDialect,
                       poolAttrs<3> &poolAttrs3d,
                       SmallVector<LLVM::ConstantOp, 12> &constants,
                       LLVM::AddressOfOp globalPtr, OpBuilder &builder) {
  auto llvmI64Ty = LLVM::LLVMType::getInt64Ty(llvmDialect);
  auto llvmI64PtrTy = llvmI64Ty.getPointerTo();
  auto llvmI8Ty = LLVM::LLVMType::getInt8Ty(llvmDialect);
  auto llvmArray3DI64Ty = LLVM::LLVMType::getArrayTy(llvmI64Ty, 3);
  auto pool3dTy = getLLVMType(AttrsType::POOL3D, llvmDialect);
  auto castOp = builder.create<LLVM::BitcastOp>(
      builder.getUnknownLoc(), pool3dTy.getPointerTo(), globalPtr);

  SmallVector<LLVM::GEPOp, 6> geps;
  SmallVector<LLVM::LLVMType, 6> elemsTy{llvmI8Ty, llvmArray3DI64Ty,
                                         llvmArray3DI64Ty, llvmArray3DI64Ty,
                                         llvmArray3DI64Ty};
  for (auto j = 0; j < 5; j++) {
    auto gepPool3dOp = builder.create<LLVM::GEPOp>(
        builder.getUnknownLoc(), elemsTy[j].getPointerTo(), castOp,
        ArrayRef<Value>({constants[0], constants[j]}));
    geps.push_back(gepPool3dOp);
  }
  // Store attribute values
  createStore(llvmI8Ty, builder.getI8IntegerAttr(static_cast<int8_t>(
                            poolAttrs3d.includePaddingInAvgComputation)),
              geps[0], builder);
  int k = 1, m = 0;
  for (auto &poolAttr :
       {poolAttrs3d.windowShape[0], poolAttrs3d.windowShape[1],
        poolAttrs3d.windowShape[2], poolAttrs3d.windowStrides[0],
        poolAttrs3d.windowStrides[1], poolAttrs3d.windowStrides[2],
        poolAttrs3d.padBelow[0], poolAttrs3d.padBelow[1],
        poolAttrs3d.padBelow[2], poolAttrs3d.padAbove[0],
        poolAttrs3d.padAbove[1], poolAttrs3d.padAbove[2]}) {
    auto gepStructOp = builder.create<LLVM::GEPOp>(
        builder.getUnknownLoc(), llvmI64PtrTy, geps[k],
        ArrayRef<Value>({constants[0], constants[m]}));
    createStore(llvmI64Ty, builder.getI64IntegerAttr(poolAttr), gepStructOp,
                builder);
    // k increments after every 3 iterations
    if (m == 2) {
      k++;
    }
    // m be 0, 1, or 2 repeatedly
    m = (m + 1) % 3;
  }
}

/*
        struct gemmAttrs
        {
            bool transposeA;
            bool transposeB;
            int64_t m;
            int64_t n;
            int64_t k;
            int64_t lda;
            int64_t ldb;
            int64_t ldc;
            float alpha;
            float beta;
            BroadcastType broadcastHint;
        };
 */
static void initGEMM(LLVM::LLVMDialect *llvmDialect, gemmAttrs gemmAttrs2d,
                     SmallVector<LLVM::ConstantOp, 12> &constants,
                     LLVM::AddressOfOp globalPtr, OpBuilder &builder) {
  auto llvmI64Ty = LLVM::LLVMType::getInt64Ty(llvmDialect);
  auto llvmI32Ty = LLVM::LLVMType::getInt32Ty(llvmDialect);
  auto llvmI8Ty = LLVM::LLVMType::getInt8Ty(llvmDialect);
  auto llvmF32Ty = LLVM::LLVMType::getFloatTy(llvmDialect);
  auto gemmTy = getLLVMType(AttrsType::GEMM, llvmDialect);
  auto castOp = builder.create<LLVM::BitcastOp>(
      builder.getUnknownLoc(), gemmTy.getPointerTo(), globalPtr);

  SmallVector<LLVM::GEPOp, 12> geps;
  SmallVector<LLVM::LLVMType, 12> elemsTy{
      llvmI8Ty,  llvmI8Ty,  llvmI64Ty, llvmI64Ty, llvmI64Ty, llvmI64Ty,
      llvmI64Ty, llvmI64Ty, llvmF32Ty, llvmF32Ty, llvmI32Ty};
  for (auto j = 0; j < 11; j++) {
    auto gepGemmOp = builder.create<LLVM::GEPOp>(
        builder.getUnknownLoc(), elemsTy[j].getPointerTo(), castOp,
        ArrayRef<Value>({constants[0], constants[j]}));
    geps.push_back(gepGemmOp);
  }
  // Store attribute values
  int k = 0;
  for (auto &gemmAttr : {gemmAttrs2d.transposeA, gemmAttrs2d.transposeB}) {
    createStore(llvmI8Ty,
                builder.getI8IntegerAttr(static_cast<int8_t>(gemmAttr)),
                geps[k], builder);
    k++;
  }
  for (auto &gemmAttr : {gemmAttrs2d.m, gemmAttrs2d.n, gemmAttrs2d.k,
                         gemmAttrs2d.lda, gemmAttrs2d.ldb, gemmAttrs2d.ldc}) {
    createStore(llvmI64Ty, builder.getI64IntegerAttr(gemmAttr), geps[k],
                builder);
    k++;
  }
  for (auto &gemmAttr : {gemmAttrs2d.alpha, gemmAttrs2d.beta}) {
    createStore(llvmF32Ty, builder.getF32FloatAttr(gemmAttr), geps[k], builder);
    k++;
  }
  createStore(llvmI32Ty, builder.getI32IntegerAttr(
                             static_cast<int32_t>(gemmAttrs2d.broadcastHint)),
              geps[10], builder);
}

void DialectLoweringPass::insertInitFunc() {
  auto module = getOperation();
  OpBuilder builder(module.getContext());
  OpBuilder::InsertionGuard moduleInsertionGuard(builder);
  builder.setInsertionPointToStart(module.getBody());

  // Insert init function
  auto funcTy = builder.getFunctionType({}, {});
  SmallVector<NamedAttribute, 4> attributes;
  auto funcOp = builder.create<mlir::FuncOp>(
      builder.getUnknownLoc(), "callback_init", funcTy, attributes);
  // Insert entry block
  auto entry = funcOp.addEntryBlock();
  builder.setInsertionPointToStart(entry);

  if (m_attrsVec.size() == 0) {
    // No callbacks, just return
    builder.create<mlir::ReturnOp>(builder.getUnknownLoc());
    return;
  }

  // Insert operations into entry block
  auto *llvmDialect =
      module.getContext()->getRegisteredDialect<mlir::LLVM::LLVMDialect>();
  auto llvmI32Ty = LLVM::LLVMType::getInt32Ty(llvmDialect);

  // constants needed by gep
  // LLVM requires that structure indexes be (vectors of) 32-bit integer
  // constants.
  SmallVector<LLVM::ConstantOp, 12> constants;
  auto maxNumElem = 11;
  for (auto i = 0; i < maxNumElem; i++) {
    auto constant = builder.create<LLVM::ConstantOp>(
        builder.getUnknownLoc(), llvmI32Ty, builder.getI32IntegerAttr(i));
    constants.push_back(constant);
  }
  auto globalType = getLLVMType(AttrsType::CONV3D, llvmDialect);
  int32_t i = 0;
  for (auto attrs : m_attrsVec) {
    StringRef name = "globalAttrs" + std::to_string(i);
    LLVM::GlobalOp globalVal =
        getGlobalOp(name, globalType, false, LLVM::Linkage::Internal,
                    builder.getZeroAttr(globalType), builder);
    auto globalPtr =
        builder.create<LLVM::AddressOfOp>(builder.getUnknownLoc(), globalVal);
    switch (m_attrsTyVec[i]) {
    case AttrsType::INT:
      initINT(llvmDialect, attrs.intAttr, globalPtr, builder);
      break;
    case AttrsType::CONV1D:
      initCONV1D(llvmDialect, attrs.convAttrs1d, constants, globalPtr, builder);
      break;
    case AttrsType::CONV2D:
      initCONV2D(llvmDialect, attrs.convAttrs2d, constants, globalPtr, builder);
      break;
    case AttrsType::CONV3D:
      initCONV3D(llvmDialect, attrs.convAttrs3d, constants, globalPtr, builder);
      break;
    case AttrsType::POOL2D:
      initPOOL2D(llvmDialect, attrs.poolAttrs2d, constants, globalPtr, builder);
      break;
    case AttrsType::POOL3D:
      initPOOL3D(llvmDialect, attrs.poolAttrs3d, constants, globalPtr, builder);
      break;
    case AttrsType::GEMM:
      initGEMM(llvmDialect, attrs.gemmAttrs2d, constants, globalPtr, builder);
      break;
    default:
      break;
    }
    i++;
  }
  builder.create<mlir::ReturnOp>(builder.getUnknownLoc());
}

inline int32_t DialectLoweringPass::insertAttrs(opAttrs attrs, AttrsType type) {
  m_attrsVec.push_back(attrs);
  m_attrsTyVec.push_back(type);
  return m_attrsVec.size() - 1;
}

#define REWRITER(OP)                                                           \
  LogicalResult OP##Conversion::matchAndRewrite(                               \
      Operation *op, ArrayRef<Value> operands,                                 \
      ConversionPatternRewriter &rewriter) const

REWRITER(NGAddOp) {
  lowerBinaryElementwise<mlir::NGAddOp>(op, operands, rewriter, pass);
  return success();
}

REWRITER(NGSubOp) {
  lowerBinaryElementwise<mlir::NGSubOp>(op, operands, rewriter, pass);
  return success();
}

REWRITER(NGMulOp) {
  lowerBinaryElementwise<mlir::NGMulOp>(op, operands, rewriter, pass);
  return success();
}

REWRITER(NGDivOp) {
  lowerBinaryElementwise<mlir::NGDivOp>(op, operands, rewriter, pass);
  return success();
}

REWRITER(NGGreaterOp) {
  lowerBinaryElementwise<mlir::NGGreaterOp>(op, operands, rewriter, pass);
  return success();
}

REWRITER(NGLessOp) {
  lowerBinaryElementwise<mlir::NGLessOp>(op, operands, rewriter, pass);
  return success();
}

REWRITER(NGGreaterEqOp) {
  lowerBinaryElementwise<mlir::NGGreaterEqOp>(op, operands, rewriter, pass);
  return success();
}

REWRITER(NGLessEqOp) {
  lowerBinaryElementwise<mlir::NGLessEqOp>(op, operands, rewriter, pass);
  return success();
}

REWRITER(NGEqOp) {
  lowerBinaryElementwise<mlir::NGEqOp>(op, operands, rewriter, pass);
  return success();
}

REWRITER(NGNotEqOp) {
  lowerBinaryElementwise<mlir::NGNotEqOp>(op, operands, rewriter, pass);
  return success();
}

REWRITER(NGMaxOp) {
  lowerBinaryElementwise<mlir::NGMaxOp>(op, operands, rewriter, pass);
  return success();
}

REWRITER(NGMinOp) {
  lowerBinaryElementwise<mlir::NGMinOp>(op, operands, rewriter, pass);
  return success();
}

REWRITER(NGArgMaxRedOp) {
  lowerIndexReduction<mlir::NGArgMaxRedOp>(op, operands, rewriter, pass);
  return success();
}

REWRITER(NGArgMinRedOp) {
  lowerIndexReduction<mlir::NGArgMinRedOp>(op, operands, rewriter, pass);
  return success();
}

// Relu
REWRITER(NGReluOp) {
  auto loc = cast<NGReluOp>(op).getLoc();

  auto result = pass.buildOutputDefs(op, rewriter)[0];
  NGRAPH_CHECK(result.getType().isa<MemRefType>());
  // Note that builder's current function is still the original function body.
  // use getBlock to get the new block instead.

  // get new operands
  Value lhs = operands[0];

  ScopedContext scope(rewriter, loc);
  // Views
  MemRefBoundsCapture vRes(result), vLHS(lhs);
  // Index Values
  AffineIndexedValue iRes(result), iLHS(lhs);
  // Bounds Index Handles
  auto lbs = vLHS.getLbs();
  auto ubs = vLHS.getUbs();
  // Loop induction vars
  SmallVector<Value, 4> ivs(vLHS.rank());
  // Steps
  auto steps = vLHS.getSteps();

  NGRAPH_CHECK(lhs.getType().isa<MemRefType>());
  Type elemTy = lhs.getType().dyn_cast<MemRefType>().getElementType();

  AffineLoopNestBuilder(ivs, lbs, ubs, steps)([&] {
    Value val = iLHS(ivs);
    Value zero = createZeroConstant(elemTy);
    iRes(ivs) = std_select(val > zero, val, zero);
  });

  rewriter.replaceOp(op, {result});
  return success();
}

// Negative
REWRITER(NGNegOp) {
  lowerUnaryElementwise<mlir::NGNegOp>(op, operands, rewriter, pass);
  return success();
}

<<<<<<< HEAD
    // Relu
    REWRITER(NGReluOp)
    {
        auto loc = cast<NGReluOp>(op).getLoc();

        auto result = pass.buildOutputDefs(op, rewriter)[0];
        NGRAPH_CHECK(result.getType().isa<MemRefType>());
        // Note that builder's current function is still the original function body.
        // use getBlock to get the new block instead.

        // get new operands
        Value lhs = operands[0];

        ScopedContext scope(rewriter, loc);
        // Views
        MemRefBoundsCapture vRes(result), vLHS(lhs);
        // Index Values
        AffineIndexedValue iRes(result), iLHS(lhs);
        // Bounds Index Handles
        auto lbs = vLHS.getLbs();
        auto ubs = vLHS.getUbs();
        // Loop induction vars
        SmallVector<Value, 4> ivs(vLHS.rank());
        // Steps
        auto steps = vLHS.getSteps();

        NGRAPH_CHECK(lhs.getType().isa<MemRefType>());
        Type elemTy = lhs.getType().dyn_cast<MemRefType>().getElementType();

        auto origOperand = op->getOperands()[0];
        auto origIntType =
            origOperand.getType().cast<NGTensorType>().getElementType().dyn_cast<IntegerType>();

        AffineLoopNestBuilder(ivs, lbs, ubs, steps)([&] {
            Value val = iLHS(ivs);
            Value zero = createZeroConstant(elemTy);
            if (origIntType && origIntType.isUnsigned())
            {
                iRes(ivs) = std_select(rewriter.create<CmpIOp>(
                                           rewriter.getUnknownLoc(), CmpIPredicate::ugt, val, zero),
                                       val,
                                       zero);
            }
            else
            {
                iRes(ivs) = std_select(val > zero, val, zero);
            }
        });
=======
REWRITER(NGDotOp) {
  auto dot = cast<NGDotOp>(op);
  auto loc = dot.getLoc();

  // Retrieve/generate Values for operands and result.
  ScopedContext scope(rewriter, loc);
  Value lhs = operands[0];
  Value rhs = operands[1];
  Value result = pass.buildOutputDefs(op, rewriter)[0];
  NGRAPH_CHECK(lhs, "Unexpected null lhs value in DotOp");
  NGRAPH_CHECK(rhs, "Unexpected null rhs value in DotOp");
  NGRAPH_CHECK(result, "Unexpected null result value in DotOp");

  auto resultTy = result.getType().dyn_cast<MemRefType>();
  auto lhsTy = lhs.getType().dyn_cast<MemRefType>();
  auto rhsTy = rhs.getType().dyn_cast<MemRefType>();
  NGRAPH_CHECK(resultTy, "Unexpected non-memref result type");
  NGRAPH_CHECK(lhsTy, "Unexpected non-memref LHS type");
  NGRAPH_CHECK(rhsTy, "Unexpected non-memref RHS type");

  Type elemTy = resultTy.getElementType();
  NGRAPH_CHECK(elemTy == lhsTy.getElementType() &&
                   elemTy == rhsTy.getElementType(),
               "Types mismatch in DotOp");

  // Create the following loop nest for matmul operation:
  //   for(n, N, 1)
  //     for(m, M, 1)
  //       for(k, K, 1)
  //         res[n, k] += lhs[n, m] * rhs[m, k]
  // TODO (dcab): We currently generate a super naive loop nest. Improve loop
  // nest layout.

  MemRefBoundsCapture vRes(result), vLhs(lhs), vRhs(rhs);

  NGRAPH_CHECK(vLhs.rank() == 2 && vRhs.rank() == 2 && vRes.rank() == 2,
               "Dot operation is only supported for 2D tensors");

  // Create induction variables, lower bounds, upper bounds and steps of the
  // loop nest.
  // It's important to note that MemRefBoundsCapture priovides lb/ub/step info
  // is "reverse
  // order", i.e., fastest varying dimension is the last one, slowest varying
  // dimention is the
  // first one.
  Value n, m, k;
  unsigned nDim = vLhs.fastestVarying() - 1;
  unsigned mDim = vRhs.fastestVarying();
  unsigned kDim = vRhs.fastestVarying();
  Value nLb(vLhs.lb(nDim)), mLb(vLhs.lb(mDim)), kLb(vRhs.lb(kDim));
  Value nUb(vLhs.ub(nDim)), mUb(vLhs.ub(mDim)), kUb(vRhs.ub(kDim));
  int64_t nStep = vLhs.step(nDim), mStep = vLhs.step(mDim),
          kStep = vRhs.step(kDim);

  // Constants and indexed values to be used inside the loop nest.
  AffineIndexedValue iRes(result), iLhs(lhs), iRhs(rhs);
  Value zeroInit(
      rewriter.create<ConstantOp>(loc, rewriter.getZeroAttr(elemTy)));

  {
    Value n, k;
    makeAffineLoopBuilder(&n, nLb, nUb, nStep)([&] {
      makeAffineLoopBuilder(&k, kLb, kUb,
                            kStep)([&] { iRes(n, k) = zeroInit; });
    });
  }
  makeAffineLoopBuilder(&n, nLb, nUb, nStep)([&] {
    makeAffineLoopBuilder(&m, mLb, mUb, mStep)([&] {
      makeAffineLoopBuilder(&k, kLb, kUb, kStep)(
          [&] { iRes(n, k) += iLhs(n, m) * iRhs(m, k); });
    });
  });

  rewriter.replaceOp(op, {result});

  return success();
}
>>>>>>> f00b3a07

REWRITER(NGConcatOp) {
  auto concat = cast<NGConcatOp>(op);
  auto loc = concat.getLoc();
  ScopedContext scope(rewriter, loc);

  // Create Value for result, and extract type info.
  Value result = pass.buildOutputDefs(op, rewriter)[0];
  NGRAPH_CHECK(result, "Unexpected null result in ConcatOp");

  // Create view to write into result.
  MemRefBoundsCapture vRes(result);
  auto rank = vRes.rank();

  // For each operand, generate a separate loop to copy into the target slice of
  // "result".
  // We'll keep track of the slice offsets via concatenation_axis_pos.
  auto concatenationAxis = concat.concatenation_axis().getSExtValue();
  Value concatenationAxisPos(std_constant_index(0));

  for (auto &operand : operands) {
    NGRAPH_CHECK(operand, "Unexpected null operand in ConcatOp");

    // Assuming rank = r, and the concatenation axis is A where A<r, we'll be
    // creating
    // loops of this form:
    //
    //   for i_0 := 0 to operand.dims[0]:
    //    for i_1 := 0 to operand.dims[1]:
    //     ...
    //      for i_(r-2) := 0 to operand.dims[r-2]:
    //       for i_(r-1) := 0 to operand.dims[r-1]:
    //        result[i_0][i_1]...
    //              [i_(A-1)][i_A + concatenationAxisPos][i_(A+1)]...
    //              [i_(r-2)][i_(r-1)]
    //                  :=
    //        operand[i_0][i_1]...[i_(r-2)][i_(r-1)]
    MemRefBoundsCapture vOperand(operand);
    NGRAPH_CHECK(vOperand.rank() == rank, "Unexpected rank mismatch");

    llvm::SmallVector<Value, 5> indexVars;
    llvm::SmallVector<Value, 5> indexVarLbs;
    llvm::SmallVector<Value, 5> indexVarUbs;
    llvm::SmallVector<int64_t, 5> indexVarSteps;
    for (int i = 0; i < rank; i++) {
      indexVars.push_back(Value());
      indexVarLbs.push_back(vOperand.lb(i));
      indexVarUbs.push_back(vOperand.ub(i));
      indexVarSteps.push_back(vOperand.step(i));
    }

    AffineLoopNestBuilder(indexVars, indexVarLbs, indexVarUbs,
                          indexVarSteps)([&] {
      AffineIndexedValue ivRes(result);
      AffineIndexedValue ivOperand(operand);

      // On the LHS of the assignment, adjust the index for the concatenation
      // axis.
      llvm::SmallVector<Value, 5> resIndexHandles;
      for (int i = 0; i < rank; i++) {
        resIndexHandles.push_back(
            i == concatenationAxis ? indexVars[i] + Value(concatenationAxisPos)
                                   : indexVars[i]);
      }

      ivRes(resIndexHandles) = ivOperand(indexVars);
    });

    // Move up concatenation_axis_pos for the next operand.
    concatenationAxisPos =
        Value(concatenationAxisPos) + vOperand.ub(concatenationAxis);
  }

  rewriter.replaceOp(op, {result});
  return success();
}

REWRITER(NGGatherOp) {
  auto gatherOp = cast<NGGatherOp>(op);
  auto loc = gatherOp.getLoc();
  ScopedContext scope(rewriter, loc);

  // Get operands
  Value result = pass.buildOutputDefs(op, rewriter)[0];
  NGRAPH_CHECK(result, "Unexpected null result in GatherOp");

  Value params = operands[0];
  Value indices = operands[1];
  auto axis = gatherOp.axis().getSExtValue();

  // Create view to write into result.
  MemRefBoundsCapture vRes(result), vParams(params), vIndices(indices);
  // Indexed Values
  AffineIndexedValue iRes(result), iIndices(indices);
  StdIndexedValue iParams(params);

  // Construct outer loop for params dims. Exclude the axis dim.
  SmallVector<Value, 4> paramsLbs, paramsUbs;
  SmallVector<int64_t, 4> paramsSteps;
  for (auto i = 0; i < vParams.rank(); i++) {
    // skip gather axis
    if (i == axis)
      continue;
    paramsLbs.push_back(vParams.lb(i));
    paramsUbs.push_back(vParams.ub(i));
    paramsSteps.push_back(vParams.step(i));
  }
  NGRAPH_CHECK(paramsLbs.size() == vParams.rank() - 1 &&
                   paramsUbs.size() == paramsLbs.size() &&
                   paramsSteps.size() == paramsLbs.size(),
               "Incorrect loop nest bounds size for gather params");

  SmallVector<Value, 4> paramsIVs(vParams.rank() - 1);

  auto indicesLbs = vIndices.getLbs();
  auto indicesUbs = vIndices.getUbs();
  auto indicesSteps = vIndices.getSteps();

  SmallVector<Value, 4> indicesIVs(vIndices.rank());

  SmallVector<Value, 8> paramsIndices, resIndices;

  // Make sure we are going to create loops
  NGRAPH_CHECK(vParams.rank() > 0, "Invalid size for indices steps");

  // Let params rank : N
  // Let indices rank : M
  // Let axis be A
  // Generate
  // indices loops
  // for I_0:0 -> indices.dim[0]
  // ...
  //   for I_(M-1):0 -> indices.dim[M-1]
  //     params loops
  //     for P_0: 0 -> params.dim[0]
  //       for P_1: 0 -> params.dim[1]
  //         for P_2: 0 -> params.dim[2]
  // ...
  //           for P_(A-1):0 -> params.dim[A-1]
  //             for P_(A+1):0 -> params.dim[A+1]
  // ...
  //               for P_(N-1):0 -> params.dim[N-1]
  //                 res[P_0, P_1, .. P_(A-1), I_0, .., I_(M-1), P_(A+1), ...
  //                 P_(N-1)] =
  //                   params[P_0, P_1, .. P_(A-1), indices[I_0, .., I_(M-1)],
  //                          P_(A+1), ... P_(N-1)];

  AffineLoopNestBuilder(indicesIVs, indicesLbs, indicesUbs, indicesSteps)([&] {
    // Load axis value from indices array and cast it to Index Type
    auto axisIdx = ValueBuilder<IndexCastOp>(Value(iIndices(indicesIVs)),
                                             rewriter.getIndexType());

    AffineLoopNestBuilder(paramsIVs, paramsLbs, paramsUbs, paramsSteps)([&] {
      // construct indices for param
      // [P_0, P_1, .. P_axis-1, Indices[I0, I1, .. I_k-1], P_axis+1, P_axis+2,
      // .. P_n-1]
      for (auto i = 0, j = 0; i < vParams.rank(); i++) {
        if (i == axis) {
          paramsIndices.push_back(axisIdx);
        } else {
          paramsIndices.push_back(paramsIVs[j++]);
        }
      }

      // construct indices for result
      // [P_0, P_1, .. P_axis-1, I0, I1, .. I_k-1, P_axis+1, P_axis+2, .. P_n-1]
      for (auto i = 0, j = 0; i < vParams.rank() + vIndices.rank() - 1;) {
        if (i == axis && indicesIVs.size() > 0) {
          resIndices.append(indicesIVs.begin(), indicesIVs.end());
          i += indicesIVs.size();
        } else {
          resIndices.push_back(paramsIVs[j++]);
          i++;
        }
      }
      // Store into result
      iRes(resIndices) = iParams(paramsIndices);
    });
  });

  rewriter.replaceOp(op, {result});
  return success();
}

REWRITER(NGConvolutionOp) {
  auto convolOp = cast<NGConvolutionOp>(op);

  // Get operands
  Value result = pass.buildOutputDefs(op, rewriter)[0];
  NGRAPH_CHECK(result, "Unexpected null result in Convolution Op");
  Value images = operands[0];
  Value filters = operands[1];
  auto strides = convolOp.strides();
  auto padBelow = convolOp.padBelow();
  auto padAbove = convolOp.padBelow();

  lowerConvolution(result, images, filters, strides, padBelow, padAbove,
                   rewriter, pass, convolOp.getLoc());

  rewriter.replaceOp(op, {result});
  return success();
}

REWRITER(NGGroupConvOp) {
  auto gConvOp = cast<NGGroupConvOp>(op);
  ScopedContext scope(rewriter, gConvOp.getLoc());
  // Get operands
  Value result = pass.buildOutputDefs(op, rewriter)[0];
  NGRAPH_CHECK(result, "Unexpected null result in Convolution Op");
  Value images = operands[0];
  Value filters = operands[1];
  auto strides = gConvOp.strides();
  auto padBelow = gConvOp.padBelow();
  auto padAbove = gConvOp.padBelow();
  int groups = gConvOp.groups().getSExtValue();

  NGRAPH_CHECK(groups > 0, "Invalid number of groups");
  // create outer group convolution loop
  // for group = 0 to groups
  Value iv;
  Value lb = std_constant_index(0);
  Value ub = std_constant_index(groups);

  auto imagesType = images.getType().cast<MemRefType>();
  auto filtersType = filters.getType().cast<MemRefType>();
  auto imagesShape = imagesType.getShape();
  auto filtersShape = filtersType.getShape();

  // Filters shape contains num of groups ?
  bool groupsInFilters = (filtersShape.size() != imagesShape.size());

  NGRAPH_CHECK(imagesType.hasStaticShape() && filtersType.hasStaticShape(),
               "Dynamic shapes are not supported");
  NGRAPH_CHECK(imagesShape[1] % groups == 0,
               "Channel dim is not divisible by number of groups");

  NGRAPH_CHECK(groupsInFilters || filtersShape[0] % groups == 0,
               "Filters dim is not divisible by number of groups");

  auto channelGroupSize = std_constant_index(imagesShape[1] / groups);
  auto filtersGroupSize = std_constant_index(
      groupsInFilters ? filtersShape[1] : filtersShape[0] / groups);

  NGRAPH_CHECK(!groupsInFilters || groups == filtersShape[0]);

  makeAffineLoopBuilder(&iv, lb, ub, 1)([&] {
    // lower/upper bounds on image channel dim and kernels dim
    auto cLb = iv * channelGroupSize;
    auto cUb = cLb + channelGroupSize;
    auto kLb = iv * filtersGroupSize;
    auto kUb = kLb + filtersGroupSize;
    lowerConvolution(result, images, filters, strides, padBelow, padAbove,
                     rewriter, pass, gConvOp.getLoc(), cLb, cUb, kLb, kUb, iv);
  });
  rewriter.replaceOp(op, {result});
  return success();
}
REWRITER(NGReturnOp) {
  pass.insertDeallocs(rewriter);
  rewriter.replaceOpWithNewOp<ReturnOp>(op);
  return success();
}

// Use callback: Pooling, MatMul, Gemm, Softmax, ConvBias
static void castMemRef(SmallVector<mlir::Value, 4> &inputs,
                       SmallVector<mlir::Value, 4> &outputs,
                       PatternRewriter &rewriter, UnrankedMemRefType type) {
  for (auto in : inputs) {
    auto out =
        rewriter.create<mlir::MemRefCastOp>(rewriter.getUnknownLoc(), in, type);
    outputs.push_back(out);
  }
}

static LLVM::AddressOfOp getGlobalAddr(int32_t index, PatternRewriter &rewriter,
                                       DialectLoweringPass &pass,
                                       MLIRContext *context) {
  auto *llvmDialect = context->getRegisteredDialect<mlir::LLVM::LLVMDialect>();
  auto globalTy = getLLVMType(AttrsType::CONV3D, llvmDialect);
  StringRef name = "globalAttrs" + std::to_string(index);
  LLVM::GlobalOp globalVal =
      pass.getGlobalOp(name, globalTy, false, LLVM::Linkage::Internal,
                       rewriter.getZeroAttr(globalTy), rewriter);
  auto globalPtr =
      rewriter.create<LLVM::AddressOfOp>(rewriter.getUnknownLoc(), globalVal);
  return globalPtr;
}

REWRITER(NGAvgPoolOp) {
  lowerPooling<mlir::NGAvgPoolOp>(op, operands, rewriter, pass, context);
  return success();
}

REWRITER(NGAvgPoolBackpropOp) {
  lowerPooling<mlir::NGAvgPoolBackpropOp>(op, operands, rewriter, pass,
                                          context);
  return success();
}

REWRITER(NGMaxPoolOp) {
  lowerPooling<mlir::NGMaxPoolOp>(op, operands, rewriter, pass, context);
  return success();
}

REWRITER(NGMaxPoolBackpropOp) {
  auto pooling = cast<NGMaxPoolBackpropOp>(op);
  auto loc = pooling.getLoc();

  // Retrieve/generate Values for operands and result.
  ScopedContext scope(rewriter, loc);
  Value src = operands[0];
  Value delta = operands[1];
  ArrayRef<Attribute> windowShape = pooling.windowShape().getValue();
  ArrayRef<Attribute> windowStrides =
      pooling.windowMovementStrides().getValue();
  ArrayRef<Attribute> padBelow = pooling.padBelow().getValue();
  ArrayRef<Attribute> padAbove = pooling.padAbove().getValue();

  Value result = pass.buildOutputDefs(op, rewriter)[0];
  NGRAPH_CHECK(src, "Unexpected null src value in MaxPoolBackprop Op");
  NGRAPH_CHECK(delta, "Unexpected null delta value in MaxPoolBackprop Op");
  NGRAPH_CHECK(result, "Unexpected null result value in MaxPoolBackprop Op");

  auto resultTy = result.getType().dyn_cast<MemRefType>();
  auto resultShape = resultTy.getShape();
  auto srcTy = src.getType().dyn_cast<MemRefType>();
  auto srcShape = srcTy.getShape();
  auto deltaTy = delta.getType().dyn_cast<MemRefType>();
  NGRAPH_CHECK(resultTy, "Unexpected non-memref result type");
  NGRAPH_CHECK(srcTy, "Unexpected non-memref src type");
  NGRAPH_CHECK(deltaTy, "Unexpected non-memref delta type");

  Type elemTy = resultTy.getElementType();
  NGRAPH_CHECK(elemTy == srcTy.getElementType() &&
                   elemTy == deltaTy.getElementType(),
               "Types mismatch in MaxPoolBackprop");

  NGRAPH_CHECK(
      (srcShape.size() == 4 && resultShape.size() == 4) ||
          (srcShape.size() == 5 && resultShape.size() == 5),
      "MKLDNN pooling operation is only supported for 3D and 5D tensors");

  opAttrs attrs;
  int32_t index = 0;
  if (srcShape.size() == 4) {
    attrs.poolAttrs2d.includePaddingInAvgComputation = false;
    for (auto i = 0; i < 2; i++) {
      attrs.poolAttrs2d.windowShape[i] =
          windowShape[i].cast<IntegerAttr>().getInt();
      attrs.poolAttrs2d.windowStrides[i] =
          windowStrides[i].cast<IntegerAttr>().getInt();
      attrs.poolAttrs2d.padBelow[i] = padBelow[i].cast<IntegerAttr>().getInt();
      attrs.poolAttrs2d.padAbove[i] = padAbove[i].cast<IntegerAttr>().getInt();
    }
    index = pass.insertAttrs(attrs, AttrsType::POOL2D);
  } else if (srcShape.size() == 5) {
    attrs.poolAttrs3d.includePaddingInAvgComputation = false;
    for (auto i = 0; i < 3; i++) {
      attrs.poolAttrs3d.windowShape[i] =
          windowShape[i].cast<IntegerAttr>().getInt();
      attrs.poolAttrs3d.windowStrides[i] =
          windowStrides[i].cast<IntegerAttr>().getInt();
      attrs.poolAttrs3d.padBelow[i] = padBelow[i].cast<IntegerAttr>().getInt();
      attrs.poolAttrs3d.padAbove[i] = padAbove[i].cast<IntegerAttr>().getInt();
    }
    index = pass.insertAttrs(attrs, AttrsType::POOL3D);
  }
  // Get callback func
  auto *llvmDialect = context->getRegisteredDialect<mlir::LLVM::LLVMDialect>();
  auto unionTy = getLLVMType(AttrsType::CONV3D, llvmDialect);
  auto int64Ty = rewriter.getIntegerType(64);
  auto unrankedMemrefTy = UnrankedMemRefType::get(elemTy, 0);
  FuncOp callBackFunc = pass.getCallDecl(
      "callback_2_inputs", {unrankedMemrefTy, unrankedMemrefTy,
                            unrankedMemrefTy, unionTy.getPointerTo(), int64Ty},
      {}, rewriter);
  // Insert call
  auto globalPtr = getGlobalAddr(index, rewriter, pass, context);
  auto opTypeArg = rewriter.create<mlir::ConstantIntOp>(
      rewriter.getUnknownLoc(), static_cast<int64_t>(OpType::MAXPOOLBACKPROP),
      64);
  SmallVector<mlir::Value, 4> inputs = {src, delta, result};
  SmallVector<mlir::Value, 4> outputs;
  castMemRef(inputs, outputs, rewriter, unrankedMemrefTy);
  SmallVector<mlir::Value, 6> args = {outputs[0], outputs[1], outputs[2],
                                      globalPtr, opTypeArg};
  rewriter.create<mlir::CallOp>(rewriter.getUnknownLoc(), callBackFunc, args);
  rewriter.replaceOp(op, result);
  return success();
}

REWRITER(NGMatMulOp) {
  auto matmul = cast<NGMatMulOp>(op);
  auto loc = matmul.getLoc();

  // Retrieve/generate Values for operands and result.
  ScopedContext scope(rewriter, loc);
  Value lhs = operands[0];
  Value rhs = operands[1];
  Value result = pass.buildOutputDefs(op, rewriter)[0];
  NGRAPH_CHECK(lhs, "Unexpected null lhs value in MatMulOp");
  NGRAPH_CHECK(rhs, "Unexpected null rhs value in MatMulOp");
  NGRAPH_CHECK(result, "Unexpected null result value in MatMulOp");

  auto resultTy = result.getType().dyn_cast<MemRefType>();
  auto resultShape = resultTy.getShape();
  auto lhsTy = lhs.getType().dyn_cast<MemRefType>();
  auto lhsShape = lhsTy.getShape();
  auto rhsTy = rhs.getType().dyn_cast<MemRefType>();
  auto rhsShape = rhsTy.getShape();
  NGRAPH_CHECK(resultTy, "Unexpected non-memref result type");
  NGRAPH_CHECK(lhsTy, "Unexpected non-memref LHS type");
  NGRAPH_CHECK(rhsTy, "Unexpected non-memref RHS type");

  Type elemTy = resultTy.getElementType();
  NGRAPH_CHECK(elemTy == lhsTy.getElementType() &&
                   elemTy == rhsTy.getElementType(),
               "Types mismatch in MatMulOp");

  NGRAPH_CHECK(lhsShape.size() == 2 && rhsShape.size() == 2 &&
                   resultShape.size() == 2,
               "MatMul operation is only supported for 2D tensors");

  opAttrs attrs;
  attrs.gemmAttrs2d.transposeA = matmul.transposeA();
  attrs.gemmAttrs2d.transposeB = matmul.transposeB();
  attrs.gemmAttrs2d.m = lhsShape[0];
  attrs.gemmAttrs2d.k = lhsShape[1];
  attrs.gemmAttrs2d.n = rhsShape[1];
  attrs.gemmAttrs2d.lda = lhsShape[1];
  attrs.gemmAttrs2d.ldb = rhsShape[1];

  if (matmul.transposeA()) {
    attrs.gemmAttrs2d.m = lhsShape[1];
    attrs.gemmAttrs2d.k = lhsShape[0];
  }
  if (matmul.transposeB()) {
    attrs.gemmAttrs2d.n = rhsShape[0];
  }
  attrs.gemmAttrs2d.ldc = attrs.gemmAttrs2d.n;
  attrs.gemmAttrs2d.alpha = 1.0;
  attrs.gemmAttrs2d.beta = 0.0;
  auto index = pass.insertAttrs(attrs, AttrsType::GEMM);
  // Get callback func
  auto *llvmDialect = context->getRegisteredDialect<mlir::LLVM::LLVMDialect>();
  auto unionTy = getLLVMType(AttrsType::CONV3D, llvmDialect);
  auto int64Ty = rewriter.getIntegerType(64);
  auto unrankedMemrefTy = UnrankedMemRefType::get(elemTy, 0);
  auto callBackFunc = pass.getCallDecl(
      "callback_2_inputs", {unrankedMemrefTy, unrankedMemrefTy,
                            unrankedMemrefTy, unionTy.getPointerTo(), int64Ty},
      {}, rewriter);
  // Insert call
  auto globalPtr = getGlobalAddr(index, rewriter, pass, context);
  auto opTypeArg = rewriter.create<mlir::ConstantIntOp>(
      rewriter.getUnknownLoc(), static_cast<int64_t>(OpType::MATMUL), 64);
  SmallVector<mlir::Value, 4> inputs = {lhs, rhs, result};
  SmallVector<mlir::Value, 4> outputs;
  castMemRef(inputs, outputs, rewriter, unrankedMemrefTy);
  SmallVector<mlir::Value, 6> args = {outputs[0], outputs[1], outputs[2],
                                      globalPtr, opTypeArg};
  rewriter.create<mlir::CallOp>(rewriter.getUnknownLoc(), callBackFunc, args);
  rewriter.replaceOp(op, result);

  return success();
}

REWRITER(NGGemmOp) {
  auto gemm = cast<NGGemmOp>(op);
  auto loc = gemm.getLoc();

  // Retrieve/generate Values for operands and result.
  ScopedContext scope(rewriter, loc);
  Value lhs = operands[0];
  Value rhs = operands[1];
  Value bias = operands[2];
  Value result = pass.buildOutputDefs(op, rewriter)[0];
  NGRAPH_CHECK(lhs, "Unexpected null lhs value in GemmOp");
  NGRAPH_CHECK(rhs, "Unexpected null rhs value in GemmOp");
  NGRAPH_CHECK(bias, "Unexpected null bias value in GemmOp");
  NGRAPH_CHECK(result, "Unexpected null result value in GemmOp");

  auto resultTy = result.getType().dyn_cast<MemRefType>();
  auto lhsTy = lhs.getType().dyn_cast<MemRefType>();
  auto lhsShape = lhsTy.getShape();
  auto rhsTy = rhs.getType().dyn_cast<MemRefType>();
  auto rhsShape = rhsTy.getShape();
  auto biasTy = bias.getType().dyn_cast<MemRefType>();
  auto biasShape = biasTy.getShape();
  NGRAPH_CHECK(resultTy, "Unexpected non-memref result type");
  NGRAPH_CHECK(lhsTy, "Unexpected non-memref LHS type");
  NGRAPH_CHECK(rhsTy, "Unexpected non-memref RHS type");
  NGRAPH_CHECK(biasTy, "Unexpected non-memref bias type");

  Type elemTy = resultTy.getElementType();
  NGRAPH_CHECK(elemTy == lhsTy.getElementType() &&
                   elemTy == rhsTy.getElementType() &&
                   elemTy == biasTy.getElementType(),
               "Types mismatch in GemmOp");

  MemRefBoundsCapture vRes(result), vLhs(lhs), vRhs(rhs), vBias(bias);

  NGRAPH_CHECK(vLhs.rank() == 2 && vRhs.rank() == 2 && vRes.rank() == 2 &&
                   vBias.rank() <= 2,
               "Gemm operation is only supported for 2D tensors");

  opAttrs attrs;
  attrs.gemmAttrs2d.transposeA = gemm.transA();
  attrs.gemmAttrs2d.transposeB = gemm.transB();
  attrs.gemmAttrs2d.alpha = gemm.alpha().convertToFloat();
  attrs.gemmAttrs2d.beta = gemm.beta().convertToFloat();
  attrs.gemmAttrs2d.m = lhsShape[0];
  attrs.gemmAttrs2d.k = lhsShape[1];
  attrs.gemmAttrs2d.n = rhsShape[1];
  attrs.gemmAttrs2d.lda = lhsShape[1];
  attrs.gemmAttrs2d.ldb = rhsShape[1];

  if (gemm.transA()) {
    attrs.gemmAttrs2d.m = lhsShape[1];
    attrs.gemmAttrs2d.k = lhsShape[0];
  }
  if (gemm.transB()) {
    attrs.gemmAttrs2d.n = rhsShape[0];
  }
  attrs.gemmAttrs2d.ldc = attrs.gemmAttrs2d.n;

  BroadcastType broadcastHint = BroadcastType::ERROR;
  if (vBias.rank() == 0) {
    // Scalar
    broadcastHint = BroadcastType::ROWCOLUMN;
  } else if (vBias.rank() == 2) {
    if (biasShape[0] == attrs.gemmAttrs2d.m && biasShape[1] == 1) {
      broadcastHint = BroadcastType::COLUMN;
    } else if (biasShape[0] == 1 && biasShape[1] == attrs.gemmAttrs2d.n) {
      broadcastHint = BroadcastType::ROW;
    } else if (biasShape[0] == attrs.gemmAttrs2d.m &&
               biasShape[1] == attrs.gemmAttrs2d.n) {
      broadcastHint = BroadcastType::NONE;
    }
  } else {
    if (biasShape[0] == attrs.gemmAttrs2d.m) {
      broadcastHint = BroadcastType::COLUMN;
    } else if (biasShape[0] == attrs.gemmAttrs2d.n) {
      broadcastHint = BroadcastType::ROW;
    }
  }
  NGRAPH_CHECK(broadcastHint != BroadcastType::ERROR, "Unhandled broadcast");
  attrs.gemmAttrs2d.broadcastHint = broadcastHint;
  auto index = pass.insertAttrs(attrs, AttrsType::GEMM);
  // Get callback func
  auto *llvmDialect = context->getRegisteredDialect<mlir::LLVM::LLVMDialect>();
  auto unionTy = getLLVMType(AttrsType::CONV3D, llvmDialect);
  auto int64Ty = rewriter.getIntegerType(64);
  auto unrankedMemrefTy = UnrankedMemRefType::get(elemTy, 0);
  auto callBackFunc =
      pass.getCallDecl("callback_3_inputs",
                       {unrankedMemrefTy, unrankedMemrefTy, unrankedMemrefTy,
                        unrankedMemrefTy, unionTy.getPointerTo(), int64Ty},
                       {}, rewriter);
  // Insert call
  auto globalPtr = getGlobalAddr(index, rewriter, pass, context);
  auto opTypeArg = rewriter.create<mlir::ConstantIntOp>(
      rewriter.getUnknownLoc(), static_cast<int64_t>(OpType::GEMM), 64);
  SmallVector<mlir::Value, 4> inputs = {lhs, rhs, bias, result};
  SmallVector<mlir::Value, 4> outputs;
  castMemRef(inputs, outputs, rewriter, unrankedMemrefTy);
  SmallVector<mlir::Value, 6> args = {outputs[0], outputs[1], outputs[2],
                                      outputs[3], globalPtr,  opTypeArg};
  rewriter.create<mlir::CallOp>(rewriter.getUnknownLoc(), callBackFunc, args);
  rewriter.replaceOp(op, result);

  return success();
}

REWRITER(NGSoftMaxOp) {
  auto softmax = cast<NGSoftMaxOp>(op);
  auto loc = softmax.getLoc();

  // Retrieve/generate Values for operands and result.
  ScopedContext scope(rewriter, loc);
  Value lhs = operands[0];
  Value result = pass.buildOutputDefs(op, rewriter)[0];
  NGRAPH_CHECK(lhs, "Unexpected null lhs value in SoftmaxOp");
  NGRAPH_CHECK(result, "Unexpected null result value in SoftmaxOp");

  auto resultTy = result.getType().dyn_cast<MemRefType>();
  auto resultShape = resultTy.getShape();
  auto lhsTy = lhs.getType().dyn_cast<MemRefType>();
  auto lhsShape = lhsTy.getShape();
  NGRAPH_CHECK(resultTy, "Unexpected non-memref result type");
  NGRAPH_CHECK(lhsTy, "Unexpected non-memref LHS type");

  Type elemTy = resultTy.getElementType();
  NGRAPH_CHECK(elemTy == lhsTy.getElementType(), "Types mismatch in SoftmaxOp");

  NGRAPH_CHECK(
      (lhsShape.size() == 2 && resultShape.size() == 2) ||
          (lhsShape.size() == 4 && resultShape.size() == 4),
      "MKLDNN Softmax operation is only supported for 2D and 4D tensors");

  auto axes = softmax.axes().getValue();
  opAttrs attrs;
  attrs.intAttr = axes[0].cast<IntegerAttr>().getInt();
  auto index = pass.insertAttrs(attrs, AttrsType::INT);
  // Get callback func
  auto *llvmDialect = context->getRegisteredDialect<mlir::LLVM::LLVMDialect>();
  auto unionTy = getLLVMType(AttrsType::CONV3D, llvmDialect);
  auto int64Ty = rewriter.getIntegerType(64);
  auto unrankedMemrefTy = UnrankedMemRefType::get(elemTy, 0);
  FuncOp callBackFunc =
      pass.getCallDecl("callback_1_input", {unrankedMemrefTy, unrankedMemrefTy,
                                            unionTy.getPointerTo(), int64Ty},
                       {}, rewriter);
  // Insert call
  auto globalPtr = getGlobalAddr(index, rewriter, pass, context);
  auto opTypeArg = rewriter.create<mlir::ConstantIntOp>(
      rewriter.getUnknownLoc(), static_cast<int64_t>(OpType::SOFTMAX), 64);
  SmallVector<mlir::Value, 4> inputs = {lhs, result};
  SmallVector<mlir::Value, 4> outputs;
  castMemRef(inputs, outputs, rewriter, unrankedMemrefTy);
  SmallVector<mlir::Value, 4> args = {outputs[0], outputs[1], globalPtr,
                                      opTypeArg};
  rewriter.create<mlir::CallOp>(rewriter.getUnknownLoc(), callBackFunc, args);
  rewriter.replaceOp(op, result);

  return success();
}

REWRITER(NGConvBiasOp) {
  auto convBias = cast<NGConvBiasOp>(op);
  auto loc = convBias.getLoc();
  ScopedContext scope(rewriter, loc);

  // Get operands
  Value result = pass.buildOutputDefs(op, rewriter)[0];
  NGRAPH_CHECK(result, "Unexpected null result in ConvBias Op");
  Value images = operands[0];
  Value filters = operands[1];
  Value bias = operands[2];
  auto strides = convBias.strides().getValue();
  auto dilation = convBias.dilation().getValue();
  auto padBelow = convBias.padBelow().getValue();
  auto padAbove = convBias.padBelow().getValue();

  auto resultTy = result.getType().dyn_cast<MemRefType>();
  auto resultShape = resultTy.getShape();
  auto imagesTy = images.getType().dyn_cast<MemRefType>();
  auto imagesShape = imagesTy.getShape();
  NGRAPH_CHECK(resultTy, "Unexpected non-memref result type");
  NGRAPH_CHECK(imagesTy, "Unexpected non-memref LHS type");

  Type elemTy = resultTy.getElementType();
  NGRAPH_CHECK(elemTy == imagesTy.getElementType(),
               "Types mismatch in ConvBias");

  NGRAPH_CHECK(
      (imagesShape.size() == 3 && resultShape.size() == 3) ||
          (imagesShape.size() == 4 && resultShape.size() == 4) ||
          (imagesShape.size() == 5 && resultShape.size() == 5),
      "MKLDNN conv operation is only supported for 3D, 4D, and 5D tensors");

  opAttrs attrs;
  size_t index = 0;
  if (imagesShape.size() == 3) {
    attrs.convAttrs1d.withRelu = convBias.withRelu();
    attrs.convAttrs1d.windowStrides[0] =
        strides[0].cast<IntegerAttr>().getInt();
    attrs.convAttrs1d.windowDilation[0] =
        dilation[0].cast<IntegerAttr>().getInt();
    attrs.convAttrs1d.padBelow[0] = padBelow[0].cast<IntegerAttr>().getInt();
    attrs.convAttrs1d.padAbove[0] = padAbove[0].cast<IntegerAttr>().getInt();
    index = pass.insertAttrs(attrs, AttrsType::CONV1D);
  } else if (imagesShape.size() == 4) {
    attrs.convAttrs2d.withRelu = convBias.withRelu();
    for (auto i = 0; i < 2; i++) {
      attrs.convAttrs2d.windowStrides[i] =
          strides[i].cast<IntegerAttr>().getInt();
      attrs.convAttrs2d.windowDilation[i] =
          dilation[i].cast<IntegerAttr>().getInt();
      attrs.convAttrs2d.padBelow[i] = padBelow[i].cast<IntegerAttr>().getInt();
      attrs.convAttrs2d.padAbove[i] = padAbove[i].cast<IntegerAttr>().getInt();
    }
    index = pass.insertAttrs(attrs, AttrsType::CONV2D);
  } else if (imagesShape.size() == 5) {
    attrs.convAttrs3d.withRelu = convBias.withRelu();
    for (auto i = 0; i < 3; i++) {
      attrs.convAttrs3d.windowStrides[i] =
          strides[i].cast<IntegerAttr>().getInt();
      attrs.convAttrs3d.windowDilation[i] =
          dilation[i].cast<IntegerAttr>().getInt();
      attrs.convAttrs3d.padBelow[i] = padBelow[i].cast<IntegerAttr>().getInt();
      attrs.convAttrs3d.padAbove[i] = padAbove[i].cast<IntegerAttr>().getInt();
    }
    index = pass.insertAttrs(attrs, AttrsType::CONV3D);
  }
  // Get callback func
  auto *llvmDialect = context->getRegisteredDialect<mlir::LLVM::LLVMDialect>();
  auto unionTy = getLLVMType(AttrsType::CONV3D, llvmDialect);
  auto int64Ty = rewriter.getIntegerType(64);
  auto unrankedMemrefTy = UnrankedMemRefType::get(elemTy, 0);
  FuncOp callBackFunc =
      pass.getCallDecl("callback_3_inputs",
                       {unrankedMemrefTy, unrankedMemrefTy, unrankedMemrefTy,
                        unrankedMemrefTy, unionTy.getPointerTo(), int64Ty},
                       {}, rewriter);
  // Insert call
  auto globalPtr = getGlobalAddr(index, rewriter, pass, context);
  auto opTypeArg = rewriter.create<mlir::ConstantIntOp>(
      rewriter.getUnknownLoc(), static_cast<int64_t>(OpType::CONVOLUTIONBIAS),
      64);
  SmallVector<mlir::Value, 4> inputs = {images, filters, bias, result};
  SmallVector<mlir::Value, 4> outputs;
  castMemRef(inputs, outputs, rewriter, unrankedMemrefTy);
  SmallVector<mlir::Value, 6> args = {outputs[0], outputs[1], outputs[2],
                                      outputs[3], globalPtr,  opTypeArg};
  rewriter.create<mlir::CallOp>(rewriter.getUnknownLoc(), callBackFunc, args);
  rewriter.replaceOp(op, result);

  return success();
}

#undef REWRITER
/// End of pattern matchers

void lowerConvolution(Value result, Value images, Value filters,
                      ArrayAttr stridesAttr, ArrayAttr padBelowAttr,
                      ArrayAttr padAboveAttr, PatternRewriter &rewriter,
                      DialectLoweringPass &pass, Location loc, Value cLb,
                      Value cUb, Value kLb, Value kUb, Value gId) {
  // Let Images shape be  [N, C_IN, D_1, ... D_f]
  // Let Filters shape be [C_OUT, C_IN, F_1, ... F_f]
  //      (or [GROUPS, C_OUT, C_IN, F_1, ... F_f] in case of
  //       group convolution with groups in filters shape)
  // Output shape will be [N, C_OUT, R_1, ..R_f]
  //   where R_i = (AdjD_i - AdjF_i + 1) / Strides[i]
  //
  // AdjD_i is adjusted image spatial dimension after padding and dilation
  //   AdjD_i = padBelow[i] + (dilation[i] * (D_i - 1) + 1) + padAbove[i]
  //
  // AdjF_i is adjusted filters spatial dimension after dilation
  //   AdjF_i = dilation[i] * (F_i - 1) + 1
  //
  //   If no padding, padAbove/Below[i] = 0
  //   If no dilation, dilation[i] is 1
  //
  // Generate the following (currently without padding/dilation support)
  //
  //
  // for n : 0 -> N
  //   for k : 0 -> C_OUT
  //     for <r_1 .. r_f> : <0 .. 0> -> <R_1 ... R_f>
  //       //initialize result to zero
  //       Output[n, k, r_1, .. r_f] = 0;
  //
  // for n : 0 -> N
  //   for k : 0 -> C_OUT
  //     for c : 0 -> C_IN
  //       // iterate over output spatial shape
  //       for <r_1 .. r_f> : <0 .. 0> -> <R_1 ... R_f> //
  //         //compute image start inputs indices
  //         i_1 = r_1 * strides[0];
  //         ..
  //         i_f = r_f * strides[f - 1];
  //         // iterate over kernel spatial shape
  //         for <j_1 .. j_f> : <0 .. 0> -> <F_1 .. F_f>
  //           Output[n, k, r_1, .. r_f] +=
  //             Images[n, c, i_1 + j_1, .. i_f + j_f] * Filters[k, c, j_1, ..
  //             j_f]

  // With padding, we check (using IntegerSets) whether each spatial dim in
  // Images lie inside
  // non-padded spatial region. If true, we perform the computation:
  //
  //         for <j_1 .. j_f> : <0 .. 0> -> <F_1 .. F_f>
  //         if(indices in non-padded region):
  //           Output[n, k, r_1, .. r_f] +=
  //             Images[n, c, i_1 + j_1, .. i_f + j_f] * Filters[k, c, j_1, ..
  //             j_f]

  ScopedContext scope(rewriter, loc);
  auto strides = stridesAttr.getValue();
  auto padBelow = padBelowAttr.getValue();
  auto padAbove = padBelowAttr.getValue();
  Type elemTy = images.getType().cast<MemRefType>().getElementType();

  // Create views
  MemRefBoundsCapture vRes(result), vImages(images), vFilters(filters);
  // Create indexed Values
  AffineIndexedValue iRes(result), iImages(images), iFilters(filters);
  // Bounds on batch size N
  Value batchLb = vImages.lb(0), batchUb = vImages.ub(0);
  // Bounds on spatial dimensions
  SmallVector<Value, 4> resSpatialLbs, resSpatialUbs;
  SmallVector<Value, 4> imgSpatialLbs, imgSpatialUbs;
  SmallVector<Value, 4> filtersSpatialLbs, filtersSpatialUbs;
  // Spatial rank
  unsigned spatialRank = vImages.rank() - 2;

  // Result spatial indices and bounds
  SmallVector<Value, 4> resSpatialIndices(spatialRank);
  SmallVector<int64_t, 4> resSteps, filtersSteps;
  SmallVector<int, 4> padBelowIntValues;
  bool withPadding = false;

  // Do we have an extra dim for groups or is it folded in numFilters ?
  bool groupsInFilters = (vImages.rank() != vFilters.rank());
  bool groupConvolution = (kLb != nullptr);

  // Number of groups can be in filters shape only with group convolution
  NGRAPH_CHECK(!groupsInFilters || (kLb != nullptr && kUb != nullptr &&
                                    cLb != nullptr && cUb != nullptr));

  // Bounds on number of filters
  Value numFiltersLb;
  Value numFiltersUb;
  if (groupConvolution) {
    if (groupsInFilters) {
      // use entire dim size if groups are out of the num filters dim
      numFiltersLb = vFilters.lb(1);
      numFiltersUb = vFilters.ub(1);
    } else {
      // use split dim within bounds generated in outer loop
      numFiltersLb = Value(kLb);
      numFiltersUb = Value(kUb);
    }
  } else {
    numFiltersLb = vFilters.lb(0);
    numFiltersUb = vFilters.ub(0);
  }

  // determine where spatial index starts in filters
  int filtersSpatialIdx = 2;
  const int imgSpatialIdx = 2;
  if (groupConvolution && groupsInFilters) {
    filtersSpatialIdx = 3;
  }
  // Bounds on number of channels
  Value numChannelsLb = (cLb == nullptr) ? vImages.lb(1) : Value(cLb);
  Value numChannelsUb = (cUb == nullptr) ? vImages.ub(1) : Value(cUb);

  for (auto i = 0; i < spatialRank; i++) {
    // result spatial bounds and steps
    resSpatialLbs.push_back(vRes.lb(imgSpatialIdx + i));
    resSpatialUbs.push_back(vRes.ub(imgSpatialIdx + i));
    resSteps.push_back(vRes.step(imgSpatialIdx + i));
    // image spatial bounds
    imgSpatialLbs.push_back(vImages.lb(imgSpatialIdx + i));
    imgSpatialUbs.push_back(vImages.ub(imgSpatialIdx + i));

    // Check if we have any padding and collect pad values
    IntegerAttr iAttr = padBelow[i].cast<IntegerAttr>();
    int padValue = iAttr.getInt();
    if (padValue) {
      withPadding = true;
    }
    padBelowIntValues.push_back(padValue);

    iAttr = padAbove[i].cast<IntegerAttr>();
    padValue = iAttr.getInt();
    if (padValue) {
      withPadding = true;
    }
  }

  NGRAPH_CHECK((groupConvolution && groupsInFilters) ||
                   (vImages.rank() == vFilters.rank()),
               "Images and Filters have unequal ranks");
  NGRAPH_CHECK(resSpatialLbs.size() == resSpatialUbs.size() &&
                   resSpatialLbs.size() == spatialRank,
               "Results spatial dims mismatches input");

  // Filters spatial indices and bounds
  SmallVector<Value, 4> filtersSpatialIndices(spatialRank);

  for (auto i = 0; i < spatialRank; i++) {
    filtersSpatialLbs.push_back(vFilters.lb(filtersSpatialIdx + i));
    filtersSpatialUbs.push_back(vFilters.ub(filtersSpatialIdx + i));
    filtersSteps.push_back(vFilters.step(filtersSpatialIdx + i));
  }

  IntegerSet nonPaddedRange;
  if (withPadding) {
    // Create affine expressions and IntegerSet
    // IntegerSet (d0, d1, .. d_N-1)[LB_0, LB_1, .. LB_N-1, UB_0, UB_1, ..
    // UB_N-1], where
    // for each dim:
    //   (d_dim - padBelow[dim] - LB_dim >= 0),
    //   (padBelow[dim] + UB_dim - d_dim - 1 >= 0)
    SmallVector<AffineExpr, 4> affineExprs;
    // Bool to indicate if expr is equality or inequality
    SmallVector<bool, 4> isEq;

    for (unsigned dim = 0; dim < spatialRank; dim++) {
      // i_dim
      auto dimExpr = rewriter.getAffineDimExpr(dim);
      auto imgLbExpr = rewriter.getAffineSymbolExpr(dim);

      // expr1 : i_dim - padBelow[dim] - imgLB >= 0
      auto padBelowExpr =
          rewriter.getAffineConstantExpr(padBelowIntValues[dim]);
      affineExprs.push_back(dimExpr - padBelowExpr - imgLbExpr);
      isEq.push_back(false);

      // expr2: padBelow[dim] + imgUB - i_dim - 1 >= 0
      auto imgUbExpr = rewriter.getAffineSymbolExpr(spatialRank + dim);
      auto oneExpr = rewriter.getAffineConstantExpr(1);
      affineExprs.push_back(padBelowExpr + imgUbExpr - dimExpr - oneExpr);
      isEq.push_back(false);
    }

    NGRAPH_CHECK(affineExprs.size() == isEq.size() &&
                     isEq.size() == 2 * spatialRank,
                 "Invalid number of expressions in the IntegerSet");
    nonPaddedRange =
        IntegerSet::get(spatialRank, 2 * spatialRank, affineExprs, isEq);
  }

  // Initialize output to zero
  {
    Value n, k, c;
    SmallVector<Value, 4> resSpatialIndices(spatialRank);

    makeAffineLoopBuilder(&n, batchLb, batchUb, 1)([&] {
      makeAffineLoopBuilder(&k, numFiltersLb, numFiltersUb, 1)([&] {
        AffineLoopNestBuilder(resSpatialIndices, resSpatialLbs, resSpatialUbs,
                              resSteps)([&] {
          SmallVector<Value, 4> resIndices;
          // Result indices
          resIndices.push_back(n);
          if (groupConvolution && groupsInFilters) {
            // compute global C_OUT from gID and k
            // gId * C_OUT (num of filters) + k
            resIndices.push_back(Value(gId) * numFiltersUb + k);
          } else {
            resIndices.push_back(k);
          }
          resIndices.insert(resIndices.end(), resSpatialIndices.begin(),
                            resSpatialIndices.end());
          Value zero = createZeroConstant(elemTy);
          iRes(resIndices) = zero;
        });
      });
    });
  }

  Value n, k, c;
  // Convolution loop
  makeAffineLoopBuilder(&n, batchLb, batchUb, 1)([&] {
    // Number of filters loop
    makeAffineLoopBuilder(&k, numFiltersLb, numFiltersUb, 1)([&] {
      // Channels loop
      makeAffineLoopBuilder(&c, numChannelsLb, numChannelsUb, 1)([&] {
        // Results loop
        AffineLoopNestBuilder(resSpatialIndices, resSpatialLbs, resSpatialUbs,
                              resSteps)([&] {
          // Compute image start indices
          SmallVector<Value, 4> imgStartIndices;
          for (auto i = 0; i < spatialRank; i++) {
            IntegerAttr iAttr = strides[i].cast<IntegerAttr>();
            auto stride = std_constant_index(iAttr.getInt());
            imgStartIndices.push_back(resSpatialIndices[i] * stride);
          }
          SmallVector<Value, 4> resIndices;
          // Result indices
          resIndices.push_back(n);
          if (groupConvolution && groupsInFilters) {
            // gId * C_OUT (num of filters) + k
            resIndices.push_back(Value(gId) * numFiltersUb + k);
          } else {
            resIndices.push_back(k);
          }

          resIndices.insert(resIndices.end(), resSpatialIndices.begin(),
                            resSpatialIndices.end());
          // Filters spatial loop
          AffineLoopNestBuilder(filtersSpatialIndices, filtersSpatialLbs,
                                filtersSpatialUbs, filtersSteps)([&] {
            SmallVector<Value, 4> imgIndices, filtersIndices;
            // Image indices
            // Here we compute the virtual start index into the padded image.
            imgIndices.push_back(n);
            imgIndices.push_back(c);
            for (auto i = 0; i < spatialRank; i++) {
              imgIndices.push_back(imgStartIndices[i] +
                                   filtersSpatialIndices[i]);
            }
            // Filter indices

            // If we are doing group convolution and filters shape dim0
            // holds the number of groups, we need to use group id as the first
            // index
            if (groupConvolution && groupsInFilters) {
              filtersIndices.push_back(Value(gId));
            }

            filtersIndices.push_back(k);
            // subtract lower bound of channel
            // if we are doing group convolution this bound will advance based
            // on the group id. For the filters, it should always start from 0
            filtersIndices.push_back(c - numChannelsLb);
            filtersIndices.insert(filtersIndices.end(),
                                  filtersSpatialIndices.begin(),
                                  filtersSpatialIndices.end());

            if (withPadding) {
              // if args : img dims, img lbs, img ubs
              SmallVector<Value, 4>::iterator it = imgIndices.begin();
              std::advance(it, 2);
              SmallVector<Value, 4> affineIfArgs(it, imgIndices.end());
              affineIfArgs.insert(affineIfArgs.end(), imgSpatialLbs.begin(),
                                  imgSpatialLbs.end());
              affineIfArgs.insert(affineIfArgs.end(), imgSpatialUbs.begin(),
                                  imgSpatialUbs.end());

              auto affineIfOp = rewriter.create<AffineIfOp>(
                  rewriter.getUnknownLoc(), nonPaddedRange, affineIfArgs,
                  /*withElseRegion=*/false);
              {
                auto rewriter = affineIfOp.getThenBodyBuilder();
                ScopedContext scope(rewriter, loc);
                // We must subtract pad below before img load, since the
                // physical image is not padded
                SmallVector<Value, 4> adjustedImgIndices;
                adjustedImgIndices.push_back(n);
                adjustedImgIndices.push_back(c);
                for (auto i = 0; i < spatialRank; i++) {
                  adjustedImgIndices.push_back(
                      imgIndices[2 + i] -
                      std_constant_index(padBelowIntValues[i]));
                }
                iRes(resIndices) =
                    iRes(resIndices) +
                    (iImages(adjustedImgIndices) * iFilters(filtersIndices));
              }
            } else {
              iRes(resIndices) = iRes(resIndices) + (iImages(imgIndices) *
                                                     iFilters(filtersIndices));
            }
          });
        });
      });
    });
  });
}

template <typename OP>
void lowerUnaryElementwise(Operation *op, ArrayRef<Value> operands,
                           PatternRewriter &rewriter,
                           DialectLoweringPass &pass) {
  auto loc = cast<OP>(op).getLoc();

  auto result = pass.buildOutputDefs(op, rewriter)[0];
  NGRAPH_CHECK(result.getType().isa<MemRefType>());
  // Note that builder's current function is still the original function body.
  // use getBlock to get the new block instead.

  // get new operands
  Value lhs = operands[0];

  ScopedContext scope(rewriter, loc);
  // Views
  MemRefBoundsCapture vRes(result), vLHS(lhs);
  // Index Values
  AffineIndexedValue iRes(result), iLHS(lhs);
  // Bounds Index Handles
  auto lbs = vLHS.getLbs();
  auto ubs = vLHS.getUbs();
  // Loop induction vars
  SmallVector<Value, 4> ivs(vLHS.rank());
  // Steps
  auto steps = vLHS.getSteps();

  NGRAPH_CHECK(lhs.getType().isa<MemRefType>());
  Type elemTy = lhs.getType().cast<MemRefType>().getElementType();

  AffineLoopNestBuilder(ivs, lbs, ubs, steps)([&] {
    Value val = iLHS(ivs);
    if (isa<NGNegOp>(op)) {
      Value zero = createZeroConstant(elemTy);
      iRes(ivs) = zero - val;
    } else {
      NGRAPH_CHECK(false, "Unsupported op");
    }
  });

<<<<<<< HEAD
    template <typename OP>
    void lowerBinaryElementwise(Operation* op,
                                ArrayRef<Value> operands,
                                PatternRewriter& rewriter,
                                DialectLoweringPass& pass)
    {
        auto loc = cast<OP>(op).getLoc();
        auto result = pass.buildOutputDefs(op, rewriter)[0];
        NGRAPH_CHECK(result.getType().isa<MemRefType>());
        // get new operands
        Value lhs = operands[0];
        Value rhs = operands[1];

        ScopedContext scope(rewriter, loc);
        // Views
        MemRefBoundsCapture vRes(result), vLHS(lhs), vRHS(rhs);
        // Index Values
        AffineIndexedValue iRes(result), iLHS(lhs), iRHS(rhs);
        // Bounds Index Handles
        auto lbs = vLHS.getLbs();
        auto ubs = vLHS.getUbs();
        // Loop induction vars
        SmallVector<Value, 4> ivs(vLHS.rank());
        // Steps
        auto steps = vLHS.getSteps();
        // element type of the operand
        Type elemTy = result.getType().cast<MemRefType>().getElementType();

        auto origOperand = op->getOperands()[0];
        auto origIntType =
            origOperand.getType().cast<NGTensorType>().getElementType().dyn_cast<IntegerType>();

        AffineLoopNestBuilder(ivs, lbs, ubs, steps)(
            // single stmt body
            [&] {
                if (isa<NGAddOp>(op))
                {
                    iRes(ivs) = iLHS(ivs) + iRHS(ivs);
                }
                else if (isa<NGSubOp>(op))
                {
                    iRes(ivs) = iLHS(ivs) - iRHS(ivs);
                }
                else if (isa<NGMulOp>(op))
                {
                    iRes(ivs) = iLHS(ivs) * iRHS(ivs);
                }
                else if (isa<NGDivOp>(op))
                {
                    iRes(ivs) = iLHS(ivs) / iRHS(ivs);
                }
                // TODO(pthoreho) For all comparision operators, use
                // zero_extendi(Value(iLHS(ivs)) !=
                // Value(iRHS(ivs)), IntegerType::get(8, op->getContext()));
                // instead of std_select once `zero_extendi` is
                // made available in the edsc::intrinsics namescope in MLIR repo.
                else if (isa<NGGreaterOp>(op))
                {
                    auto left = Value(iLHS(ivs));
                    auto right = Value(iRHS(ivs));
                    auto ones = createOneConstant(elemTy);
                    auto zeros = createZeroConstant(elemTy);

                    if (origIntType && origIntType.isUnsigned())
                    {
                        iRes(ivs) = std_select(
                            rewriter.create<CmpIOp>(
                                rewriter.getUnknownLoc(), CmpIPredicate::ugt, left, right),
                            ones,
                            zeros);
                    }
                    else
                    {
                        iRes(ivs) = std_select(left > right, ones, zeros);
                    }
                }
                else if (isa<NGLessOp>(op))
                {
                    auto left = Value(iLHS(ivs));
                    auto right = Value(iRHS(ivs));
                    auto ones = createOneConstant(elemTy);
                    auto zeros = createZeroConstant(elemTy);

                    if (origIntType && origIntType.isUnsigned())
                    {
                        iRes(ivs) = std_select(
                            rewriter.create<CmpIOp>(
                                rewriter.getUnknownLoc(), CmpIPredicate::ult, left, right),
                            ones,
                            zeros);
                    }
                    else
                    {
                        iRes(ivs) = std_select(left < right, ones, zeros);
                    }
                }
                else if (isa<NGGreaterEqOp>(op))
                {
                    auto left = Value(iLHS(ivs));
                    auto right = Value(iRHS(ivs));
                    auto ones = createOneConstant(elemTy);
                    auto zeros = createZeroConstant(elemTy);

                    if (origIntType && origIntType.isUnsigned())
                    {
                        iRes(ivs) = std_select(
                            rewriter.create<CmpIOp>(
                                rewriter.getUnknownLoc(), CmpIPredicate::uge, left, right),
                            ones,
                            zeros);
                    }
                    else
                    {
                        iRes(ivs) = std_select(left >= right, ones, zeros);
                    }
                }
                else if (isa<NGLessEqOp>(op))
                {
                    auto left = Value(iLHS(ivs));
                    auto right = Value(iRHS(ivs));
                    auto ones = createOneConstant(elemTy);
                    auto zeros = createZeroConstant(elemTy);

                    if (origIntType && origIntType.isUnsigned())
                    {
                        iRes(ivs) = std_select(
                            rewriter.create<CmpIOp>(
                                rewriter.getUnknownLoc(), CmpIPredicate::ule, left, right),
                            ones,
                            zeros);
                    }
                    else
                    {
                        iRes(ivs) = std_select(left <= right, ones, zeros);
                    }
                }
                else if (isa<NGEqOp>(op))
                {
                    iRes(ivs) = std_select(eq(Value(iLHS(ivs)), Value(iRHS(ivs))),
                                           createOneConstant(elemTy),
                                           createZeroConstant(elemTy));
                }
                else if (isa<NGNotEqOp>(op))
                {
                    iRes(ivs) = std_select(ne(Value(iLHS(ivs)), Value(iRHS(ivs))),
                                           createOneConstant(elemTy),
                                           createZeroConstant(elemTy));
                }
                else if (isa<NGMaxOp>(op))
                {
                    auto left = Value(iLHS(ivs));
                    auto right = Value(iRHS(ivs));
                    if (origIntType && origIntType.isUnsigned())
                    {
                        iRes(ivs) = std_select(
                            rewriter.create<CmpIOp>(
                                rewriter.getUnknownLoc(), CmpIPredicate::ugt, left, right),
                            left,
                            right);
                    }
                    else
                    {
                        iRes(ivs) = std_select(left > right, left, right);
                    }
                }
                else if (isa<NGMinOp>(op))
                {
                    auto left = Value(iLHS(ivs));
                    auto right = Value(iRHS(ivs));
                    if (origIntType && origIntType.isUnsigned())
                    {
                        iRes(ivs) = std_select(
                            rewriter.create<CmpIOp>(
                                rewriter.getUnknownLoc(), CmpIPredicate::ult, left, right),
                            left,
                            right);
                    }
                    else
                    {
                        iRes(ivs) = std_select(left < right, left, right);
                    }
                }
                else
                {
                    NGRAPH_CHECK(false, "Unsupported op");
                }
            });
        rewriter.replaceOp(op, {result});
    }
=======
  rewriter.replaceOp(op, {result});
}
>>>>>>> f00b3a07

template <typename OP>
void lowerBinaryElementwise(Operation *op, ArrayRef<Value> operands,
                            PatternRewriter &rewriter,
                            DialectLoweringPass &pass) {
  auto loc = cast<OP>(op).getLoc();
  auto result = pass.buildOutputDefs(op, rewriter)[0];
  NGRAPH_CHECK(result.getType().isa<MemRefType>());
  // get new operands
  Value lhs = operands[0];
  Value rhs = operands[1];

  ScopedContext scope(rewriter, loc);
  // Views
  MemRefBoundsCapture vRes(result), vLHS(lhs), vRHS(rhs);
  // Index Values
  AffineIndexedValue iRes(result), iLHS(lhs), iRHS(rhs);
  // Bounds Index Handles
  auto lbs = vLHS.getLbs();
  auto ubs = vLHS.getUbs();
  // Loop induction vars
  SmallVector<Value, 4> ivs(vLHS.rank());
  // Steps
  auto steps = vLHS.getSteps();
  // element type of the operand
  Type elemTy = result.getType().cast<MemRefType>().getElementType();
  AffineLoopNestBuilder(ivs, lbs, ubs, steps)(
      // single stmt body
      [&] {
        if (isa<NGAddOp>(op)) {
          iRes(ivs) = iLHS(ivs) + iRHS(ivs);
        } else if (isa<NGSubOp>(op)) {
          iRes(ivs) = iLHS(ivs) - iRHS(ivs);
        } else if (isa<NGMulOp>(op)) {
          iRes(ivs) = iLHS(ivs) * iRHS(ivs);
        } else if (isa<NGDivOp>(op)) {
          iRes(ivs) = iLHS(ivs) / iRHS(ivs);
        }
        // TODO(pthoreho) For all comparision operators, use
        // zero_extendi(Value(iLHS(ivs)) !=
        // Value(iRHS(ivs)), IntegerType::get(8, op->getContext()));
        // instead of std_select once `zero_extendi` is
        // made available in the edsc::intrinsics namescope in MLIR repo.
        else if (isa<NGGreaterOp>(op)) {
          iRes(ivs) =
              std_select(Value(iLHS(ivs)) > Value(iRHS(ivs)),
                         createOneConstant(elemTy), createZeroConstant(elemTy));
        } else if (isa<NGLessOp>(op)) {
          iRes(ivs) =
              std_select(Value(iLHS(ivs)) < Value(iRHS(ivs)),
                         createOneConstant(elemTy), createZeroConstant(elemTy));
        } else if (isa<NGGreaterEqOp>(op)) {
          iRes(ivs) =
              std_select(Value(iLHS(ivs)) >= Value(iRHS(ivs)),
                         createOneConstant(elemTy), createZeroConstant(elemTy));
        } else if (isa<NGLessEqOp>(op)) {
          iRes(ivs) =
              std_select(Value(iLHS(ivs)) <= Value(iRHS(ivs)),
                         createOneConstant(elemTy), createZeroConstant(elemTy));
        } else if (isa<NGEqOp>(op)) {
          iRes(ivs) =
              std_select(eq(Value(iLHS(ivs)), Value(iRHS(ivs))),
                         createOneConstant(elemTy), createZeroConstant(elemTy));
        } else if (isa<NGNotEqOp>(op)) {
          iRes(ivs) =
              std_select(ne(Value(iLHS(ivs)), Value(iRHS(ivs))),
                         createOneConstant(elemTy), createZeroConstant(elemTy));
        } else if (isa<NGMaxOp>(op)) {
          iRes(ivs) = std_select(Value(iLHS(ivs)) > Value(iRHS(ivs)),
                                 Value(iLHS(ivs)), Value(iRHS(ivs)));
        } else if (isa<NGMinOp>(op)) {
          iRes(ivs) = std_select(Value(iLHS(ivs)) < Value(iRHS(ivs)),
                                 Value(iLHS(ivs)), Value(iRHS(ivs)));
        } else {
          NGRAPH_CHECK(false, "Unsupported op");
        }
      });
  rewriter.replaceOp(op, {result});
}

template <typename RedOp>
void lowerIndexReduction(Operation *op, ArrayRef<Value> operands,
                         PatternRewriter &rewriter, DialectLoweringPass &pass) {
  static_assert(std::is_same<RedOp, NGArgMinRedOp>() ||
                    std::is_same<RedOp, NGArgMaxRedOp>(),
                "Template parameter is not supported by lowerIndexReduction");

  RedOp redOp = cast<RedOp>(op);
  auto loc = redOp.getLoc();
  auto axesAttr = redOp.axes();

  NGRAPH_CHECK(axesAttr.size() == 1,
               "Index Reduction op should have one reduction axis");
  Attribute axisAttr = *axesAttr.begin();
  unsigned axis = axisAttr.dyn_cast<IntegerAttr>().getInt();

  NGRAPH_CHECK(operands.size() == 1 && operands[0] != nullptr,
               "Expected one non-null operand in Index Reduction op");

  // Retrieve/generate Values for operands and result.
  ScopedContext scope(rewriter, loc);
  Value arg = operands[0];

  Value result = pass.buildOutputDefs(op, rewriter)[0];

  // Views
  MemRefBoundsCapture vRes(result), vArg(arg);
  // Index Values
  StdIndexedValue iRes(result), stdArg(arg);
  AffineIndexedValue affineArg(arg);
  // Bounds Index Handles
  auto resLbs = vRes.getLbs();
  auto resUbs = vRes.getUbs();
  auto argLbs = vArg.getLbs();
  auto argUbs = vArg.getUbs();

  Type resTy = result.getType().cast<MemRefType>().getElementType();
  // Generate loop nest that initializes result to lower bound of the axis to be
  // reduced.
  {
    SmallVector<Value, 4> ivs(vRes.rank());
    auto steps = vRes.getSteps();
    auto initVal = vArg.lb(axis);
    AffineLoopNestBuilder(ivs, resLbs, resUbs, steps)(
        [&] { iRes(ivs) = ValueBuilder<IndexCastOp>(initVal, resTy); });
  }

  // Generate loop nest that computes the actual index reduction.
  {
    SmallVector<Value, 4> allIVs(vArg.rank());
    auto steps = vArg.getSteps();
    SmallVector<Value, 8> nonRedIVs;
    SmallVector<Value, 8> tempIVs;

    Type resTy = result.getType().cast<MemRefType>().getElementType();
    NGRAPH_CHECK(resTy.isa<IntegerType>(),
                 "Expected integer result type in index reduction");

    // iterate over all argument dimensions
    AffineLoopNestBuilder(allIVs, argLbs, argUbs, steps)([&] {
      // build a list of non-reduction IVs
      for (auto i = 0; i < vArg.rank(); i++) {
        if (i != axis) {
          nonRedIVs.push_back(allIVs[i]);
        }
      }

      // Load current min index with integer data type and convert it to index
      // data type.
      auto currRedIdx = ValueBuilder<IndexCastOp>(
          Value(iRes(nonRedIVs)), IndexType::get(resTy.getContext()));

      // Build list of IVs including current min index.
      for (auto i = 0; i < vArg.rank(); i++) {
        if (i != axis) {
          tempIVs.push_back(allIVs[i]);
        } else {
          tempIVs.push_back(currRedIdx);
        }
      }

      // Select the min/max value and cast it back to integer type before
      // storing it.
      Value newRedIdx = std::is_same<RedOp, NGArgMinRedOp>()
                            ? std_select(affineArg(allIVs) < stdArg(tempIVs),
                                         allIVs[axis], currRedIdx)
                            : std_select(stdArg(tempIVs) < affineArg(allIVs),
                                         allIVs[axis], currRedIdx);

      iRes(nonRedIVs) = ValueBuilder<IndexCastOp>(newRedIdx, resTy);
      ;
    });
  }

  rewriter.replaceOp(op, result);
}

template <typename OP>
void lowerPooling(Operation *op, ArrayRef<Value> operands,
                  PatternRewriter &rewriter, DialectLoweringPass &pass,
                  MLIRContext *context) {
  auto pooling = cast<OP>(op);
  auto loc = pooling.getLoc();

  // Retrieve/generate Values for operands and result.
  ScopedContext scope(rewriter, loc);
  Value lhs = operands[0];
  ArrayRef<Attribute> windowShape = pooling.windowShape().getValue();
  ArrayRef<Attribute> windowStrides =
      pooling.windowMovementStrides().getValue();
  ArrayRef<Attribute> padBelow = pooling.padBelow().getValue();
  ArrayRef<Attribute> padAbove = pooling.padAbove().getValue();

  Value result = pass.buildOutputDefs(op, rewriter)[0];
  NGRAPH_CHECK(lhs, "Unexpected null lhs value in Pooling Op");
  NGRAPH_CHECK(result, "Unexpected null result value in Pooling Op");

  auto resultTy = result.getType().dyn_cast<MemRefType>();
  auto resultShape = resultTy.getShape();
  auto lhsTy = lhs.getType().dyn_cast<MemRefType>();
  auto lhsShape = lhsTy.getShape();
  NGRAPH_CHECK(resultTy, "Unexpected non-memref result type");
  NGRAPH_CHECK(lhsTy, "Unexpected non-memref LHS type");

  Type elemTy = resultTy.getElementType();
  NGRAPH_CHECK(elemTy == lhsTy.getElementType(), "Types mismatch in Pooling");

  NGRAPH_CHECK(
      (lhsShape.size() == 4 && resultShape.size() == 4) ||
          (lhsShape.size() == 5 && resultShape.size() == 5),
      "MKLDNN pooling operation is only supported for 3D and 5D tensors");

  auto int64Ty = rewriter.getIntegerType(64);
  OpType ty;
  bool includePadding = false;
  if (auto avgPool = dyn_cast<NGAvgPoolOp>(op)) {
    ty = OpType::AVGPOOL;
    includePadding = avgPool.includePadding();
  } else if (auto avgPoolBprop = dyn_cast<NGAvgPoolBackpropOp>(op)) {
    ty = OpType::AVGPOOLBACKPROP;
    includePadding = avgPoolBprop.includePadding();
  } else if (isa<NGMaxPoolOp>(op)) {
    ty = OpType::MAXPOOL;
  } else {
    NGRAPH_UNREACHABLE("Unsupported pooling op");
  }

  opAttrs attrs;
  size_t index = 0;
  if (lhsShape.size() == 4) {
    attrs.poolAttrs2d.includePaddingInAvgComputation = includePadding;
    for (auto i = 0; i < 2; i++) {
      attrs.poolAttrs2d.windowShape[i] =
          windowShape[i].cast<IntegerAttr>().getInt();
      attrs.poolAttrs2d.windowStrides[i] =
          windowStrides[i].cast<IntegerAttr>().getInt();
      attrs.poolAttrs2d.padBelow[i] = padBelow[i].cast<IntegerAttr>().getInt();
      attrs.poolAttrs2d.padAbove[i] = padAbove[i].cast<IntegerAttr>().getInt();
    }
    index = pass.insertAttrs(attrs, AttrsType::POOL2D);
  } else if (lhsShape.size() == 5) {
    attrs.poolAttrs3d.includePaddingInAvgComputation = includePadding;
    for (auto i = 0; i < 3; i++) {
      attrs.poolAttrs3d.windowShape[i] =
          windowShape[i].cast<IntegerAttr>().getInt();
      attrs.poolAttrs3d.windowStrides[i] =
          windowStrides[i].cast<IntegerAttr>().getInt();
      attrs.poolAttrs3d.padBelow[i] = padBelow[i].cast<IntegerAttr>().getInt();
      attrs.poolAttrs3d.padAbove[i] = padAbove[i].cast<IntegerAttr>().getInt();
    }
    index = pass.insertAttrs(attrs, AttrsType::POOL3D);
  }
  // Get callback func
  auto *llvmDialect = context->getRegisteredDialect<mlir::LLVM::LLVMDialect>();
  auto unionTy = getLLVMType(AttrsType::CONV3D, llvmDialect);
  auto unrankedMemrefTy = UnrankedMemRefType::get(elemTy, 0);
  FuncOp callBackFunc =
      pass.getCallDecl("callback_1_input", {unrankedMemrefTy, unrankedMemrefTy,
                                            unionTy.getPointerTo(), int64Ty},
                       {}, rewriter);
  // Insert call
  auto globalPtr = getGlobalAddr(index, rewriter, pass, context);
  auto opTypeArg = rewriter.create<mlir::ConstantIntOp>(
      rewriter.getUnknownLoc(), static_cast<int64_t>(ty), 64);
  SmallVector<mlir::Value, 4> inputs = {lhs, result};
  SmallVector<mlir::Value, 4> outputs;
  castMemRef(inputs, outputs, rewriter, unrankedMemrefTy);
  SmallVector<mlir::Value, 4> args = {outputs[0], outputs[1], globalPtr,
                                      opTypeArg};
  rewriter.create<mlir::CallOp>(rewriter.getUnknownLoc(), callBackFunc, args);
  rewriter.replaceOp(op, result);
}

Value createZeroConstant(mlir::Type type) {
  if (auto floatTy = type.dyn_cast<FloatType>()) {
    if (floatTy.isF32()) {
      return std_constant_float(llvm::APFloat(0.0f), floatTy);
    } else if (floatTy.isF64()) {
      return std_constant_float(llvm::APFloat(0.0), floatTy);
    } else {
      NGRAPH_UNREACHABLE("Unsupported floating-point precision");
    }
  } else if (auto intTy = type.dyn_cast<IntegerType>()) {
    return std_constant_int(0, intTy.getWidth());
  }
  NGRAPH_UNREACHABLE("Unsupported type");
}

Value createOneConstant(mlir::Type type) {
  if (auto floatTy = type.dyn_cast<FloatType>()) {
    if (floatTy.isF32()) {
      return std_constant_float(llvm::APFloat(1.0f), floatTy);
    } else if (floatTy.isF64()) {
      return std_constant_float(llvm::APFloat(1.0f), floatTy);
    } else {
      NGRAPH_UNREACHABLE("Unsupported floating-point precision");
    }
  } else if (auto intTy = type.dyn_cast<IntegerType>()) {
    return std_constant_int(1, intTy.getWidth());
  }
  NGRAPH_UNREACHABLE("Unsupported type");
}
}

namespace mlir {
std::unique_ptr<Pass> createDialectLoweringPass() {
  return std::make_unique<DialectLoweringPass>();
}
}

static PassRegistration<DialectLoweringPass>
    pass(PASS_NAME, "Convert nGraph dialect to affine dialect");<|MERGE_RESOLUTION|>--- conflicted
+++ resolved
@@ -1135,10 +1135,23 @@
   NGRAPH_CHECK(lhs.getType().isa<MemRefType>());
   Type elemTy = lhs.getType().dyn_cast<MemRefType>().getElementType();
 
+  auto origOperand = op->getOperands()[0];
+  auto origIntType = origOperand.getType()
+                         .cast<NGTensorType>()
+                         .getElementType()
+                         .dyn_cast<IntegerType>();
+
   AffineLoopNestBuilder(ivs, lbs, ubs, steps)([&] {
     Value val = iLHS(ivs);
     Value zero = createZeroConstant(elemTy);
-    iRes(ivs) = std_select(val > zero, val, zero);
+    if (origIntType && origIntType.isUnsigned()) {
+      iRes(ivs) =
+          std_select(rewriter.create<CmpIOp>(rewriter.getUnknownLoc(),
+                                             CmpIPredicate::ugt, val, zero),
+                     val, zero);
+    } else {
+      iRes(ivs) = std_select(val > zero, val, zero);
+    }
   });
 
   rewriter.replaceOp(op, {result});
@@ -1151,56 +1164,6 @@
   return success();
 }
 
-<<<<<<< HEAD
-    // Relu
-    REWRITER(NGReluOp)
-    {
-        auto loc = cast<NGReluOp>(op).getLoc();
-
-        auto result = pass.buildOutputDefs(op, rewriter)[0];
-        NGRAPH_CHECK(result.getType().isa<MemRefType>());
-        // Note that builder's current function is still the original function body.
-        // use getBlock to get the new block instead.
-
-        // get new operands
-        Value lhs = operands[0];
-
-        ScopedContext scope(rewriter, loc);
-        // Views
-        MemRefBoundsCapture vRes(result), vLHS(lhs);
-        // Index Values
-        AffineIndexedValue iRes(result), iLHS(lhs);
-        // Bounds Index Handles
-        auto lbs = vLHS.getLbs();
-        auto ubs = vLHS.getUbs();
-        // Loop induction vars
-        SmallVector<Value, 4> ivs(vLHS.rank());
-        // Steps
-        auto steps = vLHS.getSteps();
-
-        NGRAPH_CHECK(lhs.getType().isa<MemRefType>());
-        Type elemTy = lhs.getType().dyn_cast<MemRefType>().getElementType();
-
-        auto origOperand = op->getOperands()[0];
-        auto origIntType =
-            origOperand.getType().cast<NGTensorType>().getElementType().dyn_cast<IntegerType>();
-
-        AffineLoopNestBuilder(ivs, lbs, ubs, steps)([&] {
-            Value val = iLHS(ivs);
-            Value zero = createZeroConstant(elemTy);
-            if (origIntType && origIntType.isUnsigned())
-            {
-                iRes(ivs) = std_select(rewriter.create<CmpIOp>(
-                                           rewriter.getUnknownLoc(), CmpIPredicate::ugt, val, zero),
-                                       val,
-                                       zero);
-            }
-            else
-            {
-                iRes(ivs) = std_select(val > zero, val, zero);
-            }
-        });
-=======
 REWRITER(NGDotOp) {
   auto dot = cast<NGDotOp>(op);
   auto loc = dot.getLoc();
@@ -1278,7 +1241,6 @@
 
   return success();
 }
->>>>>>> f00b3a07
 
 REWRITER(NGConcatOp) {
   auto concat = cast<NGConcatOp>(op);
@@ -2364,200 +2326,8 @@
     }
   });
 
-<<<<<<< HEAD
-    template <typename OP>
-    void lowerBinaryElementwise(Operation* op,
-                                ArrayRef<Value> operands,
-                                PatternRewriter& rewriter,
-                                DialectLoweringPass& pass)
-    {
-        auto loc = cast<OP>(op).getLoc();
-        auto result = pass.buildOutputDefs(op, rewriter)[0];
-        NGRAPH_CHECK(result.getType().isa<MemRefType>());
-        // get new operands
-        Value lhs = operands[0];
-        Value rhs = operands[1];
-
-        ScopedContext scope(rewriter, loc);
-        // Views
-        MemRefBoundsCapture vRes(result), vLHS(lhs), vRHS(rhs);
-        // Index Values
-        AffineIndexedValue iRes(result), iLHS(lhs), iRHS(rhs);
-        // Bounds Index Handles
-        auto lbs = vLHS.getLbs();
-        auto ubs = vLHS.getUbs();
-        // Loop induction vars
-        SmallVector<Value, 4> ivs(vLHS.rank());
-        // Steps
-        auto steps = vLHS.getSteps();
-        // element type of the operand
-        Type elemTy = result.getType().cast<MemRefType>().getElementType();
-
-        auto origOperand = op->getOperands()[0];
-        auto origIntType =
-            origOperand.getType().cast<NGTensorType>().getElementType().dyn_cast<IntegerType>();
-
-        AffineLoopNestBuilder(ivs, lbs, ubs, steps)(
-            // single stmt body
-            [&] {
-                if (isa<NGAddOp>(op))
-                {
-                    iRes(ivs) = iLHS(ivs) + iRHS(ivs);
-                }
-                else if (isa<NGSubOp>(op))
-                {
-                    iRes(ivs) = iLHS(ivs) - iRHS(ivs);
-                }
-                else if (isa<NGMulOp>(op))
-                {
-                    iRes(ivs) = iLHS(ivs) * iRHS(ivs);
-                }
-                else if (isa<NGDivOp>(op))
-                {
-                    iRes(ivs) = iLHS(ivs) / iRHS(ivs);
-                }
-                // TODO(pthoreho) For all comparision operators, use
-                // zero_extendi(Value(iLHS(ivs)) !=
-                // Value(iRHS(ivs)), IntegerType::get(8, op->getContext()));
-                // instead of std_select once `zero_extendi` is
-                // made available in the edsc::intrinsics namescope in MLIR repo.
-                else if (isa<NGGreaterOp>(op))
-                {
-                    auto left = Value(iLHS(ivs));
-                    auto right = Value(iRHS(ivs));
-                    auto ones = createOneConstant(elemTy);
-                    auto zeros = createZeroConstant(elemTy);
-
-                    if (origIntType && origIntType.isUnsigned())
-                    {
-                        iRes(ivs) = std_select(
-                            rewriter.create<CmpIOp>(
-                                rewriter.getUnknownLoc(), CmpIPredicate::ugt, left, right),
-                            ones,
-                            zeros);
-                    }
-                    else
-                    {
-                        iRes(ivs) = std_select(left > right, ones, zeros);
-                    }
-                }
-                else if (isa<NGLessOp>(op))
-                {
-                    auto left = Value(iLHS(ivs));
-                    auto right = Value(iRHS(ivs));
-                    auto ones = createOneConstant(elemTy);
-                    auto zeros = createZeroConstant(elemTy);
-
-                    if (origIntType && origIntType.isUnsigned())
-                    {
-                        iRes(ivs) = std_select(
-                            rewriter.create<CmpIOp>(
-                                rewriter.getUnknownLoc(), CmpIPredicate::ult, left, right),
-                            ones,
-                            zeros);
-                    }
-                    else
-                    {
-                        iRes(ivs) = std_select(left < right, ones, zeros);
-                    }
-                }
-                else if (isa<NGGreaterEqOp>(op))
-                {
-                    auto left = Value(iLHS(ivs));
-                    auto right = Value(iRHS(ivs));
-                    auto ones = createOneConstant(elemTy);
-                    auto zeros = createZeroConstant(elemTy);
-
-                    if (origIntType && origIntType.isUnsigned())
-                    {
-                        iRes(ivs) = std_select(
-                            rewriter.create<CmpIOp>(
-                                rewriter.getUnknownLoc(), CmpIPredicate::uge, left, right),
-                            ones,
-                            zeros);
-                    }
-                    else
-                    {
-                        iRes(ivs) = std_select(left >= right, ones, zeros);
-                    }
-                }
-                else if (isa<NGLessEqOp>(op))
-                {
-                    auto left = Value(iLHS(ivs));
-                    auto right = Value(iRHS(ivs));
-                    auto ones = createOneConstant(elemTy);
-                    auto zeros = createZeroConstant(elemTy);
-
-                    if (origIntType && origIntType.isUnsigned())
-                    {
-                        iRes(ivs) = std_select(
-                            rewriter.create<CmpIOp>(
-                                rewriter.getUnknownLoc(), CmpIPredicate::ule, left, right),
-                            ones,
-                            zeros);
-                    }
-                    else
-                    {
-                        iRes(ivs) = std_select(left <= right, ones, zeros);
-                    }
-                }
-                else if (isa<NGEqOp>(op))
-                {
-                    iRes(ivs) = std_select(eq(Value(iLHS(ivs)), Value(iRHS(ivs))),
-                                           createOneConstant(elemTy),
-                                           createZeroConstant(elemTy));
-                }
-                else if (isa<NGNotEqOp>(op))
-                {
-                    iRes(ivs) = std_select(ne(Value(iLHS(ivs)), Value(iRHS(ivs))),
-                                           createOneConstant(elemTy),
-                                           createZeroConstant(elemTy));
-                }
-                else if (isa<NGMaxOp>(op))
-                {
-                    auto left = Value(iLHS(ivs));
-                    auto right = Value(iRHS(ivs));
-                    if (origIntType && origIntType.isUnsigned())
-                    {
-                        iRes(ivs) = std_select(
-                            rewriter.create<CmpIOp>(
-                                rewriter.getUnknownLoc(), CmpIPredicate::ugt, left, right),
-                            left,
-                            right);
-                    }
-                    else
-                    {
-                        iRes(ivs) = std_select(left > right, left, right);
-                    }
-                }
-                else if (isa<NGMinOp>(op))
-                {
-                    auto left = Value(iLHS(ivs));
-                    auto right = Value(iRHS(ivs));
-                    if (origIntType && origIntType.isUnsigned())
-                    {
-                        iRes(ivs) = std_select(
-                            rewriter.create<CmpIOp>(
-                                rewriter.getUnknownLoc(), CmpIPredicate::ult, left, right),
-                            left,
-                            right);
-                    }
-                    else
-                    {
-                        iRes(ivs) = std_select(left < right, left, right);
-                    }
-                }
-                else
-                {
-                    NGRAPH_CHECK(false, "Unsupported op");
-                }
-            });
-        rewriter.replaceOp(op, {result});
-    }
-=======
   rewriter.replaceOp(op, {result});
 }
->>>>>>> f00b3a07
 
 template <typename OP>
 void lowerBinaryElementwise(Operation *op, ArrayRef<Value> operands,
@@ -2584,6 +2354,13 @@
   auto steps = vLHS.getSteps();
   // element type of the operand
   Type elemTy = result.getType().cast<MemRefType>().getElementType();
+
+  auto origOperand = op->getOperands()[0];
+  auto origIntType = origOperand.getType()
+                         .cast<NGTensorType>()
+                         .getElementType()
+                         .dyn_cast<IntegerType>();
+
   AffineLoopNestBuilder(ivs, lbs, ubs, steps)(
       // single stmt body
       [&] {
@@ -2602,21 +2379,61 @@
         // instead of std_select once `zero_extendi` is
         // made available in the edsc::intrinsics namescope in MLIR repo.
         else if (isa<NGGreaterOp>(op)) {
-          iRes(ivs) =
-              std_select(Value(iLHS(ivs)) > Value(iRHS(ivs)),
-                         createOneConstant(elemTy), createZeroConstant(elemTy));
+          auto left = Value(iLHS(ivs));
+          auto right = Value(iRHS(ivs));
+          auto ones = createOneConstant(elemTy);
+          auto zeros = createZeroConstant(elemTy);
+
+          if (origIntType && origIntType.isUnsigned()) {
+            iRes(ivs) = std_select(
+                rewriter.create<CmpIOp>(rewriter.getUnknownLoc(),
+                                        CmpIPredicate::ugt, left, right),
+                ones, zeros);
+          } else {
+            iRes(ivs) = std_select(left > right, ones, zeros);
+          }
         } else if (isa<NGLessOp>(op)) {
-          iRes(ivs) =
-              std_select(Value(iLHS(ivs)) < Value(iRHS(ivs)),
-                         createOneConstant(elemTy), createZeroConstant(elemTy));
+          auto left = Value(iLHS(ivs));
+          auto right = Value(iRHS(ivs));
+          auto ones = createOneConstant(elemTy);
+          auto zeros = createZeroConstant(elemTy);
+
+          if (origIntType && origIntType.isUnsigned()) {
+            iRes(ivs) = std_select(
+                rewriter.create<CmpIOp>(rewriter.getUnknownLoc(),
+                                        CmpIPredicate::ult, left, right),
+                ones, zeros);
+          } else {
+            iRes(ivs) = std_select(left < right, ones, zeros);
+          }
         } else if (isa<NGGreaterEqOp>(op)) {
-          iRes(ivs) =
-              std_select(Value(iLHS(ivs)) >= Value(iRHS(ivs)),
-                         createOneConstant(elemTy), createZeroConstant(elemTy));
+          auto left = Value(iLHS(ivs));
+          auto right = Value(iRHS(ivs));
+          auto ones = createOneConstant(elemTy);
+          auto zeros = createZeroConstant(elemTy);
+
+          if (origIntType && origIntType.isUnsigned()) {
+            iRes(ivs) = std_select(
+                rewriter.create<CmpIOp>(rewriter.getUnknownLoc(),
+                                        CmpIPredicate::uge, left, right),
+                ones, zeros);
+          } else {
+            iRes(ivs) = std_select(left >= right, ones, zeros);
+          }
         } else if (isa<NGLessEqOp>(op)) {
-          iRes(ivs) =
-              std_select(Value(iLHS(ivs)) <= Value(iRHS(ivs)),
-                         createOneConstant(elemTy), createZeroConstant(elemTy));
+          auto left = Value(iLHS(ivs));
+          auto right = Value(iRHS(ivs));
+          auto ones = createOneConstant(elemTy);
+          auto zeros = createZeroConstant(elemTy);
+
+          if (origIntType && origIntType.isUnsigned()) {
+            iRes(ivs) = std_select(
+                rewriter.create<CmpIOp>(rewriter.getUnknownLoc(),
+                                        CmpIPredicate::ule, left, right),
+                ones, zeros);
+          } else {
+            iRes(ivs) = std_select(left <= right, ones, zeros);
+          }
         } else if (isa<NGEqOp>(op)) {
           iRes(ivs) =
               std_select(eq(Value(iLHS(ivs)), Value(iRHS(ivs))),
@@ -2626,11 +2443,27 @@
               std_select(ne(Value(iLHS(ivs)), Value(iRHS(ivs))),
                          createOneConstant(elemTy), createZeroConstant(elemTy));
         } else if (isa<NGMaxOp>(op)) {
-          iRes(ivs) = std_select(Value(iLHS(ivs)) > Value(iRHS(ivs)),
-                                 Value(iLHS(ivs)), Value(iRHS(ivs)));
+          auto left = Value(iLHS(ivs));
+          auto right = Value(iRHS(ivs));
+          if (origIntType && origIntType.isUnsigned()) {
+            iRes(ivs) = std_select(
+                rewriter.create<CmpIOp>(rewriter.getUnknownLoc(),
+                                        CmpIPredicate::ugt, left, right),
+                left, right);
+          } else {
+            iRes(ivs) = std_select(left > right, left, right);
+          }
         } else if (isa<NGMinOp>(op)) {
-          iRes(ivs) = std_select(Value(iLHS(ivs)) < Value(iRHS(ivs)),
-                                 Value(iLHS(ivs)), Value(iRHS(ivs)));
+          auto left = Value(iLHS(ivs));
+          auto right = Value(iRHS(ivs));
+          if (origIntType && origIntType.isUnsigned()) {
+            iRes(ivs) = std_select(
+                rewriter.create<CmpIOp>(rewriter.getUnknownLoc(),
+                                        CmpIPredicate::ult, left, right),
+                left, right);
+          } else {
+            iRes(ivs) = std_select(left < right, left, right);
+          }
         } else {
           NGRAPH_CHECK(false, "Unsupported op");
         }
