//*****************************************************************************
// Copyright 2017-2019 Intel Corporation
//
// Licensed under the Apache License, Version 2.0 (the "License");
// you may not use this file except in compliance with the License.
// You may obtain a copy of the License at
//
//     http://www.apache.org/licenses/LICENSE-2.0
//
// Unless required by applicable law or agreed to in writing, software
// distributed under the License is distributed on an "AS IS" BASIS,
// WITHOUT WARRANTIES OR CONDITIONS OF ANY KIND, either express or implied.
// See the License for the specific language governing permissions and
// limitations under the License.
//*****************************************************************************

// NOTE: This file follows nGraph format style and MLIR naming convention since it does
// not expose public API to the rest of nGraph codebase and heavily depends on MLIR API.

#include "affine_lowerer.hpp"

#include "contrib/mlir/backend/analysis/memory_analysis.hpp"
#include "contrib/mlir/core/ngraph_dialect/ops.hpp"
#include "contrib/mlir/core/ngraph_dialect/type.hpp"
#include "ngraph/assertion.hpp"

#include <llvm/ADT/DenseSet.h>
#include <llvm/Support/Debug.h>
#include <mlir/EDSC/Builders.h>
#include <mlir/EDSC/Helpers.h>
#include <mlir/EDSC/Intrinsics.h>
#include <mlir/IR/AffineExpr.h>
#include <mlir/IR/IntegerSet.h>
#include <mlir/IR/MLIRContext.h>
#include <mlir/IR/StandardTypes.h>
#include <mlir/Transforms/DialectConversion.h>

#include <map>

#define PASS_NAME "convert-ngraph-to-affine"
#define DEBUG_TYPE PASS_NAME

// anonymous namespace
// no need to expose any of the following outside of this file
namespace
{
    using namespace mlir;
    using namespace mlir::edsc;
    using namespace mlir::edsc::op;
    using namespace ngraph::runtime;
    using namespace ngraph::runtime::ngmlir;
    // Index notation to generate standard (i.e., non-affine) loads and stores.
    using StdIndexedValue = TemplatedIndexedValue<intrinsics::std_load, intrinsics::std_store>;

    class DialectLoweringPass;

    /// Base class for nGraph operation conversions to affine/standard dialect. Provides
    /// conversion patterns with an access to the DialectLoweringPass which holds the state of the
    /// conversion.
    class NGraphOpLowering : public ConversionPattern
    {
    public:
        NGraphOpLowering(StringRef rootOpName, MLIRContext* context, DialectLoweringPass& pass)
            : ConversionPattern(rootOpName, /*benefit=*/1, context)
            , pass(pass){};

    protected:
        // Back-reference to the lowering pass which contains the lowering state, including the
        // nGraph type converter.
        DialectLoweringPass& pass;
    };

// Conversion classes declarations
#define MLIR_OP(OP, INPLACE)                                                                       \
    class OP##Conversion : public NGraphOpLowering                                                 \
    {                                                                                              \
    public:                                                                                        \
        explicit OP##Conversion(mlir::MLIRContext* context, DialectLoweringPass& pass)             \
            : NGraphOpLowering(mlir::OP::getOperationName(), context, pass)                        \
        {                                                                                          \
        }                                                                                          \
                                                                                                   \
        PatternMatchResult matchAndRewrite(Operation* op,                                          \
                                           ArrayRef<Value*> operands,                              \
                                           ConversionPatternRewriter& rewriter) const override;    \
    };

#include "op_lowerers.inc"

    // FuncOp Conversion pattern
    class FuncOpSignatureConversion : public ConversionPattern
    {
    public:
        FuncOpSignatureConversion(MLIRContext* ctx, TypeConverter& converter)
            : ConversionPattern(FuncOp::getOperationName(), 1, ctx)
            , converter(converter)
        {
        }

        /// Hook for derived classes to implement combined matching and rewriting.
        PatternMatchResult matchAndRewrite(Operation* op,
                                           ArrayRef<Value*> operands,
                                           ConversionPatternRewriter& rewriter) const override
        {
            auto funcOp = cast<FuncOp>(op);
            FunctionType type = funcOp.getType();

            // Convert the original function arguments.
            TypeConverter::SignatureConversion result(type.getNumInputs());
            for (unsigned i = 0, e = type.getNumInputs(); i != e; ++i)
            {
                if (failed(converter.convertSignatureArg(i, type.getInput(i), result)))
                {
                    return matchFailure();
                }
            }

            auto funcTypeResults = type.getResults();
            if (!funcTypeResults.empty())
            {
                // Convert the original function results.
                SmallVector<Type, 4> convertedResults;
                if (failed(converter.convertTypes(funcTypeResults, convertedResults)))
                {
                    return matchFailure();
                }

                // Add result types as input args without mapping
                result.addInputs(convertedResults);
            }

            // Create a new function with an updated signature.
            auto newFuncOp = rewriter.cloneWithoutRegions(funcOp);
            rewriter.inlineRegionBefore(funcOp.getBody(), newFuncOp.getBody(), newFuncOp.end());
            newFuncOp.setType(
                FunctionType::get(result.getConvertedTypes(), {/*void*/}, funcOp.getContext()));

            // Tell the rewriter to convert the region signature.
            rewriter.applySignatureConversion(&newFuncOp.getBody(), result);
            rewriter.replaceOp(op, llvm::None);
            return matchSuccess();
        }

        /// The type converter to use when rewriting the signature.
        TypeConverter& converter;
    };

    // Helpers
    template <typename RedOp>
    void lowerIndexReduction(Operation* op,
                             ArrayRef<Value*> operands,
                             PatternRewriter& rewriter,
                             DialectLoweringPass& pass);

    template <typename OP>
    void lowerBinaryElementwise(Operation* op,
                                ArrayRef<Value*> operands,
                                PatternRewriter& rewriter,
                                DialectLoweringPass& pass);

    template <typename OP>
    void lowerUnaryElementwise(Operation* op,
                               ArrayRef<Value*> operands,
                               PatternRewriter& rewriter,
                               DialectLoweringPass& pass);

    ValueHandle createZeroConstant(mlir::Type type);

    bool isInPlaceConcat(mlir::Operation* op, DialectLoweringPass& pass);

    /// Conversion from types in the nGraph dialect to the Standard dialect.
    class NGraphTypeConverter : public TypeConverter
    {
    public:
        NGraphTypeConverter()
            : TypeConverter()
        {
        }

        Type convertType(Type t) override;
    };

    /// Dialect Lowering Pass to affine ops
    class DialectLoweringPass : public ModulePass<DialectLoweringPass>
    {
    public:
        void runOnModule() override;
        SmallVector<Value*, 4> buildOutputDefs(Operation* op, PatternRewriter& rewriter);
        /// Allocates a linear buffer for a temporary memref that shares its
        /// underlying memory. Used in conjunction with createTempMemref
        Value* createTempBuffer(int bufferId, PatternRewriter& rewriter);
        /// Creates an allocation or view of a memref.
        /// type     MemRef Type
        /// buffer   Optional buffer value to create view over
        /// offset   Optional offset into the buffer this view starts at
        ///
        /// If buffer is null it allocates a Memref directly and Offset is ignored.
        /// If not, it creates a view over the pre-allocated buffer at the given offset.
        Value*
            createTempMemref(Type type, Value* buffer, unsigned offset, PatternRewriter& rewriter);
        /// Inserts dealloc Ops for each temporary allocated by AllocOp
        void insertDeallocs(PatternRewriter& rewriter);
        NGraphTypeConverter& getTypeConverter() { return typeConverter; }
        MemoryAnalysis* getMemAnalysis() const { return m_memAnalysis; }
    private:
        /// Collect a set of patterns to convert from the nGraph dialect to Affine dialect.
        void populateNGraphToAffineConversionPatterns(OwningRewritePatternList& patterns);
        void findOutputValues();
        void insertNoAliasArgAttrs();

    private:
        NGraphTypeConverter typeConverter;
        // List of temporary memrefs to deallocate at end of function
        SmallVector<Value*, 4> memRefsToDealloc;

        // Ops maybe assigned mem-refs in previous memory optimization passes.
        // Track pre-assigned buffers  for each Value and re-use it if one is available.
        using IdToMemRefMap = std::unordered_map<unsigned, Value*>;
        IdToMemRefMap m_id_to_memref;
        MemoryAnalysis* m_memAnalysis;
        // TODO: Workaround for findOutputValues and buildOutputDefs. See NGCPU-470.
        std::string funcName;
    };

    void DialectLoweringPass::runOnModule()
    {
        // Create type converter and initialize conversion patterns.
        NGraphTypeConverter converter;
        OwningRewritePatternList patterns;

        populateNGraphToAffineConversionPatterns(patterns);

        // Get Memory analysis for in-place memory optimizations
        m_memAnalysis = &getAnalysis<MemoryAnalysis>();

        // Create target that defines legal ops for nGraph dialect to be lowered to.
        ConversionTarget target(getContext());

        target.addLegalDialect<AffineOpsDialect, StandardOpsDialect>();
        target.addLegalOp<ModuleOp, ModuleTerminatorOp>();
        target.addDynamicallyLegalOp<FuncOp>([&](FuncOp op) {
            // FuncOp is legal only if types have been converted to Std types.
            return typeConverter.isSignatureLegal(op.getType());
        });

        // Gather functions to be processed. Note that new functions will be added to module as part
        // of the function signature conversion so we have to collect the original ones before hand.
        SmallVector<FuncOp, 2> origFuncOps(getModule().getOps<FuncOp>());

        for (auto origFunc : origFuncOps)
        {
            // TODO: Workaround for findOutputValues and buildOutputDefs. See NGCPU-470.
            funcName = origFunc.getName();

            // Capture output values by looking for the Return and grabbing the values the order of
            // the returned values matches the order of the lowered func signature for results. This
            // is used to find the arg_id that a defined value maps to if it is an output.
            findOutputValues();

            // NOTE: Function signature conversion creates a new FuncOp that is inserted in the
            // module. References the original FuncOp are no longer valid after this point.
            if (failed(applyFullConversion(origFunc, target, std::move(patterns), &converter)))
            {
                emitError(mlir::UnknownLoc::get(&getContext()), "Error lowering nGraph dialect\n");
                signalPassFailure();
            }

            // TODO: Encode no alias attribute as part of the function signature conversion or as a
            // separate rewrite pattern. Retrieve new function after signature conversion.
            insertNoAliasArgAttrs();
        }
    }

    void DialectLoweringPass::populateNGraphToAffineConversionPatterns(
        OwningRewritePatternList& patterns)
    {
#define MLIR_OP(OP, INPLACE) OP##Conversion,
#define MLIR_LAST_OP(OP, INPLACE) OP##Conversion
        patterns.insert<
#include "op_lowerers.inc"
            >(&getContext(), *this);

        // FuncOp pattern
        patterns.insert<FuncOpSignatureConversion>(&getContext(), typeConverter);
    }

    void DialectLoweringPass::findOutputValues()
    {
        FuncOp f = getModule().lookupSymbol<mlir::FuncOp>(funcName);
        NGRAPH_CHECK(f, "FuncOp '" + funcName + "' not found");

        SmallVector<Value*, 4> outputList;
        unsigned outputCount = 0;
        unsigned inputCount = f.getType().getNumInputs();
        // we find out output values by looking at returned values
        // any return should return all outputs of the subgraph
        f.walk([this, &outputCount, inputCount](NGReturnOp ret) {
            for (unsigned i = 0; i < ret.getNumOperands(); i++)
            {
                // annotate instructions defining outputs with the arg idx of the output
                auto outputValue = ret.getOperand(i);
                auto op = outputValue->getDefiningOp();

                op->setAttr(
                    "graphOutputIdx",
                    mlir::IntegerAttr::get(IntegerType::get(32, op->getContext()), i + inputCount));
            }
            NGRAPH_CHECK(outputCount == 0 || outputCount == ret.getNumOperands(),
                         "Inconsistent returns in function");
        });
    }

    SmallVector<Value*, 4> DialectLoweringPass::buildOutputDefs(Operation* op,
                                                                PatternRewriter& rewriter)
    {
        FuncOp f = getModule().lookupSymbol<mlir::FuncOp>(funcName);
        NGRAPH_CHECK(f, "FuncOp '" + funcName + "' not found");

        SmallVector<Value*, 4> newResults;
        for (auto origResult : op->getResults())
        {
            // find output arg if this operation produces any sub-graph outputs
            if (IntegerAttr attr = op->getAttrOfType<IntegerAttr>("graphOutputIdx"))
            {
                mlir::Block* entryBlock = &*(f.begin());
                unsigned argId = (unsigned)attr.getInt();
                newResults.push_back(entryBlock->getArgument(argId));
            }
            else
            {
                // For temporaries, we create two instructions:
                // 1. Linear buffer allocation: If the ng value already has a buffer ID assigned,
                //    we re-use that linear buffer SSA value, else generate an AllocOp.
                // 2. View creation: Create a view with the tensor shape and an N-D to 1 map over
                //    the linear buffer.
                // If two memrefs are defined via 2 Views over the same buffer, then they share and
                // will re-use the same buffer.
                auto tensorType = origResult->getType().cast<NGTensorType>();
                Value* newResult = nullptr;
                auto bufferInfo = m_memAnalysis->getBufferInfo(op);
                Type memRefType = typeConverter.convertType(tensorType);
                Value* bufferValue = nullptr;

                if (!bufferInfo.isValid())
                {
                    // Allocate new memref
                    newResult = createTempMemref(memRefType, nullptr, 0, rewriter);
                }
                else
                {
                    unsigned bufferId = bufferInfo.m_bufferId;
                    unsigned offset = bufferInfo.m_offset;
                    // Re-use a buffer if it exist, else create a new one and update map
                    IdToMemRefMap::iterator it = m_id_to_memref.find(bufferId);
                    if (it == m_id_to_memref.end())
                    {
                        // create a new buffer
                        bufferValue = createTempBuffer(bufferId, rewriter);
                        m_id_to_memref[bufferId] = bufferValue;
                    }
                    else
                    {
                        bufferValue = it->second;
                    }
                    // Create a temp view over the linear buffer
                    newResult = createTempMemref(memRefType, bufferValue, offset, rewriter);
                }
                NGRAPH_CHECK(newResult != nullptr, "Temp memref value is not set");
                newResults.push_back(newResult);
            }
        }
        return newResults;
    }

    Value* DialectLoweringPass::createTempBuffer(int bufferId, PatternRewriter& rewriter)
    {
        unsigned sizeInBytes = getMemAnalysis()->getBufferSize(bufferId);
        NGRAPH_CHECK(bufferId >= 0, "Invalid buffer id to allocate");
        NGRAPH_CHECK(sizeInBytes > 0, "Zero buffer allocation?");

        LLVM_DEBUG(llvm::dbgs() << "Allocating buffer of size " << sizeInBytes << " bytes\n");
        MemRefType bufferType =
            MemRefType::get({sizeInBytes}, IntegerType::get(8, rewriter.getContext()), {});

        // TODO: Set alignment
        Value* alloc = rewriter.create<mlir::AllocOp>(rewriter.getUnknownLoc(), bufferType);

        memRefsToDealloc.push_back(alloc);

        // TODO:
        // Enable dynamic memref allocation via call-back to nGraph allocator
        // We should create a list of Values representing each dynamic dim
        // The values would be computed based on the shape of the input to the ng op we are
        // lowering.
        // E.g. If lowering concat, Value for dynamic concat axis will be the sum of input dims.
        // The lowerer will generate code to compute the dims.
        // This is better be done via std.AllocOp but we need to make it hookable to nGraph
        // allocator call-back.

        return alloc;
    }

    Value* DialectLoweringPass::createTempMemref(Type type,
                                                 Value* buffer,
                                                 unsigned offset,
                                                 PatternRewriter& rewriter)
    {
        MemRefType memRefType = type.cast<MemRefType>();
        if (buffer)
        {
            // We have a buffer to map to. Create a view over it.

            // Create the N-D to 1D affine expression mapping the memref shape to the underlying
            // linear
            // buffer
            // This is simply (d0, d1, d2, .. dN-1) --> d0 * S0 + d1 * S1 ... + dN-1 * SN-1
            // Where Si is the stride along the i_th dimension in elements
            auto shape = memRefType.getShape();
            SmallVector<int64_t, 4> strides(shape.size(), 0);
            strides[shape.size() - 1] = 1;
            for (int64_t i = shape.size() - 2; i >= 0; i--)
            {
                strides[i] = strides[i + 1] * shape[i + 1];
            }

            auto map = makeStridedLinearLayoutMap(strides, offset, rewriter.getContext());
            MemRefType newMemRefType = MemRefType::get(shape, memRefType.getElementType(), map);
            auto viewOp = rewriter.create<mlir::ViewOp>(
                buffer->getDefiningOp()->getLoc(), newMemRefType, buffer, llvm::None);
            return viewOp.getResult();
        }

        // No buffer, create an atomic memref without underlying buffer
        NGRAPH_CHECK(memRefType.hasStaticShape(), "Dynamic shapes are not supported");

        Value* alloc = rewriter.create<mlir::AllocOp>(rewriter.getUnknownLoc(), memRefType);
        memRefsToDealloc.push_back(alloc);
        return alloc;
    }

    /// Add llvm.noalias attribute to all the memref function arguments. We know that this is safe
    /// by nGraph op semantics.
    void DialectLoweringPass::insertNoAliasArgAttrs()
    {
        FuncOp func = getModule().lookupSymbol<mlir::FuncOp>(funcName);
        NGRAPH_CHECK(func, "FuncOp '" + funcName + "' not found");

        unsigned int argIdx = 0;
        for (auto* arg : func.getArguments())
        {
            if (arg->getType().isa<MemRefType>())
            {
                func.setArgAttr(argIdx, "llvm.noalias", BoolAttr::get(true, &getContext()));
            }

            ++argIdx;
        }
    }

    void DialectLoweringPass::insertDeallocs(PatternRewriter& rewriter)
    {
        for (auto value : memRefsToDealloc)
        {
            rewriter.create<DeallocOp>(rewriter.getUnknownLoc(), value);
        }
    }

    // NGDialect converters
    Type NGraphTypeConverter::convertType(Type type)
    {
        // We may need to refactor this code to a external utility if type conversion is needed
        // outside of the lowering context since NGraphTypeConverter is private.

        if (auto tensorType = type.dyn_cast<NGTensorType>())
        {
            // Convert NGTensorType to Std MemRefType directly instead of going to Std TensorType.
            // This may change in the future.
            return MemRefType::get(tensorType.getShape(),
                                   convertType(tensorType.getElementType()),
                                   {/* no map used */},
                                   0);
        }
        if (auto floatType = type.dyn_cast<NGFloatType>())
        {
            // Float types are already std type.
            return floatType;
        }
        if (auto intType = type.dyn_cast<NGIntegerType>())
        {
            return mlir::IntegerType::get(intType.getWidth(), intType.getContext());
        }
        if (auto boolType = type.dyn_cast<NGBoolType>())
        {
            return mlir::IntegerType::get(1 /* width */, boolType.getContext());
        }

        // Do not assert/NGRAPH_CHECK here. Type convertion infra expects `convertType` to return
        // the input type if the type is not supported.
        return type;
    }

#define REWRITER(OP)                                                                               \
    PatternMatchResult OP##Conversion::matchAndRewrite(                                            \
        Operation* op, ArrayRef<Value*> operands, ConversionPatternRewriter& rewriter) const

    REWRITER(NGAddOp)
    {
        lowerBinaryElementwise<mlir::NGAddOp>(op, operands, rewriter, pass);
        return matchSuccess();
    }

    REWRITER(NGSubOp)
    {
        lowerBinaryElementwise<mlir::NGSubOp>(op, operands, rewriter, pass);
        return matchSuccess();
    }

    REWRITER(NGMulOp)
    {
        lowerBinaryElementwise<mlir::NGMulOp>(op, operands, rewriter, pass);
        return matchSuccess();
    }

    REWRITER(NGDivOp)
    {
        lowerBinaryElementwise<mlir::NGDivOp>(op, operands, rewriter, pass);
        return matchSuccess();
    }

    REWRITER(NGGreaterOp)
    {
        lowerBinaryElementwise<mlir::NGGreaterOp>(op, operands, rewriter, pass);
        return matchSuccess();
    }

    REWRITER(NGLessOp)
    {
        lowerBinaryElementwise<mlir::NGLessOp>(op, operands, rewriter, pass);
        return matchSuccess();
    }

    REWRITER(NGMaxOp)
    {
        lowerBinaryElementwise<mlir::NGMaxOp>(op, operands, rewriter, pass);
        return matchSuccess();
    }

    REWRITER(NGMinOp)
    {
        lowerBinaryElementwise<mlir::NGMinOp>(op, operands, rewriter, pass);
        return matchSuccess();
    }

    REWRITER(NGArgMaxRedOp)
    {
        lowerIndexReduction<mlir::NGArgMaxRedOp>(op, operands, rewriter, pass);
        return matchSuccess();
    }

    REWRITER(NGArgMinRedOp)
    {
        lowerIndexReduction<mlir::NGArgMinRedOp>(op, operands, rewriter, pass);
        return matchSuccess();
    }

    // Relu
    REWRITER(NGReluOp)
    {
        auto loc = cast<NGReluOp>(op).getLoc();

        auto result = pass.buildOutputDefs(op, rewriter)[0];
        NGRAPH_CHECK(result->getType().isa<MemRefType>());
        // Note that builder's current function is still the original function body.
        // use getBlock to get the new block instead.

        // get new operands
        Value* lhs = operands[0];

        ScopedContext scope(rewriter, loc);
        // Views
        MemRefView vRes(result), vLHS(lhs);
        // Index Values
        IndexedValue iRes(result), iLHS(lhs);
        // Bounds Index Handles
        auto lbs = vLHS.getLbs();
        auto ubs = vLHS.getUbs();
        // Loop induction vars
        auto ivs = makeIndexHandles(vLHS.rank());
        auto pivs = makeHandlePointers(MutableArrayRef<IndexHandle>(ivs));
        // Steps
        auto steps = vLHS.getSteps();

        NGRAPH_CHECK(lhs->getType().isa<MemRefType>());
        Type elemTy = lhs->getType().dyn_cast<MemRefType>().getElementType();

        AffineLoopNestBuilder(pivs, lbs, ubs, steps)([&] {
            ValueHandle val = iLHS(ivs);
            ValueHandle zero = createZeroConstant(elemTy);
            iRes(ivs) = intrinsics::select(val > zero, val, zero);
        });

        rewriter.replaceOp(op, {result});
        return matchSuccess();
    }

    // Negative
    REWRITER(NGNegOp)
    {
        lowerUnaryElementwise<mlir::NGNegOp>(op, operands, rewriter, pass);
        return matchSuccess();
    }

    REWRITER(NGDotOp)
    {
        auto dot = cast<NGDotOp>(op);
        auto loc = dot.getLoc();

        // Retrieve/generate Values for operands and result.
        ScopedContext scope(rewriter, loc);
        Value* lhs = operands[0];
        Value* rhs = operands[1];
        Value* result = pass.buildOutputDefs(op, rewriter)[0];
        NGRAPH_CHECK(lhs && rhs && result, "Unexpected null values in DotOp");

        auto resultTy = result->getType().dyn_cast<MemRefType>();
        auto lhsTy = lhs->getType().dyn_cast<MemRefType>();
        auto rhsTy = rhs->getType().dyn_cast<MemRefType>();
        NGRAPH_CHECK(resultTy, "Unexpected non-memref result type");
        NGRAPH_CHECK(lhsTy, "Unexpected non-memref LHS type");
        NGRAPH_CHECK(rhsTy, "Unexpected non-memref RHS type");

        Type elemTy = resultTy.getElementType();
        NGRAPH_CHECK(elemTy == lhsTy.getElementType() && elemTy == rhsTy.getElementType(),
                     "Types mismatch in DotOp");

        // Create the following loop nest for matmul operation:
        //   for(n, N, 1)
        //     for(m, M, 1)
        //       for(k, K, 1)
        //         res[n, k] += lhs[n, m] * rhs[m, k]
        // TODO (dcab): We currently generate a super naive loop nest. Improve loop nest layout.

        MemRefView vRes(result), vLhs(lhs), vRhs(rhs);

        NGRAPH_CHECK(vLhs.rank() == 2 && vRhs.rank() == 2 && vRes.rank() == 2,
                     "Dot operation is only supported for 2D tensors");

        // Create induction variables, lower bounds, upper bounds and steps of the loop nest.
        // It's important to note that MemRefView priovides lb/ub/step info is "reverse order",
        // i.e., fastest varying dimension is the last one, slowest varying dimention is the first
        // one.
        IndexHandle n, m, k;
        unsigned nDim = vLhs.fastestVarying() - 1;
        unsigned mDim = vRhs.fastestVarying();
        unsigned kDim = vRhs.fastestVarying();
        IndexHandle nLb(vLhs.lb(nDim)), mLb(vLhs.lb(mDim)), kLb(vRhs.lb(kDim));
        IndexHandle nUb(vLhs.ub(nDim)), mUb(vLhs.ub(mDim)), kUb(vRhs.ub(kDim));
        int64_t nStep = vLhs.step(nDim), mStep = vLhs.step(mDim), kStep = vRhs.step(kDim);

        // Constants and indexed values to be used inside the loop nest.
        IndexedValue iRes(result), iLhs(lhs), iRhs(rhs);
        ValueHandle zeroInit(rewriter.create<ConstantOp>(loc, rewriter.getZeroAttr(elemTy)));

        {
            IndexHandle n, k;
            LoopBuilder::makeAffine(&n, nLb, nUb, nStep)([&] {
                LoopBuilder::makeAffine(&k, kLb, kUb, kStep)([&] { iRes(n, k) = zeroInit; });
            });
        }
        LoopBuilder::makeAffine(&n, nLb, nUb, nStep)([&] {
            LoopBuilder::makeAffine(&m, mLb, mUb, mStep)([&] {
                LoopBuilder::makeAffine(&k, kLb, kUb, kStep)(
                    [&] { iRes(n, k) += iLhs(n, m) * iRhs(m, k); });
            });
        });

        rewriter.replaceOp(op, {result});

        return matchSuccess();
    }

    REWRITER(NGConcatOp)
    {
        auto concat = cast<NGConcatOp>(op);
        auto loc = concat.getLoc();
        ScopedContext scope(rewriter, loc);

        // Create Value for result, and extract type info.
        Value* result = pass.buildOutputDefs(op, rewriter)[0];
        NGRAPH_CHECK(result, "Unexpected null result in ConcatOp");

        if (isInPlaceConcat(concat, pass))
        {
            rewriter.replaceOp(op, {result});
            return matchSuccess();
        }
        // Create view to write into result.
        MemRefView vRes(result);
        auto rank = vRes.rank();

        // For each operand, generate a separate loop to copy into the target slice of "result".
        // We'll keep track of the slice offsets via concatenation_axis_pos.
        auto concatenationAxis = concat.concatenation_axis().getSExtValue();
        IndexHandle concatenationAxisPos(index_t(0));

        for (auto& operand : operands)
        {
            NGRAPH_CHECK(operand, "Unexpected null operand in ConcatOp");

            // Assuming rank = r, and the concatenation axis is A where A<r, we'll be creating
            // loops of this form:
            //
            //   for i_0 := 0 to operand.dims[0]:
            //    for i_1 := 0 to operand.dims[1]:
            //     ...
            //      for i_(r-2) := 0 to operand.dims[r-2]:
            //       for i_(r-1) := 0 to operand.dims[r-1]:
            //        result[i_0][i_1]...
            //              [i_(A-1)][i_A + concatenationAxisPos][i_(A+1)]...
            //              [i_(r-2)][i_(r-1)]
            //                  :=
            //        operand[i_0][i_1]...[i_(r-2)][i_(r-1)]
            MemRefView vOperand(operand);
            NGRAPH_CHECK(vOperand.rank() == rank, "Unexpected rank mismatch");

            llvm::SmallVector<ValueHandle, 5> indexVars;
            llvm::SmallVector<ValueHandle*, 5> indexVarPtrs;
            llvm::SmallVector<ValueHandle, 5> indexVarLbs;
            llvm::SmallVector<ValueHandle, 5> indexVarUbs;
            llvm::SmallVector<int64_t, 5> indexVarSteps;
            for (int i = 0; i < rank; i++)
            {
                indexVars.push_back(IndexHandle());
                indexVarPtrs.push_back(&(indexVars.back()));
                indexVarLbs.push_back(vOperand.lb(i));
                indexVarUbs.push_back(vOperand.ub(i));
                indexVarSteps.push_back(vOperand.step(i));
            }

            AffineLoopNestBuilder(indexVarPtrs, indexVarLbs, indexVarUbs, indexVarSteps)([&] {
                IndexedValue ivRes(result);
                IndexedValue ivOperand(operand);

                // On the LHS of the assignment, adjust the index for the concatenation axis.
                llvm::SmallVector<ValueHandle, 5> resIndexHandles;
                for (int i = 0; i < rank; i++)
                {
                    resIndexHandles.push_back(i == concatenationAxis
                                                  ? indexVars[i] + concatenationAxisPos
                                                  : indexVars[i]);
                }

                ivRes(resIndexHandles) = ivOperand(indexVars);
            });

            // Move up concatenation_axis_pos for the next operand.
            concatenationAxisPos = concatenationAxisPos + vOperand.ub(concatenationAxis);
        }

        rewriter.replaceOp(op, {result});

        return matchSuccess();
    }

    REWRITER(NGGatherOp)
    {
        auto gatherOp = cast<NGGatherOp>(op);
        auto loc = gatherOp.getLoc();
        ScopedContext scope(rewriter, loc);

        // Get operands
        Value* result = pass.buildOutputDefs(op, rewriter)[0];
        NGRAPH_CHECK(result, "Unexpected null result in GatherOp");

        Value* params = operands[0];
        Value* indices = operands[1];
        auto axis = gatherOp.axis().getSExtValue();

        // Create view to write into result.
        MemRefView vRes(result), vParams(params), vIndices(indices);
        // Indexed Values
        IndexedValue iRes(result), iIndices(indices);
        StdIndexedValue iParams(params);

        // Construct outer loop for params dims. Exclude the axis dim.
        SmallVector<ValueHandle, 4> paramsLbs, paramsUbs;
        SmallVector<IndexHandle, 4> paramsIVs;
        SmallVector<int64_t, 4> paramsSteps;
        SmallVector<ValueHandle*, 4> paramsIVPtrs;
        for (auto i = 0; i < vParams.rank(); i++)
        {
            // skip gather axis
            if (i == axis)
                continue;
            paramsLbs.push_back(IndexHandle(vParams.lb(i)));
            paramsUbs.push_back(IndexHandle(vParams.ub(i)));
            paramsSteps.push_back(vParams.step(i));
        }
        NGRAPH_CHECK(paramsLbs.size() == vParams.rank() - 1 &&
                         paramsUbs.size() == paramsLbs.size() &&
                         paramsSteps.size() == paramsLbs.size(),
                     "Incorrect loop nest bounds size for gather params");

        paramsIVs = makeIndexHandles(vParams.rank() - 1);
        paramsIVPtrs = makeHandlePointers(MutableArrayRef<IndexHandle>(paramsIVs));

        auto indicesLbs = vIndices.getLbs();
        auto indicesUbs = vIndices.getUbs();
        auto indicesSteps = vIndices.getSteps();

        auto indicesIVs = makeIndexHandles(vIndices.rank());
        auto indicesIVPtrs = makeHandlePointers(MutableArrayRef<IndexHandle>(indicesIVs));

        SmallVector<IndexHandle, 8> paramsIndices, resIndices;

        // Make sure we are going to create loops
        NGRAPH_CHECK(vParams.rank() > 0, "Invalid size for indices steps");

        // Let params rank : N
        // Let indices rank : M
        // Let axis be A
        // Generate
        // indices loops
        // for I_0:0 -> indices.dim[0]
        // ...
        //   for I_(M-1):0 -> indices.dim[M-1]
        //     params loops
        //     for P_0: 0 -> params.dim[0]
        //       for P_1: 0 -> params.dim[1]
        //         for P_2: 0 -> params.dim[2]
        // ...
        //           for P_(A-1):0 -> params.dim[A-1]
        //             for P_(A+1):0 -> params.dim[A+1]
        // ...
        //               for P_(N-1):0 -> params.dim[N-1]
        //                 res[P_0, P_1, .. P_(A-1), I_0, .., I_(M-1), P_(A+1), ... P_(N-1)] =
        //                   params[P_0, P_1, .. P_(A-1), indices[I_0, .., I_(M-1)],
        //                          P_(A+1), ... P_(N-1)];

        AffineLoopNestBuilder(indicesIVPtrs, indicesLbs, indicesUbs, indicesSteps)([&] {
            // Load axis value from indices array and cast it to Index Type
            ValueHandle axisIdx = ValueHandle::create<IndexCastOp>(
                (ValueHandle)iIndices(indicesIVs), rewriter.getIndexType());

            AffineLoopNestBuilder(paramsIVPtrs, paramsLbs, paramsUbs, paramsSteps)([&] {
                // construct indices for param
                // [P_0, P_1, .. P_axis-1, Indices[I0, I1, .. I_k-1], P_axis+1, P_axis+2, .. P_n-1]
                for (auto i = 0, j = 0; i < vParams.rank(); i++)
                {
                    if (i == axis)
                    {
                        paramsIndices.push_back(IndexHandle(axisIdx));
                    }
                    else
                    {
                        paramsIndices.push_back(paramsIVs[j++]);
                    }
                }

                // construct indices for result
                // [P_0, P_1, .. P_axis-1, I0, I1, .. I_k-1, P_axis+1, P_axis+2, .. P_n-1]
                for (auto i = 0, j = 0; i < vParams.rank() + vIndices.rank() - 1;)
                {
                    if (i == axis && indicesIVs.size() > 0)
                    {
                        resIndices.append(indicesIVs.begin(), indicesIVs.end());
                        i += indicesIVs.size();
                    }
                    else
                    {
                        resIndices.push_back(paramsIVs[j++]);
                        i++;
                    }
                }
                // Store into result
                iRes(resIndices) = iParams(paramsIndices);
            });
        });

        rewriter.replaceOp(op, {result});
        return matchSuccess();
    }

    REWRITER(NGConvolutionOp)
    {
        auto convolOp = cast<NGConvolutionOp>(op);
        auto loc = convolOp.getLoc();
        ScopedContext scope(rewriter, loc);

        // Get operands
        Value* result = pass.buildOutputDefs(op, rewriter)[0];
        NGRAPH_CHECK(result, "Unexpected null result in Convolution Op");
        Value* images = operands[0];
        Value* filters = operands[1];
        auto strides = convolOp.strides().getValue();
        auto padBelow = convolOp.padBelow().getValue();
        auto padAbove = convolOp.padBelow().getValue();

        Type elemTy = images->getType().cast<MemRefType>().getElementType();

        // Let Images shape be  [N, C_IN, D_1, ... D_f]
        // Let Filters shape be [C_OUT, C_IN, F_1, ... F_f]
        // Output shape will be [N, C_OUT, R_1, ..R_f]
        //   where R_i = (AdjD_i - AdjF_i + 1) / Strides[i]
        //
        // AdjD_i is adjusted image spatial dimension after padding and dilation
        //   AdjD_i = padBelow[i] + (dilation[i] * (D_i - 1) + 1) + padAbove[i]
        //
        // AdjF_i is adjusted filters spatial dimension after dilation
        //   AdjF_i = dilation[i] * (F_i - 1) + 1
        //
        //   If no padding, padAbove/Below[i] = 0
        //   If no dilation, dilation[i] is 1
        //
        // Generate the following (currently without padding/dilation support)
        //
        //
        // for n : 0 -> N
        //   for k : 0 -> C_OUT
        //     for <r_1 .. r_f> : <0 .. 0> -> <R_1 ... R_f>
        //       //initialize result to zero
        //       Output[n, k, r_1, .. r_f] = 0;
        //
        // for n : 0 -> N
        //   for k : 0 -> C_OUT
        //     for c : 0 -> C_IN
        //       // iterate over output spatial shape
        //       for <r_1 .. r_f> : <0 .. 0> -> <R_1 ... R_f> //
        //         //compute image start inputs indices
        //         i_1 = r_1 * strides[0];
        //         ..
        //         i_f = r_f * strides[f - 1];
        //         // iterate over kernel spatial shape
        //         for <j_1 .. j_f> : <0 .. 0> -> <F_1 .. F_f>
        //           Output[n, k, r_1, .. r_f] +=
        //             Images[n, c, i_1 + j_1, .. i_f + j_f] * Filters[k, c, j_1, .. j_f]

        // With padding, we check (using IntegerSets) whether each spatial dim in Images lie inside
        // non-padded spatial region. If true, we perform the computation:
        //
        //         for <j_1 .. j_f> : <0 .. 0> -> <F_1 .. F_f>
        //         if(indices in non-padded region):
        //           Output[n, k, r_1, .. r_f] +=
        //             Images[n, c, i_1 + j_1, .. i_f + j_f] * Filters[k, c, j_1, .. j_f]

        // Create view to write into result.
        MemRefView vRes(result), vImages(images), vFilters(filters);

        // Indexed Values
        IndexedValue iRes(result), iImages(images), iFilters(filters);

        // Bounds on batch size N
        ValueHandle batchLb = vImages.lb(0), batchUb = vImages.ub(0);
        // Bounds on number of filters
        ValueHandle numFiltersLb = vFilters.lb(0), numFiltersUb = vFilters.ub(0);
        // Bound on number of channels
        ValueHandle numChannelsLb = vImages.lb(1), numChannelsUb = vImages.ub(1);
        // Bounds on result spatial dimensions
        SmallVector<ValueHandle, 4> resSpatialLbs, resSpatialUbs;
        SmallVector<ValueHandle, 4> imgSpatialLbs, imgSpatialUbs;
        SmallVector<ValueHandle, 4> filtersSpatialLbs, filtersSpatialUbs;
        // Spatial rank
        unsigned spatialRank = vImages.rank() - 2;

        // Result spatial indices and bounds
        auto resSpatialIndices = makeIndexHandles(spatialRank);
        auto resSpatialIndicesPtrs =
            makeHandlePointers(MutableArrayRef<IndexHandle>(resSpatialIndices));
        SmallVector<int64_t, 4> resSteps, filtersSteps;
        SmallVector<int, 4> padBelowIntValues;
        bool withPadding = false;

        for (auto i = 0; i < spatialRank; i++)
        {
            // result spatial bounds and steps
            resSpatialLbs.push_back(vRes.lb(i + 2));
            resSpatialUbs.push_back(vRes.ub(i + 2));
            resSteps.push_back(vRes.step(i + 2));
            // image spatial bounds
            imgSpatialLbs.push_back(vImages.lb(i + 2));
            imgSpatialUbs.push_back(vImages.ub(i + 2));

            // Check if we have any padding and collect pad values
            IntegerAttr iAttr = padBelow[i].cast<IntegerAttr>();
            int padValue = iAttr.getInt();
            if (padValue)
            {
                withPadding = true;
            }
            padBelowIntValues.push_back(padValue);

            iAttr = padAbove[i].cast<IntegerAttr>();
            padValue = iAttr.getInt();
            if (padValue)
            {
                withPadding = true;
            }
        }

        NGRAPH_CHECK(vImages.rank() == vFilters.rank(), "Images and Filters have unequal ranks");
        NGRAPH_CHECK(resSpatialLbs.size() == resSpatialUbs.size() &&
                         resSpatialLbs.size() == spatialRank,
                     "Results spatial dims mismatches input");

        // Filters spatial indices and bounds
        auto filtersSpatialIndices = makeIndexHandles(spatialRank);
        auto filtersSpatialIndicesPtrs =
            makeHandlePointers(MutableArrayRef<IndexHandle>(filtersSpatialIndices));

        for (auto i = 0; i < spatialRank; i++)
        {
            filtersSpatialLbs.push_back(vFilters.lb(i + 2));
            filtersSpatialUbs.push_back(vFilters.ub(i + 2));
            filtersSteps.push_back(vFilters.step(i + 2));
        }

        IntegerSet nonPaddedRange;
        if (withPadding)
        {
            // Create affine expressions and IntegerSet
            // IntegerSet (d0, d1, .. d_N-1)[LB_0, LB_1, .. LB_N-1, UB_0, UB_1, .. UB_N-1], where
            // for each dim:
            //   (d_dim - padBelow[dim] - LB_dim >= 0),
            //   (padBelow[dim] + UB_dim - d_dim - 1 >= 0)
            SmallVector<AffineExpr, 4> affineExprs;
            // Bool to indicate if expr is equality or inequality
            SmallVector<bool, 4> isEq;

            for (unsigned dim = 0; dim < spatialRank; dim++)
            {
                // i_dim
                auto dimExpr = rewriter.getAffineDimExpr(dim);
                auto imgLbExpr = rewriter.getAffineSymbolExpr(dim);

                // expr1 : i_dim - padBelow[dim] - imgLB >= 0
                auto padBelowExpr = rewriter.getAffineConstantExpr(padBelowIntValues[dim]);
                affineExprs.push_back(dimExpr - padBelowExpr - imgLbExpr);
                isEq.push_back(false);

                // expr2: padBelow[dim] + imgUB - i_dim - 1 >= 0
                auto imgUbExpr = rewriter.getAffineSymbolExpr(spatialRank + dim);
                auto oneExpr = rewriter.getAffineConstantExpr(1);
                affineExprs.push_back(padBelowExpr + imgUbExpr - dimExpr - oneExpr);
                isEq.push_back(false);
            }

            NGRAPH_CHECK(affineExprs.size() == isEq.size() && isEq.size() == 2 * spatialRank,
                         "Invalid number of expressions in the IntegerSet");
            nonPaddedRange = IntegerSet::get(spatialRank, 2 * spatialRank, affineExprs, isEq);
        }

        // Initialize output to zero
        {
            IndexHandle n, k, c;
            auto resSpatialIndices = makeIndexHandles(spatialRank);
            auto resSpatialIndicesPtrs =
                makeHandlePointers(MutableArrayRef<IndexHandle>(resSpatialIndices));

            LoopBuilder::makeAffine(&n, batchLb, batchUb, 1)([&] {
                LoopBuilder::makeAffine(&k, numFiltersLb, numFiltersUb, 1)([&] {
                    AffineLoopNestBuilder(
                        resSpatialIndicesPtrs, resSpatialLbs, resSpatialUbs, resSteps)([&] {
                        SmallVector<IndexHandle, 4> resIndices;
                        // Result indices
                        resIndices.push_back(n);
                        resIndices.push_back(k);
                        resIndices.insert(
                            resIndices.end(), resSpatialIndices.begin(), resSpatialIndices.end());
                        ValueHandle zero = createZeroConstant(elemTy);
                        iRes(resIndices) = zero;
                    });
                });
            });
        }

        IndexHandle n, k, c;
        // Convolution loop
        LoopBuilder::makeAffine(&n, batchLb, batchUb, 1)([&] {
            // Number of filters loop
            LoopBuilder::makeAffine(&k, numFiltersLb, numFiltersUb, 1)([&] {
                // Channels loop
                LoopBuilder::makeAffine(&c, numChannelsLb, numChannelsUb, 1)([&] {
                    // Results loop
                    AffineLoopNestBuilder(
                        resSpatialIndicesPtrs, resSpatialLbs, resSpatialUbs, resSteps)([&] {
                        // Compute image start indices
                        SmallVector<IndexHandle, 4> imgStartIndices;
                        for (auto i = 0; i < spatialRank; i++)
                        {
                            IntegerAttr iAttr = strides[i].cast<IntegerAttr>();
                            auto stride = intrinsics::constant_index(iAttr.getInt());
                            imgStartIndices.push_back(IndexHandle(resSpatialIndices[i] * stride));
                        }
                        SmallVector<IndexHandle, 4> resIndices;
                        // Result indices
                        resIndices.push_back(n);
                        resIndices.push_back(k);
                        resIndices.insert(
                            resIndices.end(), resSpatialIndices.begin(), resSpatialIndices.end());
                        // Filters spatial loop
                        AffineLoopNestBuilder(filtersSpatialIndicesPtrs,
                                              filtersSpatialLbs,
                                              filtersSpatialUbs,
                                              filtersSteps)([&] {
                            SmallVector<IndexHandle, 4> imgIndices, filtersIndices;
                            // Image indices
                            // Here we compute the virtual start index into the padded image.

                            imgIndices.push_back(n);
                            imgIndices.push_back(c);
                            for (auto i = 0; i < spatialRank; i++)
                            {
                                imgIndices.push_back(
                                    IndexHandle(imgStartIndices[i] + filtersSpatialIndices[i]));
                            }
                            // Filter indices
                            filtersIndices.push_back(k);
                            filtersIndices.push_back(c);
                            filtersIndices.insert(filtersIndices.end(),
                                                  filtersSpatialIndices.begin(),
                                                  filtersSpatialIndices.end());

                            if (withPadding)
                            {
                                // if args : img dims, img lbs, img ubs
                                SmallVector<IndexHandle, 4>::iterator it = imgIndices.begin();
                                std::advance(it, 2);
                                SmallVector<Value*, 4> affineIfArgs(it, imgIndices.end());
                                affineIfArgs.insert(
                                    affineIfArgs.end(), imgSpatialLbs.begin(), imgSpatialLbs.end());
                                affineIfArgs.insert(
                                    affineIfArgs.end(), imgSpatialUbs.begin(), imgSpatialUbs.end());

                                auto affineIfOp =
                                    rewriter.create<AffineIfOp>(rewriter.getUnknownLoc(),
                                                                nonPaddedRange,
                                                                affineIfArgs,
                                                                /*withElseRegion=*/false);
                                {
                                    auto rewriter = affineIfOp.getThenBodyBuilder();
                                    ScopedContext scope(rewriter, loc);
                                    // We must subtract pad below before img load, since the
                                    // physical image is not padded
                                    SmallVector<IndexHandle, 4> adjustedImgIndices;
                                    adjustedImgIndices.push_back(n);
                                    adjustedImgIndices.push_back(c);
                                    for (auto i = 0; i < spatialRank; i++)
                                    {
                                        adjustedImgIndices.push_back(IndexHandle(
                                            imgIndices[2 + i] -
                                            intrinsics::constant_index(padBelowIntValues[i])));
                                    }
                                    iRes(resIndices) =
                                        iRes(resIndices) +
                                        (iImages(adjustedImgIndices) * iFilters(filtersIndices));
                                }
                            }
                            else
                            {
                                iRes(resIndices) = iRes(resIndices) +
                                                   (iImages(imgIndices) * iFilters(filtersIndices));
                            }
                        });
                    });
                });
            });
        });

        rewriter.replaceOp(op, {result});
        return matchSuccess();
    }

    REWRITER(NGReturnOp)
    {
        pass.insertDeallocs(rewriter);
        rewriter.replaceOpWithNewOp<ReturnOp>(op);
        return matchSuccess();
    }

#undef REWRITER
    /// End of pattern matchers
    template <typename OP>
    void lowerUnaryElementwise(Operation* op,
                               ArrayRef<Value*> operands,
                               PatternRewriter& rewriter,
                               DialectLoweringPass& pass)
    {
        auto loc = cast<OP>(op).getLoc();

        auto result = pass.buildOutputDefs(op, rewriter)[0];
        NGRAPH_CHECK(result->getType().isa<MemRefType>());
        // Note that builder's current function is still the original function body.
        // use getBlock to get the new block instead.

        // get new operands
        Value* lhs = operands[0];

        ScopedContext scope(rewriter, loc);
        // Views
        MemRefView vRes(result), vLHS(lhs);
        // Index Values
        IndexedValue iRes(result), iLHS(lhs);
        // Bounds Index Handles
        auto lbs = vLHS.getLbs();
        auto ubs = vLHS.getUbs();
        // Loop induction vars
        auto ivs = makeIndexHandles(vLHS.rank());
        auto pivs = makeHandlePointers(MutableArrayRef<IndexHandle>(ivs));
        // Steps
        auto steps = vLHS.getSteps();

        NGRAPH_CHECK(lhs->getType().isa<MemRefType>());
        Type elemTy = lhs->getType().cast<MemRefType>().getElementType();

        AffineLoopNestBuilder(pivs, lbs, ubs, steps)([&] {
            ValueHandle val = iLHS(ivs);
            if (isa<NGNegOp>(op))
            {
                ValueHandle zero = createZeroConstant(elemTy);
                iRes(ivs) = zero - val;
            }
            else
            {
                NGRAPH_CHECK(false, "Unsupported op");
            }
        });

        rewriter.replaceOp(op, {result});
    }

    template <typename OP>
    void lowerBinaryElementwise(Operation* op,
                                ArrayRef<Value*> operands,
                                PatternRewriter& rewriter,
                                DialectLoweringPass& pass)
    {
        auto loc = cast<OP>(op).getLoc();
        auto result = pass.buildOutputDefs(op, rewriter)[0];
        NGRAPH_CHECK(result->getType().isa<MemRefType>());
        // get new operands
        Value* lhs = operands[0];
        Value* rhs = operands[1];

        ScopedContext scope(rewriter, loc);
        // Views
        MemRefView vRes(result), vLHS(lhs), vRHS(rhs);
        // Index Values
        IndexedValue iRes(result), iLHS(lhs), iRHS(rhs);
        // Bounds Index Handles
        auto lbs = vLHS.getLbs();
        auto ubs = vLHS.getUbs();
        // Loop induction vars
        auto ivs = makeIndexHandles(vLHS.rank());
        auto pivs = makeHandlePointers(MutableArrayRef<IndexHandle>(ivs));
        // Steps
        auto steps = vLHS.getSteps();
        AffineLoopNestBuilder(pivs, lbs, ubs, steps)(
            // single stmt body
            [&] {
                if (isa<NGAddOp>(op))
                {
                    iRes(ivs) = iLHS(ivs) + iRHS(ivs);
                }
                else if (isa<NGSubOp>(op))
                {
                    iRes(ivs) = iLHS(ivs) - iRHS(ivs);
                }
                else if (isa<NGMulOp>(op))
                {
                    iRes(ivs) = iLHS(ivs) * iRHS(ivs);
                }
                else if (isa<NGDivOp>(op))
                {
                    iRes(ivs) = iLHS(ivs) / iRHS(ivs);
                }
                else if (isa<NGGreaterOp>(op))
                {
                    iRes(ivs) = ValueHandle(iLHS(ivs)) > ValueHandle(iRHS(ivs));
                }
                else if (isa<NGLessOp>(op))
                {
                    iRes(ivs) = ValueHandle(iLHS(ivs)) < ValueHandle(iRHS(ivs));
                }
                else if (isa<NGMaxOp>(op))
                {
                    iRes(ivs) =
                        edsc::intrinsics::select(ValueHandle(iLHS(ivs)) > ValueHandle(iRHS(ivs)),
                                                 ValueHandle(iLHS(ivs)),
                                                 ValueHandle(iRHS(ivs)));
                }
                else if (isa<NGMinOp>(op))
                {
                    iRes(ivs) =
                        edsc::intrinsics::select(ValueHandle(iLHS(ivs)) < ValueHandle(iRHS(ivs)),
                                                 ValueHandle(iLHS(ivs)),
                                                 ValueHandle(iRHS(ivs)));
                }
                else
                {
                    NGRAPH_CHECK(false, "Unsupported op");
                }
            });
        rewriter.replaceOp(op, {result});
    }

    template <typename RedOp>
    void lowerIndexReduction(Operation* op,
                             ArrayRef<Value*> operands,
                             PatternRewriter& rewriter,
                             DialectLoweringPass& pass)
    {
        static_assert(std::is_same<RedOp, NGArgMinRedOp>() || std::is_same<RedOp, NGArgMaxRedOp>(),
                      "Template parameter is not supported by lowerIndexReduction");

        RedOp redOp = cast<RedOp>(op);
        auto loc = redOp.getLoc();
        auto axesAttr = redOp.axes();

        NGRAPH_CHECK(axesAttr.size() == 1, "Index Reduction op should have one reduction axis");
        Attribute axisAttr = *axesAttr.begin();
        unsigned axis = axisAttr.dyn_cast<IntegerAttr>().getInt();

        NGRAPH_CHECK(operands.size() == 1 && operands[0] != nullptr,
                     "Expected one non-null operand in Index Reduction op");

        // Retrieve/generate Values for operands and result.
        ScopedContext scope(rewriter, loc);
        Value* arg = operands[0];

        Value* result = pass.buildOutputDefs(op, rewriter)[0];

        // Views
        MemRefView vRes(result), vArg(arg);
        // Index Values
        StdIndexedValue iRes(result), stdArg(arg);
        IndexedValue affineArg(arg);
        // Bounds Index Handles
        auto resLbs = vRes.getLbs();
        auto resUbs = vRes.getUbs();
        auto argLbs = vArg.getLbs();
        auto argUbs = vArg.getUbs();

        Type resTy = result->getType().cast<MemRefType>().getElementType();
        // Generate loop nest that initializes result to lower bound of the axis to be reduced.
        {
            auto ivs = makeIndexHandles(vRes.rank());
            auto pivs = makeHandlePointers(MutableArrayRef<IndexHandle>(ivs));
            auto steps = vRes.getSteps();
            auto initVal = vArg.lb(axis);
            AffineLoopNestBuilder(pivs, resLbs, resUbs, steps)(
                [&] { iRes(ivs) = ValueHandle::create<IndexCastOp>(initVal, resTy); });
        }

        // Generate loop nest that computes the actual index reduction.
        {
            auto allIVs = makeIndexHandles(vArg.rank());
            auto pAllIVs = makeHandlePointers(MutableArrayRef<IndexHandle>(allIVs));
            auto steps = vArg.getSteps();
            SmallVector<IndexHandle, 8> nonRedIVs;

            Type resTy = result->getType().cast<MemRefType>().getElementType();
            NGRAPH_CHECK(resTy.isa<IntegerType>(),
                         "Expected integer result type in index reduction");

            // iterate over all argument dimensions
            AffineLoopNestBuilder(pAllIVs, argLbs, argUbs, steps)([&] {
                // build a list of non-reduction IVs
                for (auto i = 0; i < vArg.rank(); i++)
                {
                    if (i != axis)
                    {
                        nonRedIVs.push_back(allIVs[i]);
                    }
                }

                // Load current min index with integer data type and convert it to index data type.
                ValueHandle currRedIdx = ValueHandle::create<IndexCastOp>(
                    (ValueHandle)iRes(nonRedIVs), IndexType::get(resTy.getContext()));

                // Build list of IVs including current min index.
                auto tempIVs = allIVs;
                tempIVs[axis] = currRedIdx;

                // Select the min/max value and cast it back to integer type before storing it.
                ValueHandle newRedIdx =
                    std::is_same<RedOp, NGArgMinRedOp>()
                        ? edsc::intrinsics::select(
                              affineArg(allIVs) < stdArg(tempIVs), allIVs[axis], currRedIdx)
                        : edsc::intrinsics::select(
                              stdArg(tempIVs) < affineArg(allIVs), allIVs[axis], currRedIdx);

                iRes(nonRedIVs) = ValueHandle::create<IndexCastOp>(newRedIdx, resTy);
            });
        }

        rewriter.replaceOp(op, result);
    }

    ValueHandle createZeroConstant(mlir::Type type)
    {
        if (auto floatTy = type.dyn_cast<FloatType>())
        {
            if (floatTy.isF32())
            {
                return intrinsics::constant_float(llvm::APFloat(0.0f), floatTy);
            }
            else if (floatTy.isF64())
            {
                return intrinsics::constant_float(llvm::APFloat(0.0), floatTy);
            }
            else
            {
                NGRAPH_UNREACHABLE("Unsupported floating-point precision");
            }
        }
        else if (auto intTy = type.dyn_cast<IntegerType>())
        {
            return intrinsics::constant_int(0, intTy.getWidth());
        }
        NGRAPH_UNREACHABLE("Unsupported type");
    }
<<<<<<< HEAD

    // Given a concat op, it will check if dst and operands have
    // a valid buffer/offset assignment that will make this op
    // valid in-place
    bool isInPlaceConcat(mlir::Operation* op, DialectLoweringPass& pass)
    {
        NGRAPH_CHECK(isa<NGConcatOp>(op), "Expecting concat operation");
        auto concat = cast<NGConcatOp>(op);
        auto concatAxis = concat.concatenation_axis();
        auto result = concat.getResult();
        auto shape = (result->getType().cast<NGTensorType>()).getShape();
        auto memAnalysis = pass.getMemAnalysis();
        BufferInfo bufferInfo = memAnalysis->getBufferInfo(op);

        if (!bufferInfo.isValid())
        {
            // no buffer assignment to dst, nothing to do
            return false;
        }

        auto dstBufferId = bufferInfo.m_bufferId;
        auto dstOffset = bufferInfo.m_offset;

        LLVM_DEBUG(llvm::dbgs() << ">> Check in-place concat\n");
        LLVM_DEBUG(op->dump());
        for (auto i = 0; i < shape.size(); i++)
        {
            if (i == concatAxis)
            {
                break;
            }
            if (shape[i] != 1)
            {
                LLVM_DEBUG(llvm::dbgs() << "Axis FAIL. Skipping instruction\n");
                return false;
            }
        }
        LLVM_DEBUG(llvm::dbgs() << "Axis OK\n");

        // Check if the buffer id and offsets are consistent with what's exepcted
        LLVM_DEBUG(llvm::dbgs() << "Dst (id, offset) = (" << dstBufferId << ", " << dstOffset
                                << ")\n");
        // relative offset in the buffer
        int opndOffset = 0;
        for (auto opnd : op->getOperands())
        {
            bufferInfo = memAnalysis->getBufferInfo(opnd->getDefiningOp());
            auto srcBufferId = bufferInfo.m_bufferId;
            auto srcOffset = bufferInfo.m_offset;
            LLVM_DEBUG(llvm::dbgs() << "Src (id, offset) = (" << srcBufferId << ", " << srcOffset
                                    << ")\n");
            if (!bufferInfo.isValid() || srcBufferId != dstBufferId ||
                srcOffset != (opndOffset + dstOffset))
            {
                // mismatch in buffer IDs or offsets
                LLVM_DEBUG(llvm::dbgs() << "Buffer ID and Offsets FAIL. Skipping instruction\n");
                return false;
            }
            auto tensorType = opnd->getType().cast<NGTensorType>();
            opndOffset += tensorType.getNumElements();
        }
        LLVM_DEBUG(llvm::dbgs() << "Buffer ID and Offsets OK\n");

        return true;
    }
}
=======
} // namespace
>>>>>>> 0a019172

namespace mlir
{
    std::unique_ptr<Pass> createDialectLoweringPass()
    {
        return std::make_unique<DialectLoweringPass>();
    }
} // namespace mlir

static PassRegistration<DialectLoweringPass> pass(PASS_NAME,
                                                  "Convert nGraph dialect to affine dialect");<|MERGE_RESOLUTION|>--- conflicted
+++ resolved
@@ -185,6 +185,7 @@
     {
     public:
         void runOnModule() override;
+
         SmallVector<Value*, 4> buildOutputDefs(Operation* op, PatternRewriter& rewriter);
         /// Allocates a linear buffer for a temporary memref that shares its
         /// underlying memory. Used in conjunction with createTempMemref
@@ -689,11 +690,6 @@
         Value* result = pass.buildOutputDefs(op, rewriter)[0];
         NGRAPH_CHECK(result, "Unexpected null result in ConcatOp");
 
-        if (isInPlaceConcat(concat, pass))
-        {
-            rewriter.replaceOp(op, {result});
-            return matchSuccess();
-        }
         // Create view to write into result.
         MemRefView vRes(result);
         auto rank = vRes.rank();
@@ -1419,7 +1415,6 @@
         }
         NGRAPH_UNREACHABLE("Unsupported type");
     }
-<<<<<<< HEAD
 
     // Given a concat op, it will check if dst and operands have
     // a valid buffer/offset assignment that will make this op
@@ -1485,10 +1480,7 @@
 
         return true;
     }
-}
-=======
 } // namespace
->>>>>>> 0a019172
 
 namespace mlir
 {
