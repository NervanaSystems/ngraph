--- conflicted
+++ resolved
@@ -1080,7 +1080,7 @@
         return matchSuccess();
     }
 
-    // Use callback: Pooling, MatMul, Gemm, Softmax
+    // Use callback: Pooling, MatMul, Gemm, Softmax, ConvBias
     static void castMemRef(SmallVector<mlir::Value, 4>& inputs,
                            SmallVector<mlir::Value, 4>& outputs,
                            PatternRewriter& rewriter,
@@ -1231,289 +1231,6 @@
         attrs.gemmAttrs2d.lda = lhsShape[1];
         attrs.gemmAttrs2d.ldb = rhsShape[1];
 
-<<<<<<< HEAD
-        // Initialize output to zero
-        {
-            IndexHandle n, k, c;
-            auto resSpatialIndices = makeIndexHandles(spatialRank);
-            auto resSpatialIndicesPtrs =
-                makeHandlePointers(MutableArrayRef<IndexHandle>(resSpatialIndices));
-
-            LoopBuilder::makeAffine(&n, batchLb, batchUb, 1)([&] {
-                LoopBuilder::makeAffine(&k, numFiltersLb, numFiltersUb, 1)([&] {
-                    AffineLoopNestBuilder(
-                        resSpatialIndicesPtrs, resSpatialLbs, resSpatialUbs, resSteps)([&] {
-                        SmallVector<IndexHandle, 4> resIndices;
-                        // Result indices
-                        resIndices.push_back(n);
-                        resIndices.push_back(k);
-                        resIndices.insert(
-                            resIndices.end(), resSpatialIndices.begin(), resSpatialIndices.end());
-                        ValueHandle zero = createZeroConstant(elemTy);
-                        iRes(resIndices) = zero;
-                    });
-                });
-            });
-        }
-
-        IndexHandle n, k, c;
-        // Convolution loop
-        LoopBuilder::makeAffine(&n, batchLb, batchUb, 1)([&] {
-            // Number of filters loop
-            LoopBuilder::makeAffine(&k, numFiltersLb, numFiltersUb, 1)([&] {
-                // Channels loop
-                LoopBuilder::makeAffine(&c, numChannelsLb, numChannelsUb, 1)([&] {
-                    // Results loop
-                    AffineLoopNestBuilder(
-                        resSpatialIndicesPtrs, resSpatialLbs, resSpatialUbs, resSteps)([&] {
-                        // Compute image start indices
-                        SmallVector<IndexHandle, 4> imgStartIndices;
-                        for (auto i = 0; i < spatialRank; i++)
-                        {
-                            IntegerAttr iAttr = strides[i].cast<IntegerAttr>();
-                            auto stride = intrinsics::constant_index(iAttr.getInt());
-                            imgStartIndices.push_back(IndexHandle(resSpatialIndices[i] * stride));
-                        }
-                        SmallVector<IndexHandle, 4> resIndices;
-                        // Result indices
-                        resIndices.push_back(n);
-                        resIndices.push_back(k);
-                        resIndices.insert(
-                            resIndices.end(), resSpatialIndices.begin(), resSpatialIndices.end());
-                        // Filters spatial loop
-                        AffineLoopNestBuilder(filtersSpatialIndicesPtrs,
-                                              filtersSpatialLbs,
-                                              filtersSpatialUbs,
-                                              filtersSteps)([&] {
-                            SmallVector<IndexHandle, 4> imgIndices, filtersIndices;
-                            // Image indices
-                            // Here we compute the virtual start index into the padded image.
-
-                            imgIndices.push_back(n);
-                            imgIndices.push_back(c);
-                            for (auto i = 0; i < spatialRank; i++)
-                            {
-                                imgIndices.push_back(
-                                    IndexHandle(imgStartIndices[i] + filtersSpatialIndices[i]));
-                            }
-                            // Filter indices
-                            filtersIndices.push_back(k);
-                            filtersIndices.push_back(c);
-                            filtersIndices.insert(filtersIndices.end(),
-                                                  filtersSpatialIndices.begin(),
-                                                  filtersSpatialIndices.end());
-
-                            if (withPadding)
-                            {
-                                // if args : img dims, img lbs, img ubs
-                                SmallVector<IndexHandle, 4>::iterator it = imgIndices.begin();
-                                std::advance(it, 2);
-                                SmallVector<Value*, 4> affineIfArgs(it, imgIndices.end());
-                                affineIfArgs.insert(
-                                    affineIfArgs.end(), imgSpatialLbs.begin(), imgSpatialLbs.end());
-                                affineIfArgs.insert(
-                                    affineIfArgs.end(), imgSpatialUbs.begin(), imgSpatialUbs.end());
-
-                                auto affineIfOp =
-                                    rewriter.create<AffineIfOp>(rewriter.getUnknownLoc(),
-                                                                nonPaddedRange,
-                                                                affineIfArgs,
-                                                                /*withElseRegion=*/false);
-                                {
-                                    auto rewriter = affineIfOp.getThenBodyBuilder();
-                                    ScopedContext scope(rewriter, loc);
-                                    // We must subtract pad below before img load, since the
-                                    // physical image is not padded
-                                    SmallVector<IndexHandle, 4> adjustedImgIndices;
-                                    adjustedImgIndices.push_back(n);
-                                    adjustedImgIndices.push_back(c);
-                                    for (auto i = 0; i < spatialRank; i++)
-                                    {
-                                        adjustedImgIndices.push_back(IndexHandle(
-                                            imgIndices[2 + i] -
-                                            intrinsics::constant_index(padBelowIntValues[i])));
-                                    }
-                                    iRes(resIndices) =
-                                        iRes(resIndices) +
-                                        (iImages(adjustedImgIndices) * iFilters(filtersIndices));
-                                }
-                            }
-                            else
-                            {
-                                iRes(resIndices) = iRes(resIndices) +
-                                                   (iImages(imgIndices) * iFilters(filtersIndices));
-                            }
-                        });
-                    });
-                });
-            });
-        });
-
-        rewriter.replaceOp(op, {result});
-        return matchSuccess();
-    }
-
-    REWRITER(NGReturnOp)
-    {
-        pass.insertDeallocs(rewriter);
-        rewriter.replaceOpWithNewOp<ReturnOp>(op);
-        return matchSuccess();
-    }
-
-    // Use callback: Pooling, MatMul, Gemm, Softmax
-    static void castMemRef(SmallVector<mlir::Value*, 4> inputs,
-                           SmallVector<mlir::Value*, 4>& outputs,
-                           PatternRewriter& rewriter,
-                           UnrankedMemRefType type)
-    {
-        for (auto in : inputs)
-        {
-            auto out = rewriter.create<mlir::MemRefCastOp>(rewriter.getUnknownLoc(), in, type);
-            outputs.push_back(out);
-        }
-    }
-
-    REWRITER(NGAvgPoolOp)
-    {
-        lowerPooling<mlir::NGAvgPoolOp>(op, operands, rewriter, pass);
-        return matchSuccess();
-    }
-
-    REWRITER(NGAvgPoolBackpropOp)
-    {
-        lowerPooling<mlir::NGAvgPoolBackpropOp>(op, operands, rewriter, pass);
-        return matchSuccess();
-    }
-
-    REWRITER(NGMaxPoolOp)
-    {
-        lowerPooling<mlir::NGMaxPoolOp>(op, operands, rewriter, pass);
-        return matchSuccess();
-    }
-
-    REWRITER(NGMaxPoolBackpropOp)
-    {
-        auto pooling = cast<NGMaxPoolBackpropOp>(op);
-        auto loc = pooling.getLoc();
-
-        // Retrieve/generate Values for operands and result.
-        ScopedContext scope(rewriter, loc);
-        Value* src = operands[0];
-        Value* delta = operands[1];
-        ArrayRef<Attribute> windowShape = pooling.windowShape().getValue();
-        ArrayRef<Attribute> windowStrides = pooling.windowMovementStrides().getValue();
-        ArrayRef<Attribute> padBelow = pooling.padBelow().getValue();
-        ArrayRef<Attribute> padAbove = pooling.padAbove().getValue();
-
-        Value* result = pass.buildOutputDefs(op, rewriter)[0];
-        NGRAPH_CHECK(src && delta && result, "Unexpected null values in MaxPoolBackprop Op");
-
-        auto resultTy = result->getType().dyn_cast<MemRefType>();
-        auto resultShape = resultTy.getShape();
-        auto srcTy = src->getType().dyn_cast<MemRefType>();
-        auto srcShape = srcTy.getShape();
-        auto deltaTy = delta->getType().dyn_cast<MemRefType>();
-        auto deltaShape = deltaTy.getShape();
-        NGRAPH_CHECK(resultTy, "Unexpected non-memref result type");
-        NGRAPH_CHECK(srcTy, "Unexpected non-memref src type");
-        NGRAPH_CHECK(deltaTy, "Unexpected non-memref delta type");
-
-        Type elemTy = resultTy.getElementType();
-        NGRAPH_CHECK(elemTy == srcTy.getElementType() && elemTy == deltaTy.getElementType(),
-                     "Types mismatch in MaxPoolBackprop");
-
-        NGRAPH_CHECK((srcShape.size() == 4 && resultShape.size() == 4) ||
-                         (srcShape.size() == 5 && resultShape.size() == 5),
-                     "MKLDNN pooling operation is only supported for 3D and 5D tensors");
-
-        auto int64Ty = rewriter.getIntegerType(64);
-        auto unrankedMemrefTy = UnrankedMemRefType::get(elemTy, 0);
-        SmallVector<mlir::Value*, 4> inputs = {src, delta, result};
-        SmallVector<mlir::Value*, 4> outputs;
-        castMemRef(inputs, outputs, rewriter, unrankedMemrefTy);
-
-        FuncOp callBackFunc = pass.getCallDecl(
-            "__mlir_callback_2_inputs",
-            {unrankedMemrefTy, unrankedMemrefTy, unrankedMemrefTy, int64Ty, int64Ty},
-            {},
-            rewriter);
-
-        opAttrs attrs;
-        if (srcShape.size() == 4)
-        {
-            attrs.poolAttrs2d.includePaddingInAvgComputation = false;
-            for (auto i = 0; i < 2; i++)
-            {
-                attrs.poolAttrs2d.windowShape[i] = windowShape[i].cast<IntegerAttr>().getInt();
-                attrs.poolAttrs2d.windowStrides[i] = windowStrides[i].cast<IntegerAttr>().getInt();
-                attrs.poolAttrs2d.padBelow[i] = padBelow[i].cast<IntegerAttr>().getInt();
-                attrs.poolAttrs2d.padAbove[i] = padAbove[i].cast<IntegerAttr>().getInt();
-            }
-        }
-        else if (srcShape.size() == 5)
-        {
-            attrs.poolAttrs3d.includePaddingInAvgComputation = false;
-            for (auto i = 0; i < 3; i++)
-            {
-                attrs.poolAttrs3d.windowShape[i] = windowShape[i].cast<IntegerAttr>().getInt();
-                attrs.poolAttrs3d.windowStrides[i] = windowStrides[i].cast<IntegerAttr>().getInt();
-                attrs.poolAttrs3d.padBelow[i] = padBelow[i].cast<IntegerAttr>().getInt();
-                attrs.poolAttrs3d.padAbove[i] = padAbove[i].cast<IntegerAttr>().getInt();
-            }
-        }
-        auto index = pass.insertAttrs(attrs);
-        auto attrsIndexArg =
-            rewriter.create<mlir::ConstantIntOp>(rewriter.getUnknownLoc(), index, 64);
-        auto opTypeArg = rewriter.create<mlir::ConstantIntOp>(
-            rewriter.getUnknownLoc(), static_cast<int64_t>(OpType::MAXPOOLBACKPROP), 64);
-        SmallVector<mlir::Value*, 4> args = {
-            outputs[0], outputs[1], outputs[2], attrsIndexArg, opTypeArg};
-
-        rewriter.create<mlir::CallOp>(rewriter.getUnknownLoc(), callBackFunc, args);
-        rewriter.replaceOp(op, result);
-        return matchSuccess();
-    }
-
-    REWRITER(NGMatMulOp)
-    {
-        auto matmul = cast<NGMatMulOp>(op);
-        auto loc = matmul.getLoc();
-
-        // Retrieve/generate Values for operands and result.
-        ScopedContext scope(rewriter, loc);
-        Value* lhs = operands[0];
-        Value* rhs = operands[1];
-        Value* result = pass.buildOutputDefs(op, rewriter)[0];
-        NGRAPH_CHECK(lhs && rhs && result, "Unexpected null values in MatMulOp");
-
-        auto resultTy = result->getType().dyn_cast<MemRefType>();
-        auto resultShape = resultTy.getShape();
-        auto lhsTy = lhs->getType().dyn_cast<MemRefType>();
-        auto lhsShape = lhsTy.getShape();
-        auto rhsTy = rhs->getType().dyn_cast<MemRefType>();
-        auto rhsShape = rhsTy.getShape();
-        NGRAPH_CHECK(resultTy, "Unexpected non-memref result type");
-        NGRAPH_CHECK(lhsTy, "Unexpected non-memref LHS type");
-        NGRAPH_CHECK(rhsTy, "Unexpected non-memref RHS type");
-
-        Type elemTy = resultTy.getElementType();
-        NGRAPH_CHECK(elemTy == lhsTy.getElementType() && elemTy == rhsTy.getElementType(),
-                     "Types mismatch in MatMulOp");
-
-        NGRAPH_CHECK(lhsShape.size() == 2 && rhsShape.size() == 2 && resultShape.size() == 2,
-                     "MatMul operation is only supported for 2D tensors");
-
-        opAttrs attrs;
-        attrs.gemmAttrs2d.transposeA = matmul.transposeA();
-        attrs.gemmAttrs2d.transposeB = matmul.transposeB();
-        attrs.gemmAttrs2d.m = lhsShape[0];
-        attrs.gemmAttrs2d.k = lhsShape[1];
-        attrs.gemmAttrs2d.n = rhsShape[1];
-        attrs.gemmAttrs2d.lda = lhsShape[1];
-        attrs.gemmAttrs2d.ldb = rhsShape[1];
-
-=======
->>>>>>> e52a32e4
         if (matmul.transposeA())
         {
             attrs.gemmAttrs2d.m = lhsShape[1];
@@ -1717,6 +1434,107 @@
         castMemRef(inputs, outputs, rewriter, unrankedMemrefTy);
         SmallVector<mlir::Value, 4> args = {outputs[0], outputs[1], attrsIndexArg, opTypeArg};
 
+        rewriter.create<mlir::CallOp>(rewriter.getUnknownLoc(), callBackFunc, args);
+        rewriter.replaceOp(op, result);
+
+        return matchSuccess();
+    }
+  
+      REWRITER(NGConvBiasOp)
+    {
+        auto convBias = cast<NGConvBiasOp>(op);
+        auto loc = convBias.getLoc();
+        ScopedContext scope(rewriter, loc);
+
+        // Get operands
+        Value* result = pass.buildOutputDefs(op, rewriter)[0];
+        NGRAPH_CHECK(result, "Unexpected null result in ConvBias Op");
+        Value* images = operands[0];
+        Value* filters = operands[1];
+        Value* bias = operands[2];
+        auto strides = convBias.strides().getValue();
+        auto dilation = convBias.dilation().getValue();
+        auto padBelow = convBias.padBelow().getValue();
+        auto padAbove = convBias.padBelow().getValue();
+
+        auto resultTy = result->getType().dyn_cast<MemRefType>();
+        auto resultShape = resultTy.getShape();
+        auto imagesTy = images->getType().dyn_cast<MemRefType>();
+        auto imagesShape = imagesTy.getShape();
+        NGRAPH_CHECK(resultTy, "Unexpected non-memref result type");
+        NGRAPH_CHECK(imagesTy, "Unexpected non-memref LHS type");
+
+        Type elemTy = resultTy.getElementType();
+        NGRAPH_CHECK(elemTy == imagesTy.getElementType(), "Types mismatch in ConvBias");
+
+        NGRAPH_CHECK((imagesShape.size() == 3 && resultShape.size() == 3) ||
+                         (imagesShape.size() == 4 && resultShape.size() == 4) ||
+                         (imagesShape.size() == 5 && resultShape.size() == 5),
+                     "MKLDNN conv operation is only supported for 3D, 4D, and 5D tensors");
+
+        auto int64Ty = rewriter.getIntegerType(64);
+        auto unrankedMemrefTy = UnrankedMemRefType::get(elemTy, 0);
+        auto imagesCast =
+            rewriter.create<mlir::MemRefCastOp>(rewriter.getUnknownLoc(), images, unrankedMemrefTy);
+        auto filtersCast = rewriter.create<mlir::MemRefCastOp>(
+            rewriter.getUnknownLoc(), filters, unrankedMemrefTy);
+        auto biasCast =
+            rewriter.create<mlir::MemRefCastOp>(rewriter.getUnknownLoc(), bias, unrankedMemrefTy);
+        auto resultCast =
+            rewriter.create<mlir::MemRefCastOp>(rewriter.getUnknownLoc(), result, unrankedMemrefTy);
+
+        FuncOp callBackFunc = pass.getCallDecl("__mlir_callback_3_inputs",
+                                               {unrankedMemrefTy,
+                                                unrankedMemrefTy,
+                                                unrankedMemrefTy,
+                                                unrankedMemrefTy,
+                                                int64Ty,
+                                                int64Ty},
+                                               {},
+                                               rewriter);
+
+        opAttrs attrs;
+        if (imagesShape.size() == 3)
+        {
+            attrs.convAttrs1d.withRelu = convBias.withRelu();
+            for (auto i = 0; i < 1; i++)
+            {
+                attrs.convAttrs1d.windowStrides[i] = strides[i].cast<IntegerAttr>().getInt();
+                attrs.convAttrs1d.windowDilation[i] = dilation[i].cast<IntegerAttr>().getInt();
+                attrs.convAttrs1d.padBelow[i] = padBelow[i].cast<IntegerAttr>().getInt();
+                attrs.convAttrs1d.padAbove[i] = padAbove[i].cast<IntegerAttr>().getInt();
+            }
+        }
+        else if (imagesShape.size() == 4)
+        {
+            attrs.convAttrs2d.withRelu = convBias.withRelu();
+            for (auto i = 0; i < 2; i++)
+            {
+                attrs.convAttrs2d.windowStrides[i] = strides[i].cast<IntegerAttr>().getInt();
+                attrs.convAttrs2d.windowDilation[i] = dilation[i].cast<IntegerAttr>().getInt();
+                attrs.convAttrs2d.padBelow[i] = padBelow[i].cast<IntegerAttr>().getInt();
+                attrs.convAttrs2d.padAbove[i] = padAbove[i].cast<IntegerAttr>().getInt();
+            }
+        }
+        else if (imagesShape.size() == 5)
+        {
+            attrs.convAttrs3d.withRelu = convBias.withRelu();
+            for (auto i = 0; i < 3; i++)
+            {
+                attrs.convAttrs3d.windowStrides[i] = strides[i].cast<IntegerAttr>().getInt();
+                attrs.convAttrs3d.windowDilation[i] = dilation[i].cast<IntegerAttr>().getInt();
+                attrs.convAttrs3d.padBelow[i] = padBelow[i].cast<IntegerAttr>().getInt();
+                attrs.convAttrs3d.padAbove[i] = padAbove[i].cast<IntegerAttr>().getInt();
+            }
+        }
+
+        auto index = pass.insertAttrs(attrs);
+        auto attrsIndexArg =
+            rewriter.create<mlir::ConstantIntOp>(rewriter.getUnknownLoc(), index, 64);
+        auto opTypeArg = rewriter.create<mlir::ConstantIntOp>(
+            rewriter.getUnknownLoc(), static_cast<int64_t>(OpType::CONVOLUTIONBIAS), 64);
+        SmallVector<mlir::Value*, 4> args = {
+            imagesCast, filtersCast, biasCast, resultCast, attrsIndexArg, opTypeArg};
         rewriter.create<mlir::CallOp>(rewriter.getUnknownLoc(), callBackFunc, args);
         rewriter.replaceOp(op, result);
 
@@ -2085,112 +1903,6 @@
         });
     }
 
-<<<<<<< HEAD
-    REWRITER(NGConvBiasOp)
-    {
-        auto convBias = cast<NGConvBiasOp>(op);
-        auto loc = convBias.getLoc();
-        ScopedContext scope(rewriter, loc);
-
-        // Get operands
-        Value* result = pass.buildOutputDefs(op, rewriter)[0];
-        NGRAPH_CHECK(result, "Unexpected null result in ConvBias Op");
-        Value* images = operands[0];
-        Value* filters = operands[1];
-        Value* bias = operands[2];
-        auto strides = convBias.strides().getValue();
-        auto dilation = convBias.dilation().getValue();
-        auto padBelow = convBias.padBelow().getValue();
-        auto padAbove = convBias.padBelow().getValue();
-
-        auto resultTy = result->getType().dyn_cast<MemRefType>();
-        auto resultShape = resultTy.getShape();
-        auto imagesTy = images->getType().dyn_cast<MemRefType>();
-        auto imagesShape = imagesTy.getShape();
-        NGRAPH_CHECK(resultTy, "Unexpected non-memref result type");
-        NGRAPH_CHECK(imagesTy, "Unexpected non-memref LHS type");
-
-        Type elemTy = resultTy.getElementType();
-        NGRAPH_CHECK(elemTy == imagesTy.getElementType(), "Types mismatch in ConvBias");
-
-        NGRAPH_CHECK((imagesShape.size() == 3 && resultShape.size() == 3) ||
-                         (imagesShape.size() == 4 && resultShape.size() == 4) ||
-                         (imagesShape.size() == 5 && resultShape.size() == 5),
-                     "MKLDNN conv operation is only supported for 3D, 4D, and 5D tensors");
-
-        auto int64Ty = rewriter.getIntegerType(64);
-        auto unrankedMemrefTy = UnrankedMemRefType::get(elemTy, 0);
-        auto imagesCast =
-            rewriter.create<mlir::MemRefCastOp>(rewriter.getUnknownLoc(), images, unrankedMemrefTy);
-        auto filtersCast = rewriter.create<mlir::MemRefCastOp>(
-            rewriter.getUnknownLoc(), filters, unrankedMemrefTy);
-        auto biasCast =
-            rewriter.create<mlir::MemRefCastOp>(rewriter.getUnknownLoc(), bias, unrankedMemrefTy);
-        auto resultCast =
-            rewriter.create<mlir::MemRefCastOp>(rewriter.getUnknownLoc(), result, unrankedMemrefTy);
-
-        FuncOp callBackFunc = pass.getCallDecl("__mlir_callback_3_inputs",
-                                               {unrankedMemrefTy,
-                                                unrankedMemrefTy,
-                                                unrankedMemrefTy,
-                                                unrankedMemrefTy,
-                                                int64Ty,
-                                                int64Ty},
-                                               {},
-                                               rewriter);
-
-        opAttrs attrs;
-        if (imagesShape.size() == 3)
-        {
-            attrs.convAttrs1d.withRelu = convBias.withRelu();
-            for (auto i = 0; i < 1; i++)
-            {
-                attrs.convAttrs1d.windowStrides[i] = strides[i].cast<IntegerAttr>().getInt();
-                attrs.convAttrs1d.windowDilation[i] = dilation[i].cast<IntegerAttr>().getInt();
-                attrs.convAttrs1d.padBelow[i] = padBelow[i].cast<IntegerAttr>().getInt();
-                attrs.convAttrs1d.padAbove[i] = padAbove[i].cast<IntegerAttr>().getInt();
-            }
-        }
-        else if (imagesShape.size() == 4)
-        {
-            attrs.convAttrs2d.withRelu = convBias.withRelu();
-            for (auto i = 0; i < 2; i++)
-            {
-                attrs.convAttrs2d.windowStrides[i] = strides[i].cast<IntegerAttr>().getInt();
-                attrs.convAttrs2d.windowDilation[i] = dilation[i].cast<IntegerAttr>().getInt();
-                attrs.convAttrs2d.padBelow[i] = padBelow[i].cast<IntegerAttr>().getInt();
-                attrs.convAttrs2d.padAbove[i] = padAbove[i].cast<IntegerAttr>().getInt();
-            }
-        }
-        else if (imagesShape.size() == 5)
-        {
-            attrs.convAttrs3d.withRelu = convBias.withRelu();
-            for (auto i = 0; i < 3; i++)
-            {
-                attrs.convAttrs3d.windowStrides[i] = strides[i].cast<IntegerAttr>().getInt();
-                attrs.convAttrs3d.windowDilation[i] = dilation[i].cast<IntegerAttr>().getInt();
-                attrs.convAttrs3d.padBelow[i] = padBelow[i].cast<IntegerAttr>().getInt();
-                attrs.convAttrs3d.padAbove[i] = padAbove[i].cast<IntegerAttr>().getInt();
-            }
-        }
-
-        auto index = pass.insertAttrs(attrs);
-        auto attrsIndexArg =
-            rewriter.create<mlir::ConstantIntOp>(rewriter.getUnknownLoc(), index, 64);
-        auto opTypeArg = rewriter.create<mlir::ConstantIntOp>(
-            rewriter.getUnknownLoc(), static_cast<int64_t>(OpType::CONVOLUTIONBIAS), 64);
-        SmallVector<mlir::Value*, 4> args = {
-            imagesCast, filtersCast, biasCast, resultCast, attrsIndexArg, opTypeArg};
-        rewriter.create<mlir::CallOp>(rewriter.getUnknownLoc(), callBackFunc, args);
-        rewriter.replaceOp(op, result);
-
-        return matchSuccess();
-    }
-
-#undef REWRITER
-    /// End of pattern matchers
-=======
->>>>>>> e52a32e4
     template <typename OP>
     void lowerUnaryElementwise(Operation* op,
                                ArrayRef<Value> operands,
