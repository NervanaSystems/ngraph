--- conflicted
+++ resolved
@@ -1161,6 +1161,54 @@
 
   rewriter.replaceOp(op, {result});
   return success();
+}
+
+// Slice
+REWRITER(NGSliceOp) {
+  auto sliceOp = cast<NGSliceOp>(op);
+  auto loc = sliceOp.getLoc();
+  ScopedContext scope(rewriter, loc);
+
+  Value src = operands[0];
+  Value result = pass.buildOutputDefs(op, rewriter)[0];
+  MemRefBoundsCapture vRes(result), vSrc(src);
+  AffineIndexedValue iRes(result), iSrc(src);
+  SmallVector<ValueHandle, 8> sliceLbs;
+  auto loopLbs = vRes.getLbs(), loopUbs = vRes.getUbs();
+  SmallVector<int64_t, 8> strides;
+
+  auto lowerBoundsAttr = sliceOp.lowerBounds().getValue();
+  auto upperBoundsAttr = sliceOp.upperBounds().getValue();
+  auto stridesAttr = sliceOp.strides().getValue();
+  auto steps = vSrc.getSteps();
+  auto ivs = ValueHandle::makeIndexHandles(vSrc.rank());
+  auto pivs = makeHandlePointers(ivs);
+
+  for (auto e : llvm::zip(lowerBoundsAttr, stridesAttr)) {
+    auto lb = std::get<0>(e).cast<IntegerAttr>().getInt();
+    sliceLbs.push_back(std_constant_index(lb));
+    auto stride = std::get<1>(e).cast<IntegerAttr>().getInt();
+    strides.push_back(stride);
+  }
+
+  // for i_0 : 0 -> (ub_0 - lb_0)
+  //   for i_1 : 0 -> (ub_0 - lb_0)
+  // ...
+  //   for i_{n-1} : 0 -> ub_{n-1} - lb_{n-1}
+  //     Result[i_0, i_1, ...,i_{n-1}] =
+  //          Src[lb_0 + i_0 * stride_0, lb_1 + i_1 * stride_1, ... ]
+  AffineLoopNestBuilder(pivs, loopLbs, loopUbs, steps)([&] {
+    SmallVector<ValueHandle, 4> srcIndices;
+    for (auto e : llvm::zip(ivs, sliceLbs, strides)) {
+      // src_index = lb + i * stride
+      srcIndices.push_back(std::get<1>(e) +
+                           std::get<0>(e) * std_constant_index(std::get<2>(e)));
+    }
+    ValueHandle val = iSrc(srcIndices);
+    iRes(ivs) = val;
+  });
+  rewriter.replaceOp(op, {result});
+  return matchSuccess();
 }
 
 // Negative
@@ -2189,194 +2237,6 @@
           Value zero = createZeroConstant(elemTy);
           iRes(resIndices) = zero;
         });
-<<<<<<< HEAD
-
-        rewriter.replaceOp(op, {result});
-        return matchSuccess();
-    }
-
-    // Slice
-    REWRITER(NGSliceOp)
-    {
-        auto sliceOp = cast<NGSliceOp>(op);
-        auto loc = sliceOp.getLoc();
-        ScopedContext scope(rewriter, loc);
-
-        Value src = operands[0];
-        Value result = pass.buildOutputDefs(op, rewriter)[0];
-        MemRefBoundsCapture vRes(result), vSrc(src);
-        AffineIndexedValue iRes(result), iSrc(src);
-        SmallVector<ValueHandle, 8> sliceLbs;
-        auto loopLbs = vRes.getLbs(), loopUbs = vRes.getUbs();
-        SmallVector<int64_t, 8> strides;
-
-        auto lowerBoundsAttr = sliceOp.lowerBounds().getValue();
-        auto upperBoundsAttr = sliceOp.upperBounds().getValue();
-        auto stridesAttr = sliceOp.strides().getValue();
-        auto steps = vSrc.getSteps();
-        auto ivs = ValueHandle::makeIndexHandles(vSrc.rank());
-        auto pivs = makeHandlePointers(ivs);
-
-        for (auto e : llvm::zip(lowerBoundsAttr, stridesAttr))
-        {
-            auto lb = std::get<0>(e).cast<IntegerAttr>().getInt();
-            sliceLbs.push_back(std_constant_index(lb));
-            auto stride = std::get<1>(e).cast<IntegerAttr>().getInt();
-            strides.push_back(stride);
-        }
-
-        // for i_0 : 0 -> (ub_0 - lb_0)
-        //   for i_1 : 0 -> (ub_0 - lb_0)
-        // ...
-        //   for i_{n-1} : 0 -> ub_{n-1} - lb_{n-1}
-        //     Result[i_0, i_1, ...,i_{n-1}] =
-        //          Src[lb_0 + i_0 * stride_0, lb_1 + i_1 * stride_1, ... ]
-        AffineLoopNestBuilder(pivs, loopLbs, loopUbs, steps)([&] {
-
-            SmallVector<ValueHandle, 4> srcIndices;
-            for (auto e : llvm::zip(ivs, sliceLbs, strides))
-            {
-                // src_index = lb + i * stride
-                srcIndices.push_back(std::get<1>(e) +
-                                     std::get<0>(e) * std_constant_index(std::get<2>(e)));
-            }
-            ValueHandle val = iSrc(srcIndices);
-            iRes(ivs) = val;
-        });
-        rewriter.replaceOp(op, {result});
-        return matchSuccess();
-    }
-
-    // Negative
-    REWRITER(NGNegOp)
-    {
-        lowerUnaryElementwise<mlir::NGNegOp>(op, operands, rewriter, pass);
-        return matchSuccess();
-    }
-
-    REWRITER(NGDotOp)
-    {
-        auto dot = cast<NGDotOp>(op);
-        auto loc = dot.getLoc();
-
-        // Retrieve/generate Values for operands and result.
-        ScopedContext scope(rewriter, loc);
-        Value lhs = operands[0];
-        Value rhs = operands[1];
-        Value result = pass.buildOutputDefs(op, rewriter)[0];
-        NGRAPH_CHECK(lhs && rhs && result, "Unexpected null values in DotOp");
-
-        auto resultTy = result.getType().dyn_cast<MemRefType>();
-        auto lhsTy = lhs.getType().dyn_cast<MemRefType>();
-        auto rhsTy = rhs.getType().dyn_cast<MemRefType>();
-        NGRAPH_CHECK(resultTy, "Unexpected non-memref result type");
-        NGRAPH_CHECK(lhsTy, "Unexpected non-memref LHS type");
-        NGRAPH_CHECK(rhsTy, "Unexpected non-memref RHS type");
-
-        Type elemTy = resultTy.getElementType();
-        NGRAPH_CHECK(elemTy == lhsTy.getElementType() && elemTy == rhsTy.getElementType(),
-                     "Types mismatch in DotOp");
-
-        // Create the following loop nest for matmul operation:
-        //   for(n, N, 1)
-        //     for(m, M, 1)
-        //       for(k, K, 1)
-        //         res[n, k] += lhs[n, m] * rhs[m, k]
-        // TODO (dcab): We currently generate a super naive loop nest. Improve loop nest layout.
-
-        MemRefBoundsCapture vRes(result), vLhs(lhs), vRhs(rhs);
-
-        NGRAPH_CHECK(vLhs.rank() == 2 && vRhs.rank() == 2 && vRes.rank() == 2,
-                     "Dot operation is only supported for 2D tensors");
-
-        // Create induction variables, lower bounds, upper bounds and steps of the loop nest.
-        // It's important to note that MemRefBoundsCapture priovides lb/ub/step info is "reverse
-        // order", i.e., fastest varying dimension is the last one, slowest varying dimention is the
-        // first one.
-        auto indexType = IndexType::get(rewriter.getContext());
-        ValueHandle n(indexType), m(indexType), k(indexType);
-        unsigned nDim = vLhs.fastestVarying() - 1;
-        unsigned mDim = vRhs.fastestVarying();
-        unsigned kDim = vRhs.fastestVarying();
-        ValueHandle nLb(vLhs.lb(nDim)), mLb(vLhs.lb(mDim)), kLb(vRhs.lb(kDim));
-        ValueHandle nUb(vLhs.ub(nDim)), mUb(vLhs.ub(mDim)), kUb(vRhs.ub(kDim));
-        int64_t nStep = vLhs.step(nDim), mStep = vLhs.step(mDim), kStep = vRhs.step(kDim);
-
-        // Constants and indexed values to be used inside the loop nest.
-        AffineIndexedValue iRes(result), iLhs(lhs), iRhs(rhs);
-        ValueHandle zeroInit(rewriter.create<ConstantOp>(loc, rewriter.getZeroAttr(elemTy)));
-
-        {
-            ValueHandle n(indexType), k(indexType);
-            makeAffineLoopBuilder(&n, nLb, nUb, nStep)([&] {
-                makeAffineLoopBuilder(&k, kLb, kUb, kStep)([&] { iRes(n, k) = zeroInit; });
-            });
-        }
-        makeAffineLoopBuilder(&n, nLb, nUb, nStep)([&] {
-            makeAffineLoopBuilder(&m, mLb, mUb, mStep)([&] {
-                makeAffineLoopBuilder(&k, kLb, kUb, kStep)(
-                    [&] { iRes(n, k) += iLhs(n, m) * iRhs(m, k); });
-            });
-        });
-
-        rewriter.replaceOp(op, {result});
-
-        return matchSuccess();
-    }
-
-    REWRITER(NGConcatOp)
-    {
-        auto concat = cast<NGConcatOp>(op);
-        auto loc = concat.getLoc();
-        ScopedContext scope(rewriter, loc);
-
-        // Create Value for result, and extract type info.
-        Value result = pass.buildOutputDefs(op, rewriter)[0];
-        NGRAPH_CHECK(result, "Unexpected null result in ConcatOp");
-
-        // Create view to write into result.
-        MemRefBoundsCapture vRes(result);
-        auto rank = vRes.rank();
-
-        // For each operand, generate a separate loop to copy into the target slice of "result".
-        // We'll keep track of the slice offsets via concatenation_axis_pos.
-        auto concatenationAxis = concat.concatenation_axis().getSExtValue();
-        Value concatenationAxisPos(std_constant_index(0));
-
-        for (auto& operand : operands)
-        {
-            NGRAPH_CHECK(operand, "Unexpected null operand in ConcatOp");
-
-            // Assuming rank = r, and the concatenation axis is A where A<r, we'll be creating
-            // loops of this form:
-            //
-            //   for i_0 := 0 to operand.dims[0]:
-            //    for i_1 := 0 to operand.dims[1]:
-            //     ...
-            //      for i_(r-2) := 0 to operand.dims[r-2]:
-            //       for i_(r-1) := 0 to operand.dims[r-1]:
-            //        result[i_0][i_1]...
-            //              [i_(A-1)][i_A + concatenationAxisPos][i_(A+1)]...
-            //              [i_(r-2)][i_(r-1)]
-            //                  :=
-            //        operand[i_0][i_1]...[i_(r-2)][i_(r-1)]
-            MemRefBoundsCapture vOperand(operand);
-            NGRAPH_CHECK(vOperand.rank() == rank, "Unexpected rank mismatch");
-
-            llvm::SmallVector<ValueHandle, 5> indexVars;
-            llvm::SmallVector<ValueHandle*, 5> indexVarPtrs;
-            llvm::SmallVector<ValueHandle, 5> indexVarLbs;
-            llvm::SmallVector<ValueHandle, 5> indexVarUbs;
-            llvm::SmallVector<int64_t, 5> indexVarSteps;
-            auto indexType = IndexType::get(rewriter.getContext());
-            for (int i = 0; i < rank; i++)
-            {
-                indexVars.push_back(ValueHandle(indexType));
-                indexVarPtrs.push_back(&(indexVars.back()));
-                indexVarLbs.push_back(vOperand.lb(i));
-                indexVarUbs.push_back(vOperand.ub(i));
-                indexVarSteps.push_back(vOperand.step(i));
-=======
       });
     });
   }
@@ -2421,7 +2281,6 @@
             for (auto i = 0; i < spatialRank; i++) {
               imgIndices.push_back(imgStartIndices[i] +
                                    filtersSpatialIndices[i]);
->>>>>>> edede391
             }
             // Filter indices
 
