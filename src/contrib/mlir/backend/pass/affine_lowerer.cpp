--- conflicted
+++ resolved
@@ -1479,7 +1479,6 @@
         }
         NGRAPH_UNREACHABLE("Unsupported type");
     }
-<<<<<<< HEAD
 
     ValueHandle createOneConstant(mlir::Type type)
     {
@@ -1504,10 +1503,7 @@
         }
         NGRAPH_UNREACHABLE("Unsupported type");
     }
-}
-=======
 } // namespace
->>>>>>> 0a019172
 
 namespace mlir
 {
