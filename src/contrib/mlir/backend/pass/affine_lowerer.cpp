//*****************************************************************************
// Copyright 2017-2019 Intel Corporation
//
// Licensed under the Apache License, Version 2.0 (the "License");
// you may not use this file except in compliance with the License.
// You may obtain a copy of the License at
//
//     http://www.apache.org/licenses/LICENSE-2.0
//
// Unless required by applicable law or agreed to in writing, software
// distributed under the License is distributed on an "AS IS" BASIS,
// WITHOUT WARRANTIES OR CONDITIONS OF ANY KIND, either express or implied.
// See the License for the specific language governing permissions and
// limitations under the License.
//*****************************************************************************

// NOTE: This file follows nGraph format style and MLIR naming convention since it does
// not expose public API to the rest of nGraph codebase and heavily depends on MLIR API.

#include "affine_lowerer.hpp"

#include "contrib/mlir/core/ngraph_dialect/ops.hpp"
#include "contrib/mlir/core/ngraph_dialect/type.hpp"
#include "ngraph/assertion.hpp"

#include <llvm/ADT/DenseSet.h>
#include <mlir/Dialect/LoopOps/LoopOps.h>
#include <mlir/EDSC/Builders.h>
#include <mlir/EDSC/Helpers.h>
#include <mlir/EDSC/Intrinsics.h>
#include <mlir/IR/AffineExpr.h>
#include <mlir/IR/IntegerSet.h>
#include <mlir/IR/MLIRContext.h>
#include <mlir/IR/StandardTypes.h>
#include <mlir/Transforms/DialectConversion.h>

#include <map>

#define PASS_NAME "convert-ngraph-to-affine"
#define DEBUG_TYPE PASS_NAME

// anonymous namespace
// no need to expose any of the following outside of this file
namespace
{
    using namespace mlir;
    using namespace mlir::edsc;
    using namespace mlir::edsc::op;
    using namespace ngraph::runtime;
    using namespace ngraph::runtime::ngmlir;
    // Index notation to generate standard (i.e., non-affine) loads and stores.
    using StdIndexedValue = TemplatedIndexedValue<intrinsics::std_load, intrinsics::std_store>;

    class DialectLoweringPass;

    /// Base class for nGraph operation conversions to affine/standard dialect. Provides
    /// conversion patterns with an access to the DialectLoweringPass which holds the state of the
    /// conversion.
    class NGraphOpLowering : public ConversionPattern
    {
    public:
        NGraphOpLowering(StringRef rootOpName, MLIRContext* context, DialectLoweringPass& pass)
            : ConversionPattern(rootOpName, /*benefit=*/1, context)
            , pass(pass){};

    protected:
        // Back-reference to the lowering pass which contains the lowering state, including the
        // nGraph type converter.
        DialectLoweringPass& pass;
    };

// Conversion classes declarations
#define MLIR_OP(OP, INPLACE)                                                                       \
    class OP##Conversion : public NGraphOpLowering                                                 \
    {                                                                                              \
    public:                                                                                        \
        explicit OP##Conversion(mlir::MLIRContext* context, DialectLoweringPass& pass)             \
            : NGraphOpLowering(mlir::OP::getOperationName(), context, pass)                        \
        {                                                                                          \
        }                                                                                          \
                                                                                                   \
        PatternMatchResult matchAndRewrite(Operation* op,                                          \
                                           ArrayRef<Value*> operands,                              \
                                           ConversionPatternRewriter& rewriter) const override;    \
    };

#include "op_lowerers.inc"

    // FuncOp Conversion pattern
    class FuncOpSignatureConversion : public ConversionPattern
    {
    public:
        FuncOpSignatureConversion(MLIRContext* ctx, TypeConverter& converter)
            : ConversionPattern(FuncOp::getOperationName(), 1, ctx)
            , converter(converter)
        {
        }

        /// Hook for derived classes to implement combined matching and rewriting.
        PatternMatchResult matchAndRewrite(Operation* op,
                                           ArrayRef<Value*> operands,
                                           ConversionPatternRewriter& rewriter) const override
        {
            auto funcOp = cast<FuncOp>(op);
            FunctionType type = funcOp.getType();

            // Convert the original function arguments.
            TypeConverter::SignatureConversion result(type.getNumInputs());
            for (unsigned i = 0, e = type.getNumInputs(); i != e; ++i)
            {
                if (failed(converter.convertSignatureArg(i, type.getInput(i), result)))
                {
                    return matchFailure();
                }
            }

            auto funcTypeResults = type.getResults();
            if (!funcTypeResults.empty())
            {
                // Convert the original function results.
                SmallVector<Type, 4> convertedResults;
                if (failed(converter.convertTypes(funcTypeResults, convertedResults)))
                {
                    return matchFailure();
                }

                // Add result types as input args without mapping
                result.addInputs(convertedResults);
            }

            // Create a new function with an updated signature.
            auto newFuncOp = rewriter.cloneWithoutRegions(funcOp);
            rewriter.inlineRegionBefore(funcOp.getBody(), newFuncOp.getBody(), newFuncOp.end());
            newFuncOp.setType(
                FunctionType::get(result.getConvertedTypes(), {/*void*/}, funcOp.getContext()));

            // Tell the rewriter to convert the region signature.
            rewriter.applySignatureConversion(&newFuncOp.getBody(), result);
            rewriter.replaceOp(op, llvm::None);
            return matchSuccess();
        }

        /// The type converter to use when rewriting the signature.
        TypeConverter& converter;
    };

    // Helpers
    template <typename RedOp>
    void lowerIndexReduction(Operation* op,
                             ArrayRef<Value*> operands,
                             PatternRewriter& rewriter,
                             DialectLoweringPass& pass);

    template <typename OP>
    void lowerBinaryElementwise(Operation* op,
                                ArrayRef<Value*> operands,
                                PatternRewriter& rewriter,
                                DialectLoweringPass& pass);

    template <typename OP>
    void lowerUnaryElementwise(Operation* op,
                               ArrayRef<Value*> operands,
                               PatternRewriter& rewriter,
                               DialectLoweringPass& pass);

    // Generates a convolution kernel that can be used to generate single or
    // group convolution. It can handle filters where C_OUT dim includes
    // all groups, or if groups is an additional dimension before C_OUT.
    //
    // For single convolution, the default variables do not
    // have to be specific and will be auto-deduced from the input shapes.
    //
    // For group convolution, the caller has to generate the outer loop
    // over the number of groups. It will also generate the bounds on the
    // C_IN and C_OUT dimensions. It will pass the bounds and IV of the outer
    // loop as follows:
    //
    // cLb/Ub : Values representing bounds on channel dim in image (C_IN)
    // kLb/Ub : Values representing bounds on numFilters dim in filters (C_OUT)
    // gId    : Value representing induction variable for the outer loop
    void lowerConvolution(Value* result,
                          Value* images,
                          Value* filters,
                          ArrayAttr stridesAttr,
                          ArrayAttr padBelowAttr,
                          ArrayAttr padAboveAttr,
                          PatternRewriter& rewriter,
                          DialectLoweringPass& pass,
                          Location loc,
                          Value* cLb = nullptr,
                          Value* cUb = nullptr,
                          Value* kLb = nullptr,
                          Value* kUb = nullptr,
                          Value* gId = nullptr);

    ValueHandle createZeroConstant(mlir::Type type);

    /// Conversion from types in the nGraph dialect to the Standard dialect.
    class NGraphTypeConverter : public TypeConverter
    {
    public:
        NGraphTypeConverter()
            : TypeConverter()
        {
        }

        Type convertType(Type t) override;
    };

    /// Dialect Lowering Pass to affine ops
    class DialectLoweringPass : public ModulePass<DialectLoweringPass>
    {
    public:
        void runOnModule() override;

        SmallVector<Value*, 4> buildOutputDefs(Operation* op, PatternRewriter& rewriter);
        /// Allocates a linear buffer for a temporary tensor
        Value* createTempBuffer(Type type, PatternRewriter& rewriter);

        /// Creates an allocation or view of a memref.
        /// type     MemRef Type
        /// buffer   Optional buffer value to create view over
        /// offset   Optional offset into the buffer this view starts at
        ///
        /// If buffer is null, a new allocation of a memref is created.
        /// Offset is ignored.  If buffer is non-null, then we create a temp
        /// view over a pre-allocated buffer (see createTempBuffer)

        Value*
            createTempMemref(Type type, Value* buffer, unsigned offset, PatternRewriter& rewriter);

        /// Inserts dealloc Ops for each temporary allocated by AllocOp
        void insertDeallocs(PatternRewriter& rewriter);

        NGraphTypeConverter& getTypeConverter() { return typeConverter; }
    private:
        /// Collect a set of patterns to convert from the nGraph dialect to Affine dialect.
        void populateNGraphToAffineConversionPatterns(OwningRewritePatternList& patterns);

        void findOutputValues();
        void insertNoAliasArgAttrs();

    private:
        NGraphTypeConverter typeConverter;
        // List of temporary memrefs to deallocate at end of function
        SmallVector<Value*, 4> memRefsToDealloc;

        // Ops maybe assigned mem-refs in previous memory optimization passes.
        // Track pre-assigned buffers  for each Value and re-use it if one is available.
        using IdToMemRefMap = std::unordered_map<unsigned, Value*>;
        IdToMemRefMap m_id_to_memref;

        // TODO: Workaround for findOutputValues and buildOutputDefs. See NGCPU-470.
        std::string funcName;
    };

    void DialectLoweringPass::runOnModule()
    {
        // Create type converter and initialize conversion patterns.
        NGraphTypeConverter converter;
        OwningRewritePatternList patterns;

        populateNGraphToAffineConversionPatterns(patterns);

        // Create target that defines legal ops for nGraph dialect to be lowered to.
        ConversionTarget target(getContext());

        target.addLegalDialect<AffineOpsDialect, StandardOpsDialect, mlir::loop::LoopOpsDialect>();
        target.addLegalOp<ModuleOp, ModuleTerminatorOp>();
        target.addDynamicallyLegalOp<FuncOp>([&](FuncOp op) {
            // FuncOp is legal only if types have been converted to Std types.
            return typeConverter.isSignatureLegal(op.getType());
        });

        // Gather functions to be processed. Note that new functions will be added to module as part
        // of the function signature conversion so we have to collect the original ones before hand.
        SmallVector<FuncOp, 2> origFuncOps(getModule().getOps<FuncOp>());

        for (auto origFunc : origFuncOps)
        {
            // TODO: Workaround for findOutputValues and buildOutputDefs. See NGCPU-470.
            funcName = origFunc.getName();

            // Capture output values by looking for the Return and grabbing the values the order of
            // the returned values matches the order of the lowered func signature for results. This
            // is used to find the arg_id that a defined value maps to if it is an output.
            findOutputValues();

            // NOTE: Function signature conversion creates a new FuncOp that is inserted in the
            // module. References the original FuncOp are no longer valid after this point.
            if (failed(applyFullConversion(origFunc, target, std::move(patterns), &converter)))
            {
                emitError(mlir::UnknownLoc::get(&getContext()), "Error lowering nGraph dialect\n");
                signalPassFailure();
            }

            // TODO: Encode no alias attribute as part of the function signature conversion or as a
            // separate rewrite pattern. Retrieve new function after signature conversion.
            insertNoAliasArgAttrs();
        }
    }

    void DialectLoweringPass::populateNGraphToAffineConversionPatterns(
        OwningRewritePatternList& patterns)
    {
#define MLIR_OP(OP, INPLACE) OP##Conversion,
#define MLIR_LAST_OP(OP, INPLACE) OP##Conversion
        patterns.insert<
#include "op_lowerers.inc"
            >(&getContext(), *this);

        // FuncOp pattern
        patterns.insert<FuncOpSignatureConversion>(&getContext(), typeConverter);
    }

    void DialectLoweringPass::findOutputValues()
    {
        FuncOp f = getModule().lookupSymbol<mlir::FuncOp>(funcName);
        NGRAPH_CHECK(f, "FuncOp '" + funcName + "' not found");

        SmallVector<Value*, 4> outputList;
        unsigned outputCount = 0;
        unsigned inputCount = f.getType().getNumInputs();
        // we find out output values by looking at returned values
        // any return should return all outputs of the subgraph
        f.walk([this, &outputCount, inputCount](NGReturnOp ret) {
            for (unsigned i = 0; i < ret.getNumOperands(); i++)
            {
                // annotate instructions defining outputs with the arg idx of the output
                auto outputValue = ret.getOperand(i);
                auto op = outputValue->getDefiningOp();

                op->setAttr(
                    "graphOutputIdx",
                    mlir::IntegerAttr::get(IntegerType::get(32, op->getContext()), i + inputCount));
            }
            NGRAPH_CHECK(outputCount == 0 || outputCount == ret.getNumOperands(),
                         "Inconsistent returns in function");
        });
    }

    SmallVector<Value*, 4> DialectLoweringPass::buildOutputDefs(Operation* op,
                                                                PatternRewriter& rewriter)
    {
        FuncOp f = getModule().lookupSymbol<mlir::FuncOp>(funcName);
        NGRAPH_CHECK(f, "FuncOp '" + funcName + "' not found");

        SmallVector<Value*, 4> newResults;
        for (auto origResult : op->getResults())
        {
            // find output arg if this operation produces any sub-graph outputs
            if (IntegerAttr attr = op->getAttrOfType<IntegerAttr>("graphOutputIdx"))
            {
                mlir::Block* entryBlock = &*(f.begin());
                unsigned argId = (unsigned)attr.getInt();
                newResults.push_back(entryBlock->getArgument(argId));
            }
            else
            {
                // For temporaries, we create two instructions:
                // 1. Linear buffer allocation: If the ng value already has a buffer ID assigned,
                //    we re-use that linear buffer SSA value, else generate an AllocOp.
                // 2. View creation: Create a view with the tensor shape and an N-D to 1 map over
                //    the linear buffer.
                // If two memrefs are defined via 2 Views over the same buffer, then they share and
                // will re-use the same buffer.
                auto tensorType = origResult->getType().cast<NGTensorType>();
                Value* newResult = nullptr;
                Attribute bufferIdAttr = getBufferId(op);
                Type memRefType = typeConverter.convertType(tensorType);

                Value* bufferValue = nullptr;
                if (!bufferIdAttr)
                {
                    // Allocate new memref
                    newResult = createTempMemref(memRefType, nullptr, 0, rewriter);
                }
                else
                {
                    unsigned bufferId = bufferIdAttr.cast<IntegerAttr>().getInt();
                    // Re-use a buffer if it exist, else create a new one and update map
                    IdToMemRefMap::iterator it = m_id_to_memref.find(bufferId);
                    if (it == m_id_to_memref.end())
                    {
                        // create a new buffer
                        bufferValue = createTempBuffer(memRefType, rewriter);
                        m_id_to_memref[bufferId] = bufferValue;
                    }
                    else
                    {
                        bufferValue = it->second;
                    }
                    // Create a temp view over the linear buffer
                    newResult = createTempMemref(memRefType, bufferValue, 0, rewriter);
                }
                NGRAPH_CHECK(newResult != nullptr, "Temp memref value is not set");
                newResults.push_back(newResult);
            }
        }
        return newResults;
    }

    Value* DialectLoweringPass::createTempBuffer(Type type, PatternRewriter& rewriter)
    {
        MemRefType memRefType = type.cast<MemRefType>();

        NGRAPH_CHECK(memRefType.hasStaticShape(), "Dynamic shapes are not supported");

        // deduce linear buffer shape
        unsigned sizeInBytes = memRefType.getSizeInBits() / 8;

        MemRefType bufferType =
            MemRefType::get({sizeInBytes}, IntegerType::get(8, type.getContext()), {});

        Value* alloc = rewriter.create<mlir::AllocOp>(rewriter.getUnknownLoc(), bufferType);

        memRefsToDealloc.push_back(alloc);

        // TODO:
        // Enable dynamic memref allocation via call-back to nGraph allocator
        // We should create a list of Values representing each dynamic dim
        // The values would be computed based on the shape of the input to the ng op we are
        // lowering.
        // E.g. If lowering concat, Value for dynamic concat axis will be the sum of input dims.
        // The lowerer will generate code to compute the dims.
        // This is better be done via std.AllocOp but we need to make it hookable to nGraph
        // allocator call-back.

        return alloc;
    }

    Value* DialectLoweringPass::createTempMemref(Type type,
                                                 Value* buffer,
                                                 unsigned offset,
                                                 PatternRewriter& rewriter)
    {
        NGRAPH_CHECK(offset == 0, "Only zero offset is supported");
        MemRefType memRefType = type.cast<MemRefType>();
        if (buffer)
        {
            // We have a buffer to map to. Create a view over it.

            // Create the N-D to 1D affine expression mapping the memref shape to the underlying
            // linear
            // buffer
            // This is simply (d0, d1, d2, .. dN-1) --> d0 * S0 + d1 * S1 ... + dN-1 * SN-1
            // Where Si is the stride along the i_th dimension
            auto shape = memRefType.getShape();
            SmallVector<int64_t, 4> strides(shape.size(), 0);
            strides[shape.size() - 1] = 1;
            for (int64_t i = shape.size() - 2; i >= 0; i--)
            {
                strides[i] = strides[i + 1] * shape[i + 1];
            }

            auto map = makeStridedLinearLayoutMap(strides, offset, rewriter.getContext());
            MemRefType newMemRefType = MemRefType::get(shape, memRefType.getElementType(), map);
            auto viewOp = rewriter.create<mlir::ViewOp>(
                buffer->getDefiningOp()->getLoc(), newMemRefType, buffer, llvm::None);
            return viewOp.getResult();
        }

        // No buffer, create an atomic memref without underlying buffer
        NGRAPH_CHECK(memRefType.hasStaticShape(), "Dynamic shapes are not supported");

        Value* alloc = rewriter.create<mlir::AllocOp>(rewriter.getUnknownLoc(), memRefType);
        memRefsToDealloc.push_back(alloc);
        return alloc;
    }

    /// Add llvm.noalias attribute to all the memref function arguments. We know that this is safe
    /// by nGraph op semantics.
    void DialectLoweringPass::insertNoAliasArgAttrs()
    {
        FuncOp func = getModule().lookupSymbol<mlir::FuncOp>(funcName);
        NGRAPH_CHECK(func, "FuncOp '" + funcName + "' not found");

        unsigned int argIdx = 0;
        for (auto* arg : func.getArguments())
        {
            if (arg->getType().isa<MemRefType>())
            {
                func.setArgAttr(argIdx, "llvm.noalias", BoolAttr::get(true, &getContext()));
            }

            ++argIdx;
        }
    }

    void DialectLoweringPass::insertDeallocs(PatternRewriter& rewriter)
    {
        for (auto value : memRefsToDealloc)
        {
            rewriter.create<DeallocOp>(rewriter.getUnknownLoc(), value);
        }
    }

    // NGDialect converters
    Type NGraphTypeConverter::convertType(Type type)
    {
        // We may need to refactor this code to a external utility if type conversion is needed
        // outside of the lowering context since NGraphTypeConverter is private.

        if (auto tensorType = type.dyn_cast<NGTensorType>())
        {
            // Convert NGTensorType to Std MemRefType directly instead of going to Std TensorType.
            // This may change in the future.
            return MemRefType::get(tensorType.getShape(),
                                   convertType(tensorType.getElementType()),
                                   {/* no map used */},
                                   0);
        }
        if (auto floatType = type.dyn_cast<NGFloatType>())
        {
            // Float types are already std type.
            return floatType;
        }
        if (auto intType = type.dyn_cast<NGIntegerType>())
        {
            return mlir::IntegerType::get(intType.getWidth(), intType.getContext());
        }
        if (auto boolType = type.dyn_cast<NGBoolType>())
        {
            return mlir::IntegerType::get(1 /* width */, boolType.getContext());
        }

        // Do not assert/NGRAPH_CHECK here. Type convertion infra expects `convertType` to return
        // the input type if the type is not supported.
        return type;
    }

#define REWRITER(OP)                                                                               \
    PatternMatchResult OP##Conversion::matchAndRewrite(                                            \
        Operation* op, ArrayRef<Value*> operands, ConversionPatternRewriter& rewriter) const

    REWRITER(NGAddOp)
    {
        lowerBinaryElementwise<mlir::NGAddOp>(op, operands, rewriter, pass);
        return matchSuccess();
    }

    REWRITER(NGSubOp)
    {
        lowerBinaryElementwise<mlir::NGSubOp>(op, operands, rewriter, pass);
        return matchSuccess();
    }

    REWRITER(NGMulOp)
    {
        lowerBinaryElementwise<mlir::NGMulOp>(op, operands, rewriter, pass);
        return matchSuccess();
    }

    REWRITER(NGDivOp)
    {
        lowerBinaryElementwise<mlir::NGDivOp>(op, operands, rewriter, pass);
        return matchSuccess();
    }

    REWRITER(NGGreaterOp)
    {
        lowerBinaryElementwise<mlir::NGGreaterOp>(op, operands, rewriter, pass);
        return matchSuccess();
    }

    REWRITER(NGLessOp)
    {
        lowerBinaryElementwise<mlir::NGLessOp>(op, operands, rewriter, pass);
        return matchSuccess();
    }

    REWRITER(NGMaxOp)
    {
        lowerBinaryElementwise<mlir::NGMaxOp>(op, operands, rewriter, pass);
        return matchSuccess();
    }

    REWRITER(NGMinOp)
    {
        lowerBinaryElementwise<mlir::NGMinOp>(op, operands, rewriter, pass);
        return matchSuccess();
    }

    REWRITER(NGArgMaxRedOp)
    {
        lowerIndexReduction<mlir::NGArgMaxRedOp>(op, operands, rewriter, pass);
        return matchSuccess();
    }

    REWRITER(NGArgMinRedOp)
    {
        lowerIndexReduction<mlir::NGArgMinRedOp>(op, operands, rewriter, pass);
        return matchSuccess();
    }

    // Relu
    REWRITER(NGReluOp)
    {
        auto loc = cast<NGReluOp>(op).getLoc();

        auto result = pass.buildOutputDefs(op, rewriter)[0];
        NGRAPH_CHECK(result->getType().isa<MemRefType>());
        // Note that builder's current function is still the original function body.
        // use getBlock to get the new block instead.

        // get new operands
        Value* lhs = operands[0];

        ScopedContext scope(rewriter, loc);
        // Views
        MemRefView vRes(result), vLHS(lhs);
        // Index Values
        IndexedValue iRes(result), iLHS(lhs);
        // Bounds Index Handles
        auto lbs = vLHS.getLbs();
        auto ubs = vLHS.getUbs();
        // Loop induction vars
        auto ivs = makeIndexHandles(vLHS.rank());
        auto pivs = makeHandlePointers(MutableArrayRef<IndexHandle>(ivs));
        // Steps
        auto steps = vLHS.getSteps();

        NGRAPH_CHECK(lhs->getType().isa<MemRefType>());
        Type elemTy = lhs->getType().dyn_cast<MemRefType>().getElementType();

        AffineLoopNestBuilder(pivs, lbs, ubs, steps)([&] {
            ValueHandle val = iLHS(ivs);
            ValueHandle zero = createZeroConstant(elemTy);
            iRes(ivs) = intrinsics::select(val > zero, val, zero);
        });

        rewriter.replaceOp(op, {result});
        return matchSuccess();
    }

    // Negative
    REWRITER(NGNegOp)
    {
        lowerUnaryElementwise<mlir::NGNegOp>(op, operands, rewriter, pass);
        return matchSuccess();
    }

    REWRITER(NGDotOp)
    {
        auto dot = cast<NGDotOp>(op);
        auto loc = dot.getLoc();

        // Retrieve/generate Values for operands and result.
        ScopedContext scope(rewriter, loc);
        Value* lhs = operands[0];
        Value* rhs = operands[1];
        Value* result = pass.buildOutputDefs(op, rewriter)[0];
        NGRAPH_CHECK(lhs && rhs && result, "Unexpected null values in DotOp");

        auto resultTy = result->getType().dyn_cast<MemRefType>();
        auto lhsTy = lhs->getType().dyn_cast<MemRefType>();
        auto rhsTy = rhs->getType().dyn_cast<MemRefType>();
        NGRAPH_CHECK(resultTy, "Unexpected non-memref result type");
        NGRAPH_CHECK(lhsTy, "Unexpected non-memref LHS type");
        NGRAPH_CHECK(rhsTy, "Unexpected non-memref RHS type");

        Type elemTy = resultTy.getElementType();
        NGRAPH_CHECK(elemTy == lhsTy.getElementType() && elemTy == rhsTy.getElementType(),
                     "Types mismatch in DotOp");

        // Create the following loop nest for matmul operation:
        //   for(n, N, 1)
        //     for(m, M, 1)
        //       for(k, K, 1)
        //         res[n, k] += lhs[n, m] * rhs[m, k]
        // TODO (dcab): We currently generate a super naive loop nest. Improve loop nest layout.

        MemRefView vRes(result), vLhs(lhs), vRhs(rhs);

        NGRAPH_CHECK(vLhs.rank() == 2 && vRhs.rank() == 2 && vRes.rank() == 2,
                     "Dot operation is only supported for 2D tensors");

        // Create induction variables, lower bounds, upper bounds and steps of the loop nest.
        // It's important to note that MemRefView priovides lb/ub/step info is "reverse order",
        // i.e., fastest varying dimension is the last one, slowest varying dimention is the first
        // one.
        IndexHandle n, m, k;
        unsigned nDim = vLhs.fastestVarying() - 1;
        unsigned mDim = vRhs.fastestVarying();
        unsigned kDim = vRhs.fastestVarying();
        IndexHandle nLb(vLhs.lb(nDim)), mLb(vLhs.lb(mDim)), kLb(vRhs.lb(kDim));
        IndexHandle nUb(vLhs.ub(nDim)), mUb(vLhs.ub(mDim)), kUb(vRhs.ub(kDim));
        int64_t nStep = vLhs.step(nDim), mStep = vLhs.step(mDim), kStep = vRhs.step(kDim);

        // Constants and indexed values to be used inside the loop nest.
        IndexedValue iRes(result), iLhs(lhs), iRhs(rhs);
        ValueHandle zeroInit(rewriter.create<ConstantOp>(loc, rewriter.getZeroAttr(elemTy)));

        {
            IndexHandle n, k;
            LoopBuilder::makeAffine(&n, nLb, nUb, nStep)([&] {
                LoopBuilder::makeAffine(&k, kLb, kUb, kStep)([&] { iRes(n, k) = zeroInit; });
            });
        }
        LoopBuilder::makeAffine(&n, nLb, nUb, nStep)([&] {
            LoopBuilder::makeAffine(&m, mLb, mUb, mStep)([&] {
                LoopBuilder::makeAffine(&k, kLb, kUb, kStep)(
                    [&] { iRes(n, k) += iLhs(n, m) * iRhs(m, k); });
            });
        });

        rewriter.replaceOp(op, {result});

        return matchSuccess();
    }

    REWRITER(NGConcatOp)
    {
        auto concat = cast<NGConcatOp>(op);
        auto loc = concat.getLoc();
        ScopedContext scope(rewriter, loc);

        // Create Value for result, and extract type info.
        Value* result = pass.buildOutputDefs(op, rewriter)[0];
        NGRAPH_CHECK(result, "Unexpected null result in ConcatOp");

        // Create view to write into result.
        MemRefView vRes(result);
        auto rank = vRes.rank();

        // For each operand, generate a separate loop to copy into the target slice of "result".
        // We'll keep track of the slice offsets via concatenation_axis_pos.
        auto concatenationAxis = concat.concatenation_axis().getSExtValue();
        IndexHandle concatenationAxisPos(index_t(0));

        for (auto& operand : operands)
        {
            NGRAPH_CHECK(operand, "Unexpected null operand in ConcatOp");

            // Assuming rank = r, and the concatenation axis is A where A<r, we'll be creating
            // loops of this form:
            //
            //   for i_0 := 0 to operand.dims[0]:
            //    for i_1 := 0 to operand.dims[1]:
            //     ...
            //      for i_(r-2) := 0 to operand.dims[r-2]:
            //       for i_(r-1) := 0 to operand.dims[r-1]:
            //        result[i_0][i_1]...
            //              [i_(A-1)][i_A + concatenationAxisPos][i_(A+1)]...
            //              [i_(r-2)][i_(r-1)]
            //                  :=
            //        operand[i_0][i_1]...[i_(r-2)][i_(r-1)]
            MemRefView vOperand(operand);
            NGRAPH_CHECK(vOperand.rank() == rank, "Unexpected rank mismatch");

            llvm::SmallVector<ValueHandle, 5> indexVars;
            llvm::SmallVector<ValueHandle*, 5> indexVarPtrs;
            llvm::SmallVector<ValueHandle, 5> indexVarLbs;
            llvm::SmallVector<ValueHandle, 5> indexVarUbs;
            llvm::SmallVector<int64_t, 5> indexVarSteps;
            for (int i = 0; i < rank; i++)
            {
                indexVars.push_back(IndexHandle());
                indexVarPtrs.push_back(&(indexVars.back()));
                indexVarLbs.push_back(vOperand.lb(i));
                indexVarUbs.push_back(vOperand.ub(i));
                indexVarSteps.push_back(vOperand.step(i));
            }

            AffineLoopNestBuilder(indexVarPtrs, indexVarLbs, indexVarUbs, indexVarSteps)([&] {
                IndexedValue ivRes(result);
                IndexedValue ivOperand(operand);

                // On the LHS of the assignment, adjust the index for the concatenation axis.
                llvm::SmallVector<ValueHandle, 5> resIndexHandles;
                for (int i = 0; i < rank; i++)
                {
                    resIndexHandles.push_back(i == concatenationAxis
                                                  ? indexVars[i] + concatenationAxisPos
                                                  : indexVars[i]);
                }

                ivRes(resIndexHandles) = ivOperand(indexVars);
            });

            // Move up concatenation_axis_pos for the next operand.
            concatenationAxisPos = concatenationAxisPos + vOperand.ub(concatenationAxis);
        }

        rewriter.replaceOp(op, {result});

        return matchSuccess();
    }

    REWRITER(NGGatherOp)
    {
        auto gatherOp = cast<NGGatherOp>(op);
        auto loc = gatherOp.getLoc();
        ScopedContext scope(rewriter, loc);

        // Get operands
        Value* result = pass.buildOutputDefs(op, rewriter)[0];
        NGRAPH_CHECK(result, "Unexpected null result in GatherOp");

        Value* params = operands[0];
        Value* indices = operands[1];
        auto axis = gatherOp.axis().getSExtValue();

        // Create view to write into result.
        MemRefView vRes(result), vParams(params), vIndices(indices);
        // Indexed Values
        IndexedValue iRes(result), iIndices(indices);
        StdIndexedValue iParams(params);

        // Construct outer loop for params dims. Exclude the axis dim.
        SmallVector<ValueHandle, 4> paramsLbs, paramsUbs;
        SmallVector<IndexHandle, 4> paramsIVs;
        SmallVector<int64_t, 4> paramsSteps;
        SmallVector<ValueHandle*, 4> paramsIVPtrs;
        for (auto i = 0; i < vParams.rank(); i++)
        {
            // skip gather axis
            if (i == axis)
                continue;
            paramsLbs.push_back(IndexHandle(vParams.lb(i)));
            paramsUbs.push_back(IndexHandle(vParams.ub(i)));
            paramsSteps.push_back(vParams.step(i));
        }
        NGRAPH_CHECK(paramsLbs.size() == vParams.rank() - 1 &&
                         paramsUbs.size() == paramsLbs.size() &&
                         paramsSteps.size() == paramsLbs.size(),
                     "Incorrect loop nest bounds size for gather params");

        paramsIVs = makeIndexHandles(vParams.rank() - 1);
        paramsIVPtrs = makeHandlePointers(MutableArrayRef<IndexHandle>(paramsIVs));

        auto indicesLbs = vIndices.getLbs();
        auto indicesUbs = vIndices.getUbs();
        auto indicesSteps = vIndices.getSteps();

        auto indicesIVs = makeIndexHandles(vIndices.rank());
        auto indicesIVPtrs = makeHandlePointers(MutableArrayRef<IndexHandle>(indicesIVs));

        SmallVector<IndexHandle, 8> paramsIndices, resIndices;

        // Make sure we are going to create loops
        NGRAPH_CHECK(vParams.rank() > 0, "Invalid size for indices steps");

        // Let params rank : N
        // Let indices rank : M
        // Let axis be A
        // Generate
        // indices loops
        // for I_0:0 -> indices.dim[0]
        // ...
        //   for I_(M-1):0 -> indices.dim[M-1]
        //     params loops
        //     for P_0: 0 -> params.dim[0]
        //       for P_1: 0 -> params.dim[1]
        //         for P_2: 0 -> params.dim[2]
        // ...
        //           for P_(A-1):0 -> params.dim[A-1]
        //             for P_(A+1):0 -> params.dim[A+1]
        // ...
        //               for P_(N-1):0 -> params.dim[N-1]
        //                 res[P_0, P_1, .. P_(A-1), I_0, .., I_(M-1), P_(A+1), ... P_(N-1)] =
        //                   params[P_0, P_1, .. P_(A-1), indices[I_0, .., I_(M-1)],
        //                          P_(A+1), ... P_(N-1)];

        AffineLoopNestBuilder(indicesIVPtrs, indicesLbs, indicesUbs, indicesSteps)([&] {
            // Load axis value from indices array and cast it to Index Type
            ValueHandle axisIdx = ValueHandle::create<IndexCastOp>(
                (ValueHandle)iIndices(indicesIVs), rewriter.getIndexType());

            AffineLoopNestBuilder(paramsIVPtrs, paramsLbs, paramsUbs, paramsSteps)([&] {
                // construct indices for param
                // [P_0, P_1, .. P_axis-1, Indices[I0, I1, .. I_k-1], P_axis+1, P_axis+2, .. P_n-1]
                for (auto i = 0, j = 0; i < vParams.rank(); i++)
                {
                    if (i == axis)
                    {
                        paramsIndices.push_back(IndexHandle(axisIdx));
                    }
                    else
                    {
                        paramsIndices.push_back(paramsIVs[j++]);
                    }
                }

                // construct indices for result
                // [P_0, P_1, .. P_axis-1, I0, I1, .. I_k-1, P_axis+1, P_axis+2, .. P_n-1]
                for (auto i = 0, j = 0; i < vParams.rank() + vIndices.rank() - 1;)
                {
                    if (i == axis && indicesIVs.size() > 0)
                    {
                        resIndices.append(indicesIVs.begin(), indicesIVs.end());
                        i += indicesIVs.size();
                    }
                    else
                    {
                        resIndices.push_back(paramsIVs[j++]);
                        i++;
                    }
                }
                // Store into result
                iRes(resIndices) = iParams(paramsIndices);
            });
        });

        rewriter.replaceOp(op, {result});
        return matchSuccess();
    }

    REWRITER(NGConvolutionOp)
    {
        auto convolOp = cast<NGConvolutionOp>(op);

        // Get operands
        Value* result = pass.buildOutputDefs(op, rewriter)[0];
        NGRAPH_CHECK(result, "Unexpected null result in Convolution Op");
        Value* images = operands[0];
        Value* filters = operands[1];
        auto strides = convolOp.strides();
        auto padBelow = convolOp.padBelow();
        auto padAbove = convolOp.padBelow();

        lowerConvolution(result,
                         images,
                         filters,
                         strides,
                         padBelow,
                         padAbove,
                         rewriter,
                         pass,
                         convolOp.getLoc());

        rewriter.replaceOp(op, {result});
        return matchSuccess();
    }

    REWRITER(NGGroupConvOp)
    {
        auto gConvOp = cast<NGGroupConvOp>(op);
        ScopedContext scope(rewriter, gConvOp.getLoc());
        // Get operands
        Value* result = pass.buildOutputDefs(op, rewriter)[0];
        NGRAPH_CHECK(result, "Unexpected null result in Convolution Op");
        Value* images = operands[0];
        Value* filters = operands[1];
        auto strides = gConvOp.strides();
        auto padBelow = gConvOp.padBelow();
        auto padAbove = gConvOp.padBelow();
        int groups = gConvOp.groups().getSExtValue();

        NGRAPH_CHECK(groups > 0, "Invalid number of groups");
        // create outer group convolution loop
        // for group = 0 to groups
        IndexHandle iv;

        ValueHandle lb = intrinsics::constant_index(0);
        ValueHandle ub = intrinsics::constant_index(groups);
        ValueHandle step = intrinsics::constant_index(1);

        auto imagesType = images->getType().cast<MemRefType>();
        auto filtersType = filters->getType().cast<MemRefType>();
        auto imagesShape = imagesType.getShape();
        auto filtersShape = filtersType.getShape();

        // Filters shape contains num of groups ?
        bool groupsInFilters = (filtersShape.size() != imagesShape.size());

        NGRAPH_CHECK(imagesType.hasStaticShape() && filtersType.hasStaticShape(),
                     "Dynamic shapes are not supported");
        NGRAPH_CHECK(imagesShape[1] % groups == 0,
                     "Channel dim is not divisible by number of groups");

        NGRAPH_CHECK(groupsInFilters || filtersShape[0] % groups == 0,
                     "Filters dim is not divisible by number of groups");

        auto channelGroupSize = intrinsics::constant_index(imagesShape[1] / groups);
        auto filtersGroupSize = intrinsics::constant_index(
            groupsInFilters ? filtersShape[1] : filtersShape[0] / groups);

        NGRAPH_CHECK(!groupsInFilters || groups == filtersShape[0]);

        LoopBuilder::makeLoop(&iv, lb, ub, step)([&] {
            // lower/upper bounds on image channel dim and kernels dim
            auto cLb = iv * channelGroupSize;
            auto cUb = cLb + channelGroupSize;
            auto kLb = iv * filtersGroupSize;
            auto kUb = kLb + filtersGroupSize;
            lowerConvolution(result,
                             images,
                             filters,
                             strides,
                             padBelow,
                             padAbove,
                             rewriter,
                             pass,
                             gConvOp.getLoc(),
                             cLb,
                             cUb,
                             kLb,
                             kUb,
                             iv);
        });
        rewriter.replaceOp(op, {result});
        return matchSuccess();
    }
    REWRITER(NGReturnOp)
    {
        pass.insertDeallocs(rewriter);
        rewriter.replaceOpWithNewOp<ReturnOp>(op);
        return matchSuccess();
    }

#undef REWRITER
    /// End of pattern matchers
    template <typename OP>
    void lowerUnaryElementwise(Operation* op,
                               ArrayRef<Value*> operands,
                               PatternRewriter& rewriter,
                               DialectLoweringPass& pass)
    {
        auto loc = cast<OP>(op).getLoc();

        auto result = pass.buildOutputDefs(op, rewriter)[0];
        NGRAPH_CHECK(result->getType().isa<MemRefType>());
        // Note that builder's current function is still the original function body.
        // use getBlock to get the new block instead.

        // get new operands
        Value* lhs = operands[0];

        ScopedContext scope(rewriter, loc);
        // Views
        MemRefView vRes(result), vLHS(lhs);
        // Index Values
        IndexedValue iRes(result), iLHS(lhs);
        // Bounds Index Handles
        auto lbs = vLHS.getLbs();
        auto ubs = vLHS.getUbs();
        // Loop induction vars
        auto ivs = makeIndexHandles(vLHS.rank());
        auto pivs = makeIndexHandlePointers(ivs);
        // Steps
        auto steps = vLHS.getSteps();

        NGRAPH_CHECK(lhs->getType().isa<MemRefType>());
        Type elemTy = lhs->getType().cast<MemRefType>().getElementType();

        AffineLoopNestBuilder(pivs, lbs, ubs, steps)([&] {
            ValueHandle val = iLHS(ivs);
            if (isa<NGNegOp>(op))
            {
                ValueHandle zero = createZeroConstant(elemTy);
                iRes(ivs) = zero - val;
            }
            else
            {
                NGRAPH_CHECK(false, "Unsupported op");
            }
        });

        rewriter.replaceOp(op, {result});
    }

    template <typename OP>
    void lowerBinaryElementwise(Operation* op,
                                ArrayRef<Value*> operands,
                                PatternRewriter& rewriter,
                                DialectLoweringPass& pass)
    {
        auto loc = cast<OP>(op).getLoc();
        auto result = pass.buildOutputDefs(op, rewriter)[0];
        NGRAPH_CHECK(result->getType().isa<MemRefType>());
        // get new operands
        Value* lhs = operands[0];
        Value* rhs = operands[1];

        ScopedContext scope(rewriter, loc);
        // Views
        MemRefView vRes(result), vLHS(lhs), vRHS(rhs);
        // Index Values
        IndexedValue iRes(result), iLHS(lhs), iRHS(rhs);
        // Bounds Index Handles
        auto lbs = vLHS.getLbs();
        auto ubs = vLHS.getUbs();
        // Loop induction vars
        auto ivs = makeIndexHandles(vLHS.rank());
        auto pivs = makeIndexHandlePointers(ivs);
        // Steps
        auto steps = vLHS.getSteps();
        AffineLoopNestBuilder(pivs, lbs, ubs, steps)(
            // single stmt body
            [&] {
                if (isa<NGAddOp>(op))
                {
                    iRes(ivs) = iLHS(ivs) + iRHS(ivs);
                }
                else if (isa<NGSubOp>(op))
                {
                    iRes(ivs) = iLHS(ivs) - iRHS(ivs);
                }
                else if (isa<NGMulOp>(op))
                {
                    iRes(ivs) = iLHS(ivs) * iRHS(ivs);
                }
                else if (isa<NGDivOp>(op))
                {
                    iRes(ivs) = iLHS(ivs) / iRHS(ivs);
                }
                else if (isa<NGGreaterOp>(op))
                {
                    iRes(ivs) = ValueHandle(iLHS(ivs)) > ValueHandle(iRHS(ivs));
                }
                else if (isa<NGLessOp>(op))
                {
                    iRes(ivs) = ValueHandle(iLHS(ivs)) < ValueHandle(iRHS(ivs));
                }
                else if (isa<NGMaxOp>(op))
                {
                    iRes(ivs) =
                        edsc::intrinsics::select(ValueHandle(iLHS(ivs)) > ValueHandle(iRHS(ivs)),
                                                 ValueHandle(iLHS(ivs)),
                                                 ValueHandle(iRHS(ivs)));
                }
                else if (isa<NGMinOp>(op))
                {
                    iRes(ivs) =
                        edsc::intrinsics::select(ValueHandle(iLHS(ivs)) < ValueHandle(iRHS(ivs)),
                                                 ValueHandle(iLHS(ivs)),
                                                 ValueHandle(iRHS(ivs)));
                }
                else
                {
                    NGRAPH_CHECK(false, "Unsupported op");
                }
            });
        rewriter.replaceOp(op, {result});
    }

    template <typename RedOp>
    void lowerIndexReduction(Operation* op,
                             ArrayRef<Value*> operands,
                             PatternRewriter& rewriter,
                             DialectLoweringPass& pass)
    {
        static_assert(std::is_same<RedOp, NGArgMinRedOp>() || std::is_same<RedOp, NGArgMaxRedOp>(),
                      "Template parameter is not supported by lowerIndexReduction");

        RedOp redOp = cast<RedOp>(op);
        auto loc = redOp.getLoc();
        auto axesAttr = redOp.axes();

        NGRAPH_CHECK(axesAttr.size() == 1, "Index Reduction op should have one reduction axis");
        Attribute axisAttr = *axesAttr.begin();
        unsigned axis = axisAttr.dyn_cast<IntegerAttr>().getInt();

        NGRAPH_CHECK(operands.size() == 1 && operands[0] != nullptr,
                     "Expected one non-null operand in Index Reduction op");

        // Retrieve/generate Values for operands and result.
        ScopedContext scope(rewriter, loc);
        Value* arg = operands[0];

        Value* result = pass.buildOutputDefs(op, rewriter)[0];

        // Views
        MemRefView vRes(result), vArg(arg);
        // Index Values
        StdIndexedValue iRes(result), stdArg(arg);
        IndexedValue affineArg(arg);
        // Bounds Index Handles
        auto resLbs = vRes.getLbs();
        auto resUbs = vRes.getUbs();
        auto argLbs = vArg.getLbs();
        auto argUbs = vArg.getUbs();

        Type resTy = result->getType().cast<MemRefType>().getElementType();
        // Generate loop nest that initializes result to lower bound of the axis to be reduced.
        {
            auto ivs = makeIndexHandles(vRes.rank());
            auto pivs = makeIndexHandlePointers(ivs);
            auto steps = vRes.getSteps();
            auto initVal = vArg.lb(axis);
            AffineLoopNestBuilder(pivs, resLbs, resUbs, steps)(
                [&] { iRes(ivs) = ValueHandle::create<IndexCastOp>(initVal, resTy); });
        }

        // Generate loop nest that computes the actual index reduction.
        {
            auto allIVs = makeIndexHandles(vArg.rank());
            auto pAllIVs = makeIndexHandlePointers(allIVs);
            auto steps = vArg.getSteps();
            SmallVector<IndexHandle, 8> nonRedIVs;

            Type resTy = result->getType().cast<MemRefType>().getElementType();
            NGRAPH_CHECK(resTy.isa<IntegerType>(),
                         "Expected integer result type in index reduction");

            // iterate over all argument dimensions
            AffineLoopNestBuilder(pAllIVs, argLbs, argUbs, steps)([&] {
                // build a list of non-reduction IVs
                for (auto i = 0; i < vArg.rank(); i++)
                {
                    if (i != axis)
                    {
                        nonRedIVs.push_back(allIVs[i]);
                    }
                }

                // Load current min index with integer data type and convert it to index data type.
                ValueHandle currRedIdx = ValueHandle::create<IndexCastOp>(
                    (ValueHandle)iRes(nonRedIVs), IndexType::get(resTy.getContext()));

                // Build list of IVs including current min index.
                auto tempIVs = allIVs;
                tempIVs[axis] = currRedIdx;

                // Select the min/max value and cast it back to integer type before storing it.
                ValueHandle newRedIdx =
                    std::is_same<RedOp, NGArgMinRedOp>()
                        ? edsc::intrinsics::select(
                              affineArg(allIVs) < stdArg(tempIVs), allIVs[axis], currRedIdx)
                        : edsc::intrinsics::select(
                              stdArg(tempIVs) < affineArg(allIVs), allIVs[axis], currRedIdx);

                iRes(nonRedIVs) = ValueHandle::create<IndexCastOp>(newRedIdx, resTy);
            });
        }

        rewriter.replaceOp(op, result);
    }

    void lowerConvolution(Value* result,
                          Value* images,
                          Value* filters,
                          ArrayAttr stridesAttr,
                          ArrayAttr padBelowAttr,
                          ArrayAttr padAboveAttr,
                          PatternRewriter& rewriter,
                          DialectLoweringPass& pass,
                          Location loc,
                          Value* cLb,
                          Value* cUb,
                          Value* kLb,
                          Value* kUb,
                          Value* gId)
    {
        // Let Images shape be  [N, C_IN, D_1, ... D_f]
        // Let Filters shape be [C_OUT, C_IN, F_1, ... F_f]
        //      (or [GROUPS, C_OUT, C_IN, F_1, ... F_f] in case of
        //       group convolution with groups in filters shape)
        // Output shape will be [N, C_OUT, R_1, ..R_f]
        //   where R_i = (AdjD_i - AdjF_i + 1) / Strides[i]
        //
        // AdjD_i is adjusted image spatial dimension after padding and dilation
        //   AdjD_i = padBelow[i] + (dilation[i] * (D_i - 1) + 1) + padAbove[i]
        //
        // AdjF_i is adjusted filters spatial dimension after dilation
        //   AdjF_i = dilation[i] * (F_i - 1) + 1
        //
        //   If no padding, padAbove/Below[i] = 0
        //   If no dilation, dilation[i] is 1
        //
        // Generate the following (currently without padding/dilation support)
        //
        //
        // for n : 0 -> N
        //   for k : 0 -> C_OUT
        //     for <r_1 .. r_f> : <0 .. 0> -> <R_1 ... R_f>
        //       //initialize result to zero
        //       Output[n, k, r_1, .. r_f] = 0;
        //
        // for n : 0 -> N
        //   for k : 0 -> C_OUT
        //     for c : 0 -> C_IN
        //       // iterate over output spatial shape
        //       for <r_1 .. r_f> : <0 .. 0> -> <R_1 ... R_f> //
        //         //compute image start inputs indices
        //         i_1 = r_1 * strides[0];
        //         ..
        //         i_f = r_f * strides[f - 1];
        //         // iterate over kernel spatial shape
        //         for <j_1 .. j_f> : <0 .. 0> -> <F_1 .. F_f>
        //           Output[n, k, r_1, .. r_f] +=
        //             Images[n, c, i_1 + j_1, .. i_f + j_f] * Filters[k, c, j_1, .. j_f]

        // With padding, we check (using IntegerSets) whether each spatial dim in Images lie inside
        // non-padded spatial region. If true, we perform the computation:
        //
        //         for <j_1 .. j_f> : <0 .. 0> -> <F_1 .. F_f>
        //         if(indices in non-padded region):
        //           Output[n, k, r_1, .. r_f] +=
        //             Images[n, c, i_1 + j_1, .. i_f + j_f] * Filters[k, c, j_1, .. j_f]

        ScopedContext scope(rewriter, loc);
        auto strides = stridesAttr.getValue();
        auto padBelow = padBelowAttr.getValue();
        auto padAbove = padBelowAttr.getValue();
        Type elemTy = images->getType().cast<MemRefType>().getElementType();

        // Create views
        MemRefView vRes(result), vImages(images), vFilters(filters);
        // Create indexed Values
        IndexedValue iRes(result), iImages(images), iFilters(filters);
        // Bounds on batch size N
        ValueHandle batchLb = vImages.lb(0), batchUb = vImages.ub(0);
        // Bounds on spatial dimensions
        SmallVector<ValueHandle, 4> resSpatialLbs, resSpatialUbs;
        SmallVector<ValueHandle, 4> imgSpatialLbs, imgSpatialUbs;
        SmallVector<ValueHandle, 4> filtersSpatialLbs, filtersSpatialUbs;
        // Spatial rank
        unsigned spatialRank = vImages.rank() - 2;

        // Result spatial indices and bounds
        auto resSpatialIndices = makeIndexHandles(spatialRank);
        auto resSpatialIndicesPtrs =
            makeHandlePointers(MutableArrayRef<IndexHandle>(resSpatialIndices));
        SmallVector<int64_t, 4> resSteps, filtersSteps;
        SmallVector<int, 4> padBelowIntValues;
        bool withPadding = false;

        // Do we have an extra dim for groups or is it folded in numFilters ?
        bool groupsInFilters = (vImages.rank() != vFilters.rank());
        bool groupConvolution = (kLb != nullptr);

        // Number of groups can be in filters shape only with group convolution
        NGRAPH_CHECK(!groupsInFilters ||
                     (kLb != nullptr && kUb != nullptr && cLb != nullptr && cUb != nullptr));

        // Bounds on number of filters
        ValueHandle numFiltersLb(rewriter.getIndexType());
        ValueHandle numFiltersUb(rewriter.getIndexType());
        if (groupConvolution)
        {
            if (groupsInFilters)
            {
                // use entire dim size if groups are out of the num filters dim
                numFiltersLb = vFilters.lb(1);
                numFiltersUb = vFilters.ub(1);
            }
            else
            {
                // use split dim within bounds generated in outer loop
                numFiltersLb = ValueHandle(kLb);
                numFiltersUb = ValueHandle(kUb);
            }
        }
        else
        {
            numFiltersLb = vFilters.lb(0);
            numFiltersUb = vFilters.ub(0);
        }

        // determine where spatial index starts in filters
        int filtersSpatialIdx = 2;
        const int imgSpatialIdx = 2;
        if (groupConvolution && groupsInFilters)
        {
            filtersSpatialIdx = 3;
        }
        // Bounds on number of channels
        ValueHandle numChannelsLb = (cLb == nullptr) ? vImages.lb(1) : ValueHandle(cLb);
        ValueHandle numChannelsUb = (cUb == nullptr) ? vImages.ub(1) : ValueHandle(cUb);

        for (auto i = 0; i < spatialRank; i++)
        {
            // result spatial bounds and steps
            resSpatialLbs.push_back(vRes.lb(imgSpatialIdx + i));
            resSpatialUbs.push_back(vRes.ub(imgSpatialIdx + i));
            resSteps.push_back(vRes.step(imgSpatialIdx + i));
            // image spatial bounds
            imgSpatialLbs.push_back(vImages.lb(imgSpatialIdx + i));
            imgSpatialUbs.push_back(vImages.ub(imgSpatialIdx + i));

            // Check if we have any padding and collect pad values
            IntegerAttr iAttr = padBelow[i].cast<IntegerAttr>();
            int padValue = iAttr.getInt();
            if (padValue)
            {
                withPadding = true;
            }
            padBelowIntValues.push_back(padValue);

            iAttr = padAbove[i].cast<IntegerAttr>();
            padValue = iAttr.getInt();
            if (padValue)
            {
                withPadding = true;
            }
        }

        NGRAPH_CHECK((groupConvolution && groupsInFilters) || (vImages.rank() == vFilters.rank()),
                     "Images and Filters have unequal ranks");
        NGRAPH_CHECK(resSpatialLbs.size() == resSpatialUbs.size() &&
                         resSpatialLbs.size() == spatialRank,
                     "Results spatial dims mismatches input");

        // Filters spatial indices and bounds
        auto filtersSpatialIndices = makeIndexHandles(spatialRank);
        auto filtersSpatialIndicesPtrs =
            makeHandlePointers(MutableArrayRef<IndexHandle>(filtersSpatialIndices));

        for (auto i = 0; i < spatialRank; i++)
        {
            filtersSpatialLbs.push_back(vFilters.lb(filtersSpatialIdx + i));
            filtersSpatialUbs.push_back(vFilters.ub(filtersSpatialIdx + i));
            filtersSteps.push_back(vFilters.step(filtersSpatialIdx + i));
        }

        IntegerSet nonPaddedRange;
        if (withPadding)
        {
            // Create affine expressions and IntegerSet
            // IntegerSet (d0, d1, .. d_N-1)[LB_0, LB_1, .. LB_N-1, UB_0, UB_1, .. UB_N-1], where
            // for each dim:
            //   (d_dim - padBelow[dim] - LB_dim >= 0),
            //   (padBelow[dim] + UB_dim - d_dim - 1 >= 0)
            SmallVector<AffineExpr, 4> affineExprs;
            // Bool to indicate if expr is equality or inequality
            SmallVector<bool, 4> isEq;

            for (unsigned dim = 0; dim < spatialRank; dim++)
            {
                // i_dim
                auto dimExpr = rewriter.getAffineDimExpr(dim);
                auto imgLbExpr = rewriter.getAffineSymbolExpr(dim);

                // expr1 : i_dim - padBelow[dim] - imgLB >= 0
                auto padBelowExpr = rewriter.getAffineConstantExpr(padBelowIntValues[dim]);
                affineExprs.push_back(dimExpr - padBelowExpr - imgLbExpr);
                isEq.push_back(false);

                // expr2: padBelow[dim] + imgUB - i_dim - 1 >= 0
                auto imgUbExpr = rewriter.getAffineSymbolExpr(spatialRank + dim);
                auto oneExpr = rewriter.getAffineConstantExpr(1);
                affineExprs.push_back(padBelowExpr + imgUbExpr - dimExpr - oneExpr);
                isEq.push_back(false);
            }

            NGRAPH_CHECK(affineExprs.size() == isEq.size() && isEq.size() == 2 * spatialRank,
                         "Invalid number of expressions in the IntegerSet");
            nonPaddedRange = IntegerSet::get(spatialRank, 2 * spatialRank, affineExprs, isEq);
        }

        // Initialize output to zero
        {
            IndexHandle n, k, c;
            auto resSpatialIndices = makeIndexHandles(spatialRank);
            auto resSpatialIndicesPtrs =
                makeHandlePointers(MutableArrayRef<IndexHandle>(resSpatialIndices));

            LoopBuilder::makeAffine(&n, batchLb, batchUb, 1)([&] {
                LoopBuilder::makeAffine(&k, numFiltersLb, numFiltersUb, 1)([&] {
                    AffineLoopNestBuilder(
                        resSpatialIndicesPtrs, resSpatialLbs, resSpatialUbs, resSteps)([&] {
                        SmallVector<IndexHandle, 4> resIndices;
                        // Result indices
                        resIndices.push_back(n);
                        if (groupConvolution && groupsInFilters)
                        {
                            // compute global C_OUT from gID and k
                            // gId * C_OUT (num of filters) + k
                            resIndices.push_back(IndexHandle(ValueHandle(gId) * numFiltersUb + k));
                        }
                        else
                        {
                            resIndices.push_back(k);
                        }
                        resIndices.insert(
                            resIndices.end(), resSpatialIndices.begin(), resSpatialIndices.end());
                        ValueHandle zero = createZeroConstant(elemTy);
                        iRes(resIndices) = zero;
                    });
                });
            });
        }

        IndexHandle n, k, c;
        // Convolution loop
        LoopBuilder::makeAffine(&n, batchLb, batchUb, 1)([&] {
            // Number of filters loop
            LoopBuilder::makeAffine(&k, numFiltersLb, numFiltersUb, 1)([&] {
                // Channels loop
                LoopBuilder::makeAffine(&c, numChannelsLb, numChannelsUb, 1)([&] {
                    // Results loop
                    AffineLoopNestBuilder(
                        resSpatialIndicesPtrs, resSpatialLbs, resSpatialUbs, resSteps)([&] {
                        // Compute image start indices
                        SmallVector<IndexHandle, 4> imgStartIndices;
                        for (auto i = 0; i < spatialRank; i++)
                        {
                            IntegerAttr iAttr = strides[i].cast<IntegerAttr>();
                            auto stride = intrinsics::constant_index(iAttr.getInt());
                            imgStartIndices.push_back(IndexHandle(resSpatialIndices[i] * stride));
                        }
                        SmallVector<IndexHandle, 4> resIndices;
                        // Result indices
                        resIndices.push_back(n);
                        if (groupConvolution && groupsInFilters)
                        {
                            // gId * C_OUT (num of filters) + k
                            resIndices.push_back(IndexHandle(ValueHandle(gId) * numFiltersUb + k));
                        }
                        else
                        {
                            resIndices.push_back(k);
                        }

                        resIndices.insert(
                            resIndices.end(), resSpatialIndices.begin(), resSpatialIndices.end());
                        // Filters spatial loop
                        AffineLoopNestBuilder(filtersSpatialIndicesPtrs,
                                              filtersSpatialLbs,
                                              filtersSpatialUbs,
                                              filtersSteps)([&] {
                            SmallVector<IndexHandle, 4> imgIndices, filtersIndices;
                            // Image indices
                            // Here we compute the virtual start index into the padded image.
                            imgIndices.push_back(n);
                            imgIndices.push_back(c);
                            for (auto i = 0; i < spatialRank; i++)
                            {
                                imgIndices.push_back(
                                    IndexHandle(imgStartIndices[i] + filtersSpatialIndices[i]));
                            }

                            // Filter indices

                            // If we are doing group convolution and filters shape dim0
                            // holds the number of groups, we need to use group id as the first
                            // index
                            if (groupConvolution && groupsInFilters)
                            {
                                filtersIndices.push_back(IndexHandle(gId));
                            }

                            filtersIndices.push_back(k);
                            // subtract lower bound of channel
                            // if we are doing group convolution this bound will advance based
                            // on the group id. For the filters, it should always start from 0
                            filtersIndices.push_back(IndexHandle(c - numChannelsLb));
                            filtersIndices.insert(filtersIndices.end(),
                                                  filtersSpatialIndices.begin(),
                                                  filtersSpatialIndices.end());

                            if (withPadding)
                            {
                                // if args : img dims, img lbs, img ubs
                                SmallVector<IndexHandle, 4>::iterator it = imgIndices.begin();
                                std::advance(it, 2);
                                SmallVector<Value*, 4> affineIfArgs(it, imgIndices.end());
                                affineIfArgs.insert(
                                    affineIfArgs.end(), imgSpatialLbs.begin(), imgSpatialLbs.end());
                                affineIfArgs.insert(
                                    affineIfArgs.end(), imgSpatialUbs.begin(), imgSpatialUbs.end());

                                auto affineIfOp =
                                    rewriter.create<AffineIfOp>(rewriter.getUnknownLoc(),
                                                                nonPaddedRange,
                                                                affineIfArgs,
                                                                /*withElseRegion=*/false);
                                {
                                    auto rewriter = affineIfOp.getThenBodyBuilder();
                                    ScopedContext scope(rewriter, loc);
                                    // We must subtract pad below before img load, since the
                                    // physical image is not padded
                                    SmallVector<IndexHandle, 4> adjustedImgIndices;
                                    adjustedImgIndices.push_back(n);
                                    adjustedImgIndices.push_back(c);
                                    for (auto i = 0; i < spatialRank; i++)
                                    {
                                        adjustedImgIndices.push_back(IndexHandle(
                                            imgIndices[2 + i] -
                                            intrinsics::constant_index(padBelowIntValues[i])));
                                    }
                                    iRes(resIndices) =
                                        iRes(resIndices) +
                                        (iImages(adjustedImgIndices) * iFilters(filtersIndices));
                                }
                            }
                            else
                            {
                                iRes(resIndices) = iRes(resIndices) +
                                                   (iImages(imgIndices) * iFilters(filtersIndices));
                            }
                        });
                    });
                });
            });
        });
<<<<<<< HEAD
=======

        rewriter.replaceOp(op, {result});
        return matchSuccess();
    }

    REWRITER(NGReturnOp)
    {
        pass.insertDeallocs(rewriter);
        rewriter.replaceOpWithNewOp<ReturnOp>(op);
        return matchSuccess();
    }

#undef REWRITER
    /// End of pattern matchers
    template <typename OP>
    void lowerUnaryElementwise(Operation* op,
                               ArrayRef<Value*> operands,
                               PatternRewriter& rewriter,
                               DialectLoweringPass& pass)
    {
        auto loc = cast<OP>(op).getLoc();

        auto result = pass.buildOutputDefs(op, rewriter)[0];
        NGRAPH_CHECK(result->getType().isa<MemRefType>());
        // Note that builder's current function is still the original function body.
        // use getBlock to get the new block instead.

        // get new operands
        Value* lhs = operands[0];

        ScopedContext scope(rewriter, loc);
        // Views
        MemRefView vRes(result), vLHS(lhs);
        // Index Values
        IndexedValue iRes(result), iLHS(lhs);
        // Bounds Index Handles
        auto lbs = vLHS.getLbs();
        auto ubs = vLHS.getUbs();
        // Loop induction vars
        auto ivs = makeIndexHandles(vLHS.rank());
        auto pivs = makeHandlePointers(MutableArrayRef<IndexHandle>(ivs));
        // Steps
        auto steps = vLHS.getSteps();

        NGRAPH_CHECK(lhs->getType().isa<MemRefType>());
        Type elemTy = lhs->getType().cast<MemRefType>().getElementType();

        AffineLoopNestBuilder(pivs, lbs, ubs, steps)([&] {
            ValueHandle val = iLHS(ivs);
            if (isa<NGNegOp>(op))
            {
                ValueHandle zero = createZeroConstant(elemTy);
                iRes(ivs) = zero - val;
            }
            else
            {
                NGRAPH_CHECK(false, "Unsupported op");
            }
        });

        rewriter.replaceOp(op, {result});
    }

    template <typename OP>
    void lowerBinaryElementwise(Operation* op,
                                ArrayRef<Value*> operands,
                                PatternRewriter& rewriter,
                                DialectLoweringPass& pass)
    {
        auto loc = cast<OP>(op).getLoc();
        auto result = pass.buildOutputDefs(op, rewriter)[0];
        NGRAPH_CHECK(result->getType().isa<MemRefType>());
        // get new operands
        Value* lhs = operands[0];
        Value* rhs = operands[1];

        ScopedContext scope(rewriter, loc);
        // Views
        MemRefView vRes(result), vLHS(lhs), vRHS(rhs);
        // Index Values
        IndexedValue iRes(result), iLHS(lhs), iRHS(rhs);
        // Bounds Index Handles
        auto lbs = vLHS.getLbs();
        auto ubs = vLHS.getUbs();
        // Loop induction vars
        auto ivs = makeIndexHandles(vLHS.rank());
        auto pivs = makeHandlePointers(MutableArrayRef<IndexHandle>(ivs));
        // Steps
        auto steps = vLHS.getSteps();
        AffineLoopNestBuilder(pivs, lbs, ubs, steps)(
            // single stmt body
            [&] {
                if (isa<NGAddOp>(op))
                {
                    iRes(ivs) = iLHS(ivs) + iRHS(ivs);
                }
                else if (isa<NGSubOp>(op))
                {
                    iRes(ivs) = iLHS(ivs) - iRHS(ivs);
                }
                else if (isa<NGMulOp>(op))
                {
                    iRes(ivs) = iLHS(ivs) * iRHS(ivs);
                }
                else if (isa<NGDivOp>(op))
                {
                    iRes(ivs) = iLHS(ivs) / iRHS(ivs);
                }
                else if (isa<NGGreaterOp>(op))
                {
                    iRes(ivs) = ValueHandle(iLHS(ivs)) > ValueHandle(iRHS(ivs));
                }
                else if (isa<NGLessOp>(op))
                {
                    iRes(ivs) = ValueHandle(iLHS(ivs)) < ValueHandle(iRHS(ivs));
                }
                else if (isa<NGMaxOp>(op))
                {
                    iRes(ivs) =
                        edsc::intrinsics::select(ValueHandle(iLHS(ivs)) > ValueHandle(iRHS(ivs)),
                                                 ValueHandle(iLHS(ivs)),
                                                 ValueHandle(iRHS(ivs)));
                }
                else if (isa<NGMinOp>(op))
                {
                    iRes(ivs) =
                        edsc::intrinsics::select(ValueHandle(iLHS(ivs)) < ValueHandle(iRHS(ivs)),
                                                 ValueHandle(iLHS(ivs)),
                                                 ValueHandle(iRHS(ivs)));
                }
                else
                {
                    NGRAPH_CHECK(false, "Unsupported op");
                }
            });
        rewriter.replaceOp(op, {result});
    }

    template <typename RedOp>
    void lowerIndexReduction(Operation* op,
                             ArrayRef<Value*> operands,
                             PatternRewriter& rewriter,
                             DialectLoweringPass& pass)
    {
        static_assert(std::is_same<RedOp, NGArgMinRedOp>() || std::is_same<RedOp, NGArgMaxRedOp>(),
                      "Template parameter is not supported by lowerIndexReduction");

        RedOp redOp = cast<RedOp>(op);
        auto loc = redOp.getLoc();
        auto axesAttr = redOp.axes();

        NGRAPH_CHECK(axesAttr.size() == 1, "Index Reduction op should have one reduction axis");
        Attribute axisAttr = *axesAttr.begin();
        unsigned axis = axisAttr.dyn_cast<IntegerAttr>().getInt();

        NGRAPH_CHECK(operands.size() == 1 && operands[0] != nullptr,
                     "Expected one non-null operand in Index Reduction op");

        // Retrieve/generate Values for operands and result.
        ScopedContext scope(rewriter, loc);
        Value* arg = operands[0];

        Value* result = pass.buildOutputDefs(op, rewriter)[0];

        // Views
        MemRefView vRes(result), vArg(arg);
        // Index Values
        StdIndexedValue iRes(result), stdArg(arg);
        IndexedValue affineArg(arg);
        // Bounds Index Handles
        auto resLbs = vRes.getLbs();
        auto resUbs = vRes.getUbs();
        auto argLbs = vArg.getLbs();
        auto argUbs = vArg.getUbs();

        Type resTy = result->getType().cast<MemRefType>().getElementType();
        // Generate loop nest that initializes result to lower bound of the axis to be reduced.
        {
            auto ivs = makeIndexHandles(vRes.rank());
            auto pivs = makeHandlePointers(MutableArrayRef<IndexHandle>(ivs));
            auto steps = vRes.getSteps();
            auto initVal = vArg.lb(axis);
            AffineLoopNestBuilder(pivs, resLbs, resUbs, steps)(
                [&] { iRes(ivs) = ValueHandle::create<IndexCastOp>(initVal, resTy); });
        }

        // Generate loop nest that computes the actual index reduction.
        {
            auto allIVs = makeIndexHandles(vArg.rank());
            auto pAllIVs = makeHandlePointers(MutableArrayRef<IndexHandle>(allIVs));
            auto steps = vArg.getSteps();
            SmallVector<IndexHandle, 8> nonRedIVs;

            Type resTy = result->getType().cast<MemRefType>().getElementType();
            NGRAPH_CHECK(resTy.isa<IntegerType>(),
                         "Expected integer result type in index reduction");

            // iterate over all argument dimensions
            AffineLoopNestBuilder(pAllIVs, argLbs, argUbs, steps)([&] {
                // build a list of non-reduction IVs
                for (auto i = 0; i < vArg.rank(); i++)
                {
                    if (i != axis)
                    {
                        nonRedIVs.push_back(allIVs[i]);
                    }
                }

                // Load current min index with integer data type and convert it to index data type.
                ValueHandle currRedIdx = ValueHandle::create<IndexCastOp>(
                    (ValueHandle)iRes(nonRedIVs), IndexType::get(resTy.getContext()));

                // Build list of IVs including current min index.
                auto tempIVs = allIVs;
                tempIVs[axis] = currRedIdx;

                // Select the min/max value and cast it back to integer type before storing it.
                ValueHandle newRedIdx =
                    std::is_same<RedOp, NGArgMinRedOp>()
                        ? edsc::intrinsics::select(
                              affineArg(allIVs) < stdArg(tempIVs), allIVs[axis], currRedIdx)
                        : edsc::intrinsics::select(
                              stdArg(tempIVs) < affineArg(allIVs), allIVs[axis], currRedIdx);

                iRes(nonRedIVs) = ValueHandle::create<IndexCastOp>(newRedIdx, resTy);
            });
        }

        rewriter.replaceOp(op, result);
>>>>>>> 0a019172
    }

    ValueHandle createZeroConstant(mlir::Type type)
    {
        if (auto floatTy = type.dyn_cast<FloatType>())
        {
            if (floatTy.isF32())
            {
                return intrinsics::constant_float(llvm::APFloat(0.0f), floatTy);
            }
            else if (floatTy.isF64())
            {
                return intrinsics::constant_float(llvm::APFloat(0.0), floatTy);
            }
            else
            {
                NGRAPH_UNREACHABLE("Unsupported floating-point precision");
            }
        }
        else if (auto intTy = type.dyn_cast<IntegerType>())
        {
            return intrinsics::constant_int(0, intTy.getWidth());
        }
        NGRAPH_UNREACHABLE("Unsupported type");
    }
} // namespace

namespace mlir
{
    std::unique_ptr<Pass> createDialectLoweringPass()
    {
        return std::make_unique<DialectLoweringPass>();
    }
} // namespace mlir

static PassRegistration<DialectLoweringPass> pass(PASS_NAME,
                                                  "Convert nGraph dialect to affine dialect");<|MERGE_RESOLUTION|>--- conflicted
+++ resolved
@@ -1002,597 +1002,6 @@
         rewriter.replaceOp(op, {result});
         return matchSuccess();
     }
-    REWRITER(NGReturnOp)
-    {
-        pass.insertDeallocs(rewriter);
-        rewriter.replaceOpWithNewOp<ReturnOp>(op);
-        return matchSuccess();
-    }
-
-#undef REWRITER
-    /// End of pattern matchers
-    template <typename OP>
-    void lowerUnaryElementwise(Operation* op,
-                               ArrayRef<Value*> operands,
-                               PatternRewriter& rewriter,
-                               DialectLoweringPass& pass)
-    {
-        auto loc = cast<OP>(op).getLoc();
-
-        auto result = pass.buildOutputDefs(op, rewriter)[0];
-        NGRAPH_CHECK(result->getType().isa<MemRefType>());
-        // Note that builder's current function is still the original function body.
-        // use getBlock to get the new block instead.
-
-        // get new operands
-        Value* lhs = operands[0];
-
-        ScopedContext scope(rewriter, loc);
-        // Views
-        MemRefView vRes(result), vLHS(lhs);
-        // Index Values
-        IndexedValue iRes(result), iLHS(lhs);
-        // Bounds Index Handles
-        auto lbs = vLHS.getLbs();
-        auto ubs = vLHS.getUbs();
-        // Loop induction vars
-        auto ivs = makeIndexHandles(vLHS.rank());
-        auto pivs = makeIndexHandlePointers(ivs);
-        // Steps
-        auto steps = vLHS.getSteps();
-
-        NGRAPH_CHECK(lhs->getType().isa<MemRefType>());
-        Type elemTy = lhs->getType().cast<MemRefType>().getElementType();
-
-        AffineLoopNestBuilder(pivs, lbs, ubs, steps)([&] {
-            ValueHandle val = iLHS(ivs);
-            if (isa<NGNegOp>(op))
-            {
-                ValueHandle zero = createZeroConstant(elemTy);
-                iRes(ivs) = zero - val;
-            }
-            else
-            {
-                NGRAPH_CHECK(false, "Unsupported op");
-            }
-        });
-
-        rewriter.replaceOp(op, {result});
-    }
-
-    template <typename OP>
-    void lowerBinaryElementwise(Operation* op,
-                                ArrayRef<Value*> operands,
-                                PatternRewriter& rewriter,
-                                DialectLoweringPass& pass)
-    {
-        auto loc = cast<OP>(op).getLoc();
-        auto result = pass.buildOutputDefs(op, rewriter)[0];
-        NGRAPH_CHECK(result->getType().isa<MemRefType>());
-        // get new operands
-        Value* lhs = operands[0];
-        Value* rhs = operands[1];
-
-        ScopedContext scope(rewriter, loc);
-        // Views
-        MemRefView vRes(result), vLHS(lhs), vRHS(rhs);
-        // Index Values
-        IndexedValue iRes(result), iLHS(lhs), iRHS(rhs);
-        // Bounds Index Handles
-        auto lbs = vLHS.getLbs();
-        auto ubs = vLHS.getUbs();
-        // Loop induction vars
-        auto ivs = makeIndexHandles(vLHS.rank());
-        auto pivs = makeIndexHandlePointers(ivs);
-        // Steps
-        auto steps = vLHS.getSteps();
-        AffineLoopNestBuilder(pivs, lbs, ubs, steps)(
-            // single stmt body
-            [&] {
-                if (isa<NGAddOp>(op))
-                {
-                    iRes(ivs) = iLHS(ivs) + iRHS(ivs);
-                }
-                else if (isa<NGSubOp>(op))
-                {
-                    iRes(ivs) = iLHS(ivs) - iRHS(ivs);
-                }
-                else if (isa<NGMulOp>(op))
-                {
-                    iRes(ivs) = iLHS(ivs) * iRHS(ivs);
-                }
-                else if (isa<NGDivOp>(op))
-                {
-                    iRes(ivs) = iLHS(ivs) / iRHS(ivs);
-                }
-                else if (isa<NGGreaterOp>(op))
-                {
-                    iRes(ivs) = ValueHandle(iLHS(ivs)) > ValueHandle(iRHS(ivs));
-                }
-                else if (isa<NGLessOp>(op))
-                {
-                    iRes(ivs) = ValueHandle(iLHS(ivs)) < ValueHandle(iRHS(ivs));
-                }
-                else if (isa<NGMaxOp>(op))
-                {
-                    iRes(ivs) =
-                        edsc::intrinsics::select(ValueHandle(iLHS(ivs)) > ValueHandle(iRHS(ivs)),
-                                                 ValueHandle(iLHS(ivs)),
-                                                 ValueHandle(iRHS(ivs)));
-                }
-                else if (isa<NGMinOp>(op))
-                {
-                    iRes(ivs) =
-                        edsc::intrinsics::select(ValueHandle(iLHS(ivs)) < ValueHandle(iRHS(ivs)),
-                                                 ValueHandle(iLHS(ivs)),
-                                                 ValueHandle(iRHS(ivs)));
-                }
-                else
-                {
-                    NGRAPH_CHECK(false, "Unsupported op");
-                }
-            });
-        rewriter.replaceOp(op, {result});
-    }
-
-    template <typename RedOp>
-    void lowerIndexReduction(Operation* op,
-                             ArrayRef<Value*> operands,
-                             PatternRewriter& rewriter,
-                             DialectLoweringPass& pass)
-    {
-        static_assert(std::is_same<RedOp, NGArgMinRedOp>() || std::is_same<RedOp, NGArgMaxRedOp>(),
-                      "Template parameter is not supported by lowerIndexReduction");
-
-        RedOp redOp = cast<RedOp>(op);
-        auto loc = redOp.getLoc();
-        auto axesAttr = redOp.axes();
-
-        NGRAPH_CHECK(axesAttr.size() == 1, "Index Reduction op should have one reduction axis");
-        Attribute axisAttr = *axesAttr.begin();
-        unsigned axis = axisAttr.dyn_cast<IntegerAttr>().getInt();
-
-        NGRAPH_CHECK(operands.size() == 1 && operands[0] != nullptr,
-                     "Expected one non-null operand in Index Reduction op");
-
-        // Retrieve/generate Values for operands and result.
-        ScopedContext scope(rewriter, loc);
-        Value* arg = operands[0];
-
-        Value* result = pass.buildOutputDefs(op, rewriter)[0];
-
-        // Views
-        MemRefView vRes(result), vArg(arg);
-        // Index Values
-        StdIndexedValue iRes(result), stdArg(arg);
-        IndexedValue affineArg(arg);
-        // Bounds Index Handles
-        auto resLbs = vRes.getLbs();
-        auto resUbs = vRes.getUbs();
-        auto argLbs = vArg.getLbs();
-        auto argUbs = vArg.getUbs();
-
-        Type resTy = result->getType().cast<MemRefType>().getElementType();
-        // Generate loop nest that initializes result to lower bound of the axis to be reduced.
-        {
-            auto ivs = makeIndexHandles(vRes.rank());
-            auto pivs = makeIndexHandlePointers(ivs);
-            auto steps = vRes.getSteps();
-            auto initVal = vArg.lb(axis);
-            AffineLoopNestBuilder(pivs, resLbs, resUbs, steps)(
-                [&] { iRes(ivs) = ValueHandle::create<IndexCastOp>(initVal, resTy); });
-        }
-
-        // Generate loop nest that computes the actual index reduction.
-        {
-            auto allIVs = makeIndexHandles(vArg.rank());
-            auto pAllIVs = makeIndexHandlePointers(allIVs);
-            auto steps = vArg.getSteps();
-            SmallVector<IndexHandle, 8> nonRedIVs;
-
-            Type resTy = result->getType().cast<MemRefType>().getElementType();
-            NGRAPH_CHECK(resTy.isa<IntegerType>(),
-                         "Expected integer result type in index reduction");
-
-            // iterate over all argument dimensions
-            AffineLoopNestBuilder(pAllIVs, argLbs, argUbs, steps)([&] {
-                // build a list of non-reduction IVs
-                for (auto i = 0; i < vArg.rank(); i++)
-                {
-                    if (i != axis)
-                    {
-                        nonRedIVs.push_back(allIVs[i]);
-                    }
-                }
-
-                // Load current min index with integer data type and convert it to index data type.
-                ValueHandle currRedIdx = ValueHandle::create<IndexCastOp>(
-                    (ValueHandle)iRes(nonRedIVs), IndexType::get(resTy.getContext()));
-
-                // Build list of IVs including current min index.
-                auto tempIVs = allIVs;
-                tempIVs[axis] = currRedIdx;
-
-                // Select the min/max value and cast it back to integer type before storing it.
-                ValueHandle newRedIdx =
-                    std::is_same<RedOp, NGArgMinRedOp>()
-                        ? edsc::intrinsics::select(
-                              affineArg(allIVs) < stdArg(tempIVs), allIVs[axis], currRedIdx)
-                        : edsc::intrinsics::select(
-                              stdArg(tempIVs) < affineArg(allIVs), allIVs[axis], currRedIdx);
-
-                iRes(nonRedIVs) = ValueHandle::create<IndexCastOp>(newRedIdx, resTy);
-            });
-        }
-
-        rewriter.replaceOp(op, result);
-    }
-
-    void lowerConvolution(Value* result,
-                          Value* images,
-                          Value* filters,
-                          ArrayAttr stridesAttr,
-                          ArrayAttr padBelowAttr,
-                          ArrayAttr padAboveAttr,
-                          PatternRewriter& rewriter,
-                          DialectLoweringPass& pass,
-                          Location loc,
-                          Value* cLb,
-                          Value* cUb,
-                          Value* kLb,
-                          Value* kUb,
-                          Value* gId)
-    {
-        // Let Images shape be  [N, C_IN, D_1, ... D_f]
-        // Let Filters shape be [C_OUT, C_IN, F_1, ... F_f]
-        //      (or [GROUPS, C_OUT, C_IN, F_1, ... F_f] in case of
-        //       group convolution with groups in filters shape)
-        // Output shape will be [N, C_OUT, R_1, ..R_f]
-        //   where R_i = (AdjD_i - AdjF_i + 1) / Strides[i]
-        //
-        // AdjD_i is adjusted image spatial dimension after padding and dilation
-        //   AdjD_i = padBelow[i] + (dilation[i] * (D_i - 1) + 1) + padAbove[i]
-        //
-        // AdjF_i is adjusted filters spatial dimension after dilation
-        //   AdjF_i = dilation[i] * (F_i - 1) + 1
-        //
-        //   If no padding, padAbove/Below[i] = 0
-        //   If no dilation, dilation[i] is 1
-        //
-        // Generate the following (currently without padding/dilation support)
-        //
-        //
-        // for n : 0 -> N
-        //   for k : 0 -> C_OUT
-        //     for <r_1 .. r_f> : <0 .. 0> -> <R_1 ... R_f>
-        //       //initialize result to zero
-        //       Output[n, k, r_1, .. r_f] = 0;
-        //
-        // for n : 0 -> N
-        //   for k : 0 -> C_OUT
-        //     for c : 0 -> C_IN
-        //       // iterate over output spatial shape
-        //       for <r_1 .. r_f> : <0 .. 0> -> <R_1 ... R_f> //
-        //         //compute image start inputs indices
-        //         i_1 = r_1 * strides[0];
-        //         ..
-        //         i_f = r_f * strides[f - 1];
-        //         // iterate over kernel spatial shape
-        //         for <j_1 .. j_f> : <0 .. 0> -> <F_1 .. F_f>
-        //           Output[n, k, r_1, .. r_f] +=
-        //             Images[n, c, i_1 + j_1, .. i_f + j_f] * Filters[k, c, j_1, .. j_f]
-
-        // With padding, we check (using IntegerSets) whether each spatial dim in Images lie inside
-        // non-padded spatial region. If true, we perform the computation:
-        //
-        //         for <j_1 .. j_f> : <0 .. 0> -> <F_1 .. F_f>
-        //         if(indices in non-padded region):
-        //           Output[n, k, r_1, .. r_f] +=
-        //             Images[n, c, i_1 + j_1, .. i_f + j_f] * Filters[k, c, j_1, .. j_f]
-
-        ScopedContext scope(rewriter, loc);
-        auto strides = stridesAttr.getValue();
-        auto padBelow = padBelowAttr.getValue();
-        auto padAbove = padBelowAttr.getValue();
-        Type elemTy = images->getType().cast<MemRefType>().getElementType();
-
-        // Create views
-        MemRefView vRes(result), vImages(images), vFilters(filters);
-        // Create indexed Values
-        IndexedValue iRes(result), iImages(images), iFilters(filters);
-        // Bounds on batch size N
-        ValueHandle batchLb = vImages.lb(0), batchUb = vImages.ub(0);
-        // Bounds on spatial dimensions
-        SmallVector<ValueHandle, 4> resSpatialLbs, resSpatialUbs;
-        SmallVector<ValueHandle, 4> imgSpatialLbs, imgSpatialUbs;
-        SmallVector<ValueHandle, 4> filtersSpatialLbs, filtersSpatialUbs;
-        // Spatial rank
-        unsigned spatialRank = vImages.rank() - 2;
-
-        // Result spatial indices and bounds
-        auto resSpatialIndices = makeIndexHandles(spatialRank);
-        auto resSpatialIndicesPtrs =
-            makeHandlePointers(MutableArrayRef<IndexHandle>(resSpatialIndices));
-        SmallVector<int64_t, 4> resSteps, filtersSteps;
-        SmallVector<int, 4> padBelowIntValues;
-        bool withPadding = false;
-
-        // Do we have an extra dim for groups or is it folded in numFilters ?
-        bool groupsInFilters = (vImages.rank() != vFilters.rank());
-        bool groupConvolution = (kLb != nullptr);
-
-        // Number of groups can be in filters shape only with group convolution
-        NGRAPH_CHECK(!groupsInFilters ||
-                     (kLb != nullptr && kUb != nullptr && cLb != nullptr && cUb != nullptr));
-
-        // Bounds on number of filters
-        ValueHandle numFiltersLb(rewriter.getIndexType());
-        ValueHandle numFiltersUb(rewriter.getIndexType());
-        if (groupConvolution)
-        {
-            if (groupsInFilters)
-            {
-                // use entire dim size if groups are out of the num filters dim
-                numFiltersLb = vFilters.lb(1);
-                numFiltersUb = vFilters.ub(1);
-            }
-            else
-            {
-                // use split dim within bounds generated in outer loop
-                numFiltersLb = ValueHandle(kLb);
-                numFiltersUb = ValueHandle(kUb);
-            }
-        }
-        else
-        {
-            numFiltersLb = vFilters.lb(0);
-            numFiltersUb = vFilters.ub(0);
-        }
-
-        // determine where spatial index starts in filters
-        int filtersSpatialIdx = 2;
-        const int imgSpatialIdx = 2;
-        if (groupConvolution && groupsInFilters)
-        {
-            filtersSpatialIdx = 3;
-        }
-        // Bounds on number of channels
-        ValueHandle numChannelsLb = (cLb == nullptr) ? vImages.lb(1) : ValueHandle(cLb);
-        ValueHandle numChannelsUb = (cUb == nullptr) ? vImages.ub(1) : ValueHandle(cUb);
-
-        for (auto i = 0; i < spatialRank; i++)
-        {
-            // result spatial bounds and steps
-            resSpatialLbs.push_back(vRes.lb(imgSpatialIdx + i));
-            resSpatialUbs.push_back(vRes.ub(imgSpatialIdx + i));
-            resSteps.push_back(vRes.step(imgSpatialIdx + i));
-            // image spatial bounds
-            imgSpatialLbs.push_back(vImages.lb(imgSpatialIdx + i));
-            imgSpatialUbs.push_back(vImages.ub(imgSpatialIdx + i));
-
-            // Check if we have any padding and collect pad values
-            IntegerAttr iAttr = padBelow[i].cast<IntegerAttr>();
-            int padValue = iAttr.getInt();
-            if (padValue)
-            {
-                withPadding = true;
-            }
-            padBelowIntValues.push_back(padValue);
-
-            iAttr = padAbove[i].cast<IntegerAttr>();
-            padValue = iAttr.getInt();
-            if (padValue)
-            {
-                withPadding = true;
-            }
-        }
-
-        NGRAPH_CHECK((groupConvolution && groupsInFilters) || (vImages.rank() == vFilters.rank()),
-                     "Images and Filters have unequal ranks");
-        NGRAPH_CHECK(resSpatialLbs.size() == resSpatialUbs.size() &&
-                         resSpatialLbs.size() == spatialRank,
-                     "Results spatial dims mismatches input");
-
-        // Filters spatial indices and bounds
-        auto filtersSpatialIndices = makeIndexHandles(spatialRank);
-        auto filtersSpatialIndicesPtrs =
-            makeHandlePointers(MutableArrayRef<IndexHandle>(filtersSpatialIndices));
-
-        for (auto i = 0; i < spatialRank; i++)
-        {
-            filtersSpatialLbs.push_back(vFilters.lb(filtersSpatialIdx + i));
-            filtersSpatialUbs.push_back(vFilters.ub(filtersSpatialIdx + i));
-            filtersSteps.push_back(vFilters.step(filtersSpatialIdx + i));
-        }
-
-        IntegerSet nonPaddedRange;
-        if (withPadding)
-        {
-            // Create affine expressions and IntegerSet
-            // IntegerSet (d0, d1, .. d_N-1)[LB_0, LB_1, .. LB_N-1, UB_0, UB_1, .. UB_N-1], where
-            // for each dim:
-            //   (d_dim - padBelow[dim] - LB_dim >= 0),
-            //   (padBelow[dim] + UB_dim - d_dim - 1 >= 0)
-            SmallVector<AffineExpr, 4> affineExprs;
-            // Bool to indicate if expr is equality or inequality
-            SmallVector<bool, 4> isEq;
-
-            for (unsigned dim = 0; dim < spatialRank; dim++)
-            {
-                // i_dim
-                auto dimExpr = rewriter.getAffineDimExpr(dim);
-                auto imgLbExpr = rewriter.getAffineSymbolExpr(dim);
-
-                // expr1 : i_dim - padBelow[dim] - imgLB >= 0
-                auto padBelowExpr = rewriter.getAffineConstantExpr(padBelowIntValues[dim]);
-                affineExprs.push_back(dimExpr - padBelowExpr - imgLbExpr);
-                isEq.push_back(false);
-
-                // expr2: padBelow[dim] + imgUB - i_dim - 1 >= 0
-                auto imgUbExpr = rewriter.getAffineSymbolExpr(spatialRank + dim);
-                auto oneExpr = rewriter.getAffineConstantExpr(1);
-                affineExprs.push_back(padBelowExpr + imgUbExpr - dimExpr - oneExpr);
-                isEq.push_back(false);
-            }
-
-            NGRAPH_CHECK(affineExprs.size() == isEq.size() && isEq.size() == 2 * spatialRank,
-                         "Invalid number of expressions in the IntegerSet");
-            nonPaddedRange = IntegerSet::get(spatialRank, 2 * spatialRank, affineExprs, isEq);
-        }
-
-        // Initialize output to zero
-        {
-            IndexHandle n, k, c;
-            auto resSpatialIndices = makeIndexHandles(spatialRank);
-            auto resSpatialIndicesPtrs =
-                makeHandlePointers(MutableArrayRef<IndexHandle>(resSpatialIndices));
-
-            LoopBuilder::makeAffine(&n, batchLb, batchUb, 1)([&] {
-                LoopBuilder::makeAffine(&k, numFiltersLb, numFiltersUb, 1)([&] {
-                    AffineLoopNestBuilder(
-                        resSpatialIndicesPtrs, resSpatialLbs, resSpatialUbs, resSteps)([&] {
-                        SmallVector<IndexHandle, 4> resIndices;
-                        // Result indices
-                        resIndices.push_back(n);
-                        if (groupConvolution && groupsInFilters)
-                        {
-                            // compute global C_OUT from gID and k
-                            // gId * C_OUT (num of filters) + k
-                            resIndices.push_back(IndexHandle(ValueHandle(gId) * numFiltersUb + k));
-                        }
-                        else
-                        {
-                            resIndices.push_back(k);
-                        }
-                        resIndices.insert(
-                            resIndices.end(), resSpatialIndices.begin(), resSpatialIndices.end());
-                        ValueHandle zero = createZeroConstant(elemTy);
-                        iRes(resIndices) = zero;
-                    });
-                });
-            });
-        }
-
-        IndexHandle n, k, c;
-        // Convolution loop
-        LoopBuilder::makeAffine(&n, batchLb, batchUb, 1)([&] {
-            // Number of filters loop
-            LoopBuilder::makeAffine(&k, numFiltersLb, numFiltersUb, 1)([&] {
-                // Channels loop
-                LoopBuilder::makeAffine(&c, numChannelsLb, numChannelsUb, 1)([&] {
-                    // Results loop
-                    AffineLoopNestBuilder(
-                        resSpatialIndicesPtrs, resSpatialLbs, resSpatialUbs, resSteps)([&] {
-                        // Compute image start indices
-                        SmallVector<IndexHandle, 4> imgStartIndices;
-                        for (auto i = 0; i < spatialRank; i++)
-                        {
-                            IntegerAttr iAttr = strides[i].cast<IntegerAttr>();
-                            auto stride = intrinsics::constant_index(iAttr.getInt());
-                            imgStartIndices.push_back(IndexHandle(resSpatialIndices[i] * stride));
-                        }
-                        SmallVector<IndexHandle, 4> resIndices;
-                        // Result indices
-                        resIndices.push_back(n);
-                        if (groupConvolution && groupsInFilters)
-                        {
-                            // gId * C_OUT (num of filters) + k
-                            resIndices.push_back(IndexHandle(ValueHandle(gId) * numFiltersUb + k));
-                        }
-                        else
-                        {
-                            resIndices.push_back(k);
-                        }
-
-                        resIndices.insert(
-                            resIndices.end(), resSpatialIndices.begin(), resSpatialIndices.end());
-                        // Filters spatial loop
-                        AffineLoopNestBuilder(filtersSpatialIndicesPtrs,
-                                              filtersSpatialLbs,
-                                              filtersSpatialUbs,
-                                              filtersSteps)([&] {
-                            SmallVector<IndexHandle, 4> imgIndices, filtersIndices;
-                            // Image indices
-                            // Here we compute the virtual start index into the padded image.
-                            imgIndices.push_back(n);
-                            imgIndices.push_back(c);
-                            for (auto i = 0; i < spatialRank; i++)
-                            {
-                                imgIndices.push_back(
-                                    IndexHandle(imgStartIndices[i] + filtersSpatialIndices[i]));
-                            }
-
-                            // Filter indices
-
-                            // If we are doing group convolution and filters shape dim0
-                            // holds the number of groups, we need to use group id as the first
-                            // index
-                            if (groupConvolution && groupsInFilters)
-                            {
-                                filtersIndices.push_back(IndexHandle(gId));
-                            }
-
-                            filtersIndices.push_back(k);
-                            // subtract lower bound of channel
-                            // if we are doing group convolution this bound will advance based
-                            // on the group id. For the filters, it should always start from 0
-                            filtersIndices.push_back(IndexHandle(c - numChannelsLb));
-                            filtersIndices.insert(filtersIndices.end(),
-                                                  filtersSpatialIndices.begin(),
-                                                  filtersSpatialIndices.end());
-
-                            if (withPadding)
-                            {
-                                // if args : img dims, img lbs, img ubs
-                                SmallVector<IndexHandle, 4>::iterator it = imgIndices.begin();
-                                std::advance(it, 2);
-                                SmallVector<Value*, 4> affineIfArgs(it, imgIndices.end());
-                                affineIfArgs.insert(
-                                    affineIfArgs.end(), imgSpatialLbs.begin(), imgSpatialLbs.end());
-                                affineIfArgs.insert(
-                                    affineIfArgs.end(), imgSpatialUbs.begin(), imgSpatialUbs.end());
-
-                                auto affineIfOp =
-                                    rewriter.create<AffineIfOp>(rewriter.getUnknownLoc(),
-                                                                nonPaddedRange,
-                                                                affineIfArgs,
-                                                                /*withElseRegion=*/false);
-                                {
-                                    auto rewriter = affineIfOp.getThenBodyBuilder();
-                                    ScopedContext scope(rewriter, loc);
-                                    // We must subtract pad below before img load, since the
-                                    // physical image is not padded
-                                    SmallVector<IndexHandle, 4> adjustedImgIndices;
-                                    adjustedImgIndices.push_back(n);
-                                    adjustedImgIndices.push_back(c);
-                                    for (auto i = 0; i < spatialRank; i++)
-                                    {
-                                        adjustedImgIndices.push_back(IndexHandle(
-                                            imgIndices[2 + i] -
-                                            intrinsics::constant_index(padBelowIntValues[i])));
-                                    }
-                                    iRes(resIndices) =
-                                        iRes(resIndices) +
-                                        (iImages(adjustedImgIndices) * iFilters(filtersIndices));
-                                }
-                            }
-                            else
-                            {
-                                iRes(resIndices) = iRes(resIndices) +
-                                                   (iImages(imgIndices) * iFilters(filtersIndices));
-                            }
-                        });
-                    });
-                });
-            });
-        });
-<<<<<<< HEAD
-=======
-
-        rewriter.replaceOp(op, {result});
-        return matchSuccess();
-    }
-
     REWRITER(NGReturnOp)
     {
         pass.insertDeallocs(rewriter);
@@ -1817,7 +1226,365 @@
         }
 
         rewriter.replaceOp(op, result);
->>>>>>> 0a019172
+    }
+
+    void lowerConvolution(Value* result,
+                          Value* images,
+                          Value* filters,
+                          ArrayAttr stridesAttr,
+                          ArrayAttr padBelowAttr,
+                          ArrayAttr padAboveAttr,
+                          PatternRewriter& rewriter,
+                          DialectLoweringPass& pass,
+                          Location loc,
+                          Value* cLb,
+                          Value* cUb,
+                          Value* kLb,
+                          Value* kUb,
+                          Value* gId)
+    {
+        // Let Images shape be  [N, C_IN, D_1, ... D_f]
+        // Let Filters shape be [C_OUT, C_IN, F_1, ... F_f]
+        //      (or [GROUPS, C_OUT, C_IN, F_1, ... F_f] in case of
+        //       group convolution with groups in filters shape)
+        // Output shape will be [N, C_OUT, R_1, ..R_f]
+        //   where R_i = (AdjD_i - AdjF_i + 1) / Strides[i]
+        //
+        // AdjD_i is adjusted image spatial dimension after padding and dilation
+        //   AdjD_i = padBelow[i] + (dilation[i] * (D_i - 1) + 1) + padAbove[i]
+        //
+        // AdjF_i is adjusted filters spatial dimension after dilation
+        //   AdjF_i = dilation[i] * (F_i - 1) + 1
+        //
+        //   If no padding, padAbove/Below[i] = 0
+        //   If no dilation, dilation[i] is 1
+        //
+        // Generate the following (currently without padding/dilation support)
+        //
+        //
+        // for n : 0 -> N
+        //   for k : 0 -> C_OUT
+        //     for <r_1 .. r_f> : <0 .. 0> -> <R_1 ... R_f>
+        //       //initialize result to zero
+        //       Output[n, k, r_1, .. r_f] = 0;
+        //
+        // for n : 0 -> N
+        //   for k : 0 -> C_OUT
+        //     for c : 0 -> C_IN
+        //       // iterate over output spatial shape
+        //       for <r_1 .. r_f> : <0 .. 0> -> <R_1 ... R_f> //
+        //         //compute image start inputs indices
+        //         i_1 = r_1 * strides[0];
+        //         ..
+        //         i_f = r_f * strides[f - 1];
+        //         // iterate over kernel spatial shape
+        //         for <j_1 .. j_f> : <0 .. 0> -> <F_1 .. F_f>
+        //           Output[n, k, r_1, .. r_f] +=
+        //             Images[n, c, i_1 + j_1, .. i_f + j_f] * Filters[k, c, j_1, .. j_f]
+
+        // With padding, we check (using IntegerSets) whether each spatial dim in Images lie inside
+        // non-padded spatial region. If true, we perform the computation:
+        //
+        //         for <j_1 .. j_f> : <0 .. 0> -> <F_1 .. F_f>
+        //         if(indices in non-padded region):
+        //           Output[n, k, r_1, .. r_f] +=
+        //             Images[n, c, i_1 + j_1, .. i_f + j_f] * Filters[k, c, j_1, .. j_f]
+
+        ScopedContext scope(rewriter, loc);
+        auto strides = stridesAttr.getValue();
+        auto padBelow = padBelowAttr.getValue();
+        auto padAbove = padBelowAttr.getValue();
+        Type elemTy = images->getType().cast<MemRefType>().getElementType();
+
+        // Create views
+        MemRefView vRes(result), vImages(images), vFilters(filters);
+        // Create indexed Values
+        IndexedValue iRes(result), iImages(images), iFilters(filters);
+        // Bounds on batch size N
+        ValueHandle batchLb = vImages.lb(0), batchUb = vImages.ub(0);
+        // Bounds on spatial dimensions
+        SmallVector<ValueHandle, 4> resSpatialLbs, resSpatialUbs;
+        SmallVector<ValueHandle, 4> imgSpatialLbs, imgSpatialUbs;
+        SmallVector<ValueHandle, 4> filtersSpatialLbs, filtersSpatialUbs;
+        // Spatial rank
+        unsigned spatialRank = vImages.rank() - 2;
+
+        // Result spatial indices and bounds
+        auto resSpatialIndices = makeIndexHandles(spatialRank);
+        auto resSpatialIndicesPtrs =
+            makeHandlePointers(MutableArrayRef<IndexHandle>(resSpatialIndices));
+        SmallVector<int64_t, 4> resSteps, filtersSteps;
+        SmallVector<int, 4> padBelowIntValues;
+        bool withPadding = false;
+
+        // Do we have an extra dim for groups or is it folded in numFilters ?
+        bool groupsInFilters = (vImages.rank() != vFilters.rank());
+        bool groupConvolution = (kLb != nullptr);
+
+        // Number of groups can be in filters shape only with group convolution
+        NGRAPH_CHECK(!groupsInFilters ||
+                     (kLb != nullptr && kUb != nullptr && cLb != nullptr && cUb != nullptr));
+
+        // Bounds on number of filters
+        ValueHandle numFiltersLb(rewriter.getIndexType());
+        ValueHandle numFiltersUb(rewriter.getIndexType());
+        if (groupConvolution)
+        {
+            if (groupsInFilters)
+            {
+                // use entire dim size if groups are out of the num filters dim
+                numFiltersLb = vFilters.lb(1);
+                numFiltersUb = vFilters.ub(1);
+            }
+            else
+            {
+                // use split dim within bounds generated in outer loop
+                numFiltersLb = ValueHandle(kLb);
+                numFiltersUb = ValueHandle(kUb);
+            }
+        }
+        else
+        {
+            numFiltersLb = vFilters.lb(0);
+            numFiltersUb = vFilters.ub(0);
+        }
+
+        // determine where spatial index starts in filters
+        int filtersSpatialIdx = 2;
+        const int imgSpatialIdx = 2;
+        if (groupConvolution && groupsInFilters)
+        {
+            filtersSpatialIdx = 3;
+        }
+        // Bounds on number of channels
+        ValueHandle numChannelsLb = (cLb == nullptr) ? vImages.lb(1) : ValueHandle(cLb);
+        ValueHandle numChannelsUb = (cUb == nullptr) ? vImages.ub(1) : ValueHandle(cUb);
+
+        for (auto i = 0; i < spatialRank; i++)
+        {
+            // result spatial bounds and steps
+            resSpatialLbs.push_back(vRes.lb(imgSpatialIdx + i));
+            resSpatialUbs.push_back(vRes.ub(imgSpatialIdx + i));
+            resSteps.push_back(vRes.step(imgSpatialIdx + i));
+            // image spatial bounds
+            imgSpatialLbs.push_back(vImages.lb(imgSpatialIdx + i));
+            imgSpatialUbs.push_back(vImages.ub(imgSpatialIdx + i));
+
+            // Check if we have any padding and collect pad values
+            IntegerAttr iAttr = padBelow[i].cast<IntegerAttr>();
+            int padValue = iAttr.getInt();
+            if (padValue)
+            {
+                withPadding = true;
+            }
+            padBelowIntValues.push_back(padValue);
+
+            iAttr = padAbove[i].cast<IntegerAttr>();
+            padValue = iAttr.getInt();
+            if (padValue)
+            {
+                withPadding = true;
+            }
+        }
+
+        NGRAPH_CHECK((groupConvolution && groupsInFilters) || (vImages.rank() == vFilters.rank()),
+                     "Images and Filters have unequal ranks");
+        NGRAPH_CHECK(resSpatialLbs.size() == resSpatialUbs.size() &&
+                         resSpatialLbs.size() == spatialRank,
+                     "Results spatial dims mismatches input");
+
+        // Filters spatial indices and bounds
+        auto filtersSpatialIndices = makeIndexHandles(spatialRank);
+        auto filtersSpatialIndicesPtrs =
+            makeHandlePointers(MutableArrayRef<IndexHandle>(filtersSpatialIndices));
+
+        for (auto i = 0; i < spatialRank; i++)
+        {
+            filtersSpatialLbs.push_back(vFilters.lb(filtersSpatialIdx + i));
+            filtersSpatialUbs.push_back(vFilters.ub(filtersSpatialIdx + i));
+            filtersSteps.push_back(vFilters.step(filtersSpatialIdx + i));
+        }
+
+        IntegerSet nonPaddedRange;
+        if (withPadding)
+        {
+            // Create affine expressions and IntegerSet
+            // IntegerSet (d0, d1, .. d_N-1)[LB_0, LB_1, .. LB_N-1, UB_0, UB_1, .. UB_N-1], where
+            // for each dim:
+            //   (d_dim - padBelow[dim] - LB_dim >= 0),
+            //   (padBelow[dim] + UB_dim - d_dim - 1 >= 0)
+            SmallVector<AffineExpr, 4> affineExprs;
+            // Bool to indicate if expr is equality or inequality
+            SmallVector<bool, 4> isEq;
+
+            for (unsigned dim = 0; dim < spatialRank; dim++)
+            {
+                // i_dim
+                auto dimExpr = rewriter.getAffineDimExpr(dim);
+                auto imgLbExpr = rewriter.getAffineSymbolExpr(dim);
+
+                // expr1 : i_dim - padBelow[dim] - imgLB >= 0
+                auto padBelowExpr = rewriter.getAffineConstantExpr(padBelowIntValues[dim]);
+                affineExprs.push_back(dimExpr - padBelowExpr - imgLbExpr);
+                isEq.push_back(false);
+
+                // expr2: padBelow[dim] + imgUB - i_dim - 1 >= 0
+                auto imgUbExpr = rewriter.getAffineSymbolExpr(spatialRank + dim);
+                auto oneExpr = rewriter.getAffineConstantExpr(1);
+                affineExprs.push_back(padBelowExpr + imgUbExpr - dimExpr - oneExpr);
+                isEq.push_back(false);
+            }
+
+            NGRAPH_CHECK(affineExprs.size() == isEq.size() && isEq.size() == 2 * spatialRank,
+                         "Invalid number of expressions in the IntegerSet");
+            nonPaddedRange = IntegerSet::get(spatialRank, 2 * spatialRank, affineExprs, isEq);
+        }
+
+        // Initialize output to zero
+        {
+            IndexHandle n, k, c;
+            auto resSpatialIndices = makeIndexHandles(spatialRank);
+            auto resSpatialIndicesPtrs =
+                makeHandlePointers(MutableArrayRef<IndexHandle>(resSpatialIndices));
+
+            LoopBuilder::makeAffine(&n, batchLb, batchUb, 1)([&] {
+                LoopBuilder::makeAffine(&k, numFiltersLb, numFiltersUb, 1)([&] {
+                    AffineLoopNestBuilder(
+                        resSpatialIndicesPtrs, resSpatialLbs, resSpatialUbs, resSteps)([&] {
+                        SmallVector<IndexHandle, 4> resIndices;
+                        // Result indices
+                        resIndices.push_back(n);
+                        if (groupConvolution && groupsInFilters)
+                        {
+                            // compute global C_OUT from gID and k
+                            // gId * C_OUT (num of filters) + k
+                            resIndices.push_back(IndexHandle(ValueHandle(gId) * numFiltersUb + k));
+                        }
+                        else
+                        {
+                            resIndices.push_back(k);
+                        }
+                        resIndices.insert(
+                            resIndices.end(), resSpatialIndices.begin(), resSpatialIndices.end());
+                        ValueHandle zero = createZeroConstant(elemTy);
+                        iRes(resIndices) = zero;
+                    });
+                });
+            });
+        }
+
+        IndexHandle n, k, c;
+        // Convolution loop
+        LoopBuilder::makeAffine(&n, batchLb, batchUb, 1)([&] {
+            // Number of filters loop
+            LoopBuilder::makeAffine(&k, numFiltersLb, numFiltersUb, 1)([&] {
+                // Channels loop
+                LoopBuilder::makeAffine(&c, numChannelsLb, numChannelsUb, 1)([&] {
+                    // Results loop
+                    AffineLoopNestBuilder(
+                        resSpatialIndicesPtrs, resSpatialLbs, resSpatialUbs, resSteps)([&] {
+                        // Compute image start indices
+                        SmallVector<IndexHandle, 4> imgStartIndices;
+                        for (auto i = 0; i < spatialRank; i++)
+                        {
+                            IntegerAttr iAttr = strides[i].cast<IntegerAttr>();
+                            auto stride = intrinsics::constant_index(iAttr.getInt());
+                            imgStartIndices.push_back(IndexHandle(resSpatialIndices[i] * stride));
+                        }
+                        SmallVector<IndexHandle, 4> resIndices;
+                        // Result indices
+                        resIndices.push_back(n);
+                        if (groupConvolution && groupsInFilters)
+                        {
+                            // gId * C_OUT (num of filters) + k
+                            resIndices.push_back(IndexHandle(ValueHandle(gId) * numFiltersUb + k));
+                        }
+                        else
+                        {
+                            resIndices.push_back(k);
+                        }
+
+                        resIndices.insert(
+                            resIndices.end(), resSpatialIndices.begin(), resSpatialIndices.end());
+                        // Filters spatial loop
+                        AffineLoopNestBuilder(filtersSpatialIndicesPtrs,
+                                              filtersSpatialLbs,
+                                              filtersSpatialUbs,
+                                              filtersSteps)([&] {
+                            SmallVector<IndexHandle, 4> imgIndices, filtersIndices;
+                            // Image indices
+                            // Here we compute the virtual start index into the padded image.
+                            imgIndices.push_back(n);
+                            imgIndices.push_back(c);
+                            for (auto i = 0; i < spatialRank; i++)
+                            {
+                                imgIndices.push_back(
+                                    IndexHandle(imgStartIndices[i] + filtersSpatialIndices[i]));
+                            }
+                            // Filter indices
+
+                            // If we are doing group convolution and filters shape dim0
+                            // holds the number of groups, we need to use group id as the first
+                            // index
+                            if (groupConvolution && groupsInFilters)
+                            {
+                                filtersIndices.push_back(IndexHandle(gId));
+                            }
+
+                            filtersIndices.push_back(k);
+                            // subtract lower bound of channel
+                            // if we are doing group convolution this bound will advance based
+                            // on the group id. For the filters, it should always start from 0
+                            filtersIndices.push_back(IndexHandle(c - numChannelsLb));
+                            filtersIndices.insert(filtersIndices.end(),
+                                                  filtersSpatialIndices.begin(),
+                                                  filtersSpatialIndices.end());
+
+                            if (withPadding)
+                            {
+                                // if args : img dims, img lbs, img ubs
+                                SmallVector<IndexHandle, 4>::iterator it = imgIndices.begin();
+                                std::advance(it, 2);
+                                SmallVector<Value*, 4> affineIfArgs(it, imgIndices.end());
+                                affineIfArgs.insert(
+                                    affineIfArgs.end(), imgSpatialLbs.begin(), imgSpatialLbs.end());
+                                affineIfArgs.insert(
+                                    affineIfArgs.end(), imgSpatialUbs.begin(), imgSpatialUbs.end());
+
+                                auto affineIfOp =
+                                    rewriter.create<AffineIfOp>(rewriter.getUnknownLoc(),
+                                                                nonPaddedRange,
+                                                                affineIfArgs,
+                                                                /*withElseRegion=*/false);
+                                {
+                                    auto rewriter = affineIfOp.getThenBodyBuilder();
+                                    ScopedContext scope(rewriter, loc);
+                                    // We must subtract pad below before img load, since the
+                                    // physical image is not padded
+                                    SmallVector<IndexHandle, 4> adjustedImgIndices;
+                                    adjustedImgIndices.push_back(n);
+                                    adjustedImgIndices.push_back(c);
+                                    for (auto i = 0; i < spatialRank; i++)
+                                    {
+                                        adjustedImgIndices.push_back(IndexHandle(
+                                            imgIndices[2 + i] -
+                                            intrinsics::constant_index(padBelowIntValues[i])));
+                                    }
+                                    iRes(resIndices) =
+                                        iRes(resIndices) +
+                                        (iImages(adjustedImgIndices) * iFilters(filtersIndices));
+                                }
+                            }
+                            else
+                            {
+                                iRes(resIndices) = iRes(resIndices) +
+                                                   (iImages(imgIndices) * iFilters(filtersIndices));
+                            }
+                        });
+                    });
+                });
+            });
+        });
     }
 
     ValueHandle createZeroConstant(mlir::Type type)
