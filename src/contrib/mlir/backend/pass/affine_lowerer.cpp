//*****************************************************************************
// Copyright 2017-2020 Intel Corporation
//
// Licensed under the Apache License, Version 2.0 (the "License");
// you may not use this file except in compliance with the License.
// You may obtain a copy of the License at
//
//     http://www.apache.org/licenses/LICENSE-2.0
//
// Unless required by applicable law or agreed to in writing, software
// distributed under the License is distributed on an "AS IS" BASIS,
// WITHOUT WARRANTIES OR CONDITIONS OF ANY KIND, either express or implied.
// See the License for the specific language governing permissions and
// limitations under the License.
//*****************************************************************************

// NOTE: This file follows nGraph format style and MLIR naming convention since it does
// not expose public API to the rest of nGraph codebase and heavily depends on MLIR API.

#include "affine_lowerer.hpp"

#include "contrib/mlir/backend/analysis/memory_analysis.hpp"
#include "contrib/mlir/core/ngraph_dialect/ops.hpp"
#include "contrib/mlir/core/ngraph_dialect/type.hpp"
#include "contrib/mlir/runtime/cpu/callback_utils.hpp"
#include "contrib/mlir/utils.hpp"
#include "ngraph/assertion.hpp"

#include <llvm/ADT/DenseSet.h>
#include <llvm/Support/Debug.h>
#include <mlir/EDSC/Builders.h>
#include <mlir/EDSC/Helpers.h>
#include <mlir/EDSC/Intrinsics.h>
#include <mlir/IR/AffineExpr.h>
#include <mlir/IR/Function.h>
#include <mlir/IR/IntegerSet.h>
#include <mlir/IR/MLIRContext.h>
#include <mlir/IR/StandardTypes.h>
#include <mlir/Transforms/DialectConversion.h>

#include <map>

#define PASS_NAME "convert-ngraph-to-affine"
#define DEBUG_TYPE PASS_NAME

std::vector<ngraph::runtime::ngmlir::opAttrs> opAttrsVec;

// anonymous namespace
// no need to expose any of the following outside of this file
namespace
{
    using namespace mlir;
    using namespace mlir::edsc;
    using namespace mlir::edsc::op;
    using namespace ngraph::runtime;
    using namespace ngraph::runtime::ngmlir;
    // Index notation to generate standard (i.e., non-affine) loads and stores.
    using StdIndexedValue = TemplatedIndexedValue<intrinsics::std_load, intrinsics::std_store>;

    class DialectLoweringPass;

    /// Base class for nGraph operation conversions to affine/standard dialect. Provides
    /// conversion patterns with an access to the DialectLoweringPass which holds the state of the
    /// conversion.
    class NGraphOpLowering : public ConversionPattern
    {
    public:
        NGraphOpLowering(StringRef rootOpName, MLIRContext* context, DialectLoweringPass& pass)
            : ConversionPattern(rootOpName, /*benefit=*/1, context)
            , pass(pass){};

    protected:
        // Back-reference to the lowering pass which contains the lowering state, including the
        // nGraph type converter.
        DialectLoweringPass& pass;
    };

// Conversion classes declarations
#define MLIR_OP(OP, INPLACE)                                                                       \
    class OP##Conversion : public NGraphOpLowering                                                 \
    {                                                                                              \
    public:                                                                                        \
        explicit OP##Conversion(mlir::MLIRContext* context, DialectLoweringPass& pass)             \
            : NGraphOpLowering(mlir::OP::getOperationName(), context, pass)                        \
        {                                                                                          \
        }                                                                                          \
                                                                                                   \
        PatternMatchResult matchAndRewrite(Operation* op,                                          \
                                           ArrayRef<Value*> operands,                              \
                                           ConversionPatternRewriter& rewriter) const override;    \
    };

#include "op_lowerers.inc"

    // FuncOp Conversion pattern
    class FuncOpSignatureConversion : public ConversionPattern
    {
    public:
        FuncOpSignatureConversion(MLIRContext* ctx, TypeConverter& converter)
            : ConversionPattern(FuncOp::getOperationName(), 1, ctx)
            , converter(converter)
        {
        }

        /// Hook for derived classes to implement combined matching and rewriting.
        PatternMatchResult matchAndRewrite(Operation* op,
                                           ArrayRef<Value*> operands,
                                           ConversionPatternRewriter& rewriter) const override
        {
            auto funcOp = cast<FuncOp>(op);
            FunctionType type = funcOp.getType();

            // Convert the original function arguments.
            TypeConverter::SignatureConversion result(type.getNumInputs());
            for (unsigned i = 0, e = type.getNumInputs(); i != e; ++i)
            {
                if (failed(converter.convertSignatureArg(i, type.getInput(i), result)))
                {
                    return matchFailure();
                }
            }

            auto funcTypeResults = type.getResults();
            if (!funcTypeResults.empty())
            {
                // Convert the original function results.
                SmallVector<Type, 4> convertedResults;
                if (failed(converter.convertTypes(funcTypeResults, convertedResults)))
                {
                    return matchFailure();
                }

                // Add result types as input args without mapping
                result.addInputs(convertedResults);
            }

            // Create a new function with an updated signature.
            auto newFuncOp = rewriter.cloneWithoutRegions(funcOp);
            rewriter.inlineRegionBefore(funcOp.getBody(), newFuncOp.getBody(), newFuncOp.end());
            newFuncOp.setType(
                FunctionType::get(result.getConvertedTypes(), {/*void*/}, funcOp.getContext()));

            // Tell the rewriter to convert the region signature.
            rewriter.applySignatureConversion(&newFuncOp.getBody(), result);
            rewriter.replaceOp(op, llvm::None);
            return matchSuccess();
        }

        /// The type converter to use when rewriting the signature.
        TypeConverter& converter;
    };

    // Helpers
    template <typename RedOp>
    void lowerIndexReduction(Operation* op,
                             ArrayRef<Value*> operands,
                             PatternRewriter& rewriter,
                             DialectLoweringPass& pass);

    template <typename OP>
    void lowerBinaryElementwise(Operation* op,
                                ArrayRef<Value*> operands,
                                PatternRewriter& rewriter,
                                DialectLoweringPass& pass);

    template <typename OP>
    void lowerUnaryElementwise(Operation* op,
                               ArrayRef<Value*> operands,
                               PatternRewriter& rewriter,
                               DialectLoweringPass& pass);

    template <typename OP>
    void lowerPooling(Operation* op,
                      ArrayRef<Value*> operands,
                      PatternRewriter& rewriter,
                      DialectLoweringPass& pass);

    ValueHandle createZeroConstant(mlir::Type type);
    ValueHandle createOneConstant(mlir::Type type);

    bool isInPlaceConcat(mlir::Operation* op, DialectLoweringPass& pass);

    /// Conversion from types in the nGraph dialect to the Standard dialect.
    class NGraphTypeConverter : public TypeConverter
    {
    public:
        NGraphTypeConverter()
            : TypeConverter()
        {
        }

        Type convertType(Type t) override;
    };

    /// Dialect Lowering Pass to affine ops
    class DialectLoweringPass : public ModulePass<DialectLoweringPass>
    {
    public:
        void runOnModule() override;

        SmallVector<Value*, 4> buildOutputDefs(Operation* op, PatternRewriter& rewriter);
        /// Allocates a linear buffer for a temporary memref that shares its
        /// underlying memory. Used in conjunction with createTempMemref
        Value* createTempBuffer(int bufferId, PatternRewriter& rewriter);
        /// Creates an allocation or view of a memref.
        /// type     MemRef Type
        /// buffer   Optional buffer value to create view over
        /// offset   Optional offset into the buffer this view starts at
        ///
        /// If buffer is null it allocates a Memref directly and Offset is ignored.
        /// If not, it creates a view over the pre-allocated buffer at the given offset.
        Value*
            createTempMemref(Type type, Value* buffer, unsigned offset, PatternRewriter& rewriter);
        /// Inserts dealloc Ops for each temporary allocated by AllocOp
        void insertDeallocs(PatternRewriter& rewriter);
        NGraphTypeConverter& getTypeConverter() { return typeConverter; }
<<<<<<< HEAD
        FuncOp getCallDecl(StringRef name,
                           ArrayRef<Type> args,
                           ArrayRef<Type> output,
                           PatternRewriter& rewriter);

        inline size_t insertAttrs(opAttrs attrs);

=======
        MemoryAnalysis* getMemAnalysis() const { return m_memAnalysis; }
>>>>>>> 90c2f5bd
    private:
        /// Collect a set of patterns to convert from the nGraph dialect to Affine dialect.
        void populateNGraphToAffineConversionPatterns(OwningRewritePatternList& patterns);
        void findOutputValues();
        void insertNoAliasArgAttrs();

    private:
        NGraphTypeConverter typeConverter;
        // List of temporary memrefs to deallocate at end of function
        SmallVector<Value*, 4> memRefsToDealloc;

        // Ops maybe assigned mem-refs in previous memory optimization passes.
        // Track pre-assigned buffers  for each Value and re-use it if one is available.
        using IdToMemRefMap = std::unordered_map<unsigned, Value*>;
        IdToMemRefMap m_id_to_memref;
        MemoryAnalysis* m_memAnalysis;
        // TODO: Workaround for findOutputValues and buildOutputDefs. See NGCPU-470.
        std::string funcName;

        // Store the attributes needed by callback
        std::vector<opAttrs> m_attrsVec;
    };

    void DialectLoweringPass::runOnModule()
    {
        // Create type converter and initialize conversion patterns.
        NGraphTypeConverter converter;
        OwningRewritePatternList patterns;

        populateNGraphToAffineConversionPatterns(patterns);

        // Get Memory analysis for in-place memory optimizations
        m_memAnalysis = &getAnalysis<MemoryAnalysis>();

        // Create target that defines legal ops for nGraph dialect to be lowered to.
        ConversionTarget target(getContext());

        target.addLegalDialect<AffineOpsDialect, StandardOpsDialect>();
        target.addLegalOp<ModuleOp, ModuleTerminatorOp>();
        target.addDynamicallyLegalOp<FuncOp>([&](FuncOp op) {
            // FuncOp is legal only if types have been converted to Std types.
            return typeConverter.isSignatureLegal(op.getType());
        });

        // Gather functions to be processed. Note that new functions will be added to module as part
        // of the function signature conversion so we have to collect the original ones before hand.
        SmallVector<FuncOp, 2> origFuncOps(getModule().getOps<FuncOp>());

        for (auto origFunc : origFuncOps)
        {
            // TODO: Workaround for findOutputValues and buildOutputDefs. See NGCPU-470.
            funcName = origFunc.getName();

            // Capture output values by looking for the Return and grabbing the values the order of
            // the returned values matches the order of the lowered func signature for results. This
            // is used to find the arg_id that a defined value maps to if it is an output.
            findOutputValues();

            // NOTE: Function signature conversion creates a new FuncOp that is inserted in the
            // module. References the original FuncOp are no longer valid after this point.
            if (failed(applyFullConversion(origFunc, target, std::move(patterns), &converter)))
            {
                emitError(mlir::UnknownLoc::get(&getContext()), "Error lowering nGraph dialect\n");
                signalPassFailure();
            }

            // TODO: Encode no alias attribute as part of the function signature conversion or as a
            // separate rewrite pattern. Retrieve new function after signature conversion.
            insertNoAliasArgAttrs();
        }

        opAttrsVec = m_attrsVec;
    }

    void DialectLoweringPass::populateNGraphToAffineConversionPatterns(
        OwningRewritePatternList& patterns)
    {
#define MLIR_OP(OP, INPLACE) OP##Conversion,
#define MLIR_LAST_OP(OP, INPLACE) OP##Conversion
        patterns.insert<
#include "op_lowerers.inc"
            >(&getContext(), *this);

        // FuncOp pattern
        patterns.insert<FuncOpSignatureConversion>(&getContext(), typeConverter);
    }

    void DialectLoweringPass::findOutputValues()
    {
        FuncOp f = getModule().lookupSymbol<mlir::FuncOp>(funcName);
        NGRAPH_CHECK(f, "FuncOp '" + funcName + "' not found");

        SmallVector<Value*, 4> outputList;
        unsigned outputCount = 0;
        unsigned inputCount = f.getType().getNumInputs();
        // we find out output values by looking at returned values
        // any return should return all outputs of the subgraph
        f.walk([this, &outputCount, inputCount](NGReturnOp ret) {
            for (unsigned i = 0; i < ret.getNumOperands(); i++)
            {
                // annotate instructions defining outputs with the arg idx of the output
                auto outputValue = ret.getOperand(i);
                auto op = outputValue->getDefiningOp();

                op->setAttr(
                    "graphOutputIdx",
                    mlir::IntegerAttr::get(IntegerType::get(32, op->getContext()), i + inputCount));
            }
            NGRAPH_CHECK(outputCount == 0 || outputCount == ret.getNumOperands(),
                         "Inconsistent returns in function");
        });
    }

    SmallVector<Value*, 4> DialectLoweringPass::buildOutputDefs(Operation* op,
                                                                PatternRewriter& rewriter)
    {
        FuncOp f = getModule().lookupSymbol<mlir::FuncOp>(funcName);
        NGRAPH_CHECK(f, "FuncOp '" + funcName + "' not found");

        SmallVector<Value*, 4> newResults;
        for (auto origResult : op->getResults())
        {
            // find output arg if this operation produces any sub-graph outputs
            if (IntegerAttr attr = op->getAttrOfType<IntegerAttr>("graphOutputIdx"))
            {
                mlir::Block* entryBlock = &*(f.begin());
                unsigned argId = (unsigned)attr.getInt();
                newResults.push_back(entryBlock->getArgument(argId));
            }
            else
            {
                // For temporaries, we create two instructions:
                // 1. Linear buffer allocation: If the ng value already has a buffer ID assigned,
                //    we re-use that linear buffer SSA value, else generate an AllocOp.
                // 2. View creation: Create a view with the tensor shape and an N-D to 1 map over
                //    the linear buffer.
                // If two memrefs are defined via 2 Views over the same buffer, then they share and
                // will re-use the same buffer.
                auto tensorType = origResult->getType().cast<NGTensorType>();
                Value* newResult = nullptr;
                auto bufferInfo = m_memAnalysis->getBufferInfo(op);
                Type memRefType = typeConverter.convertType(tensorType);
                Value* bufferValue = nullptr;

                if (!bufferInfo.isValid())
                {
                    // Allocate new memref
                    newResult = createTempMemref(memRefType, nullptr, 0, rewriter);
                }
                else
                {
                    unsigned bufferId = bufferInfo.m_bufferId;
                    unsigned offset = bufferInfo.m_offset;
                    // Re-use a buffer if it exist, else create a new one and update map
                    IdToMemRefMap::iterator it = m_id_to_memref.find(bufferId);
                    if (it == m_id_to_memref.end())
                    {
                        // create a new buffer
                        bufferValue = createTempBuffer(bufferId, rewriter);
                        m_id_to_memref[bufferId] = bufferValue;
                    }
                    else
                    {
                        bufferValue = it->second;
                    }
                    // Create a temp view over the linear buffer
                    newResult = createTempMemref(memRefType, bufferValue, offset, rewriter);
                }
                NGRAPH_CHECK(newResult != nullptr, "Temp memref value is not set");
                newResults.push_back(newResult);
            }
        }
        return newResults;
    }

    Value* DialectLoweringPass::createTempBuffer(int bufferId, PatternRewriter& rewriter)
    {
        unsigned sizeInBytes = getMemAnalysis()->getBufferSize(bufferId);
        NGRAPH_CHECK(bufferId >= 0, "Invalid buffer id to allocate");
        NGRAPH_CHECK(sizeInBytes > 0, "Zero buffer allocation?");

        LLVM_DEBUG(llvm::dbgs() << "Allocating buffer of size " << sizeInBytes << " bytes\n");
        MemRefType bufferType =
            MemRefType::get({sizeInBytes}, IntegerType::get(8, rewriter.getContext()), {});

        // TODO: Set alignment
        Value* alloc = rewriter.create<mlir::AllocOp>(rewriter.getUnknownLoc(), bufferType);

        memRefsToDealloc.push_back(alloc);

        // TODO:
        // Enable dynamic memref allocation via call-back to nGraph allocator
        // We should create a list of Values representing each dynamic dim
        // The values would be computed based on the shape of the input to the ng op we are
        // lowering.
        // E.g. If lowering concat, Value for dynamic concat axis will be the sum of input dims.
        // The lowerer will generate code to compute the dims.
        // This is better be done via std.AllocOp but we need to make it hookable to nGraph
        // allocator call-back.

        return alloc;
    }

    Value* DialectLoweringPass::createTempMemref(Type type,
                                                 Value* buffer,
                                                 unsigned offset,
                                                 PatternRewriter& rewriter)
    {
        MemRefType memRefType = type.cast<MemRefType>();
        if (buffer)
        {
            // We have a buffer to map to. Create a view over it.

            // Create the N-D to 1D affine expression mapping the memref shape to the underlying
            // linear
            // buffer
            // This is simply (d0, d1, d2, .. dN-1) --> d0 * S0 + d1 * S1 ... + dN-1 * SN-1
            // Where Si is the stride along the i_th dimension in elements
            auto shape = memRefType.getShape();
            SmallVector<int64_t, 4> strides(shape.size(), 0);
            strides[shape.size() - 1] = 1;
            for (int64_t i = shape.size() - 2; i >= 0; i--)
            {
                strides[i] = strides[i + 1] * shape[i + 1];
            }

            auto map = makeStridedLinearLayoutMap(strides, offset, rewriter.getContext());
            MemRefType newMemRefType = MemRefType::get(shape, memRefType.getElementType(), map);
            auto viewOp = rewriter.create<mlir::ViewOp>(
                buffer->getDefiningOp()->getLoc(), newMemRefType, buffer, llvm::None);
            return viewOp.getResult();
        }

        // No buffer, create an atomic memref without underlying buffer
        NGRAPH_CHECK(memRefType.hasStaticShape(), "Dynamic shapes are not supported");

        Value* alloc = rewriter.create<mlir::AllocOp>(rewriter.getUnknownLoc(), memRefType);
        memRefsToDealloc.push_back(alloc);
        return alloc;
    }

    /// Add llvm.noalias attribute to all the memref function arguments. We know that this is safe
    /// by nGraph op semantics.
    void DialectLoweringPass::insertNoAliasArgAttrs()
    {
        FuncOp func = getModule().lookupSymbol<mlir::FuncOp>(funcName);
        NGRAPH_CHECK(func, "FuncOp '" + funcName + "' not found");

        unsigned int argIdx = 0;
        for (auto* arg : func.getArguments())
        {
            if (arg->getType().isa<MemRefType>())
            {
                func.setArgAttr(argIdx, "llvm.noalias", BoolAttr::get(true, &getContext()));
            }

            ++argIdx;
        }
    }

    void DialectLoweringPass::insertDeallocs(PatternRewriter& rewriter)
    {
        for (auto value : memRefsToDealloc)
        {
            rewriter.create<DeallocOp>(rewriter.getUnknownLoc(), value);
        }
    }

    mlir::FuncOp DialectLoweringPass::getCallDecl(StringRef name,
                                                  ArrayRef<Type> args,
                                                  ArrayRef<Type> output,
                                                  PatternRewriter& rewriter)
    {
        auto module = getModule();
        auto* context = getModule().getContext();
        auto callBackFunc = module.lookupSymbol<mlir::FuncOp>(name);
        if (!callBackFunc)
        {
            // Create a function declaration and insert to the module.
            auto callBackType = rewriter.getFunctionType(args, output);
            PatternRewriter::InsertionGuard insertGuard(rewriter);
            rewriter.setInsertionPointToStart(module.getBody());
            SmallVector<NamedAttribute, 4> attributes;
            rewriter.create<mlir::FuncOp>(rewriter.getUnknownLoc(), name, callBackType, attributes);
            callBackFunc = module.lookupSymbol<mlir::FuncOp>(name);
        }
        return callBackFunc;
    }

    inline size_t DialectLoweringPass::insertAttrs(opAttrs attrs)
    {
        m_attrsVec.push_back(attrs);
        return m_attrsVec.size() - 1;
    }

    // NGDialect converters
    Type NGraphTypeConverter::convertType(Type type)
    {
        // We may need to refactor this code to a external utility if type conversion is needed
        // outside of the lowering context since NGraphTypeConverter is private.

        if (auto tensorType = type.dyn_cast<NGTensorType>())
        {
            // Convert NGTensorType to Std MemRefType directly instead of going to Std TensorType.
            // This may change in the future.
            return MemRefType::get(tensorType.getShape(),
                                   convertType(tensorType.getElementType()),
                                   {/* no map used */},
                                   0);
        }
        if (auto floatType = type.dyn_cast<NGFloatType>())
        {
            // Float types are already std type.
            return floatType;
        }
        if (auto intType = type.dyn_cast<NGIntegerType>())
        {
            return mlir::IntegerType::get(intType.getWidth(), intType.getContext());
        }
        if (auto boolType = type.dyn_cast<NGBoolType>())
        {
            return mlir::IntegerType::get(1 /* width */, boolType.getContext());
        }

        // Do not assert/NGRAPH_CHECK here. Type convertion infra expects `convertType` to return
        // the input type if the type is not supported.
        return type;
    }

#define REWRITER(OP)                                                                               \
    PatternMatchResult OP##Conversion::matchAndRewrite(                                            \
        Operation* op, ArrayRef<Value*> operands, ConversionPatternRewriter& rewriter) const

    REWRITER(NGAddOp)
    {
        lowerBinaryElementwise<mlir::NGAddOp>(op, operands, rewriter, pass);
        return matchSuccess();
    }

    REWRITER(NGSubOp)
    {
        lowerBinaryElementwise<mlir::NGSubOp>(op, operands, rewriter, pass);
        return matchSuccess();
    }

    REWRITER(NGMulOp)
    {
        lowerBinaryElementwise<mlir::NGMulOp>(op, operands, rewriter, pass);
        return matchSuccess();
    }

    REWRITER(NGDivOp)
    {
        lowerBinaryElementwise<mlir::NGDivOp>(op, operands, rewriter, pass);
        return matchSuccess();
    }

    REWRITER(NGGreaterOp)
    {
        lowerBinaryElementwise<mlir::NGGreaterOp>(op, operands, rewriter, pass);
        return matchSuccess();
    }

    REWRITER(NGLessOp)
    {
        lowerBinaryElementwise<mlir::NGLessOp>(op, operands, rewriter, pass);
        return matchSuccess();
    }

    REWRITER(NGGreaterEqOp)
    {
        lowerBinaryElementwise<mlir::NGGreaterEqOp>(op, operands, rewriter, pass);
        return matchSuccess();
    }

    REWRITER(NGLessEqOp)
    {
        lowerBinaryElementwise<mlir::NGLessEqOp>(op, operands, rewriter, pass);
        return matchSuccess();
    }

    REWRITER(NGEqOp)
    {
        lowerBinaryElementwise<mlir::NGEqOp>(op, operands, rewriter, pass);
        return matchSuccess();
    }

    REWRITER(NGNotEqOp)
    {
        lowerBinaryElementwise<mlir::NGNotEqOp>(op, operands, rewriter, pass);
        return matchSuccess();
    }

    REWRITER(NGMaxOp)
    {
        lowerBinaryElementwise<mlir::NGMaxOp>(op, operands, rewriter, pass);
        return matchSuccess();
    }

    REWRITER(NGMinOp)
    {
        lowerBinaryElementwise<mlir::NGMinOp>(op, operands, rewriter, pass);
        return matchSuccess();
    }

    REWRITER(NGArgMaxRedOp)
    {
        lowerIndexReduction<mlir::NGArgMaxRedOp>(op, operands, rewriter, pass);
        return matchSuccess();
    }

    REWRITER(NGArgMinRedOp)
    {
        lowerIndexReduction<mlir::NGArgMinRedOp>(op, operands, rewriter, pass);
        return matchSuccess();
    }

    // Relu
    REWRITER(NGReluOp)
    {
        auto loc = cast<NGReluOp>(op).getLoc();

        auto result = pass.buildOutputDefs(op, rewriter)[0];
        NGRAPH_CHECK(result->getType().isa<MemRefType>());
        // Note that builder's current function is still the original function body.
        // use getBlock to get the new block instead.

        // get new operands
        Value* lhs = operands[0];

        ScopedContext scope(rewriter, loc);
        // Views
        MemRefView vRes(result), vLHS(lhs);
        // Index Values
        IndexedValue iRes(result), iLHS(lhs);
        // Bounds Index Handles
        auto lbs = vLHS.getLbs();
        auto ubs = vLHS.getUbs();
        // Loop induction vars
        auto ivs = makeIndexHandles(vLHS.rank());
        auto pivs = makeHandlePointers(MutableArrayRef<IndexHandle>(ivs));
        // Steps
        auto steps = vLHS.getSteps();

        NGRAPH_CHECK(lhs->getType().isa<MemRefType>());
        Type elemTy = lhs->getType().dyn_cast<MemRefType>().getElementType();

        AffineLoopNestBuilder(pivs, lbs, ubs, steps)([&] {
            ValueHandle val = iLHS(ivs);
            ValueHandle zero = createZeroConstant(elemTy);
            iRes(ivs) = intrinsics::select(val > zero, val, zero);
        });

        rewriter.replaceOp(op, {result});
        return matchSuccess();
    }

    // Negative
    REWRITER(NGNegOp)
    {
        lowerUnaryElementwise<mlir::NGNegOp>(op, operands, rewriter, pass);
        return matchSuccess();
    }

    REWRITER(NGDotOp)
    {
        auto dot = cast<NGDotOp>(op);
        auto loc = dot.getLoc();

        // Retrieve/generate Values for operands and result.
        ScopedContext scope(rewriter, loc);
        Value* lhs = operands[0];
        Value* rhs = operands[1];
        Value* result = pass.buildOutputDefs(op, rewriter)[0];
        NGRAPH_CHECK(lhs && rhs && result, "Unexpected null values in DotOp");

        auto resultTy = result->getType().dyn_cast<MemRefType>();
        auto lhsTy = lhs->getType().dyn_cast<MemRefType>();
        auto rhsTy = rhs->getType().dyn_cast<MemRefType>();
        NGRAPH_CHECK(resultTy, "Unexpected non-memref result type");
        NGRAPH_CHECK(lhsTy, "Unexpected non-memref LHS type");
        NGRAPH_CHECK(rhsTy, "Unexpected non-memref RHS type");

        Type elemTy = resultTy.getElementType();
        NGRAPH_CHECK(elemTy == lhsTy.getElementType() && elemTy == rhsTy.getElementType(),
                     "Types mismatch in DotOp");

        // Create the following loop nest for matmul operation:
        //   for(n, N, 1)
        //     for(m, M, 1)
        //       for(k, K, 1)
        //         res[n, k] += lhs[n, m] * rhs[m, k]
        // TODO (dcab): We currently generate a super naive loop nest. Improve loop nest layout.

        MemRefView vRes(result), vLhs(lhs), vRhs(rhs);

        NGRAPH_CHECK(vLhs.rank() == 2 && vRhs.rank() == 2 && vRes.rank() == 2,
                     "Dot operation is only supported for 2D tensors");

        // Create induction variables, lower bounds, upper bounds and steps of the loop nest.
        // It's important to note that MemRefView priovides lb/ub/step info is "reverse order",
        // i.e., fastest varying dimension is the last one, slowest varying dimention is the first
        // one.
        IndexHandle n, m, k;
        unsigned nDim = vLhs.fastestVarying() - 1;
        unsigned mDim = vRhs.fastestVarying();
        unsigned kDim = vRhs.fastestVarying();
        IndexHandle nLb(vLhs.lb(nDim)), mLb(vLhs.lb(mDim)), kLb(vRhs.lb(kDim));
        IndexHandle nUb(vLhs.ub(nDim)), mUb(vLhs.ub(mDim)), kUb(vRhs.ub(kDim));
        int64_t nStep = vLhs.step(nDim), mStep = vLhs.step(mDim), kStep = vRhs.step(kDim);

        // Constants and indexed values to be used inside the loop nest.
        IndexedValue iRes(result), iLhs(lhs), iRhs(rhs);
        ValueHandle zeroInit(rewriter.create<ConstantOp>(loc, rewriter.getZeroAttr(elemTy)));

        {
            IndexHandle n, k;
            LoopBuilder::makeAffine(&n, nLb, nUb, nStep)([&] {
                LoopBuilder::makeAffine(&k, kLb, kUb, kStep)([&] { iRes(n, k) = zeroInit; });
            });
        }
        LoopBuilder::makeAffine(&n, nLb, nUb, nStep)([&] {
            LoopBuilder::makeAffine(&m, mLb, mUb, mStep)([&] {
                LoopBuilder::makeAffine(&k, kLb, kUb, kStep)(
                    [&] { iRes(n, k) += iLhs(n, m) * iRhs(m, k); });
            });
        });

        rewriter.replaceOp(op, {result});

        return matchSuccess();
    }

    REWRITER(NGConcatOp)
    {
        auto concat = cast<NGConcatOp>(op);
        auto loc = concat.getLoc();
        ScopedContext scope(rewriter, loc);

        // Create Value for result, and extract type info.
        Value* result = pass.buildOutputDefs(op, rewriter)[0];
        NGRAPH_CHECK(result, "Unexpected null result in ConcatOp");

        // Create view to write into result.
        MemRefView vRes(result);
        auto rank = vRes.rank();

        // For each operand, generate a separate loop to copy into the target slice of "result".
        // We'll keep track of the slice offsets via concatenation_axis_pos.
        auto concatenationAxis = concat.concatenation_axis().getSExtValue();
        IndexHandle concatenationAxisPos(index_t(0));

        for (auto& operand : operands)
        {
            NGRAPH_CHECK(operand, "Unexpected null operand in ConcatOp");

            // Assuming rank = r, and the concatenation axis is A where A<r, we'll be creating
            // loops of this form:
            //
            //   for i_0 := 0 to operand.dims[0]:
            //    for i_1 := 0 to operand.dims[1]:
            //     ...
            //      for i_(r-2) := 0 to operand.dims[r-2]:
            //       for i_(r-1) := 0 to operand.dims[r-1]:
            //        result[i_0][i_1]...
            //              [i_(A-1)][i_A + concatenationAxisPos][i_(A+1)]...
            //              [i_(r-2)][i_(r-1)]
            //                  :=
            //        operand[i_0][i_1]...[i_(r-2)][i_(r-1)]
            MemRefView vOperand(operand);
            NGRAPH_CHECK(vOperand.rank() == rank, "Unexpected rank mismatch");

            llvm::SmallVector<ValueHandle, 5> indexVars;
            llvm::SmallVector<ValueHandle*, 5> indexVarPtrs;
            llvm::SmallVector<ValueHandle, 5> indexVarLbs;
            llvm::SmallVector<ValueHandle, 5> indexVarUbs;
            llvm::SmallVector<int64_t, 5> indexVarSteps;
            for (int i = 0; i < rank; i++)
            {
                indexVars.push_back(IndexHandle());
                indexVarPtrs.push_back(&(indexVars.back()));
                indexVarLbs.push_back(vOperand.lb(i));
                indexVarUbs.push_back(vOperand.ub(i));
                indexVarSteps.push_back(vOperand.step(i));
            }

            AffineLoopNestBuilder(indexVarPtrs, indexVarLbs, indexVarUbs, indexVarSteps)([&] {
                IndexedValue ivRes(result);
                IndexedValue ivOperand(operand);

                // On the LHS of the assignment, adjust the index for the concatenation axis.
                llvm::SmallVector<ValueHandle, 5> resIndexHandles;
                for (int i = 0; i < rank; i++)
                {
                    resIndexHandles.push_back(i == concatenationAxis
                                                  ? indexVars[i] + concatenationAxisPos
                                                  : indexVars[i]);
                }

                ivRes(resIndexHandles) = ivOperand(indexVars);
            });

            // Move up concatenation_axis_pos for the next operand.
            concatenationAxisPos = concatenationAxisPos + vOperand.ub(concatenationAxis);
        }

        rewriter.replaceOp(op, {result});

        return matchSuccess();
    }

    REWRITER(NGGatherOp)
    {
        auto gatherOp = cast<NGGatherOp>(op);
        auto loc = gatherOp.getLoc();
        ScopedContext scope(rewriter, loc);

        // Get operands
        Value* result = pass.buildOutputDefs(op, rewriter)[0];
        NGRAPH_CHECK(result, "Unexpected null result in GatherOp");

        Value* params = operands[0];
        Value* indices = operands[1];
        auto axis = gatherOp.axis().getSExtValue();

        // Create view to write into result.
        MemRefView vRes(result), vParams(params), vIndices(indices);
        // Indexed Values
        IndexedValue iRes(result), iIndices(indices);
        StdIndexedValue iParams(params);

        // Construct outer loop for params dims. Exclude the axis dim.
        SmallVector<ValueHandle, 4> paramsLbs, paramsUbs;
        SmallVector<IndexHandle, 4> paramsIVs;
        SmallVector<int64_t, 4> paramsSteps;
        SmallVector<ValueHandle*, 4> paramsIVPtrs;
        for (auto i = 0; i < vParams.rank(); i++)
        {
            // skip gather axis
            if (i == axis)
                continue;
            paramsLbs.push_back(IndexHandle(vParams.lb(i)));
            paramsUbs.push_back(IndexHandle(vParams.ub(i)));
            paramsSteps.push_back(vParams.step(i));
        }
        NGRAPH_CHECK(paramsLbs.size() == vParams.rank() - 1 &&
                         paramsUbs.size() == paramsLbs.size() &&
                         paramsSteps.size() == paramsLbs.size(),
                     "Incorrect loop nest bounds size for gather params");

        paramsIVs = makeIndexHandles(vParams.rank() - 1);
        paramsIVPtrs = makeHandlePointers(MutableArrayRef<IndexHandle>(paramsIVs));

        auto indicesLbs = vIndices.getLbs();
        auto indicesUbs = vIndices.getUbs();
        auto indicesSteps = vIndices.getSteps();

        auto indicesIVs = makeIndexHandles(vIndices.rank());
        auto indicesIVPtrs = makeHandlePointers(MutableArrayRef<IndexHandle>(indicesIVs));

        SmallVector<IndexHandle, 8> paramsIndices, resIndices;

        // Make sure we are going to create loops
        NGRAPH_CHECK(vParams.rank() > 0, "Invalid size for indices steps");

        // Let params rank : N
        // Let indices rank : M
        // Let axis be A
        // Generate
        // indices loops
        // for I_0:0 -> indices.dim[0]
        // ...
        //   for I_(M-1):0 -> indices.dim[M-1]
        //     params loops
        //     for P_0: 0 -> params.dim[0]
        //       for P_1: 0 -> params.dim[1]
        //         for P_2: 0 -> params.dim[2]
        // ...
        //           for P_(A-1):0 -> params.dim[A-1]
        //             for P_(A+1):0 -> params.dim[A+1]
        // ...
        //               for P_(N-1):0 -> params.dim[N-1]
        //                 res[P_0, P_1, .. P_(A-1), I_0, .., I_(M-1), P_(A+1), ... P_(N-1)] =
        //                   params[P_0, P_1, .. P_(A-1), indices[I_0, .., I_(M-1)],
        //                          P_(A+1), ... P_(N-1)];

        AffineLoopNestBuilder(indicesIVPtrs, indicesLbs, indicesUbs, indicesSteps)([&] {
            // Load axis value from indices array and cast it to Index Type
            ValueHandle axisIdx = ValueHandle::create<IndexCastOp>(
                (ValueHandle)iIndices(indicesIVs), rewriter.getIndexType());

            AffineLoopNestBuilder(paramsIVPtrs, paramsLbs, paramsUbs, paramsSteps)([&] {
                // construct indices for param
                // [P_0, P_1, .. P_axis-1, Indices[I0, I1, .. I_k-1], P_axis+1, P_axis+2, .. P_n-1]
                for (auto i = 0, j = 0; i < vParams.rank(); i++)
                {
                    if (i == axis)
                    {
                        paramsIndices.push_back(IndexHandle(axisIdx));
                    }
                    else
                    {
                        paramsIndices.push_back(paramsIVs[j++]);
                    }
                }

                // construct indices for result
                // [P_0, P_1, .. P_axis-1, I0, I1, .. I_k-1, P_axis+1, P_axis+2, .. P_n-1]
                for (auto i = 0, j = 0; i < vParams.rank() + vIndices.rank() - 1;)
                {
                    if (i == axis && indicesIVs.size() > 0)
                    {
                        resIndices.append(indicesIVs.begin(), indicesIVs.end());
                        i += indicesIVs.size();
                    }
                    else
                    {
                        resIndices.push_back(paramsIVs[j++]);
                        i++;
                    }
                }
                // Store into result
                iRes(resIndices) = iParams(paramsIndices);
            });
        });

        rewriter.replaceOp(op, {result});
        return matchSuccess();
    }

    REWRITER(NGConvolutionOp)
    {
        auto convolOp = cast<NGConvolutionOp>(op);
        auto loc = convolOp.getLoc();
        ScopedContext scope(rewriter, loc);

        // Get operands
        Value* result = pass.buildOutputDefs(op, rewriter)[0];
        NGRAPH_CHECK(result, "Unexpected null result in Convolution Op");
        Value* images = operands[0];
        Value* filters = operands[1];
        auto strides = convolOp.strides().getValue();
        auto padBelow = convolOp.padBelow().getValue();
        auto padAbove = convolOp.padBelow().getValue();

        Type elemTy = images->getType().cast<MemRefType>().getElementType();

        // Let Images shape be  [N, C_IN, D_1, ... D_f]
        // Let Filters shape be [C_OUT, C_IN, F_1, ... F_f]
        // Output shape will be [N, C_OUT, R_1, ..R_f]
        //   where R_i = (AdjD_i - AdjF_i + 1) / Strides[i]
        //
        // AdjD_i is adjusted image spatial dimension after padding and dilation
        //   AdjD_i = padBelow[i] + (dilation[i] * (D_i - 1) + 1) + padAbove[i]
        //
        // AdjF_i is adjusted filters spatial dimension after dilation
        //   AdjF_i = dilation[i] * (F_i - 1) + 1
        //
        //   If no padding, padAbove/Below[i] = 0
        //   If no dilation, dilation[i] is 1
        //
        // Generate the following (currently without padding/dilation support)
        //
        //
        // for n : 0 -> N
        //   for k : 0 -> C_OUT
        //     for <r_1 .. r_f> : <0 .. 0> -> <R_1 ... R_f>
        //       //initialize result to zero
        //       Output[n, k, r_1, .. r_f] = 0;
        //
        // for n : 0 -> N
        //   for k : 0 -> C_OUT
        //     for c : 0 -> C_IN
        //       // iterate over output spatial shape
        //       for <r_1 .. r_f> : <0 .. 0> -> <R_1 ... R_f> //
        //         //compute image start inputs indices
        //         i_1 = r_1 * strides[0];
        //         ..
        //         i_f = r_f * strides[f - 1];
        //         // iterate over kernel spatial shape
        //         for <j_1 .. j_f> : <0 .. 0> -> <F_1 .. F_f>
        //           Output[n, k, r_1, .. r_f] +=
        //             Images[n, c, i_1 + j_1, .. i_f + j_f] * Filters[k, c, j_1, .. j_f]

        // With padding, we check (using IntegerSets) whether each spatial dim in Images lie inside
        // non-padded spatial region. If true, we perform the computation:
        //
        //         for <j_1 .. j_f> : <0 .. 0> -> <F_1 .. F_f>
        //         if(indices in non-padded region):
        //           Output[n, k, r_1, .. r_f] +=
        //             Images[n, c, i_1 + j_1, .. i_f + j_f] * Filters[k, c, j_1, .. j_f]

        // Create view to write into result.
        MemRefView vRes(result), vImages(images), vFilters(filters);

        // Indexed Values
        IndexedValue iRes(result), iImages(images), iFilters(filters);

        // Bounds on batch size N
        ValueHandle batchLb = vImages.lb(0), batchUb = vImages.ub(0);
        // Bounds on number of filters
        ValueHandle numFiltersLb = vFilters.lb(0), numFiltersUb = vFilters.ub(0);
        // Bound on number of channels
        ValueHandle numChannelsLb = vImages.lb(1), numChannelsUb = vImages.ub(1);
        // Bounds on result spatial dimensions
        SmallVector<ValueHandle, 4> resSpatialLbs, resSpatialUbs;
        SmallVector<ValueHandle, 4> imgSpatialLbs, imgSpatialUbs;
        SmallVector<ValueHandle, 4> filtersSpatialLbs, filtersSpatialUbs;
        // Spatial rank
        unsigned spatialRank = vImages.rank() - 2;

        // Result spatial indices and bounds
        auto resSpatialIndices = makeIndexHandles(spatialRank);
        auto resSpatialIndicesPtrs =
            makeHandlePointers(MutableArrayRef<IndexHandle>(resSpatialIndices));
        SmallVector<int64_t, 4> resSteps, filtersSteps;
        SmallVector<int, 4> padBelowIntValues;
        bool withPadding = false;

        for (auto i = 0; i < spatialRank; i++)
        {
            // result spatial bounds and steps
            resSpatialLbs.push_back(vRes.lb(i + 2));
            resSpatialUbs.push_back(vRes.ub(i + 2));
            resSteps.push_back(vRes.step(i + 2));
            // image spatial bounds
            imgSpatialLbs.push_back(vImages.lb(i + 2));
            imgSpatialUbs.push_back(vImages.ub(i + 2));

            // Check if we have any padding and collect pad values
            IntegerAttr iAttr = padBelow[i].cast<IntegerAttr>();
            int padValue = iAttr.getInt();
            if (padValue)
            {
                withPadding = true;
            }
            padBelowIntValues.push_back(padValue);

            iAttr = padAbove[i].cast<IntegerAttr>();
            padValue = iAttr.getInt();
            if (padValue)
            {
                withPadding = true;
            }
        }

        NGRAPH_CHECK(vImages.rank() == vFilters.rank(), "Images and Filters have unequal ranks");
        NGRAPH_CHECK(resSpatialLbs.size() == resSpatialUbs.size() &&
                         resSpatialLbs.size() == spatialRank,
                     "Results spatial dims mismatches input");

        // Filters spatial indices and bounds
        auto filtersSpatialIndices = makeIndexHandles(spatialRank);
        auto filtersSpatialIndicesPtrs =
            makeHandlePointers(MutableArrayRef<IndexHandle>(filtersSpatialIndices));

        for (auto i = 0; i < spatialRank; i++)
        {
            filtersSpatialLbs.push_back(vFilters.lb(i + 2));
            filtersSpatialUbs.push_back(vFilters.ub(i + 2));
            filtersSteps.push_back(vFilters.step(i + 2));
        }

        IntegerSet nonPaddedRange;
        if (withPadding)
        {
            // Create affine expressions and IntegerSet
            // IntegerSet (d0, d1, .. d_N-1)[LB_0, LB_1, .. LB_N-1, UB_0, UB_1, .. UB_N-1], where
            // for each dim:
            //   (d_dim - padBelow[dim] - LB_dim >= 0),
            //   (padBelow[dim] + UB_dim - d_dim - 1 >= 0)
            SmallVector<AffineExpr, 4> affineExprs;
            // Bool to indicate if expr is equality or inequality
            SmallVector<bool, 4> isEq;

            for (unsigned dim = 0; dim < spatialRank; dim++)
            {
                // i_dim
                auto dimExpr = rewriter.getAffineDimExpr(dim);
                auto imgLbExpr = rewriter.getAffineSymbolExpr(dim);

                // expr1 : i_dim - padBelow[dim] - imgLB >= 0
                auto padBelowExpr = rewriter.getAffineConstantExpr(padBelowIntValues[dim]);
                affineExprs.push_back(dimExpr - padBelowExpr - imgLbExpr);
                isEq.push_back(false);

                // expr2: padBelow[dim] + imgUB - i_dim - 1 >= 0
                auto imgUbExpr = rewriter.getAffineSymbolExpr(spatialRank + dim);
                auto oneExpr = rewriter.getAffineConstantExpr(1);
                affineExprs.push_back(padBelowExpr + imgUbExpr - dimExpr - oneExpr);
                isEq.push_back(false);
            }

            NGRAPH_CHECK(affineExprs.size() == isEq.size() && isEq.size() == 2 * spatialRank,
                         "Invalid number of expressions in the IntegerSet");
            nonPaddedRange = IntegerSet::get(spatialRank, 2 * spatialRank, affineExprs, isEq);
        }

        // Initialize output to zero
        {
            IndexHandle n, k, c;
            auto resSpatialIndices = makeIndexHandles(spatialRank);
            auto resSpatialIndicesPtrs =
                makeHandlePointers(MutableArrayRef<IndexHandle>(resSpatialIndices));

            LoopBuilder::makeAffine(&n, batchLb, batchUb, 1)([&] {
                LoopBuilder::makeAffine(&k, numFiltersLb, numFiltersUb, 1)([&] {
                    AffineLoopNestBuilder(
                        resSpatialIndicesPtrs, resSpatialLbs, resSpatialUbs, resSteps)([&] {
                        SmallVector<IndexHandle, 4> resIndices;
                        // Result indices
                        resIndices.push_back(n);
                        resIndices.push_back(k);
                        resIndices.insert(
                            resIndices.end(), resSpatialIndices.begin(), resSpatialIndices.end());
                        ValueHandle zero = createZeroConstant(elemTy);
                        iRes(resIndices) = zero;
                    });
                });
            });
        }

        IndexHandle n, k, c;
        // Convolution loop
        LoopBuilder::makeAffine(&n, batchLb, batchUb, 1)([&] {
            // Number of filters loop
            LoopBuilder::makeAffine(&k, numFiltersLb, numFiltersUb, 1)([&] {
                // Channels loop
                LoopBuilder::makeAffine(&c, numChannelsLb, numChannelsUb, 1)([&] {
                    // Results loop
                    AffineLoopNestBuilder(
                        resSpatialIndicesPtrs, resSpatialLbs, resSpatialUbs, resSteps)([&] {
                        // Compute image start indices
                        SmallVector<IndexHandle, 4> imgStartIndices;
                        for (auto i = 0; i < spatialRank; i++)
                        {
                            IntegerAttr iAttr = strides[i].cast<IntegerAttr>();
                            auto stride = intrinsics::constant_index(iAttr.getInt());
                            imgStartIndices.push_back(IndexHandle(resSpatialIndices[i] * stride));
                        }
                        SmallVector<IndexHandle, 4> resIndices;
                        // Result indices
                        resIndices.push_back(n);
                        resIndices.push_back(k);
                        resIndices.insert(
                            resIndices.end(), resSpatialIndices.begin(), resSpatialIndices.end());
                        // Filters spatial loop
                        AffineLoopNestBuilder(filtersSpatialIndicesPtrs,
                                              filtersSpatialLbs,
                                              filtersSpatialUbs,
                                              filtersSteps)([&] {
                            SmallVector<IndexHandle, 4> imgIndices, filtersIndices;
                            // Image indices
                            // Here we compute the virtual start index into the padded image.

                            imgIndices.push_back(n);
                            imgIndices.push_back(c);
                            for (auto i = 0; i < spatialRank; i++)
                            {
                                imgIndices.push_back(
                                    IndexHandle(imgStartIndices[i] + filtersSpatialIndices[i]));
                            }
                            // Filter indices
                            filtersIndices.push_back(k);
                            filtersIndices.push_back(c);
                            filtersIndices.insert(filtersIndices.end(),
                                                  filtersSpatialIndices.begin(),
                                                  filtersSpatialIndices.end());

                            if (withPadding)
                            {
                                // if args : img dims, img lbs, img ubs
                                SmallVector<IndexHandle, 4>::iterator it = imgIndices.begin();
                                std::advance(it, 2);
                                SmallVector<Value*, 4> affineIfArgs(it, imgIndices.end());
                                affineIfArgs.insert(
                                    affineIfArgs.end(), imgSpatialLbs.begin(), imgSpatialLbs.end());
                                affineIfArgs.insert(
                                    affineIfArgs.end(), imgSpatialUbs.begin(), imgSpatialUbs.end());

                                auto affineIfOp =
                                    rewriter.create<AffineIfOp>(rewriter.getUnknownLoc(),
                                                                nonPaddedRange,
                                                                affineIfArgs,
                                                                /*withElseRegion=*/false);
                                {
                                    auto rewriter = affineIfOp.getThenBodyBuilder();
                                    ScopedContext scope(rewriter, loc);
                                    // We must subtract pad below before img load, since the
                                    // physical image is not padded
                                    SmallVector<IndexHandle, 4> adjustedImgIndices;
                                    adjustedImgIndices.push_back(n);
                                    adjustedImgIndices.push_back(c);
                                    for (auto i = 0; i < spatialRank; i++)
                                    {
                                        adjustedImgIndices.push_back(IndexHandle(
                                            imgIndices[2 + i] -
                                            intrinsics::constant_index(padBelowIntValues[i])));
                                    }
                                    iRes(resIndices) =
                                        iRes(resIndices) +
                                        (iImages(adjustedImgIndices) * iFilters(filtersIndices));
                                }
                            }
                            else
                            {
                                iRes(resIndices) = iRes(resIndices) +
                                                   (iImages(imgIndices) * iFilters(filtersIndices));
                            }
                        });
                    });
                });
            });
        });

        rewriter.replaceOp(op, {result});
        return matchSuccess();
    }

    REWRITER(NGReturnOp)
    {
        pass.insertDeallocs(rewriter);
        rewriter.replaceOpWithNewOp<ReturnOp>(op);
        return matchSuccess();
    }

    // Use callback: Pooling, MatMul, Gemm, Softmax
    static void castMemRef(SmallVector<mlir::Value*, 4> inputs,
                           SmallVector<mlir::Value*, 4>& outputs,
                           PatternRewriter& rewriter,
                           UnrankedMemRefType type)
    {
        for (auto in : inputs)
        {
            auto out = rewriter.create<mlir::MemRefCastOp>(rewriter.getUnknownLoc(), in, type);
            outputs.push_back(out);
        }
    }

    REWRITER(NGAvgPoolOp)
    {
        lowerPooling<mlir::NGAvgPoolOp>(op, operands, rewriter, pass);
        return matchSuccess();
    }

    REWRITER(NGAvgPoolBackpropOp)
    {
        lowerPooling<mlir::NGAvgPoolBackpropOp>(op, operands, rewriter, pass);
        return matchSuccess();
    }

    REWRITER(NGMaxPoolOp)
    {
        lowerPooling<mlir::NGMaxPoolOp>(op, operands, rewriter, pass);
        return matchSuccess();
    }

    REWRITER(NGMaxPoolBackpropOp)
    {
        auto pooling = cast<NGMaxPoolBackpropOp>(op);
        auto loc = pooling.getLoc();

        // Retrieve/generate Values for operands and result.
        ScopedContext scope(rewriter, loc);
        Value* src = operands[0];
        Value* delta = operands[1];
        ArrayRef<Attribute> windowShape = pooling.windowShape().getValue();
        ArrayRef<Attribute> windowStrides = pooling.windowMovementStrides().getValue();
        ArrayRef<Attribute> padBelow = pooling.padBelow().getValue();
        ArrayRef<Attribute> padAbove = pooling.padAbove().getValue();

        Value* result = pass.buildOutputDefs(op, rewriter)[0];
        NGRAPH_CHECK(src && delta && result, "Unexpected null values in MaxPoolBackprop Op");

        auto resultTy = result->getType().dyn_cast<MemRefType>();
        auto resultShape = resultTy.getShape();
        auto srcTy = src->getType().dyn_cast<MemRefType>();
        auto srcShape = srcTy.getShape();
        auto deltaTy = delta->getType().dyn_cast<MemRefType>();
        auto deltaShape = deltaTy.getShape();
        NGRAPH_CHECK(resultTy, "Unexpected non-memref result type");
        NGRAPH_CHECK(srcTy, "Unexpected non-memref src type");
        NGRAPH_CHECK(deltaTy, "Unexpected non-memref delta type");

        Type elemTy = resultTy.getElementType();
        NGRAPH_CHECK(elemTy == srcTy.getElementType() && elemTy == deltaTy.getElementType(),
                     "Types mismatch in MaxPoolBackprop");

        NGRAPH_CHECK((srcShape.size() == 4 && resultShape.size() == 4) ||
                         (srcShape.size() == 5 && resultShape.size() == 5),
                     "MKLDNN pooling operation is only supported for 3D and 5D tensors");

        auto int64Ty = rewriter.getIntegerType(64);
        auto unrankedMemrefTy = UnrankedMemRefType::get(elemTy, 0);
        SmallVector<mlir::Value*, 4> inputs = {src, delta, result};
        SmallVector<mlir::Value*, 4> outputs;
        castMemRef(inputs, outputs, rewriter, unrankedMemrefTy);

        FuncOp callBackFunc = pass.getCallDecl(
            "__mlir_callback_2_inputs",
            {unrankedMemrefTy, unrankedMemrefTy, unrankedMemrefTy, int64Ty, int64Ty},
            {},
            rewriter);

        opAttrs attrs;
        if (srcShape.size() == 4)
        {
            attrs.poolAttrs2d.includePaddingInAvgComputation = false;
            for (auto i = 0; i < 2; i++)
            {
                attrs.poolAttrs2d.windowShape[i] = windowShape[i].cast<IntegerAttr>().getInt();
                attrs.poolAttrs2d.windowStrides[i] = windowStrides[i].cast<IntegerAttr>().getInt();
                attrs.poolAttrs2d.padBelow[i] = padBelow[i].cast<IntegerAttr>().getInt();
                attrs.poolAttrs2d.padAbove[i] = padAbove[i].cast<IntegerAttr>().getInt();
            }
        }
        else if (srcShape.size() == 5)
        {
            opAttrs attrs;
            attrs.poolAttrs3d.includePaddingInAvgComputation = false;
            for (auto i = 0; i < 3; i++)
            {
                attrs.poolAttrs3d.windowShape[i] = windowShape[i].cast<IntegerAttr>().getInt();
                attrs.poolAttrs3d.windowStrides[i] = windowStrides[i].cast<IntegerAttr>().getInt();
                attrs.poolAttrs3d.padBelow[i] = padBelow[i].cast<IntegerAttr>().getInt();
                attrs.poolAttrs3d.padAbove[i] = padAbove[i].cast<IntegerAttr>().getInt();
            }
        }
        auto index = pass.insertAttrs(attrs);
        auto attrsIndexArg =
            rewriter.create<mlir::ConstantIntOp>(rewriter.getUnknownLoc(), index, 64);
        auto opTypeArg = rewriter.create<mlir::ConstantIntOp>(
            rewriter.getUnknownLoc(), static_cast<int64_t>(OpType::MAXPOOLBACKPROP), 64);
        SmallVector<mlir::Value*, 4> args = {
            outputs[0], outputs[1], outputs[2], attrsIndexArg, opTypeArg};

        rewriter.create<mlir::CallOp>(rewriter.getUnknownLoc(), callBackFunc, args);
        rewriter.replaceOp(op, result);
        return matchSuccess();
    }

    REWRITER(NGMatMulOp)
    {
        auto matmul = cast<NGMatMulOp>(op);
        auto loc = matmul.getLoc();

        // Retrieve/generate Values for operands and result.
        ScopedContext scope(rewriter, loc);
        Value* lhs = operands[0];
        Value* rhs = operands[1];
        Value* result = pass.buildOutputDefs(op, rewriter)[0];
        NGRAPH_CHECK(lhs && rhs && result, "Unexpected null values in MatMulOp");

        auto resultTy = result->getType().dyn_cast<MemRefType>();
        auto resultShape = resultTy.getShape();
        auto lhsTy = lhs->getType().dyn_cast<MemRefType>();
        auto lhsShape = lhsTy.getShape();
        auto rhsTy = rhs->getType().dyn_cast<MemRefType>();
        auto rhsShape = rhsTy.getShape();
        NGRAPH_CHECK(resultTy, "Unexpected non-memref result type");
        NGRAPH_CHECK(lhsTy, "Unexpected non-memref LHS type");
        NGRAPH_CHECK(rhsTy, "Unexpected non-memref RHS type");

        Type elemTy = resultTy.getElementType();
        NGRAPH_CHECK(elemTy == lhsTy.getElementType() && elemTy == rhsTy.getElementType(),
                     "Types mismatch in MatMulOp");

        NGRAPH_CHECK(lhsShape.size() == 2 && rhsShape.size() == 2 && resultShape.size() == 2,
                     "MatMul operation is only supported for 2D tensors");

        opAttrs attrs;
        attrs.gemmAttrs2d.transposeA = matmul.transposeA();
        attrs.gemmAttrs2d.transposeB = matmul.transposeB();
        attrs.gemmAttrs2d.m = lhsShape[0];
        attrs.gemmAttrs2d.k = lhsShape[1];
        attrs.gemmAttrs2d.n = rhsShape[1];
        attrs.gemmAttrs2d.lda = lhsShape[1];
        attrs.gemmAttrs2d.ldb = rhsShape[1];

        if (matmul.transposeA())
        {
            attrs.gemmAttrs2d.m = lhsShape[1];
            attrs.gemmAttrs2d.k = lhsShape[0];
        }
        if (matmul.transposeB())
        {
            attrs.gemmAttrs2d.n = rhsShape[0];
        }
        attrs.gemmAttrs2d.ldc = attrs.gemmAttrs2d.n;

        auto int64Ty = rewriter.getIntegerType(64);
        auto unrankedMemrefTy = UnrankedMemRefType::get(elemTy, 0);
        auto callBackFunc = pass.getCallDecl(
            "__mlir_callback_2_inputs",
            {unrankedMemrefTy, unrankedMemrefTy, unrankedMemrefTy, int64Ty, int64Ty},
            {},
            rewriter);

        auto index = pass.insertAttrs(attrs);
        auto attrsIndexArg =
            rewriter.create<mlir::ConstantIntOp>(rewriter.getUnknownLoc(), index, 64);
        auto opTypeArg = rewriter.create<mlir::ConstantIntOp>(
            rewriter.getUnknownLoc(), static_cast<int64_t>(OpType::MATMUL), 64);
        SmallVector<mlir::Value*, 4> inputs = {lhs, rhs, result};
        SmallVector<mlir::Value*, 4> outputs;
        castMemRef(inputs, outputs, rewriter, unrankedMemrefTy);
        SmallVector<mlir::Value*, 4> args = {
            outputs[0], outputs[1], outputs[2], attrsIndexArg, opTypeArg};

        rewriter.create<mlir::CallOp>(rewriter.getUnknownLoc(), callBackFunc, args);
        rewriter.replaceOp(op, result);

        return matchSuccess();
    }

    REWRITER(NGGemmOp)
    {
        auto gemm = cast<NGGemmOp>(op);
        auto loc = gemm.getLoc();

        // Retrieve/generate Values for operands and result.
        ScopedContext scope(rewriter, loc);
        Value* lhs = operands[0];
        Value* rhs = operands[1];
        Value* bias = operands[2];
        Value* result = pass.buildOutputDefs(op, rewriter)[0];
        NGRAPH_CHECK(lhs && rhs && bias && result, "Unexpected null values in GemmOp");

        auto resultTy = result->getType().dyn_cast<MemRefType>();
        auto lhsTy = lhs->getType().dyn_cast<MemRefType>();
        auto lhsShape = lhsTy.getShape();
        auto rhsTy = rhs->getType().dyn_cast<MemRefType>();
        auto rhsShape = rhsTy.getShape();
        auto biasTy = bias->getType().dyn_cast<MemRefType>();
        auto biasShape = biasTy.getShape();
        NGRAPH_CHECK(resultTy, "Unexpected non-memref result type");
        NGRAPH_CHECK(lhsTy, "Unexpected non-memref LHS type");
        NGRAPH_CHECK(rhsTy, "Unexpected non-memref RHS type");
        NGRAPH_CHECK(biasTy, "Unexpected non-memref bias type");

        Type elemTy = resultTy.getElementType();
        NGRAPH_CHECK(elemTy == lhsTy.getElementType() && elemTy == rhsTy.getElementType() &&
                         elemTy == biasTy.getElementType(),
                     "Types mismatch in GemmOp");

        MemRefView vRes(result), vLhs(lhs), vRhs(rhs), vBias(bias);

        NGRAPH_CHECK(vLhs.rank() == 2 && vRhs.rank() == 2 && vRes.rank() == 2 && vBias.rank() <= 2,
                     "Gemm operation is only supported for 2D tensors");

        opAttrs attrs;
        attrs.gemmAttrs2d.transposeA = gemm.transA();
        attrs.gemmAttrs2d.transposeB = gemm.transB();
        attrs.gemmAttrs2d.alpha = gemm.alpha().convertToFloat();
        attrs.gemmAttrs2d.beta = gemm.beta().convertToFloat();
        attrs.gemmAttrs2d.m = lhsShape[0];
        attrs.gemmAttrs2d.k = lhsShape[1];
        attrs.gemmAttrs2d.n = rhsShape[1];
        attrs.gemmAttrs2d.lda = lhsShape[1];
        attrs.gemmAttrs2d.ldb = rhsShape[1];

        if (gemm.transA())
        {
            attrs.gemmAttrs2d.m = lhsShape[1];
            attrs.gemmAttrs2d.k = lhsShape[0];
        }
        if (gemm.transB())
        {
            attrs.gemmAttrs2d.n = rhsShape[0];
        }
        attrs.gemmAttrs2d.ldc = attrs.gemmAttrs2d.n;

        int broadcastHint;
        if (vBias.rank() == 0)
        {
            // Scalar
            broadcastHint = 2;
        }
        else if (vBias.rank() == 2)
        {
            if (biasShape[0] == attrs.gemmAttrs2d.m && biasShape[1] == 1)
            {
                broadcastHint = 1;
            }
            else if (biasShape[0] == 1 && biasShape[1] == attrs.gemmAttrs2d.n)
            {
                broadcastHint = 0;
            }
            else
            {
                broadcastHint = -1;
            }
        }
        else
        {
            if (biasShape[0] == attrs.gemmAttrs2d.m)
            {
                broadcastHint = 1;
            }
            else if (biasShape[0] == attrs.gemmAttrs2d.n)
            {
                broadcastHint = 0;
            }
        }
        attrs.gemmAttrs2d.broadcastHint = broadcastHint;

        auto int64Ty = rewriter.getIntegerType(64);
        auto unrankedMemrefTy = UnrankedMemRefType::get(elemTy, 0);
        auto callBackFunc = pass.getCallDecl("__mlir_callback_3_inputs",
                                             {unrankedMemrefTy,
                                              unrankedMemrefTy,
                                              unrankedMemrefTy,
                                              unrankedMemrefTy,
                                              int64Ty,
                                              int64Ty},
                                             {},
                                             rewriter);

        auto index = pass.insertAttrs(attrs);
        auto attrsIndexArg =
            rewriter.create<mlir::ConstantIntOp>(rewriter.getUnknownLoc(), index, 64);
        auto opTypeArg = rewriter.create<mlir::ConstantIntOp>(
            rewriter.getUnknownLoc(), static_cast<int64_t>(OpType::GEMM), 64);
        SmallVector<mlir::Value*, 4> inputs = {lhs, rhs, bias, result};
        SmallVector<mlir::Value*, 4> outputs;
        castMemRef(inputs, outputs, rewriter, unrankedMemrefTy);
        SmallVector<mlir::Value*, 4> args = {
            outputs[0], outputs[1], outputs[2], outputs[3], attrsIndexArg, opTypeArg};

        rewriter.create<mlir::CallOp>(rewriter.getUnknownLoc(), callBackFunc, args);
        rewriter.replaceOp(op, result);

        return matchSuccess();
    }

    REWRITER(NGSoftMaxOp)
    {
        auto softmax = cast<NGSoftMaxOp>(op);
        auto loc = softmax.getLoc();

        // Retrieve/generate Values for operands and result.
        ScopedContext scope(rewriter, loc);
        Value* lhs = operands[0];
        Value* result = pass.buildOutputDefs(op, rewriter)[0];
        NGRAPH_CHECK(lhs && result, "Unexpected null values in SoftmaxOp");

        auto resultTy = result->getType().dyn_cast<MemRefType>();
        auto resultShape = resultTy.getShape();
        auto lhsTy = lhs->getType().dyn_cast<MemRefType>();
        auto lhsShape = lhsTy.getShape();
        NGRAPH_CHECK(resultTy, "Unexpected non-memref result type");
        NGRAPH_CHECK(lhsTy, "Unexpected non-memref LHS type");

        Type elemTy = resultTy.getElementType();
        NGRAPH_CHECK(elemTy == lhsTy.getElementType(), "Types mismatch in SoftmaxOp");

        NGRAPH_CHECK((lhsShape.size() == 2 && resultShape.size() == 2) ||
                         (lhsShape.size() == 4 && resultShape.size() == 4),
                     "MKLDNN Softmax operation is only supported for 2D and 4D tensors");

        auto int64Ty = rewriter.getIntegerType(64);
        auto unrankedMemrefTy = UnrankedMemRefType::get(elemTy, 0);
        auto axes = softmax.axes().getValue();
        opAttrs attrs;
        attrs.intAttr = axes[0].cast<IntegerAttr>().getInt();
        auto index = pass.insertAttrs(attrs);
        auto attrsIndexArg =
            rewriter.create<mlir::ConstantIntOp>(rewriter.getUnknownLoc(), index, 64);
        auto opTypeArg = rewriter.create<mlir::ConstantIntOp>(
            rewriter.getUnknownLoc(), static_cast<int64_t>(OpType::SOFTMAX), 64);

        FuncOp callBackFunc =
            pass.getCallDecl("__mlir_callback_1_input",
                             {unrankedMemrefTy, unrankedMemrefTy, int64Ty, int64Ty},
                             {},
                             rewriter);

        SmallVector<mlir::Value*, 4> inputs = {lhs, result};
        SmallVector<mlir::Value*, 4> outputs;
        castMemRef(inputs, outputs, rewriter, unrankedMemrefTy);
        SmallVector<mlir::Value*, 4> args = {outputs[0], outputs[1], attrsIndexArg, opTypeArg};

        rewriter.create<mlir::CallOp>(rewriter.getUnknownLoc(), callBackFunc, args);
        rewriter.replaceOp(op, result);

        return matchSuccess();
    }

#undef REWRITER
    /// End of pattern matchers
    template <typename OP>
    void lowerUnaryElementwise(Operation* op,
                               ArrayRef<Value*> operands,
                               PatternRewriter& rewriter,
                               DialectLoweringPass& pass)
    {
        auto loc = cast<OP>(op).getLoc();

        auto result = pass.buildOutputDefs(op, rewriter)[0];
        NGRAPH_CHECK(result->getType().isa<MemRefType>());
        // Note that builder's current function is still the original function body.
        // use getBlock to get the new block instead.

        // get new operands
        Value* lhs = operands[0];

        ScopedContext scope(rewriter, loc);
        // Views
        MemRefView vRes(result), vLHS(lhs);
        // Index Values
        IndexedValue iRes(result), iLHS(lhs);
        // Bounds Index Handles
        auto lbs = vLHS.getLbs();
        auto ubs = vLHS.getUbs();
        // Loop induction vars
        auto ivs = makeIndexHandles(vLHS.rank());
        auto pivs = makeHandlePointers(MutableArrayRef<IndexHandle>(ivs));
        // Steps
        auto steps = vLHS.getSteps();

        NGRAPH_CHECK(lhs->getType().isa<MemRefType>());
        Type elemTy = lhs->getType().cast<MemRefType>().getElementType();

        AffineLoopNestBuilder(pivs, lbs, ubs, steps)([&] {
            ValueHandle val = iLHS(ivs);
            if (isa<NGNegOp>(op))
            {
                ValueHandle zero = createZeroConstant(elemTy);
                iRes(ivs) = zero - val;
            }
            else
            {
                NGRAPH_CHECK(false, "Unsupported op");
            }
        });

        rewriter.replaceOp(op, {result});
    }

    template <typename OP>
    void lowerBinaryElementwise(Operation* op,
                                ArrayRef<Value*> operands,
                                PatternRewriter& rewriter,
                                DialectLoweringPass& pass)
    {
        auto loc = cast<OP>(op).getLoc();
        auto result = pass.buildOutputDefs(op, rewriter)[0];
        NGRAPH_CHECK(result->getType().isa<MemRefType>());
        // get new operands
        Value* lhs = operands[0];
        Value* rhs = operands[1];

        ScopedContext scope(rewriter, loc);
        // Views
        MemRefView vRes(result), vLHS(lhs), vRHS(rhs);
        // Index Values
        IndexedValue iRes(result), iLHS(lhs), iRHS(rhs);
        // Bounds Index Handles
        auto lbs = vLHS.getLbs();
        auto ubs = vLHS.getUbs();
        // Loop induction vars
        auto ivs = makeIndexHandles(vLHS.rank());
        auto pivs = makeHandlePointers(MutableArrayRef<IndexHandle>(ivs));
        // Steps
        auto steps = vLHS.getSteps();
        // element type of the operand
        Type elemTy = result->getType().cast<MemRefType>().getElementType();
        AffineLoopNestBuilder(pivs, lbs, ubs, steps)(
            // single stmt body
            [&] {
                if (isa<NGAddOp>(op))
                {
                    iRes(ivs) = iLHS(ivs) + iRHS(ivs);
                }
                else if (isa<NGSubOp>(op))
                {
                    iRes(ivs) = iLHS(ivs) - iRHS(ivs);
                }
                else if (isa<NGMulOp>(op))
                {
                    iRes(ivs) = iLHS(ivs) * iRHS(ivs);
                }
                else if (isa<NGDivOp>(op))
                {
                    iRes(ivs) = iLHS(ivs) / iRHS(ivs);
                }
                // TODO(pthoreho) For all comparision operators, use
                // edsc::intrinsics::zero_extendi(ValueHandle(iLHS(ivs)) !=
                // ValueHandle(iRHS(ivs)), IntegerType::get(8, op->getContext()));
                // instead of edsc::intrinsics::select once `zero_extendi` is
                // made available in the edsc::intrinsics namescope in MLIR repo.
                else if (isa<NGGreaterOp>(op))
                {
                    iRes(ivs) =
                        edsc::intrinsics::select(ValueHandle(iLHS(ivs)) > ValueHandle(iRHS(ivs)),
                                                 createOneConstant(elemTy),
                                                 createZeroConstant(elemTy));
                }
                else if (isa<NGLessOp>(op))
                {
                    iRes(ivs) =
                        edsc::intrinsics::select(ValueHandle(iLHS(ivs)) < ValueHandle(iRHS(ivs)),
                                                 createOneConstant(elemTy),
                                                 createZeroConstant(elemTy));
                }
                else if (isa<NGGreaterEqOp>(op))
                {
                    iRes(ivs) =
                        edsc::intrinsics::select(ValueHandle(iLHS(ivs)) >= ValueHandle(iRHS(ivs)),
                                                 createOneConstant(elemTy),
                                                 createZeroConstant(elemTy));
                }
                else if (isa<NGLessEqOp>(op))
                {
                    iRes(ivs) =
                        edsc::intrinsics::select(ValueHandle(iLHS(ivs)) <= ValueHandle(iRHS(ivs)),
                                                 createOneConstant(elemTy),
                                                 createZeroConstant(elemTy));
                }
                else if (isa<NGEqOp>(op))
                {
                    iRes(ivs) =
                        edsc::intrinsics::select(ValueHandle(iLHS(ivs)) == ValueHandle(iRHS(ivs)),
                                                 createOneConstant(elemTy),
                                                 createZeroConstant(elemTy));
                }
                else if (isa<NGNotEqOp>(op))
                {
                    iRes(ivs) =
                        edsc::intrinsics::select(ValueHandle(iLHS(ivs)) != ValueHandle(iRHS(ivs)),
                                                 createOneConstant(elemTy),
                                                 createZeroConstant(elemTy));
                }
                else if (isa<NGMaxOp>(op))
                {
                    iRes(ivs) =
                        edsc::intrinsics::select(ValueHandle(iLHS(ivs)) > ValueHandle(iRHS(ivs)),
                                                 ValueHandle(iLHS(ivs)),
                                                 ValueHandle(iRHS(ivs)));
                }
                else if (isa<NGMinOp>(op))
                {
                    iRes(ivs) =
                        edsc::intrinsics::select(ValueHandle(iLHS(ivs)) < ValueHandle(iRHS(ivs)),
                                                 ValueHandle(iLHS(ivs)),
                                                 ValueHandle(iRHS(ivs)));
                }
                else
                {
                    NGRAPH_CHECK(false, "Unsupported op");
                }
            });
        rewriter.replaceOp(op, {result});
    }

    template <typename RedOp>
    void lowerIndexReduction(Operation* op,
                             ArrayRef<Value*> operands,
                             PatternRewriter& rewriter,
                             DialectLoweringPass& pass)
    {
        static_assert(std::is_same<RedOp, NGArgMinRedOp>() || std::is_same<RedOp, NGArgMaxRedOp>(),
                      "Template parameter is not supported by lowerIndexReduction");

        RedOp redOp = cast<RedOp>(op);
        auto loc = redOp.getLoc();
        auto axesAttr = redOp.axes();

        NGRAPH_CHECK(axesAttr.size() == 1, "Index Reduction op should have one reduction axis");
        Attribute axisAttr = *axesAttr.begin();
        unsigned axis = axisAttr.dyn_cast<IntegerAttr>().getInt();

        NGRAPH_CHECK(operands.size() == 1 && operands[0] != nullptr,
                     "Expected one non-null operand in Index Reduction op");

        // Retrieve/generate Values for operands and result.
        ScopedContext scope(rewriter, loc);
        Value* arg = operands[0];

        Value* result = pass.buildOutputDefs(op, rewriter)[0];

        // Views
        MemRefView vRes(result), vArg(arg);
        // Index Values
        StdIndexedValue iRes(result), stdArg(arg);
        IndexedValue affineArg(arg);
        // Bounds Index Handles
        auto resLbs = vRes.getLbs();
        auto resUbs = vRes.getUbs();
        auto argLbs = vArg.getLbs();
        auto argUbs = vArg.getUbs();

        Type resTy = result->getType().cast<MemRefType>().getElementType();
        // Generate loop nest that initializes result to lower bound of the axis to be reduced.
        {
            auto ivs = makeIndexHandles(vRes.rank());
            auto pivs = makeHandlePointers(MutableArrayRef<IndexHandle>(ivs));
            auto steps = vRes.getSteps();
            auto initVal = vArg.lb(axis);
            AffineLoopNestBuilder(pivs, resLbs, resUbs, steps)(
                [&] { iRes(ivs) = ValueHandle::create<IndexCastOp>(initVal, resTy); });
        }

        // Generate loop nest that computes the actual index reduction.
        {
            auto allIVs = makeIndexHandles(vArg.rank());
            auto pAllIVs = makeHandlePointers(MutableArrayRef<IndexHandle>(allIVs));
            auto steps = vArg.getSteps();
            SmallVector<IndexHandle, 8> nonRedIVs;

            Type resTy = result->getType().cast<MemRefType>().getElementType();
            NGRAPH_CHECK(resTy.isa<IntegerType>(),
                         "Expected integer result type in index reduction");

            // iterate over all argument dimensions
            AffineLoopNestBuilder(pAllIVs, argLbs, argUbs, steps)([&] {
                // build a list of non-reduction IVs
                for (auto i = 0; i < vArg.rank(); i++)
                {
                    if (i != axis)
                    {
                        nonRedIVs.push_back(allIVs[i]);
                    }
                }

                // Load current min index with integer data type and convert it to index data type.
                ValueHandle currRedIdx = ValueHandle::create<IndexCastOp>(
                    (ValueHandle)iRes(nonRedIVs), IndexType::get(resTy.getContext()));

                // Build list of IVs including current min index.
                auto tempIVs = allIVs;
                tempIVs[axis] = currRedIdx;

                // Select the min/max value and cast it back to integer type before storing it.
                ValueHandle newRedIdx =
                    std::is_same<RedOp, NGArgMinRedOp>()
                        ? edsc::intrinsics::select(
                              affineArg(allIVs) < stdArg(tempIVs), allIVs[axis], currRedIdx)
                        : edsc::intrinsics::select(
                              stdArg(tempIVs) < affineArg(allIVs), allIVs[axis], currRedIdx);

                iRes(nonRedIVs) = ValueHandle::create<IndexCastOp>(newRedIdx, resTy);
            });
        }

        rewriter.replaceOp(op, result);
    }

    template <typename OP>
    void lowerPooling(Operation* op,
                      ArrayRef<Value*> operands,
                      PatternRewriter& rewriter,
                      DialectLoweringPass& pass)
    {
        auto pooling = cast<OP>(op);
        auto loc = pooling.getLoc();

        // Retrieve/generate Values for operands and result.
        ScopedContext scope(rewriter, loc);
        Value* lhs = operands[0];
        ArrayRef<Attribute> windowShape = pooling.windowShape().getValue();
        ArrayRef<Attribute> windowStrides = pooling.windowMovementStrides().getValue();
        ArrayRef<Attribute> padBelow = pooling.padBelow().getValue();
        ArrayRef<Attribute> padAbove = pooling.padAbove().getValue();

        Value* result = pass.buildOutputDefs(op, rewriter)[0];
        NGRAPH_CHECK(lhs && result, "Unexpected null values in Pooling Op");

        auto resultTy = result->getType().dyn_cast<MemRefType>();
        auto resultShape = resultTy.getShape();
        auto lhsTy = lhs->getType().dyn_cast<MemRefType>();
        auto lhsShape = lhsTy.getShape();
        NGRAPH_CHECK(resultTy, "Unexpected non-memref result type");
        NGRAPH_CHECK(lhsTy, "Unexpected non-memref LHS type");

        Type elemTy = resultTy.getElementType();
        NGRAPH_CHECK(elemTy == lhsTy.getElementType(), "Types mismatch in Pooling");

        NGRAPH_CHECK((lhsShape.size() == 4 && resultShape.size() == 4) ||
                         (lhsShape.size() == 5 && resultShape.size() == 5),
                     "MKLDNN pooling operation is only supported for 3D and 5D tensors");

        auto int64Ty = rewriter.getIntegerType(64);
        OpType ty;
        bool includePadding = false;
        if (auto avgPool = dyn_cast<NGAvgPoolOp>(op))
        {
            ty = OpType::AVGPOOL;
            includePadding = avgPool.includePadding();
        }
        else if (auto avgPoolBprop = dyn_cast<NGAvgPoolBackpropOp>(op))
        {
            ty = OpType::AVGPOOLBACKPROP;
            includePadding = avgPoolBprop.includePadding();
        }
        else if (isa<NGMaxPoolOp>(op))
        {
            ty = OpType::MAXPOOL;
        }

        auto unrankedMemrefTy = UnrankedMemRefType::get(elemTy, 0);
        SmallVector<mlir::Value*, 4> inputs = {lhs, result};
        SmallVector<mlir::Value*, 4> outputs;
        castMemRef(inputs, outputs, rewriter, unrankedMemrefTy);

        FuncOp callBackFunc =
            pass.getCallDecl("__mlir_callback_1_input",
                             {unrankedMemrefTy, unrankedMemrefTy, int64Ty, int64Ty},
                             {},
                             rewriter);

        opAttrs attrs;
        if (lhsShape.size() == 4)
        {
            attrs.poolAttrs2d.includePaddingInAvgComputation = includePadding;
            for (auto i = 0; i < 2; i++)
            {
                attrs.poolAttrs2d.windowShape[i] = windowShape[i].cast<IntegerAttr>().getInt();
                attrs.poolAttrs2d.windowStrides[i] = windowStrides[i].cast<IntegerAttr>().getInt();
                attrs.poolAttrs2d.padBelow[i] = padBelow[i].cast<IntegerAttr>().getInt();
                attrs.poolAttrs2d.padAbove[i] = padAbove[i].cast<IntegerAttr>().getInt();
            }
        }
        else if (lhsShape.size() == 5)
        {
            attrs.poolAttrs3d.includePaddingInAvgComputation = includePadding;
            for (auto i = 0; i < 3; i++)
            {
                attrs.poolAttrs3d.windowShape[i] = windowShape[i].cast<IntegerAttr>().getInt();
                attrs.poolAttrs3d.windowStrides[i] = windowStrides[i].cast<IntegerAttr>().getInt();
                attrs.poolAttrs3d.padBelow[i] = padBelow[i].cast<IntegerAttr>().getInt();
                attrs.poolAttrs3d.padAbove[i] = padAbove[i].cast<IntegerAttr>().getInt();
            }
        }
        auto index = pass.insertAttrs(attrs);
        auto attrsIndexArg =
            rewriter.create<mlir::ConstantIntOp>(rewriter.getUnknownLoc(), index, 64);
        auto opTypeArg = rewriter.create<mlir::ConstantIntOp>(
            rewriter.getUnknownLoc(), static_cast<int64_t>(ty), 64);
        SmallVector<mlir::Value*, 4> args = {outputs[0], outputs[1], attrsIndexArg, opTypeArg};

        rewriter.create<mlir::CallOp>(rewriter.getUnknownLoc(), callBackFunc, args);
        rewriter.replaceOp(op, result);
    }

    ValueHandle createZeroConstant(mlir::Type type)
    {
        if (auto floatTy = type.dyn_cast<FloatType>())
        {
            if (floatTy.isF32())
            {
                return intrinsics::constant_float(llvm::APFloat(0.0f), floatTy);
            }
            else if (floatTy.isF64())
            {
                return intrinsics::constant_float(llvm::APFloat(0.0), floatTy);
            }
            else
            {
                NGRAPH_UNREACHABLE("Unsupported floating-point precision");
            }
        }
        else if (auto intTy = type.dyn_cast<IntegerType>())
        {
            return intrinsics::constant_int(0, intTy.getWidth());
        }
        NGRAPH_UNREACHABLE("Unsupported type");
    }

    ValueHandle createOneConstant(mlir::Type type)
    {
        if (auto floatTy = type.dyn_cast<FloatType>())
        {
            if (floatTy.isF32())
            {
                return intrinsics::constant_float(llvm::APFloat(1.0f), floatTy);
            }
            else if (floatTy.isF64())
            {
                return intrinsics::constant_float(llvm::APFloat(1.0f), floatTy);
            }
            else
            {
                NGRAPH_UNREACHABLE("Unsupported floating-point precision");
            }
        }
        else if (auto intTy = type.dyn_cast<IntegerType>())
        {
            return intrinsics::constant_int(1, intTy.getWidth());
        }
        NGRAPH_UNREACHABLE("Unsupported type");
    }

    // Given a concat op, it will check if dst and operands have
    // a valid buffer/offset assignment that will make this op
    // valid in-place
    bool isInPlaceConcat(mlir::Operation* op, DialectLoweringPass& pass)
    {
        NGRAPH_CHECK(isa<NGConcatOp>(op), "Expecting concat operation");
        auto concat = cast<NGConcatOp>(op);
        auto concatAxis = concat.concatenation_axis();
        auto result = concat.getResult();
        auto shape = (result->getType().cast<NGTensorType>()).getShape();
        auto memAnalysis = pass.getMemAnalysis();
        BufferInfo bufferInfo = memAnalysis->getBufferInfo(op);

        if (!bufferInfo.isValid())
        {
            // no buffer assignment to dst, nothing to do
            return false;
        }

        auto dstBufferId = bufferInfo.m_bufferId;
        auto dstOffset = bufferInfo.m_offset;

        LLVM_DEBUG(llvm::dbgs() << ">> Check in-place concat\n");
        LLVM_DEBUG(op->dump());
        for (auto i = 0; i < shape.size(); i++)
        {
            if (i == concatAxis)
            {
                break;
            }
            if (shape[i] != 1)
            {
                LLVM_DEBUG(llvm::dbgs() << "Axis FAIL. Skipping instruction\n");
                return false;
            }
        }
        LLVM_DEBUG(llvm::dbgs() << "Axis OK\n");

        // Check if the buffer id and offsets are consistent with what's exepcted
        LLVM_DEBUG(llvm::dbgs() << "Dst (id, offset) = (" << dstBufferId << ", " << dstOffset
                                << ")\n");
        // relative offset in the buffer
        int opndOffset = 0;
        for (auto opnd : op->getOperands())
        {
            bufferInfo = memAnalysis->getBufferInfo(opnd->getDefiningOp());
            auto srcBufferId = bufferInfo.m_bufferId;
            auto srcOffset = bufferInfo.m_offset;
            LLVM_DEBUG(llvm::dbgs() << "Src (id, offset) = (" << srcBufferId << ", " << srcOffset
                                    << ")\n");
            if (!bufferInfo.isValid() || srcBufferId != dstBufferId ||
                srcOffset != (opndOffset + dstOffset))
            {
                // mismatch in buffer IDs or offsets
                LLVM_DEBUG(llvm::dbgs() << "Buffer ID and Offsets FAIL. Skipping instruction\n");
                return false;
            }
            auto tensorType = opnd->getType().cast<NGTensorType>();
            opndOffset += tensorType.getNumElements();
        }
        LLVM_DEBUG(llvm::dbgs() << "Buffer ID and Offsets OK\n");

        return true;
    }
} // namespace

namespace mlir
{
    std::unique_ptr<Pass> createDialectLoweringPass()
    {
        return std::make_unique<DialectLoweringPass>();
    }
} // namespace mlir

static PassRegistration<DialectLoweringPass> pass(PASS_NAME,
                                                  "Convert nGraph dialect to affine dialect");<|MERGE_RESOLUTION|>--- conflicted
+++ resolved
@@ -214,7 +214,6 @@
         /// Inserts dealloc Ops for each temporary allocated by AllocOp
         void insertDeallocs(PatternRewriter& rewriter);
         NGraphTypeConverter& getTypeConverter() { return typeConverter; }
-<<<<<<< HEAD
         FuncOp getCallDecl(StringRef name,
                            ArrayRef<Type> args,
                            ArrayRef<Type> output,
@@ -222,9 +221,7 @@
 
         inline size_t insertAttrs(opAttrs attrs);
 
-=======
         MemoryAnalysis* getMemAnalysis() const { return m_memAnalysis; }
->>>>>>> 90c2f5bd
     private:
         /// Collect a set of patterns to convert from the nGraph dialect to Affine dialect.
         void populateNGraphToAffineConversionPatterns(OwningRewritePatternList& patterns);
