--- conflicted
+++ resolved
@@ -338,34 +338,20 @@
                 // If two memrefs are defined via 2 Views over the same buffer, then they share and
                 // will re-use the same buffer.
                 auto tensorType = origResult->getType().cast<NGTensorType>();
-<<<<<<< HEAD
-                Value* newResult;
+                Value* newResult = nullptr;
                 auto bufferInfo = m_memAnalysis->getBufferInfo(op);
-
-                if (!bufferInfo.isValid())
-=======
-                Value* newResult = nullptr;
-                Attribute bufferIdAttr = getBufferId(op);
                 Type memRefType = typeConverter.convertType(tensorType);
 
                 Value* bufferValue = nullptr;
                 if (!bufferIdAttr)
->>>>>>> c546282d
                 {
                     // Allocate new memref
                     newResult = createTempMemref(memRefType, nullptr, 0, rewriter);
                 }
                 else
                 {
-<<<<<<< HEAD
-                    unsigned bufferId = bufferInfo.m_bufferId;
-                    NGRAPH_CHECK(bufferInfo.m_offset == 0,
-                                 "Only elt-wise ops are supported for now.");
-                    // Re-use a memref if it exist, else create a new one and update map
-=======
-                    unsigned bufferId = bufferIdAttr.cast<IntegerAttr>().getInt();
+		    unsigned bufferId = bufferInfo.m_bufferId;
                     // Re-use a buffer if it exist, else create a new one and update map
->>>>>>> c546282d
                     IdToMemRefMap::iterator it = m_id_to_memref.find(bufferId);
                     if (it == m_id_to_memref.end())
                     {
