//*****************************************************************************
// Copyright 2017-2019 Intel Corporation
//
// Licensed under the Apache License, Version 2.0 (the "License");
// you may not use this file except in compliance with the License.
// You may obtain a copy of the License at
//
//     http://www.apache.org/licenses/LICENSE-2.0
//
// Unless required by applicable law or agreed to in writing, software
// distributed under the License is distributed on an "AS IS" BASIS,
// WITHOUT WARRANTIES OR CONDITIONS OF ANY KIND, either express or implied.
// See the License for the specific language governing permissions and
// limitations under the License.
//*****************************************************************************

// NOTE: This file follows nGraph format style and naming convention since it
// exposes a public API to the rest of nGraph codebase.

#include "mlir_subgraph_extraction.hpp"
#include "ngraph/assertion.hpp"
#include "ngraph/graph_util.hpp"
#include "ngraph/node.hpp"
#include "ngraph/op/add.hpp"
#include "ngraph/op/argmax.hpp"
#include "ngraph/op/argmin.hpp"
#include "ngraph/op/concat.hpp"
#include "ngraph/op/divide.hpp"
#include "ngraph/op/dot.hpp"
#include "ngraph/op/experimental/compiled_kernel.hpp"
#include "ngraph/op/gather.hpp"
#include "ngraph/op/get_output_element.hpp"
#include "ngraph/op/greater.hpp"
#include "ngraph/op/less.hpp"
#include "ngraph/op/maximum.hpp"
#include "ngraph/op/minimum.hpp"
#include "ngraph/op/multiply.hpp"
#include "ngraph/op/negative.hpp"
#include "ngraph/op/relu.hpp"
#include "ngraph/op/subtract.hpp"

using namespace ngraph::descriptor;
using namespace ngraph::op;
using namespace ngraph::pass;

#define TI(x) std::type_index(typeid(x))

int MLIRSubgraphExtractionPass::MLIRSubgraph::m_curr_graph_id = 0;

template <typename T>
void MLIRSubgraphExtractionPass::MLIRSubgraph::add_inputs(T& inputs)
{
    // inputs list are not exclusive, avoid duplication
    for (auto node : inputs)
    {
        if (m_input_nodes.find(node) == m_input_nodes.end())
        {
            m_input_nodes.insert(node);
        }
    }
}

template <typename T>
void MLIRSubgraphExtractionPass::MLIRSubgraph::add_outputs(T& outputs)
{
    m_output_nodes.insert(outputs.begin(), outputs.end());
}

void MLIRSubgraphExtractionPass::MLIRSubgraph::add_node(std::shared_ptr<Node> node)
{
    NGRAPH_CHECK(m_nodes.find(node) == m_nodes.end(), "node added to graph before");
    m_nodes.insert(node);
    m_pass.m_node_to_graph[node] = get_id();
}

void MLIRSubgraphExtractionPass::MLIRSubgraph::merge(MLIRSubgraph& sg2)
{
    NGRAPH_CHECK(&sg2 != this, "Cannot merge a sub-graph into itself");

    // Associate nodes of second sub-graph to first one
    auto sg_nodes = sg2.get_nodes();
    for (auto node : sg_nodes)
    {
        NGRAPH_DEBUG << *node;
        NGRAPH_CHECK(m_pass.get_subgraph_id(node) == sg2.get_id(),
                     "Node does not belong to sub-graph");
        m_pass.m_node_to_graph[node] = get_id();
    }

    // nodes  of sub-graphs are exclusive
    m_nodes.insert(sg2.get_nodes().begin(), sg2.get_nodes().end());
    // merge inputs
    add_inputs(sg2.get_inputs());

    // Remove sub-graph from map
    m_pass.m_id_to_graph.erase(sg2.get_id());
}

MLIRSubgraphExtractionPass::MLIRSubgraphExtractionPass()
    : m_max_cycle_depth(20)
{
    if (char* max_cycle_depth = std::getenv("NGRAPH_MLIR_MAX_CYCLE_DEPTH"))
    {
        m_max_cycle_depth = std::stoi(max_cycle_depth);
    }
}

// The sub-graph construction algorithm is as follows
// For each node, check its predecessors, if
// - all predecessors in sub-graphs belong to the same sub-graph (graph ID), then extend the
//   sub-graph to include the current node.
//   Predecessors outside sub-graphs are marked as input to the sub-graph.
// - predecessors in sub-graphs belong to different sub-graphs, then merge all the sub-graphs into
//   one, and add current node to it. Predecessors outside sub-graphs are marked as input to the
//   sub-graph.
//
// If the node has any external inputs, then it's possible that the input may come from one of the
// predecessor sub-graphs (cycle).
// If a cycle is found, always start a new sub-graph.
//
// For each sub-graph found build a CompiledKernel(CK) node around it as follows
// - all inputs edges to the sub-graph are cloned as inputs to CK node as well.
// - all outputs edges from the sub-graph are removed and added as outputs to CK node instead.
// - CK will internally have lists record graph nodes, and graph output nodes.
bool MLIRSubgraphExtractionPass::run_on_function(std::shared_ptr<Function> func)
{
    build_subgraphs(func);
    auto ck_nodes = build_ck_nodes(func);

#ifdef NGRAPH_DEBUG_ENABLE
    sanity_check(func, ck_nodes);
#endif

    clean_up();
    return true;
}

void MLIRSubgraphExtractionPass::build_subgraphs(std::shared_ptr<Function> func)
{
    NGRAPH_DEBUG << "[CK Extract] Construct sub-graphs";
    for (auto op : func->get_ordered_ops())
    {
        NodeVector inputs;
        std::unordered_set<int> subgraph_ids;
        // unsupported ops, skip
        if (!is_supported_mlir_op(op))
        {
            continue;
        }
        if (TI(Parameter) == TI(*op) || TI(Result) == TI(*op))
        {
            continue;
        }

        NGRAPH_DEBUG << "[CK Extract] Processing " << *op;
        // supported op
        for (auto pred : op->get_arguments())
        {
            int pred_subgraph_id = get_subgraph_id(pred);
            if (pred_subgraph_id == -1)
            {
                // predecessor doesn't belong to any sub-graph, it is an input
                inputs.push_back(pred);
            }
            else
            {
                // record sub-graph id of the predecessor
                subgraph_ids.insert(pred_subgraph_id);
            }
        }
        if (subgraph_ids.size() == 0)
        {
            // we couldn't find any predecessor sub-graphs to extend with this node
            // create a new sub-graph
            MLIRSubgraph sg = MLIRSubgraph::create(this);
            sg.add_inputs(inputs);
            sg.add_node(op);
            add_subgraph(sg);
            NGRAPH_DEBUG << "   [CK Extract] Start new sub-graph " << sg.get_id();
        }
        else
        {
            // we have sub-graphs.
            // check if adding this node to the sub-graph will create a cycle in the DAG
            NGRAPH_DEBUG << "   [CK Extract] Extending sub-graph. Check for cycles";
            if (!check_cycles(op, subgraph_ids))
            {
                NGRAPH_DEBUG << "       [CK Extract] Merging subgraphs ";
                // merge sub-graphs if needed
                std::unordered_set<int>::iterator it = subgraph_ids.begin();
                int sg_id = *it;
                MLIRSubgraph& first_subgraph = get_subgraph(sg_id);
                NGRAPH_CHECK(first_subgraph.get_id() == sg_id);
                NGRAPH_DEBUG << "       Graph ID: " << sg_id;
                while (++it != subgraph_ids.end())
                {
                    sg_id = *it;
                    NGRAPH_DEBUG << "       Graph ID: " << sg_id;
                    MLIRSubgraph& subgraph = get_subgraph(sg_id);
                    NGRAPH_CHECK(subgraph.get_id() == sg_id);
                    first_subgraph.merge(subgraph);
                }

                first_subgraph.add_node(op);
                first_subgraph.add_inputs(inputs);
            }
            else
            {
                // we have a cycle, start a new sub-graph
                MLIRSubgraph sg = MLIRSubgraph::create(this);
                NGRAPH_DEBUG << "       [CK Extract] Cycle found. Start a new subgraph "
                             << sg.get_id();
                // use all predecessors as graph inputs
                NodeVector inputs = op->get_arguments();
                sg.add_inputs(inputs);
                sg.add_node(op);
                add_subgraph(sg);
            }
        }
        NGRAPH_DEBUG << "[CK Extract] Node Processed " << *op;
    }

    NGRAPH_DEBUG << "[CK Extract] Get subgraphs output nodes";
    // get output nodes for each sub-graph. Do this before attaching CK nodes since we will
    // remove output edges from the sub-graphs.
    for (IDGraphMap::iterator it = m_id_to_graph.begin(); it != m_id_to_graph.end(); it++)
    {
        MLIRSubgraph& sg = it->second;
        auto& nodes = sg.get_nodes();
        NodeVector outputs = std::move(get_subgraph_outputs(NodeVector(nodes.begin(), nodes.end()),
                                                            {} /*exclusions*/,
                                                            false /* ignore unused */,
                                                            false /* ignore output duplicates */));
        sg.add_outputs(outputs);
    }
}

ngraph::NodeVector MLIRSubgraphExtractionPass::build_ck_nodes(std::shared_ptr<Function> func)
{
    NodeVector ck_nodes;
    NGRAPH_DEBUG << "[CK Extract] Construct CK nodes";
    // attach CK node to each sub-graph.
    for (auto it : m_id_to_graph)
    {
        MLIRSubgraph sg = it.second;
        auto& inputs = sg.get_inputs();
        auto& outputs = sg.get_outputs();
        auto& nodes = sg.get_nodes();

        NodeVector inputs_vector(inputs.begin(), inputs.end());
        NodeVector outputs_vector(outputs.begin(), outputs.end());
        // must store nodes in topological order
        auto nodes_list = subgraph_topological_sort(nodes);
        NodeVector nodes_vector(nodes_list.begin(), nodes_list.end());
        auto ck = std::make_shared<CompiledKernel>(nodes_vector, outputs_vector, inputs_vector);

        ck_nodes.push_back(ck);

        NGRAPH_DEBUG << "[CK Extract] Graph ID = " << sg.get_id();
        NGRAPH_DEBUG << "   [CK Extract] Graph Nodes: ";
        for (auto node : nodes)
        {
            NGRAPH_DEBUG << "   [CK Extract] " << *node;
        }

        NGRAPH_DEBUG << "   [CK Extract] Input Nodes: ";
        for (auto node : inputs)
        {
            NGRAPH_DEBUG << "   [CK Extract] " << *node;
        }

        NGRAPH_DEBUG << "   [CK Extract] Output Nodes: ";
        for (auto node : outputs)
        {
            NGRAPH_DEBUG << "   [CK Extract] " << *node;
            ;
        }
        NGRAPH_DEBUG << "   [CK Extract] CK Node = " << *ck;
    }

    // Connect CompiledKernel to output nodes by replacing the output descriptors of the output
    // Do this after all CK nodes are constructed since they add new edges in the graph (CK inputs)
    for (auto& node : ck_nodes)
    {
        auto ck = std::static_pointer_cast<CompiledKernel>(node);

        auto& outputs_vector = ck->get_kernel_outputs();
        auto& node_list = ck->get_node_list();
        std::unordered_set<std::shared_ptr<Node>> node_set(node_list.begin(), node_list.end());

        for (size_t i = 0, end = outputs_vector.size(); i < end; ++i)
        {
            auto& output_descs = outputs_vector[i]->get_outputs();
            NGRAPH_CHECK(output_descs.size() == 1, "Unexpected multiple output descriptors");
            auto& out_desc = output_descs[0];

            // 'replace_output' invalidates iterator of the original container. Use a copy instead.
            const std::vector<descriptor::Input*> input_descs = out_desc.get_inputs();

            for (descriptor::Input* in_desc : input_descs)
            {
                if (node_set.find(in_desc->get_node()) == node_set.end())
                {
                    in_desc->replace_output(ck, i);
                }
            }
        }
    }
    for (auto& node : ck_nodes)
    {
        auto ck = std::static_pointer_cast<CompiledKernel>(node);
        if (ck->get_output_size() > 1)
        {
            for (auto& old_output : ck->outputs())
            {
                auto inputs = old_output.get_target_inputs();
                auto goe_node = old_output.as_single_output_node(false);
                auto new_output = goe_node->output(0);
                for (auto& input : inputs)
                {
                    input.replace_source_output(new_output);
                }
            }
        }
    }

    return ck_nodes;
}

// Do a sanity check on graph invariants
//  - no cycles
//  - inputs to sub-graph are inputs to CK
//  - no outputs out of subgraph for output nodes
void MLIRSubgraphExtractionPass::sanity_check(std::shared_ptr<Function> func, NodeVector& ck_nodes)
{
    NodeVector cycles;
    bool is_bkwd_cycle;
    if (check_for_cycles(func.get(), cycles, is_bkwd_cycle))
    {
        NGRAPH_CHECK(cycles.size() != 0, "Empty cycle ?");
        if (is_bkwd_cycle)
        {
            NGRAPH_DEBUG << "Backward cycle:";
        }
        for (auto& node : cycles)
        {
            NGRAPH_DEBUG << node;
        }

        NGRAPH_UNREACHABLE("Function contains cycle after subgraph constructions");
    }

    for (auto& node : ck_nodes)
    {
        auto ck_node = std::static_pointer_cast<CompiledKernel>(node);
        auto& node_list = ck_node->get_node_list();
        std::unordered_set<std::shared_ptr<Node>> node_set(node_list.begin(), node_list.end());
        // CK output nodes shouldn't have any users outside the sub-graph,
        // they are all moved to the CK node instead
        for (auto& ck_output : ck_node->get_kernel_outputs())
        {
            for (auto& user : ck_output->get_users())
            {
                NGRAPH_CHECK(node_set.find(user) != node_set.end(),
                             "CK output nodes users should be in the sub-graph");
            }
        }

        // Any input to CK must also have at least one user in the sub-graph body
        for (auto& arg : ck_node->get_arguments())
        {
            bool found = false;
            for (auto& user : arg->get_users())
            {
                found = (node_set.find(user) != node_set.end());
                if (found)
                {
                    break;
                }
            }
            NGRAPH_CHECK(found, "CK input is not input to sub-graph");
        }
    }
}

#define TI(x) std::type_index(typeid(x))

bool MLIRSubgraphExtractionPass::is_supported_mlir_op(std::shared_ptr<Node> node)
{
    // Disable any op using boolean type until we have support for i1<->i8 conversion in MLIR.
    // Otherwise, we would generate code like this:
    //   %0 = icmp %a, %b : i1
    //   store %0, %c[%arg1] : i8  // Type error: trying to store an i1 into an i8.
    for (auto& output : node->get_outputs())
    {
        if (output.get_element_type() == element::boolean)
        {
            return false;
        }
    }

    if (TI(Parameter) == TI(*node) || TI(Result) == TI(*node))
    {
        return true;
    }

    // supported by backend ?
    if (m_supported_ops.find(TI(*node)) == m_supported_ops.end())
    {
        return false;
    }

    // check on invariants expected by MLIR backend

    if (TI(ngraph::op::Divide) == TI(*node))
    {
        auto* div = static_cast<ngraph::op::Divide*>(node.get());
        if (div->is_pythondiv())
        {
            // Python specific division rounding is not supported yet.
            return false;
        }

        return true;
    }

    // Dot is 2D only
    if (TI(ngraph::op::Dot) == TI(*node))
    {
        if (node->get_input_shape(0).size() != 2 || node->get_input_shape(1).size() != 2)
        {
            return false;
        }
        else
        {
            return true;
        }
    }

<<<<<<< HEAD
    if (TI(ngraph::op::ArgMin) == TI(*node) || TI(ngraph::op::ArgMax) == TI(*node))
    {
        // TODO: Remove this when MLIR has float point cmp support
        if (!node->input(0).get_element_type().is_integral())
        {
            return false;
        }
        else
        {
            return true;
        }
    }

    if (TI(ngraph::op::Maximum) == TI(*node) || TI(ngraph::op::Minimum) == TI(*node))
    {
        // TODO: Remove this when MLIR has float point cmp support
        if (!node->input(0).get_element_type().is_integral())
        {
            return false;
        }
        else
        {
            return true;
        }
    }

    if (TI(ngraph::op::Greater) == TI(*node) || TI(ngraph::op::Less) == TI(*node))
    {
        // TODO: Remove this when MLIR has float point cmp support
        if (!node->input(0).get_element_type().is_integral())
        {
            return false;
        }
        else
        {
            return true;
        }
    }

    if (TI(ngraph::op::Negative) == TI(*node))
    {
        return true;
=======
    if (TI(ngraph::op::Convolution) == TI(*node))
    {
        // No padding for now
        auto conv_node = static_cast<ngraph::op::Convolution*>(node.get());
        auto pad_below = conv_node->get_padding_below();
        auto pad_above = conv_node->get_padding_above();
        auto data_dilation = conv_node->get_data_dilation_strides();
        auto window_dilation = conv_node->get_window_dilation_strides();

        auto is_zero = [](size_t s) { return s == 0; };
        auto is_one = [](size_t s) { return s == 1; };

        return std::all_of(pad_below.begin(), pad_below.end(), is_zero) &&
               std::all_of(pad_above.begin(), pad_above.end(), is_zero) &&
               std::all_of(data_dilation.begin(), data_dilation.end(), is_one) &&
               std::all_of(window_dilation.begin(), window_dilation.end(), is_one);
>>>>>>> c89abac0
    }

    return true;
}

bool MLIRSubgraphExtractionPass::check_cycles(std::shared_ptr<Node> node,
                                              std::unordered_set<int>& subgraph_ids,
                                              bool inside_subgraphs,
                                              unsigned depth)
{
    // Going too deep, bail out.
    if (depth >= m_max_cycle_depth)
        return true;

    // root node is always inside merged sub-graphs.
    if (depth != 0)
    {
        if (subgraph_ids.find(get_subgraph_id(node)) != subgraph_ids.end())
        {
            // This node is inside a sub-graph. If we are coming from outside the sub-graphs, then
            // we formed a cycle.
            if (!inside_subgraphs)
            {
                return true;
            }
        }
        else
        {
            inside_subgraphs = false;
        }
    }
    NodeVector node_inputs;
    auto subgraph_id = get_subgraph_id(node);
    // If the node is part of a sub-graph, capture all of sub-graph inputs, else only node's input
    if (subgraph_id >= 0)
    {
        auto subgraph = get_subgraph(subgraph_id);
        auto subgraph_inputs = subgraph.get_inputs();
        node_inputs.insert(node_inputs.end(), subgraph_inputs.begin(), subgraph_inputs.end());
    }
    else
    {
        node_inputs = node->get_arguments();
    }

    for (auto& input : node_inputs)
    {
        if (check_cycles(input, subgraph_ids, inside_subgraphs, ++depth))
            return true;
    }
    return false;
}

void MLIRSubgraphExtractionPass::clean_up()
{
    m_id_to_graph.clear();
    m_node_to_graph.clear();
}

const std::set<std::type_index> MLIRSubgraphExtractionPass::m_supported_ops{
#define MLIR_OP(OP) TI(ngraph::op::OP),
#include "contrib/mlir/compiler/ops_supported.inc"
};<|MERGE_RESOLUTION|>--- conflicted
+++ resolved
@@ -437,50 +437,6 @@
         }
     }
 
-<<<<<<< HEAD
-    if (TI(ngraph::op::ArgMin) == TI(*node) || TI(ngraph::op::ArgMax) == TI(*node))
-    {
-        // TODO: Remove this when MLIR has float point cmp support
-        if (!node->input(0).get_element_type().is_integral())
-        {
-            return false;
-        }
-        else
-        {
-            return true;
-        }
-    }
-
-    if (TI(ngraph::op::Maximum) == TI(*node) || TI(ngraph::op::Minimum) == TI(*node))
-    {
-        // TODO: Remove this when MLIR has float point cmp support
-        if (!node->input(0).get_element_type().is_integral())
-        {
-            return false;
-        }
-        else
-        {
-            return true;
-        }
-    }
-
-    if (TI(ngraph::op::Greater) == TI(*node) || TI(ngraph::op::Less) == TI(*node))
-    {
-        // TODO: Remove this when MLIR has float point cmp support
-        if (!node->input(0).get_element_type().is_integral())
-        {
-            return false;
-        }
-        else
-        {
-            return true;
-        }
-    }
-
-    if (TI(ngraph::op::Negative) == TI(*node))
-    {
-        return true;
-=======
     if (TI(ngraph::op::Convolution) == TI(*node))
     {
         // No padding for now
@@ -497,7 +453,6 @@
                std::all_of(pad_above.begin(), pad_above.end(), is_zero) &&
                std::all_of(data_dilation.begin(), data_dilation.end(), is_one) &&
                std::all_of(window_dilation.begin(), window_dilation.end(), is_one);
->>>>>>> c89abac0
     }
 
     return true;
