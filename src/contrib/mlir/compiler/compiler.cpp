//*****************************************************************************
// Copyright 2017-2019 Intel Corporation
//
// Licensed under the Apache License, Version 2.0 (the "License");
// you may not use this file except in compliance with the License.
// You may obtain a copy of the License at
//
//     http://www.apache.org/licenses/LICENSE-2.0
//
// Unless required by applicable law or agreed to in writing, software
// distributed under the License is distributed on an "AS IS" BASIS,
// WITHOUT WARRANTIES OR CONDITIONS OF ANY KIND, either express or implied.
// See the License for the specific language governing permissions and
// limitations under the License.
//*****************************************************************************

// NOTE: This file follows nGraph format style.
// Follows nGraph naming convention for public APIs only, else MLIR naming convention.

#include "compiler.hpp"

#include "dialect/dialect.hpp"
#include "dialect/ops.hpp"
#include "dialect/type.hpp"
#include "lowerer.hpp"
#include "ngraph/check.hpp"
#include "ngraph/descriptor/tensor.hpp"
#include "ngraph/graph_util.hpp"
#include "ngraph/node.hpp"
#include "ngraph/op/add.hpp"
#include "ngraph/op/argmax.hpp"
#include "ngraph/op/argmin.hpp"
#include "ngraph/op/concat.hpp"
#include "ngraph/op/convolution.hpp"
#include "ngraph/op/divide.hpp"
#include "ngraph/op/dot.hpp"
#include "ngraph/op/experimental/compiled_kernel.hpp"
#include "ngraph/op/gather.hpp"
#include "ngraph/op/greater.hpp"
#include "ngraph/op/less.hpp"
#include "ngraph/op/maximum.hpp"
#include "ngraph/op/minimum.hpp"
#include "ngraph/op/multiply.hpp"
#include "ngraph/op/negative.hpp"
#include "ngraph/op/relu.hpp"
#include "ngraph/op/subtract.hpp"
#include "ngraph/op/util/index_reduction.hpp"
#include "ngraph/type/element_type.hpp"
#include "pass/memory_optimization.hpp"

#include <llvm/ADT/STLExtras.h>
#include <llvm/Analysis/TargetTransformInfo.h>
#include <llvm/ExecutionEngine/Orc/JITTargetMachineBuilder.h>
#include <llvm/IR/Module.h>
#include <llvm/Support/ErrorOr.h>
#include <llvm/Support/MemoryBuffer.h>
#include <llvm/Support/SourceMgr.h>
#include <llvm/Support/TargetSelect.h>
#include <llvm/Target/TargetMachine.h>
#include <mlir/Conversion/ControlFlowToCFG/ConvertControlFlowToCFG.h>
#include <mlir/Conversion/StandardToLLVM/ConvertStandardToLLVM.h>
#include <mlir/Conversion/StandardToLLVM/ConvertStandardToLLVMPass.h>
#include <mlir/Dialect/LLVMIR/LLVMDialect.h>
#include <mlir/ExecutionEngine/ExecutionEngine.h>
#include <mlir/ExecutionEngine/MemRefUtils.h>
#include <mlir/ExecutionEngine/OptUtils.h>
#include <mlir/Pass/PassManager.h>
#include <mlir/Target/LLVMIR.h>
#include <mlir/Transforms/DialectConversion.h>
#include <mlir/Transforms/Passes.h>

#include <memory>
#include <mutex>

// Defines a new LLVM debug type for this file to be used by LLVM_DEBUG macro.
#define DEBUG_TYPE "mlir-compiler"

using llvm::SmallVector;
using llvm::StringRef;
using llvm::ArrayRef;

using namespace ngraph;
using namespace ngraph::runtime::ngmlir;

// *** Debug flags ***

static llvm::cl::opt<bool> clPrintIRAfterAll(
    "print-ngraph-ir-after-all",
    llvm::cl::init(false),
    llvm::cl::desc(
        "Print IR after transformation that are not implemented as passes in the MLIRCompiler. It "
        "complements MLIR -print-ir-after-all and LLVM -print-after-all flags"));

// *** Optimization flags ***

static llvm::cl::opt<bool> clEnableNgInPlaceMemoryOpt(
    "ng-inplace-mem-opt",
    llvm::cl::init(false),
    llvm::cl::desc("Enable ngraph dialect in-place memory optimization pass"));

static llvm::cl::opt<bool>
    clEnableAffineLoopFusion("affine-loop-fusion",
                             llvm::cl::init(false),
                             llvm::cl::desc("Enable loop fusion optimization in Affine dialect"));

static llvm::cl::opt<bool>
    clEnableAffineLoopTiling("affine-loop-tile",
                             llvm::cl::init(false),
                             llvm::cl::desc("Enable loop tiling optimization in Affine dialect"));

static llvm::cl::opt<unsigned>
    clLoopTilingCacheLevel("affine-loop-tile-cache-level",
                           llvm::cl::init(2),
                           llvm::cl::desc("Cache level to which to apply affine loop tiling."));

static llvm::cl::opt<unsigned> clLoopTilingCacheSize(
    "affine-loop-tile-cache-size",
    llvm::cl::init(0),
    llvm::cl::desc(
        "Cache size to use in affine loop tiling. If not zero, it overrides the cache-size "
        "inferred from the host CPU using for the cache level specified by "
        "-loop-tile-cache-level."));

// *** Debug flags ***

static llvm::cl::opt<bool>
    clDumpObjectFile("dump-mlir-object-file",
                     llvm::cl::desc("Dump MLIR JITted-compiled object to file specified with "
                                    "-object-filename (<input file>.o by default)."));

static llvm::cl::opt<std::string>
    clObjectFilename("mlir-object-filename",
                     llvm::cl::desc("Dump MLIR JITted-compiled object to file jitted_mlir.o"));

#define COMPILE_OP_DECL(op_name)                                                                   \
    createOp<op_name>(MLIRCompiler & compiler, const ngraph::Node* ngNode)

// Default optimization level.
unsigned MLIRCompiler::mlirOptLevel = 2;

// Target machine will be properly initialized by `init_mlir`.
std::unique_ptr<llvm::TargetMachine> MLIRCompiler::targetMachine;

/// Creates target machine for current host.
static llvm::Expected<std::unique_ptr<llvm::TargetMachine>>
    createDefaultTargetMachine(unsigned optLevel)
{
    auto machineBuilder = llvm::orc::JITTargetMachineBuilder::detectHost();
    if (!machineBuilder)
    {
        return machineBuilder.takeError();
    }

    // Relocation model and code model are kept to default values. CodeGen optimization level
    // matches LLVM recommendations, i.e.:
    // enum Level {
    //   None,        // -O0
    //   Less,        // -O1
    //   Default,     // -O2, -Os
    //   Aggressive   // -O3
    // };
    machineBuilder->setCodeGenOptLevel((llvm::CodeGenOpt::Level)optLevel);
    return machineBuilder->createTargetMachine();
}

void MLIRCompiler::init_mlir()
{
    // Mutex to safely initialize MLIR.
    static std::mutex mlirInitMutex;
    static bool initialized = false;

    std::unique_lock<std::mutex> lock(mlirInitMutex);

    if (!initialized)
    {
        mlir::registerDialect<mlir::NGraphOpsDialect>();

        // Register MLIR command line options in the pool of supported flags and and process flags
        // from environment variable to be used by nGraph, MLIR and LLVM.
        mlir::registerPassManagerCLOptions();
        llvm::cl::ParseEnvironmentOptions("ngraph", "NGRAPH_MLIR_OPTIONS", "");

        // Override default optimization level with macro value.
        if (char* optLevelStr = std::getenv("NGRAPH_MLIR_OPT_LEVEL"))
        {
            mlirOptLevel = std::stoi(optLevelStr);
            NGRAPH_CHECK(mlirOptLevel >= 0 && mlirOptLevel <= 3, "Invalid optimization level");
        }

        // Initialize LLVM targets and target machine for current host.
        llvm::InitializeNativeTarget();
        llvm::InitializeNativeTargetAsmPrinter();
        auto expectedTargetMachine = createDefaultTargetMachine(mlirOptLevel);
        NGRAPH_CHECK(expectedTargetMachine, "Invalid target machine");
        targetMachine = std::move(*expectedTargetMachine);

        initialized = true;
    }
}

void MLIRCompiler::compile()
{
    buildNgDialectModule();
    optimizeNgDialect();
    lowerNgDialect();
}

void MLIRCompiler::run(std::vector<void*>& externalTensors)
{
    bindArguments(externalTensors);
    execute();
    cleanup();
}

// Creates an MLIR module and function with nGraph dialect ops from the input CompiledKernel.
void MLIRCompiler::buildNgDialectModule()
{
    // initialize an empty module
    m_module = mlir::ModuleOp::create(mlir::UnknownLoc::get(&m_context));

    TypeList argsTypeList, resultTypeList;

    // Retrieve input and output tensors.
    const auto& kernelInputs = m_compiledKernel->get_arguments();
    const auto& kernelOutput = m_compiledKernel->get_kernel_outputs();
    NGRAPH_CHECK(kernelInputs.size() != 0, "Cannot have empty inputs list");
    NGRAPH_CHECK(kernelOutput.size() != 0, "Cannot have empty outputs list");

    for (auto input : kernelInputs)
    {
        argsTypeList.push_back(getMlirType(input.get()));
    }

    for (auto output : kernelOutput)
    {
        resultTypeList.push_back(getMlirType(output.get()));
    }

    auto funcType = mlir::FunctionType::get(argsTypeList, resultTypeList, &m_context);
    auto function = mlir::FuncOp::create(mlir::UnknownLoc::get(&m_context), "main", funcType);
    function.addEntryBlock();

    // populate Tensor->Value maps
    int i = 0;
    for (auto input : kernelInputs)
    {
        mlir::Value* arg = function.getArgument(i);
        TensorInfo tensorInfo{arg};
        m_tensorToValueMap.insert(TensorToInfo(input->get_output_tensor_ptr().get(), tensorInfo));
        i++;
    }

    // create builder
    m_builder = std::unique_ptr<mlir::OpBuilder>(new mlir::OpBuilder(function.getBody()));
    buildNgDialect();
    m_module->push_back(function);
    if (failed(m_module->verify()))
    {
        NGRAPH_CHECK(false, "Invalid module after lowering to NG dialect");
    }

    dumpMlirModule("nGraph Dialect Construction");
}

template <typename T>
void MLIRCompiler::getMlirShape(T ngShape, llvm::SmallVectorImpl<int64_t>& mlirShape)
{
    for (auto dim : ngShape)
    {
        mlirShape.push_back(dim);
    }
}

template <typename T>
mlir::ArrayAttr MLIRCompiler::getShapeAsAttr(T ngShape)
{
    SmallVector<int64_t, 4> mlirShape;
    getMlirShape(ngShape, mlirShape);
    return m_builder->getI64ArrayAttr(mlirShape);
}

// Converts an nGraph Tensor into an MLIR tensor type, including the conversion of the Tensor's
// element type.
mlir::Type MLIRCompiler::getMlirType(const descriptor::Tensor* tensor)
{
    llvm::SmallVector<int64_t, 4> mlirShape;
    getMlirShape(tensor->get_shape(), mlirShape);
    return mlir::NGTensorType::get(&m_context, getMlirType(tensor->get_element_type()), mlirShape);
}

// Converts an nGraph element type into an MLIR type.
mlir::Type MLIRCompiler::getMlirType(const element::Type& type)
{
#if defined(__GNUC__) && !(__GNUC__ == 4 && __GNUC_MINOR__ == 8)
#pragma GCC diagnostic push
#pragma GCC diagnostic error "-Wswitch"
#pragma GCC diagnostic error "-Wswitch-enum"
#endif

    switch (type)
    {
    case ngraph::element::Type_t::undefined:
    case ngraph::element::Type_t::dynamic:
    default: NGRAPH_CHECK(false, "MLIR: Unsupported NGraph types"); break;
    case ngraph::element::Type_t::bf16: return mlir::NGFloatType::getBF16(&m_context);
    case ngraph::element::Type_t::f16: return mlir::NGFloatType::getF16(&m_context);
    case ngraph::element::Type_t::f32: return mlir::NGFloatType::getF32(&m_context);
    case ngraph::element::Type_t::f64: return mlir::NGFloatType::getF64(&m_context);
    case ngraph::element::Type_t::i8: return mlir::NGIntegerType::getInt8(&m_context);
    case ngraph::element::Type_t::u8:
    case ngraph::element::Type_t::boolean: return mlir::NGIntegerType::getUInt8(&m_context);
    case ngraph::element::Type_t::i16: return mlir::NGIntegerType::getInt16(&m_context);
    case ngraph::element::Type_t::u16: return mlir::NGIntegerType::getInt16(&m_context);
    case ngraph::element::Type_t::i32: return mlir::NGIntegerType::getInt32(&m_context);
    case ngraph::element::Type_t::u32: return mlir::NGIntegerType::getUInt32(&m_context);
    case ngraph::element::Type_t::i64: return mlir::NGIntegerType::getInt64(&m_context);
    case ngraph::element::Type_t::u64: return mlir::NGIntegerType::getUInt64(&m_context);
    }
    NGRAPH_CHECK(false, "Unreachable");
    return mlir::Type();

#if defined(__GNUC__) && !(__GNUC__ == 4 && __GNUC_MINOR__ == 8)
#pragma GCC diagnostic pop
#endif
}

mlir::Type MLIRCompiler::getMlirType(const ngraph::Node* node)
{
    descriptor::Tensor* outTensor = node->get_output_tensor_ptr().get();
    return getMlirType(outTensor);
}

void MLIRCompiler::updateTensorValue(descriptor::Tensor* tensor, mlir::Value* value)
{
    NGRAPH_CHECK(m_tensorToValueMap.find(tensor) == m_tensorToValueMap.end(),
                 "tensor value already defined");
    TensorInfo tensorInfo{value};
    m_tensorToValueMap.insert(TensorToInfo(tensor, tensorInfo));
}

MLIRCompiler::TensorInfo MLIRCompiler::getTensorValue(descriptor::Tensor* tensor)
{
    auto it = m_tensorToValueMap.find(tensor);

    NGRAPH_CHECK(it != m_tensorToValueMap.end(), "Undefined tensor");

    return it->second;
}

// Lowers nGraph dialect all the way to LLVM module.
void MLIRCompiler::lowerNgDialect()
{
    // Lower NG dialect to Affine
    mlir::PassManager pm(&m_context);
    pm.addPass(mlir::createDialectLoweringPass(this));
    pm.addPass(mlir::createCanonicalizerPass());

    // Apply any generic pass manager command line options.
    mlir::applyPassManagerCLOptions(pm);

    pm.run(m_module.get());

    if (failed(m_module->verify()))
    {
        NGRAPH_CHECK(false, "Incorrect module after dialect lowering");
    }

    optimize();

    NGRAPH_CHECK(m_module, "MLIR module is not ready.");

    // Lower Standard dialect to LLVM dialect.
    mlir::LLVMTypeConverter llvmConverter(&m_context);
    mlir::OwningRewritePatternList patterns;
    mlir::populateLoopToStdConversionPatterns(patterns, &m_context);
    mlir::populateStdToLLVMConversionPatterns(llvmConverter, patterns);

    mlir::ConversionTarget target(m_context);
    target.addLegalDialect<mlir::LLVM::LLVMDialect>();
    target.addLegalOp<mlir::ModuleOp, mlir::ModuleTerminatorOp>();
    target.addDynamicallyLegalOp<mlir::FuncOp>(
        [&](mlir::FuncOp op) { return llvmConverter.isSignatureLegal(op.getType()); });
    auto result = applyFullConversion(*m_module, target, std::move(patterns), &llvmConverter);
    NGRAPH_CHECK(succeeded(result), "Standard to LLVM dialect conversion failed");

    dumpMlirModule("LLVM-IR Dialect Conversion");

    // Create an MLIR execution engine. We use a null MLIR pass manager for now to make sure we
    // don't run MLIR passes that were already run. We also pass a default transformer created with
    // the default or user-provided optimization level.
    auto llvmTransformer =
        mlir::makeOptimizingTransformer(mlirOptLevel, /*sizeLevel=*/0, targetMachine.get());
    auto maybeEngine = mlir::ExecutionEngine::create(m_module.get(), llvmTransformer);
    NGRAPH_CHECK(maybeEngine, "failed to construct an execution engine");
    m_engine = std::move(maybeEngine.get());
}

/// Returns the cache level size from `targetInfo` for the `cacheLevel` provided. If `userCacheSize`
/// is not zero, it returns `userCacheSize`.
static unsigned getCacheLevelSize(llvm::TargetTransformInfo& targetInfo,
                                  unsigned cacheLevel,
                                  unsigned userCacheSize)
{
    if (userCacheSize)
    {
        return userCacheSize;
    }

    llvm::Optional<unsigned> optCacheLevelSize;
    switch (cacheLevel)
    {
    case 1:
        optCacheLevelSize = targetInfo.getCacheSize(llvm::TargetTransformInfo::CacheLevel::L1D);
        break;
    case 2:
        optCacheLevelSize = targetInfo.getCacheSize(llvm::TargetTransformInfo::CacheLevel::L2D);
        break;
    default:
        NGRAPH_UNREACHABLE("Unsupported cache level: ", cacheLevel, ". Only 1 and 2 are supported");
    }

    NGRAPH_CHECK(optCacheLevelSize.hasValue() && "Cache level size is not available in TTI");
    return optCacheLevelSize.getValue();
}

// Receives affine dialect as input and applies affine and standard dialect based optimizations.
// Lowering from affine dialect to standard dialect happens along the way. Output consists of
// standard dialect only ops.
void MLIRCompiler::optimize()
{
    // Create target transform info to obtain some target information to be used in MLIR
    // optimizations. This is a temporary attempt to retrieve some target information by reusing
    // LLVM TTI infra while MLIR does not have target model.
    llvm::LLVMContext llvmContext;
    auto module = std::unique_ptr<llvm::Module>(new llvm::Module("test", llvmContext));
    module->setDataLayout(targetMachine->createDataLayout());
    auto ttiSetupFunc = llvm::cast<llvm::Function>(
        module
            ->getOrInsertFunction("__ngraph_tti_setup",
                                  llvm::FunctionType::get(llvm::Type::getVoidTy(llvmContext), {}))
            .getCallee());
    auto targetInfo = targetMachine->getTargetTransformInfo(*ttiSetupFunc);

    // Populate pass manager with affine dialect optimizations.
    mlir::PassManager pm(&m_context);
    if (clEnableAffineLoopFusion)
    {
        pm.addPass(mlir::createLoopFusionPass());
    }

    if (clEnableAffineLoopTiling)
    {
        unsigned cacheLevelSize =
            getCacheLevelSize(targetInfo, clLoopTilingCacheLevel, clLoopTilingCacheSize);
        LLVM_DEBUG(llvm::dbgs() << "Enabling Affine Loop Tiling for cache level "
                                << clLoopTilingCacheLevel
                                << ": "
                                << cacheLevelSize
                                << " bytes.\n");
        pm.addPass(mlir::createLoopTilingPass(cacheLevelSize));
    }

    // Populate pass manager with affine dialect to Std dialect conversion.
    pm.addPass(mlir::createLowerAffinePass());

    // Apply any generic pass manager command line options.
    mlir::applyPassManagerCLOptions(pm);

    // Run pass manager passes.
    auto result = pm.run(m_module.get());
    NGRAPH_CHECK(succeeded(result), "Affine optimizaitons and convertion to Std dialect failed");

    // Run Std dialect optimizations.
    // TODO
}

// MLIR builders
#define TI(x) std::type_index(typeid(x))

void MLIRCompiler::buildNgDialect()
{
    const NodeVector& subGraph = m_compiledKernel->get_node_list();

    for (auto np : subGraph)
    {
        auto it = opDispatcher.find(TI(*np));
        if (it == opDispatcher.end())
        {
            throw unsupported_op{std::string{"The MLIR backend doesn't currently implement the '"} +
                                 np->description() + "' operation"};
        }
        mlir::Operation* op = it->second(*this, np.get());
        // This assumes simple 1:1 mapping between output edges and generated MLIR op results
        // If the mapping is more complex, the create_op helper can return null operation
        // and handles populating the value map itself
        if (op)
        {
            for (auto i = 0; i < op->getNumResults(); i++)
            {
                mlir::Value* result = op->getResult(i);
                if (result)
                {
                    updateTensorValue(np->get_output_tensor_ptr(i).get(), result);
                }
            }
        }
    }
    createReturn();
}

namespace ngraph
{
    namespace runtime
    {
        namespace ngmlir
        {
            template <>
            mlir::Operation* MLIRCompiler::COMPILE_OP_DECL(ngraph::op::Add)
            {
                return compiler.createGenericOp<mlir::NGAddOp>(ngNode);
            }

            template <>
            mlir::Operation* MLIRCompiler::COMPILE_OP_DECL(ngraph::op::Subtract)
            {
                return compiler.createGenericOp<mlir::NGSubOp>(ngNode);
            }

            template <>
            mlir::Operation* MLIRCompiler::COMPILE_OP_DECL(ngraph::op::Multiply)
            {
                return compiler.createGenericOp<mlir::NGMulOp>(ngNode);
            }

            template <>
            mlir::Operation* MLIRCompiler::COMPILE_OP_DECL(ngraph::op::Divide)
            {
                return compiler.createGenericOp<mlir::NGDivOp>(ngNode);
            }

            template <>
            mlir::Operation* MLIRCompiler::COMPILE_OP_DECL(ngraph::op::Greater)
            {
                return compiler.createGenericOp<mlir::NGGreaterOp>(ngNode);
            }

            template <>
            mlir::Operation* MLIRCompiler::COMPILE_OP_DECL(ngraph::op::Less)
            {
                return compiler.createGenericOp<mlir::NGLessOp>(ngNode);
            }

            template <>
            mlir::Operation* MLIRCompiler::COMPILE_OP_DECL(ngraph::op::Maximum)
            {
                return compiler.createGenericOp<mlir::NGMaxOp>(ngNode);
            }

            template <>
            mlir::Operation* MLIRCompiler::COMPILE_OP_DECL(ngraph::op::Minimum)
            {
                return compiler.createGenericOp<mlir::NGMinOp>(ngNode);
            }

            template <>
            mlir::Operation* MLIRCompiler::COMPILE_OP_DECL(ngraph::op::ArgMax)
            {
                return compiler.createIndexReduction<mlir::NGArgMaxRedOp>(ngNode);
            }

            template <>
            mlir::Operation* MLIRCompiler::COMPILE_OP_DECL(ngraph::op::ArgMin)
            {
                return compiler.createIndexReduction<mlir::NGArgMinRedOp>(ngNode);
            }

            template <>
            mlir::Operation* MLIRCompiler::COMPILE_OP_DECL(ngraph::op::Dot)
            {
                return compiler.createGenericOp<mlir::NGDotOp>(ngNode);
            }

            template <>
            mlir::Operation* MLIRCompiler::COMPILE_OP_DECL(ngraph::op::Concat)
            {
                auto concat = static_cast<const ngraph::op::Concat*>(ngNode);
                auto op = compiler.createGenericOp<mlir::NGConcatOp>(ngNode);
                op->setAttr(
                    "concatenation_axis",
                    compiler.m_builder->getI64IntegerAttr(concat->get_concatenation_axis()));
                return op;
            }

            template <>
            mlir::Operation* MLIRCompiler::COMPILE_OP_DECL(ngraph::op::Gather)
            {
                auto gather = static_cast<const ngraph::op::Gather*>(ngNode);
                auto op = compiler.createGenericOp<mlir::NGGatherOp>(ngNode);
                op->setAttr("axis", compiler.m_builder->getI64IntegerAttr(gather->get_axis()));
                return op;
            }

            template <>
            mlir::Operation* MLIRCompiler::COMPILE_OP_DECL(ngraph::op::Relu)
            {
                return compiler.createGenericOp<mlir::NGReluOp>(ngNode);
            }

            template <>
            mlir::Operation* MLIRCompiler::COMPILE_OP_DECL(ngraph::op::Negative)
            {
                return compiler.createGenericOp<mlir::NGNegOp>(ngNode);
            }

            template <>
            mlir::Operation* MLIRCompiler::COMPILE_OP_DECL(ngraph::op::Convolution)
            {
                mlir::Operation* op = compiler.createGenericOp<mlir::NGConvolutionOp>(ngNode);
                auto convNode = static_cast<const ngraph::op::Convolution*>(ngNode);
                auto convOp = llvm::cast<mlir::NGConvolutionOp>(op);

                mlir::ArrayAttr attr =
                    compiler.getShapeAsAttr(convNode->get_window_movement_strides());
                convOp.setStrides(attr);

                attr = compiler.getShapeAsAttr(convNode->get_padding_below());
                convOp.setPadBelow(attr);

                attr = compiler.getShapeAsAttr(convNode->get_padding_above());
                convOp.setPadAbove(attr);
                return op;
            }
        }
    }
}

template <typename Op>
mlir::Operation* MLIRCompiler::createGenericOp(const ngraph::Node* ngNode)
{
<<<<<<< HEAD
    std::vector<mlir::Value*> arg_values;
    std::vector<mlir::Type> res_types;
    auto input_map = m_compiled_kernel->get_input_map();
    std::shared_ptr<descriptor::Tensor> arg_tensor;
    for (auto& arg : ng_node->get_arguments())
    {
        if (std::dynamic_pointer_cast<ngraph::op::Parameter>(arg))
        {
            auto it = input_map.find(arg);
            NGRAPH_CHECK(it != input_map.end(), "Parameter not in CK input map");

            arg_tensor = m_compiled_kernel->get_argument(it->second)->get_output_tensor_ptr();
        }
        else
        {
            arg_tensor = arg->get_output_tensor_ptr();
        }

        auto arg_v = get_tensor_value(arg_tensor.get()).m_value;
        arg_values.push_back(arg_v);
=======
    std::vector<mlir::Value*> argValues;
    std::vector<mlir::Type> resTypes;
    for (auto& arg : ngNode->get_arguments())
    {
        auto argTensor = arg->get_output_tensor_ptr();
        auto argv = getTensorValue(argTensor.get()).m_value;
        argValues.push_back(argv);
>>>>>>> f5c89181
    }

    for (auto& output : ngNode->outputs())
    {
        resTypes.push_back(getMlirType(output.get_tensor_ptr().get()));
    }

    return (m_builder->create<Op,
                              ArrayRef<mlir::Type>,
                              ArrayRef<mlir::Value*>,
                              ArrayRef<mlir::NamedAttribute>>(
                mlir::UnknownLoc::get(&m_context), resTypes, argValues, {/* no attrs */}))
        .getOperation();
}

const MLIRCompiler::MLIRCompOpMap MLIRCompiler::opDispatcher{
#define MLIR_OP(OP) {TI(ngraph::op::OP), &MLIRCompiler::createOp<ngraph::op::OP>},
#include "ops_supported.inc"
};

void MLIRCompiler::createReturn()
{
    std::vector<mlir::Value*> valueList;
    for (auto output : m_compiledKernel->get_kernel_outputs())
    {
        valueList.push_back(getTensorValue(output->get_output_tensor_ptr().get()).m_value);
    }
    m_builder->create<mlir::NGReturnOp>(mlir::UnknownLoc::get(&m_context), valueList);
}

template <typename RedOp>
mlir::Operation* MLIRCompiler::createIndexReduction(const ngraph::Node* ngNode)
{
    auto* idxRed = static_cast<const ngraph::op::util::IndexReduction*>(ngNode);
    auto op = createGenericOp<RedOp>(ngNode);
    mlir::ArrayAttr redAxesAttr =
        m_builder->getI64ArrayAttr({(int64_t)idxRed->get_reduction_axis()});
    op->setAttr("axes", redAxesAttr);
    return op;
}

void MLIRCompiler::optimizeNgDialect()
{
    mlir::PassManager pm(&m_context);
    mlir::applyPassManagerCLOptions(pm);
    if (clEnableNgInPlaceMemoryOpt)
    {
        pm.addPass(mlir::createMemoryOptimizationPass());
    }
    pm.run(m_module.get());
}

// Binds MLIR function arguments to the proper values. This includes externally allocated tensors
// helpers to be used inside the function.
void MLIRCompiler::bindArguments(std::vector<void*>& externalTensors)
{
    NGRAPH_CHECK(m_module, "MLIR module is not ready.");

    mlir::FuncOp func = m_module->lookupSymbol<mlir::FuncOp>("main");
    NGRAPH_CHECK(func && !func.getBlocks().empty(), "Function not found");

    // Set external arguments
    NGRAPH_CHECK(m_compiledKernel, "No compiled kernel set for compiler");
    NGRAPH_CHECK((m_compiledKernel->get_arguments().size() +
                  m_compiledKernel->get_kernel_outputs().size()) == externalTensors.size(),
                 "Number of arguments and outputs doesn't match number of tensors");
    m_externalTensors = &externalTensors;

    // Create list with a type-erased double pointer for each invocation arguments.
    // We currently use 'allocateMemrefArgs', which creates a
    // SmallVector<StaticFloatMemref*>. StaticFloatMemref is just a struct with the
    // actual pointer to the data.

    // create MemRef args
    auto expectedArguments = allocateMemrefArgs();
    NGRAPH_CHECK(expectedArguments.size(), "Arguments can't be created");
    m_invokeArgs = std::move(expectedArguments);

    NGRAPH_CHECK(m_invokeArgs.size() == m_externalTensors->size(),
                 "Number of external tensors doesn't match number of function arguments");

    // Assign external tensor pointers to invocation arguments.
    for (size_t i = 0, numArgs = m_invokeArgs.size(); i < numArgs; ++i)
    {
        ((mlir::StaticFloatMemRef*)m_invokeArgs[i])->data = (float*)(*m_externalTensors)[i];
    }
}

// Lowers standard dialect to LLVM dialect and uses the MLIR execution engine to execute the code.
void MLIRCompiler::execute()
{
    // Invoke the JIT-compiled function with the arguments. Note that, for API
    // uniformity reasons, it takes a list of type-erased pointers to arguments.
    // Please, note that 'invoke' method is overloaded with a parameter pack version.
    // Make sure the MutableArrayRef version is invoked.
    auto invocationResult = m_engine->invoke("main", llvm::MutableArrayRef<void*>(m_invokeArgs));

    if (clDumpObjectFile)
    {
        m_engine->dumpToObjectFile(clObjectFilename.empty() ? "jitted_mlir.o"
                                                            : clObjectFilename.getValue());
    }
    NGRAPH_CHECK(!invocationResult, "JIT invocation of 'main' failed\n");
}

void MLIRCompiler::cleanup()
{
    // Free void double pointer arguments without freeing external tensor data.
    for (auto* arg : m_invokeArgs)
    {
        free(arg);
    }

    // Free MLIR function builder.
    if (m_builder)
    {
        m_builder.reset(nullptr);
    }
}

SmallVector<void*, 8> MLIRCompiler::allocateMemrefArgs()
{
    SmallVector<void*, 8> args;
    for (auto i = 0; i < m_externalTensors->size(); i++)
    {
        auto descriptor = allocateMemrefDescriptor();
        args.push_back(descriptor);
    }
    return args;
}

mlir::StaticFloatMemRef* MLIRCompiler::allocateMemrefDescriptor()
{
    // We only use StaticFloatMemRef because that's what MLIR currently offers.
    // We should expand this with different types and dynamic MemRefs
    auto* descriptor =
        reinterpret_cast<mlir::StaticFloatMemRef*>(malloc(sizeof(mlir::StaticFloatMemRef)));
    NGRAPH_CHECK(descriptor != nullptr, "NULL MemRef descriptor");
    descriptor->data = nullptr;
    return descriptor;
}

void MLIRCompiler::dumpMlirModule(const std::string msg)
{
    if (clPrintIRAfterAll)
    {
        llvm::dbgs() << "*** IR Dump After " << msg << " ***\n";
        m_module->dump();
        llvm::dbgs() << "\n\n";
    }
}<|MERGE_RESOLUTION|>--- conflicted
+++ resolved
@@ -637,7 +637,6 @@
 template <typename Op>
 mlir::Operation* MLIRCompiler::createGenericOp(const ngraph::Node* ngNode)
 {
-<<<<<<< HEAD
     std::vector<mlir::Value*> arg_values;
     std::vector<mlir::Type> res_types;
     auto input_map = m_compiled_kernel->get_input_map();
@@ -658,15 +657,6 @@
 
         auto arg_v = get_tensor_value(arg_tensor.get()).m_value;
         arg_values.push_back(arg_v);
-=======
-    std::vector<mlir::Value*> argValues;
-    std::vector<mlir::Type> resTypes;
-    for (auto& arg : ngNode->get_arguments())
-    {
-        auto argTensor = arg->get_output_tensor_ptr();
-        auto argv = getTensorValue(argTensor.get()).m_value;
-        argValues.push_back(argv);
->>>>>>> f5c89181
     }
 
     for (auto& output : ngNode->outputs())
