//*****************************************************************************
// Copyright 2017-2019 Intel Corporation
//
// Licensed under the Apache License, Version 2.0 (the "License");
// you may not use this file except in compliance with the License.
// You may obtain a copy of the License at
//
//     http://www.apache.org/licenses/LICENSE-2.0
//
// Unless required by applicable law or agreed to in writing, software
// distributed under the License is distributed on an "AS IS" BASIS,
// WITHOUT WARRANTIES OR CONDITIONS OF ANY KIND, either express or implied.
// See the License for the specific language governing permissions and
// limitations under the License.
//*****************************************************************************

// NOTE: This file follows nGraph naming convention for public APIs names only. 
// Everything else uses MLIR naming convention and code format style.

#include "compiler.hpp"

#include "dialect/dialect.hpp"
#include "dialect/ops.hpp"
#include "dialect/type.hpp"
#include "lowerer.hpp"
#include "ngraph/check.hpp"
#include "ngraph/descriptor/tensor.hpp"
#include "ngraph/graph_util.hpp"
#include "ngraph/node.hpp"
#include "ngraph/op/add.hpp"
#include "ngraph/op/argmax.hpp"
#include "ngraph/op/argmin.hpp"
#include "ngraph/op/concat.hpp"
#include "ngraph/op/convolution.hpp"
#include "ngraph/op/divide.hpp"
#include "ngraph/op/dot.hpp"
#include "ngraph/op/experimental/compiled_kernel.hpp"
#include "ngraph/op/gather.hpp"
#include "ngraph/op/greater.hpp"
#include "ngraph/op/less.hpp"
#include "ngraph/op/maximum.hpp"
#include "ngraph/op/minimum.hpp"
#include "ngraph/op/multiply.hpp"
#include "ngraph/op/negative.hpp"
#include "ngraph/op/relu.hpp"
#include "ngraph/op/subtract.hpp"
#include "ngraph/op/util/index_reduction.hpp"
#include "ngraph/type/element_type.hpp"

#include <llvm/ADT/STLExtras.h>
#include <llvm/Analysis/TargetTransformInfo.h>
#include <llvm/ExecutionEngine/Orc/JITTargetMachineBuilder.h>
#include <llvm/IR/Module.h>
#include <llvm/Support/ErrorOr.h>
#include <llvm/Support/MemoryBuffer.h>
#include <llvm/Support/SourceMgr.h>
#include <llvm/Support/TargetSelect.h>
#include <llvm/Target/TargetMachine.h>
#include <mlir/Conversion/ControlFlowToCFG/ConvertControlFlowToCFG.h>
#include <mlir/Conversion/StandardToLLVM/ConvertStandardToLLVM.h>
#include <mlir/Conversion/StandardToLLVM/ConvertStandardToLLVMPass.h>
#include <mlir/Dialect/LLVMIR/LLVMDialect.h>
#include <mlir/ExecutionEngine/ExecutionEngine.h>
#include <mlir/ExecutionEngine/MemRefUtils.h>
#include <mlir/ExecutionEngine/OptUtils.h>
#include <mlir/Pass/PassManager.h>
#include <mlir/Target/LLVMIR.h>
#include <mlir/Transforms/DialectConversion.h>
#include <mlir/Transforms/Passes.h>

#include <memory>
#include <mutex>

// Defines a new LLVM debug type for this file to be used by LLVM_DEBUG macro.
#define DEBUG_TYPE "mlir-compiler"

using llvm::SmallVector;
using llvm::StringRef;
using llvm::ArrayRef;

using namespace ngraph;
using namespace ngraph::runtime::ngmlir;

// *** Debug flags ***

static llvm::cl::opt<bool> clPrintIRAfterAll(
    "print-ngraph-ir-after-all",
    llvm::cl::init(false),
    llvm::cl::desc(
        "Print IR after transformation that are not implemented as passes in the MLIRCompiler. It "
        "complements MLIR -print-ir-after-all and LLVM -print-after-all flags"));

// *** Optimization flags ***

static llvm::cl::opt<bool>
    clEnableAffineLoopFusion("affine-loop-fusion",
                             llvm::cl::init(false),
                             llvm::cl::desc("Enable loop fusion optimization in Affine dialect"));

static llvm::cl::opt<bool>
    clEnableAffineLoopTiling("affine-loop-tile",
                             llvm::cl::init(false),
                             llvm::cl::desc("Enable loop tiling optimization in Affine dialect"));

static llvm::cl::opt<unsigned>
    clLoopTilingCacheLevel("affine-loop-tile-cache-level",
                           llvm::cl::init(2),
                           llvm::cl::desc("Cache level to which to apply affine loop tiling."));

static llvm::cl::opt<unsigned> clLoopTilingCacheSize(
    "affine-loop-tile-cache-size",
    llvm::cl::init(0),
    llvm::cl::desc(
        "Cache size to use in affine loop tiling. If not zero, it overrides the cache-size "
        "inferred from the host CPU using for the cache level specified by "
        "-loop-tile-cache-level."));

#define COMPILE_OP_DECL(op_name)                                                                   \
    createOp<op_name>(MLIRCompiler & compiler, const ngraph::Node* ngNode)

// Default optimization level.
unsigned MLIRCompiler::mlirOptLevel = 2;

// Target machine will be properly initialized by `init_mlir`.
std::unique_ptr<llvm::TargetMachine> MLIRCompiler::targetMachine;

/// Creates target machine for current host.
static llvm::Expected<std::unique_ptr<llvm::TargetMachine>>
    createDefaultTargetMachine(unsigned optLevel)
{
    auto machineBuilder = llvm::orc::JITTargetMachineBuilder::detectHost();
    if (!machineBuilder)
    {
        return machineBuilder.takeError();
    }

    // Relocation model and code model are kept to default values. CodeGen optimization level
    // matches LLVM recommendations, i.e.:
    // enum Level {
    //   None,        // -O0
    //   Less,        // -O1
    //   Default,     // -O2, -Os
    //   Aggressive   // -O3
    // };
    machineBuilder->setCodeGenOptLevel((llvm::CodeGenOpt::Level)optLevel);
    return machineBuilder->createTargetMachine();
}

void MLIRCompiler::init_mlir()
{
    // Mutex to safely initialize MLIR.
    static std::mutex mlirInitMutex;
    static bool initialized = false;

    std::unique_lock<std::mutex> lock(mlirInitMutex);

    if (!initialized)
    {
        mlir::registerDialect<mlir::NGraphOpsDialect>();

        // Register MLIR command line options in the pool of supported flags and and process flags
        // from environment variable to be used by nGraph, MLIR and LLVM.
        mlir::registerPassManagerCLOptions();
        llvm::cl::ParseEnvironmentOptions("ngraph", "NGRAPH_MLIR_OPTIONS", "");

        // Override default optimization level with macro value.
        if (char* optLevelStr = std::getenv("NGRAPH_MLIR_OPT_LEVEL"))
        {
            mlirOptLevel = std::stoi(optLevelStr);
            NGRAPH_CHECK(mlirOptLevel >= 0 && mlirOptLevel <= 3, "Invalid optimization level");
        }

        // Initialize LLVM targets and target machine for current host.
        llvm::InitializeNativeTarget();
        llvm::InitializeNativeTargetAsmPrinter();
        auto expectedTargetMachine = createDefaultTargetMachine(mlirOptLevel);
        NGRAPH_CHECK(expectedTargetMachine, "Invalid target machine");
        targetMachine = std::move(*expectedTargetMachine);

        initialized = true;
    }
}

void MLIRCompiler::compile()
{
    buildNgDialectModule();
    lowerNgDialect();
}

void MLIRCompiler::run(std::vector<void*>& externalTensors)
{
    bindArguments(externalTensors);
    execute();
    cleanup();
}

// Creates an MLIR module and function with nGraph dialect ops from the input CompiledKernel.
void MLIRCompiler::buildNgDialectModule()
{
    // initialize an empty module
    m_module = mlir::ModuleOp::create(mlir::UnknownLoc::get(&m_context));

    TypeList argsTypeList, resultTypeList;

    // Retrieve input and output tensors.
    const auto& kernelInputs = m_compiledKernel->get_arguments();
    const auto& kernelOutput = m_compiledKernel->get_kernel_outputs();
    NGRAPH_CHECK(kernelInputs.size() != 0, "Cannot have empty inputs list");
    NGRAPH_CHECK(kernelOutput.size() != 0, "Cannot have empty outputs list");

    for (auto input : kernelInputs)
    {
        argsTypeList.push_back(getMlirType(input.get()));
    }

    for (auto output : kernelOutput)
    {
        resultTypeList.push_back(getMlirType(output.get()));
    }

    auto funcType = mlir::FunctionType::get(argsTypeList, resultTypeList, &m_context);
    auto function = mlir::FuncOp::create(mlir::UnknownLoc::get(&m_context), "main", funcType);
    function.addEntryBlock();

    // populate Tensor->Value maps
    int i = 0;
    for (auto input : kernelInputs)
    {
        mlir::Value* arg = function.getArgument(i);
        TensorInfo tensorInfo{arg};
        m_tensorToValueMap.insert(
            TensorToInfo(input->get_output_tensor_ptr().get(), tensorInfo));
        i++;
    }

    // create builder
    m_builder = std::unique_ptr<mlir::OpBuilder>(new mlir::OpBuilder(function.getBody()));
    buildNgDialect();
    m_module->push_back(function);
    if (failed(m_module->verify()))
    {
        NGRAPH_CHECK(false, "Invalid module after lowering to NG dialect");
    }

    dumpMlirModule("nGraph Dialect Construction");
}

template <typename T>
void MLIRCompiler::getMlirShape(T ngShape, llvm::SmallVectorImpl<int64_t>& mlirShape)
{
    for (auto dim : ngShape)
    {
        mlirShape.push_back(dim);
    }
}

template <typename T>
mlir::ArrayAttr MLIRCompiler::getShapeAsAttr(T ngShape)
{
    SmallVector<int64_t, 4> mlirShape;
    getMlirShape(ngShape, mlirShape);
    return m_builder->getI64ArrayAttr(mlirShape);
}

// Converts an nGraph Tensor into an MLIR tensor type, including the conversion of the Tensor's
// element type.
mlir::Type MLIRCompiler::getMlirType(const descriptor::Tensor* tensor)
{
    llvm::SmallVector<int64_t, 4> mlirShape;
    getMlirShape(tensor->get_shape(), mlirShape);
    return mlir::NGTensorType::get(
        &m_context, getMlirType(tensor->get_element_type()), mlirShape);
}

// Converts an nGraph element type into an MLIR type.
mlir::Type MLIRCompiler::getMlirType(const element::Type& type)
{
#if defined(__GNUC__) && !(__GNUC__ == 4 && __GNUC_MINOR__ == 8)
#pragma GCC diagnostic push
#pragma GCC diagnostic error "-Wswitch"
#pragma GCC diagnostic error "-Wswitch-enum"
#endif

    switch (type)
    {
    case ngraph::element::Type_t::undefined:
    case ngraph::element::Type_t::dynamic:
    default: NGRAPH_CHECK(false, "MLIR: Unsupported NGraph types"); break;
    case ngraph::element::Type_t::bf16: return mlir::NGFloatType::getBF16(&m_context);
    case ngraph::element::Type_t::f16: return mlir::NGFloatType::getF16(&m_context);
    case ngraph::element::Type_t::f32: return mlir::NGFloatType::getF32(&m_context);
    case ngraph::element::Type_t::f64: return mlir::NGFloatType::getF64(&m_context);
    case ngraph::element::Type_t::i8: return mlir::NGIntegerType::getInt8(&m_context);
    case ngraph::element::Type_t::u8:
    case ngraph::element::Type_t::boolean: return mlir::NGIntegerType::getUInt8(&m_context);
    case ngraph::element::Type_t::i16: return mlir::NGIntegerType::getInt16(&m_context);
    case ngraph::element::Type_t::u16: return mlir::NGIntegerType::getInt16(&m_context);
    case ngraph::element::Type_t::i32: return mlir::NGIntegerType::getInt32(&m_context);
    case ngraph::element::Type_t::u32: return mlir::NGIntegerType::getUInt32(&m_context);
    case ngraph::element::Type_t::i64: return mlir::NGIntegerType::getInt64(&m_context);
    case ngraph::element::Type_t::u64: return mlir::NGIntegerType::getUInt64(&m_context);
    }
    NGRAPH_CHECK(false, "Unreachable");
    return mlir::Type();

#if defined(__GNUC__) && !(__GNUC__ == 4 && __GNUC_MINOR__ == 8)
#pragma GCC diagnostic pop
#endif
}

mlir::Type MLIRCompiler::getMlirType(const ngraph::Node* node)
{
    descriptor::Tensor* outTensor = node->get_output_tensor_ptr().get();
    return getMlirType(outTensor);
}

void MLIRCompiler::updateTensorValue(descriptor::Tensor* tensor, mlir::Value* value)
{
    NGRAPH_CHECK(m_tensorToValueMap.find(tensor) == m_tensorToValueMap.end(),
                 "tensor value already defined");
    TensorInfo tensorInfo{value};
    m_tensorToValueMap.insert(TensorToInfo(tensor, tensorInfo));
}

MLIRCompiler::TensorInfo MLIRCompiler::getTensorValue(descriptor::Tensor* tensor)
{
    auto it = m_tensorToValueMap.find(tensor);

    NGRAPH_CHECK(it != m_tensorToValueMap.end(), "Undefined tensor");

    return it->second;
}

// Lowers nGraph dialect all the way to LLVM module.
void MLIRCompiler::lowerNgDialect()
{
    // Lower NG dialect to Affine
    mlir::PassManager pm(&m_context);
    pm.addPass(mlir::createDialectLoweringPass(this));
    pm.addPass(mlir::createCanonicalizerPass());

    // Apply any generic pass manager command line options.
    mlir::applyPassManagerCLOptions(pm);

    pm.run(m_module.get());

    if (failed(m_module->verify()))
    {
        NGRAPH_CHECK(false, "Incorrect module after dialect lowering");
    }

    optimize();

    NGRAPH_CHECK(m_module, "MLIR module is not ready.");

    // Lower Standard dialect to LLVM dialect.
    mlir::LLVMTypeConverter llvmConverter(&m_context);
    mlir::OwningRewritePatternList patterns;
    mlir::populateLoopToStdConversionPatterns(patterns, &m_context);
    mlir::populateStdToLLVMConversionPatterns(llvmConverter, patterns);

    mlir::ConversionTarget target(m_context);
    target.addLegalDialect<mlir::LLVM::LLVMDialect>();
    target.addLegalOp<mlir::ModuleOp, mlir::ModuleTerminatorOp>();
    target.addDynamicallyLegalOp<mlir::FuncOp>(
        [&](mlir::FuncOp op) { return llvmConverter.isSignatureLegal(op.getType()); });
    auto result = applyFullConversion(*m_module, target, std::move(patterns), &llvmConverter);
    NGRAPH_CHECK(succeeded(result), "Standard to LLVM dialect conversion failed");

    dumpMlirModule("LLVM-IR Dialect Conversion");

    // Create an MLIR execution engine. We use a null MLIR pass manager for now to make sure we
    // don't run MLIR passes that were already run. We also pass a default transformer created with
    // the default or user-provided optimization level.
    auto llvmTransformer =
        mlir::makeOptimizingTransformer(mlirOptLevel, /*sizeLevel=*/0, targetMachine.get());
    auto maybeEngine = mlir::ExecutionEngine::create(m_module.get(), llvmTransformer);
    NGRAPH_CHECK(maybeEngine, "failed to construct an execution engine");
    m_engine = std::move(maybeEngine.get());
}

/// Returns the cache level size from `targetInfo` for the `cacheLevel` provided. If `userCacheSize`
/// is not zero, it returns `userCacheSize`.
static unsigned getCacheLevelSize(llvm::TargetTransformInfo& targetInfo,
                                  unsigned cacheLevel,
                                  unsigned userCacheSize)
{
    if (userCacheSize)
    {
        return userCacheSize;
    }

    llvm::Optional<unsigned> optCacheLevelSize;
    switch (cacheLevel)
    {
    case 1:
        optCacheLevelSize = targetInfo.getCacheSize(llvm::TargetTransformInfo::CacheLevel::L1D);
        break;
    case 2:
        optCacheLevelSize = targetInfo.getCacheSize(llvm::TargetTransformInfo::CacheLevel::L2D);
        break;
    default:
        NGRAPH_UNREACHABLE("Unsupported cache level: ", cacheLevel, ". Only 1 and 2 are supported");
    }

    NGRAPH_CHECK(optCacheLevelSize.hasValue() && "Cache level size is not available in TTI");
    return optCacheLevelSize.getValue();
}

// Receives affine dialect as input and applies affine and standard dialect based optimizations.
// Lowering from affine dialect to standard dialect happens along the way. Output consists of
// standard dialect only ops.
void MLIRCompiler::optimize()
{
    // Create target transform info to obtain some target information to be used in MLIR
    // optimizations. This is a temporary attempt to retrieve some target information by reusing
    // LLVM TTI infra while MLIR does not have target model.
    llvm::LLVMContext llvmContext;
    auto module = std::unique_ptr<llvm::Module>(new llvm::Module("test", llvmContext));
    module->setDataLayout(targetMachine->createDataLayout());
    auto ttiSetupFunc = llvm::cast<llvm::Function>(
        module
            ->getOrInsertFunction("__ngraph_tti_setup",
                                  llvm::FunctionType::get(llvm::Type::getVoidTy(llvmContext), {}))
            .getCallee());
    auto targetInfo = targetMachine->getTargetTransformInfo(*ttiSetupFunc);

    // Populate pass manager with affine dialect optimizations.
    mlir::PassManager pm(&m_context);
    if (clEnableAffineLoopFusion)
    {
        pm.addPass(mlir::createLoopFusionPass());
    }

    if (clEnableAffineLoopTiling)
    {
        unsigned cacheLevelSize =
            getCacheLevelSize(targetInfo, clLoopTilingCacheLevel, clLoopTilingCacheSize);
        LLVM_DEBUG(llvm::dbgs() << "Enabling Affine Loop Tiling for cache level "
                                << clLoopTilingCacheLevel
                                << ": "
                                << cacheLevelSize
                                << " bytes.\n");
        pm.addPass(mlir::createLoopTilingPass(cacheLevelSize));
    }

    // Populate pass manager with affine dialect to Std dialect conversion.
    pm.addPass(mlir::createLowerAffinePass());

    // Apply any generic pass manager command line options.
    mlir::applyPassManagerCLOptions(pm);

    // Run pass manager passes.
    auto result = pm.run(m_module.get());
    NGRAPH_CHECK(succeeded(result), "Affine optimizaitons and convertion to Std dialect failed");

    // Run Std dialect optimizations.
    // TODO
}

// MLIR builders
#define TI(x) std::type_index(typeid(x))

void MLIRCompiler::buildNgDialect()
{
    const NodeVector& subGraph = m_compiledKernel->get_node_list();

    for (auto np : subGraph)
    {
        auto it = opDispatcher.find(TI(*np));
        if (it == opDispatcher.end())
        {
            throw unsupported_op{std::string{"The MLIR backend doesn't currently implement the '"} +
                                 np->description() + "' operation"};
        }
        mlir::Operation* op = it->second(*this, np.get());
        // This assumes simple 1:1 mapping between output edges and generated MLIR op results
        // If the mapping is more complex, the create_op helper can return null operation
        // and handles populating the value map itself
        if (op)
        {
            for (auto i = 0; i < op->getNumResults(); i++)
            {
                mlir::Value* result = op->getResult(i);
                if (result)
                {
                    updateTensorValue(np->get_output_tensor_ptr(i).get(), result);
                }
            }
        }
    }
    createReturn();
}

namespace ngraph
{
    namespace runtime
    {
        namespace ngmlir
        {
            template <>
            mlir::Operation* MLIRCompiler::COMPILE_OP_DECL(ngraph::op::Add)
            {
                return compiler.createGenericOp<mlir::NGAddOp>(ngNode);
            }

            template <>
            mlir::Operation* MLIRCompiler::COMPILE_OP_DECL(ngraph::op::Subtract)
            {
                return compiler.createGenericOp<mlir::NGSubOp>(ngNode);
            }

            template <>
            mlir::Operation* MLIRCompiler::COMPILE_OP_DECL(ngraph::op::Multiply)
            {
                return compiler.createGenericOp<mlir::NGMulOp>(ngNode);
            }

            template <>
            mlir::Operation* MLIRCompiler::COMPILE_OP_DECL(ngraph::op::Divide)
            {
                return compiler.createGenericOp<mlir::NGDivOp>(ngNode);
            }

            template <>
            mlir::Operation* MLIRCompiler::COMPILE_OP_DECL(ngraph::op::Greater)
            {
                return compiler.createGenericOp<mlir::NGGreaterOp>(ngNode);
            }

            template <>
            mlir::Operation* MLIRCompiler::COMPILE_OP_DECL(ngraph::op::Less)
            {
                return compiler.createGenericOp<mlir::NGLessOp>(ngNode);
            }

            template <>
            mlir::Operation* MLIRCompiler::COMPILE_OP_DECL(ngraph::op::Maximum)
            {
                return compiler.createGenericOp<mlir::NGMaxOp>(ngNode);
            }

            template <>
            mlir::Operation* MLIRCompiler::COMPILE_OP_DECL(ngraph::op::Minimum)
            {
                return compiler.createGenericOp<mlir::NGMinOp>(ngNode);
            }

            template <>
            mlir::Operation* MLIRCompiler::COMPILE_OP_DECL(ngraph::op::ArgMax)
            {
                return compiler.createIndexReduction<mlir::NGArgMaxRedOp>(ngNode);
            }

            template <>
            mlir::Operation* MLIRCompiler::COMPILE_OP_DECL(ngraph::op::ArgMin)
            {
                return compiler.createIndexReduction<mlir::NGArgMinRedOp>(ngNode);
            }

            template <>
            mlir::Operation* MLIRCompiler::COMPILE_OP_DECL(ngraph::op::Dot)
            {
                return compiler.createGenericOp<mlir::NGDotOp>(ngNode);
            }

            template <>
            mlir::Operation* MLIRCompiler::COMPILE_OP_DECL(ngraph::op::Concat)
            {
                auto concat = static_cast<const ngraph::op::Concat*>(ngNode);
                auto op = compiler.createGenericOp<mlir::NGConcatOp>(ngNode);
                op->setAttr("concatenation_axis",
                            compiler.m_builder->getI64IntegerAttr(
                                concat->get_concatenation_axis()));
                return op;
            }

            template <>
            mlir::Operation* MLIRCompiler::COMPILE_OP_DECL(ngraph::op::Gather)
            {
                auto gather = static_cast<const ngraph::op::Gather*>(ngNode);
                auto op = compiler.createGenericOp<mlir::NGGatherOp>(ngNode);
                op->setAttr("axis",
                            compiler.m_builder->getI64IntegerAttr(gather->get_axis()));
                return op;
            }

            template <>
            mlir::Operation* MLIRCompiler::COMPILE_OP_DECL(ngraph::op::Relu)
            {
                return compiler.createGenericOp<mlir::NGReluOp>(ngNode);
            }

            template <>
            mlir::Operation* MLIRCompiler::COMPILE_OP_DECL(ngraph::op::Negative)
            {
                return compiler.createGenericOp<mlir::NGNegOp>(ngNode);
            }

            template <>
            mlir::Operation* MLIRCompiler::COMPILE_OP_DECL(ngraph::op::Convolution)
            {
                mlir::Operation* op = compiler.createGenericOp<mlir::NGConvolutionOp>(ngNode);
                auto convNode = static_cast<const ngraph::op::Convolution*>(ngNode);
                auto convOp = llvm::cast<mlir::NGConvolutionOp>(op);

                mlir::ArrayAttr attr =
                    compiler.getShapeAsAttr(convNode->get_window_movement_strides());
                convOp.setStrides(attr);

                attr = compiler.getShapeAsAttr(convNode->get_padding_below());
                convOp.setPadBelow(attr);

                attr = compiler.getShapeAsAttr(convNode->get_padding_above());
                convOp.setPadAbove(attr);
                return op;
            }
        }
    }
}

template <typename Op>
mlir::Operation* MLIRCompiler::createGenericOp(const ngraph::Node* ngNode)
{
    std::vector<mlir::Value*> argValues;
    std::vector<mlir::Type> resTypes;
    for (auto& arg : ngNode->get_arguments())
    {
        auto argTensor = arg->get_output_tensor_ptr();
        auto argv = getTensorValue(argTensor.get()).m_value;
        argValues.push_back(argv);
    }

    for (auto& output : ngNode->outputs())
    {
        resTypes.push_back(getMlirType(output.get_tensor_ptr().get()));
    }

    return (m_builder->create<Op,
                              ArrayRef<mlir::Type>,
                              ArrayRef<mlir::Value*>,
                              ArrayRef<mlir::NamedAttribute>>(
                mlir::UnknownLoc::get(&m_context), resTypes, argValues, {/* no attrs */}))
        .getOperation();
}

const MLIRCompiler::MLIRCompOpMap MLIRCompiler::opDispatcher{
#define MLIR_OP(OP) {TI(ngraph::op::OP), &MLIRCompiler::createOp<ngraph::op::OP>},
#include "ops_supported.inc"
};

void MLIRCompiler::createReturn()
{
    std::vector<mlir::Value*> valueList;
    for (auto output : m_compiledKernel->get_kernel_outputs())
    {
        valueList.push_back(getTensorValue(output->get_output_tensor_ptr().get()).m_value);
    }
    m_builder->create<mlir::NGReturnOp>(mlir::UnknownLoc::get(&m_context), valueList);
}

template <typename RedOp>
mlir::Operation* MLIRCompiler::createIndexReduction(const ngraph::Node* ngNode)
{
    auto* idxRed = static_cast<const ngraph::op::util::IndexReduction*>(ngNode);
    auto op = createGenericOp<RedOp>(ngNode);
    mlir::ArrayAttr redAxesAttr =
        m_builder->getI64ArrayAttr({(int64_t)idxRed->get_reduction_axis()});
    op->setAttr("axes", redAxesAttr);
    return op;
}
// Binds MLIR function arguments to the proper values. This includes externally allocated tensors
// helpers to be used inside the function.
void MLIRCompiler::bindArguments(std::vector<void*>& externalTensors)
{
    NGRAPH_CHECK(m_module, "MLIR module is not ready.");

    mlir::FuncOp func = m_module->lookupSymbol<mlir::FuncOp>("main");
    NGRAPH_CHECK(func && !func.getBlocks().empty(), "Function not found");

    // Set external arguments
    NGRAPH_CHECK(m_compiledKernel, "No compiled kernel set for compiler");
    NGRAPH_CHECK((m_compiledKernel->get_arguments().size() +
                  m_compiledKernel->get_kernel_outputs().size()) == externalTensors.size(),
                 "Number of arguments and outputs doesn't match number of tensors");
    m_externalTensors = &externalTensors;

    // Create list with a type-erased double pointer for each invocation arguments.
    // We currently use 'allocateMemrefArgs', which creates a
    // SmallVector<StaticFloatMemref*>. StaticFloatMemref is just a struct with the
    // actual pointer to the data.

    // create MemRef args
    auto expectedArguments = allocateMemrefArgs();
    NGRAPH_CHECK(expectedArguments.size(), "Arguments can't be created");
    m_invokeArgs = std::move(expectedArguments);

    NGRAPH_CHECK(m_invokeArgs.size() == m_externalTensors->size(),
                 "Number of external tensors doesn't match number of function arguments");

    // Assign external tensor pointers to invocation arguments.
    for (size_t i = 0, numArgs = m_invokeArgs.size(); i < numArgs; ++i)
    {
        ((mlir::StaticFloatMemRef*)m_invokeArgs[i])->data = (float*)(*m_externalTensors)[i];
    }
<<<<<<< HEAD

    // Add pointer to memory manager
    // malloc here since that's what allocateMemrefArgs use
    // TODO (nmostafa): Better way of doing this ? Use builder allocator ?
    MLIRMemMgr** memMgrArg = reinterpret_cast<MLIRMemMgr**>(malloc(sizeof(void*)));
    NGRAPH_CHECK(memMgrArg != nullptr);
    *memMgrArg = &get_mem_mgr();
    // inserting memory manager ptr in right location ?
    NGRAPH_CHECK(m_invokeArgs.size() == get_mem_mgr_arg_id(func));
    m_invokeArgs.push_back(static_cast<void*>(memMgrArg));
=======
>>>>>>> 0ab7b470
}

// Lowers standard dialect to LLVM dialect and uses the MLIR execution engine to execute the code.
void MLIRCompiler::execute()
{
    // Invoke the JIT-compiled function with the arguments. Note that, for API
    // uniformity reasons, it takes a list of type-erased pointers to arguments.
    // Please, note that 'invoke' method is overloaded with a parameter pack version.
    // Make sure the MutableArrayRef version is invoked.
    auto invocationResult = m_engine->invoke("main", llvm::MutableArrayRef<void*>(m_invokeArgs));
    NGRAPH_CHECK(!invocationResult, "JIT invocation of 'main' failed\n");
}

void MLIRCompiler::cleanup()
{
    // Free void double pointer arguments without freeing external tensor data.
    for (auto* arg : m_invokeArgs)
    {
        free(arg);
    }

    // Free MLIR function builder.
    if (m_builder)
    {
        m_builder.reset(nullptr);
    }
<<<<<<< HEAD

    // Free allocated memory for JIT'ed code temps
    m_memMgr.freeAll();
=======
>>>>>>> 0ab7b470
}

SmallVector<void*, 8> MLIRCompiler::allocateMemrefArgs()
{
    SmallVector<void*, 8> args;
    for (auto i = 0; i < m_externalTensors->size(); i++)
    {
        auto descriptor = allocateMemrefDescriptor();
        args.push_back(descriptor);
    }
    return args;
}

mlir::StaticFloatMemRef* MLIRCompiler::allocateMemrefDescriptor()
{
    // We only use StaticFloatMemRef because that's what MLIR currently offers.
    // We should expand this with different types and dynamic MemRefs
    auto* descriptor =
        reinterpret_cast<mlir::StaticFloatMemRef*>(malloc(sizeof(mlir::StaticFloatMemRef)));
    NGRAPH_CHECK(descriptor != nullptr, "NULL MemRef descriptor");
    descriptor->data = nullptr;
    return descriptor;
}

void MLIRCompiler::dumpMlirModule(const std::string msg)
{
    if (clPrintIRAfterAll)
    {
        llvm::dbgs() << "*** IR Dump After " << msg << " ***\n";
        m_module->dump();
        llvm::dbgs() << "\n\n";
    }
}<|MERGE_RESOLUTION|>--- conflicted
+++ resolved
@@ -703,19 +703,6 @@
     {
         ((mlir::StaticFloatMemRef*)m_invokeArgs[i])->data = (float*)(*m_externalTensors)[i];
     }
-<<<<<<< HEAD
-
-    // Add pointer to memory manager
-    // malloc here since that's what allocateMemrefArgs use
-    // TODO (nmostafa): Better way of doing this ? Use builder allocator ?
-    MLIRMemMgr** memMgrArg = reinterpret_cast<MLIRMemMgr**>(malloc(sizeof(void*)));
-    NGRAPH_CHECK(memMgrArg != nullptr);
-    *memMgrArg = &get_mem_mgr();
-    // inserting memory manager ptr in right location ?
-    NGRAPH_CHECK(m_invokeArgs.size() == get_mem_mgr_arg_id(func));
-    m_invokeArgs.push_back(static_cast<void*>(memMgrArg));
-=======
->>>>>>> 0ab7b470
 }
 
 // Lowers standard dialect to LLVM dialect and uses the MLIR execution engine to execute the code.
@@ -742,12 +729,6 @@
     {
         m_builder.reset(nullptr);
     }
-<<<<<<< HEAD
-
-    // Free allocated memory for JIT'ed code temps
-    m_memMgr.freeAll();
-=======
->>>>>>> 0ab7b470
 }
 
 SmallVector<void*, 8> MLIRCompiler::allocateMemrefArgs()
