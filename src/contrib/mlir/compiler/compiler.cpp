--- conflicted
+++ resolved
@@ -189,14 +189,9 @@
 
 void MLIRCompiler::compile()
 {
-<<<<<<< HEAD
-    build_ng_dialect_module();
-    optimize_ng_dialect();
-    lower_ng_dialect();
-=======
     buildNgDialectModule();
+    optimizeNgDialect();
     lowerNgDialect();
->>>>>>> fd67a574
 }
 
 void MLIRCompiler::run(std::vector<void*>& externalTensors)
@@ -679,7 +674,7 @@
     return op;
 }
 
-void MLIRCompiler::optimize_ng_dialect()
+void MLIRCompiler::optimizeNgDialect()
 {
     mlir::PassManager pm(&m_context);
     mlir::applyPassManagerCLOptions(pm);
