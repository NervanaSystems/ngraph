//*****************************************************************************
// Copyright 2017-2019 Intel Corporation
//
// Licensed under the Apache License, Version 2.0 (the "License");
// you may not use this file except in compliance with the License.
// You may obtain a copy of the License at
//
//     http://www.apache.org/licenses/LICENSE-2.0
//
// Unless required by applicable law or agreed to in writing, software
// distributed under the License is distributed on an "AS IS" BASIS,
// WITHOUT WARRANTIES OR CONDITIONS OF ANY KIND, either express or implied.
// See the License for the specific language governing permissions and
// limitations under the License.
//*****************************************************************************

// NOTE: This file follows nGraph format style.
// Follows nGraph naming convention for public APIs only, else MLIR naming convention.

#include "compiler.hpp"

#include "dialect/dialect.hpp"
#include "dialect/ops.hpp"
#include "dialect/type.hpp"
#include "lowerer.hpp"
#include "ngraph/check.hpp"
#include "ngraph/descriptor/tensor.hpp"
#include "ngraph/graph_util.hpp"
#include "ngraph/node.hpp"
#include "ngraph/op/add.hpp"
#include "ngraph/op/argmax.hpp"
#include "ngraph/op/argmin.hpp"
#include "ngraph/op/concat.hpp"
#include "ngraph/op/convolution.hpp"
#include "ngraph/op/divide.hpp"
#include "ngraph/op/dot.hpp"
#include "ngraph/op/experimental/compiled_kernel.hpp"
#include "ngraph/op/gather.hpp"
#include "ngraph/op/greater.hpp"
#include "ngraph/op/less.hpp"
#include "ngraph/op/maximum.hpp"
#include "ngraph/op/minimum.hpp"
#include "ngraph/op/multiply.hpp"
#include "ngraph/op/negative.hpp"
#include "ngraph/op/relu.hpp"
#include "ngraph/op/subtract.hpp"
#include "ngraph/op/util/index_reduction.hpp"
#include "ngraph/type/element_type.hpp"

#include <llvm/ADT/STLExtras.h>
#include <llvm/Analysis/TargetTransformInfo.h>
#include <llvm/ExecutionEngine/Orc/JITTargetMachineBuilder.h>
#include <llvm/IR/Module.h>
#include <llvm/Support/ErrorOr.h>
#include <llvm/Support/MemoryBuffer.h>
#include <llvm/Support/SourceMgr.h>
#include <llvm/Support/TargetSelect.h>
#include <llvm/Target/TargetMachine.h>
#include <mlir/Conversion/ControlFlowToCFG/ConvertControlFlowToCFG.h>
#include <mlir/Conversion/StandardToLLVM/ConvertStandardToLLVM.h>
#include <mlir/Conversion/StandardToLLVM/ConvertStandardToLLVMPass.h>
#include <mlir/Dialect/LLVMIR/LLVMDialect.h>
#include <mlir/ExecutionEngine/ExecutionEngine.h>
#include <mlir/ExecutionEngine/MemRefUtils.h>
#include <mlir/ExecutionEngine/OptUtils.h>
#include <mlir/Pass/PassManager.h>
#include <mlir/Target/LLVMIR.h>
#include <mlir/Transforms/DialectConversion.h>
#include <mlir/Transforms/Passes.h>

#include <memory>
#include <mutex>

// Defines a new LLVM debug type for this file to be used by LLVM_DEBUG macro.
#define DEBUG_TYPE "mlir-compiler"

using llvm::SmallVector;
using llvm::StringRef;
using llvm::ArrayRef;

using namespace ngraph;
using namespace ngraph::runtime::ngmlir;

// *** Debug flags ***

static llvm::cl::opt<bool> clPrintIRAfterAll(
    "print-ngraph-ir-after-all",
    llvm::cl::init(false),
    llvm::cl::desc(
        "Print IR after transformation that are not implemented as passes in the MLIRCompiler. It "
        "complements MLIR -print-ir-after-all and LLVM -print-after-all flags"));

// *** Optimization flags ***

static llvm::cl::opt<bool>
    clEnableAffineLoopFusion("affine-loop-fusion",
                             llvm::cl::init(false),
                             llvm::cl::desc("Enable loop fusion optimization in Affine dialect"));

static llvm::cl::opt<bool>
    clEnableAffineLoopTiling("affine-loop-tile",
                             llvm::cl::init(false),
                             llvm::cl::desc("Enable loop tiling optimization in Affine dialect"));

static llvm::cl::opt<unsigned>
    clLoopTilingCacheLevel("affine-loop-tile-cache-level",
                           llvm::cl::init(2),
                           llvm::cl::desc("Cache level to which to apply affine loop tiling."));

static llvm::cl::opt<unsigned> clLoopTilingCacheSize(
    "affine-loop-tile-cache-size",
    llvm::cl::init(0),
    llvm::cl::desc(
        "Cache size to use in affine loop tiling. If not zero, it overrides the cache-size "
        "inferred from the host CPU using for the cache level specified by "
        "-loop-tile-cache-level."));

// *** Debug flags ***

static llvm::cl::opt<bool>
    clDumpObjectFile("dump-mlir-object-file",
                     llvm::cl::desc("Dump MLIR JITted-compiled object to file specified with "
                                    "-object-filename (<input file>.o by default)."));

static llvm::cl::opt<std::string>
    clObjectFilename("mlir-object-filename",
                     llvm::cl::desc("Dump MLIR JITted-compiled object to file jitted_mlir.o"));

#define COMPILE_OP_DECL(op_name)                                                                   \
    createOp<op_name>(MLIRCompiler & compiler, const ngraph::Node* ngNode)

// Default optimization level.
unsigned MLIRCompiler::mlirOptLevel = 2;

// Target machine will be properly initialized by `init_mlir`.
std::unique_ptr<llvm::TargetMachine> MLIRCompiler::targetMachine;

/// Creates target machine for current host.
static llvm::Expected<std::unique_ptr<llvm::TargetMachine>>
    createDefaultTargetMachine(unsigned optLevel)
{
    auto machineBuilder = llvm::orc::JITTargetMachineBuilder::detectHost();
    if (!machineBuilder)
    {
        return machineBuilder.takeError();
    }

    // Relocation model and code model are kept to default values. CodeGen optimization level
    // matches LLVM recommendations, i.e.:
    // enum Level {
    //   None,        // -O0
    //   Less,        // -O1
    //   Default,     // -O2, -Os
    //   Aggressive   // -O3
    // };
    machineBuilder->setCodeGenOptLevel((llvm::CodeGenOpt::Level)optLevel);
    return machineBuilder->createTargetMachine();
}

void MLIRCompiler::init_mlir()
{
    // Mutex to safely initialize MLIR.
    static std::mutex mlirInitMutex;
    static bool initialized = false;

    std::unique_lock<std::mutex> lock(mlirInitMutex);

    if (!initialized)
    {
        mlir::registerDialect<mlir::NGraphOpsDialect>();

        // Register MLIR command line options in the pool of supported flags and and process flags
        // from environment variable to be used by nGraph, MLIR and LLVM.
        mlir::registerPassManagerCLOptions();
        llvm::cl::ParseEnvironmentOptions("ngraph", "NGRAPH_MLIR_OPTIONS", "");

        // Override default optimization level with macro value.
        if (char* optLevelStr = std::getenv("NGRAPH_MLIR_OPT_LEVEL"))
        {
            mlirOptLevel = std::stoi(optLevelStr);
            NGRAPH_CHECK(mlirOptLevel >= 0 && mlirOptLevel <= 3, "Invalid optimization level");
        }

        // Initialize LLVM targets and target machine for current host.
        llvm::InitializeNativeTarget();
        llvm::InitializeNativeTargetAsmPrinter();
        auto expectedTargetMachine = createDefaultTargetMachine(mlirOptLevel);
        NGRAPH_CHECK(expectedTargetMachine, "Invalid target machine");
        targetMachine = std::move(*expectedTargetMachine);

        initialized = true;
    }
}

void MLIRCompiler::compile()
{
    buildNgDialectModule();
    lowerNgDialect();
}

void MLIRCompiler::run(std::vector<void*>& externalTensors)
{
    bindArguments(externalTensors);
    execute();
    cleanup();
}

// Creates an MLIR module and function with nGraph dialect ops from the input CompiledKernel.
void MLIRCompiler::buildNgDialectModule()
{
    // initialize an empty module
    m_module = mlir::ModuleOp::create(mlir::UnknownLoc::get(&m_context));

    TypeList argsTypeList, resultTypeList;

    // Retrieve input and output tensors.
    const auto& kernelInputs = m_compiledKernel->get_arguments();
    const auto& kernelOutput = m_compiledKernel->get_kernel_outputs();
    NGRAPH_CHECK(kernelInputs.size() != 0, "Cannot have empty inputs list");
    NGRAPH_CHECK(kernelOutput.size() != 0, "Cannot have empty outputs list");

    for (auto input : kernelInputs)
    {
        argsTypeList.push_back(getMlirType(input.get()));
    }

    for (auto output : kernelOutput)
    {
        resultTypeList.push_back(getMlirType(output.get()));
    }

    auto funcType = mlir::FunctionType::get(argsTypeList, resultTypeList, &m_context);
    auto function = mlir::FuncOp::create(mlir::UnknownLoc::get(&m_context), "main", funcType);
    function.addEntryBlock();

    // populate Tensor->Value maps
    int i = 0;
    for (auto input : kernelInputs)
    {
        mlir::Value* arg = function.getArgument(i);
        TensorInfo tensorInfo{arg};
        m_tensorToValueMap.insert(TensorToInfo(input->get_output_tensor_ptr().get(), tensorInfo));
        i++;
    }

    // create builder
    m_builder = std::unique_ptr<mlir::OpBuilder>(new mlir::OpBuilder(function.getBody()));
    buildNgDialect();
    m_module->push_back(function);
    if (failed(m_module->verify()))
    {
        NGRAPH_CHECK(false, "Invalid module after lowering to NG dialect");
    }

    dumpMlirModule("nGraph Dialect Construction");
}

template <typename T>
void MLIRCompiler::getMlirShape(T ngShape, llvm::SmallVectorImpl<int64_t>& mlirShape)
{
    for (auto dim : ngShape)
    {
        mlirShape.push_back(dim);
    }
}

template <typename T>
mlir::ArrayAttr MLIRCompiler::getShapeAsAttr(T ngShape)
{
    SmallVector<int64_t, 4> mlirShape;
    getMlirShape(ngShape, mlirShape);
    return m_builder->getI64ArrayAttr(mlirShape);
}

// Converts an nGraph Tensor into an MLIR tensor type, including the conversion of the Tensor's
// element type.
mlir::Type MLIRCompiler::getMlirType(const descriptor::Tensor* tensor)
{
    llvm::SmallVector<int64_t, 4> mlirShape;
    getMlirShape(tensor->get_shape(), mlirShape);
    return mlir::NGTensorType::get(&m_context, getMlirType(tensor->get_element_type()), mlirShape);
}

// Converts an nGraph element type into an MLIR type.
mlir::Type MLIRCompiler::getMlirType(const element::Type& type)
{
#if defined(__GNUC__) && !(__GNUC__ == 4 && __GNUC_MINOR__ == 8)
#pragma GCC diagnostic push
#pragma GCC diagnostic error "-Wswitch"
#pragma GCC diagnostic error "-Wswitch-enum"
#endif

    switch (type)
    {
    case ngraph::element::Type_t::undefined:
    case ngraph::element::Type_t::dynamic:
    default: NGRAPH_CHECK(false, "MLIR: Unsupported NGraph types"); break;
    case ngraph::element::Type_t::bf16: return mlir::NGFloatType::getBF16(&m_context);
    case ngraph::element::Type_t::f16: return mlir::NGFloatType::getF16(&m_context);
    case ngraph::element::Type_t::f32: return mlir::NGFloatType::getF32(&m_context);
    case ngraph::element::Type_t::f64: return mlir::NGFloatType::getF64(&m_context);
    case ngraph::element::Type_t::i8: return mlir::NGIntegerType::getInt8(&m_context);
    case ngraph::element::Type_t::u8:
    case ngraph::element::Type_t::boolean: return mlir::NGIntegerType::getUInt8(&m_context);
    case ngraph::element::Type_t::i16: return mlir::NGIntegerType::getInt16(&m_context);
    case ngraph::element::Type_t::u16: return mlir::NGIntegerType::getInt16(&m_context);
    case ngraph::element::Type_t::i32: return mlir::NGIntegerType::getInt32(&m_context);
    case ngraph::element::Type_t::u32: return mlir::NGIntegerType::getUInt32(&m_context);
    case ngraph::element::Type_t::i64: return mlir::NGIntegerType::getInt64(&m_context);
    case ngraph::element::Type_t::u64: return mlir::NGIntegerType::getUInt64(&m_context);
    }
    NGRAPH_CHECK(false, "Unreachable");
    return mlir::Type();

#if defined(__GNUC__) && !(__GNUC__ == 4 && __GNUC_MINOR__ == 8)
#pragma GCC diagnostic pop
#endif
}

mlir::Type MLIRCompiler::getMlirType(const ngraph::Node* node)
{
    descriptor::Tensor* outTensor = node->get_output_tensor_ptr().get();
    return getMlirType(outTensor);
}

void MLIRCompiler::updateTensorValue(descriptor::Tensor* tensor, mlir::Value* value)
{
    NGRAPH_CHECK(m_tensorToValueMap.find(tensor) == m_tensorToValueMap.end(),
                 "tensor value already defined");
    TensorInfo tensorInfo{value};
    m_tensorToValueMap.insert(TensorToInfo(tensor, tensorInfo));
}

MLIRCompiler::TensorInfo MLIRCompiler::getTensorValue(descriptor::Tensor* tensor)
{
    auto it = m_tensorToValueMap.find(tensor);

    NGRAPH_CHECK(it != m_tensorToValueMap.end(), "Undefined tensor");

    return it->second;
}

// Lowers nGraph dialect all the way to LLVM module.
void MLIRCompiler::lowerNgDialect()
{
    // Lower NG dialect to Affine
    mlir::PassManager pm(&m_context);
    pm.addPass(mlir::createDialectLoweringPass(this));
    pm.addPass(mlir::createCanonicalizerPass());

    // Apply any generic pass manager command line options.
    mlir::applyPassManagerCLOptions(pm);

    pm.run(m_module.get());

    if (failed(m_module->verify()))
    {
        NGRAPH_CHECK(false, "Incorrect module after dialect lowering");
    }

    optimize();

    NGRAPH_CHECK(m_module, "MLIR module is not ready.");

    // Lower Standard dialect to LLVM dialect.
    mlir::LLVMTypeConverter llvmConverter(&m_context);
    mlir::OwningRewritePatternList patterns;
    mlir::populateLoopToStdConversionPatterns(patterns, &m_context);
    mlir::populateStdToLLVMConversionPatterns(llvmConverter, patterns);

    mlir::ConversionTarget target(m_context);
    target.addLegalDialect<mlir::LLVM::LLVMDialect>();
    target.addLegalOp<mlir::ModuleOp, mlir::ModuleTerminatorOp>();
    target.addDynamicallyLegalOp<mlir::FuncOp>(
        [&](mlir::FuncOp op) { return llvmConverter.isSignatureLegal(op.getType()); });
    auto result = applyFullConversion(*m_module, target, std::move(patterns), &llvmConverter);
    NGRAPH_CHECK(succeeded(result), "Standard to LLVM dialect conversion failed");

    dumpMlirModule("LLVM-IR Dialect Conversion");

    // Create an MLIR execution engine. We use a null MLIR pass manager for now to make sure we
    // don't run MLIR passes that were already run. We also pass a default transformer created with
    // the default or user-provided optimization level.
    auto llvmTransformer =
        mlir::makeOptimizingTransformer(mlirOptLevel, /*sizeLevel=*/0, targetMachine.get());
    auto maybeEngine = mlir::ExecutionEngine::create(m_module.get(), llvmTransformer);
    NGRAPH_CHECK(maybeEngine, "failed to construct an execution engine");
    m_engine = std::move(maybeEngine.get());
}

/// Returns the cache level size from `targetInfo` for the `cacheLevel` provided. If `userCacheSize`
/// is not zero, it returns `userCacheSize`.
static unsigned getCacheLevelSize(llvm::TargetTransformInfo& targetInfo,
                                  unsigned cacheLevel,
                                  unsigned userCacheSize)
{
    if (userCacheSize)
    {
        return userCacheSize;
    }

    llvm::Optional<unsigned> optCacheLevelSize;
    switch (cacheLevel)
    {
    case 1:
        optCacheLevelSize = targetInfo.getCacheSize(llvm::TargetTransformInfo::CacheLevel::L1D);
        break;
    case 2:
        optCacheLevelSize = targetInfo.getCacheSize(llvm::TargetTransformInfo::CacheLevel::L2D);
        break;
    default:
        NGRAPH_UNREACHABLE("Unsupported cache level: ", cacheLevel, ". Only 1 and 2 are supported");
    }

    NGRAPH_CHECK(optCacheLevelSize.hasValue() && "Cache level size is not available in TTI");
    return optCacheLevelSize.getValue();
}

// Receives affine dialect as input and applies affine and standard dialect based optimizations.
// Lowering from affine dialect to standard dialect happens along the way. Output consists of
// standard dialect only ops.
void MLIRCompiler::optimize()
{
    // Create target transform info to obtain some target information to be used in MLIR
    // optimizations. This is a temporary attempt to retrieve some target information by reusing
    // LLVM TTI infra while MLIR does not have target model.
    llvm::LLVMContext llvmContext;
    auto module = std::unique_ptr<llvm::Module>(new llvm::Module("test", llvmContext));
    module->setDataLayout(targetMachine->createDataLayout());
    auto ttiSetupFunc = llvm::cast<llvm::Function>(
        module
            ->getOrInsertFunction("__ngraph_tti_setup",
                                  llvm::FunctionType::get(llvm::Type::getVoidTy(llvmContext), {}))
            .getCallee());
    auto targetInfo = targetMachine->getTargetTransformInfo(*ttiSetupFunc);

    // Populate pass manager with affine dialect optimizations.
    mlir::PassManager pm(&m_context);
    if (clEnableAffineLoopFusion)
    {
        pm.addPass(mlir::createLoopFusionPass());
    }

    if (clEnableAffineLoopTiling)
    {
        unsigned cacheLevelSize =
            getCacheLevelSize(targetInfo, clLoopTilingCacheLevel, clLoopTilingCacheSize);
        LLVM_DEBUG(llvm::dbgs() << "Enabling Affine Loop Tiling for cache level "
                                << clLoopTilingCacheLevel
                                << ": "
                                << cacheLevelSize
                                << " bytes.\n");
        pm.addPass(mlir::createLoopTilingPass(cacheLevelSize));
    }

    // Populate pass manager with affine dialect to Std dialect conversion.
    pm.addPass(mlir::createLowerAffinePass());

    // Apply any generic pass manager command line options.
    mlir::applyPassManagerCLOptions(pm);

    // Run pass manager passes.
    auto result = pm.run(m_module.get());
    NGRAPH_CHECK(succeeded(result), "Affine optimizaitons and convertion to Std dialect failed");

    // Run Std dialect optimizations.
    // TODO
}

// MLIR builders
#define TI(x) std::type_index(typeid(x))

void MLIRCompiler::buildNgDialect()
{
    const NodeVector& subGraph = m_compiledKernel->get_node_list();

    for (auto np : subGraph)
    {
        auto it = opDispatcher.find(TI(*np));
        if (it == opDispatcher.end())
        {
            throw unsupported_op{std::string{"The MLIR backend doesn't currently implement the '"} +
                                 np->description() + "' operation"};
        }
        mlir::Operation* op = it->second(*this, np.get());
        // This assumes simple 1:1 mapping between output edges and generated MLIR op results
        // If the mapping is more complex, the create_op helper can return null operation
        // and handles populating the value map itself
        if (op)
        {
            for (auto i = 0; i < op->getNumResults(); i++)
            {
                mlir::Value* result = op->getResult(i);
                if (result)
                {
                    updateTensorValue(np->get_output_tensor_ptr(i).get(), result);
                }
            }
        }
    }
    createReturn();
}

namespace ngraph
{
    namespace runtime
    {
        namespace ngmlir
        {
            template <>
            mlir::Operation* MLIRCompiler::COMPILE_OP_DECL(ngraph::op::Add)
            {
                return compiler.createGenericOp<mlir::NGAddOp>(ngNode);
            }

            template <>
            mlir::Operation* MLIRCompiler::COMPILE_OP_DECL(ngraph::op::Subtract)
            {
                return compiler.createGenericOp<mlir::NGSubOp>(ngNode);
            }

            template <>
            mlir::Operation* MLIRCompiler::COMPILE_OP_DECL(ngraph::op::Multiply)
            {
                return compiler.createGenericOp<mlir::NGMulOp>(ngNode);
            }

            template <>
            mlir::Operation* MLIRCompiler::COMPILE_OP_DECL(ngraph::op::Divide)
            {
                return compiler.createGenericOp<mlir::NGDivOp>(ngNode);
            }

            template <>
            mlir::Operation* MLIRCompiler::COMPILE_OP_DECL(ngraph::op::Greater)
            {
                return compiler.createGenericOp<mlir::NGGreaterOp>(ngNode);
            }

            template <>
            mlir::Operation* MLIRCompiler::COMPILE_OP_DECL(ngraph::op::Less)
            {
                return compiler.createGenericOp<mlir::NGLessOp>(ngNode);
            }

            template <>
            mlir::Operation* MLIRCompiler::COMPILE_OP_DECL(ngraph::op::Maximum)
            {
                return compiler.createGenericOp<mlir::NGMaxOp>(ngNode);
            }

            template <>
            mlir::Operation* MLIRCompiler::COMPILE_OP_DECL(ngraph::op::Minimum)
            {
                return compiler.createGenericOp<mlir::NGMinOp>(ngNode);
            }

            template <>
            mlir::Operation* MLIRCompiler::COMPILE_OP_DECL(ngraph::op::ArgMax)
            {
                return compiler.createIndexReduction<mlir::NGArgMaxRedOp>(ngNode);
            }

            template <>
            mlir::Operation* MLIRCompiler::COMPILE_OP_DECL(ngraph::op::ArgMin)
            {
                return compiler.createIndexReduction<mlir::NGArgMinRedOp>(ngNode);
            }

            template <>
            mlir::Operation* MLIRCompiler::COMPILE_OP_DECL(ngraph::op::Dot)
            {
                return compiler.createGenericOp<mlir::NGDotOp>(ngNode);
            }

            template <>
            mlir::Operation* MLIRCompiler::COMPILE_OP_DECL(ngraph::op::Concat)
            {
                auto concat = static_cast<const ngraph::op::Concat*>(ngNode);
                auto op = compiler.createGenericOp<mlir::NGConcatOp>(ngNode);
                op->setAttr(
                    "concatenation_axis",
                    compiler.m_builder->getI64IntegerAttr(concat->get_concatenation_axis()));
                return op;
            }

            template <>
            mlir::Operation* MLIRCompiler::COMPILE_OP_DECL(ngraph::op::Gather)
            {
                auto gather = static_cast<const ngraph::op::Gather*>(ngNode);
                auto op = compiler.createGenericOp<mlir::NGGatherOp>(ngNode);
                op->setAttr("axis", compiler.m_builder->getI64IntegerAttr(gather->get_axis()));
                return op;
            }

            template <>
            mlir::Operation* MLIRCompiler::COMPILE_OP_DECL(ngraph::op::Relu)
            {
                return compiler.createGenericOp<mlir::NGReluOp>(ngNode);
            }

            template <>
            mlir::Operation* MLIRCompiler::COMPILE_OP_DECL(ngraph::op::Negative)
            {
                return compiler.createGenericOp<mlir::NGNegOp>(ngNode);
            }

            template <>
            mlir::Operation* MLIRCompiler::COMPILE_OP_DECL(ngraph::op::Convolution)
            {
                mlir::Operation* op = compiler.createGenericOp<mlir::NGConvolutionOp>(ngNode);
                auto convNode = static_cast<const ngraph::op::Convolution*>(ngNode);
                auto convOp = llvm::cast<mlir::NGConvolutionOp>(op);

                mlir::ArrayAttr attr =
                    compiler.getShapeAsAttr(convNode->get_window_movement_strides());
                convOp.setStrides(attr);

                attr = compiler.getShapeAsAttr(convNode->get_padding_below());
                convOp.setPadBelow(attr);

                attr = compiler.getShapeAsAttr(convNode->get_padding_above());
                convOp.setPadAbove(attr);
                return op;
            }
        }
    }
}

template <typename Op>
mlir::Operation* MLIRCompiler::createGenericOp(const ngraph::Node* ngNode)
{
    std::vector<mlir::Value*> argValues;
    std::vector<mlir::Type> resTypes;
    for (auto& arg : ngNode->get_arguments())
    {
        auto argTensor = arg->get_output_tensor_ptr();
        auto argv = getTensorValue(argTensor.get()).m_value;
        argValues.push_back(argv);
    }

    for (auto& output : ngNode->outputs())
    {
        resTypes.push_back(getMlirType(output.get_tensor_ptr().get()));
    }

    return (m_builder->create<Op,
                              ArrayRef<mlir::Type>,
                              ArrayRef<mlir::Value*>,
                              ArrayRef<mlir::NamedAttribute>>(
                mlir::UnknownLoc::get(&m_context), resTypes, argValues, {/* no attrs */}))
        .getOperation();
}

const MLIRCompiler::MLIRCompOpMap MLIRCompiler::opDispatcher{
#define MLIR_OP(OP) {TI(ngraph::op::OP), &MLIRCompiler::createOp<ngraph::op::OP>},
#include "ops_supported.inc"
};

void MLIRCompiler::createReturn()
{
    std::vector<mlir::Value*> valueList;
    for (auto output : m_compiledKernel->get_kernel_outputs())
    {
        valueList.push_back(getTensorValue(output->get_output_tensor_ptr().get()).m_value);
    }
    m_builder->create<mlir::NGReturnOp>(mlir::UnknownLoc::get(&m_context), valueList);
}

template <typename RedOp>
mlir::Operation* MLIRCompiler::createIndexReduction(const ngraph::Node* ngNode)
{
    auto* idxRed = static_cast<const ngraph::op::util::IndexReduction*>(ngNode);
    auto op = createGenericOp<RedOp>(ngNode);
    mlir::ArrayAttr redAxesAttr =
        m_builder->getI64ArrayAttr({(int64_t)idxRed->get_reduction_axis()});
    op->setAttr("axes", redAxesAttr);
    return op;
}
// Binds MLIR function arguments to the proper values. This includes externally allocated tensors
// helpers to be used inside the function.
void MLIRCompiler::bindArguments(std::vector<void*>& externalTensors)
{
    NGRAPH_CHECK(m_module, "MLIR module is not ready.");

    mlir::FuncOp func = m_module->lookupSymbol<mlir::FuncOp>("main");
    NGRAPH_CHECK(func && !func.getBlocks().empty(), "Function not found");

    // Set external arguments
    NGRAPH_CHECK(m_compiledKernel, "No compiled kernel set for compiler");
    NGRAPH_CHECK((m_compiledKernel->get_arguments().size() +
                  m_compiledKernel->get_kernel_outputs().size()) == externalTensors.size(),
                 "Number of arguments and outputs doesn't match number of tensors");
    m_externalTensors = &externalTensors;

    // Create list with a type-erased double pointer for each invocation arguments.
    // We currently use 'allocateMemrefArgs', which creates a
    // SmallVector<StaticFloatMemref*>. StaticFloatMemref is just a struct with the
    // actual pointer to the data.

    // create MemRef args
    auto expectedArguments = allocateMemrefArgs();
    NGRAPH_CHECK(expectedArguments.size(), "Arguments can't be created");
    m_invokeArgs = std::move(expectedArguments);

    NGRAPH_CHECK(m_invokeArgs.size() == m_externalTensors->size(),
                 "Number of external tensors doesn't match number of function arguments");

    // Assign external tensor pointers to invocation arguments.
    for (size_t i = 0, numArgs = m_invokeArgs.size(); i < numArgs; ++i)
    {
        ((mlir::StaticFloatMemRef*)m_invokeArgs[i])->data = (float*)(*m_externalTensors)[i];
    }
}

// Lowers standard dialect to LLVM dialect and uses the MLIR execution engine to execute the code.
void MLIRCompiler::execute()
{
    // Invoke the JIT-compiled function with the arguments. Note that, for API
    // uniformity reasons, it takes a list of type-erased pointers to arguments.
    // Please, note that 'invoke' method is overloaded with a parameter pack version.
    // Make sure the MutableArrayRef version is invoked.
<<<<<<< HEAD
    auto invocationResult = m_engine->invoke("main", llvm::MutableArrayRef<void*>(m_invoke_args));

    if (clDumpObjectFile)
    {
        m_engine->dumpToObjectFile(clObjectFilename.empty() ? "jitted_mlir.o"
                                                            : clObjectFilename.getValue());
    }

=======
    auto invocationResult = m_engine->invoke("main", llvm::MutableArrayRef<void*>(m_invokeArgs));
>>>>>>> 7b3c323b
    NGRAPH_CHECK(!invocationResult, "JIT invocation of 'main' failed\n");
}

void MLIRCompiler::cleanup()
{
    // Free void double pointer arguments without freeing external tensor data.
    for (auto* arg : m_invokeArgs)
    {
        free(arg);
    }

    // Free MLIR function builder.
    if (m_builder)
    {
        m_builder.reset(nullptr);
    }
}

SmallVector<void*, 8> MLIRCompiler::allocateMemrefArgs()
{
    SmallVector<void*, 8> args;
    for (auto i = 0; i < m_externalTensors->size(); i++)
    {
        auto descriptor = allocateMemrefDescriptor();
        args.push_back(descriptor);
    }
    return args;
}

mlir::StaticFloatMemRef* MLIRCompiler::allocateMemrefDescriptor()
{
    // We only use StaticFloatMemRef because that's what MLIR currently offers.
    // We should expand this with different types and dynamic MemRefs
    auto* descriptor =
        reinterpret_cast<mlir::StaticFloatMemRef*>(malloc(sizeof(mlir::StaticFloatMemRef)));
    NGRAPH_CHECK(descriptor != nullptr, "NULL MemRef descriptor");
    descriptor->data = nullptr;
    return descriptor;
}

void MLIRCompiler::dumpMlirModule(const std::string msg)
{
    if (clPrintIRAfterAll)
    {
        llvm::dbgs() << "*** IR Dump After " << msg << " ***\n";
        m_module->dump();
        llvm::dbgs() << "\n\n";
    }
}<|MERGE_RESOLUTION|>--- conflicted
+++ resolved
@@ -720,7 +720,6 @@
     // uniformity reasons, it takes a list of type-erased pointers to arguments.
     // Please, note that 'invoke' method is overloaded with a parameter pack version.
     // Make sure the MutableArrayRef version is invoked.
-<<<<<<< HEAD
     auto invocationResult = m_engine->invoke("main", llvm::MutableArrayRef<void*>(m_invoke_args));
 
     if (clDumpObjectFile)
@@ -728,10 +727,6 @@
         m_engine->dumpToObjectFile(clObjectFilename.empty() ? "jitted_mlir.o"
                                                             : clObjectFilename.getValue());
     }
-
-=======
-    auto invocationResult = m_engine->invoke("main", llvm::MutableArrayRef<void*>(m_invokeArgs));
->>>>>>> 7b3c323b
     NGRAPH_CHECK(!invocationResult, "JIT invocation of 'main' failed\n");
 }
 
