--- conflicted
+++ resolved
@@ -249,11 +249,7 @@
         unsigned inputCount = f.getType().getNumInputs();
         // we find out output values by looking at returned values
         // any return should return all outputs of the subgraph
-<<<<<<< HEAD
-        f.walk<NGReturnOp>([this, inputCount, &outputCount](NGReturnOp ret) {
-=======
-        f.walk([this, &outputCount](NGReturnOp ret) {
->>>>>>> 3287ca6f
+        f.walk([this, &outputCount, inputCount](NGReturnOp ret) {
             for (unsigned i = 0; i < ret.getNumOperands(); i++)
             {
                 // annotate instructions defining outputs with the arg idx of the output
