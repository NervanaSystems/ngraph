--- conflicted
+++ resolved
@@ -192,15 +192,10 @@
         NGraphTypeConverter typeConverter;
         // List of temporary memrefs to deallocate at end of function
         SmallVector<Value*, 4> memRefsToDealloc;
-<<<<<<< HEAD
-        // list of results values to add to func signature
-        SmallVector<Value*, 4> loweredOutputValues;
+        
         using IdToMemRefMap = std::unordered_map<unsigned, Value*>;
-
         IdToMemRefMap m_id_to_memref;
 
-=======
->>>>>>> b0373e3f
         ngmlir::MLIRCompiler& compiler;
     };
 
