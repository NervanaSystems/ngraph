//*****************************************************************************
// Copyright 2017-2019 Intel Corporation
//
// Licensed under the Apache License, Version 2.0 (the "License");
// you may not use this file except in compliance with the License.
// You may obtain a copy of the License at
//
//     http://www.apache.org/licenses/LICENSE-2.0
//
// Unless required by applicable law or agreed to in writing, software
// distributed under the License is distributed on an "AS IS" BASIS,
// WITHOUT WARRANTIES OR CONDITIONS OF ANY KIND, either express or implied.
// See the License for the specific language governing permissions and
// limitations under the License.
//*****************************************************************************

// NOTE: This file follows nGraph naming convention for public APIs names only. 
// Everything else uses MLIR naming convention and code format style.

#pragma once

#include "memory_manager.hpp"
#include "ngraph/node.hpp"

#include <mlir/ExecutionEngine/ExecutionEngine.h>
#include <mlir/ExecutionEngine/MemRefUtils.h>
#include <mlir/IR/Builders.h>
#include <mlir/IR/Module.h>
#include <mlir/IR/Types.h>

#include <typeindex>
#include <unordered_map>
#include <vector>

namespace llvm
{
    class TargetMachine;
}

namespace ngraph
{
    namespace descriptor
    {
        class Tensor;
    }
    namespace element
    {
        class Type;
    }
    namespace op
    {
        class CompiledKernel;
    }
    namespace runtime
    {
        namespace ngmlir
        {
            /// This class is the entry point to MLIR from nGraph. It drives the conversion of
            /// nGraph sub-graphs, represented with CompiledKernel nodes, to MLIR nGraph dialect
            /// and its lowering, optimization and execution using LLVM-based MLIR execution engine.
            class MLIRCompiler
            {
            public:
                /// Initializes MLIR environment. It must be called only once per execution.
                static void init_mlir();

            public:
                using TensorList = std::vector<descriptor::Tensor*>;
                using TypeList = llvm::SmallVector<mlir::Type, 4>;

                MLIRCompiler(const ngraph::op::CompiledKernel* compiled_kernel)
                    : m_compiledKernel(compiled_kernel)
                {
                }

                /// Compiles a subgraph with MLIR
                void compile();

                /// Executes a pre-compiled subgraph
                void run(std::vector<void*>& externalTensors);

<<<<<<< HEAD
                /// Returns the memory manager used by this sub-graph compiler.
                MLIRMemMgr& get_mem_mgr() { return m_memMgr; }
                /// Returns memory manager pointer argument ID in call interface.
                unsigned get_mem_mgr_arg_id(mlir::FuncOp& func);

=======
>>>>>>> 0ab7b470
            private:
                struct TensorInfo
                {
                    // MLIR values this tensor maps to.
                    mlir::Value* m_value;
                };

            private:
                void buildNgDialectModule();
                void lowerNgDialect();
                void optimize();
                void bindArguments(std::vector<void*>& externalTensors);
                void execute();
                void cleanup();

                mlir::Type getMlirType(const descriptor::Tensor* tensor);
                mlir::Type getMlirType(const element::Type& type);
                mlir::Type getMlirType(const ngraph::Node* node);

                TensorInfo getTensorValue(descriptor::Tensor* tensor);
                void updateTensorValue(descriptor::Tensor* tensor, mlir::Value* value);

                void buildNgDialect();

                template <typename Op>
                static mlir::Operation* createOp(MLIRCompiler& compiler,
                                                  const ngraph::Node* ngNode)
                {
                    throw std::runtime_error("Unimplemented op '" + ngNode->description() +
                                             "' in MLIR Compiler");
                }

                // Generic op lowerer to ng dialect.
                // Simply maps ngraph tensors to values and generate an OP. No op-specific logic.
                template <typename Op>
                mlir::Operation* createGenericOp(const ngraph::Node* ngNode);

                template <typename RedOp>
                mlir::Operation* createIndexReduction(const ngraph::Node* ngNode);

                void createReturn();

                /// Helper to create memref arguments for MLIR function signature
                llvm::SmallVector<void*, 8> allocateMemrefArgs();

                /// Helper to allocate a mem ref object. Handles static shapes only for now.
                mlir::StaticFloatMemRef* allocateMemrefDescriptor();

                /// Helper to dump MLIR module into llvm::dbgs prepended by the message \p msg.
                void dumpMlirModule(const std::string msg);

                /// Converts nGraph shape-like types \p ng_shape to MLIR shape \p mlir_shape.
                template <typename T>
                void getMlirShape(T ngShape, llvm::SmallVectorImpl<int64_t>& mlirShape);

                /// Converts an ngraph shape to an I64 array attribute
                template <typename T>
                mlir::ArrayAttr getShapeAsAttr(T ngShape);

            private:
                // Sub-graph to be compiled and executed with MLIR.
                const ngraph::op::CompiledKernel* m_compiledKernel;

                // Pointers to externally allocated memory for sub-graph's input and output tensors.
                std::vector<void*>* m_externalTensors;

                // Arguments for the MLIR function generated for the nGraph sub-graph.
                llvm::SmallVector<void*, 8> m_invokeArgs;

                // MLIR context that holds all the MLIR information related to the sub-graph
                // compilation.
                mlir::MLIRContext m_context;

                mlir::OwningModuleRef m_module;
                std::unique_ptr<mlir::OpBuilder> m_builder;
                std::unique_ptr<mlir::ExecutionEngine> m_engine;

                using TensorToInfo = std::pair<descriptor::Tensor*, TensorInfo>;
                using TensorToInfoMap = std::unordered_map<descriptor::Tensor*, TensorInfo>;
                using MLIRCompOpFunction =
                    std::function<mlir::Operation*(MLIRCompiler& compiler, const ngraph::Node*)>;
                using MLIRCompOpMap = std::unordered_map<std::type_index, MLIRCompOpFunction>;

                // Maps tensor to the value it represents in the IR
                // use for MLIR dialect gen
                TensorToInfoMap m_tensorToValueMap;
                static const MLIRCompOpMap opDispatcher;

<<<<<<< HEAD
                // Memory manager for temp allocations inside JIT'ed code
                MLIRMemMgr m_memMgr;

=======
>>>>>>> 0ab7b470
                // Optimization level used by MLIR and LLVM compilers.
                static unsigned mlirOptLevel;

                // LLVM target machine to be used by this MLIR compiler instance to retrieve
                // information about target features.
                // TODO: Note that, unfortunatelly, MLIR/OrcJIT execution engine creates its own
                // target machine for compilation internally. This target machine is for non-JIT
                // related stuff. We should change OrcJIT API so that we can pass an external target
                // machine or configuration flags.
                // TODO: Move target machine to external nGraph backend when multiple backends start
                // to use MLIR.
                static std::unique_ptr<llvm::TargetMachine> targetMachine;
            };
        }
    }
}<|MERGE_RESOLUTION|>--- conflicted
+++ resolved
@@ -79,14 +79,6 @@
                 /// Executes a pre-compiled subgraph
                 void run(std::vector<void*>& externalTensors);
 
-<<<<<<< HEAD
-                /// Returns the memory manager used by this sub-graph compiler.
-                MLIRMemMgr& get_mem_mgr() { return m_memMgr; }
-                /// Returns memory manager pointer argument ID in call interface.
-                unsigned get_mem_mgr_arg_id(mlir::FuncOp& func);
-
-=======
->>>>>>> 0ab7b470
             private:
                 struct TensorInfo
                 {
@@ -175,12 +167,6 @@
                 TensorToInfoMap m_tensorToValueMap;
                 static const MLIRCompOpMap opDispatcher;
 
-<<<<<<< HEAD
-                // Memory manager for temp allocations inside JIT'ed code
-                MLIRMemMgr m_memMgr;
-
-=======
->>>>>>> 0ab7b470
                 // Optimization level used by MLIR and LLVM compilers.
                 static unsigned mlirOptLevel;
 
