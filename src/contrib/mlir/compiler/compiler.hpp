//*****************************************************************************
// Copyright 2017-2019 Intel Corporation
//
// Licensed under the Apache License, Version 2.0 (the "License");
// you may not use this file except in compliance with the License.
// You may obtain a copy of the License at
//
//     http://www.apache.org/licenses/LICENSE-2.0
//
// Unless required by applicable law or agreed to in writing, software
// distributed under the License is distributed on an "AS IS" BASIS,
// WITHOUT WARRANTIES OR CONDITIONS OF ANY KIND, either express or implied.
// See the License for the specific language governing permissions and
// limitations under the License.
//*****************************************************************************

// NOTE: This file follows nGraph format style.
// Follows nGraph naming convention for public APIs only, else MLIR naming convention.

#pragma once

#include "memory_manager.hpp"
#include "ngraph/node.hpp"

#include <mlir/ExecutionEngine/ExecutionEngine.h>
#include <mlir/ExecutionEngine/MemRefUtils.h>
#include <mlir/IR/Builders.h>
#include <mlir/IR/Module.h>
#include <mlir/IR/Types.h>

#include <typeindex>
#include <unordered_map>
#include <vector>

namespace llvm
{
    class TargetMachine;
}

namespace ngraph
{
    namespace descriptor
    {
        class Tensor;
    }
    namespace element
    {
        class Type;
    }
    namespace op
    {
        class CompiledKernel;
    }
    namespace runtime
    {
        namespace ngmlir
        {
            /// This class is the entry point to MLIR from nGraph. It drives the conversion of
            /// nGraph sub-graphs, represented with CompiledKernel nodes, to MLIR nGraph dialect
            /// and its lowering, optimization and execution using LLVM-based MLIR execution engine.
            class MLIRCompiler
            {
            public:
                /// Initializes MLIR environment. It must be called only once per execution.
                static void init_mlir();

            public:
                using TensorList = std::vector<descriptor::Tensor*>;
                using TypeList = llvm::SmallVector<mlir::Type, 4>;

                MLIRCompiler(const ngraph::op::CompiledKernel* compiled_kernel)
                    : m_compiledKernel(compiled_kernel)
                {
                }

                /// Compiles a subgraph with MLIR
                void compile();

                /// Executes a pre-compiled subgraph
                void run(std::vector<void*>& externalTensors);

            private:
                struct TensorInfo
                {
                    // MLIR values this tensor maps to.
                    mlir::Value* m_value;
                };

            private:
<<<<<<< HEAD
                void build_ng_dialect_module();
                void optimize_ng_dialect();
                void lower_ng_dialect();
=======
                void buildNgDialectModule();
                void lowerNgDialect();
>>>>>>> fd67a574
                void optimize();
                void bindArguments(std::vector<void*>& externalTensors);
                void execute();
                void cleanup();

                mlir::Type getMlirType(const descriptor::Tensor* tensor);
                mlir::Type getMlirType(const element::Type& type);
                mlir::Type getMlirType(const ngraph::Node* node);

                TensorInfo getTensorValue(descriptor::Tensor* tensor);
                void updateTensorValue(descriptor::Tensor* tensor, mlir::Value* value);

                void buildNgDialect();

                template <typename Op>
                static mlir::Operation* createOp(MLIRCompiler& compiler, const ngraph::Node* ngNode)
                {
                    throw std::runtime_error("Unimplemented op '" + ngNode->description() +
                                             "' in MLIR Compiler");
                }

                // Generic op lowerer to ng dialect.
                // Simply maps ngraph tensors to values and generate an OP. No op-specific logic.
                template <typename Op>
                mlir::Operation* createGenericOp(const ngraph::Node* ngNode);

                template <typename RedOp>
                mlir::Operation* createIndexReduction(const ngraph::Node* ngNode);

                void createReturn();

                /// Helper to create memref arguments for MLIR function signature
                llvm::SmallVector<void*, 8> allocateMemrefArgs();

                /// Helper to allocate a mem ref object. Handles static shapes only for now.
                mlir::StaticFloatMemRef* allocateMemrefDescriptor();

                /// Helper to dump MLIR module into llvm::dbgs prepended by the message \p msg.
                void dumpMlirModule(const std::string msg);

                /// Converts nGraph shape-like types \p ng_shape to MLIR shape \p mlir_shape.
                template <typename T>
                void getMlirShape(T ngShape, llvm::SmallVectorImpl<int64_t>& mlirShape);

                /// Converts an ngraph shape to an I64 array attribute
                template <typename T>
                mlir::ArrayAttr getShapeAsAttr(T ngShape);

            private:
                // Sub-graph to be compiled and executed with MLIR.
                const ngraph::op::CompiledKernel* m_compiledKernel;

                // Pointers to externally allocated memory for sub-graph's input and output tensors.
                std::vector<void*>* m_externalTensors;

                // Arguments for the MLIR function generated for the nGraph sub-graph.
                llvm::SmallVector<void*, 8> m_invokeArgs;

                // MLIR context that holds all the MLIR information related to the sub-graph
                // compilation.
                mlir::MLIRContext m_context;

                mlir::OwningModuleRef m_module;
                std::unique_ptr<mlir::OpBuilder> m_builder;
                std::unique_ptr<mlir::ExecutionEngine> m_engine;

                using TensorToInfo = std::pair<descriptor::Tensor*, TensorInfo>;
                using TensorToInfoMap = std::unordered_map<descriptor::Tensor*, TensorInfo>;
                using MLIRCompOpFunction =
                    std::function<mlir::Operation*(MLIRCompiler& compiler, const ngraph::Node*)>;
                using MLIRCompOpMap = std::unordered_map<std::type_index, MLIRCompOpFunction>;

                // Maps tensor to the value it represents in the IR
                // use for MLIR dialect gen
                TensorToInfoMap m_tensorToValueMap;
                static const MLIRCompOpMap opDispatcher;

                // Optimization level used by MLIR and LLVM compilers.
                static unsigned mlirOptLevel;

                // LLVM target machine to be used by this MLIR compiler instance to retrieve
                // information about target features.
                // TODO: Note that, unfortunatelly, MLIR/OrcJIT execution engine creates its own
                // target machine for compilation internally. This target machine is for non-JIT
                // related stuff. We should change OrcJIT API so that we can pass an external target
                // machine or configuration flags.
                // TODO: Move target machine to external nGraph backend when multiple backends start
                // to use MLIR.
                static std::unique_ptr<llvm::TargetMachine> targetMachine;
            };
        }
    }
}<|MERGE_RESOLUTION|>--- conflicted
+++ resolved
@@ -87,14 +87,9 @@
                 };
 
             private:
-<<<<<<< HEAD
-                void build_ng_dialect_module();
-                void optimize_ng_dialect();
-                void lower_ng_dialect();
-=======
                 void buildNgDialectModule();
                 void lowerNgDialect();
->>>>>>> fd67a574
+		void optimizeNgDialect();
                 void optimize();
                 void bindArguments(std::vector<void*>& externalTensors);
                 void execute();
