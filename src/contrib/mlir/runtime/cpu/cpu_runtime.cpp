//*****************************************************************************
// Copyright 2017-2020 Intel Corporation
//
// Licensed under the Apache License, Version 2.0 (the "License");
// you may not use this file except in compliance with the License.
// You may obtain a copy of the License at
//
//     http://www.apache.org/licenses/LICENSE-2.0
//
// Unless required by applicable law or agreed to in writing, software
// distributed under the License is distributed on an "AS IS" BASIS,
// WITHOUT WARRANTIES OR CONDITIONS OF ANY KIND, either express or implied.
// See the License for the specific language governing permissions and
// limitations under the License.
//*****************************************************************************

// NOTE: This file follows nGraph format style.
// Follows nGraph naming convention for public APIs only, else MLIR naming convention.

#include "cpu_runtime.hpp"
#include "contrib/mlir/backend/cpu/cpu_backend.hpp"
#include "ngraph/check.hpp"

#include <llvm/ADT/STLExtras.h>
#include <llvm/Analysis/TargetTransformInfo.h>
#include <llvm/ExecutionEngine/Orc/JITTargetMachineBuilder.h>
#include <llvm/IR/Module.h>
#include <llvm/Support/ErrorOr.h>
#include <llvm/Support/MemoryBuffer.h>
#include <llvm/Support/SourceMgr.h>
#include <llvm/Support/TargetSelect.h>
#include <llvm/Target/TargetMachine.h>
#include <mlir/Dialect/LLVMIR/LLVMDialect.h>
#include <mlir/ExecutionEngine/ExecutionEngine.h>
#include <mlir/ExecutionEngine/OptUtils.h>
#include <mlir/IR/Function.h>

using llvm::SmallVector;
using llvm::StringRef;
using llvm::ArrayRef;

using namespace ngraph;
using namespace ngraph::runtime::ngmlir;

#define DEBUG_TYPE "mlir-cpu-runtime"

static llvm::cl::opt<bool>
    clDumpObjectFile("ngraph-dump-mlir-object-file",
                     llvm::cl::desc("Dump MLIR JITted-compiled object to file specified with "
                                    "-object-filename (<input file>.o by default)."));

static llvm::cl::opt<std::string>
    clObjectFilename("ngraph-mlir-object-filename",
                     llvm::cl::desc("Dump MLIR JITted-compiled object to file jitted_mlir.o"));

<<<<<<< HEAD
void MLIRCPURuntime::run(const std::vector<MemRefArg>& args, bool firstIteration)
=======
// The bare pointer calling convention lowers memref arguments to bare pointers to the memref
// element type.
llvm::cl::opt<bool> clEnableBarePtrMemRefLowering(
    "ngraph-bare-ptr-memref-lowering",
    llvm::cl::init(false),
    llvm::cl::desc("Enable the lowering of MemRefs to LLVM bare pointers"));

void MLIRCPURuntime::run(const std::vector<MemRefArg>& args)
>>>>>>> d28fac61
{
    // run_internal(*reinterpret_cast<std::vector<void*>*>(args), shapeVec, stridesVec);
    run_internal(args, firstIteration);
}

void MLIRCPURuntime::run_internal(const std::vector<MemRefArg>& args, bool firstIteration)
{
    // Create an MLIR execution engine. We use a null MLIR pass manager for now to make sure we
    // don't run MLIR passes that were already run. We also pass a default transformer created with
    // the default or user-provided optimization level.

    if (!m_engine)
    {
        auto llvmTransformer = mlir::makeOptimizingTransformer(
            MLIRCPUBackend::mlirOptLevel, /*sizeLevel=*/0, MLIRCPUBackend::targetMachine.get());
        auto maybeEngine = mlir::ExecutionEngine::create(
            m_module.get(), llvmTransformer, MLIRCPUBackend::mlirOptLevel);
        NGRAPH_CHECK(maybeEngine, "failed to construct an execution engine");
        m_engine = std::move(maybeEngine.get());
    }

    bindArguments(args);
    execute(firstIteration);
    cleanup();
}

// Binds MLIR function arguments to the proper values. This includes externally allocated tensors
// helpers to be used inside the function.
void MLIRCPURuntime::bindArguments(const std::vector<MemRefArg>& args)
{
    NGRAPH_CHECK(m_module, "MLIR module is not ready.");

    auto func = m_module->lookupSymbol<mlir::LLVM::LLVMFuncOp>("_mlir_ciface_main");
    NGRAPH_CHECK(func && !func.getBlocks().empty(), "Function not found");

    // Set external arguments
    m_externalTensors = &args;

    // Create list with a type-erased double pointer for each invocation arguments.
    // We currently use 'allocateMemrefArgs', which creates the arguments list per call ABI (see
    // comment below).
    // StaticMemRef is just a struct with the actual pointer to the data.

    for (auto i = 0; i < m_externalTensors->size(); i++)
    {
        m_ranks.push_back((*m_externalTensors)[i].m_shape.size());
    }
    auto expectedArguments = allocateMemrefArgs();
    NGRAPH_CHECK(expectedArguments.size(), "Arguments can't be created");
    m_invokeArgs = std::move(expectedArguments);

    NGRAPH_CHECK(m_invokeArgs.size() == m_externalTensors->size(),
                 "Number of external tensors doesn't match number of function arguments");

    // Assign external tensor pointers to invocation arguments.
    for (size_t i = 0, numArgs = m_invokeArgs.size(); i < numArgs; ++i)
    {
        if (!clEnableBarePtrMemRefLowering)
        {
            // Default memref lowering lowers memrefs to StaticMemRef descriptors.
            auto* memRefArg = *(reinterpret_cast<StaticMemRef**>(m_invokeArgs[i]));
            memRefArg->allocatedPtr = (*m_externalTensors)[i].m_tensor;
            memRefArg->alignedPtr = (*m_externalTensors)[i].m_tensor;
            auto rank = m_ranks[i];
            for (auto j = 0; j < rank; j++)
            {
                memRefArg->shapeAndStrides[j] = (*m_externalTensors)[i].m_shape[j];
                memRefArg->shapeAndStrides[rank + j] = (*m_externalTensors)[i].m_strides[j];
            }
        }
        else
        {
            // Custom memref lowering lowers memref arguments to bare pointers to tensors.
            auto** memRefArg = reinterpret_cast<void**>(m_invokeArgs[i]);
            *memRefArg = (*m_externalTensors)[i].m_tensor;
        }
    }
}

// Lowers standard dialect to LLVM dialect and uses the MLIR execution engine to execute the code.
void MLIRCPURuntime::execute(bool firstIteration)
{
    // Invoke the JIT-compiled function with the arguments. Note that, for API
    // uniformity reasons, it takes a list of type-erased pointers to arguments.
    // Please, note that 'invoke' method is overloaded with a parameter pack version.
    // Make sure the MutableArrayRef version is invoked.
<<<<<<< HEAD
    if (firstIteration)
    {
        auto invocationResult = m_engine->invoke("callback_init");
        if (clDumpObjectFile)
        {
            m_engine->dumpToObjectFile(clObjectFilename.empty() ? "jitted_mlir.o"
                                                                : clObjectFilename.getValue());
        }
        NGRAPH_CHECK(!invocationResult, "JIT invocation of 'callback_init' failed\n");
    }
=======
    auto invocationResult =
        m_engine->invoke("_mlir_ciface_main", llvm::MutableArrayRef<void*>(m_invokeArgs));
>>>>>>> d28fac61

    auto invocationResult = m_engine->invoke("main", llvm::MutableArrayRef<void*>(m_invokeArgs));
    if (clDumpObjectFile)
    {
        m_engine->dumpToObjectFile(clObjectFilename.empty() ? "jitted_mlir.o"
                                                            : clObjectFilename.getValue());
    }
    NGRAPH_CHECK(!invocationResult, "JIT invocation of '_mlir_ciface_main' failed\n");
}

void MLIRCPURuntime::cleanup()
{
    // Free void double pointer arguments without freeing external tensor data.
    for (auto* arg : m_invokeArgs)
    {
        if (!clEnableBarePtrMemRefLowering)
        {
            // Default memref lowering lowers memrefs to StaticMemRef descriptors.
            auto* memRefArg = *(reinterpret_cast<StaticMemRef**>(arg));
            free(memRefArg);
            free(arg);
        }
        else
        {
            // Custom memref lowering lowers memref arguments to bare pointers to tensors.
            auto** memRefArg = reinterpret_cast<void**>(arg);
            free(memRefArg);
        }
    }
}

// The default call ABI takes a single arg pointer (argPtr) pointing to a list of args.
// Each arg is a  pointer to a StaticMemRef which contains a data pointer
//
// The args are laid out as follows
// argPtr-> arg[0]-> StaticMemRef -> <data>
//          arg[1]-> StaticMemRef -> <data>
//          ...
//
// The bare pointer ABI takes a single arg pointer pointing to data for that MemRef. Not extra
// information about the MemRef is passed at the moment. Example:
//
// Args are laid out as follows:
//   arg0Ptr-> <data>
//   arg1Ptr-> <data>
//   ...
SmallVector<void*, 8> MLIRCPURuntime::allocateMemrefArgs()
{
    SmallVector<void*, 8> args;
    for (auto i = 0; i < m_externalTensors->size(); i++)
    {
        if (!clEnableBarePtrMemRefLowering)
        {
            // Default memref lowering lowers memrefs to StaticMemRef descriptors.
            auto descriptor = allocateDefaultMemrefDescriptor(m_ranks[i]);
            StaticMemRef** arg = reinterpret_cast<StaticMemRef**>(malloc(sizeof(StaticMemRef*)));
            *arg = descriptor;
            args.push_back(arg);
        }
        else
        {
            // Custom memref lowering lowers memref arguments to bare pointers to tensors.
            auto** arg = reinterpret_cast<void**>(malloc(sizeof(void**)));
            *arg = reinterpret_cast<void*>(malloc(sizeof(void*)));
            args.push_back(arg);
        }
    }
    return args;
}

StaticMemRef* MLIRCPURuntime::allocateDefaultMemrefDescriptor(size_t rank)
{
    // We only use StaticMemRef because that's what MLIR currently offers.
    // We should expand this with different types and dynamic MemRefs
    // We allocate 2 * rank * sizeof(int64_t) for the last element "int64_t shapeAndStrides[]"
    // in StaticMemRef because shape and strides each needs rank * sizeof(int64_t).
    auto* descriptor =
        reinterpret_cast<StaticMemRef*>(malloc(sizeof(StaticMemRef) + 2 * rank * sizeof(int64_t)));
    NGRAPH_CHECK(descriptor != nullptr, "NULL MemRef descriptor");
    descriptor->allocatedPtr = nullptr;
    descriptor->alignedPtr = nullptr;
    descriptor->offset = 0;
    return descriptor;
}<|MERGE_RESOLUTION|>--- conflicted
+++ resolved
@@ -53,9 +53,6 @@
     clObjectFilename("ngraph-mlir-object-filename",
                      llvm::cl::desc("Dump MLIR JITted-compiled object to file jitted_mlir.o"));
 
-<<<<<<< HEAD
-void MLIRCPURuntime::run(const std::vector<MemRefArg>& args, bool firstIteration)
-=======
 // The bare pointer calling convention lowers memref arguments to bare pointers to the memref
 // element type.
 llvm::cl::opt<bool> clEnableBarePtrMemRefLowering(
@@ -63,10 +60,8 @@
     llvm::cl::init(false),
     llvm::cl::desc("Enable the lowering of MemRefs to LLVM bare pointers"));
 
-void MLIRCPURuntime::run(const std::vector<MemRefArg>& args)
->>>>>>> d28fac61
-{
-    // run_internal(*reinterpret_cast<std::vector<void*>*>(args), shapeVec, stridesVec);
+void MLIRCPURuntime::run(const std::vector<MemRefArg>& args, bool firstIteration)
+{
     run_internal(args, firstIteration);
 }
 
@@ -97,7 +92,8 @@
 {
     NGRAPH_CHECK(m_module, "MLIR module is not ready.");
 
-    auto func = m_module->lookupSymbol<mlir::LLVM::LLVMFuncOp>("_mlir_ciface_main");
+    auto name = clEnableBarePtrMemRefLowering ? "main" : "_mlir_ciface_main";
+    auto func = m_module->lookupSymbol<mlir::LLVM::LLVMFuncOp>(name);
     NGRAPH_CHECK(func && !func.getBlocks().empty(), "Function not found");
 
     // Set external arguments
@@ -151,29 +147,39 @@
     // uniformity reasons, it takes a list of type-erased pointers to arguments.
     // Please, note that 'invoke' method is overloaded with a parameter pack version.
     // Make sure the MutableArrayRef version is invoked.
-<<<<<<< HEAD
-    if (firstIteration)
-    {
-        auto invocationResult = m_engine->invoke("callback_init");
+    if (!clEnableBarePtrMemRefLowering)
+    {
+        if (firstIteration)
+        {
+            auto invocationResult = m_engine->invoke("callback_init");
+            if (clDumpObjectFile)
+            {
+                m_engine->dumpToObjectFile(clObjectFilename.empty() ? "jitted_mlir.o"
+                                                                    : clObjectFilename.getValue());
+            }
+            NGRAPH_CHECK(!invocationResult, "JIT invocation of 'callback_init' failed\n");
+        }
+
+        auto invocationResult =
+            m_engine->invoke("_mlir_ciface_main", llvm::MutableArrayRef<void*>(m_invokeArgs));
         if (clDumpObjectFile)
         {
             m_engine->dumpToObjectFile(clObjectFilename.empty() ? "jitted_mlir.o"
                                                                 : clObjectFilename.getValue());
         }
-        NGRAPH_CHECK(!invocationResult, "JIT invocation of 'callback_init' failed\n");
-    }
-=======
-    auto invocationResult =
-        m_engine->invoke("_mlir_ciface_main", llvm::MutableArrayRef<void*>(m_invokeArgs));
->>>>>>> d28fac61
-
-    auto invocationResult = m_engine->invoke("main", llvm::MutableArrayRef<void*>(m_invokeArgs));
-    if (clDumpObjectFile)
-    {
-        m_engine->dumpToObjectFile(clObjectFilename.empty() ? "jitted_mlir.o"
-                                                            : clObjectFilename.getValue());
-    }
-    NGRAPH_CHECK(!invocationResult, "JIT invocation of '_mlir_ciface_main' failed\n");
+        NGRAPH_CHECK(!invocationResult, "JIT invocation of '_mlir_ciface_main' failed\n");
+    }
+    else
+    {
+        auto invocationResult =
+            m_engine->invoke("main", llvm::MutableArrayRef<void*>(m_invokeArgs));
+        if (clDumpObjectFile)
+        {
+            m_engine->dumpToObjectFile(clObjectFilename.empty() ? "jitted_mlir.o"
+                                                                : clObjectFilename.getValue());
+        }
+        NGRAPH_CHECK(!invocationResult, "JIT invocation of 'main' failed\n");
+    }
 }
 
 void MLIRCPURuntime::cleanup()
