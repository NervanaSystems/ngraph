--- conflicted
+++ resolved
@@ -113,7 +113,6 @@
     // Assign external tensor pointers to invocation arguments.
     for (size_t i = 0, numArgs = m_invokeArgs.size(); i < numArgs; ++i)
     {
-<<<<<<< HEAD
         if (shapeVec[i].size() == 0)
         {
             auto* memRefArg = *(reinterpret_cast<StridedMemRef<0>**>(m_invokeArgs[i]));
@@ -174,10 +173,6 @@
                 memRefArg->strides[j] = stridesVec[i][j];
             }
         }
-=======
-        auto* memRefArg = *(reinterpret_cast<StaticMemRef**>(m_invokeArgs[i]));
-        memRefArg->data = reinterpret_cast<float*>((*m_externalTensors)[i]);
->>>>>>> de27f2b1
     }
 }
 
@@ -204,7 +199,6 @@
     int i = 0;
     for (auto* arg : m_invokeArgs)
     {
-<<<<<<< HEAD
         if (m_ranks[i] == 0)
         {
             auto* memRefArg = *(reinterpret_cast<StridedMemRef<0>**>(arg));
@@ -236,10 +230,6 @@
             free(memRefArg);
         }
 
-=======
-        auto* memRefArg = *(reinterpret_cast<StaticMemRef**>(arg));
-        free(memRefArg);
->>>>>>> de27f2b1
         free(arg);
     }
 }
@@ -256,7 +246,6 @@
     SmallVector<void*, 8> args;
     for (auto i = 0; i < m_externalTensors->size(); i++)
     {
-<<<<<<< HEAD
         if (m_ranks[i] == 0)
         {
             auto descriptor = allocateMemrefDescriptor<0>();
@@ -305,30 +294,16 @@
             *arg = descriptor;
             args.push_back(arg);
         }
-=======
-        auto descriptor = allocateMemrefDescriptor();
-        StaticMemRef** arg = reinterpret_cast<StaticMemRef**>(malloc(sizeof(StaticMemRef*)));
-        *arg = descriptor;
-        args.push_back(arg);
->>>>>>> de27f2b1
     }
     return args;
 }
 
-<<<<<<< HEAD
 template <int N>
 StridedMemRef<N>* MLIRCPURuntime::allocateMemrefDescriptor()
-=======
-StaticMemRef* MLIRCPURuntime::allocateMemrefDescriptor()
->>>>>>> de27f2b1
 {
     // We only use StaticMemRef because that's what MLIR currently offers.
     // We should expand this with different types and dynamic MemRefs
-<<<<<<< HEAD
     auto* descriptor = reinterpret_cast<StridedMemRef<N>*>(malloc(sizeof(StridedMemRef<N>)));
-=======
-    auto* descriptor = reinterpret_cast<StaticMemRef*>(malloc(sizeof(StaticMemRef)));
->>>>>>> de27f2b1
     NGRAPH_CHECK(descriptor != nullptr, "NULL MemRef descriptor");
     descriptor->basePtr = nullptr;
     descriptor->offset = 0;
