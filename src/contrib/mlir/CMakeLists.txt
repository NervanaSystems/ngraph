# ******************************************************************************
# Copyright 2017-2020 Intel Corporation
#
# Licensed under the Apache License, Version 2.0 (the "License");
# you may not use this file except in compliance with the License.
# You may obtain a copy of the License at
#
#     http://www.apache.org/licenses/LICENSE-2.0
#
# Unless required by applicable law or agreed to in writing, software
# distributed under the License is distributed on an "AS IS" BASIS,
# WITHOUT WARRANTIES OR CONDITIONS OF ANY KIND, either express or implied.
# See the License for the specific language governing permissions and
# limitations under the License.
# ******************************************************************************

include_directories(
    ${NGRAPH_INCLUDE_PATH}
    ${MLIR_LLVM_INCLUDE_PATH}
    ${MLIR_INCLUDE_PATHS}
    ${CMAKE_CURRENT_BINARY_DIR}
)

add_subdirectory(tools/ngraph-opt)
add_subdirectory(core)
set(SRC
    backend/cpu/cpu_backend.cpp
    backend/pass/affine_lowerer.cpp
<<<<<<< HEAD
    backend/analysis/memory_analysis.cpp
    core/compiler.cpp
    core/ngraph_dialect/dialect.cpp
    core/ngraph_dialect/type.cpp
    core/ngraph_dialect/ops.cpp
    core/pass/mlir_subgraph_extraction.cpp
    core/pass/mlir_subgraph_extraction.hpp
    core/pass/ng_dialect_builder.cpp
    core/pass/ng_dialect_builder.hpp
=======
    backend/pass/memory_optimization.cpp
>>>>>>> 70e5973c
    runtime/cpu/memory_manager.cpp
    runtime/cpu/cpu_runtime.cpp
    utils.cpp
)

add_library(mlir_cpu_backend SHARED ${SRC})

llvm_map_components_to_libnames(llvm_libs support core irreader)

# Link MLIR libs
target_link_libraries(
    mlir_cpu_backend PRIVATE 
    MLIRAffineToStandard
    MLIRAnalysis
    MLIREDSC
    MLIRExecutionEngine
    MLIRIR
    MLIRLLVMIR
    MLIRStandardToLLVM
    MLIRParser
    MLIRPass
    MLIRTargetLLVMIR
    MLIRTransforms
    MLIRSupport
)

target_link_libraries(
    mlir_cpu_backend PUBLIC
    mlir_core
)
# some libs need whole archive linkage because of Globals static initialization
function(whole_archive_link target)
    if("${CMAKE_SYSTEM_NAME}" STREQUAL "Darwin")
        set(link_flags "-L${LLVM_BUILD_LIBRARY_DIR} -Wl,-force_load ")
        FOREACH(LIB ${ARGN})
            string(CONCAT link_flags ${link_flags} "${LIB} ")
        ENDFOREACH(LIB)
    else()
        set(link_flags "-Llib -Wl,--whole-archive,")
        FOREACH(LIB ${ARGN})
            string(CONCAT link_flags ${link_flags} "${LIB},")
        ENDFOREACH(LIB)
        string(CONCAT link_flags ${link_flags} "--no-whole-archive")
    endif()
    message(STATUS "MLIR Ops link flag: ${link_flags}" )

    set_target_properties(${target} PROPERTIES LINK_FLAGS ${link_flags})
endfunction(whole_archive_link)

set(LIBS
    ${LLVM_BUILD_LIBRARY_DIR}/libMLIRAffineOps.a
    ${LLVM_BUILD_LIBRARY_DIR}/libMLIRStandardOps.a
)
whole_archive_link(mlir_cpu_backend ${LIBS})
# Link LLVM libs
target_link_libraries(
    mlir_cpu_backend PRIVATE 
    ${llvm_libs}
)

# Link ngraph 
target_link_libraries(mlir_cpu_backend PUBLIC ngraph)

# table-gen dialect ops
# include table-gen helpers
include(${LLVM_DIR}/TableGen.cmake)

function(ngraph_tablegen ofn)
    tablegen(MLIR ${ARGV} "-I${MLIR_SRC_INCLUDE_PATH}" "-I${MLIR_BIN_INCLUDE_PATH}")
    set(TABLEGEN_OUTPUT ${TABLEGEN_OUTPUT} ${CMAKE_CURRENT_BINARY_DIR}/${ofn} PARENT_SCOPE)
endfunction()


set(MLIR_TABLEGEN_EXE mlir-tblgen)

# table-gen ops.td
set(LLVM_TARGET_DEFINITIONS core/ngraph_dialect/ops.td)
ngraph_tablegen(ops.h.inc -gen-op-decls)
ngraph_tablegen(ops.cpp.inc -gen-op-defs)
add_public_tablegen_target(ngraph_ops_gen)

# table-gen ops_interfaces.td
set(LLVM_TARGET_DEFINITIONS core/ngraph_dialect/ops_interfaces.td)
ngraph_tablegen(ops_interfaces.h.inc -gen-op-interface-decls)
ngraph_tablegen(ops_interfaces.cpp.inc -gen-op-interface-defs)
add_public_tablegen_target(ngraph_ops_interfaces_gen)

# tabel-gen ops attributes.td
set(LLVM_TARGET_DEFINITIONS core/ngraph_dialect/ops_attributes.td)
ngraph_tablegen(ops_attributes.h.inc -gen-enum-decls)
ngraph_tablegen(ops_attributes.cpp.inc -gen-enum-defs)
add_public_tablegen_target(ngraph_ops_attributes_gen)

add_dependencies(mlir_cpu_backend ngraph_ops_gen ngraph_ops_interfaces_gen ngraph_ops_attributes_gen)

install(TARGETS mlir_cpu_backend DESTINATION ${NGRAPH_INSTALL_LIB})<|MERGE_RESOLUTION|>--- conflicted
+++ resolved
@@ -1,5 +1,5 @@
 # ******************************************************************************
-# Copyright 2017-2020 Intel Corporation
+# Copyright 2017-2019 Intel Corporation
 #
 # Licensed under the Apache License, Version 2.0 (the "License");
 # you may not use this file except in compliance with the License.
@@ -26,19 +26,7 @@
 set(SRC
     backend/cpu/cpu_backend.cpp
     backend/pass/affine_lowerer.cpp
-<<<<<<< HEAD
     backend/analysis/memory_analysis.cpp
-    core/compiler.cpp
-    core/ngraph_dialect/dialect.cpp
-    core/ngraph_dialect/type.cpp
-    core/ngraph_dialect/ops.cpp
-    core/pass/mlir_subgraph_extraction.cpp
-    core/pass/mlir_subgraph_extraction.hpp
-    core/pass/ng_dialect_builder.cpp
-    core/pass/ng_dialect_builder.hpp
-=======
-    backend/pass/memory_optimization.cpp
->>>>>>> 70e5973c
     runtime/cpu/memory_manager.cpp
     runtime/cpu/cpu_runtime.cpp
     utils.cpp
