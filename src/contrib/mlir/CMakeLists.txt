--- conflicted
+++ resolved
@@ -25,10 +25,7 @@
 set(SRC
     backend/cpu/cpu_backend.cpp
     backend/pass/affine_lowerer.cpp
-<<<<<<< HEAD
     backend/analysis/memory_analysis.cpp
-=======
-    backend/pass/memory_optimization.cpp
     core/compiler.cpp
     core/ngraph_dialect/dialect.cpp
     core/ngraph_dialect/type.cpp
@@ -37,7 +34,6 @@
     core/pass/mlir_subgraph_extraction.hpp
     core/pass/ng_dialect_builder.cpp
     core/pass/ng_dialect_builder.hpp
->>>>>>> ef553de3
     runtime/cpu/memory_manager.cpp
     runtime/cpu/cpu_runtime.cpp
     utils.cpp
