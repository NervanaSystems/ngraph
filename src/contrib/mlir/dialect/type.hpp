--- conflicted
+++ resolved
@@ -202,14 +202,9 @@
             return new (storage) NGTensorTypeStorage(eltType, shape);
         }
 
-<<<<<<< HEAD
         Shape getShape() const { return shape; }
+        int64_t getRank() const { return shape.size(); }
         EltType getElementType() const { return eltType; }
-=======
-        Shape getShape() const { return m_shape; }
-        int64_t getRank() const { return m_shape.size(); }
-        EltType getElementType() const { return m_eltType; }
->>>>>>> ddc261b9
     private:
         NGTensorTypeStorage(EltType eltType, Shape shape)
             : eltType(eltType)
