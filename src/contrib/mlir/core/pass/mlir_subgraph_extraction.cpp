--- conflicted
+++ resolved
@@ -418,8 +418,6 @@
     }
 }
 
-<<<<<<< HEAD
-template <typename T>
 static bool can_use_mkldnn_conv_callback(ngraph::Node* node)
 {
     auto convolution = static_cast<const T*>(node);
@@ -463,10 +461,6 @@
     return true;
 }
 
-#define TI(x) std::type_index(typeid(x))
-
-=======
->>>>>>> 2651f738
 bool MLIRSubgraphExtractionPass::is_supported_mlir_op(std::shared_ptr<Node> node)
 {
     if (is_type<Parameter>(node) || is_type<Result>(node))
@@ -521,7 +515,7 @@
                std::all_of(window_dilation.begin(), window_dilation.end(), is_one);
     }
 
-    if (TI(ngraph::op::ConvolutionBias) == TI(*node))
+    if (is_type<ngraph::op::ConvolutionBias>(node))
     {
         // ConvBias is only supported through callback
         if (std::getenv("NGRAPH_MLIR_CALLBACK") == nullptr)
