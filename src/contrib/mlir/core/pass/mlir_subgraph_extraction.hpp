//*****************************************************************************
// Copyright 2017-2020 Intel Corporation
//
// Licensed under the Apache License, Version 2.0 (the "License");
// you may not use this file except in compliance with the License.
// You may obtain a copy of the License at
//
//     http://www.apache.org/licenses/LICENSE-2.0
//
// Unless required by applicable law or agreed to in writing, software
// distributed under the License is distributed on an "AS IS" BASIS,
// WITHOUT WARRANTIES OR CONDITIONS OF ANY KIND, either express or implied.
// See the License for the specific language governing permissions and
// limitations under the License.
//*****************************************************************************

// NOTE: This file follows nGraph format style and naming convention since it
// exposes a public API to the rest of nGraph codebase.

#pragma once

#include <mutex>
#include "ngraph/pass/pass.hpp"
namespace ngraph
{
    namespace pass
    {
        /// This pass creates CompiledKernel ops enclosing maximal sub-graphs of ops that are
        /// supported by MLIR
        class MLIRSubgraphExtractionPass : public ngraph::pass::FunctionPass
        {
            using NodeSet = std::unordered_set<std::shared_ptr<Node>>;

            class MLIRSubgraph
            {
            private:
                static int get_new_graph_id() { return m_curr_graph_id++; }
                /// Create a sub-graph with a new ID.
                MLIRSubgraph(MLIRSubgraphExtractionPass* pass)
                    : m_graph_id(MLIRSubgraph::get_new_graph_id())
                    , m_pass(*pass)
                {
                }

            public:
                /// Factory method to creates a new sub-graph with unique ID
                static MLIRSubgraph create(MLIRSubgraphExtractionPass* pass)
                {
                    // mutex on global graph ID
                    std::lock_guard<std::mutex> lock(pass->m_subgraph_mutex);
                    return MLIRSubgraph(pass);
                }
                /// Get sub-graph id
                int get_id() const { return m_graph_id; }
                /// Get all nodes in the sub-graph.
                NodeVector& get_nodes() { return m_nodes; }
                /// Get input nodes. Predecessors to head nodes.
                NodeVector& get_inputs() { return m_input_node_vector; }
                /// Get output nodes. Nodes in the sub-graph with edges to external nodes.
                NodeVector& get_outputs() { return m_output_nodes; }
                /// Add a list of input nodes to the sub-graph.
                void add_inputs(NodeVector& inputs);
                /// Add a list of output nodes to the sub-graph.
                void add_outputs(NodeVector& outputs);
                /// Add one node to the sub-graph.
                void add_node(std::shared_ptr<Node> node);

            private:
                // Unique ID for this sub-graph.
                int m_graph_id;
                // Actual nodes of the sub-graph
                NodeVector m_nodes;
                // Predecessor to head nodes in the sub-graph. Both containers have the same
                // elements. Set is only used for efficient look-up operations.
                NodeVector m_input_node_vector;
                NodeSet m_input_node_set;

                NodeVector m_output_nodes;
                MLIRSubgraphExtractionPass& m_pass;
                static int m_curr_graph_id;
            };
            friend class MLIRSubgraph;

        public:
            bool run_on_function(std::shared_ptr<Function> func) override;
            /// Checks if an ngraph node is supported by MLIR backend
            bool is_supported_mlir_op(std::shared_ptr<Node> node);
            /// Get the sub-graph ID that a node belongs to
            int get_subgraph_id(std::shared_ptr<Node> node)
            {
                auto it = m_node_to_graph.find(node);
                return (it == m_node_to_graph.end()) ? -1 : it->second;
            }
            /// Get sub-graph by ID
            MLIRSubgraph& get_subgraph(int id)
            {
                auto it = m_id_to_graph.find(id);
                NGRAPH_CHECK(it != m_id_to_graph.end(), "Cannot find subgraph with ID: ", id);
                return it->second;
            }
            /// Stores a sub-graph in the map
            void add_subgraph(MLIRSubgraph& sg) { m_id_to_graph.emplace(sg.get_id(), sg); }
        private:
            void build_subgraphs(std::shared_ptr<Function> func);
            NodeVector build_ck_nodes(std::shared_ptr<Function> func);
            void process_supported_op(std::shared_ptr<ngraph::Node> node, int current_subgraph_id);

            void sanity_check(std::shared_ptr<Function> func, NodeVector& ck_nodes);
            void clean_up();

        private:
            using IDGraphMap = std::unordered_map<int, MLIRSubgraph>;
            using NodeGraphMap = std::unordered_map<std::shared_ptr<Node>, int>;
            IDGraphMap m_id_to_graph;
            NodeGraphMap m_node_to_graph;
            // Mutex over sub-graph IDs
            std::mutex m_subgraph_mutex;
<<<<<<< HEAD
            static const std::set<ngraph::Node::type_info_t> m_supported_ops;
            // Maximum depth to check for cycles during merging of sub-graphs.
            // If exceeded, we conservatively assume a cycle.
            int m_max_cycle_depth;
=======
            static const std::set<std::type_index> m_supported_ops;
>>>>>>> d3da8b36
        };
    }
}<|MERGE_RESOLUTION|>--- conflicted
+++ resolved
@@ -115,14 +115,7 @@
             NodeGraphMap m_node_to_graph;
             // Mutex over sub-graph IDs
             std::mutex m_subgraph_mutex;
-<<<<<<< HEAD
             static const std::set<ngraph::Node::type_info_t> m_supported_ops;
-            // Maximum depth to check for cycles during merging of sub-graphs.
-            // If exceeded, we conservatively assume a cycle.
-            int m_max_cycle_depth;
-=======
-            static const std::set<std::type_index> m_supported_ops;
->>>>>>> d3da8b36
         };
     }
 }