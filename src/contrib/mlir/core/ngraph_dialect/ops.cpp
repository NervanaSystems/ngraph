--- conflicted
+++ resolved
@@ -309,7 +309,6 @@
     return mlir::success();
 }
 
-<<<<<<< HEAD
 template <>
 mlir::LogicalResult verifyOp(NGMatMulOp* op)
 {
@@ -359,30 +358,6 @@
     return mlir::success();
 }
 
-static std::string getBufferIdAttrName()
-{
-    return "ng.buffer_id";
-}
-
-void setBufferId(mlir::Operation* op, mlir::IntegerAttr attr)
-{
-    op->setAttr(getBufferIdAttrName(), attr);
-}
-
-mlir::IntegerAttr setBufferId(mlir::Operation* op, unsigned val)
-{
-    auto attr = mlir::IntegerAttr::get(IntegerType::get(32, op->getContext()), val);
-    setBufferId(op, attr);
-    return attr;
-}
-
-mlir::IntegerAttr getBufferId(mlir::Operation* op)
-{
-    return op->getAttrOfType<mlir::IntegerAttr>(getBufferIdAttrName());
-}
-
-=======
->>>>>>> 90c2f5bd
 namespace mlir
 {
 #include "ops_interfaces.cpp.inc"
