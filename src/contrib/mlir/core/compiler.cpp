//*****************************************************************************
// Copyright 2017-2019 Intel Corporation
//
// Licensed under the Apache License, Version 2.0 (the "License");
// you may not use this file except in compliance with the License.
// You may obtain a copy of the License at
//
//     http://www.apache.org/licenses/LICENSE-2.0
//
// Unless required by applicable law or agreed to in writing, software
// distributed under the License is distributed on an "AS IS" BASIS,
// WITHOUT WARRANTIES OR CONDITIONS OF ANY KIND, either express or implied.
// See the License for the specific language governing permissions and
// limitations under the License.
//*****************************************************************************

// NOTE: This file follows nGraph format style.
// Follows nGraph naming convention for public APIs only, else MLIR naming convention.

#include "compiler.hpp"

#include "ngraph_dialect/dialect.hpp"
#include "ngraph_dialect/ops.hpp"
#include "ngraph_dialect/type.hpp"
#include "pass/ng_dialect_builder.hpp"

#include "ngraph/check.hpp"
#include "ngraph/descriptor/tensor.hpp"
#include "ngraph/graph_util.hpp"
#include "ngraph/node.hpp"
#include "ngraph/op/add.hpp"
#include "ngraph/op/argmax.hpp"
#include "ngraph/op/argmin.hpp"
#include "ngraph/op/concat.hpp"
#include "ngraph/op/constant.hpp"
#include "ngraph/op/convolution.hpp"
#include "ngraph/op/divide.hpp"
#include "ngraph/op/dot.hpp"
#include "ngraph/op/experimental/compiled_kernel.hpp"
#include "ngraph/op/fused/gemm.hpp"
#include "ngraph/op/fused/matmul.hpp"
#include "ngraph/op/gather.hpp"
#include "ngraph/op/greater.hpp"
#include "ngraph/op/less.hpp"
#include "ngraph/op/maximum.hpp"
#include "ngraph/op/minimum.hpp"
#include "ngraph/op/multiply.hpp"
#include "ngraph/op/negative.hpp"
#include "ngraph/op/relu.hpp"
#include "ngraph/op/softmax.hpp"
#include "ngraph/op/subtract.hpp"
#include "ngraph/op/util/index_reduction.hpp"
#include "ngraph/type/element_type.hpp"

#include "contrib/mlir/utils.hpp"

#include <llvm/ADT/STLExtras.h>
#include <llvm/Analysis/TargetTransformInfo.h>
#include <llvm/ExecutionEngine/Orc/JITTargetMachineBuilder.h>
#include <llvm/IR/Module.h>
#include <llvm/Support/ErrorOr.h>
#include <llvm/Support/MemoryBuffer.h>
#include <llvm/Support/SourceMgr.h>
#include <llvm/Support/TargetSelect.h>
#include <llvm/Target/TargetMachine.h>
#include <mlir/Conversion/LoopToStandard/ConvertLoopToStandard.h>
#include <mlir/Conversion/StandardToLLVM/ConvertStandardToLLVM.h>
#include <mlir/Conversion/StandardToLLVM/ConvertStandardToLLVMPass.h>
#include <mlir/Dialect/LLVMIR/LLVMDialect.h>
#include <mlir/ExecutionEngine/ExecutionEngine.h>
#include <mlir/ExecutionEngine/OptUtils.h>
#include <mlir/Pass/PassManager.h>
#include <mlir/Target/LLVMIR.h>
#include <mlir/Transforms/DialectConversion.h>
#include <mlir/Transforms/Passes.h>

#include <memory>
#include <mutex>

// Defines a new LLVM debug type for this file to be used by LLVM_DEBUG macro.
#define DEBUG_TYPE "mlir-compiler"

using llvm::SmallVector;
using llvm::StringRef;
using llvm::ArrayRef;

using namespace ngraph;
using namespace ngraph::runtime::ngmlir;

bool MLIRCompiler::initialized = false;

void MLIRCompiler::init()
{
    // Mutex to safely initialize MLIR.
    static std::mutex mlirInitMutex;

    std::unique_lock<std::mutex> lock(mlirInitMutex);

    if (!initialized)
    {
        // TODO: Remove this as it is not part of compiler init
        initializeNGraphMLIR();

        // Register MLIR command line options in the pool of supported flags and and process flags
        // from environment variable to be used by nGraph, MLIR and LLVM.
        mlir::registerPassManagerCLOptions();
        llvm::cl::ParseEnvironmentOptions("ngraph", "NGRAPH_MLIR_OPTIONS", "");

        initialized = true;
    }
}

void MLIRCompiler::compile()
{
    buildNgDialectModule();
}

// Creates an MLIR module and function with nGraph dialect ops from the input CompiledKernel.
void MLIRCompiler::buildNgDialectModule()
{
    // initialize an empty module
    m_module = mlir::ModuleOp::create(mlir::UnknownLoc::get(&m_context));

    mlir::PassManager pm(&m_context);
    pm.addPass(ngraph::pass::createNgDialectConversionPass(m_compiledKernel, &m_context));

    // Apply any generic pass manager command line options.
    mlir::applyPassManagerCLOptions(pm);

    if (failed(pm.run(m_module.get())))
    {
        NGRAPH_CHECK(false, "MLIR pass manager failed");
    }

    if (failed(m_module->verify()))
    {
        NGRAPH_CHECK(false, "Invalid module after lowering to NG dialect");
    }

    dumpMlirModule("nGraph Dialect Construction", m_module.get());
<<<<<<< HEAD
}

template <typename T>
void MLIRCompiler::getMlirShape(T ngShape, llvm::SmallVectorImpl<int64_t>& mlirShape)
{
    for (auto dim : ngShape)
    {
        mlirShape.push_back(dim);
    }
}

template <typename T>
mlir::ArrayAttr MLIRCompiler::getShapeAsAttr(T ngShape)
{
    SmallVector<int64_t, 4> mlirShape;
    getMlirShape(ngShape, mlirShape);
    return m_builder->getI64ArrayAttr(mlirShape);
}

std::shared_ptr<Node> MLIRCompiler::getOriginArg(std::shared_ptr<Node> node) const
{
    auto inputMap = m_compiledKernel->get_input_map();
    auto it = inputMap.find(node);
    NGRAPH_CHECK(it != inputMap.end(), "Parameter not in CK input map");
    return m_compiledKernel->input_values().at(it->second).get_node_shared_ptr();
}

// Converts an nGraph Tensor into an MLIR tensor type, including the conversion of the Tensor's
// element type.
mlir::Type MLIRCompiler::getMlirType(const descriptor::Tensor* tensor)
{
    llvm::SmallVector<int64_t, 4> mlirShape;
    getMlirShape(tensor->get_shape(), mlirShape);
    return mlir::NGTensorType::get(&m_context, getMlirType(tensor->get_element_type()), mlirShape);
}

// Converts an nGraph element type into an MLIR type.
mlir::Type MLIRCompiler::getMlirType(const element::Type& type)
{
#if defined(__GNUC__) && !(__GNUC__ == 4 && __GNUC_MINOR__ == 8)
#pragma GCC diagnostic push
#pragma GCC diagnostic error "-Wswitch"
#pragma GCC diagnostic error "-Wswitch-enum"
#endif

    switch (type)
    {
    case ngraph::element::Type_t::undefined:
    case ngraph::element::Type_t::dynamic:
    default: NGRAPH_CHECK(false, "MLIR: Unsupported NGraph types"); break;
    case ngraph::element::Type_t::bf16: return mlir::NGFloatType::getBF16(&m_context);
    case ngraph::element::Type_t::f16: return mlir::NGFloatType::getF16(&m_context);
    case ngraph::element::Type_t::f32: return mlir::NGFloatType::getF32(&m_context);
    case ngraph::element::Type_t::f64: return mlir::NGFloatType::getF64(&m_context);
    case ngraph::element::Type_t::i8: return mlir::NGIntegerType::getInt8(&m_context);
    case ngraph::element::Type_t::u8:
    case ngraph::element::Type_t::boolean: return mlir::NGIntegerType::getUInt8(&m_context);
    case ngraph::element::Type_t::i16: return mlir::NGIntegerType::getInt16(&m_context);
    case ngraph::element::Type_t::u16: return mlir::NGIntegerType::getInt16(&m_context);
    case ngraph::element::Type_t::i32: return mlir::NGIntegerType::getInt32(&m_context);
    case ngraph::element::Type_t::u32: return mlir::NGIntegerType::getUInt32(&m_context);
    case ngraph::element::Type_t::i64: return mlir::NGIntegerType::getInt64(&m_context);
    case ngraph::element::Type_t::u64: return mlir::NGIntegerType::getUInt64(&m_context);
    }
    NGRAPH_CHECK(false, "Unreachable");
    return mlir::Type();

#if defined(__GNUC__) && !(__GNUC__ == 4 && __GNUC_MINOR__ == 8)
#pragma GCC diagnostic pop
#endif
}

mlir::Type MLIRCompiler::getMlirType(const ngraph::Node* node)
{
    descriptor::Tensor* outTensor = node->get_output_tensor_ptr().get();
    return getMlirType(outTensor);
}

void MLIRCompiler::updateTensorValue(descriptor::Tensor* tensor, mlir::Value* value)
{
    NGRAPH_CHECK(m_tensorToValueMap.find(tensor) == m_tensorToValueMap.end(),
                 "tensor value already defined");
    TensorInfo tensorInfo{value};
    m_tensorToValueMap.insert(TensorToInfo(tensor, tensorInfo));
}

MLIRCompiler::TensorInfo MLIRCompiler::getTensorValue(descriptor::Tensor* tensor)
{
    auto it = m_tensorToValueMap.find(tensor);

    NGRAPH_CHECK(it != m_tensorToValueMap.end(), "Undefined tensor");

    return it->second;
}

// MLIR builders
#define TI(x) std::type_index(typeid(x))

void MLIRCompiler::buildNgDialect()
{
    const NodeVector& subGraph = m_compiledKernel->get_node_list();

    for (auto np : subGraph)
    {
        auto it = opDispatcher.find(TI(*np));
        if (it == opDispatcher.end())
        {
            throw unsupported_op{std::string{"The MLIR backend doesn't currently implement the '"} +
                                 np->description() + "' operation"};
        }
        mlir::Operation* op = it->second(*this, np.get());
        // This assumes simple 1:1 mapping between output edges and generated MLIR op results
        // If the mapping is more complex, the create_op helper can return null operation
        // and handles populating the value map itself
        if (op)
        {
            for (auto i = 0; i < op->getNumResults(); i++)
            {
                mlir::Value* result = op->getResult(i);
                if (result)
                {
                    updateTensorValue(np->get_output_tensor_ptr(i).get(), result);
                }
            }
        }
    }
    createReturn();
}

namespace ngraph
{
    namespace runtime
    {
        namespace ngmlir
        {
            template <>
            mlir::Operation* MLIRCompiler::COMPILE_OP_DECL(ngraph::op::Add)
            {
                return compiler.createGenericOp<mlir::NGAddOp>(ngNode);
            }

            template <>
            mlir::Operation* MLIRCompiler::COMPILE_OP_DECL(ngraph::op::Subtract)
            {
                return compiler.createGenericOp<mlir::NGSubOp>(ngNode);
            }

            template <>
            mlir::Operation* MLIRCompiler::COMPILE_OP_DECL(ngraph::op::Multiply)
            {
                return compiler.createGenericOp<mlir::NGMulOp>(ngNode);
            }

            template <>
            mlir::Operation* MLIRCompiler::COMPILE_OP_DECL(ngraph::op::Divide)
            {
                return compiler.createGenericOp<mlir::NGDivOp>(ngNode);
            }

            template <>
            mlir::Operation* MLIRCompiler::COMPILE_OP_DECL(ngraph::op::Greater)
            {
                return compiler.createGenericOp<mlir::NGGreaterOp>(ngNode);
            }

            template <>
            mlir::Operation* MLIRCompiler::COMPILE_OP_DECL(ngraph::op::Less)
            {
                return compiler.createGenericOp<mlir::NGLessOp>(ngNode);
            }

            template <>
            mlir::Operation* MLIRCompiler::COMPILE_OP_DECL(ngraph::op::Maximum)
            {
                return compiler.createGenericOp<mlir::NGMaxOp>(ngNode);
            }

            template <>
            mlir::Operation* MLIRCompiler::COMPILE_OP_DECL(ngraph::op::Minimum)
            {
                return compiler.createGenericOp<mlir::NGMinOp>(ngNode);
            }

            template <>
            mlir::Operation* MLIRCompiler::COMPILE_OP_DECL(ngraph::op::ArgMax)
            {
                return compiler.createIndexReduction<mlir::NGArgMaxRedOp>(ngNode);
            }

            template <>
            mlir::Operation* MLIRCompiler::COMPILE_OP_DECL(ngraph::op::ArgMin)
            {
                return compiler.createIndexReduction<mlir::NGArgMinRedOp>(ngNode);
            }

            template <>
            mlir::Operation* MLIRCompiler::COMPILE_OP_DECL(ngraph::op::Dot)
            {
                return compiler.createGenericOp<mlir::NGDotOp>(ngNode);
            }

            template <>
            mlir::Operation* MLIRCompiler::COMPILE_OP_DECL(ngraph::op::MatMul)
            {
                auto matmul = static_cast<const ngraph::op::MatMul*>(ngNode);
                auto op = compiler.createGenericOp<mlir::NGMatMulOp>(ngNode);
                op->setAttr("transposeA",
                            compiler.m_builder->getBoolAttr(matmul->get_transpose_a()));
                op->setAttr("transposeB",
                            compiler.m_builder->getBoolAttr(matmul->get_transpose_b()));
                return op;
            }

            template <>
            mlir::Operation* MLIRCompiler::COMPILE_OP_DECL(ngraph::op::Gemm)
            {
                auto gemm = static_cast<const ngraph::op::Gemm*>(ngNode);
                auto op = compiler.createGenericOp<mlir::NGGemmOp>(ngNode);
                op->setAttr("transposeA", compiler.m_builder->getBoolAttr(gemm->get_transA()));
                op->setAttr("transposeB", compiler.m_builder->getBoolAttr(gemm->get_transB()));
                op->setAttr("alpha", compiler.m_builder->getF32FloatAttr(gemm->get_alpha()));
                op->setAttr("beta", compiler.m_builder->getF32FloatAttr(gemm->get_beta()));
                return op;
            }

            template <>
            mlir::Operation* MLIRCompiler::COMPILE_OP_DECL(ngraph::op::Concat)
            {
                auto concat = static_cast<const ngraph::op::Concat*>(ngNode);
                auto op = compiler.createGenericOp<mlir::NGConcatOp>(ngNode);
                op->setAttr(
                    "concatenation_axis",
                    compiler.m_builder->getI64IntegerAttr(concat->get_concatenation_axis()));
                return op;
            }

            template <>
            mlir::Operation* MLIRCompiler::COMPILE_OP_DECL(ngraph::op::Gather)
            {
                auto gather = static_cast<const ngraph::op::Gather*>(ngNode);
                auto op = compiler.createGenericOp<mlir::NGGatherOp>(ngNode);
                op->setAttr("axis", compiler.m_builder->getI64IntegerAttr(gather->get_axis()));
                return op;
            }

            template <>
            mlir::Operation* MLIRCompiler::COMPILE_OP_DECL(ngraph::op::Relu)
            {
                return compiler.createGenericOp<mlir::NGReluOp>(ngNode);
            }

            template <>
            mlir::Operation* MLIRCompiler::COMPILE_OP_DECL(ngraph::op::Negative)
            {
                return compiler.createGenericOp<mlir::NGNegOp>(ngNode);
            }

            template <>
            mlir::Operation* MLIRCompiler::COMPILE_OP_DECL(ngraph::op::Convolution)
            {
                mlir::Operation* op = compiler.createGenericOp<mlir::NGConvolutionOp>(ngNode);
                auto convNode = static_cast<const ngraph::op::Convolution*>(ngNode);
                auto convOp = llvm::cast<mlir::NGConvolutionOp>(op);

                mlir::ArrayAttr attr =
                    compiler.getShapeAsAttr(convNode->get_window_movement_strides());
                convOp.setStrides(attr);

                attr = compiler.getShapeAsAttr(convNode->get_padding_below());
                convOp.setPadBelow(attr);

                attr = compiler.getShapeAsAttr(convNode->get_padding_above());
                convOp.setPadAbove(attr);
                return op;
            }

            template <>
            mlir::Operation* MLIRCompiler::COMPILE_OP_DECL(ngraph::op::Softmax)
            {
                mlir::Operation* op = compiler.createGenericOp<mlir::NGSoftMaxOp>(ngNode);
                auto softmaxNode = static_cast<const ngraph::op::Softmax*>(ngNode);
                auto softmaxOp = llvm::cast<mlir::NGSoftMaxOp>(op);

                auto originArg =
                    compiler.getOriginArg(ngNode->input_value(1).get_node_shared_ptr());
                auto const_op = as_type_ptr<ngraph::op::Constant>(originArg);

                AxisSet axes = const_op->get_axis_set_val();
                mlir::ArrayAttr attr = compiler.getShapeAsAttr(axes);
                softmaxOp.setAxes(attr);
                return op;
            }
        }
    }
}

template <typename Op>
mlir::Operation* MLIRCompiler::createGenericOp(const ngraph::Node* ngNode)
{
    std::vector<mlir::Value*> argValues;
    std::vector<mlir::Type> resTypes;
    auto inputMap = m_compiledKernel->get_input_map();
    std::shared_ptr<descriptor::Tensor> argTensor;
    auto argInputs = ngNode->inputs();
    int i = 0;
    for (auto& argOutput : ngNode->input_values())
    {
        auto argOutputNode = argOutput.get_node();
        if (as_type<op::Parameter>(argOutputNode))
        {
            auto it = inputMap.find(argOutputNode->shared_from_this());
            NGRAPH_CHECK(it != inputMap.end(), "Parameter not in CK input map");

            argTensor = m_compiledKernel->input_values().at(it->second).get_tensor_ptr();
        }
        else
        {
            argTensor = argOutput.get_tensor_ptr();
        }

        auto argV = getTensorValue(argTensor.get()).m_value;
        argValues.push_back(argV);
        i++;
    }

    for (auto& output : ngNode->outputs())
    {
        resTypes.push_back(getMlirType(output.get_tensor_ptr().get()));
    }

    return (m_builder->create<Op,
                              ArrayRef<mlir::Type>,
                              ArrayRef<mlir::Value*>,
                              ArrayRef<mlir::NamedAttribute>>(
                mlir::UnknownLoc::get(&m_context), resTypes, argValues, {/* no attrs */}))
        .getOperation();
}

const MLIRCompiler::MLIRCompOpMap MLIRCompiler::opDispatcher{
#define MLIR_OP(OP) {TI(ngraph::op::OP), &MLIRCompiler::createOp<ngraph::op::OP>},
#include "ops_supported.inc"
};

void MLIRCompiler::createReturn()
{
    std::vector<mlir::Value*> valueList;
    for (auto output : m_compiledKernel->get_kernel_outputs())
    {
        valueList.push_back(getTensorValue(output->get_output_tensor_ptr().get()).m_value);
    }
    m_builder->create<mlir::NGReturnOp>(mlir::UnknownLoc::get(&m_context), valueList);
}

template <typename RedOp>
mlir::Operation* MLIRCompiler::createIndexReduction(const ngraph::Node* ngNode)
{
    auto* idxRed = static_cast<const ngraph::op::util::IndexReduction*>(ngNode);
    auto op = createGenericOp<RedOp>(ngNode);
    mlir::ArrayAttr redAxesAttr =
        m_builder->getI64ArrayAttr({(int64_t)idxRed->get_reduction_axis()});
    op->setAttr("axes", redAxesAttr);
    return op;
=======
>>>>>>> de27f2b1
}<|MERGE_RESOLUTION|>--- conflicted
+++ resolved
@@ -138,369 +138,4 @@
     }
 
     dumpMlirModule("nGraph Dialect Construction", m_module.get());
-<<<<<<< HEAD
-}
-
-template <typename T>
-void MLIRCompiler::getMlirShape(T ngShape, llvm::SmallVectorImpl<int64_t>& mlirShape)
-{
-    for (auto dim : ngShape)
-    {
-        mlirShape.push_back(dim);
-    }
-}
-
-template <typename T>
-mlir::ArrayAttr MLIRCompiler::getShapeAsAttr(T ngShape)
-{
-    SmallVector<int64_t, 4> mlirShape;
-    getMlirShape(ngShape, mlirShape);
-    return m_builder->getI64ArrayAttr(mlirShape);
-}
-
-std::shared_ptr<Node> MLIRCompiler::getOriginArg(std::shared_ptr<Node> node) const
-{
-    auto inputMap = m_compiledKernel->get_input_map();
-    auto it = inputMap.find(node);
-    NGRAPH_CHECK(it != inputMap.end(), "Parameter not in CK input map");
-    return m_compiledKernel->input_values().at(it->second).get_node_shared_ptr();
-}
-
-// Converts an nGraph Tensor into an MLIR tensor type, including the conversion of the Tensor's
-// element type.
-mlir::Type MLIRCompiler::getMlirType(const descriptor::Tensor* tensor)
-{
-    llvm::SmallVector<int64_t, 4> mlirShape;
-    getMlirShape(tensor->get_shape(), mlirShape);
-    return mlir::NGTensorType::get(&m_context, getMlirType(tensor->get_element_type()), mlirShape);
-}
-
-// Converts an nGraph element type into an MLIR type.
-mlir::Type MLIRCompiler::getMlirType(const element::Type& type)
-{
-#if defined(__GNUC__) && !(__GNUC__ == 4 && __GNUC_MINOR__ == 8)
-#pragma GCC diagnostic push
-#pragma GCC diagnostic error "-Wswitch"
-#pragma GCC diagnostic error "-Wswitch-enum"
-#endif
-
-    switch (type)
-    {
-    case ngraph::element::Type_t::undefined:
-    case ngraph::element::Type_t::dynamic:
-    default: NGRAPH_CHECK(false, "MLIR: Unsupported NGraph types"); break;
-    case ngraph::element::Type_t::bf16: return mlir::NGFloatType::getBF16(&m_context);
-    case ngraph::element::Type_t::f16: return mlir::NGFloatType::getF16(&m_context);
-    case ngraph::element::Type_t::f32: return mlir::NGFloatType::getF32(&m_context);
-    case ngraph::element::Type_t::f64: return mlir::NGFloatType::getF64(&m_context);
-    case ngraph::element::Type_t::i8: return mlir::NGIntegerType::getInt8(&m_context);
-    case ngraph::element::Type_t::u8:
-    case ngraph::element::Type_t::boolean: return mlir::NGIntegerType::getUInt8(&m_context);
-    case ngraph::element::Type_t::i16: return mlir::NGIntegerType::getInt16(&m_context);
-    case ngraph::element::Type_t::u16: return mlir::NGIntegerType::getInt16(&m_context);
-    case ngraph::element::Type_t::i32: return mlir::NGIntegerType::getInt32(&m_context);
-    case ngraph::element::Type_t::u32: return mlir::NGIntegerType::getUInt32(&m_context);
-    case ngraph::element::Type_t::i64: return mlir::NGIntegerType::getInt64(&m_context);
-    case ngraph::element::Type_t::u64: return mlir::NGIntegerType::getUInt64(&m_context);
-    }
-    NGRAPH_CHECK(false, "Unreachable");
-    return mlir::Type();
-
-#if defined(__GNUC__) && !(__GNUC__ == 4 && __GNUC_MINOR__ == 8)
-#pragma GCC diagnostic pop
-#endif
-}
-
-mlir::Type MLIRCompiler::getMlirType(const ngraph::Node* node)
-{
-    descriptor::Tensor* outTensor = node->get_output_tensor_ptr().get();
-    return getMlirType(outTensor);
-}
-
-void MLIRCompiler::updateTensorValue(descriptor::Tensor* tensor, mlir::Value* value)
-{
-    NGRAPH_CHECK(m_tensorToValueMap.find(tensor) == m_tensorToValueMap.end(),
-                 "tensor value already defined");
-    TensorInfo tensorInfo{value};
-    m_tensorToValueMap.insert(TensorToInfo(tensor, tensorInfo));
-}
-
-MLIRCompiler::TensorInfo MLIRCompiler::getTensorValue(descriptor::Tensor* tensor)
-{
-    auto it = m_tensorToValueMap.find(tensor);
-
-    NGRAPH_CHECK(it != m_tensorToValueMap.end(), "Undefined tensor");
-
-    return it->second;
-}
-
-// MLIR builders
-#define TI(x) std::type_index(typeid(x))
-
-void MLIRCompiler::buildNgDialect()
-{
-    const NodeVector& subGraph = m_compiledKernel->get_node_list();
-
-    for (auto np : subGraph)
-    {
-        auto it = opDispatcher.find(TI(*np));
-        if (it == opDispatcher.end())
-        {
-            throw unsupported_op{std::string{"The MLIR backend doesn't currently implement the '"} +
-                                 np->description() + "' operation"};
-        }
-        mlir::Operation* op = it->second(*this, np.get());
-        // This assumes simple 1:1 mapping between output edges and generated MLIR op results
-        // If the mapping is more complex, the create_op helper can return null operation
-        // and handles populating the value map itself
-        if (op)
-        {
-            for (auto i = 0; i < op->getNumResults(); i++)
-            {
-                mlir::Value* result = op->getResult(i);
-                if (result)
-                {
-                    updateTensorValue(np->get_output_tensor_ptr(i).get(), result);
-                }
-            }
-        }
-    }
-    createReturn();
-}
-
-namespace ngraph
-{
-    namespace runtime
-    {
-        namespace ngmlir
-        {
-            template <>
-            mlir::Operation* MLIRCompiler::COMPILE_OP_DECL(ngraph::op::Add)
-            {
-                return compiler.createGenericOp<mlir::NGAddOp>(ngNode);
-            }
-
-            template <>
-            mlir::Operation* MLIRCompiler::COMPILE_OP_DECL(ngraph::op::Subtract)
-            {
-                return compiler.createGenericOp<mlir::NGSubOp>(ngNode);
-            }
-
-            template <>
-            mlir::Operation* MLIRCompiler::COMPILE_OP_DECL(ngraph::op::Multiply)
-            {
-                return compiler.createGenericOp<mlir::NGMulOp>(ngNode);
-            }
-
-            template <>
-            mlir::Operation* MLIRCompiler::COMPILE_OP_DECL(ngraph::op::Divide)
-            {
-                return compiler.createGenericOp<mlir::NGDivOp>(ngNode);
-            }
-
-            template <>
-            mlir::Operation* MLIRCompiler::COMPILE_OP_DECL(ngraph::op::Greater)
-            {
-                return compiler.createGenericOp<mlir::NGGreaterOp>(ngNode);
-            }
-
-            template <>
-            mlir::Operation* MLIRCompiler::COMPILE_OP_DECL(ngraph::op::Less)
-            {
-                return compiler.createGenericOp<mlir::NGLessOp>(ngNode);
-            }
-
-            template <>
-            mlir::Operation* MLIRCompiler::COMPILE_OP_DECL(ngraph::op::Maximum)
-            {
-                return compiler.createGenericOp<mlir::NGMaxOp>(ngNode);
-            }
-
-            template <>
-            mlir::Operation* MLIRCompiler::COMPILE_OP_DECL(ngraph::op::Minimum)
-            {
-                return compiler.createGenericOp<mlir::NGMinOp>(ngNode);
-            }
-
-            template <>
-            mlir::Operation* MLIRCompiler::COMPILE_OP_DECL(ngraph::op::ArgMax)
-            {
-                return compiler.createIndexReduction<mlir::NGArgMaxRedOp>(ngNode);
-            }
-
-            template <>
-            mlir::Operation* MLIRCompiler::COMPILE_OP_DECL(ngraph::op::ArgMin)
-            {
-                return compiler.createIndexReduction<mlir::NGArgMinRedOp>(ngNode);
-            }
-
-            template <>
-            mlir::Operation* MLIRCompiler::COMPILE_OP_DECL(ngraph::op::Dot)
-            {
-                return compiler.createGenericOp<mlir::NGDotOp>(ngNode);
-            }
-
-            template <>
-            mlir::Operation* MLIRCompiler::COMPILE_OP_DECL(ngraph::op::MatMul)
-            {
-                auto matmul = static_cast<const ngraph::op::MatMul*>(ngNode);
-                auto op = compiler.createGenericOp<mlir::NGMatMulOp>(ngNode);
-                op->setAttr("transposeA",
-                            compiler.m_builder->getBoolAttr(matmul->get_transpose_a()));
-                op->setAttr("transposeB",
-                            compiler.m_builder->getBoolAttr(matmul->get_transpose_b()));
-                return op;
-            }
-
-            template <>
-            mlir::Operation* MLIRCompiler::COMPILE_OP_DECL(ngraph::op::Gemm)
-            {
-                auto gemm = static_cast<const ngraph::op::Gemm*>(ngNode);
-                auto op = compiler.createGenericOp<mlir::NGGemmOp>(ngNode);
-                op->setAttr("transposeA", compiler.m_builder->getBoolAttr(gemm->get_transA()));
-                op->setAttr("transposeB", compiler.m_builder->getBoolAttr(gemm->get_transB()));
-                op->setAttr("alpha", compiler.m_builder->getF32FloatAttr(gemm->get_alpha()));
-                op->setAttr("beta", compiler.m_builder->getF32FloatAttr(gemm->get_beta()));
-                return op;
-            }
-
-            template <>
-            mlir::Operation* MLIRCompiler::COMPILE_OP_DECL(ngraph::op::Concat)
-            {
-                auto concat = static_cast<const ngraph::op::Concat*>(ngNode);
-                auto op = compiler.createGenericOp<mlir::NGConcatOp>(ngNode);
-                op->setAttr(
-                    "concatenation_axis",
-                    compiler.m_builder->getI64IntegerAttr(concat->get_concatenation_axis()));
-                return op;
-            }
-
-            template <>
-            mlir::Operation* MLIRCompiler::COMPILE_OP_DECL(ngraph::op::Gather)
-            {
-                auto gather = static_cast<const ngraph::op::Gather*>(ngNode);
-                auto op = compiler.createGenericOp<mlir::NGGatherOp>(ngNode);
-                op->setAttr("axis", compiler.m_builder->getI64IntegerAttr(gather->get_axis()));
-                return op;
-            }
-
-            template <>
-            mlir::Operation* MLIRCompiler::COMPILE_OP_DECL(ngraph::op::Relu)
-            {
-                return compiler.createGenericOp<mlir::NGReluOp>(ngNode);
-            }
-
-            template <>
-            mlir::Operation* MLIRCompiler::COMPILE_OP_DECL(ngraph::op::Negative)
-            {
-                return compiler.createGenericOp<mlir::NGNegOp>(ngNode);
-            }
-
-            template <>
-            mlir::Operation* MLIRCompiler::COMPILE_OP_DECL(ngraph::op::Convolution)
-            {
-                mlir::Operation* op = compiler.createGenericOp<mlir::NGConvolutionOp>(ngNode);
-                auto convNode = static_cast<const ngraph::op::Convolution*>(ngNode);
-                auto convOp = llvm::cast<mlir::NGConvolutionOp>(op);
-
-                mlir::ArrayAttr attr =
-                    compiler.getShapeAsAttr(convNode->get_window_movement_strides());
-                convOp.setStrides(attr);
-
-                attr = compiler.getShapeAsAttr(convNode->get_padding_below());
-                convOp.setPadBelow(attr);
-
-                attr = compiler.getShapeAsAttr(convNode->get_padding_above());
-                convOp.setPadAbove(attr);
-                return op;
-            }
-
-            template <>
-            mlir::Operation* MLIRCompiler::COMPILE_OP_DECL(ngraph::op::Softmax)
-            {
-                mlir::Operation* op = compiler.createGenericOp<mlir::NGSoftMaxOp>(ngNode);
-                auto softmaxNode = static_cast<const ngraph::op::Softmax*>(ngNode);
-                auto softmaxOp = llvm::cast<mlir::NGSoftMaxOp>(op);
-
-                auto originArg =
-                    compiler.getOriginArg(ngNode->input_value(1).get_node_shared_ptr());
-                auto const_op = as_type_ptr<ngraph::op::Constant>(originArg);
-
-                AxisSet axes = const_op->get_axis_set_val();
-                mlir::ArrayAttr attr = compiler.getShapeAsAttr(axes);
-                softmaxOp.setAxes(attr);
-                return op;
-            }
-        }
-    }
-}
-
-template <typename Op>
-mlir::Operation* MLIRCompiler::createGenericOp(const ngraph::Node* ngNode)
-{
-    std::vector<mlir::Value*> argValues;
-    std::vector<mlir::Type> resTypes;
-    auto inputMap = m_compiledKernel->get_input_map();
-    std::shared_ptr<descriptor::Tensor> argTensor;
-    auto argInputs = ngNode->inputs();
-    int i = 0;
-    for (auto& argOutput : ngNode->input_values())
-    {
-        auto argOutputNode = argOutput.get_node();
-        if (as_type<op::Parameter>(argOutputNode))
-        {
-            auto it = inputMap.find(argOutputNode->shared_from_this());
-            NGRAPH_CHECK(it != inputMap.end(), "Parameter not in CK input map");
-
-            argTensor = m_compiledKernel->input_values().at(it->second).get_tensor_ptr();
-        }
-        else
-        {
-            argTensor = argOutput.get_tensor_ptr();
-        }
-
-        auto argV = getTensorValue(argTensor.get()).m_value;
-        argValues.push_back(argV);
-        i++;
-    }
-
-    for (auto& output : ngNode->outputs())
-    {
-        resTypes.push_back(getMlirType(output.get_tensor_ptr().get()));
-    }
-
-    return (m_builder->create<Op,
-                              ArrayRef<mlir::Type>,
-                              ArrayRef<mlir::Value*>,
-                              ArrayRef<mlir::NamedAttribute>>(
-                mlir::UnknownLoc::get(&m_context), resTypes, argValues, {/* no attrs */}))
-        .getOperation();
-}
-
-const MLIRCompiler::MLIRCompOpMap MLIRCompiler::opDispatcher{
-#define MLIR_OP(OP) {TI(ngraph::op::OP), &MLIRCompiler::createOp<ngraph::op::OP>},
-#include "ops_supported.inc"
-};
-
-void MLIRCompiler::createReturn()
-{
-    std::vector<mlir::Value*> valueList;
-    for (auto output : m_compiledKernel->get_kernel_outputs())
-    {
-        valueList.push_back(getTensorValue(output->get_output_tensor_ptr().get()).m_value);
-    }
-    m_builder->create<mlir::NGReturnOp>(mlir::UnknownLoc::get(&m_context), valueList);
-}
-
-template <typename RedOp>
-mlir::Operation* MLIRCompiler::createIndexReduction(const ngraph::Node* ngNode)
-{
-    auto* idxRed = static_cast<const ngraph::op::util::IndexReduction*>(ngNode);
-    auto op = createGenericOp<RedOp>(ngNode);
-    mlir::ArrayAttr redAxesAttr =
-        m_builder->getI64ArrayAttr({(int64_t)idxRed->get_reduction_axis()});
-    op->setAttr("axes", redAxesAttr);
-    return op;
-=======
->>>>>>> de27f2b1
 }