//*****************************************************************************
// Copyright 2017-2020 Intel Corporation
//
// Licensed under the Apache License, Version 2.0 (the "License");
// you may not use this file except in compliance with the License.
// You may obtain a copy of the License at
//
//     http://www.apache.org/licenses/LICENSE-2.0
//
// Unless required by applicable law or agreed to in writing, software
// distributed under the License is distributed on an "AS IS" BASIS,
// WITHOUT WARRANTIES OR CONDITIONS OF ANY KIND, either express or implied.
// See the License for the specific language governing permissions and
// limitations under the License.
//*****************************************************************************

// NOTE: This file follows nGraph format style.
// Follows nGraph naming convention for public APIs only, else MLIR naming convention.

#include "compiler.hpp"

#include "ngraph_dialect/dialect.hpp"
#include "ngraph_dialect/ops.hpp"
#include "ngraph_dialect/type.hpp"
#include "pass/ng_dialect_builder.hpp"
#include "pass/ng_dialect_fused_ops.hpp"
#include "pass/ng_op_fusion.hpp"

#include "ngraph/check.hpp"
#include "ngraph/descriptor/tensor.hpp"
#include "ngraph/graph_util.hpp"
#include "ngraph/node.hpp"
#include "ngraph/ops.hpp"
#include "ngraph/type/element_type.hpp"

#include "contrib/mlir/utils.hpp"

#include <llvm/ADT/STLExtras.h>
#include <llvm/Analysis/TargetTransformInfo.h>
#include <llvm/ExecutionEngine/Orc/JITTargetMachineBuilder.h>
#include <llvm/IR/Module.h>
#include <llvm/Support/ErrorOr.h>
#include <llvm/Support/MemoryBuffer.h>
#include <llvm/Support/SourceMgr.h>
#include <llvm/Support/TargetSelect.h>
#include <llvm/Target/TargetMachine.h>
#include <mlir/Conversion/LoopToStandard/ConvertLoopToStandard.h>
#include <mlir/Conversion/StandardToLLVM/ConvertStandardToLLVM.h>
#include <mlir/Conversion/StandardToLLVM/ConvertStandardToLLVMPass.h>
#include <mlir/Dialect/LLVMIR/LLVMDialect.h>
#include <mlir/ExecutionEngine/ExecutionEngine.h>
#include <mlir/ExecutionEngine/OptUtils.h>
#include <mlir/Pass/PassManager.h>
#include <mlir/Target/LLVMIR.h>
#include <mlir/Transforms/DialectConversion.h>
#include <mlir/Transforms/Passes.h>

#include <memory>
#include <mutex>

// Defines a new LLVM debug type for this file to be used by LLVM_DEBUG macro.
#define DEBUG_TYPE "mlir-compiler"

static llvm::cl::opt<bool> clEnableNgKernelLibFusion(
    "ngraph-kernel-lib-fusion",
    llvm::cl::init(false),
    llvm::cl::desc("Enable the ngraph pass that fuses ops to use kernel library"));

using llvm::SmallVector;
using llvm::StringRef;
using llvm::ArrayRef;

using namespace ngraph;
using namespace ngraph::runtime::ngmlir;

static llvm::cl::opt<bool> clEnableOpFusion("ngraph-op-fusion",
                                            llvm::cl::init(false),
                                            llvm::cl::desc("Enable ngraph dialect op fusion pass"));

bool MLIRCompiler::initialized = false;

void MLIRCompiler::init()
{
    // Mutex to safely initialize MLIR.
    static std::mutex mlirInitMutex;

    std::unique_lock<std::mutex> lock(mlirInitMutex);

    if (!initialized)
    {
        // TODO: Remove this as it is not part of compiler init
        initializeNGraphMLIR();

        // Register MLIR command line options in the pool of supported flags and and process flags
        // from environment variable to be used by nGraph, MLIR and LLVM.
        mlir::registerPassManagerCLOptions();
        llvm::cl::ParseEnvironmentOptions("ngraph", "NGRAPH_MLIR_OPTIONS", "");

        initialized = true;
    }
}

void MLIRCompiler::compile()
{
    buildNgDialectModule();
}

// Creates an MLIR module and function with nGraph dialect ops from the input CompiledKernel.
void MLIRCompiler::buildNgDialectModule()
{
    // initialize an empty module
    m_module = mlir::ModuleOp::create(mlir::UnknownLoc::get(&m_context));

    mlir::PassManager pm(&m_context);
    pm.addPass(ngraph::pass::createNgDialectConversionPass(m_compiledKernel, &m_context));

    // Apply any generic pass manager command line options.
    mlir::applyPassManagerCLOptions(pm);

    if (failed(pm.run(m_module.get())))
    {
        NGRAPH_CHECK(false, "MLIR pass manager failed");
    }

    if (failed(m_module->verify()))
    {
        NGRAPH_CHECK(false, "Invalid module after lowering to NG dialect");
    }

    dumpMlirModule("nGraph Dialect Construction", m_module.get());

    optimizeNgDialect();
}

void MLIRCompiler::optimizeNgDialect()
{
    mlir::PassManager pm(&m_context);
<<<<<<< HEAD
    //pm.addPass(ngraph::pass::createNgDialectFusedOpsPass());

    if (clEnableOpFusion)
    {
        pm.addPass(mlir::createNgOpFusionPass());
=======
    if (clEnableNgKernelLibFusion)
    {
        pm.addPass(ngraph::pass::createNgDialectFusedOpsPass());
>>>>>>> 6455a9f5
    }

    // Apply any generic pass manager command line options.
    mlir::applyPassManagerCLOptions(pm);

    if (failed(pm.run(m_module.get())))
    {
        NGRAPH_CHECK(false, "MLIR pass manager failed");
    }

    if (failed(m_module->verify()))
    {
        NGRAPH_CHECK(false, "Invalid module after NG dialect optimization");
    }

    dumpMlirModule("nGraph Dialect optimization", m_module.get());
}<|MERGE_RESOLUTION|>--- conflicted
+++ resolved
@@ -135,17 +135,9 @@
 void MLIRCompiler::optimizeNgDialect()
 {
     mlir::PassManager pm(&m_context);
-<<<<<<< HEAD
-    //pm.addPass(ngraph::pass::createNgDialectFusedOpsPass());
-
-    if (clEnableOpFusion)
-    {
-        pm.addPass(mlir::createNgOpFusionPass());
-=======
     if (clEnableNgKernelLibFusion)
     {
         pm.addPass(ngraph::pass::createNgDialectFusedOpsPass());
->>>>>>> 6455a9f5
     }
 
     // Apply any generic pass manager command line options.
