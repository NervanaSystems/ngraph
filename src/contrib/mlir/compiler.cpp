//*****************************************************************************
// Copyright 2017-2019 Intel Corporation
//
// Licensed under the Apache License, Version 2.0 (the "License");
// you may not use this file except in compliance with the License.
// You may obtain a copy of the License at
//
//     http://www.apache.org/licenses/LICENSE-2.0
//
// Unless required by applicable law or agreed to in writing, software
// distributed under the License is distributed on an "AS IS" BASIS,
// WITHOUT WARRANTIES OR CONDITIONS OF ANY KIND, either express or implied.
// See the License for the specific language governing permissions and
// limitations under the License.
//*****************************************************************************

// NOTE: This file follows nGraph format style and naming convention since it
// exposes a public API to the rest of nGraph codebase.

#include "compiler.hpp"

#include "dialect/dialect.hpp"
#include "dialect/ops.hpp"
#include "dialect/type.hpp"
#include "lowerer.hpp"
#include "ngraph/descriptor/tensor.hpp"
#include "ngraph/graph_util.hpp"
#include "ngraph/node.hpp"
#include "ngraph/op/add.hpp"
#include "ngraph/op/argmax.hpp"
#include "ngraph/op/argmin.hpp"
#include "ngraph/op/concat.hpp"
#include "ngraph/op/divide.hpp"
#include "ngraph/op/dot.hpp"
#include "ngraph/op/experimental/compiled_kernel.hpp"
#include "ngraph/op/gather.hpp"
#include "ngraph/op/greater.hpp"
#include "ngraph/op/less.hpp"
#include "ngraph/op/maximum.hpp"
#include "ngraph/op/minimum.hpp"
#include "ngraph/op/multiply.hpp"
#include "ngraph/op/relu.hpp"
#include "ngraph/op/subtract.hpp"
#include "ngraph/op/util/index_reduction.hpp"
#include "ngraph/type/element_type.hpp"

#include <llvm/ADT/STLExtras.h>
#include <llvm/IR/Module.h>
#include <llvm/Support/ErrorOr.h>
#include <llvm/Support/MemoryBuffer.h>
#include <llvm/Support/SourceMgr.h>
#include <llvm/Support/TargetSelect.h>
#include <mlir/Conversion/StandardToLLVM/ConvertStandardToLLVM.h>
#include <mlir/Conversion/StandardToLLVM/ConvertStandardToLLVMPass.h>
#include <mlir/ExecutionEngine/ExecutionEngine.h>
#include <mlir/ExecutionEngine/MemRefUtils.h>
#include <mlir/ExecutionEngine/OptUtils.h>
#include <mlir/LLVMIR/LLVMDialect.h>
#include <mlir/Pass/PassManager.h>
#include <mlir/Target/LLVMIR.h>
#include <mlir/Transforms/DialectConversion.h>
#include <mlir/Transforms/Passes.h>

#include <memory>
#include <mutex>

using llvm::SmallVector;
using llvm::StringRef;
using llvm::make_unique;
using llvm::ArrayRef;
using namespace ngraph::runtime::ngmlir;

static llvm::cl::opt<bool>
    clEnableAffineLoopFusion("enable-affine-loop-fusion",
                             llvm::cl::init(false),
                             llvm::cl::desc("Enable loop fusion optimization in Affine dialect"));

#define COMPILE_OP_DECL(op_name)                                                                   \
    create_op<op_name>(MLIRCompiler & compiler, const ngraph::Node* ng_node)

void MLIRCompiler::init_mlir()
{
    // Mutex to safely initialize MLIR.
    static std::mutex mlir_init_mutex;
    static bool initialized = false;

    std::unique_lock<std::mutex> lock(mlir_init_mutex);

    if (!initialized)
    {
        mlir::registerDialect<mlir::NGraphOpsDialect>();
        // Register any LLVM command line options
        llvm::cl::ParseEnvironmentOptions("ngraph", "NGRAPH_MLIR_OPTIONS", "");
        initialized = true;
    }
}

void MLIRCompiler::compile()
{
    build_ng_dialect_module();
    lower_ng_dialect();
}

void MLIRCompiler::run(std::vector<void*>& external_tensors)
{
    bind_arguments(external_tensors);
    execute();
    cleanup();
}

// Creates an MLIR module and function with nGraph dialect ops from the input CompiledKernel.
void MLIRCompiler::build_ng_dialect_module()
{
    // initialize an empty module
    m_module = make_unique<mlir::Module>(&m_context);

    TypeList args_type_list, result_type_list;

    // Retrieve input and output tensors.
    const auto& kernel_inputs = m_compiled_kernel->get_arguments();
    const auto& kernel_outputs = m_compiled_kernel->get_kernel_outputs();
    NGRAPH_CHECK(kernel_inputs.size() != 0, "Cannot have empty inputs list");
    NGRAPH_CHECK(kernel_outputs.size() != 0, "Cannot have empty outputs list");

    for (auto input : kernel_inputs)
    {
        args_type_list.push_back(get_mlir_type(input.get()));
    }

    for (auto output : kernel_outputs)
    {
        result_type_list.push_back(get_mlir_type(output.get()));
    }

    auto func_type = mlir::FunctionType::get(args_type_list, result_type_list, &m_context);
    auto function =
        make_unique<mlir::Function>(mlir::UnknownLoc::get(&m_context), "main", func_type);
    function->addEntryBlock();

    // populate Tensor->Value maps
    int i = 0;
    for (auto input : kernel_inputs)
    {
        mlir::Value* arg = function->getArgument(i);
        TensorInfo tensor_info{arg};
        m_tensor_to_value_map.insert(
            TensorToInfo(input->get_output_tensor_ptr().get(), tensor_info));
        i++;
    }

    // create builder
    m_builder = llvm::make_unique<mlir::OpBuilder>(function->getBody());
    build_ng_dialect();
    m_module->getFunctions().push_back(function.release());
    if (failed(m_module->verify()))
    {
        NGRAPH_CHECK(false, "Invalid module after lowering to NG dialect");
    }

    dump_mlir_module("nGraph Dialect Dump:");
}

// Converts nGraph shape \p ng_shape to MLIR shape \p mlir_shape.
static void get_mlir_shape(ngraph::Shape ng_shape, llvm::SmallVectorImpl<int64_t>& mlir_shape)
{
    for (auto dim : ng_shape)
    {
        mlir_shape.push_back(dim);
    }
}

// Converts an nGraph Tensor into an MLIR tensor type, including the conversion of the Tensor's
// element type.
mlir::Type MLIRCompiler::get_mlir_type(const descriptor::Tensor* tensor)
{
    SmallVector<int64_t, 4> mlir_shape;
    get_mlir_shape(tensor->get_shape(), mlir_shape);
    return mlir::NGTensorType::get(
        &m_context, get_mlir_type(tensor->get_element_type()), mlir_shape);
}

// Converts an nGraph element type into an MLIR type.
mlir::Type MLIRCompiler::get_mlir_type(const element::Type& type)
{
#if !(defined(__GNUC__) && (__GNUC__ == 4 && __GNUC_MINOR__ == 8))
#pragma GCC diagnostic push
#pragma GCC diagnostic error "-Wswitch"
#pragma GCC diagnostic error "-Wswitch-enum"
#endif

    switch (type.get_type_enum())
    {
    case ngraph::element::Type_t::undefined:
    case ngraph::element::Type_t::dynamic:
    default: NGRAPH_CHECK(false, "MLIR: Unsupported NGraph types"); break;
    case ngraph::element::Type_t::bf16: return mlir::NGFloatType::getBF16(&m_context);
    case ngraph::element::Type_t::f16: return mlir::NGFloatType::getF16(&m_context);
    case ngraph::element::Type_t::f32: return mlir::NGFloatType::getF32(&m_context);
    case ngraph::element::Type_t::f64: return mlir::NGFloatType::getF64(&m_context);
    case ngraph::element::Type_t::i8: return mlir::NGIntegerType::getInt8(&m_context);
    case ngraph::element::Type_t::u8:
    case ngraph::element::Type_t::boolean: return mlir::NGIntegerType::getUInt8(&m_context);
    case ngraph::element::Type_t::i16: return mlir::NGIntegerType::getInt16(&m_context);
    case ngraph::element::Type_t::u16: return mlir::NGIntegerType::getInt16(&m_context);
    case ngraph::element::Type_t::i32: return mlir::NGIntegerType::getInt32(&m_context);
    case ngraph::element::Type_t::u32: return mlir::NGIntegerType::getUInt32(&m_context);
    case ngraph::element::Type_t::i64: return mlir::NGIntegerType::getInt64(&m_context);
    case ngraph::element::Type_t::u64: return mlir::NGIntegerType::getUInt64(&m_context);
    }
    NGRAPH_CHECK(false, "Unreachable");
    return mlir::Type();

#if !(defined(__GNUC__) && (__GNUC__ == 4 && __GNUC_MINOR__ == 8))
#pragma GCC diagnostic pop
#endif
}

mlir::Type MLIRCompiler::get_mlir_type(const ngraph::Node* node)
{
    descriptor::Tensor* out_tensor = node->get_output_tensor_ptr().get();
    return get_mlir_type(out_tensor);
}

void MLIRCompiler::update_tensor_value(descriptor::Tensor* tensor, mlir::Value* value)
{
    NGRAPH_CHECK(m_tensor_to_value_map.find(tensor) == m_tensor_to_value_map.end(),
                 "tensor value already defined");
    TensorInfo tensor_info{value};
    m_tensor_to_value_map.insert(TensorToInfo(tensor, tensor_info));
}

MLIRCompiler::TensorInfo MLIRCompiler::get_tensor_value(descriptor::Tensor* tensor)
{
    auto it = m_tensor_to_value_map.find(tensor);

    NGRAPH_CHECK(it != m_tensor_to_value_map.end(), "Undefined tensor");

    return it->second;
}

// Lowers nGraph dialect all the way to LLVM module.
void MLIRCompiler::lower_ng_dialect()
{
    // Lower NG dialect to Affine
    mlir::PassManager pm;
    pm.addPass(mlir::createDialectLoweringPass(this));
    pm.addPass(mlir::createCanonicalizerPass());

    pm.run(m_module.get());

    if (failed(m_module->verify()))
    {
        NGRAPH_CHECK(false, "Incorrect module after dialect lowering");
    }

<<<<<<< HEAD
    dump_mlir_module("Affine Dialect Dump (Pre-Optimizations):");
=======
    dump_mlir_module("Affine Dialect Dump:");

    optimize();

    NGRAPH_CHECK(m_module, "MLIR module is not ready.");

    // Lower Standard dialect to LLVM dialect.
    // TODO: Do this via PassManager
    mlir::LLVMTypeConverter llvm_converter(&m_context);
    OwningRewritePatternList patterns;
    mlir::populateStdToLLVMConversionPatterns(llvm_converter, patterns);

    mlir::ConversionTarget target(m_context);
    target.addLegalDialect<mlir::LLVM::LLVMDialect>();
    auto result = applyConversionPatterns(*m_module, target, llvm_converter, std::move(patterns));
    NGRAPH_CHECK(succeeded(result), "Standard to LLVM dialect conversion failed");

    dump_mlir_module("LLVM-IR Dialect Dump:");

    // Lower to LLVM BC and optimize
    // Initialize LLVM targets.
    llvm::InitializeNativeTarget();
    llvm::InitializeNativeTargetAsmPrinter();

    unsigned opt_level = 3;
    if (char* opt_level_str = std::getenv("NGRAPH_MLIR_OPT_LEVEL"))
    {
        opt_level = std::stoi(opt_level_str);
        NGRAPH_CHECK(opt_level >= 0 && opt_level <= 3, "Invalid optimization level");
    }
    // Create an MLIR execution engine. We use a null MLIR pass manager for now to make sure we
    // don't run MLIR passes that were already run. We also pass a default transformer to run
    // LLVM optimizations at level 3.
    auto llvm_transformer =
        mlir::makeOptimizingTransformer(opt_level /*optLevel*/, 0 /*sizeLevel*/);
    auto maybeEngine = mlir::ExecutionEngine::create(m_module.get(), llvm_transformer);
    NGRAPH_CHECK(maybeEngine, "failed to construct an execution engine");
    m_engine = std::move(maybeEngine.get());
>>>>>>> 862aa5fe
}

void MLIRCompiler::optimize()
{
<<<<<<< HEAD
    // Run Affine dialect optimizations.
    mlir::PassManager pm_opts;
    if (clEnableAffineLoopFusion)
    {
        pm_opts.addPass(mlir::createLoopFusionPass());
    }

    auto opt_res = pm_opts.run(m_module.get());
    NGRAPH_CHECK(succeeded(opt_res), "Affine optimizations failed");
    dump_mlir_module("Affine Dialect Dump (Post-Optimizations):");
=======
    // Lower Affine to Std Dialect
    mlir::PassManager pm;
    // Lower affine ops
    pm.addPass(mlir::createLowerAffinePass());
    auto rr = pm.run(m_module.get());
    NGRAPH_CHECK(succeeded(rr), "Affine loop lowering failed");
>>>>>>> 862aa5fe

    // Run Affine dialect to Std dialect conversion.
    mlir::PassManager pm_lowering;
    pm_lowering.addPass(mlir::createLowerAffinePass());
    auto lowering_res = pm_lowering.run(m_module.get());
    NGRAPH_CHECK(succeeded(lowering_res), "Affine convertion to Std dialect failed");
    dump_mlir_module("Standard Dialect Dump:");

    // Run Std dialect optimizations.
    // TODO
}

// MLIR builders
#define TI(x) std::type_index(typeid(x))

void MLIRCompiler::build_ng_dialect()
{
    const NodeVector& sub_graph = m_compiled_kernel->get_node_list();

    for (auto np : sub_graph)
    {
        auto it = op_dispatcher.find(TI(*np));
        if (it == op_dispatcher.end())
        {
            throw unsupported_op{std::string{"The MLIR backend doesn't currently implement the '"} +
                                 np->description() + "' operation"};
        }
        mlir::Operation* op = it->second(*this, np.get());
        // This assumes simple 1:1 mapping between output edges and generated MLIR op results
        // If the mapping is more complex, the create_op helper can return null operation
        // and handles populating the value map itself
        if (op)
        {
            for (auto i = 0; i < op->getNumResults(); i++)
            {
                mlir::Value* result = op->getResult(i);
                if (result)
                {
                    update_tensor_value(np->get_output_tensor_ptr(i).get(), result);
                }
            }
        }
    }
    create_return();
}

namespace ngraph
{
    namespace runtime
    {
        namespace ngmlir
        {
            template <>
            mlir::Operation* MLIRCompiler::COMPILE_OP_DECL(ngraph::op::Add)
            {
                return compiler.create_generic_op<mlir::NGAddOp>(ng_node);
            }

            template <>
            mlir::Operation* MLIRCompiler::COMPILE_OP_DECL(ngraph::op::Subtract)
            {
                return compiler.create_generic_op<mlir::NGSubOp>(ng_node);
            }

            template <>
            mlir::Operation* MLIRCompiler::COMPILE_OP_DECL(ngraph::op::Multiply)
            {
                return compiler.create_generic_op<mlir::NGMulOp>(ng_node);
            }

            template <>
            mlir::Operation* MLIRCompiler::COMPILE_OP_DECL(ngraph::op::Divide)
            {
                return compiler.create_generic_op<mlir::NGDivOp>(ng_node);
            }

            template <>
            mlir::Operation* MLIRCompiler::COMPILE_OP_DECL(ngraph::op::Greater)
            {
                return compiler.create_generic_op<mlir::NGGreaterOp>(ng_node);
            }

            template <>
            mlir::Operation* MLIRCompiler::COMPILE_OP_DECL(ngraph::op::Less)
            {
                return compiler.create_generic_op<mlir::NGLessOp>(ng_node);
            }

            template <>
            mlir::Operation* MLIRCompiler::COMPILE_OP_DECL(ngraph::op::Maximum)
            {
                return compiler.create_generic_op<mlir::NGMaxOp>(ng_node);
            }

            template <>
            mlir::Operation* MLIRCompiler::COMPILE_OP_DECL(ngraph::op::Minimum)
            {
                return compiler.create_generic_op<mlir::NGMinOp>(ng_node);
            }

            template <>
            mlir::Operation* MLIRCompiler::COMPILE_OP_DECL(ngraph::op::ArgMax)
            {
                return compiler.create_index_reduction<mlir::NGArgMaxRedOp>(ng_node);
            }

            template <>
            mlir::Operation* MLIRCompiler::COMPILE_OP_DECL(ngraph::op::ArgMin)
            {
                return compiler.create_index_reduction<mlir::NGArgMinRedOp>(ng_node);
            }

            template <>
            mlir::Operation* MLIRCompiler::COMPILE_OP_DECL(ngraph::op::Dot)
            {
                return compiler.create_generic_op<mlir::NGDotOp>(ng_node);
            }

            template <>
            mlir::Operation* MLIRCompiler::COMPILE_OP_DECL(ngraph::op::Concat)
            {
                auto ng_node_concat = static_cast<const ngraph::op::Concat*>(ng_node);
                auto op = compiler.create_generic_op<mlir::NGConcatOp>(ng_node);
                op->setAttr("concatenation_axis",
                            compiler.m_builder->getI64IntegerAttr(
                                ng_node_concat->get_concatenation_axis()));
                return op;
            }

            template <>
            mlir::Operation* MLIRCompiler::COMPILE_OP_DECL(ngraph::op::Gather)
            {
                auto ng_node_gather = static_cast<const ngraph::op::Gather*>(ng_node);
                auto op = compiler.create_generic_op<mlir::NGGatherOp>(ng_node);
                op->setAttr("axis",
                            compiler.m_builder->getI64IntegerAttr(ng_node_gather->get_axis()));
                return op;
            }

            template <>
            mlir::Operation* MLIRCompiler::COMPILE_OP_DECL(ngraph::op::Relu)
            {
                return compiler.create_generic_op<mlir::NGReluOp>(ng_node);
            }
        }
    }
}

template <typename Op>
mlir::Operation* MLIRCompiler::create_generic_op(const ngraph::Node* ng_node)
{
    std::vector<mlir::Value*> arg_values;
    std::vector<mlir::Type> res_types;
    for (auto& arg : ng_node->get_arguments())
    {
        auto arg_tensor = arg->get_output_tensor_ptr();
        auto arg_v = get_tensor_value(arg_tensor.get()).m_value;
        arg_values.push_back(arg_v);
    }

    for (auto& output : ng_node->outputs())
    {
        res_types.push_back(get_mlir_type(output.get_tensor_ptr().get()));
    }

    return (m_builder->create<Op,
                              ArrayRef<mlir::Type>,
                              ArrayRef<mlir::Value*>,
                              ArrayRef<mlir::NamedAttribute>>(
                mlir::UnknownLoc::get(&m_context), res_types, arg_values, {/* no attrs */}))
        .getOperation();
}

const MLIRCompiler::MLIRCompOpMap MLIRCompiler::op_dispatcher{
#define MLIR_OP(OP) {TI(ngraph::op::OP), &MLIRCompiler::create_op<ngraph::op::OP>},
#include "ops_supported.inc"
};

void MLIRCompiler::create_return()
{
    std::vector<mlir::Value*> value_list;
    for (auto output : m_compiled_kernel->get_kernel_outputs())
    {
        value_list.push_back(get_tensor_value(output->get_output_tensor_ptr().get()).m_value);
    }
    m_builder->create<mlir::NGReturnOp>(mlir::UnknownLoc::get(&m_context), value_list);
}

template <typename RedOp>
mlir::Operation* MLIRCompiler::create_index_reduction(const ngraph::Node* ng_node)
{
    auto* idx_red = static_cast<const ngraph::op::util::IndexReduction*>(ng_node);
    auto op = create_generic_op<RedOp>(ng_node);
    mlir::ArrayAttr red_axes_attr =
        m_builder->getI64ArrayAttr({(int64_t)idx_red->get_reduction_axis()});
    op->setAttr("axes", red_axes_attr);
    return op;
}
// Binds MLIR function arguments to the proper values. This includes externally allocated tensors
// helpers to be used inside the function.
void MLIRCompiler::bind_arguments(std::vector<void*>& external_tensors)
{
    NGRAPH_CHECK(m_module, "MLIR module is not ready.");

    mlir::Function* func = m_module->getNamedFunction("main");
    NGRAPH_CHECK(func && !func->getBlocks().empty(), "Function not found");

    // Set external arguments
    NGRAPH_CHECK(m_compiled_kernel, "No compiled kernel set for compiler");
    NGRAPH_CHECK((m_compiled_kernel->get_arguments().size() +
                  m_compiled_kernel->get_kernel_outputs().size()) == external_tensors.size(),
                 "Number of arguments and outputs doesn't match number of tensors");
    m_external_tensors = &external_tensors;

    // Create list with a type-erased double pointer for each invocation arguments.
    // We currently use 'allocateMemRefArguments', which creates a
    // SmallVector<StaticFloatMemref*>. StaticFloatMemref is just a struct with the
    // actual pointer to the data.

    // create MemRef args
    auto expected_arguments = allocate_memref_args();
    NGRAPH_CHECK(expected_arguments.size(), "Arguments can't be created");
    m_invoke_args = std::move(expected_arguments);

    NGRAPH_CHECK(m_invoke_args.size() == m_external_tensors->size(),
                 "Number of external tensors doesn't match number of function arguments");

    // Assign external tensor pointers to invocation arguments.
    for (size_t i = 0, num_args = m_invoke_args.size(); i < num_args; ++i)
    {
        ((mlir::StaticFloatMemRef*)m_invoke_args[i])->data = (float*)(*m_external_tensors)[i];
    }

    // Add pointer to memory manager
    // malloc here since that's what allocateMemRefArguments use
    // TODO (nmostafa): Better way of doing this ? Use builder allocator ?
    MLIRMemMgr** mem_mgr_arg = reinterpret_cast<MLIRMemMgr**>(malloc(sizeof(void*)));
    NGRAPH_CHECK(mem_mgr_arg != nullptr);
    *mem_mgr_arg = &get_mem_mgr();
    // inserting memory manager ptr in right location ?
    NGRAPH_CHECK(m_invoke_args.size() == get_mem_mgr_arg_id(func));
    m_invoke_args.push_back(static_cast<void*>(mem_mgr_arg));
}

// Lowers standard dialect to LLVM dialect and uses the MLIR execution engine to execute the code.
void MLIRCompiler::execute()
{
    // Invoke the JIT-compiled function with the arguments. Note that, for API
    // uniformity reasons, it takes a list of type-erased pointers to arguments.
    // Please, note that 'invoke' method is overloaded with a parameter pack version.
    // Make sure the MutableArrayRef version is invoked.
    auto invocationResult = m_engine->invoke("main", llvm::MutableArrayRef<void*>(m_invoke_args));
    NGRAPH_CHECK(!invocationResult, "JIT invocation of 'main' failed\n");
}

void MLIRCompiler::cleanup()
{
    // Free void double pointer arguments without freeing external tensor data.
    for (auto* arg : m_invoke_args)
    {
        free(arg);
    }

    // Free MLIR function builder.
    if (m_builder)
    {
        m_builder.reset(nullptr);
    }

    // Free allocated memory for JIT'ed code temps
    m_mem_mgr.freeAll();
}

SmallVector<void*, 8> MLIRCompiler::allocate_memref_args()
{
    SmallVector<void*, 8> args;
    for (auto i = 0; i < m_external_tensors->size(); i++)
    {
        auto descriptor = allocate_memref_descriptor();
        args.push_back(descriptor);
    }
    return args;
}

mlir::StaticFloatMemRef* MLIRCompiler::allocate_memref_descriptor()
{
    // We only use StaticFloatMemRef because that's what MLIR currently offers.
    // We should expand this with different types and dynamic MemRefs
    auto* descriptor =
        reinterpret_cast<mlir::StaticFloatMemRef*>(malloc(sizeof(mlir::StaticFloatMemRef)));
    NGRAPH_CHECK(descriptor != nullptr, "NULL MemRef descriptor");
    descriptor->data = nullptr;
    return descriptor;
}

void MLIRCompiler::dump_mlir_module(const std::string msg)
{
    if (std::getenv("NGRAPH_MLIR_DUMP_ALL") != nullptr)
    {
        llvm::dbgs() << "*** " << msg << " ***\n";
        m_module->dump();
        llvm::dbgs() << "\n\n";
    }
}<|MERGE_RESOLUTION|>--- conflicted
+++ resolved
@@ -253,10 +253,7 @@
         NGRAPH_CHECK(false, "Incorrect module after dialect lowering");
     }
 
-<<<<<<< HEAD
     dump_mlir_module("Affine Dialect Dump (Pre-Optimizations):");
-=======
-    dump_mlir_module("Affine Dialect Dump:");
 
     optimize();
 
@@ -294,12 +291,10 @@
     auto maybeEngine = mlir::ExecutionEngine::create(m_module.get(), llvm_transformer);
     NGRAPH_CHECK(maybeEngine, "failed to construct an execution engine");
     m_engine = std::move(maybeEngine.get());
->>>>>>> 862aa5fe
 }
 
 void MLIRCompiler::optimize()
 {
-<<<<<<< HEAD
     // Run Affine dialect optimizations.
     mlir::PassManager pm_opts;
     if (clEnableAffineLoopFusion)
@@ -310,14 +305,6 @@
     auto opt_res = pm_opts.run(m_module.get());
     NGRAPH_CHECK(succeeded(opt_res), "Affine optimizations failed");
     dump_mlir_module("Affine Dialect Dump (Post-Optimizations):");
-=======
-    // Lower Affine to Std Dialect
-    mlir::PassManager pm;
-    // Lower affine ops
-    pm.addPass(mlir::createLowerAffinePass());
-    auto rr = pm.run(m_module.get());
-    NGRAPH_CHECK(succeeded(rr), "Affine loop lowering failed");
->>>>>>> 862aa5fe
 
     // Run Affine dialect to Std dialect conversion.
     mlir::PassManager pm_lowering;
