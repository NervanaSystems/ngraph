//*****************************************************************************
// Copyright 2017-2019 Intel Corporation
//
// Licensed under the Apache License, Version 2.0 (the "License");
// you may not use this file except in compliance with the License.
// You may obtain a copy of the License at
//
//     http://www.apache.org/licenses/LICENSE-2.0
//
// Unless required by applicable law or agreed to in writing, software
// distributed under the License is distributed on an "AS IS" BASIS,
// WITHOUT WARRANTIES OR CONDITIONS OF ANY KIND, either express or implied.
// See the License for the specific language governing permissions and
// limitations under the License.
//*****************************************************************************

#include "compiler.hpp"

#include "dialect/dialect.hpp"
#include "dialect/ops.hpp"
#include "dialect/type.hpp"
#include "lowerer.hpp"
#include "ngraph/descriptor/tensor.hpp"
#include "ngraph/graph_util.hpp"
#include "ngraph/node.hpp"
#include "ngraph/op/add.hpp"
#include "ngraph/op/dot.hpp"
#include "ngraph/op/experimental/compiled_kernel.hpp"
#include "ngraph/op/relu.hpp"
#include "ngraph/type/element_type.hpp"

#include <llvm/ADT/STLExtras.h>
#include <llvm/IR/Module.h>
#include <llvm/Support/ErrorOr.h>
#include <llvm/Support/MemoryBuffer.h>
#include <llvm/Support/SourceMgr.h>
#include <llvm/Support/TargetSelect.h>
#include <mlir/Conversion/StandardToLLVM/ConvertStandardToLLVM.h>
#include <mlir/Conversion/StandardToLLVM/ConvertStandardToLLVMPass.h>
#include <mlir/ExecutionEngine/ExecutionEngine.h>
#include <mlir/ExecutionEngine/MemRefUtils.h>
#include <mlir/ExecutionEngine/OptUtils.h>
#include <mlir/LLVMIR/LLVMDialect.h>
#include <mlir/Pass/PassManager.h>
#include <mlir/Target/LLVMIR.h>
#include <mlir/Transforms/DialectConversion.h>
#include <mlir/Transforms/Passes.h>

#include <memory>
#include <mutex>

using llvm::SmallVector;
using llvm::StringRef;
using llvm::make_unique;

using namespace ngraph::runtime::ngmlir;

#define COMPILE_OP_DECL(op_name)                                                                   \
    create_op<op_name>(MLIRCompiler & compiler, const ngraph::Node* ng_node)

MLIRCompiler::MLIRCompiler(const ngraph::op::CompiledKernel* compiled_kernel,
                           const std::vector<void*>& external_tensors)
    : m_compiled_kernel(compiled_kernel)
    , m_external_tensors(external_tensors)
{
    NGRAPH_CHECK((m_compiled_kernel->get_arguments().size() +
                  m_compiled_kernel->get_kernel_outputs().size()) == external_tensors.size(),
                 "Number of arguments and outputs doesn't match number of tensors");
}

void MLIRCompiler::init_mlir()
{
    // Mutex to safely initialize MLIR.
    static std::mutex mlir_init_mutex;
    static bool initialized = false;

    std::unique_lock<std::mutex> lock(mlir_init_mutex);

    if (!initialized)
    {
        mlir::registerDialect<mlir::NGraphOpsDialect>();
        // Register any LLVM command line options
        llvm::cl::ParseEnvironmentOptions("ngraph", "MLIR_LLVM_OPTIONS", "");
        initialized = true;
    }
}

void MLIRCompiler::compile_and_run()
{
    build_ng_dialect_module();
    lower_ng_dialect();
    optimize();
    bind_arguments();
    execute();
    cleanup();
}

// Creates an MLIR module and function with nGraph dialect ops from the input CompiledKernel.
void MLIRCompiler::build_ng_dialect_module()
{
    // initialize an empty module
    m_module = make_unique<mlir::Module>(&m_context);

    TypeList args_type_list, result_type_list;

    // Retrieve input and output tensors.
    const auto& kernel_inputs = m_compiled_kernel->get_arguments();
    const auto& kernel_outputs = m_compiled_kernel->get_kernel_outputs();
    NGRAPH_CHECK(kernel_inputs.size() != 0, "Cannot have empty inputs list");
    NGRAPH_CHECK(kernel_outputs.size() != 0, "Cannot have empty outputs list");

    for (auto input : kernel_inputs)
    {
        args_type_list.push_back(get_mlir_type(input->get_output_tensor_ptr().get()));
    }

    for (auto output : kernel_outputs)
    {
        result_type_list.push_back(get_mlir_type(output->get_output_tensor_ptr().get()));
    }

    auto func_type = mlir::FunctionType::get(args_type_list, result_type_list, &m_context);
    auto function =
        make_unique<mlir::Function>(mlir::UnknownLoc::get(&m_context), "main", func_type);
    function->addEntryBlock();

    // populate Tensor->Value maps
    int i = 0;
    for (auto input : kernel_inputs)
    {
        mlir::Value* arg = function->getArgument(i);
        TensorInfo tensor_info{arg};
        m_tensor_to_value_map.insert(
            TensorToInfo(input->get_output_tensor_ptr().get(), tensor_info));
        i++;
    }

    // create builder
    m_builder = llvm::make_unique<mlir::OpBuilder>(function->getBody());
    build_ng_dialect();
    m_module->getFunctions().push_back(function.release());
    if (failed(m_module->verify()))
    {
        NGRAPH_CHECK(false, "Invalid module after lowering to NG dialect");
    }

    dump_mlir_module("nGraph Dialect Dump:");
}

// Converts an nGraph Tensor into an MLIR tensor type, including the conversion of the Tensor's
// element type.
mlir::Type MLIRCompiler::get_mlir_type(const descriptor::Tensor* tensor)
{
    SmallVector<int64_t, 4> shape;
    for (auto d : tensor->get_shape())
    {
        shape.push_back(d);
    }

    return mlir::NGTensorType::get(&m_context, get_mlir_type(tensor->get_element_type()), shape);
}

// Converts an nGraph element type into an MLIR type.
mlir::Type MLIRCompiler::get_mlir_type(const element::Type& type)
{
#if !(defined(__GNUC__) && (__GNUC__ == 4 && __GNUC_MINOR__ == 8))
#pragma GCC diagnostic push
#pragma GCC diagnostic error "-Wswitch"
#pragma GCC diagnostic error "-Wswitch-enum"
#endif

    switch (type.get_type_enum())
    {
    case ngraph::element::Type_t::undefined:
    case ngraph::element::Type_t::dynamic:
    default: NGRAPH_CHECK(false, "MLIR: Unsupported NGraph types"); break;
    case ngraph::element::Type_t::bf16: return mlir::NGFloatType::getBF16(&m_context);
    case ngraph::element::Type_t::f16: return mlir::NGFloatType::getF16(&m_context);
    case ngraph::element::Type_t::f32: return mlir::NGFloatType::getF32(&m_context);
    case ngraph::element::Type_t::f64: return mlir::NGFloatType::getF64(&m_context);
    case ngraph::element::Type_t::i8: return mlir::NGIntegerType::getInt8(&m_context);
    case ngraph::element::Type_t::u8:
    case ngraph::element::Type_t::boolean: return mlir::NGIntegerType::getUInt8(&m_context);
    case ngraph::element::Type_t::i16: return mlir::NGIntegerType::getInt16(&m_context);
    case ngraph::element::Type_t::u16: return mlir::NGIntegerType::getInt16(&m_context);
    case ngraph::element::Type_t::i32: return mlir::NGIntegerType::getInt32(&m_context);
    case ngraph::element::Type_t::u32: return mlir::NGIntegerType::getUInt32(&m_context);
    case ngraph::element::Type_t::i64: return mlir::NGIntegerType::getInt64(&m_context);
    case ngraph::element::Type_t::u64: return mlir::NGIntegerType::getUInt64(&m_context);
    }
    NGRAPH_CHECK(false, "Unreachable");
    return mlir::Type();

#if !(defined(__GNUC__) && (__GNUC__ == 4 && __GNUC_MINOR__ == 8))
#pragma GCC diagnostic pop
#endif
}

void MLIRCompiler::update_tensor_value(descriptor::Tensor* tensor, mlir::Value* value)
{
    NGRAPH_CHECK(m_tensor_to_value_map.find(tensor) == m_tensor_to_value_map.end(),
                 "tensor value already defined");
    TensorInfo tensor_info{value};
    m_tensor_to_value_map.insert(TensorToInfo(tensor, tensor_info));
}

MLIRCompiler::TensorInfo MLIRCompiler::get_tensor_value(descriptor::Tensor* tensor)
{
    auto it = m_tensor_to_value_map.find(tensor);

    NGRAPH_CHECK(it != m_tensor_to_value_map.end(), "Undefined tensor");

    return it->second;
}

// Lowers nGraph dialect to affine dialect.
void MLIRCompiler::lower_ng_dialect()
{
    mlir::PassManager pm;
    pm.addPass(mlir::createDialectLoweringPass(this));
    pm.addPass(mlir::createCanonicalizerPass());

    pm.run(m_module.get());

    if (failed(m_module->verify()))
    {
        NGRAPH_CHECK(false, "Incorrect module after dialect lowering");
    }

    dump_mlir_module("Affine Dialect Dump:");
}

// Receives affine dialect as input and applies affine and standard dialect based optimizations.
// Lowering from affine dialect to standard dialect happens along the way. Output consists of
// standard dialect only ops.
void MLIRCompiler::optimize()
{
    mlir::PassManager pm;
    // Lower affine ops
    pm.addPass(mlir::createLowerAffinePass());
    auto rr = pm.run(m_module.get());
    NGRAPH_CHECK(succeeded(rr), "Affine loop lowering failed");

    dump_mlir_module("Standard Dialect Dump:");
}

// MLIR builders
#define TI(x) std::type_index(typeid(x))

void MLIRCompiler::build_ng_dialect()
{
    const NodeVector& sub_graph = m_compiled_kernel->get_node_list();

    for (auto np : sub_graph)
    {
        auto it = op_dispatcher.find(TI(*np));
        if (it == op_dispatcher.end())
        {
            throw unsupported_op{std::string{"The MLIR backend doesn't currently implement the '"} +
                                 np->description() + "' operation"};
        }
        mlir::Value* mlir_value = it->second(*this, np.get());
        // builders that have multiple result values will update the value map, and set their ret values to null
        if (mlir_value)
        {
            update_tensor_value(np->get_output_tensor_ptr().get(), mlir_value);
        }
    }
    create_return();
}

namespace ngraph
{
<<<<<<< HEAD
    return compiler.create_binary_op<mlir::NGAddOp>(ng_node);
}

template <>
mlir::Value* MLIRCompiler::COMPILE_OP_DECL(ngraph::op::Relu)
{
    return compiler.create_unary_op<mlir::NGReluOp>(ng_node);
}

template <>
mlir::Value* MLIRCompiler::COMPILE_OP_DECL(ngraph::op::Dot)
{
    return compiler.create_binary_op<mlir::NGDotOp>(ng_node);
=======
    namespace runtime
    {
        namespace ngmlir
        {
            template <>
            mlir::Value* MLIRCompiler::COMPILE_OP_DECL(ngraph::op::Add)
            {
                return compiler.create_binary_op<mlir::NGAddOp>(ng_node);
            }

            template <>
            mlir::Value* MLIRCompiler::COMPILE_OP_DECL(ngraph::op::Dot)
            {
                return compiler.create_binary_op<mlir::NGDotOp>(ng_node);
            }
        }
    }
>>>>>>> 47342339
}

const MLIRCompiler::MLIRCompOpMap MLIRCompiler::op_dispatcher{
#define MLIR_OP(OP) {TI(ngraph::op::OP), &MLIRCompiler::create_op<ngraph::op::OP>},
#include "ops_supported.inc"
};

template <typename UnaryOp>
mlir::Value* MLIRCompiler::create_unary_op(const ngraph::Node* ng_node)
{
    auto lhs = ng_node->get_argument(0)->get_output_tensor_ptr();
    auto lhs_v = get_tensor_value(lhs.get()).m_value;
    auto res_type = get_mlir_type(ng_node->get_output_tensor_ptr().get());
    return m_builder->create<UnaryOp>(mlir::UnknownLoc::get(&m_context), res_type, lhs_v)
        .getResult();
}

template <typename BinOp>
mlir::Value* MLIRCompiler::create_binary_op(const ngraph::Node* ng_node)
{
    auto lhs = ng_node->get_argument(0)->get_output_tensor_ptr();
    auto rhs = ng_node->get_argument(1)->get_output_tensor_ptr();
    auto lhs_v = get_tensor_value(lhs.get()).m_value;
    auto rhs_v = get_tensor_value(rhs.get()).m_value;
    auto res_type = get_mlir_type(ng_node->get_output_tensor_ptr().get());
    return m_builder->create<BinOp>(mlir::UnknownLoc::get(&m_context), res_type, lhs_v, rhs_v)
        .getResult();
}

void MLIRCompiler::create_return()
{
    std::vector<mlir::Value*> value_list;
    for (auto output : m_compiled_kernel->get_kernel_outputs())
    {
        value_list.push_back(get_tensor_value(output->get_output_tensor_ptr().get()).m_value);
    }
    m_builder->create<mlir::NGReturnOp>(mlir::UnknownLoc::get(&m_context), value_list);
}

// Binds MLIR function arguments to the proper values. This includes externally allocated tensors
// helpers to be used inside the function.
void MLIRCompiler::bind_arguments()
{
    NGRAPH_CHECK(m_module, "MLIR module is not ready.");

    mlir::Function* func = m_module->getNamedFunction("main");
    NGRAPH_CHECK(func && !func->getBlocks().empty(), "Function not found");

    // Create list with a type-erased double pointer for each invocation arguments.
    // We currently use 'allocateMemRefArguments', which creates a
    // SmallVector<StaticFloatMemref*>. StaticFloatMemref is just a struct with the
    // actual pointer to the data.

    // create MemRef args
    auto expected_arguments = allocate_memref_args(func);
    NGRAPH_CHECK(expected_arguments.size(), "Arguments can't be created");
    m_invoke_args = std::move(expected_arguments);

    NGRAPH_CHECK(m_invoke_args.size() == m_external_tensors.size(),
                 "Number of external tensors doesn't match number of function arguments");

    // Assign external tensor pointers to invocation arguments.
    for (size_t i = 0, num_args = m_invoke_args.size(); i < num_args; ++i)
    {
        ((mlir::StaticFloatMemRef*)m_invoke_args[i])->data = (float*)m_external_tensors[i];
    }

    // Add pointer to memory manager
    // malloc here since that's what allocateMemRefArguments use
    // TODO (nmostafa): Better way of doing this ? Use builder allocator ?
    MLIRMemMgr** mem_mgr_arg = reinterpret_cast<MLIRMemMgr**>(malloc(sizeof(void*)));
    NGRAPH_CHECK(mem_mgr_arg != nullptr);
    *mem_mgr_arg = &get_mem_mgr();
    // inserting memory manager ptr in right location ?
    NGRAPH_CHECK(m_invoke_args.size() == get_mem_mgr_arg_id(func));
    m_invoke_args.push_back(static_cast<void*>(mem_mgr_arg));
}

// Lowers standard dialect to LLVM dialect and uses the MLIR execution engine to execute the code.
void MLIRCompiler::execute()
{
    NGRAPH_CHECK(m_module, "MLIR module is not ready.");

    // Lower Standard dialect to LLVM dialect.
    mlir::LLVMTypeConverter llvm_converter(&m_context);
    OwningRewritePatternList patterns;
    mlir::populateStdToLLVMConversionPatterns(llvm_converter, patterns);

    mlir::ConversionTarget target(m_context);
    target.addLegalDialect<mlir::LLVM::LLVMDialect>();
    auto result = applyConversionPatterns(*m_module, target, llvm_converter, std::move(patterns));
    NGRAPH_CHECK(succeeded(result), "Standard to LLVM dialect conversion failed");

    dump_mlir_module("LLVM-IR Dialect Dump:");

    // Initialize LLVM targets.
    llvm::InitializeNativeTarget();
    llvm::InitializeNativeTargetAsmPrinter();

    // Create an MLIR execution engine. We use a null MLIR pass manager for now to make sure we
    // don't run MLIR passes that were already run. We also pass a default transformer to run
    // LLVM optimizations at level 3.
    auto llvm_transformer = mlir::makeOptimizingTransformer(3 /*optLevel*/, 0 /*sizeLevel*/);
    auto maybeEngine = mlir::ExecutionEngine::create(m_module.get(), llvm_transformer);
    NGRAPH_CHECK(maybeEngine, "failed to construct an execution engine");
    m_engine = std::move(maybeEngine.get());

    // Invoke the JIT-compiled function with the arguments. Note that, for API
    // uniformity reasons, it takes a list of type-erased pointers to arguments.
    // Please, note that 'invoke' method is overloaded with a parameter pack version.
    // Make sure the MutableArrayRef version is invoked.
    auto invocationResult = m_engine->invoke("main", llvm::MutableArrayRef<void*>(m_invoke_args));
    NGRAPH_CHECK(!invocationResult, "JIT invocation of 'main' failed\n");
}

void MLIRCompiler::cleanup()
{
    // Free void double pointer arguments without freeing external tensor data.
    for (auto* arg : m_invoke_args)
    {
        free(arg);
    }

    // Free MLIR function builder.
    if (m_builder)
    {
        m_builder.reset(nullptr);
    }

    // Free allocated memory for JIT'ed code temps
    m_mem_mgr.freeAll();
}

SmallVector<void*, 8> MLIRCompiler::allocate_memref_args(mlir::Function* func)
{
    SmallVector<void*, 8> args;
    args.reserve(func->getNumArguments());
    for (const auto& arg : func->getArguments())
    {
        auto descriptor = allocate_memref_descriptor(arg->getType());

        if (!descriptor)
        {
            continue;
        }
        args.push_back(descriptor);
    }
    return args;
}

mlir::StaticFloatMemRef* MLIRCompiler::allocate_memref_descriptor(mlir::Type type)
{
    auto memRefType = type.dyn_cast<mlir::MemRefType>();
    if (!memRefType)
    {
        return nullptr;
    }
    NGRAPH_CHECK(memRefType.getNumDynamicDims() == 0, "No support for dynamic shapes");

    // We only use StaticFloatMemRef because that's what MLIR currently offers.
    // We should expand this with different types and dynamic MemRefs
    auto* descriptor =
        reinterpret_cast<mlir::StaticFloatMemRef*>(malloc(sizeof(mlir::StaticFloatMemRef)));
    NGRAPH_CHECK(descriptor != nullptr, "NULL MemRef descriptor");
    descriptor->data = nullptr;
    return descriptor;
}

void MLIRCompiler::dump_mlir_module(const std::string msg)
{
    if (std::getenv("NGRAPH_MLIR_DUMP_ALL") != nullptr)
    {
        llvm::dbgs() << "*** " << msg << " ***\n";
        m_module->dump();
        llvm::dbgs() << "\n\n";
    }
}<|MERGE_RESOLUTION|>--- conflicted
+++ resolved
@@ -52,7 +52,6 @@
 using llvm::SmallVector;
 using llvm::StringRef;
 using llvm::make_unique;
-
 using namespace ngraph::runtime::ngmlir;
 
 #define COMPILE_OP_DECL(op_name)                                                                   \
@@ -271,21 +270,6 @@
 
 namespace ngraph
 {
-<<<<<<< HEAD
-    return compiler.create_binary_op<mlir::NGAddOp>(ng_node);
-}
-
-template <>
-mlir::Value* MLIRCompiler::COMPILE_OP_DECL(ngraph::op::Relu)
-{
-    return compiler.create_unary_op<mlir::NGReluOp>(ng_node);
-}
-
-template <>
-mlir::Value* MLIRCompiler::COMPILE_OP_DECL(ngraph::op::Dot)
-{
-    return compiler.create_binary_op<mlir::NGDotOp>(ng_node);
-=======
     namespace runtime
     {
         namespace ngmlir
@@ -295,7 +279,11 @@
             {
                 return compiler.create_binary_op<mlir::NGAddOp>(ng_node);
             }
-
+            template <>
+            mlir::Value* MLIRCompiler::COMPILE_OP_DECL(ngraph::op::Relu)
+            {
+                return compiler.create_unary_op<mlir::NGReluOp>(ng_node);
+            }
             template <>
             mlir::Value* MLIRCompiler::COMPILE_OP_DECL(ngraph::op::Dot)
             {
@@ -303,7 +291,6 @@
             }
         }
     }
->>>>>>> 47342339
 }
 
 const MLIRCompiler::MLIRCompOpMap MLIRCompiler::op_dispatcher{
