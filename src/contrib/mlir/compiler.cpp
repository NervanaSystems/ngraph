//*****************************************************************************
// Copyright 2017-2019 Intel Corporation
//
// Licensed under the Apache License, Version 2.0 (the "License");
// you may not use this file except in compliance with the License.
// You may obtain a copy of the License at
//
//     http://www.apache.org/licenses/LICENSE-2.0
//
// Unless required by applicable law or agreed to in writing, software
// distributed under the License is distributed on an "AS IS" BASIS,
// WITHOUT WARRANTIES OR CONDITIONS OF ANY KIND, either express or implied.
// See the License for the specific language governing permissions and
// limitations under the License.
//*****************************************************************************

#include "compiler.hpp"

#include "dialect/dialect.hpp"
#include "dialect/ops.hpp"
#include "dialect/type.hpp"
#include "lowerer.hpp"
#include "ngraph/descriptor/tensor.hpp"
#include "ngraph/graph_util.hpp"
#include "ngraph/node.hpp"
#include "ngraph/op/add.hpp"
#include "ngraph/op/argmax.hpp"
#include "ngraph/op/argmin.hpp"
#include "ngraph/op/concat.hpp"
#include "ngraph/op/divide.hpp"
#include "ngraph/op/dot.hpp"
<<<<<<< HEAD
#include "compiled_kernel.hpp"
=======
#include "ngraph/op/experimental/compiled_kernel.hpp"
#include "ngraph/op/gather.hpp"
>>>>>>> 1eda1350
#include "ngraph/op/greater.hpp"
#include "ngraph/op/less.hpp"
#include "ngraph/op/maximum.hpp"
#include "ngraph/op/minimum.hpp"
#include "ngraph/op/multiply.hpp"
#include "ngraph/op/relu.hpp"
#include "ngraph/op/subtract.hpp"
#include "ngraph/op/util/index_reduction.hpp"
#include "ngraph/type/element_type.hpp"

#include <llvm/ADT/STLExtras.h>
#include <llvm/IR/Module.h>
#include <llvm/Support/ErrorOr.h>
#include <llvm/Support/MemoryBuffer.h>
#include <llvm/Support/SourceMgr.h>
#include <llvm/Support/TargetSelect.h>
#include <mlir/Conversion/StandardToLLVM/ConvertStandardToLLVM.h>
#include <mlir/Conversion/StandardToLLVM/ConvertStandardToLLVMPass.h>
#include <mlir/ExecutionEngine/ExecutionEngine.h>
#include <mlir/ExecutionEngine/MemRefUtils.h>
#include <mlir/ExecutionEngine/OptUtils.h>
#include <mlir/LLVMIR/LLVMDialect.h>
#include <mlir/Pass/PassManager.h>
#include <mlir/Target/LLVMIR.h>
#include <mlir/Transforms/DialectConversion.h>
#include <mlir/Transforms/Passes.h>

#include <memory>
#include <mutex>

using llvm::SmallVector;
using llvm::StringRef;
using llvm::make_unique;
using llvm::ArrayRef;

using namespace ngraph::runtime::ngmlir;

#define COMPILE_OP_DECL(op_name)                                                                   \
    create_op<op_name>(MLIRCompiler & compiler, const ngraph::Node* ng_node)

void MLIRCompiler::init_mlir()
{
    // Mutex to safely initialize MLIR.
    static std::mutex mlir_init_mutex;
    static bool initialized = false;

    std::unique_lock<std::mutex> lock(mlir_init_mutex);

    if (!initialized)
    {
        mlir::registerDialect<mlir::NGraphOpsDialect>();
        // Register any LLVM command line options
        llvm::cl::ParseEnvironmentOptions("ngraph", "MLIR_LLVM_OPTIONS", "");
        initialized = true;
    }
}

void MLIRCompiler::set_args(std::vector<void*>* external_tensors)
{
    NGRAPH_CHECK(m_compiled_kernel, "No compiled kernel set for compiler");
    NGRAPH_CHECK((m_compiled_kernel->get_arguments().size() +
                  m_compiled_kernel->get_kernel_outputs().size()) == external_tensors->size(),
                 "Number of arguments and outputs doesn't match number of tensors");
    m_external_tensors = external_tensors;
}

void MLIRCompiler::compile()
{
    build_ng_dialect_module();
    lower_ng_dialect();
}

void MLIRCompiler::run()
{
    bind_arguments();
    execute();
    cleanup();
}

// Creates an MLIR module and function with nGraph dialect ops from the input CompiledKernel.
void MLIRCompiler::build_ng_dialect_module()
{
    // initialize an empty module
    m_module = make_unique<mlir::Module>(&m_context);

    TypeList args_type_list, result_type_list;

    // Retrieve input and output tensors.
    const auto& kernel_inputs = m_compiled_kernel->get_arguments();
    const auto& kernel_outputs = m_compiled_kernel->get_kernel_outputs();
    NGRAPH_CHECK(kernel_inputs.size() != 0, "Cannot have empty inputs list");
    NGRAPH_CHECK(kernel_outputs.size() != 0, "Cannot have empty outputs list");

    for (auto input : kernel_inputs)
    {
        args_type_list.push_back(get_mlir_type(input.get()));
    }

    for (auto output : kernel_outputs)
    {
        result_type_list.push_back(get_mlir_type(output.get()));
    }

    auto func_type = mlir::FunctionType::get(args_type_list, result_type_list, &m_context);
    auto function =
        make_unique<mlir::Function>(mlir::UnknownLoc::get(&m_context), "main", func_type);
    function->addEntryBlock();

    // populate Tensor->Value maps
    int i = 0;
    for (auto input : kernel_inputs)
    {
        mlir::Value* arg = function->getArgument(i);
        TensorInfo tensor_info{arg};
        m_tensor_to_value_map.insert(
            TensorToInfo(input->get_output_tensor_ptr().get(), tensor_info));
        i++;
    }

    // create builder
    m_builder = llvm::make_unique<mlir::OpBuilder>(function->getBody());
    build_ng_dialect();
    m_module->getFunctions().push_back(function.release());
    if (failed(m_module->verify()))
    {
        NGRAPH_CHECK(false, "Invalid module after lowering to NG dialect");
    }

    dump_mlir_module("nGraph Dialect Dump:");
}

// Converts nGraph shape \p ng_shape to MLIR shape \p mlir_shape.
static void get_mlir_shape(ngraph::Shape ng_shape, llvm::SmallVectorImpl<int64_t>& mlir_shape)
{
    for (auto dim : ng_shape)
    {
        mlir_shape.push_back(dim);
    }
}

// Converts an nGraph Tensor into an MLIR tensor type, including the conversion of the Tensor's
// element type.
mlir::Type MLIRCompiler::get_mlir_type(const descriptor::Tensor* tensor)
{
    SmallVector<int64_t, 4> mlir_shape;
    get_mlir_shape(tensor->get_shape(), mlir_shape);
    return mlir::NGTensorType::get(
        &m_context, get_mlir_type(tensor->get_element_type()), mlir_shape);
}

// Converts an nGraph element type into an MLIR type.
mlir::Type MLIRCompiler::get_mlir_type(const element::Type& type)
{
#if !(defined(__GNUC__) && (__GNUC__ == 4 && __GNUC_MINOR__ == 8))
#pragma GCC diagnostic push
#pragma GCC diagnostic error "-Wswitch"
#pragma GCC diagnostic error "-Wswitch-enum"
#endif

    switch (type.get_type_enum())
    {
    case ngraph::element::Type_t::undefined:
    case ngraph::element::Type_t::dynamic:
    default: NGRAPH_CHECK(false, "MLIR: Unsupported NGraph types"); break;
    case ngraph::element::Type_t::bf16: return mlir::NGFloatType::getBF16(&m_context);
    case ngraph::element::Type_t::f16: return mlir::NGFloatType::getF16(&m_context);
    case ngraph::element::Type_t::f32: return mlir::NGFloatType::getF32(&m_context);
    case ngraph::element::Type_t::f64: return mlir::NGFloatType::getF64(&m_context);
    case ngraph::element::Type_t::i8: return mlir::NGIntegerType::getInt8(&m_context);
    case ngraph::element::Type_t::u8:
    case ngraph::element::Type_t::boolean: return mlir::NGIntegerType::getUInt8(&m_context);
    case ngraph::element::Type_t::i16: return mlir::NGIntegerType::getInt16(&m_context);
    case ngraph::element::Type_t::u16: return mlir::NGIntegerType::getInt16(&m_context);
    case ngraph::element::Type_t::i32: return mlir::NGIntegerType::getInt32(&m_context);
    case ngraph::element::Type_t::u32: return mlir::NGIntegerType::getUInt32(&m_context);
    case ngraph::element::Type_t::i64: return mlir::NGIntegerType::getInt64(&m_context);
    case ngraph::element::Type_t::u64: return mlir::NGIntegerType::getUInt64(&m_context);
    }
    NGRAPH_CHECK(false, "Unreachable");
    return mlir::Type();

#if !(defined(__GNUC__) && (__GNUC__ == 4 && __GNUC_MINOR__ == 8))
#pragma GCC diagnostic pop
#endif
}

mlir::Type MLIRCompiler::get_mlir_type(const ngraph::Node* node)
{
    descriptor::Tensor* out_tensor = node->get_output_tensor_ptr().get();
    return get_mlir_type(out_tensor);
}

void MLIRCompiler::update_tensor_value(descriptor::Tensor* tensor, mlir::Value* value)
{
    NGRAPH_CHECK(m_tensor_to_value_map.find(tensor) == m_tensor_to_value_map.end(),
                 "tensor value already defined");
    TensorInfo tensor_info{value};
    m_tensor_to_value_map.insert(TensorToInfo(tensor, tensor_info));
}

MLIRCompiler::TensorInfo MLIRCompiler::get_tensor_value(descriptor::Tensor* tensor)
{
    auto it = m_tensor_to_value_map.find(tensor);

    NGRAPH_CHECK(it != m_tensor_to_value_map.end(), "Undefined tensor");

    return it->second;
}

// Lowers nGraph dialect all the way to LLVM module. 
void MLIRCompiler::lower_ng_dialect()
{
    // Lower NG dialect to Affine
    {
        mlir::PassManager pm;
        pm.addPass(mlir::createDialectLoweringPass(this));
        pm.addPass(mlir::createCanonicalizerPass());

        pm.run(m_module.get());

        if (failed(m_module->verify()))
        {
            NGRAPH_CHECK(false, "Incorrect module after dialect lowering");
        }

        dump_mlir_module("Affine Dialect Dump:");
    }

    // Lower Affine to Std Dialect
    {
        mlir::PassManager pm;
        // Lower affine ops
        pm.addPass(mlir::createLowerAffinePass());
        auto rr = pm.run(m_module.get());
        NGRAPH_CHECK(succeeded(rr), "Affine loop lowering failed");

        dump_mlir_module("Standard Dialect Dump:");
    }

    NGRAPH_CHECK(m_module, "MLIR module is not ready.");

    // Lower Standard dialect to LLVM dialect.
    // TODO: Do this via PassManager
    mlir::LLVMTypeConverter llvm_converter(&m_context);
    OwningRewritePatternList patterns;
    mlir::populateStdToLLVMConversionPatterns(llvm_converter, patterns);

    mlir::ConversionTarget target(m_context);
    target.addLegalDialect<mlir::LLVM::LLVMDialect>();
    auto result = applyConversionPatterns(*m_module, target, llvm_converter, std::move(patterns));
    NGRAPH_CHECK(succeeded(result), "Standard to LLVM dialect conversion failed");

    dump_mlir_module("LLVM-IR Dialect Dump:");

    // Lower to LLVM BC and optimize 
    // Initialize LLVM targets.
    llvm::InitializeNativeTarget();
    llvm::InitializeNativeTargetAsmPrinter();

    unsigned opt_level = 3;
    if (char* opt_level_str = std::getenv("NGRAPH_MLIR_OPT_LEVEL"))
    {
        opt_level = std::stoi(opt_level_str);
        NGRAPH_CHECK(opt_level >= 0 && opt_level <= 3, "Invalid optimization level");
    }
    // Create an MLIR execution engine. We use a null MLIR pass manager for now to make sure we
    // don't run MLIR passes that were already run. We also pass a default transformer to run
    // LLVM optimizations at level 3.
    auto llvm_transformer =
        mlir::makeOptimizingTransformer(opt_level /*optLevel*/, 0 /*sizeLevel*/);
    auto maybeEngine = mlir::ExecutionEngine::create(m_module.get(), llvm_transformer);
    NGRAPH_CHECK(maybeEngine, "failed to construct an execution engine");
    m_engine = std::move(maybeEngine.get());
}

// MLIR builders
#define TI(x) std::type_index(typeid(x))

void MLIRCompiler::build_ng_dialect()
{
    const NodeVector& sub_graph = m_compiled_kernel->get_node_list();

    for (auto np : sub_graph)
    {
        auto it = op_dispatcher.find(TI(*np));
        if (it == op_dispatcher.end())
        {
            throw unsupported_op{std::string{"The MLIR backend doesn't currently implement the '"} +
                                 np->description() + "' operation"};
        }
        mlir::Operation* op = it->second(*this, np.get());
        // This assumes simple 1:1 mapping between output edges and generated MLIR op results
        // If the mapping is more complex, the create_op helper can return null operation
        // and handles populating the value map itself
        if (op)
        {
            for (auto i = 0; i < op->getNumResults(); i++)
            {
                mlir::Value* result = op->getResult(i);
                if (result)
                {
                    update_tensor_value(np->get_output_tensor_ptr(i).get(), result);
                }
            }
        }
    }
    create_return();
}

namespace ngraph
{
    namespace runtime
    {
        namespace ngmlir
        {
            template <>
            mlir::Operation* MLIRCompiler::COMPILE_OP_DECL(ngraph::op::Add)
            {
                return compiler.create_generic_op<mlir::NGAddOp>(ng_node);
            }

            template <>
            mlir::Operation* MLIRCompiler::COMPILE_OP_DECL(ngraph::op::Subtract)
            {
                return compiler.create_generic_op<mlir::NGSubOp>(ng_node);
            }

            template <>
            mlir::Operation* MLIRCompiler::COMPILE_OP_DECL(ngraph::op::Multiply)
            {
                return compiler.create_generic_op<mlir::NGMulOp>(ng_node);
            }

            template <>
            mlir::Operation* MLIRCompiler::COMPILE_OP_DECL(ngraph::op::Divide)
            {
                return compiler.create_generic_op<mlir::NGDivOp>(ng_node);
            }

            template <>
            mlir::Operation* MLIRCompiler::COMPILE_OP_DECL(ngraph::op::Greater)
            {
                return compiler.create_generic_op<mlir::NGGreaterOp>(ng_node);
            }

            template <>
            mlir::Operation* MLIRCompiler::COMPILE_OP_DECL(ngraph::op::Less)
            {
                return compiler.create_generic_op<mlir::NGLessOp>(ng_node);
            }

            template <>
            mlir::Operation* MLIRCompiler::COMPILE_OP_DECL(ngraph::op::Maximum)
            {
                return compiler.create_generic_op<mlir::NGMaxOp>(ng_node);
            }

            template <>
            mlir::Operation* MLIRCompiler::COMPILE_OP_DECL(ngraph::op::Minimum)
            {
                return compiler.create_generic_op<mlir::NGMinOp>(ng_node);
            }

            template <>
            mlir::Operation* MLIRCompiler::COMPILE_OP_DECL(ngraph::op::ArgMax)
            {
                return compiler.create_index_reduction<mlir::NGArgMaxRedOp>(ng_node);
            }

            template <>
            mlir::Operation* MLIRCompiler::COMPILE_OP_DECL(ngraph::op::ArgMin)
            {
                return compiler.create_index_reduction<mlir::NGArgMinRedOp>(ng_node);
            }

            template <>
            mlir::Operation* MLIRCompiler::COMPILE_OP_DECL(ngraph::op::Dot)
            {
                return compiler.create_generic_op<mlir::NGDotOp>(ng_node);
            }

            template <>
            mlir::Operation* MLIRCompiler::COMPILE_OP_DECL(ngraph::op::Concat)
            {
                auto ng_node_concat = static_cast<const ngraph::op::Concat*>(ng_node);
                auto op = compiler.create_generic_op<mlir::NGConcatOp>(ng_node);
                op->setAttr("concatenation_axis",
                            compiler.m_builder->getI64IntegerAttr(
                                ng_node_concat->get_concatenation_axis()));
                return op;
            }

            template <>
            mlir::Operation* MLIRCompiler::COMPILE_OP_DECL(ngraph::op::Gather)
            {
                auto ng_node_gather = static_cast<const ngraph::op::Gather*>(ng_node);
                auto op = compiler.create_generic_op<mlir::NGGatherOp>(ng_node);
                op->setAttr("axis",
                            compiler.m_builder->getI64IntegerAttr(ng_node_gather->get_axis()));
                return op;
            }
        }
    }
}

template <typename Op>
mlir::Operation* MLIRCompiler::create_generic_op(const ngraph::Node* ng_node)
{
    std::vector<mlir::Value*> arg_values;
    std::vector<mlir::Type> res_types;
    for (auto& arg : ng_node->get_arguments())
    {
        auto arg_tensor = arg->get_output_tensor_ptr();
        auto arg_v = get_tensor_value(arg_tensor.get()).m_value;
        arg_values.push_back(arg_v);
    }

    for (auto& output : ng_node->outputs())
    {
        res_types.push_back(get_mlir_type(output.get_tensor_ptr().get()));
    }

    return (m_builder->create<Op,
                              ArrayRef<mlir::Type>,
                              ArrayRef<mlir::Value*>,
                              ArrayRef<mlir::NamedAttribute>>(
                mlir::UnknownLoc::get(&m_context), res_types, arg_values, {/* no attrs */}))
        .getOperation();
}

const MLIRCompiler::MLIRCompOpMap MLIRCompiler::op_dispatcher{
#define MLIR_OP(OP) {TI(ngraph::op::OP), &MLIRCompiler::create_op<ngraph::op::OP>},
#include "ops_supported.inc"
};

void MLIRCompiler::create_return()
{
    std::vector<mlir::Value*> value_list;
    for (auto output : m_compiled_kernel->get_kernel_outputs())
    {
        value_list.push_back(get_tensor_value(output->get_output_tensor_ptr().get()).m_value);
    }
    m_builder->create<mlir::NGReturnOp>(mlir::UnknownLoc::get(&m_context), value_list);
}

template <typename RedOp>
mlir::Operation* MLIRCompiler::create_index_reduction(const ngraph::Node* ng_node)
{
    auto* idx_red = static_cast<const ngraph::op::util::IndexReduction*>(ng_node);
    auto op = create_generic_op<RedOp>(ng_node);
    mlir::ArrayAttr red_axes_attr =
        m_builder->getI64ArrayAttr({(int64_t)idx_red->get_reduction_axis()});
    op->setAttr("axes", red_axes_attr);
    return op;
}

// Binds MLIR function arguments to the proper values. This includes externally allocated tensors
// helpers to be used inside the function.
void MLIRCompiler::bind_arguments()
{
    NGRAPH_CHECK(m_module, "MLIR module is not ready.");

    mlir::Function* func = m_module->getNamedFunction("main");
    NGRAPH_CHECK(func && !func->getBlocks().empty(), "Function not found");

    // Create list with a type-erased double pointer for each invocation arguments.
    // We currently use 'allocateMemRefArguments', which creates a
    // SmallVector<StaticFloatMemref*>. StaticFloatMemref is just a struct with the
    // actual pointer to the data.

    // create MemRef args
    auto expected_arguments = allocate_memref_args();
    NGRAPH_CHECK(expected_arguments.size(), "Arguments can't be created");
    m_invoke_args = std::move(expected_arguments);

    NGRAPH_CHECK(m_invoke_args.size() == m_external_tensors->size(),
                 "Number of external tensors doesn't match number of function arguments");

    // Assign external tensor pointers to invocation arguments.
    for (size_t i = 0, num_args = m_invoke_args.size(); i < num_args; ++i)
    {
        ((mlir::StaticFloatMemRef*)m_invoke_args[i])->data = (float*)(*m_external_tensors)[i];
    }

    // Add pointer to memory manager
    // malloc here since that's what allocateMemRefArguments use
    // TODO (nmostafa): Better way of doing this ? Use builder allocator ?
    MLIRMemMgr** mem_mgr_arg = reinterpret_cast<MLIRMemMgr**>(malloc(sizeof(void*)));
    NGRAPH_CHECK(mem_mgr_arg != nullptr);
    *mem_mgr_arg = &get_mem_mgr();
    // inserting memory manager ptr in right location ?
    NGRAPH_CHECK(m_invoke_args.size() == get_mem_mgr_arg_id(func));
    m_invoke_args.push_back(static_cast<void*>(mem_mgr_arg));
}

// Lowers standard dialect to LLVM dialect and uses the MLIR execution engine to execute the code.
void MLIRCompiler::execute()
{
    // Invoke the JIT-compiled function with the arguments. Note that, for API
    // uniformity reasons, it takes a list of type-erased pointers to arguments.
    // Please, note that 'invoke' method is overloaded with a parameter pack version.
    // Make sure the MutableArrayRef version is invoked.
    auto invocationResult = m_engine->invoke("main", llvm::MutableArrayRef<void*>(m_invoke_args));
    NGRAPH_CHECK(!invocationResult, "JIT invocation of 'main' failed\n");
}

void MLIRCompiler::cleanup()
{
    // Free void double pointer arguments without freeing external tensor data.
    for (auto* arg : m_invoke_args)
    {
        free(arg);
    }

    // Free MLIR function builder.
    if (m_builder)
    {
        m_builder.reset(nullptr);
    }

    // Free allocated memory for JIT'ed code temps
    m_mem_mgr.freeAll();
}

SmallVector<void*, 8> MLIRCompiler::allocate_memref_args()
{
    SmallVector<void*, 8> args;
    for (auto i = 0; i < m_external_tensors->size(); i++)
    {
        auto descriptor = allocate_memref_descriptor();
        args.push_back(descriptor);
    }
    return args;
}

mlir::StaticFloatMemRef* MLIRCompiler::allocate_memref_descriptor()
{
    // We only use StaticFloatMemRef because that's what MLIR currently offers.
    // We should expand this with different types and dynamic MemRefs
    auto* descriptor =
        reinterpret_cast<mlir::StaticFloatMemRef*>(malloc(sizeof(mlir::StaticFloatMemRef)));
    NGRAPH_CHECK(descriptor != nullptr, "NULL MemRef descriptor");
    descriptor->data = nullptr;
    return descriptor;
}

void MLIRCompiler::dump_mlir_module(const std::string msg)
{
    if (std::getenv("NGRAPH_MLIR_DUMP_ALL") != nullptr)
    {
        llvm::dbgs() << "*** " << msg << " ***\n";
        m_module->dump();
        llvm::dbgs() << "\n\n";
    }
}<|MERGE_RESOLUTION|>--- conflicted
+++ resolved
@@ -29,12 +29,8 @@
 #include "ngraph/op/concat.hpp"
 #include "ngraph/op/divide.hpp"
 #include "ngraph/op/dot.hpp"
-<<<<<<< HEAD
 #include "compiled_kernel.hpp"
-=======
-#include "ngraph/op/experimental/compiled_kernel.hpp"
 #include "ngraph/op/gather.hpp"
->>>>>>> 1eda1350
 #include "ngraph/op/greater.hpp"
 #include "ngraph/op/less.hpp"
 #include "ngraph/op/maximum.hpp"
@@ -69,7 +65,6 @@
 using llvm::StringRef;
 using llvm::make_unique;
 using llvm::ArrayRef;
-
 using namespace ngraph::runtime::ngmlir;
 
 #define COMPILE_OP_DECL(op_name)                                                                   \
@@ -490,7 +485,6 @@
     op->setAttr("axes", red_axes_attr);
     return op;
 }
-
 // Binds MLIR function arguments to the proper values. This includes externally allocated tensors
 // helpers to be used inside the function.
 void MLIRCompiler::bind_arguments()
