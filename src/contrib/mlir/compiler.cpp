//*****************************************************************************
// Copyright 2017-2019 Intel Corporation
//
// Licensed under the Apache License, Version 2.0 (the "License");
// you may not use this file except in compliance with the License.
// You may obtain a copy of the License at
//
//     http://www.apache.org/licenses/LICENSE-2.0
//
// Unless required by applicable law or agreed to in writing, software
// distributed under the License is distributed on an "AS IS" BASIS,
// WITHOUT WARRANTIES OR CONDITIONS OF ANY KIND, either express or implied.
// See the License for the specific language governing permissions and
// limitations under the License.
//*****************************************************************************

// NOTE: This file follows nGraph format style and naming convention since it
// exposes a public API to the rest of nGraph codebase.

#include "compiler.hpp"

#include "dialect/dialect.hpp"
#include "dialect/ops.hpp"
#include "dialect/type.hpp"
#include "lowerer.hpp"
#include "ngraph/descriptor/tensor.hpp"
#include "ngraph/graph_util.hpp"
#include "ngraph/node.hpp"
#include "ngraph/op/add.hpp"
#include "ngraph/op/argmax.hpp"
#include "ngraph/op/argmin.hpp"
#include "ngraph/op/concat.hpp"
#include "ngraph/op/divide.hpp"
#include "ngraph/op/dot.hpp"
#include "ngraph/op/experimental/compiled_kernel.hpp"
#include "ngraph/op/gather.hpp"
#include "ngraph/op/greater.hpp"
#include "ngraph/op/less.hpp"
#include "ngraph/op/maximum.hpp"
#include "ngraph/op/minimum.hpp"
#include "ngraph/op/multiply.hpp"
#include "ngraph/op/relu.hpp"
#include "ngraph/op/subtract.hpp"
#include "ngraph/op/util/index_reduction.hpp"
#include "ngraph/type/element_type.hpp"

#include <llvm/ADT/STLExtras.h>
#include <llvm/IR/Module.h>
#include <llvm/Support/ErrorOr.h>
#include <llvm/Support/MemoryBuffer.h>
#include <llvm/Support/SourceMgr.h>
#include <llvm/Support/TargetSelect.h>
#include <mlir/Conversion/ControlFlowToCFG/ConvertControlFlowToCFG.h>
#include <mlir/Conversion/StandardToLLVM/ConvertStandardToLLVM.h>
#include <mlir/Conversion/StandardToLLVM/ConvertStandardToLLVMPass.h>
#include <mlir/ExecutionEngine/ExecutionEngine.h>
#include <mlir/ExecutionEngine/MemRefUtils.h>
#include <mlir/ExecutionEngine/OptUtils.h>
#include <mlir/LLVMIR/LLVMDialect.h>
#include <mlir/Pass/PassManager.h>
#include <mlir/Target/LLVMIR.h>
#include <mlir/Transforms/DialectConversion.h>
#include <mlir/Transforms/Passes.h>

#include <memory>
#include <mutex>

using llvm::SmallVector;
using llvm::StringRef;
using llvm::make_unique;
using llvm::ArrayRef;
using namespace ngraph::runtime::ngmlir;

#define COMPILE_OP_DECL(op_name)                                                                   \
    create_op<op_name>(MLIRCompiler & compiler, const ngraph::Node* ng_node)

void MLIRCompiler::init_mlir()
{
    // Mutex to safely initialize MLIR.
    static std::mutex mlir_init_mutex;
    static bool initialized = false;

    std::unique_lock<std::mutex> lock(mlir_init_mutex);

    if (!initialized)
    {
        mlir::registerDialect<mlir::NGraphOpsDialect>();
        // Register any LLVM command line options
        llvm::cl::ParseEnvironmentOptions("ngraph", "MLIR_LLVM_OPTIONS", "");
        initialized = true;
    }
}

void MLIRCompiler::compile()
{
    build_ng_dialect_module();
    lower_ng_dialect();
}

void MLIRCompiler::run(std::vector<void*>& external_tensors)
{
    bind_arguments(external_tensors);
    execute();
    cleanup();
}

unsigned MLIRCompiler::get_mem_mgr_arg_id(mlir::FuncOp& func)
{
    return func.getNumArguments() - 1;
}

// Creates an MLIR module and function with nGraph dialect ops from the input CompiledKernel.
void MLIRCompiler::build_ng_dialect_module()
{
    // initialize an empty module
    m_module = mlir::ModuleOp::create(mlir::UnknownLoc::get(&m_context));

    TypeList args_type_list, result_type_list;

    // Retrieve input and output tensors.
    const auto& kernel_inputs = m_compiled_kernel->get_arguments();
    const auto& kernel_outputs = m_compiled_kernel->get_kernel_outputs();
    NGRAPH_CHECK(kernel_inputs.size() != 0, "Cannot have empty inputs list");
    NGRAPH_CHECK(kernel_outputs.size() != 0, "Cannot have empty outputs list");

    for (auto input : kernel_inputs)
    {
        args_type_list.push_back(get_mlir_type(input.get()));
    }

    for (auto output : kernel_outputs)
    {
        result_type_list.push_back(get_mlir_type(output.get()));
    }

    auto func_type = mlir::FunctionType::get(args_type_list, result_type_list, &m_context);
    auto function = mlir::FuncOp::create(mlir::UnknownLoc::get(&m_context), "main", func_type);
    function.addEntryBlock();

    // populate Tensor->Value maps
    int i = 0;
    for (auto input : kernel_inputs)
    {
        mlir::Value* arg = function.getArgument(i);
        TensorInfo tensor_info{arg};
        m_tensor_to_value_map.insert(
            TensorToInfo(input->get_output_tensor_ptr().get(), tensor_info));
        i++;
    }

    // create builder
    m_builder = llvm::make_unique<mlir::OpBuilder>(function.getBody());
    build_ng_dialect();
    m_module->push_back(function);
    if (failed(m_module->verify()))
    {
        NGRAPH_CHECK(false, "Invalid module after lowering to NG dialect");
    }

    dump_mlir_module("nGraph Dialect Dump:");
}

// Converts nGraph shape \p ng_shape to MLIR shape \p mlir_shape.
static void get_mlir_shape(ngraph::Shape ng_shape, llvm::SmallVectorImpl<int64_t>& mlir_shape)
{
    for (auto dim : ng_shape)
    {
        mlir_shape.push_back(dim);
    }
}

// Converts an nGraph Tensor into an MLIR tensor type, including the conversion of the Tensor's
// element type.
mlir::Type MLIRCompiler::get_mlir_type(const descriptor::Tensor* tensor)
{
    SmallVector<int64_t, 4> mlir_shape;
    get_mlir_shape(tensor->get_shape(), mlir_shape);
    return mlir::NGTensorType::get(
        &m_context, get_mlir_type(tensor->get_element_type()), mlir_shape);
}

// Converts an nGraph element type into an MLIR type.
mlir::Type MLIRCompiler::get_mlir_type(const element::Type& type)
{
#if !(defined(__GNUC__) && (__GNUC__ == 4 && __GNUC_MINOR__ == 8))
#pragma GCC diagnostic push
#pragma GCC diagnostic error "-Wswitch"
#pragma GCC diagnostic error "-Wswitch-enum"
#endif

    switch (type.get_type_enum())
    {
    case ngraph::element::Type_t::undefined:
    case ngraph::element::Type_t::dynamic:
    default: NGRAPH_CHECK(false, "MLIR: Unsupported NGraph types"); break;
    case ngraph::element::Type_t::bf16: return mlir::NGFloatType::getBF16(&m_context);
    case ngraph::element::Type_t::f16: return mlir::NGFloatType::getF16(&m_context);
    case ngraph::element::Type_t::f32: return mlir::NGFloatType::getF32(&m_context);
    case ngraph::element::Type_t::f64: return mlir::NGFloatType::getF64(&m_context);
    case ngraph::element::Type_t::i8: return mlir::NGIntegerType::getInt8(&m_context);
    case ngraph::element::Type_t::u8:
    case ngraph::element::Type_t::boolean: return mlir::NGIntegerType::getUInt8(&m_context);
    case ngraph::element::Type_t::i16: return mlir::NGIntegerType::getInt16(&m_context);
    case ngraph::element::Type_t::u16: return mlir::NGIntegerType::getInt16(&m_context);
    case ngraph::element::Type_t::i32: return mlir::NGIntegerType::getInt32(&m_context);
    case ngraph::element::Type_t::u32: return mlir::NGIntegerType::getUInt32(&m_context);
    case ngraph::element::Type_t::i64: return mlir::NGIntegerType::getInt64(&m_context);
    case ngraph::element::Type_t::u64: return mlir::NGIntegerType::getUInt64(&m_context);
    }
    NGRAPH_CHECK(false, "Unreachable");
    return mlir::Type();

#if !(defined(__GNUC__) && (__GNUC__ == 4 && __GNUC_MINOR__ == 8))
#pragma GCC diagnostic pop
#endif
}

mlir::Type MLIRCompiler::get_mlir_type(const ngraph::Node* node)
{
    descriptor::Tensor* out_tensor = node->get_output_tensor_ptr().get();
    return get_mlir_type(out_tensor);
}

void MLIRCompiler::update_tensor_value(descriptor::Tensor* tensor, mlir::Value* value)
{
    NGRAPH_CHECK(m_tensor_to_value_map.find(tensor) == m_tensor_to_value_map.end(),
                 "tensor value already defined");
    TensorInfo tensor_info{value};
    m_tensor_to_value_map.insert(TensorToInfo(tensor, tensor_info));
}

MLIRCompiler::TensorInfo MLIRCompiler::get_tensor_value(descriptor::Tensor* tensor)
{
    auto it = m_tensor_to_value_map.find(tensor);

    NGRAPH_CHECK(it != m_tensor_to_value_map.end(), "Undefined tensor");

    return it->second;
}

// Lowers nGraph dialect all the way to LLVM module.
void MLIRCompiler::lower_ng_dialect()
{
    // Lower NG dialect to Affine
    mlir::PassManager pm;
    pm.addPass(mlir::createDialectLoweringPass(this));
    pm.addPass(mlir::createCanonicalizerPass());

    pm.run(m_module.get());

    if (failed(m_module->verify()))
    {
        NGRAPH_CHECK(false, "Incorrect module after dialect lowering");
    }

    dump_mlir_module("Affine Dialect Dump:");

    optimize();

    NGRAPH_CHECK(m_module, "MLIR module is not ready.");

    // Lower Standard dialect to LLVM dialect.
    // TODO: Do this via PassManager
    mlir::LLVMTypeConverter llvm_converter(&m_context);
    OwningRewritePatternList patterns;
    mlir::populateStdToLLVMConversionPatterns(llvm_converter, patterns);

    mlir::ConversionTarget target(m_context);
    target.addLegalDialect<mlir::LLVM::LLVMDialect>();
    auto result = applyConversionPatterns(*m_module, target, llvm_converter, std::move(patterns));
    NGRAPH_CHECK(succeeded(result), "Standard to LLVM dialect conversion failed");

    dump_mlir_module("LLVM-IR Dialect Dump:");

    // Lower to LLVM BC and optimize
    // Initialize LLVM targets.
    llvm::InitializeNativeTarget();
    llvm::InitializeNativeTargetAsmPrinter();

    unsigned opt_level = 3;
    if (char* opt_level_str = std::getenv("NGRAPH_MLIR_OPT_LEVEL"))
    {
        opt_level = std::stoi(opt_level_str);
        NGRAPH_CHECK(opt_level >= 0 && opt_level <= 3, "Invalid optimization level");
    }
    // Create an MLIR execution engine. We use a null MLIR pass manager for now to make sure we
    // don't run MLIR passes that were already run. We also pass a default transformer to run
    // LLVM optimizations at level 3.
    auto llvm_transformer =
        mlir::makeOptimizingTransformer(opt_level /*optLevel*/, 0 /*sizeLevel*/);
    auto maybeEngine = mlir::ExecutionEngine::create(m_module.get(), llvm_transformer);
    NGRAPH_CHECK(maybeEngine, "failed to construct an execution engine");
    m_engine = std::move(maybeEngine.get());
}

void MLIRCompiler::optimize()
{
    // Lower Affine to Std Dialect
    mlir::PassManager pm;
    // Lower affine ops
    pm.addPass(mlir::createLowerAffinePass());
    auto rr = pm.run(m_module.get());
    NGRAPH_CHECK(succeeded(rr), "Affine loop lowering failed");

    dump_mlir_module("Standard Dialect Dump:");
}

// MLIR builders
#define TI(x) std::type_index(typeid(x))

void MLIRCompiler::build_ng_dialect()
{
    const NodeVector& sub_graph = m_compiled_kernel->get_node_list();

    for (auto np : sub_graph)
    {
        auto it = op_dispatcher.find(TI(*np));
        if (it == op_dispatcher.end())
        {
            throw unsupported_op{std::string{"The MLIR backend doesn't currently implement the '"} +
                                 np->description() + "' operation"};
        }
        mlir::Operation* op = it->second(*this, np.get());
        // This assumes simple 1:1 mapping between output edges and generated MLIR op results
        // If the mapping is more complex, the create_op helper can return null operation
        // and handles populating the value map itself
        if (op)
        {
            for (auto i = 0; i < op->getNumResults(); i++)
            {
                mlir::Value* result = op->getResult(i);
                if (result)
                {
                    update_tensor_value(np->get_output_tensor_ptr(i).get(), result);
                }
            }
        }
    }
    create_return();
}

namespace ngraph
{
    namespace runtime
    {
        namespace ngmlir
        {
            template <>
            mlir::Operation* MLIRCompiler::COMPILE_OP_DECL(ngraph::op::Add)
            {
                return compiler.create_generic_op<mlir::NGAddOp>(ng_node);
            }

            template <>
            mlir::Operation* MLIRCompiler::COMPILE_OP_DECL(ngraph::op::Subtract)
            {
                return compiler.create_generic_op<mlir::NGSubOp>(ng_node);
            }

            template <>
            mlir::Operation* MLIRCompiler::COMPILE_OP_DECL(ngraph::op::Multiply)
            {
                return compiler.create_generic_op<mlir::NGMulOp>(ng_node);
            }

            template <>
            mlir::Operation* MLIRCompiler::COMPILE_OP_DECL(ngraph::op::Divide)
            {
                return compiler.create_generic_op<mlir::NGDivOp>(ng_node);
            }

            template <>
            mlir::Operation* MLIRCompiler::COMPILE_OP_DECL(ngraph::op::Greater)
            {
                return compiler.create_generic_op<mlir::NGGreaterOp>(ng_node);
            }

            template <>
            mlir::Operation* MLIRCompiler::COMPILE_OP_DECL(ngraph::op::Less)
            {
                return compiler.create_generic_op<mlir::NGLessOp>(ng_node);
            }

            template <>
            mlir::Operation* MLIRCompiler::COMPILE_OP_DECL(ngraph::op::Maximum)
            {
                return compiler.create_generic_op<mlir::NGMaxOp>(ng_node);
            }

            template <>
            mlir::Operation* MLIRCompiler::COMPILE_OP_DECL(ngraph::op::Minimum)
            {
                return compiler.create_generic_op<mlir::NGMinOp>(ng_node);
            }

            template <>
            mlir::Operation* MLIRCompiler::COMPILE_OP_DECL(ngraph::op::ArgMax)
            {
                return compiler.create_index_reduction<mlir::NGArgMaxRedOp>(ng_node);
            }

            template <>
            mlir::Operation* MLIRCompiler::COMPILE_OP_DECL(ngraph::op::ArgMin)
            {
                return compiler.create_index_reduction<mlir::NGArgMinRedOp>(ng_node);
            }

            template <>
            mlir::Operation* MLIRCompiler::COMPILE_OP_DECL(ngraph::op::Dot)
            {
                return compiler.create_generic_op<mlir::NGDotOp>(ng_node);
            }

            template <>
            mlir::Operation* MLIRCompiler::COMPILE_OP_DECL(ngraph::op::Concat)
            {
                auto ng_node_concat = static_cast<const ngraph::op::Concat*>(ng_node);
                auto op = compiler.create_generic_op<mlir::NGConcatOp>(ng_node);
                op->setAttr("concatenation_axis",
                            compiler.m_builder->getI64IntegerAttr(
                                ng_node_concat->get_concatenation_axis()));
                return op;
            }

            template <>
            mlir::Operation* MLIRCompiler::COMPILE_OP_DECL(ngraph::op::Gather)
            {
                auto ng_node_gather = static_cast<const ngraph::op::Gather*>(ng_node);
                auto op = compiler.create_generic_op<mlir::NGGatherOp>(ng_node);
                op->setAttr("axis",
                            compiler.m_builder->getI64IntegerAttr(ng_node_gather->get_axis()));
                return op;
            }

            template <>
            mlir::Operation* MLIRCompiler::COMPILE_OP_DECL(ngraph::op::Relu)
            {
                return compiler.create_generic_op<mlir::NGReluOp>(ng_node);
            }
        }
    }
}

template <typename Op>
mlir::Operation* MLIRCompiler::create_generic_op(const ngraph::Node* ng_node)
{
    std::vector<mlir::Value*> arg_values;
    std::vector<mlir::Type> res_types;
    for (auto& arg : ng_node->get_arguments())
    {
        auto arg_tensor = arg->get_output_tensor_ptr();
        auto arg_v = get_tensor_value(arg_tensor.get()).m_value;
        arg_values.push_back(arg_v);
    }

    for (auto& output : ng_node->outputs())
    {
        res_types.push_back(get_mlir_type(output.get_tensor_ptr().get()));
    }

    return (m_builder->create<Op,
                              ArrayRef<mlir::Type>,
                              ArrayRef<mlir::Value*>,
                              ArrayRef<mlir::NamedAttribute>>(
                mlir::UnknownLoc::get(&m_context), res_types, arg_values, {/* no attrs */}))
        .getOperation();
}

const MLIRCompiler::MLIRCompOpMap MLIRCompiler::op_dispatcher{
#define MLIR_OP(OP) {TI(ngraph::op::OP), &MLIRCompiler::create_op<ngraph::op::OP>},
#include "ops_supported.inc"
};

void MLIRCompiler::create_return()
{
    std::vector<mlir::Value*> value_list;
    for (auto output : m_compiled_kernel->get_kernel_outputs())
    {
        value_list.push_back(get_tensor_value(output->get_output_tensor_ptr().get()).m_value);
    }
    m_builder->create<mlir::NGReturnOp>(mlir::UnknownLoc::get(&m_context), value_list);
}

template <typename RedOp>
mlir::Operation* MLIRCompiler::create_index_reduction(const ngraph::Node* ng_node)
{
    auto* idx_red = static_cast<const ngraph::op::util::IndexReduction*>(ng_node);
    auto op = create_generic_op<RedOp>(ng_node);
    mlir::ArrayAttr red_axes_attr =
        m_builder->getI64ArrayAttr({(int64_t)idx_red->get_reduction_axis()});
    op->setAttr("axes", red_axes_attr);
    return op;
}
// Binds MLIR function arguments to the proper values. This includes externally allocated tensors
// helpers to be used inside the function.
void MLIRCompiler::bind_arguments(std::vector<void*>& external_tensors)
{
    NGRAPH_CHECK(m_module, "MLIR module is not ready.");

    mlir::FuncOp func = m_module->lookupSymbol<mlir::FuncOp>("main");
    NGRAPH_CHECK(func && !func.getBlocks().empty(), "Function not found");

    // Set external arguments
    NGRAPH_CHECK(m_compiled_kernel, "No compiled kernel set for compiler");
    NGRAPH_CHECK((m_compiled_kernel->get_arguments().size() +
                  m_compiled_kernel->get_kernel_outputs().size()) == external_tensors.size(),
                 "Number of arguments and outputs doesn't match number of tensors");
    m_external_tensors = &external_tensors;

    // Create list with a type-erased double pointer for each invocation arguments.
    // We currently use 'allocateMemRefArguments', which creates a
    // SmallVector<StaticFloatMemref*>. StaticFloatMemref is just a struct with the
    // actual pointer to the data.

    // create MemRef args
    auto expected_arguments = allocate_memref_args();
    NGRAPH_CHECK(expected_arguments.size(), "Arguments can't be created");
    m_invoke_args = std::move(expected_arguments);

    NGRAPH_CHECK(m_invoke_args.size() == m_external_tensors->size(),
                 "Number of external tensors doesn't match number of function arguments");

    // Assign external tensor pointers to invocation arguments.
    for (size_t i = 0, num_args = m_invoke_args.size(); i < num_args; ++i)
    {
        ((mlir::StaticFloatMemRef*)m_invoke_args[i])->data = (float*)(*m_external_tensors)[i];
    }

    // Add pointer to memory manager
    // malloc here since that's what allocateMemRefArguments use
    // TODO (nmostafa): Better way of doing this ? Use builder allocator ?
    MLIRMemMgr** mem_mgr_arg = reinterpret_cast<MLIRMemMgr**>(malloc(sizeof(void*)));
    NGRAPH_CHECK(mem_mgr_arg != nullptr);
    *mem_mgr_arg = &get_mem_mgr();
    // inserting memory manager ptr in right location ?
    NGRAPH_CHECK(m_invoke_args.size() == get_mem_mgr_arg_id(func));
    m_invoke_args.push_back(static_cast<void*>(mem_mgr_arg));
}

// Lowers standard dialect to LLVM dialect and uses the MLIR execution engine to execute the code.
void MLIRCompiler::execute()
{
<<<<<<< HEAD
    NGRAPH_CHECK(m_module, "MLIR module is not ready.");

    // Lower Standard dialect to LLVM dialect.
    mlir::LLVMTypeConverter llvm_converter(&m_context);
    OwningRewritePatternList patterns;
    mlir::populateLoopToStdConversionPatterns(patterns, &m_context);
    mlir::populateStdToLLVMConversionPatterns(llvm_converter, patterns);

    mlir::ConversionTarget target(m_context);
    target.addLegalDialect<mlir::LLVM::LLVMDialect>();
    target.addLegalOp<mlir::ModuleOp, mlir::ModuleTerminatorOp>();
    target.addDynamicallyLegalOp<mlir::FuncOp>(
        [&](mlir::FuncOp op) { return llvm_converter.isSignatureLegal(op.getType()); });
    auto result = applyFullConversion(*m_module, target, std::move(patterns), &llvm_converter);
    NGRAPH_CHECK(succeeded(result), "Standard to LLVM dialect conversion failed");

    dump_mlir_module("LLVM-IR Dialect Dump:");

    // Initialize LLVM targets.
    llvm::InitializeNativeTarget();
    llvm::InitializeNativeTargetAsmPrinter();

    unsigned opt_level = 3;
    if (char* opt_level_str = std::getenv("NGRAPH_MLIR_OPT_LEVEL"))
    {
        opt_level = std::stoi(opt_level_str);
        NGRAPH_CHECK(opt_level >= 0 && opt_level <= 3, "Invalid optimization level");
    }
    // Create an MLIR execution engine. We use a null MLIR pass manager for now to make sure we
    // don't run MLIR passes that were already run. We also pass a default transformer to run
    // LLVM optimizations at level 3.
    auto llvm_transformer =
        mlir::makeOptimizingTransformer(opt_level /*optLevel*/, 0 /*sizeLevel*/);
    auto maybeEngine = mlir::ExecutionEngine::create(m_module.get(), llvm_transformer);
    NGRAPH_CHECK(maybeEngine, "failed to construct an execution engine");
    m_engine = std::move(maybeEngine.get());

=======
>>>>>>> 862aa5fe
    // Invoke the JIT-compiled function with the arguments. Note that, for API
    // uniformity reasons, it takes a list of type-erased pointers to arguments.
    // Please, note that 'invoke' method is overloaded with a parameter pack version.
    // Make sure the MutableArrayRef version is invoked.
    auto invocationResult = m_engine->invoke("main", llvm::MutableArrayRef<void*>(m_invoke_args));
    NGRAPH_CHECK(!invocationResult, "JIT invocation of 'main' failed\n");
}

void MLIRCompiler::cleanup()
{
    // Free void double pointer arguments without freeing external tensor data.
    for (auto* arg : m_invoke_args)
    {
        free(arg);
    }

    // Free MLIR function builder.
    if (m_builder)
    {
        m_builder.reset(nullptr);
    }

    // Free allocated memory for JIT'ed code temps
    m_mem_mgr.freeAll();
}

<<<<<<< HEAD
SmallVector<void*, 8> MLIRCompiler::allocate_memref_args(mlir::FuncOp func)
{
    SmallVector<void*, 8> args;
    args.reserve(func.getNumArguments());
    for (const auto& arg : func.getArguments())
=======
SmallVector<void*, 8> MLIRCompiler::allocate_memref_args()
{
    SmallVector<void*, 8> args;
    for (auto i = 0; i < m_external_tensors->size(); i++)
>>>>>>> 862aa5fe
    {
        auto descriptor = allocate_memref_descriptor();
        args.push_back(descriptor);
    }
    return args;
}

mlir::StaticFloatMemRef* MLIRCompiler::allocate_memref_descriptor()
{
    // We only use StaticFloatMemRef because that's what MLIR currently offers.
    // We should expand this with different types and dynamic MemRefs
    auto* descriptor =
        reinterpret_cast<mlir::StaticFloatMemRef*>(malloc(sizeof(mlir::StaticFloatMemRef)));
    NGRAPH_CHECK(descriptor != nullptr, "NULL MemRef descriptor");
    descriptor->data = nullptr;
    return descriptor;
}

void MLIRCompiler::dump_mlir_module(const std::string msg)
{
    if (std::getenv("NGRAPH_MLIR_DUMP_ALL") != nullptr)
    {
        llvm::dbgs() << "*** " << msg << " ***\n";
        m_module->dump();
        llvm::dbgs() << "\n\n";
    }
}<|MERGE_RESOLUTION|>--- conflicted
+++ resolved
@@ -260,19 +260,21 @@
     NGRAPH_CHECK(m_module, "MLIR module is not ready.");
 
     // Lower Standard dialect to LLVM dialect.
-    // TODO: Do this via PassManager
     mlir::LLVMTypeConverter llvm_converter(&m_context);
     OwningRewritePatternList patterns;
+    mlir::populateLoopToStdConversionPatterns(patterns, &m_context);
     mlir::populateStdToLLVMConversionPatterns(llvm_converter, patterns);
 
     mlir::ConversionTarget target(m_context);
     target.addLegalDialect<mlir::LLVM::LLVMDialect>();
-    auto result = applyConversionPatterns(*m_module, target, llvm_converter, std::move(patterns));
+    target.addLegalOp<mlir::ModuleOp, mlir::ModuleTerminatorOp>();
+    target.addDynamicallyLegalOp<mlir::FuncOp>(
+        [&](mlir::FuncOp op) { return llvm_converter.isSignatureLegal(op.getType()); });
+    auto result = applyFullConversion(*m_module, target, std::move(patterns), &llvm_converter);
     NGRAPH_CHECK(succeeded(result), "Standard to LLVM dialect conversion failed");
 
     dump_mlir_module("LLVM-IR Dialect Dump:");
 
-    // Lower to LLVM BC and optimize
     // Initialize LLVM targets.
     llvm::InitializeNativeTarget();
     llvm::InitializeNativeTargetAsmPrinter();
@@ -540,46 +542,6 @@
 // Lowers standard dialect to LLVM dialect and uses the MLIR execution engine to execute the code.
 void MLIRCompiler::execute()
 {
-<<<<<<< HEAD
-    NGRAPH_CHECK(m_module, "MLIR module is not ready.");
-
-    // Lower Standard dialect to LLVM dialect.
-    mlir::LLVMTypeConverter llvm_converter(&m_context);
-    OwningRewritePatternList patterns;
-    mlir::populateLoopToStdConversionPatterns(patterns, &m_context);
-    mlir::populateStdToLLVMConversionPatterns(llvm_converter, patterns);
-
-    mlir::ConversionTarget target(m_context);
-    target.addLegalDialect<mlir::LLVM::LLVMDialect>();
-    target.addLegalOp<mlir::ModuleOp, mlir::ModuleTerminatorOp>();
-    target.addDynamicallyLegalOp<mlir::FuncOp>(
-        [&](mlir::FuncOp op) { return llvm_converter.isSignatureLegal(op.getType()); });
-    auto result = applyFullConversion(*m_module, target, std::move(patterns), &llvm_converter);
-    NGRAPH_CHECK(succeeded(result), "Standard to LLVM dialect conversion failed");
-
-    dump_mlir_module("LLVM-IR Dialect Dump:");
-
-    // Initialize LLVM targets.
-    llvm::InitializeNativeTarget();
-    llvm::InitializeNativeTargetAsmPrinter();
-
-    unsigned opt_level = 3;
-    if (char* opt_level_str = std::getenv("NGRAPH_MLIR_OPT_LEVEL"))
-    {
-        opt_level = std::stoi(opt_level_str);
-        NGRAPH_CHECK(opt_level >= 0 && opt_level <= 3, "Invalid optimization level");
-    }
-    // Create an MLIR execution engine. We use a null MLIR pass manager for now to make sure we
-    // don't run MLIR passes that were already run. We also pass a default transformer to run
-    // LLVM optimizations at level 3.
-    auto llvm_transformer =
-        mlir::makeOptimizingTransformer(opt_level /*optLevel*/, 0 /*sizeLevel*/);
-    auto maybeEngine = mlir::ExecutionEngine::create(m_module.get(), llvm_transformer);
-    NGRAPH_CHECK(maybeEngine, "failed to construct an execution engine");
-    m_engine = std::move(maybeEngine.get());
-
-=======
->>>>>>> 862aa5fe
     // Invoke the JIT-compiled function with the arguments. Note that, for API
     // uniformity reasons, it takes a list of type-erased pointers to arguments.
     // Please, note that 'invoke' method is overloaded with a parameter pack version.
@@ -606,18 +568,10 @@
     m_mem_mgr.freeAll();
 }
 
-<<<<<<< HEAD
-SmallVector<void*, 8> MLIRCompiler::allocate_memref_args(mlir::FuncOp func)
-{
-    SmallVector<void*, 8> args;
-    args.reserve(func.getNumArguments());
-    for (const auto& arg : func.getArguments())
-=======
 SmallVector<void*, 8> MLIRCompiler::allocate_memref_args()
 {
     SmallVector<void*, 8> args;
     for (auto i = 0; i < m_external_tensors->size(); i++)
->>>>>>> 862aa5fe
     {
         auto descriptor = allocate_memref_descriptor();
         args.push_back(descriptor);
