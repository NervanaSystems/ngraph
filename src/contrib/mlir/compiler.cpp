//*****************************************************************************
// Copyright 2017-2019 Intel Corporation
//
// Licensed under the Apache License, Version 2.0 (the "License");
// you may not use this file except in compliance with the License.
// You may obtain a copy of the License at
//
//     http://www.apache.org/licenses/LICENSE-2.0
//
// Unless required by applicable law or agreed to in writing, software
// distributed under the License is distributed on an "AS IS" BASIS,
// WITHOUT WARRANTIES OR CONDITIONS OF ANY KIND, either express or implied.
// See the License for the specific language governing permissions and
// limitations under the License.
//*****************************************************************************

#include "compiler.hpp"

#include "dialect/dialect.hpp"
#include "dialect/ops.hpp"
#include "dialect/type.hpp"
#include "lowerer.hpp"
#include "ngraph/descriptor/tensor.hpp"
#include "ngraph/graph_util.hpp"
#include "ngraph/node.hpp"
#include "ngraph/op/add.hpp"
#include "ngraph/op/argmax.hpp"
#include "ngraph/op/argmin.hpp"
#include "ngraph/op/dot.hpp"
#include "ngraph/op/experimental/compiled_kernel.hpp"
<<<<<<< HEAD
#include "ngraph/op/relu.hpp"
=======
#include "ngraph/op/util/index_reduction.hpp"
>>>>>>> 6d349607
#include "ngraph/type/element_type.hpp"

#include <llvm/ADT/STLExtras.h>
#include <llvm/IR/Module.h>
#include <llvm/Support/ErrorOr.h>
#include <llvm/Support/MemoryBuffer.h>
#include <llvm/Support/SourceMgr.h>
#include <llvm/Support/TargetSelect.h>
#include <mlir/Conversion/StandardToLLVM/ConvertStandardToLLVM.h>
#include <mlir/Conversion/StandardToLLVM/ConvertStandardToLLVMPass.h>
#include <mlir/ExecutionEngine/ExecutionEngine.h>
#include <mlir/ExecutionEngine/MemRefUtils.h>
#include <mlir/ExecutionEngine/OptUtils.h>
#include <mlir/LLVMIR/LLVMDialect.h>
#include <mlir/Pass/PassManager.h>
#include <mlir/Target/LLVMIR.h>
#include <mlir/Transforms/DialectConversion.h>
#include <mlir/Transforms/Passes.h>

#include <memory>
#include <mutex>

using llvm::SmallVector;
using llvm::StringRef;
using llvm::make_unique;
using namespace ngraph::runtime::ngmlir;

#define COMPILE_OP_DECL(op_name)                                                                   \
    create_op<op_name>(MLIRCompiler & compiler, const ngraph::Node* ng_node)

MLIRCompiler::MLIRCompiler(const ngraph::op::CompiledKernel* compiled_kernel,
                           const std::vector<void*>& external_tensors)
    : m_compiled_kernel(compiled_kernel)
    , m_external_tensors(external_tensors)
{
    NGRAPH_CHECK((m_compiled_kernel->get_arguments().size() +
                  m_compiled_kernel->get_kernel_outputs().size()) == external_tensors.size(),
                 "Number of arguments and outputs doesn't match number of tensors");
}

void MLIRCompiler::init_mlir()
{
    // Mutex to safely initialize MLIR.
    static std::mutex mlir_init_mutex;
    static bool initialized = false;

    std::unique_lock<std::mutex> lock(mlir_init_mutex);

    if (!initialized)
    {
        mlir::registerDialect<mlir::NGraphOpsDialect>();
        // Register any LLVM command line options
        llvm::cl::ParseEnvironmentOptions("ngraph", "MLIR_LLVM_OPTIONS", "");
        initialized = true;
    }
}

void MLIRCompiler::compile_and_run()
{
    build_ng_dialect_module();
    lower_ng_dialect();
    optimize();
    bind_arguments();
    execute();
    cleanup();
}

// Creates an MLIR module and function with nGraph dialect ops from the input CompiledKernel.
void MLIRCompiler::build_ng_dialect_module()
{
    // initialize an empty module
    m_module = make_unique<mlir::Module>(&m_context);

    TypeList args_type_list, result_type_list;

    // Retrieve input and output tensors.
    const auto& kernel_inputs = m_compiled_kernel->get_arguments();
    const auto& kernel_outputs = m_compiled_kernel->get_kernel_outputs();
    NGRAPH_CHECK(kernel_inputs.size() != 0, "Cannot have empty inputs list");
    NGRAPH_CHECK(kernel_outputs.size() != 0, "Cannot have empty outputs list");

    for (auto input : kernel_inputs)
    {
        args_type_list.push_back(get_mlir_type(input.get()));
    }

    for (auto output : kernel_outputs)
    {
        result_type_list.push_back(get_mlir_type(output.get()));
    }

    auto func_type = mlir::FunctionType::get(args_type_list, result_type_list, &m_context);
    auto function =
        make_unique<mlir::Function>(mlir::UnknownLoc::get(&m_context), "main", func_type);
    function->addEntryBlock();

    // populate Tensor->Value maps
    int i = 0;
    for (auto input : kernel_inputs)
    {
        mlir::Value* arg = function->getArgument(i);
        TensorInfo tensor_info{arg};
        m_tensor_to_value_map.insert(
            TensorToInfo(input->get_output_tensor_ptr().get(), tensor_info));
        i++;
    }

    // create builder
    m_builder = llvm::make_unique<mlir::OpBuilder>(function->getBody());
    build_ng_dialect();
    m_module->getFunctions().push_back(function.release());
    if (failed(m_module->verify()))
    {
        NGRAPH_CHECK(false, "Invalid module after lowering to NG dialect");
    }

    dump_mlir_module("nGraph Dialect Dump:");
}

// Converts nGraph shape \p ng_shape to MLIR shape \p mlir_shape.
static void get_mlir_shape(ngraph::Shape ng_shape, llvm::SmallVectorImpl<int64_t>& mlir_shape)
{
    for (auto dim : ng_shape)
    {
        mlir_shape.push_back(dim);
    }
}

// Converts an nGraph Tensor into an MLIR tensor type, including the conversion of the Tensor's
// element type.
mlir::Type MLIRCompiler::get_mlir_type(const descriptor::Tensor* tensor)
{
    SmallVector<int64_t, 4> mlir_shape;
    get_mlir_shape(tensor->get_shape(), mlir_shape);
    return mlir::NGTensorType::get(
        &m_context, get_mlir_type(tensor->get_element_type()), mlir_shape);
}

// Converts an nGraph element type into an MLIR type.
mlir::Type MLIRCompiler::get_mlir_type(const element::Type& type)
{
#if !(defined(__GNUC__) && (__GNUC__ == 4 && __GNUC_MINOR__ == 8))
#pragma GCC diagnostic push
#pragma GCC diagnostic error "-Wswitch"
#pragma GCC diagnostic error "-Wswitch-enum"
#endif

    switch (type.get_type_enum())
    {
    case ngraph::element::Type_t::undefined:
    case ngraph::element::Type_t::dynamic:
    default: NGRAPH_CHECK(false, "MLIR: Unsupported NGraph types"); break;
    case ngraph::element::Type_t::bf16: return mlir::NGFloatType::getBF16(&m_context);
    case ngraph::element::Type_t::f16: return mlir::NGFloatType::getF16(&m_context);
    case ngraph::element::Type_t::f32: return mlir::NGFloatType::getF32(&m_context);
    case ngraph::element::Type_t::f64: return mlir::NGFloatType::getF64(&m_context);
    case ngraph::element::Type_t::i8: return mlir::NGIntegerType::getInt8(&m_context);
    case ngraph::element::Type_t::u8:
    case ngraph::element::Type_t::boolean: return mlir::NGIntegerType::getUInt8(&m_context);
    case ngraph::element::Type_t::i16: return mlir::NGIntegerType::getInt16(&m_context);
    case ngraph::element::Type_t::u16: return mlir::NGIntegerType::getInt16(&m_context);
    case ngraph::element::Type_t::i32: return mlir::NGIntegerType::getInt32(&m_context);
    case ngraph::element::Type_t::u32: return mlir::NGIntegerType::getUInt32(&m_context);
    case ngraph::element::Type_t::i64: return mlir::NGIntegerType::getInt64(&m_context);
    case ngraph::element::Type_t::u64: return mlir::NGIntegerType::getUInt64(&m_context);
    }
    NGRAPH_CHECK(false, "Unreachable");
    return mlir::Type();

#if !(defined(__GNUC__) && (__GNUC__ == 4 && __GNUC_MINOR__ == 8))
#pragma GCC diagnostic pop
#endif
}

mlir::Type MLIRCompiler::get_mlir_type(const ngraph::Node* node)
{
    descriptor::Tensor* out_tensor = node->get_output_tensor_ptr().get();
    return get_mlir_type(out_tensor);
}

void MLIRCompiler::update_tensor_value(descriptor::Tensor* tensor, mlir::Value* value)
{
    NGRAPH_CHECK(m_tensor_to_value_map.find(tensor) == m_tensor_to_value_map.end(),
                 "tensor value already defined");
    TensorInfo tensor_info{value};
    m_tensor_to_value_map.insert(TensorToInfo(tensor, tensor_info));
}

MLIRCompiler::TensorInfo MLIRCompiler::get_tensor_value(descriptor::Tensor* tensor)
{
    auto it = m_tensor_to_value_map.find(tensor);

    NGRAPH_CHECK(it != m_tensor_to_value_map.end(), "Undefined tensor");

    return it->second;
}

// Lowers nGraph dialect to affine dialect.
void MLIRCompiler::lower_ng_dialect()
{
    mlir::PassManager pm;
    pm.addPass(mlir::createDialectLoweringPass(this));
    pm.addPass(mlir::createCanonicalizerPass());

    pm.run(m_module.get());

    if (failed(m_module->verify()))
    {
        NGRAPH_CHECK(false, "Incorrect module after dialect lowering");
    }

    dump_mlir_module("Affine Dialect Dump:");
}

// Receives affine dialect as input and applies affine and standard dialect based optimizations.
// Lowering from affine dialect to standard dialect happens along the way. Output consists of
// standard dialect only ops.
void MLIRCompiler::optimize()
{
    mlir::PassManager pm;
    // Lower affine ops
    pm.addPass(mlir::createLowerAffinePass());
    auto rr = pm.run(m_module.get());
    NGRAPH_CHECK(succeeded(rr), "Affine loop lowering failed");

    dump_mlir_module("Standard Dialect Dump:");
}

// MLIR builders
#define TI(x) std::type_index(typeid(x))

void MLIRCompiler::build_ng_dialect()
{
    const NodeVector& sub_graph = m_compiled_kernel->get_node_list();

    for (auto np : sub_graph)
    {
        auto it = op_dispatcher.find(TI(*np));
        if (it == op_dispatcher.end())
        {
            throw unsupported_op{std::string{"The MLIR backend doesn't currently implement the '"} +
                                 np->description() + "' operation"};
        }
        mlir::Value* mlir_value = it->second(*this, np.get());
        // builders that have multiple result values will update the value map, and set their ret values to null
        if (mlir_value)
        {
            update_tensor_value(np->get_output_tensor_ptr().get(), mlir_value);
        }
    }
    create_return();
}

namespace ngraph
{
    namespace runtime
    {
        namespace ngmlir
        {
            template <>
            mlir::Value* MLIRCompiler::COMPILE_OP_DECL(ngraph::op::Add)
            {
                return compiler.create_binary_op<mlir::NGAddOp>(ng_node);
            }

            template <>
            mlir::Value* MLIRCompiler::COMPILE_OP_DECL(ngraph::op::ArgMax)
            {
                return compiler.create_index_reduction<mlir::NGArgMaxRedOp>(ng_node);
            }

            template <>
            mlir::Value* MLIRCompiler::COMPILE_OP_DECL(ngraph::op::ArgMin)
            {
                return compiler.create_index_reduction<mlir::NGArgMinRedOp>(ng_node);
            }
            template <>
            mlir::Value* MLIRCompiler::COMPILE_OP_DECL(ngraph::op::Dot)
            {
                return compiler.create_binary_op<mlir::NGDotOp>(ng_node);
            }

            template <>
            mlir::Value* MLIRCompiler::COMPILE_OP_DECL(ngraph::op::Relu)
            {
                return compiler.create_unary_op<mlir::NGReluOp>(ng_node);
            }
        }
    }
}

const MLIRCompiler::MLIRCompOpMap MLIRCompiler::op_dispatcher{
#define MLIR_OP(OP) {TI(ngraph::op::OP), &MLIRCompiler::create_op<ngraph::op::OP>},
#include "ops_supported.inc"
};

template <typename UnaryOp>
mlir::Value* MLIRCompiler::create_unary_op(const ngraph::Node* ng_node)
{
    auto lhs = ng_node->get_argument(0)->get_output_tensor_ptr();
    auto lhs_v = get_tensor_value(lhs.get()).m_value;
    auto res_type = get_mlir_type(ng_node->get_output_tensor_ptr().get());
    return m_builder->create<UnaryOp>(mlir::UnknownLoc::get(&m_context), res_type, lhs_v)
        .getResult();
}

template <typename BinOp>
mlir::Value* MLIRCompiler::create_binary_op(const ngraph::Node* ng_node)
{
    auto lhs = ng_node->get_argument(0)->get_output_tensor_ptr();
    auto rhs = ng_node->get_argument(1)->get_output_tensor_ptr();
    auto lhs_v = get_tensor_value(lhs.get()).m_value;
    auto rhs_v = get_tensor_value(rhs.get()).m_value;
    auto res_type = get_mlir_type(ng_node->get_output_tensor_ptr().get());
    return m_builder->create<BinOp>(mlir::UnknownLoc::get(&m_context), res_type, lhs_v, rhs_v)
        .getResult();
}

void MLIRCompiler::create_return()
{
    std::vector<mlir::Value*> value_list;
    for (auto output : m_compiled_kernel->get_kernel_outputs())
    {
        value_list.push_back(get_tensor_value(output->get_output_tensor_ptr().get()).m_value);
    }
    m_builder->create<mlir::NGReturnOp>(mlir::UnknownLoc::get(&m_context), value_list);
}

template <typename RedOp>
mlir::Value* MLIRCompiler::create_index_reduction(const ngraph::Node* ng_node)
{
    auto* idx_red = static_cast<const ngraph::op::util::IndexReduction*>(ng_node);

    auto arg = idx_red->get_argument(0);
    size_t red_axis = idx_red->get_reduction_axis();

    mlir::Value* arg_val = get_tensor_value(arg->get_output_tensor_ptr().get()).m_value;
    mlir::ArrayAttr red_axes_attr = m_builder->getI64ArrayAttr({(int64_t)red_axis});

    return m_builder
        ->create<RedOp>(
            mlir::UnknownLoc::get(&m_context), get_mlir_type(ng_node), arg_val, red_axes_attr)
        .getResult();
}
// Binds MLIR function arguments to the proper values. This includes externally allocated tensors
// helpers to be used inside the function.
void MLIRCompiler::bind_arguments()
{
    NGRAPH_CHECK(m_module, "MLIR module is not ready.");

    mlir::Function* func = m_module->getNamedFunction("main");
    NGRAPH_CHECK(func && !func->getBlocks().empty(), "Function not found");

    // Create list with a type-erased double pointer for each invocation arguments.
    // We currently use 'allocateMemRefArguments', which creates a
    // SmallVector<StaticFloatMemref*>. StaticFloatMemref is just a struct with the
    // actual pointer to the data.

    // create MemRef args
    auto expected_arguments = allocate_memref_args(func);
    NGRAPH_CHECK(expected_arguments.size(), "Arguments can't be created");
    m_invoke_args = std::move(expected_arguments);

    NGRAPH_CHECK(m_invoke_args.size() == m_external_tensors.size(),
                 "Number of external tensors doesn't match number of function arguments");

    // Assign external tensor pointers to invocation arguments.
    for (size_t i = 0, num_args = m_invoke_args.size(); i < num_args; ++i)
    {
        ((mlir::StaticFloatMemRef*)m_invoke_args[i])->data = (float*)m_external_tensors[i];
    }

    // Add pointer to memory manager
    // malloc here since that's what allocateMemRefArguments use
    // TODO (nmostafa): Better way of doing this ? Use builder allocator ?
    MLIRMemMgr** mem_mgr_arg = reinterpret_cast<MLIRMemMgr**>(malloc(sizeof(void*)));
    NGRAPH_CHECK(mem_mgr_arg != nullptr);
    *mem_mgr_arg = &get_mem_mgr();
    // inserting memory manager ptr in right location ?
    NGRAPH_CHECK(m_invoke_args.size() == get_mem_mgr_arg_id(func));
    m_invoke_args.push_back(static_cast<void*>(mem_mgr_arg));
}

// Lowers standard dialect to LLVM dialect and uses the MLIR execution engine to execute the code.
void MLIRCompiler::execute()
{
    NGRAPH_CHECK(m_module, "MLIR module is not ready.");

    // Lower Standard dialect to LLVM dialect.
    mlir::LLVMTypeConverter llvm_converter(&m_context);
    OwningRewritePatternList patterns;
    mlir::populateStdToLLVMConversionPatterns(llvm_converter, patterns);

    mlir::ConversionTarget target(m_context);
    target.addLegalDialect<mlir::LLVM::LLVMDialect>();
    auto result = applyConversionPatterns(*m_module, target, llvm_converter, std::move(patterns));
    NGRAPH_CHECK(succeeded(result), "Standard to LLVM dialect conversion failed");

    dump_mlir_module("LLVM-IR Dialect Dump:");

    // Initialize LLVM targets.
    llvm::InitializeNativeTarget();
    llvm::InitializeNativeTargetAsmPrinter();

    unsigned opt_level = 3;
    if (char* opt_level_str = std::getenv("NGRAPH_MLIR_OPT_LEVEL"))
    {
        opt_level = std::stoi(opt_level_str);
        NGRAPH_CHECK(opt_level >= 0 && opt_level <= 3, "Invalid optimization level");
    }
    // Create an MLIR execution engine. We use a null MLIR pass manager for now to make sure we
    // don't run MLIR passes that were already run. We also pass a default transformer to run
    // LLVM optimizations at level 3.
    auto llvm_transformer =
        mlir::makeOptimizingTransformer(opt_level /*optLevel*/, 0 /*sizeLevel*/);
    auto maybeEngine = mlir::ExecutionEngine::create(m_module.get(), llvm_transformer);
    NGRAPH_CHECK(maybeEngine, "failed to construct an execution engine");
    m_engine = std::move(maybeEngine.get());

    // Invoke the JIT-compiled function with the arguments. Note that, for API
    // uniformity reasons, it takes a list of type-erased pointers to arguments.
    // Please, note that 'invoke' method is overloaded with a parameter pack version.
    // Make sure the MutableArrayRef version is invoked.
    auto invocationResult = m_engine->invoke("main", llvm::MutableArrayRef<void*>(m_invoke_args));
    NGRAPH_CHECK(!invocationResult, "JIT invocation of 'main' failed\n");
}

void MLIRCompiler::cleanup()
{
    // Free void double pointer arguments without freeing external tensor data.
    for (auto* arg : m_invoke_args)
    {
        free(arg);
    }

    // Free MLIR function builder.
    if (m_builder)
    {
        m_builder.reset(nullptr);
    }

    // Free allocated memory for JIT'ed code temps
    m_mem_mgr.freeAll();
}

SmallVector<void*, 8> MLIRCompiler::allocate_memref_args(mlir::Function* func)
{
    SmallVector<void*, 8> args;
    args.reserve(func->getNumArguments());
    for (const auto& arg : func->getArguments())
    {
        auto descriptor = allocate_memref_descriptor(arg->getType());

        if (!descriptor)
        {
            continue;
        }
        args.push_back(descriptor);
    }
    return args;
}

mlir::StaticFloatMemRef* MLIRCompiler::allocate_memref_descriptor(mlir::Type type)
{
    auto memRefType = type.dyn_cast<mlir::MemRefType>();
    if (!memRefType)
    {
        return nullptr;
    }
    NGRAPH_CHECK(memRefType.getNumDynamicDims() == 0, "No support for dynamic shapes");

    // We only use StaticFloatMemRef because that's what MLIR currently offers.
    // We should expand this with different types and dynamic MemRefs
    auto* descriptor =
        reinterpret_cast<mlir::StaticFloatMemRef*>(malloc(sizeof(mlir::StaticFloatMemRef)));
    NGRAPH_CHECK(descriptor != nullptr, "NULL MemRef descriptor");
    descriptor->data = nullptr;
    return descriptor;
}

void MLIRCompiler::dump_mlir_module(const std::string msg)
{
    if (std::getenv("NGRAPH_MLIR_DUMP_ALL") != nullptr)
    {
        llvm::dbgs() << "*** " << msg << " ***\n";
        m_module->dump();
        llvm::dbgs() << "\n\n";
    }
}<|MERGE_RESOLUTION|>--- conflicted
+++ resolved
@@ -28,11 +28,8 @@
 #include "ngraph/op/argmin.hpp"
 #include "ngraph/op/dot.hpp"
 #include "ngraph/op/experimental/compiled_kernel.hpp"
-<<<<<<< HEAD
 #include "ngraph/op/relu.hpp"
-=======
 #include "ngraph/op/util/index_reduction.hpp"
->>>>>>> 6d349607
 #include "ngraph/type/element_type.hpp"
 
 #include <llvm/ADT/STLExtras.h>
@@ -58,6 +55,7 @@
 using llvm::SmallVector;
 using llvm::StringRef;
 using llvm::make_unique;
+
 using namespace ngraph::runtime::ngmlir;
 
 #define COMPILE_OP_DECL(op_name)                                                                   \
@@ -309,6 +307,7 @@
             {
                 return compiler.create_index_reduction<mlir::NGArgMinRedOp>(ng_node);
             }
+
             template <>
             mlir::Value* MLIRCompiler::COMPILE_OP_DECL(ngraph::op::Dot)
             {
