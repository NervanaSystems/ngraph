//*****************************************************************************
// Copyright 2017-2019 Intel Corporation
//
// Licensed under the Apache License, Version 2.0 (the "License");
// you may not use this file except in compliance with the License.
// You may obtain a copy of the License at
//
//     http://www.apache.org/licenses/LICENSE-2.0
//
// Unless required by applicable law or agreed to in writing, software
// distributed under the License is distributed on an "AS IS" BASIS,
// WITHOUT WARRANTIES OR CONDITIONS OF ANY KIND, either express or implied.
// See the License for the specific language governing permissions and
// limitations under the License.
//*****************************************************************************

// NOTE: This file follows nGraph format style and naming convention since it
// exposes a public API to the rest of nGraph codebase.

#include "compiler.hpp"

#include "dialect/dialect.hpp"
#include "dialect/ops.hpp"
#include "dialect/type.hpp"
#include "lowerer.hpp"
#include "ngraph/descriptor/tensor.hpp"
#include "ngraph/graph_util.hpp"
#include "ngraph/node.hpp"
#include "ngraph/op/add.hpp"
#include "ngraph/op/argmax.hpp"
#include "ngraph/op/argmin.hpp"
#include "ngraph/op/concat.hpp"
#include "ngraph/op/divide.hpp"
#include "ngraph/op/dot.hpp"
#include "ngraph/op/experimental/compiled_kernel.hpp"
#include "ngraph/op/gather.hpp"
#include "ngraph/op/greater.hpp"
#include "ngraph/op/less.hpp"
#include "ngraph/op/maximum.hpp"
#include "ngraph/op/minimum.hpp"
#include "ngraph/op/multiply.hpp"
#include "ngraph/op/relu.hpp"
#include "ngraph/op/subtract.hpp"
#include "ngraph/op/util/index_reduction.hpp"
#include "ngraph/type/element_type.hpp"

#include <llvm/ADT/STLExtras.h>
#include <llvm/IR/Module.h>
#include <llvm/Support/ErrorOr.h>
#include <llvm/Support/MemoryBuffer.h>
#include <llvm/Support/SourceMgr.h>
#include <llvm/Support/TargetSelect.h>
#include <mlir/Conversion/ControlFlowToCFG/ConvertControlFlowToCFG.h>
#include <mlir/Conversion/StandardToLLVM/ConvertStandardToLLVM.h>
#include <mlir/Conversion/StandardToLLVM/ConvertStandardToLLVMPass.h>
#include <mlir/ExecutionEngine/ExecutionEngine.h>
#include <mlir/ExecutionEngine/MemRefUtils.h>
#include <mlir/ExecutionEngine/OptUtils.h>
#include <mlir/LLVMIR/LLVMDialect.h>
#include <mlir/Pass/PassManager.h>
#include <mlir/Target/LLVMIR.h>
#include <mlir/Transforms/DialectConversion.h>
#include <mlir/Transforms/Passes.h>

#include <memory>
#include <mutex>

using llvm::SmallVector;
using llvm::StringRef;
using llvm::make_unique;
using llvm::ArrayRef;
using namespace ngraph::runtime::ngmlir;

static llvm::cl::opt<bool>
    clEnableAffineLoopFusion("enable-affine-loop-fusion",
                             llvm::cl::init(false),
                             llvm::cl::desc("Enable loop fusion optimization in Affine dialect"));

#define COMPILE_OP_DECL(op_name)                                                                   \
    create_op<op_name>(MLIRCompiler & compiler, const ngraph::Node* ng_node)

void MLIRCompiler::init_mlir()
{
    // Mutex to safely initialize MLIR.
    static std::mutex mlir_init_mutex;
    static bool initialized = false;

    std::unique_lock<std::mutex> lock(mlir_init_mutex);

    if (!initialized)
    {
        mlir::registerDialect<mlir::NGraphOpsDialect>();
        // Register any LLVM command line options
        llvm::cl::ParseEnvironmentOptions("ngraph", "NGRAPH_MLIR_OPTIONS", "");
        initialized = true;
    }
}

void MLIRCompiler::compile()
{
    build_ng_dialect_module();
    lower_ng_dialect();
}

void MLIRCompiler::run(std::vector<void*>& external_tensors)
{
    bind_arguments(external_tensors);
    execute();
    cleanup();
}

unsigned MLIRCompiler::get_mem_mgr_arg_id(mlir::FuncOp& func)
{
    return func.getNumArguments() - 1;
}

// Creates an MLIR module and function with nGraph dialect ops from the input CompiledKernel.
void MLIRCompiler::build_ng_dialect_module()
{
    // initialize an empty module
    m_module = mlir::ModuleOp::create(mlir::UnknownLoc::get(&m_context));

    TypeList args_type_list, result_type_list;

    // Retrieve input and output tensors.
    const auto& kernel_inputs = m_compiled_kernel->get_arguments();
    const auto& kernel_outputs = m_compiled_kernel->get_kernel_outputs();
    NGRAPH_CHECK(kernel_inputs.size() != 0, "Cannot have empty inputs list");
    NGRAPH_CHECK(kernel_outputs.size() != 0, "Cannot have empty outputs list");

    for (auto input : kernel_inputs)
    {
        args_type_list.push_back(get_mlir_type(input.get()));
    }

    for (auto output : kernel_outputs)
    {
        result_type_list.push_back(get_mlir_type(output.get()));
    }

    auto func_type = mlir::FunctionType::get(args_type_list, result_type_list, &m_context);
    auto function = mlir::FuncOp::create(mlir::UnknownLoc::get(&m_context), "main", func_type);
    function.addEntryBlock();

    // populate Tensor->Value maps
    int i = 0;
    for (auto input : kernel_inputs)
    {
        mlir::Value* arg = function.getArgument(i);
        TensorInfo tensor_info{arg};
        m_tensor_to_value_map.insert(
            TensorToInfo(input->get_output_tensor_ptr().get(), tensor_info));
        i++;
    }

    // create builder
    m_builder = llvm::make_unique<mlir::OpBuilder>(function.getBody());
    build_ng_dialect();
    m_module->push_back(function);
    if (failed(m_module->verify()))
    {
        NGRAPH_CHECK(false, "Invalid module after lowering to NG dialect");
    }

    dump_mlir_module("nGraph Dialect Dump:");
}

// Converts nGraph shape \p ng_shape to MLIR shape \p mlir_shape.
static void get_mlir_shape(ngraph::Shape ng_shape, llvm::SmallVectorImpl<int64_t>& mlir_shape)
{
    for (auto dim : ng_shape)
    {
        mlir_shape.push_back(dim);
    }
}

// Converts an nGraph Tensor into an MLIR tensor type, including the conversion of the Tensor's
// element type.
mlir::Type MLIRCompiler::get_mlir_type(const descriptor::Tensor* tensor)
{
    SmallVector<int64_t, 4> mlir_shape;
    get_mlir_shape(tensor->get_shape(), mlir_shape);
    return mlir::NGTensorType::get(
        &m_context, get_mlir_type(tensor->get_element_type()), mlir_shape);
}

// Converts an nGraph element type into an MLIR type.
mlir::Type MLIRCompiler::get_mlir_type(const element::Type& type)
{
#if defined(__GNUC__) && !(__GNUC__ == 4 && __GNUC_MINOR__ == 8)
#pragma GCC diagnostic push
#pragma GCC diagnostic error "-Wswitch"
#pragma GCC diagnostic error "-Wswitch-enum"
#endif

    switch (type)
    {
    case ngraph::element::Type_t::undefined:
    case ngraph::element::Type_t::dynamic:
    default: NGRAPH_CHECK(false, "MLIR: Unsupported NGraph types"); break;
    case ngraph::element::Type_t::bf16: return mlir::NGFloatType::getBF16(&m_context);
    case ngraph::element::Type_t::f16: return mlir::NGFloatType::getF16(&m_context);
    case ngraph::element::Type_t::f32: return mlir::NGFloatType::getF32(&m_context);
    case ngraph::element::Type_t::f64: return mlir::NGFloatType::getF64(&m_context);
    case ngraph::element::Type_t::i8: return mlir::NGIntegerType::getInt8(&m_context);
    case ngraph::element::Type_t::u8:
    case ngraph::element::Type_t::boolean: return mlir::NGIntegerType::getUInt8(&m_context);
    case ngraph::element::Type_t::i16: return mlir::NGIntegerType::getInt16(&m_context);
    case ngraph::element::Type_t::u16: return mlir::NGIntegerType::getInt16(&m_context);
    case ngraph::element::Type_t::i32: return mlir::NGIntegerType::getInt32(&m_context);
    case ngraph::element::Type_t::u32: return mlir::NGIntegerType::getUInt32(&m_context);
    case ngraph::element::Type_t::i64: return mlir::NGIntegerType::getInt64(&m_context);
    case ngraph::element::Type_t::u64: return mlir::NGIntegerType::getUInt64(&m_context);
    }
    NGRAPH_CHECK(false, "Unreachable");
    return mlir::Type();

#if defined(__GNUC__) && !(__GNUC__ == 4 && __GNUC_MINOR__ == 8)
#pragma GCC diagnostic pop
#endif
}

mlir::Type MLIRCompiler::get_mlir_type(const ngraph::Node* node)
{
    descriptor::Tensor* out_tensor = node->get_output_tensor_ptr().get();
    return get_mlir_type(out_tensor);
}

void MLIRCompiler::update_tensor_value(descriptor::Tensor* tensor, mlir::Value* value)
{
    NGRAPH_CHECK(m_tensor_to_value_map.find(tensor) == m_tensor_to_value_map.end(),
                 "tensor value already defined");
    TensorInfo tensor_info{value};
    m_tensor_to_value_map.insert(TensorToInfo(tensor, tensor_info));
}

MLIRCompiler::TensorInfo MLIRCompiler::get_tensor_value(descriptor::Tensor* tensor)
{
    auto it = m_tensor_to_value_map.find(tensor);

    NGRAPH_CHECK(it != m_tensor_to_value_map.end(), "Undefined tensor");

    return it->second;
}

// Lowers nGraph dialect all the way to LLVM module.
void MLIRCompiler::lower_ng_dialect()
{
    // Lower NG dialect to Affine
    mlir::PassManager pm;
    pm.addPass(mlir::createDialectLoweringPass(this));
    pm.addPass(mlir::createCanonicalizerPass());

    pm.run(m_module.get());

    if (failed(m_module->verify()))
    {
        NGRAPH_CHECK(false, "Incorrect module after dialect lowering");
    }

    dump_mlir_module("Affine Dialect Dump (Pre-Optimizations):");

    optimize();

    NGRAPH_CHECK(m_module, "MLIR module is not ready.");

    // Lower Standard dialect to LLVM dialect.
    mlir::LLVMTypeConverter llvm_converter(&m_context);
    OwningRewritePatternList patterns;
    mlir::populateLoopToStdConversionPatterns(patterns, &m_context);
    mlir::populateStdToLLVMConversionPatterns(llvm_converter, patterns);

    mlir::ConversionTarget target(m_context);
    target.addLegalDialect<mlir::LLVM::LLVMDialect>();
    target.addLegalOp<mlir::ModuleOp, mlir::ModuleTerminatorOp>();
    target.addDynamicallyLegalOp<mlir::FuncOp>(
        [&](mlir::FuncOp op) { return llvm_converter.isSignatureLegal(op.getType()); });
    auto result = applyFullConversion(*m_module, target, std::move(patterns), &llvm_converter);
    NGRAPH_CHECK(succeeded(result), "Standard to LLVM dialect conversion failed");

    dump_mlir_module("LLVM-IR Dialect Dump:");

    // Initialize LLVM targets.
    llvm::InitializeNativeTarget();
    llvm::InitializeNativeTargetAsmPrinter();

    unsigned opt_level = 3;
    if (char* opt_level_str = std::getenv("NGRAPH_MLIR_OPT_LEVEL"))
    {
        opt_level = std::stoi(opt_level_str);
        NGRAPH_CHECK(opt_level >= 0 && opt_level <= 3, "Invalid optimization level");
    }
    // Create an MLIR execution engine. We use a null MLIR pass manager for now to make sure we
    // don't run MLIR passes that were already run. We also pass a default transformer to run
    // LLVM optimizations at level 3.
    auto llvm_transformer =
        mlir::makeOptimizingTransformer(opt_level /*optLevel*/, 0 /*sizeLevel*/);
    auto maybeEngine = mlir::ExecutionEngine::create(m_module.get(), llvm_transformer);
    NGRAPH_CHECK(maybeEngine, "failed to construct an execution engine");
    m_engine = std::move(maybeEngine.get());
}

void MLIRCompiler::optimize()
{
    // Run Affine dialect optimizations.
    mlir::PassManager pm_opts;
    if (clEnableAffineLoopFusion)
    {
        pm_opts.addPass(mlir::createLoopFusionPass());
    }

    auto opt_res = pm_opts.run(m_module.get());
    NGRAPH_CHECK(succeeded(opt_res), "Affine optimizations failed");
    dump_mlir_module("Affine Dialect Dump (Post-Optimizations):");

    // Run Affine dialect to Std dialect conversion.
    mlir::PassManager pm_lowering;
    pm_lowering.addPass(mlir::createLowerAffinePass());
    auto lowering_res = pm_lowering.run(m_module.get());
    NGRAPH_CHECK(succeeded(lowering_res), "Affine convertion to Std dialect failed");
    dump_mlir_module("Standard Dialect Dump:");

    // Run Std dialect optimizations.
    // TODO
}

// MLIR builders
#define TI(x) std::type_index(typeid(x))

void MLIRCompiler::build_ng_dialect()
{
    const NodeVector& sub_graph = m_compiled_kernel->get_node_list();

    for (auto np : sub_graph)
    {
        auto it = op_dispatcher.find(TI(*np));
        if (it == op_dispatcher.end())
        {
            throw unsupported_op{std::string{"The MLIR backend doesn't currently implement the '"} +
                                 np->description() + "' operation"};
        }
        mlir::Operation* op = it->second(*this, np.get());
        // This assumes simple 1:1 mapping between output edges and generated MLIR op results
        // If the mapping is more complex, the create_op helper can return null operation
        // and handles populating the value map itself
        if (op)
        {
            for (auto i = 0; i < op->getNumResults(); i++)
            {
                mlir::Value* result = op->getResult(i);
                if (result)
                {
                    update_tensor_value(np->get_output_tensor_ptr(i).get(), result);
                }
            }
        }
    }
    create_return();
}

namespace ngraph
{
    namespace runtime
    {
        namespace ngmlir
        {
            template <>
            mlir::Operation* MLIRCompiler::COMPILE_OP_DECL(ngraph::op::Add)
            {
                return compiler.create_generic_op<mlir::NGAddOp>(ng_node);
            }

            template <>
            mlir::Operation* MLIRCompiler::COMPILE_OP_DECL(ngraph::op::Subtract)
            {
                return compiler.create_generic_op<mlir::NGSubOp>(ng_node);
            }

            template <>
            mlir::Operation* MLIRCompiler::COMPILE_OP_DECL(ngraph::op::Multiply)
            {
                return compiler.create_generic_op<mlir::NGMulOp>(ng_node);
            }

            template <>
            mlir::Operation* MLIRCompiler::COMPILE_OP_DECL(ngraph::op::Divide)
            {
                return compiler.create_generic_op<mlir::NGDivOp>(ng_node);
            }

            template <>
            mlir::Operation* MLIRCompiler::COMPILE_OP_DECL(ngraph::op::Greater)
            {
                return compiler.create_generic_op<mlir::NGGreaterOp>(ng_node);
            }

            template <>
            mlir::Operation* MLIRCompiler::COMPILE_OP_DECL(ngraph::op::Less)
            {
                return compiler.create_generic_op<mlir::NGLessOp>(ng_node);
            }

            template <>
            mlir::Operation* MLIRCompiler::COMPILE_OP_DECL(ngraph::op::Maximum)
            {
                return compiler.create_generic_op<mlir::NGMaxOp>(ng_node);
            }

            template <>
            mlir::Operation* MLIRCompiler::COMPILE_OP_DECL(ngraph::op::Minimum)
            {
                return compiler.create_generic_op<mlir::NGMinOp>(ng_node);
            }

            template <>
            mlir::Operation* MLIRCompiler::COMPILE_OP_DECL(ngraph::op::ArgMax)
            {
                return compiler.create_index_reduction<mlir::NGArgMaxRedOp>(ng_node);
            }

            template <>
            mlir::Operation* MLIRCompiler::COMPILE_OP_DECL(ngraph::op::ArgMin)
            {
                return compiler.create_index_reduction<mlir::NGArgMinRedOp>(ng_node);
            }

            template <>
            mlir::Operation* MLIRCompiler::COMPILE_OP_DECL(ngraph::op::Dot)
            {
                return compiler.create_generic_op<mlir::NGDotOp>(ng_node);
            }

            template <>
<<<<<<< HEAD
            mlir::Value* MLIRCompiler::COMPILE_OP_DECL(ngraph::op::Concat)
            {
                return compiler.create_concat(ng_node);
            }

            template <>
            mlir::Value* MLIRCompiler::COMPILE_OP_DECL(ngraph::op::Relu)
=======
            mlir::Operation* MLIRCompiler::COMPILE_OP_DECL(ngraph::op::Concat)
>>>>>>> 6e6c23ff
            {
                auto ng_node_concat = static_cast<const ngraph::op::Concat*>(ng_node);
                auto op = compiler.create_generic_op<mlir::NGConcatOp>(ng_node);
                op->setAttr("concatenation_axis",
                            compiler.m_builder->getI64IntegerAttr(
                                ng_node_concat->get_concatenation_axis()));
                return op;
            }

            template <>
            mlir::Operation* MLIRCompiler::COMPILE_OP_DECL(ngraph::op::Gather)
            {
                auto ng_node_gather = static_cast<const ngraph::op::Gather*>(ng_node);
                auto op = compiler.create_generic_op<mlir::NGGatherOp>(ng_node);
                op->setAttr("axis",
                            compiler.m_builder->getI64IntegerAttr(ng_node_gather->get_axis()));
                return op;
            }

            template <>
            mlir::Operation* MLIRCompiler::COMPILE_OP_DECL(ngraph::op::Relu)
            {
                return compiler.create_generic_op<mlir::NGReluOp>(ng_node);
            }
        }
    }
}

template <typename Op>
mlir::Operation* MLIRCompiler::create_generic_op(const ngraph::Node* ng_node)
{
    std::vector<mlir::Value*> arg_values;
    std::vector<mlir::Type> res_types;
    for (auto& arg : ng_node->get_arguments())
    {
        auto arg_tensor = arg->get_output_tensor_ptr();
        auto arg_v = get_tensor_value(arg_tensor.get()).m_value;
        arg_values.push_back(arg_v);
    }

    for (auto& output : ng_node->outputs())
    {
        res_types.push_back(get_mlir_type(output.get_tensor_ptr().get()));
    }

    return (m_builder->create<Op,
                              ArrayRef<mlir::Type>,
                              ArrayRef<mlir::Value*>,
                              ArrayRef<mlir::NamedAttribute>>(
                mlir::UnknownLoc::get(&m_context), res_types, arg_values, {/* no attrs */}))
        .getOperation();
}

const MLIRCompiler::MLIRCompOpMap MLIRCompiler::op_dispatcher{
#define MLIR_OP(OP) {TI(ngraph::op::OP), &MLIRCompiler::create_op<ngraph::op::OP>},
#include "ops_supported.inc"
};

<<<<<<< HEAD
template <typename UnaryOp>
mlir::Value* MLIRCompiler::create_unary_op(const ngraph::Node* ng_node)
{
    auto lhs = ng_node->get_argument(0)->get_output_tensor_ptr();
    auto lhs_v = get_tensor_value(lhs.get()).m_value;
    auto res_type = get_mlir_type(ng_node->get_output_tensor_ptr().get());
    return m_builder->create<UnaryOp>(mlir::UnknownLoc::get(&m_context), res_type, lhs_v)
        .getResult();
}

template <typename BinOp>
mlir::Value* MLIRCompiler::create_binary_op(const ngraph::Node* ng_node)
{
    auto lhs = ng_node->get_argument(0)->get_output_tensor_ptr();
    auto rhs = ng_node->get_argument(1)->get_output_tensor_ptr();
    auto lhs_v = get_tensor_value(lhs.get()).m_value;
    auto rhs_v = get_tensor_value(rhs.get()).m_value;
    auto res_type = get_mlir_type(ng_node->get_output_tensor_ptr().get());
    return m_builder->create<BinOp>(mlir::UnknownLoc::get(&m_context), res_type, lhs_v, rhs_v)
        .getResult();
}

mlir::Value* MLIRCompiler::create_concat(const ngraph::Node* ng_node)
{
    std::vector<mlir::Value*> arg_values;
    auto ng_node_concat = static_cast<const ngraph::op::Concat*>(ng_node);
    for (auto& arg : ng_node->get_arguments())
    {
        auto arg_tensor = arg->get_output_tensor_ptr();
        auto arg_v = get_tensor_value(arg_tensor.get()).m_value;
        arg_values.push_back(arg_v);
    }
    auto res_type = get_mlir_type(ng_node->get_output_tensor_ptr().get());
    return m_builder
        ->create<mlir::NGConcatOp>(
            mlir::UnknownLoc::get(&m_context),
            res_type,
            arg_values,
            m_builder->getI64IntegerAttr(ng_node_concat->get_concatenation_axis()))
        .getResult();
}

=======
>>>>>>> 6e6c23ff
void MLIRCompiler::create_return()
{
    std::vector<mlir::Value*> value_list;
    for (auto output : m_compiled_kernel->get_kernel_outputs())
    {
        value_list.push_back(get_tensor_value(output->get_output_tensor_ptr().get()).m_value);
    }
    m_builder->create<mlir::NGReturnOp>(mlir::UnknownLoc::get(&m_context), value_list);
}

template <typename RedOp>
mlir::Operation* MLIRCompiler::create_index_reduction(const ngraph::Node* ng_node)
{
    auto* idx_red = static_cast<const ngraph::op::util::IndexReduction*>(ng_node);
    auto op = create_generic_op<RedOp>(ng_node);
    mlir::ArrayAttr red_axes_attr =
        m_builder->getI64ArrayAttr({(int64_t)idx_red->get_reduction_axis()});
    op->setAttr("axes", red_axes_attr);
    return op;
}
// Binds MLIR function arguments to the proper values. This includes externally allocated tensors
// helpers to be used inside the function.
void MLIRCompiler::bind_arguments(std::vector<void*>& external_tensors)
{
    NGRAPH_CHECK(m_module, "MLIR module is not ready.");

    mlir::FuncOp func = m_module->lookupSymbol<mlir::FuncOp>("main");
    NGRAPH_CHECK(func && !func.getBlocks().empty(), "Function not found");

    // Set external arguments
    NGRAPH_CHECK(m_compiled_kernel, "No compiled kernel set for compiler");
    NGRAPH_CHECK((m_compiled_kernel->get_arguments().size() +
                  m_compiled_kernel->get_kernel_outputs().size()) == external_tensors.size(),
                 "Number of arguments and outputs doesn't match number of tensors");
    m_external_tensors = &external_tensors;

    // Create list with a type-erased double pointer for each invocation arguments.
    // We currently use 'allocateMemRefArguments', which creates a
    // SmallVector<StaticFloatMemref*>. StaticFloatMemref is just a struct with the
    // actual pointer to the data.

    // create MemRef args
    auto expected_arguments = allocate_memref_args();
    NGRAPH_CHECK(expected_arguments.size(), "Arguments can't be created");
    m_invoke_args = std::move(expected_arguments);

    NGRAPH_CHECK(m_invoke_args.size() == m_external_tensors->size(),
                 "Number of external tensors doesn't match number of function arguments");

    // Assign external tensor pointers to invocation arguments.
    for (size_t i = 0, num_args = m_invoke_args.size(); i < num_args; ++i)
    {
        ((mlir::StaticFloatMemRef*)m_invoke_args[i])->data = (float*)(*m_external_tensors)[i];
    }

    // Add pointer to memory manager
    // malloc here since that's what allocateMemRefArguments use
    // TODO (nmostafa): Better way of doing this ? Use builder allocator ?
    MLIRMemMgr** mem_mgr_arg = reinterpret_cast<MLIRMemMgr**>(malloc(sizeof(void*)));
    NGRAPH_CHECK(mem_mgr_arg != nullptr);
    *mem_mgr_arg = &get_mem_mgr();
    // inserting memory manager ptr in right location ?
    NGRAPH_CHECK(m_invoke_args.size() == get_mem_mgr_arg_id(func));
    m_invoke_args.push_back(static_cast<void*>(mem_mgr_arg));
}

// Lowers standard dialect to LLVM dialect and uses the MLIR execution engine to execute the code.
void MLIRCompiler::execute()
{
    // Invoke the JIT-compiled function with the arguments. Note that, for API
    // uniformity reasons, it takes a list of type-erased pointers to arguments.
    // Please, note that 'invoke' method is overloaded with a parameter pack version.
    // Make sure the MutableArrayRef version is invoked.
    auto invocationResult = m_engine->invoke("main", llvm::MutableArrayRef<void*>(m_invoke_args));
    NGRAPH_CHECK(!invocationResult, "JIT invocation of 'main' failed\n");
}

void MLIRCompiler::cleanup()
{
    // Free void double pointer arguments without freeing external tensor data.
    for (auto* arg : m_invoke_args)
    {
        free(arg);
    }

    // Free MLIR function builder.
    if (m_builder)
    {
        m_builder.reset(nullptr);
    }

    // Free allocated memory for JIT'ed code temps
    m_mem_mgr.freeAll();
}

SmallVector<void*, 8> MLIRCompiler::allocate_memref_args()
{
    SmallVector<void*, 8> args;
    for (auto i = 0; i < m_external_tensors->size(); i++)
    {
        auto descriptor = allocate_memref_descriptor();
        args.push_back(descriptor);
    }
    return args;
}

mlir::StaticFloatMemRef* MLIRCompiler::allocate_memref_descriptor()
{
    // We only use StaticFloatMemRef because that's what MLIR currently offers.
    // We should expand this with different types and dynamic MemRefs
    auto* descriptor =
        reinterpret_cast<mlir::StaticFloatMemRef*>(malloc(sizeof(mlir::StaticFloatMemRef)));
    NGRAPH_CHECK(descriptor != nullptr, "NULL MemRef descriptor");
    descriptor->data = nullptr;
    return descriptor;
}

void MLIRCompiler::dump_mlir_module(const std::string msg)
{
    if (std::getenv("NGRAPH_MLIR_DUMP_ALL") != nullptr)
    {
        llvm::dbgs() << "*** " << msg << " ***\n";
        m_module->dump();
        llvm::dbgs() << "\n\n";
    }
}<|MERGE_RESOLUTION|>--- conflicted
+++ resolved
@@ -431,17 +431,7 @@
             }
 
             template <>
-<<<<<<< HEAD
-            mlir::Value* MLIRCompiler::COMPILE_OP_DECL(ngraph::op::Concat)
-            {
-                return compiler.create_concat(ng_node);
-            }
-
-            template <>
-            mlir::Value* MLIRCompiler::COMPILE_OP_DECL(ngraph::op::Relu)
-=======
             mlir::Operation* MLIRCompiler::COMPILE_OP_DECL(ngraph::op::Concat)
->>>>>>> 6e6c23ff
             {
                 auto ng_node_concat = static_cast<const ngraph::op::Concat*>(ng_node);
                 auto op = compiler.create_generic_op<mlir::NGConcatOp>(ng_node);
@@ -500,51 +490,6 @@
 #include "ops_supported.inc"
 };
 
-<<<<<<< HEAD
-template <typename UnaryOp>
-mlir::Value* MLIRCompiler::create_unary_op(const ngraph::Node* ng_node)
-{
-    auto lhs = ng_node->get_argument(0)->get_output_tensor_ptr();
-    auto lhs_v = get_tensor_value(lhs.get()).m_value;
-    auto res_type = get_mlir_type(ng_node->get_output_tensor_ptr().get());
-    return m_builder->create<UnaryOp>(mlir::UnknownLoc::get(&m_context), res_type, lhs_v)
-        .getResult();
-}
-
-template <typename BinOp>
-mlir::Value* MLIRCompiler::create_binary_op(const ngraph::Node* ng_node)
-{
-    auto lhs = ng_node->get_argument(0)->get_output_tensor_ptr();
-    auto rhs = ng_node->get_argument(1)->get_output_tensor_ptr();
-    auto lhs_v = get_tensor_value(lhs.get()).m_value;
-    auto rhs_v = get_tensor_value(rhs.get()).m_value;
-    auto res_type = get_mlir_type(ng_node->get_output_tensor_ptr().get());
-    return m_builder->create<BinOp>(mlir::UnknownLoc::get(&m_context), res_type, lhs_v, rhs_v)
-        .getResult();
-}
-
-mlir::Value* MLIRCompiler::create_concat(const ngraph::Node* ng_node)
-{
-    std::vector<mlir::Value*> arg_values;
-    auto ng_node_concat = static_cast<const ngraph::op::Concat*>(ng_node);
-    for (auto& arg : ng_node->get_arguments())
-    {
-        auto arg_tensor = arg->get_output_tensor_ptr();
-        auto arg_v = get_tensor_value(arg_tensor.get()).m_value;
-        arg_values.push_back(arg_v);
-    }
-    auto res_type = get_mlir_type(ng_node->get_output_tensor_ptr().get());
-    return m_builder
-        ->create<mlir::NGConcatOp>(
-            mlir::UnknownLoc::get(&m_context),
-            res_type,
-            arg_values,
-            m_builder->getI64IntegerAttr(ng_node_concat->get_concatenation_axis()))
-        .getResult();
-}
-
-=======
->>>>>>> 6e6c23ff
 void MLIRCompiler::create_return()
 {
     std::vector<mlir::Value*> value_list;
