//*****************************************************************************
// Copyright 2017-2019 Intel Corporation
//
// Licensed under the Apache License, Version 2.0 (the "License");
// you may not use this file except in compliance with the License.
// You may obtain a copy of the License at
//
//     http://www.apache.org/licenses/LICENSE-2.0
//
// Unless required by applicable law or agreed to in writing, software
// distributed under the License is distributed on an "AS IS" BASIS,
// WITHOUT WARRANTIES OR CONDITIONS OF ANY KIND, either express or implied.
// See the License for the specific language governing permissions and
// limitations under the License.
//*****************************************************************************

// NOTE: This file follows nGraph format style and naming convention since it
// exposes a public API to the rest of nGraph codebase.

#include "compiler.hpp"

#include "dialect/dialect.hpp"
#include "dialect/ops.hpp"
#include "dialect/type.hpp"
#include "lowerer.hpp"
#include "ngraph/check.hpp"
#include "ngraph/descriptor/tensor.hpp"
#include "ngraph/graph_util.hpp"
#include "ngraph/node.hpp"
#include "ngraph/op/add.hpp"
#include "ngraph/op/argmax.hpp"
#include "ngraph/op/argmin.hpp"
#include "ngraph/op/concat.hpp"
#include "ngraph/op/divide.hpp"
#include "ngraph/op/dot.hpp"
#include "ngraph/op/experimental/compiled_kernel.hpp"
#include "ngraph/op/gather.hpp"
#include "ngraph/op/greater.hpp"
#include "ngraph/op/less.hpp"
#include "ngraph/op/maximum.hpp"
#include "ngraph/op/minimum.hpp"
#include "ngraph/op/multiply.hpp"
#include "ngraph/op/negative.hpp"
#include "ngraph/op/relu.hpp"
#include "ngraph/op/subtract.hpp"
#include "ngraph/op/util/index_reduction.hpp"
#include "ngraph/type/element_type.hpp"

#include <llvm/ADT/STLExtras.h>
#include <llvm/Analysis/TargetTransformInfo.h>
#include <llvm/ExecutionEngine/Orc/JITTargetMachineBuilder.h>
#include <llvm/IR/Module.h>
#include <llvm/Support/ErrorOr.h>
#include <llvm/Support/MemoryBuffer.h>
#include <llvm/Support/SourceMgr.h>
#include <llvm/Support/TargetSelect.h>
#include <llvm/Target/TargetMachine.h>
#include <mlir/Conversion/ControlFlowToCFG/ConvertControlFlowToCFG.h>
#include <mlir/Conversion/StandardToLLVM/ConvertStandardToLLVM.h>
#include <mlir/Conversion/StandardToLLVM/ConvertStandardToLLVMPass.h>
#include <mlir/Dialect/LLVMIR/LLVMDialect.h>
#include <mlir/ExecutionEngine/ExecutionEngine.h>
#include <mlir/ExecutionEngine/MemRefUtils.h>
#include <mlir/ExecutionEngine/OptUtils.h>
#include <mlir/Pass/PassManager.h>
#include <mlir/Target/LLVMIR.h>
#include <mlir/Transforms/DialectConversion.h>
#include <mlir/Transforms/Passes.h>

#include <memory>
#include <mutex>

// Defines a new LLVM debug type for this file to be used by LLVM_DEBUG macro.
#define DEBUG_TYPE "mlir-compiler"

using llvm::SmallVector;
using llvm::StringRef;
using llvm::ArrayRef;

using namespace ngraph;
using namespace ngraph::runtime::ngmlir;

static llvm::cl::opt<bool>
    clEnableAffineLoopFusion("affine-loop-fusion",
                             llvm::cl::init(false),
                             llvm::cl::desc("Enable loop fusion optimization in Affine dialect"));

static llvm::cl::opt<bool>
    clEnableAffineLoopTiling("affine-loop-tile",
                             llvm::cl::init(false),
                             llvm::cl::desc("Enable loop tiling optimization in Affine dialect"));

static llvm::cl::opt<unsigned>
    clLoopTilingCacheLevel("affine-loop-tile-cache-level",
                           llvm::cl::init(2),
                           llvm::cl::desc("Cache level to which to apply affine loop tiling."));

static llvm::cl::opt<unsigned> clLoopTilingCacheSize(
    "affine-loop-tile-cache-size",
    llvm::cl::init(0),
    llvm::cl::desc(
        "Cache size to use in affine loop tiling. If not zero, it overrides the cache-size "
        "inferred from the host CPU using for the cache level specified by "
        "-loop-tile-cache-level."));

#define COMPILE_OP_DECL(op_name)                                                                   \
    create_op<op_name>(MLIRCompiler & compiler, const ngraph::Node* ng_node)

// Default optimization level.
unsigned MLIRCompiler::mlir_opt_level = 2;

// Target machine will be properly initialized by `init_mlir`.
std::unique_ptr<llvm::TargetMachine> MLIRCompiler::target_machine;

/// Creates target machine for current host.
static llvm::Expected<std::unique_ptr<llvm::TargetMachine>>
    createDefaultTargetMachine(unsigned opt_level)
{
    auto machineBuilder = llvm::orc::JITTargetMachineBuilder::detectHost();
    if (!machineBuilder)
    {
        return machineBuilder.takeError();
    }

    // Relocation model and code model are kept to default values. CodeGen optimization level
    // matches LLVM recommendations, i.e.:
    // enum Level {
    //   None,        // -O0
    //   Less,        // -O1
    //   Default,     // -O2, -Os
    //   Aggressive   // -O3
    // };
    machineBuilder->setCodeGenOptLevel((llvm::CodeGenOpt::Level)opt_level);
    return machineBuilder->createTargetMachine();
}

void MLIRCompiler::init_mlir()
{
    // Mutex to safely initialize MLIR.
    static std::mutex mlir_init_mutex;
    static bool initialized = false;

    std::unique_lock<std::mutex> lock(mlir_init_mutex);

    if (!initialized)
    {
        mlir::registerDialect<mlir::NGraphOpsDialect>();
        // Register any LLVM command line options
        llvm::cl::ParseEnvironmentOptions("ngraph", "NGRAPH_MLIR_OPTIONS", "");

        // Override default optimization level with macro value.
        if (char* opt_level_str = std::getenv("NGRAPH_MLIR_OPT_LEVEL"))
        {
            mlir_opt_level = std::stoi(opt_level_str);
            NGRAPH_CHECK(mlir_opt_level >= 0 && mlir_opt_level <= 3, "Invalid optimization level");
        }

        // Initialize LLVM targets and target machine for current host.
        llvm::InitializeNativeTarget();
        llvm::InitializeNativeTargetAsmPrinter();
        auto expected_target_machine = createDefaultTargetMachine(mlir_opt_level);
        NGRAPH_CHECK(expected_target_machine, "Invalid target machine");
        target_machine = std::move(*expected_target_machine);

        initialized = true;
    }
}

void MLIRCompiler::compile()
{
    build_ng_dialect_module();
    lower_ng_dialect();
}

void MLIRCompiler::run(std::vector<void*>& external_tensors)
{
    bind_arguments(external_tensors);
    execute();
    cleanup();
}

unsigned MLIRCompiler::get_mem_mgr_arg_id(mlir::FuncOp& func)
{
    return func.getNumArguments() - 1;
}

// Creates an MLIR module and function with nGraph dialect ops from the input CompiledKernel.
void MLIRCompiler::build_ng_dialect_module()
{
    // initialize an empty module
    m_module = mlir::ModuleOp::create(mlir::UnknownLoc::get(&m_context));

    TypeList args_type_list, result_type_list;

    // Retrieve input and output tensors.
    const auto& kernel_inputs = m_compiled_kernel->get_arguments();
    const auto& kernel_outputs = m_compiled_kernel->get_kernel_outputs();
    NGRAPH_CHECK(kernel_inputs.size() != 0, "Cannot have empty inputs list");
    NGRAPH_CHECK(kernel_outputs.size() != 0, "Cannot have empty outputs list");

    for (auto input : kernel_inputs)
    {
        args_type_list.push_back(get_mlir_type(input.get()));
    }

    for (auto output : kernel_outputs)
    {
        result_type_list.push_back(get_mlir_type(output.get()));
    }

    auto func_type = mlir::FunctionType::get(args_type_list, result_type_list, &m_context);
    auto function = mlir::FuncOp::create(mlir::UnknownLoc::get(&m_context), "main", func_type);
    function.addEntryBlock();

    // populate Tensor->Value maps
    int i = 0;
    for (auto input : kernel_inputs)
    {
        mlir::Value* arg = function.getArgument(i);
        TensorInfo tensor_info{arg};
        m_tensor_to_value_map.insert(
            TensorToInfo(input->get_output_tensor_ptr().get(), tensor_info));
        i++;
    }

    // create builder
<<<<<<< HEAD
    m_builder = std::make_unique<mlir::OpBuilder>(function.getBody());
=======
    m_builder = std::unique_ptr<mlir::OpBuilder>(new mlir::OpBuilder(function.getBody()));
>>>>>>> 4fddf5ad
    build_ng_dialect();
    m_module->push_back(function);
    if (failed(m_module->verify()))
    {
        NGRAPH_CHECK(false, "Invalid module after lowering to NG dialect");
    }

    dump_mlir_module("nGraph Dialect Dump:");
}

// Converts nGraph shape \p ng_shape to MLIR shape \p mlir_shape.
static void get_mlir_shape(ngraph::Shape ng_shape, llvm::SmallVectorImpl<int64_t>& mlir_shape)
{
    for (auto dim : ng_shape)
    {
        mlir_shape.push_back(dim);
    }
}

// Converts an nGraph Tensor into an MLIR tensor type, including the conversion of the Tensor's
// element type.
mlir::Type MLIRCompiler::get_mlir_type(const descriptor::Tensor* tensor)
{
    SmallVector<int64_t, 4> mlir_shape;
    get_mlir_shape(tensor->get_shape(), mlir_shape);
    return mlir::NGTensorType::get(
        &m_context, get_mlir_type(tensor->get_element_type()), mlir_shape);
}

// Converts an nGraph element type into an MLIR type.
mlir::Type MLIRCompiler::get_mlir_type(const element::Type& type)
{
#if defined(__GNUC__) && !(__GNUC__ == 4 && __GNUC_MINOR__ == 8)
#pragma GCC diagnostic push
#pragma GCC diagnostic error "-Wswitch"
#pragma GCC diagnostic error "-Wswitch-enum"
#endif

    switch (type)
    {
    case ngraph::element::Type_t::undefined:
    case ngraph::element::Type_t::dynamic:
    default: NGRAPH_CHECK(false, "MLIR: Unsupported NGraph types"); break;
    case ngraph::element::Type_t::bf16: return mlir::NGFloatType::getBF16(&m_context);
    case ngraph::element::Type_t::f16: return mlir::NGFloatType::getF16(&m_context);
    case ngraph::element::Type_t::f32: return mlir::NGFloatType::getF32(&m_context);
    case ngraph::element::Type_t::f64: return mlir::NGFloatType::getF64(&m_context);
    case ngraph::element::Type_t::i8: return mlir::NGIntegerType::getInt8(&m_context);
    case ngraph::element::Type_t::u8:
    case ngraph::element::Type_t::boolean: return mlir::NGIntegerType::getUInt8(&m_context);
    case ngraph::element::Type_t::i16: return mlir::NGIntegerType::getInt16(&m_context);
    case ngraph::element::Type_t::u16: return mlir::NGIntegerType::getInt16(&m_context);
    case ngraph::element::Type_t::i32: return mlir::NGIntegerType::getInt32(&m_context);
    case ngraph::element::Type_t::u32: return mlir::NGIntegerType::getUInt32(&m_context);
    case ngraph::element::Type_t::i64: return mlir::NGIntegerType::getInt64(&m_context);
    case ngraph::element::Type_t::u64: return mlir::NGIntegerType::getUInt64(&m_context);
    }
    NGRAPH_CHECK(false, "Unreachable");
    return mlir::Type();

#if defined(__GNUC__) && !(__GNUC__ == 4 && __GNUC_MINOR__ == 8)
#pragma GCC diagnostic pop
#endif
}

mlir::Type MLIRCompiler::get_mlir_type(const ngraph::Node* node)
{
    descriptor::Tensor* out_tensor = node->get_output_tensor_ptr().get();
    return get_mlir_type(out_tensor);
}

void MLIRCompiler::update_tensor_value(descriptor::Tensor* tensor, mlir::Value* value)
{
    NGRAPH_CHECK(m_tensor_to_value_map.find(tensor) == m_tensor_to_value_map.end(),
                 "tensor value already defined");
    TensorInfo tensor_info{value};
    m_tensor_to_value_map.insert(TensorToInfo(tensor, tensor_info));
}

MLIRCompiler::TensorInfo MLIRCompiler::get_tensor_value(descriptor::Tensor* tensor)
{
    auto it = m_tensor_to_value_map.find(tensor);

    NGRAPH_CHECK(it != m_tensor_to_value_map.end(), "Undefined tensor");

    return it->second;
}

// Lowers nGraph dialect all the way to LLVM module.
void MLIRCompiler::lower_ng_dialect()
{
    // Lower NG dialect to Affine
    mlir::PassManager pm;
    pm.addPass(mlir::createDialectLoweringPass(this));
    pm.addPass(mlir::createCanonicalizerPass());

    pm.run(m_module.get());

    if (failed(m_module->verify()))
    {
        NGRAPH_CHECK(false, "Incorrect module after dialect lowering");
    }

    dump_mlir_module("Affine Dialect Dump (Pre-Optimizations):");

    optimize();

    NGRAPH_CHECK(m_module, "MLIR module is not ready.");

    // Lower Standard dialect to LLVM dialect.
    mlir::LLVMTypeConverter llvm_converter(&m_context);
    mlir::OwningRewritePatternList patterns;
    mlir::populateLoopToStdConversionPatterns(patterns, &m_context);
    mlir::populateStdToLLVMConversionPatterns(llvm_converter, patterns);

    mlir::ConversionTarget target(m_context);
    target.addLegalDialect<mlir::LLVM::LLVMDialect>();
    target.addLegalOp<mlir::ModuleOp, mlir::ModuleTerminatorOp>();
    target.addDynamicallyLegalOp<mlir::FuncOp>(
        [&](mlir::FuncOp op) { return llvm_converter.isSignatureLegal(op.getType()); });
    auto result = applyFullConversion(*m_module, target, std::move(patterns), &llvm_converter);
    NGRAPH_CHECK(succeeded(result), "Standard to LLVM dialect conversion failed");

    dump_mlir_module("LLVM-IR Dialect Dump:");

    // Create an MLIR execution engine. We use a null MLIR pass manager for now to make sure we
    // don't run MLIR passes that were already run. We also pass a default transformer created with
    // the default or user-provided optimization level.
    auto llvm_transformer =
        mlir::makeOptimizingTransformer(mlir_opt_level, /*sizeLevel=*/0, target_machine.get());
    auto maybeEngine = mlir::ExecutionEngine::create(m_module.get(), llvm_transformer);
    NGRAPH_CHECK(maybeEngine, "failed to construct an execution engine");
    m_engine = std::move(maybeEngine.get());
}

/// Returns the cache level size from `targetInfo` for the `cacheLevel` provided. If `userCacheSize`
/// is not zero, it returns `userCacheSize`.
static unsigned getCacheLevelSize(llvm::TargetTransformInfo& targetInfo,
                                  unsigned cacheLevel,
                                  unsigned userCacheSize)
{
    if (userCacheSize)
    {
        return userCacheSize;
    }

    llvm::Optional<unsigned> optCacheLevelSize;
    switch (cacheLevel)
    {
    case 1:
        optCacheLevelSize = targetInfo.getCacheSize(llvm::TargetTransformInfo::CacheLevel::L1D);
        break;
    case 2:
        optCacheLevelSize = targetInfo.getCacheSize(llvm::TargetTransformInfo::CacheLevel::L2D);
        break;
    default:
        NGRAPH_UNREACHABLE("Unsupported cache level: ", cacheLevel, ". Only 1 and 2 are supported");
    }

    NGRAPH_CHECK(optCacheLevelSize.hasValue() && "Cache level size is not available in TTI");
    return optCacheLevelSize.getValue();
}

// Receives affine dialect as input and applies affine and standard dialect based optimizations.
// Lowering from affine dialect to standard dialect happens along the way. Output consists of
// standard dialect only ops.
void MLIRCompiler::optimize()
{
    // Create target transform info to obtain some target information to be used in MLIR
    // optimizations. This is a temporary attempt to retrieve some target information by reusing
    // LLVM TTI infra while MLIR does not have target model.
    llvm::LLVMContext llvmContext;
<<<<<<< HEAD
    auto module = std::make_unique<llvm::Module>("test", llvmContext);
=======
    auto module = std::unique_ptr<llvm::Module>(new llvm::Module("test", llvmContext));
>>>>>>> 4fddf5ad
    module->setDataLayout(target_machine->createDataLayout());
    auto ttiSetupFunc = llvm::cast<llvm::Function>(
        module
            ->getOrInsertFunction("__ngraph_tti_setup",
                                  llvm::FunctionType::get(llvm::Type::getVoidTy(llvmContext), {}))
            .getCallee());
    auto targetInfo = target_machine->getTargetTransformInfo(*ttiSetupFunc);

    // Run Affine dialect optimizations.
    mlir::PassManager pm_opts;
    if (clEnableAffineLoopFusion)
    {
        pm_opts.addPass(mlir::createLoopFusionPass());
    }

    if (clEnableAffineLoopTiling)
    {
        unsigned cacheLevelSize =
            getCacheLevelSize(targetInfo, clLoopTilingCacheLevel, clLoopTilingCacheSize);
        LLVM_DEBUG(llvm::dbgs() << "Enabling Affine Loop Tiling for cache level "
                                << clLoopTilingCacheLevel
                                << ": "
                                << cacheLevelSize
                                << " bytes.\n");
        pm_opts.addPass(mlir::createLoopTilingPass(cacheLevelSize));
    }

    auto opt_res = pm_opts.run(m_module.get());
    NGRAPH_CHECK(succeeded(opt_res), "Affine optimizations failed");
    dump_mlir_module("Affine Dialect Dump (Post-Optimizations):");

    // Run Affine dialect to Std dialect conversion.
    mlir::PassManager pm_lowering;
    pm_lowering.addPass(mlir::createLowerAffinePass());
    auto lowering_res = pm_lowering.run(m_module.get());
    NGRAPH_CHECK(succeeded(lowering_res), "Affine convertion to Std dialect failed");
    dump_mlir_module("Standard Dialect Dump:");

    // Run Std dialect optimizations.
    // TODO
}

// MLIR builders
#define TI(x) std::type_index(typeid(x))

void MLIRCompiler::build_ng_dialect()
{
    const NodeVector& sub_graph = m_compiled_kernel->get_node_list();

    for (auto np : sub_graph)
    {
        auto it = op_dispatcher.find(TI(*np));
        if (it == op_dispatcher.end())
        {
            throw unsupported_op{std::string{"The MLIR backend doesn't currently implement the '"} +
                                 np->description() + "' operation"};
        }
        mlir::Operation* op = it->second(*this, np.get());
        // This assumes simple 1:1 mapping between output edges and generated MLIR op results
        // If the mapping is more complex, the create_op helper can return null operation
        // and handles populating the value map itself
        if (op)
        {
            for (auto i = 0; i < op->getNumResults(); i++)
            {
                mlir::Value* result = op->getResult(i);
                if (result)
                {
                    update_tensor_value(np->get_output_tensor_ptr(i).get(), result);
                }
            }
        }
    }
    create_return();
}

namespace ngraph
{
    namespace runtime
    {
        namespace ngmlir
        {
            template <>
            mlir::Operation* MLIRCompiler::COMPILE_OP_DECL(ngraph::op::Add)
            {
                return compiler.create_generic_op<mlir::NGAddOp>(ng_node);
            }

            template <>
            mlir::Operation* MLIRCompiler::COMPILE_OP_DECL(ngraph::op::Subtract)
            {
                return compiler.create_generic_op<mlir::NGSubOp>(ng_node);
            }

            template <>
            mlir::Operation* MLIRCompiler::COMPILE_OP_DECL(ngraph::op::Multiply)
            {
                return compiler.create_generic_op<mlir::NGMulOp>(ng_node);
            }

            template <>
            mlir::Operation* MLIRCompiler::COMPILE_OP_DECL(ngraph::op::Divide)
            {
                return compiler.create_generic_op<mlir::NGDivOp>(ng_node);
            }

            template <>
            mlir::Operation* MLIRCompiler::COMPILE_OP_DECL(ngraph::op::Greater)
            {
                return compiler.create_generic_op<mlir::NGGreaterOp>(ng_node);
            }

            template <>
            mlir::Operation* MLIRCompiler::COMPILE_OP_DECL(ngraph::op::Less)
            {
                return compiler.create_generic_op<mlir::NGLessOp>(ng_node);
            }

            template <>
            mlir::Operation* MLIRCompiler::COMPILE_OP_DECL(ngraph::op::Maximum)
            {
                return compiler.create_generic_op<mlir::NGMaxOp>(ng_node);
            }

            template <>
            mlir::Operation* MLIRCompiler::COMPILE_OP_DECL(ngraph::op::Minimum)
            {
                return compiler.create_generic_op<mlir::NGMinOp>(ng_node);
            }

            template <>
            mlir::Operation* MLIRCompiler::COMPILE_OP_DECL(ngraph::op::ArgMax)
            {
                return compiler.create_index_reduction<mlir::NGArgMaxRedOp>(ng_node);
            }

            template <>
            mlir::Operation* MLIRCompiler::COMPILE_OP_DECL(ngraph::op::ArgMin)
            {
                return compiler.create_index_reduction<mlir::NGArgMinRedOp>(ng_node);
            }

            template <>
            mlir::Operation* MLIRCompiler::COMPILE_OP_DECL(ngraph::op::Dot)
            {
                return compiler.create_generic_op<mlir::NGDotOp>(ng_node);
            }

            template <>
            mlir::Operation* MLIRCompiler::COMPILE_OP_DECL(ngraph::op::Concat)
            {
                auto ng_node_concat = static_cast<const ngraph::op::Concat*>(ng_node);
                auto op = compiler.create_generic_op<mlir::NGConcatOp>(ng_node);
                op->setAttr("concatenation_axis",
                            compiler.m_builder->getI64IntegerAttr(
                                ng_node_concat->get_concatenation_axis()));
                return op;
            }

            template <>
            mlir::Operation* MLIRCompiler::COMPILE_OP_DECL(ngraph::op::Gather)
            {
                auto ng_node_gather = static_cast<const ngraph::op::Gather*>(ng_node);
                auto op = compiler.create_generic_op<mlir::NGGatherOp>(ng_node);
                op->setAttr("axis",
                            compiler.m_builder->getI64IntegerAttr(ng_node_gather->get_axis()));
                return op;
            }

            template <>
            mlir::Operation* MLIRCompiler::COMPILE_OP_DECL(ngraph::op::Relu)
            {
                return compiler.create_generic_op<mlir::NGReluOp>(ng_node);
            }

            template <>
            mlir::Operation* MLIRCompiler::COMPILE_OP_DECL(ngraph::op::Negative)
            {
                return compiler.create_generic_op<mlir::NGNegOp>(ng_node);
            }
        }
    }
}

template <typename Op>
mlir::Operation* MLIRCompiler::create_generic_op(const ngraph::Node* ng_node)
{
    std::vector<mlir::Value*> arg_values;
    std::vector<mlir::Type> res_types;
    for (auto& arg : ng_node->get_arguments())
    {
        auto arg_tensor = arg->get_output_tensor_ptr();
        auto arg_v = get_tensor_value(arg_tensor.get()).m_value;
        arg_values.push_back(arg_v);
    }

    for (auto& output : ng_node->outputs())
    {
        res_types.push_back(get_mlir_type(output.get_tensor_ptr().get()));
    }

    return (m_builder->create<Op,
                              ArrayRef<mlir::Type>,
                              ArrayRef<mlir::Value*>,
                              ArrayRef<mlir::NamedAttribute>>(
                mlir::UnknownLoc::get(&m_context), res_types, arg_values, {/* no attrs */}))
        .getOperation();
}

const MLIRCompiler::MLIRCompOpMap MLIRCompiler::op_dispatcher{
#define MLIR_OP(OP) {TI(ngraph::op::OP), &MLIRCompiler::create_op<ngraph::op::OP>},
#include "ops_supported.inc"
};

void MLIRCompiler::create_return()
{
    std::vector<mlir::Value*> value_list;
    for (auto output : m_compiled_kernel->get_kernel_outputs())
    {
        value_list.push_back(get_tensor_value(output->get_output_tensor_ptr().get()).m_value);
    }
    m_builder->create<mlir::NGReturnOp>(mlir::UnknownLoc::get(&m_context), value_list);
}

template <typename RedOp>
mlir::Operation* MLIRCompiler::create_index_reduction(const ngraph::Node* ng_node)
{
    auto* idx_red = static_cast<const ngraph::op::util::IndexReduction*>(ng_node);
    auto op = create_generic_op<RedOp>(ng_node);
    mlir::ArrayAttr red_axes_attr =
        m_builder->getI64ArrayAttr({(int64_t)idx_red->get_reduction_axis()});
    op->setAttr("axes", red_axes_attr);
    return op;
}
// Binds MLIR function arguments to the proper values. This includes externally allocated tensors
// helpers to be used inside the function.
void MLIRCompiler::bind_arguments(std::vector<void*>& external_tensors)
{
    NGRAPH_CHECK(m_module, "MLIR module is not ready.");

    mlir::FuncOp func = m_module->lookupSymbol<mlir::FuncOp>("main");
    NGRAPH_CHECK(func && !func.getBlocks().empty(), "Function not found");

    // Set external arguments
    NGRAPH_CHECK(m_compiled_kernel, "No compiled kernel set for compiler");
    NGRAPH_CHECK((m_compiled_kernel->get_arguments().size() +
                  m_compiled_kernel->get_kernel_outputs().size()) == external_tensors.size(),
                 "Number of arguments and outputs doesn't match number of tensors");
    m_external_tensors = &external_tensors;

    // Create list with a type-erased double pointer for each invocation arguments.
    // We currently use 'allocateMemRefArguments', which creates a
    // SmallVector<StaticFloatMemref*>. StaticFloatMemref is just a struct with the
    // actual pointer to the data.

    // create MemRef args
    auto expected_arguments = allocate_memref_args();
    NGRAPH_CHECK(expected_arguments.size(), "Arguments can't be created");
    m_invoke_args = std::move(expected_arguments);

    NGRAPH_CHECK(m_invoke_args.size() == m_external_tensors->size(),
                 "Number of external tensors doesn't match number of function arguments");

    // Assign external tensor pointers to invocation arguments.
    for (size_t i = 0, num_args = m_invoke_args.size(); i < num_args; ++i)
    {
        ((mlir::StaticFloatMemRef*)m_invoke_args[i])->data = (float*)(*m_external_tensors)[i];
    }

    // Add pointer to memory manager
    // malloc here since that's what allocateMemRefArguments use
    // TODO (nmostafa): Better way of doing this ? Use builder allocator ?
    MLIRMemMgr** mem_mgr_arg = reinterpret_cast<MLIRMemMgr**>(malloc(sizeof(void*)));
    NGRAPH_CHECK(mem_mgr_arg != nullptr);
    *mem_mgr_arg = &get_mem_mgr();
    // inserting memory manager ptr in right location ?
    NGRAPH_CHECK(m_invoke_args.size() == get_mem_mgr_arg_id(func));
    m_invoke_args.push_back(static_cast<void*>(mem_mgr_arg));
}

// Lowers standard dialect to LLVM dialect and uses the MLIR execution engine to execute the code.
void MLIRCompiler::execute()
{
    // Invoke the JIT-compiled function with the arguments. Note that, for API
    // uniformity reasons, it takes a list of type-erased pointers to arguments.
    // Please, note that 'invoke' method is overloaded with a parameter pack version.
    // Make sure the MutableArrayRef version is invoked.
    auto invocationResult = m_engine->invoke("main", llvm::MutableArrayRef<void*>(m_invoke_args));
    NGRAPH_CHECK(!invocationResult, "JIT invocation of 'main' failed\n");
}

void MLIRCompiler::cleanup()
{
    // Free void double pointer arguments without freeing external tensor data.
    for (auto* arg : m_invoke_args)
    {
        free(arg);
    }

    // Free MLIR function builder.
    if (m_builder)
    {
        m_builder.reset(nullptr);
    }

    // Free allocated memory for JIT'ed code temps
    m_mem_mgr.freeAll();
}

SmallVector<void*, 8> MLIRCompiler::allocate_memref_args()
{
    SmallVector<void*, 8> args;
    for (auto i = 0; i < m_external_tensors->size(); i++)
    {
        auto descriptor = allocate_memref_descriptor();
        args.push_back(descriptor);
    }
    return args;
}

mlir::StaticFloatMemRef* MLIRCompiler::allocate_memref_descriptor()
{
    // We only use StaticFloatMemRef because that's what MLIR currently offers.
    // We should expand this with different types and dynamic MemRefs
    auto* descriptor =
        reinterpret_cast<mlir::StaticFloatMemRef*>(malloc(sizeof(mlir::StaticFloatMemRef)));
    NGRAPH_CHECK(descriptor != nullptr, "NULL MemRef descriptor");
    descriptor->data = nullptr;
    return descriptor;
}

void MLIRCompiler::dump_mlir_module(const std::string msg)
{
    if (std::getenv("NGRAPH_MLIR_DUMP_ALL") != nullptr)
    {
        llvm::dbgs() << "*** " << msg << " ***\n";
        m_module->dump();
        llvm::dbgs() << "\n\n";
    }
}<|MERGE_RESOLUTION|>--- conflicted
+++ resolved
@@ -224,11 +224,7 @@
     }
 
     // create builder
-<<<<<<< HEAD
-    m_builder = std::make_unique<mlir::OpBuilder>(function.getBody());
-=======
     m_builder = std::unique_ptr<mlir::OpBuilder>(new mlir::OpBuilder(function.getBody()));
->>>>>>> 4fddf5ad
     build_ng_dialect();
     m_module->push_back(function);
     if (failed(m_module->verify()))
@@ -401,11 +397,7 @@
     // optimizations. This is a temporary attempt to retrieve some target information by reusing
     // LLVM TTI infra while MLIR does not have target model.
     llvm::LLVMContext llvmContext;
-<<<<<<< HEAD
-    auto module = std::make_unique<llvm::Module>("test", llvmContext);
-=======
     auto module = std::unique_ptr<llvm::Module>(new llvm::Module("test", llvmContext));
->>>>>>> 4fddf5ad
     module->setDataLayout(target_machine->createDataLayout());
     auto ttiSetupFunc = llvm::cast<llvm::Function>(
         module
