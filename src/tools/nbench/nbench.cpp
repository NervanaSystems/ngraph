--- conflicted
+++ resolved
@@ -291,16 +291,12 @@
         return 1;
     }
 
-<<<<<<< HEAD
     #ifdef NGRAPH_DISTRIBUTED
         ngraph::Distributed dist;
     #endif
 
-    if (visualize)
-=======
     vector<string> models;
     if (!directory.empty())
->>>>>>> 7277a9fd
     {
         vector<PerfShape> aggregate_perf_data;
         file_util::iterate_files(directory,
