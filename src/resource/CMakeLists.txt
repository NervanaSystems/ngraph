# Copyright 2017 Nervana Systems Inc.
# Licensed under the Apache License, Version 2.0 (the "License");
# you may not use this file except in compliance with the License.
# You may obtain a copy of the License at

#     http://www.apache.org/licenses/LICENSE-2.0

# Unless required by applicable law or agreed to in writing, software
# distributed under the License is distributed on an "AS IS" BASIS,
# WITHOUT WARRANTIES OR CONDITIONS OF ANY KIND, either express or implied.
# See the License for the specific language governing permissions and
# limitations under the License.

if (NGRAPH_CPU_ENABLE AND NOT APPLE)
    set (SRC
        main.cpp
        util.cpp
        uncomment.cpp
        header_rewrite.cpp
    )

    add_executable(resource_generator ${SRC})
    add_dependencies(resource_generator ext_llvm eigen ext_mkldnn)

<<<<<<< HEAD
if (NGRAPH_TBB_ENABLE)
    set_source_files_properties(main.cpp PROPERTIES COMPILE_DEFINITIONS
        "EIGEN_HEADERS_PATH=\"${EIGEN_INCLUDE_DIR}\";MKLDNN_HEADERS_PATH=\"${MKLDNN_INCLUDE_DIR}\";CLANG_BUILTIN_HEADERS_PATH=\"${LLVM_LIB_DIR}/clang/5.0.1/include\";TBB_HEADERS_PATH=\"${TBB_ROOT}/include\";NGRAPH_HEADERS_PATH=\"${NGRAPH_INCLUDE_PATH}\";NGRAPH_TBB_ENABLE;")
else()
    set_source_files_properties(main.cpp PROPERTIES COMPILE_DEFINITIONS
        "EIGEN_HEADERS_PATH=\"${EIGEN_INCLUDE_DIR}\";MKLDNN_HEADERS_PATH=\"${MKLDNN_INCLUDE_DIR}\";CLANG_BUILTIN_HEADERS_PATH=\"${LLVM_LIB_DIR}/clang/5.0.1/include\";NGRAPH_HEADERS_PATH=\"${NGRAPH_INCLUDE_PATH}\";")
=======
    set(HEADER_PATHS
        "EIGEN_HEADERS_PATH=\"${EIGEN_INCLUDE_DIR}\""
        "MKLDNN_HEADERS_PATH=\"${MKLDNN_INCLUDE_DIR}\""
        "CLANG_BUILTIN_HEADERS_PATH=\"${LLVM_LIB_DIR}/clang/5.0.0/include\""
        "TBB_HEADERS_PATH=\"${TBB_ROOT}/include\""
        "NGRAPH_HEADERS_PATH=\"${NGRAPH_INCLUDE_PATH}\""
    )

    message("HEADER_PATHS ${HEADER_PATHS}")

    set_source_files_properties(main.cpp PROPERTIES COMPILE_DEFINITIONS "${HEADER_PATHS}")
>>>>>>> 85c29ba7
endif()<|MERGE_RESOLUTION|>--- conflicted
+++ resolved
@@ -22,24 +22,24 @@
     add_executable(resource_generator ${SRC})
     add_dependencies(resource_generator ext_llvm eigen ext_mkldnn)
 
-<<<<<<< HEAD
-if (NGRAPH_TBB_ENABLE)
-    set_source_files_properties(main.cpp PROPERTIES COMPILE_DEFINITIONS
-        "EIGEN_HEADERS_PATH=\"${EIGEN_INCLUDE_DIR}\";MKLDNN_HEADERS_PATH=\"${MKLDNN_INCLUDE_DIR}\";CLANG_BUILTIN_HEADERS_PATH=\"${LLVM_LIB_DIR}/clang/5.0.1/include\";TBB_HEADERS_PATH=\"${TBB_ROOT}/include\";NGRAPH_HEADERS_PATH=\"${NGRAPH_INCLUDE_PATH}\";NGRAPH_TBB_ENABLE;")
-else()
-    set_source_files_properties(main.cpp PROPERTIES COMPILE_DEFINITIONS
-        "EIGEN_HEADERS_PATH=\"${EIGEN_INCLUDE_DIR}\";MKLDNN_HEADERS_PATH=\"${MKLDNN_INCLUDE_DIR}\";CLANG_BUILTIN_HEADERS_PATH=\"${LLVM_LIB_DIR}/clang/5.0.1/include\";NGRAPH_HEADERS_PATH=\"${NGRAPH_INCLUDE_PATH}\";")
-=======
     set(HEADER_PATHS
         "EIGEN_HEADERS_PATH=\"${EIGEN_INCLUDE_DIR}\""
         "MKLDNN_HEADERS_PATH=\"${MKLDNN_INCLUDE_DIR}\""
-        "CLANG_BUILTIN_HEADERS_PATH=\"${LLVM_LIB_DIR}/clang/5.0.0/include\""
-        "TBB_HEADERS_PATH=\"${TBB_ROOT}/include\""
+        "CLANG_BUILTIN_HEADERS_PATH=\"${LLVM_LIB_DIR}/clang/5.0.1/include\""
         "NGRAPH_HEADERS_PATH=\"${NGRAPH_INCLUDE_PATH}\""
     )
 
+    if(NGRAPH_TBB_ENABLE)
+        list(APPEND HEADER_PATHS "TBB_HEADERS_PATH=\"${TBB_ROOT}/include\"")
+    endif()
+
+    if(NGRAPH_TBB_ENABLE)
+        set(NGRAPH_TBB_OPTION "NGRAPH_TBB_ENABLE")
+    else()
+        set(NGRAPH_TBB_OPTION "")
+    endif()
+
     message("HEADER_PATHS ${HEADER_PATHS}")
 
-    set_source_files_properties(main.cpp PROPERTIES COMPILE_DEFINITIONS "${HEADER_PATHS}")
->>>>>>> 85c29ba7
+    set_source_files_properties(main.cpp PROPERTIES COMPILE_DEFINITIONS "${HEADER_PATHS};${NGRAPH_TBB_OPTION}")
 endif()