--- conflicted
+++ resolved
@@ -73,7 +73,6 @@
 
         /// \brief Check if this shape is static.
         /// \return `true` if this shape is static, else `false`.
-<<<<<<< HEAD
         ///
         /// A shape is considered static if it has static rank, and all dimensions of the shape
         /// are static.
@@ -84,18 +83,6 @@
         ///
         /// A shape is considered static if it has static rank, and all dimensions of the shape
         /// are static.
-=======
-        ///
-        /// A shape is considered static if it has static rank, and all dimensions of the shape
-        /// are static.
-        bool is_static() const;
-
-        /// \brief Check if this shape is dynamic.
-        /// \return `false` if this shape is static, else `true`.
-        ///
-        /// A shape is considered static if it has static rank, and all dimensions of the shape
-        /// are static.
->>>>>>> a0d55b7c
         bool is_dynamic() const { return !is_static(); }
         /// \brief Get the rank of the shape.
         /// \return The rank of the shape. This will be Rank::dynamic() if the rank of
@@ -118,14 +105,6 @@
         /// \brief Check whether this shape represents the same scheme as the argument.
         /// \param s The shape whose scheme is being compared with this shape.
         /// \return `true` if this shape represents the same scheme as `s`, else `false`.
-<<<<<<< HEAD
-        ///
-        /// Two shapes `s1` and `s2` represent the same scheme if
-        /// \li they both have dynamic rank, or
-        /// \li they both have static and equal rank `r`, and for every `i` from `0` to `r-1`,
-        ///     `s1[i]` represents the same scheme as `s2[i]` (see Dimension::same_scheme()).
-        bool same_scheme(const PartialShape& s) const;
-=======
         ///
         /// Two shapes `s1` and `s2` represent the same scheme if
         /// \li they both have dynamic rank, or
@@ -172,7 +151,6 @@
         /// \li `s1` and `s2` both have static rank `r`, and for every `i` from `0` to `r-1`,
         ///      either `s2[i]` is dynamic, or `s1[i]` == `s2[i]`.
         bool refines(const PartialShape& s) const;
->>>>>>> a0d55b7c
 
         /// \brief Convert a static PartialShape to a Shape.
         /// \return A new Shape `s` where `s[i] = size_t((*this)[i])`.
