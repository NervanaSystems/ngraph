//*****************************************************************************
// Copyright 2017-2019 Intel Corporation
//
// Licensed under the Apache License, Version 2.0 (the "License");
// you may not use this file except in compliance with the License.
// You may obtain a copy of the License at
//
//     http://www.apache.org/licenses/LICENSE-2.0
//
// Unless required by applicable law or agreed to in writing, software
// distributed under the License is distributed on an "AS IS" BASIS,
// WITHOUT WARRANTIES OR CONDITIONS OF ANY KIND, either express or implied.
// See the License for the specific language governing permissions and
// limitations under the License.
//*****************************************************************************

#pragma once

#include <functional>
#include <mutex>
#include <unordered_map>

#include "ngraph/ngraph_visibility.hpp"
#include "ngraph/type.hpp"

namespace ngraph
{
    NGRAPH_API std::mutex& get_registry_mutex();

    /// \brief Registry of factories that can construct objects derived from BASE_TYPE
    template <typename BASE_TYPE>
    class FactoryRegistry
    {
    public:
        using Factory = std::function<BASE_TYPE*()>;
<<<<<<< HEAD
        using FactoryMap = std::map<DiscreteTypeInfo, Factory>;
=======
        using FactoryMap = std::unordered_map<typename BASE_TYPE::type_info_t, Factory>;
>>>>>>> 4552f48a

        // \brief Get the default factory for DERIVED_TYPE. Specialize as needed.
        template <typename DERIVED_TYPE>
        static Factory get_default_factory()
        {
            return []() { return new DERIVED_TYPE(); };
        }

        /// \brief Register a custom factory for type_info
<<<<<<< HEAD
        void register_factory(const DiscreteTypeInfo& type_info, Factory factory)
=======
        void register_factory(const typename BASE_TYPE::type_info_t& type_info, Factory factory)
>>>>>>> 4552f48a
        {
            std::lock_guard<std::mutex> guard(get_registry_mutex());
            m_factory_map[type_info] = factory;
        }

        /// \brief Register a custom factory for DERIVED_TYPE
        template <typename DERIVED_TYPE>
        void register_factory(Factory factory)
        {
            register_factory(DERIVED_TYPE::type_info, factory);
        }

        /// \brief Register the defualt constructor factory for DERIVED_TYPE
        template <typename DERIVED_TYPE>
        void register_factory()
        {
            register_factory<DERIVED_TYPE>(get_default_factory<DERIVED_TYPE>());
        }

        /// \brief Check to see if a factory is registered
<<<<<<< HEAD
        bool has_factory(const DiscreteTypeInfo& info)
=======
        bool has_factory(const typename BASE_TYPE::type_info_t& info)
>>>>>>> 4552f48a
        {
            std::lock_guard<std::mutex> guard(get_registry_mutex());
            return m_factory_map.find(info) != m_factory_map.end();
        }

        /// \brief Check to see if DERIVED_TYPE has a registered factory
        template <typename DERIVED_TYPE>
        bool has_factory()
        {
            return has_factory(DERIVED_TYPE::type_info);
        }

        /// \brief Create an instance for type_info
<<<<<<< HEAD
        BASE_TYPE* create(const DiscreteTypeInfo& type_info)
=======
        BASE_TYPE* create(const typename BASE_TYPE::type_info_t& type_info)
>>>>>>> 4552f48a
        {
            std::lock_guard<std::mutex> guard(get_registry_mutex());
            auto it = m_factory_map.find(type_info);
            return it == m_factory_map.end() ? nullptr : it->second();
        }

        /// \brief Create an instance using factory for DERIVED_TYPE
        template <typename DERIVED_TYPE>
        BASE_TYPE* create()
        {
            return create(DERIVED_TYPE::type_info);
        }

        /// \brief Get the factory for BASE_TYPE
        static FactoryRegistry<BASE_TYPE>& get();

    protected:
        FactoryMap m_factory_map;
    };
}<|MERGE_RESOLUTION|>--- conflicted
+++ resolved
@@ -33,11 +33,7 @@
     {
     public:
         using Factory = std::function<BASE_TYPE*()>;
-<<<<<<< HEAD
-        using FactoryMap = std::map<DiscreteTypeInfo, Factory>;
-=======
         using FactoryMap = std::unordered_map<typename BASE_TYPE::type_info_t, Factory>;
->>>>>>> 4552f48a
 
         // \brief Get the default factory for DERIVED_TYPE. Specialize as needed.
         template <typename DERIVED_TYPE>
@@ -47,11 +43,7 @@
         }
 
         /// \brief Register a custom factory for type_info
-<<<<<<< HEAD
-        void register_factory(const DiscreteTypeInfo& type_info, Factory factory)
-=======
         void register_factory(const typename BASE_TYPE::type_info_t& type_info, Factory factory)
->>>>>>> 4552f48a
         {
             std::lock_guard<std::mutex> guard(get_registry_mutex());
             m_factory_map[type_info] = factory;
@@ -72,11 +64,7 @@
         }
 
         /// \brief Check to see if a factory is registered
-<<<<<<< HEAD
         bool has_factory(const DiscreteTypeInfo& info)
-=======
-        bool has_factory(const typename BASE_TYPE::type_info_t& info)
->>>>>>> 4552f48a
         {
             std::lock_guard<std::mutex> guard(get_registry_mutex());
             return m_factory_map.find(info) != m_factory_map.end();
@@ -90,11 +78,7 @@
         }
 
         /// \brief Create an instance for type_info
-<<<<<<< HEAD
-        BASE_TYPE* create(const DiscreteTypeInfo& type_info)
-=======
         BASE_TYPE* create(const typename BASE_TYPE::type_info_t& type_info)
->>>>>>> 4552f48a
         {
             std::lock_guard<std::mutex> guard(get_registry_mutex());
             auto it = m_factory_map.find(type_info);
