--- conflicted
+++ resolved
@@ -618,30 +618,6 @@
     }
     else
     {
-<<<<<<< HEAD
-        return et.c_type_string();
-    }
-}
-
-std::ostream& Node::write_long_description(std::ostream& out) const
-{
-    out << description() << '[' << get_name() << "](";
-    string sep = "";
-    for (auto arg : input_values())
-    {
-        out << sep << NodeDescription(*arg.get_node_shared_ptr(), true) << "[" << arg.get_index()
-            << "]"
-            << ": " << pretty_element_type(arg.get_element_type()) << arg.get_partial_shape();
-        sep = ", ";
-    }
-    out << ") -> (";
-    sep = "";
-    for (size_t i = 0; i < get_output_size(); i++)
-    {
-        out << sep << pretty_element_type(get_output_element_type(i))
-            << get_output_partial_shape(i);
-        sep = ", ";
-=======
         out << "v" << get_type_info().version << "::" << get_type_info().name << " " << get_name()
             << "(";
         string sep = "";
@@ -658,7 +634,6 @@
             sep = ", ";
         }
         out << ")";
->>>>>>> 73415c5a
     }
     return out;
 }
@@ -995,7 +970,36 @@
     return false;
 }
 
-<<<<<<< HEAD
+namespace ngraph
+{
+    std::ostream& operator<<(std::ostream& out, const Output<Node>& output)
+    {
+        return output.get_node()->write_description(out, 0) << "[" << output.get_index()
+                                                            << "]:" << output.get_element_type()
+                                                            << output.get_partial_shape();
+    }
+
+    std::ostream& operator<<(std::ostream& out, const Output<const Node>& output)
+    {
+        return output.get_node()->write_description(out, 0) << "[" << output.get_index()
+                                                            << "]:" << output.get_element_type()
+                                                            << output.get_partial_shape();
+    }
+
+    std::ostream& operator<<(std::ostream& out, const Input<Node>& input)
+    {
+        return input.get_node()->write_description(out, 0) << ".input(" << input.get_index()
+                                                           << "):" << input.get_element_type()
+                                                           << input.get_partial_shape();
+    }
+
+    std::ostream& operator<<(std::ostream& out, const Input<const Node>& input)
+    {
+        return input.get_node()->write_description(out, 0) << ".input(" << input.get_index()
+                                                           << "):" << input.get_element_type()
+                                                           << input.get_partial_shape();
+    }
+}
 void Output<Node>::replace(const Output<Node>& replacement)
 {
     for (auto& input : get_target_inputs())
@@ -1039,36 +1043,6 @@
     if (auto goe = as_type_ptr<const op::GetOutputElement>(m_node))
     {
         m_node = goe->input_value(0).get_node_shared_ptr();
-=======
-namespace ngraph
-{
-    std::ostream& operator<<(std::ostream& out, const Output<Node>& output)
-    {
-        return output.get_node()->write_description(out, 0) << "[" << output.get_index()
-                                                            << "]:" << output.get_element_type()
-                                                            << output.get_partial_shape();
-    }
-
-    std::ostream& operator<<(std::ostream& out, const Output<const Node>& output)
-    {
-        return output.get_node()->write_description(out, 0) << "[" << output.get_index()
-                                                            << "]:" << output.get_element_type()
-                                                            << output.get_partial_shape();
-    }
-
-    std::ostream& operator<<(std::ostream& out, const Input<Node>& input)
-    {
-        return input.get_node()->write_description(out, 0) << ".input(" << input.get_index()
-                                                           << "):" << input.get_element_type()
-                                                           << input.get_partial_shape();
-    }
-
-    std::ostream& operator<<(std::ostream& out, const Input<const Node>& input)
-    {
-        return input.get_node()->write_description(out, 0) << ".input(" << input.get_index()
-                                                           << "):" << input.get_element_type()
-                                                           << input.get_partial_shape();
->>>>>>> 73415c5a
     }
 }
 
