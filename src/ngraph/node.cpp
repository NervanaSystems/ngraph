//*****************************************************************************
// Copyright 2017-2020 Intel Corporation
//
// Licensed under the Apache License, Version 2.0 (the "License");
// you may not use this file except in compliance with the License.
// You may obtain a copy of the License at
//
//     http://www.apache.org/licenses/LICENSE-2.0
//
// Unless required by applicable law or agreed to in writing, software
// distributed under the License is distributed on an "AS IS" BASIS,
// WITHOUT WARRANTIES OR CONDITIONS OF ANY KIND, either express or implied.
// See the License for the specific language governing permissions and
// limitations under the License.
//*****************************************************************************

#include <memory>
#include <sstream>
#include <typeindex>
#include <typeinfo>

#include "ngraph/autodiff/adjoints.hpp"
#include "ngraph/descriptor/input.hpp"
#include "ngraph/descriptor/layout/tensor_layout.hpp"
#include "ngraph/graph_util.hpp"
#include "ngraph/node.hpp"
#include "ngraph/op/get_output_element.hpp"
#include "ngraph/op/parameter.hpp"
#include "ngraph/op/result.hpp"
#include "ngraph/placement.hpp"

using namespace std;
using namespace ngraph;

atomic<size_t> Node::m_next_instance_id(0);

Node::Node(size_t output_size)
    : Node()
{
    set_output_size(output_size);
}

Node::Node(const std::string& node_type, const NodeVector& arguments, size_t output_size)
    : m_node_type(node_type)
{
    set_arguments(arguments);
    set_output_size(output_size);
}

Node::Node(const NodeVector& arguments, size_t output_size)
    : Node()
{
    set_arguments(arguments);
    set_output_size(output_size);
}

Node::Node(const OutputVector& arguments, size_t output_size)
    : Node()
{
    set_arguments(arguments);
    set_output_size(output_size);
}

Node::~Node()
{
    for (descriptor::Input& input : m_inputs)
    {
        if (input.has_output())
        {
            // This test adds 1 to the actual count, so a count of 2 means this input is the only
            // reference to the node.
            if (input.get_output().get_node().use_count() == 2)
            {
                // Don't want to trigger a deep recursive delete
                NodeVector nodes{input.get_output().get_node()};
                input.remove_output();
                safe_delete(nodes, true);
                return;
            }
            input.remove_output();
        }
    }
}

std::shared_ptr<Node> Node::copy_with_new_inputs(const OutputVector& inputs) const
{
    return copy_with_new_inputs(inputs, get_control_dependencies());
}

Output<Node> Node::get_as_output()
{
    return Output<Node>(shared_from_this());
}

Output<const Node> Node::get_as_output() const
{
    return Output<const Node>(shared_from_this());
}

std::shared_ptr<Node> Node::get_output_as_single_output_node(size_t i, bool for_get_output_element)
{
    for (auto in : output(i).get_target_inputs())
    {
        if (is_type<op::GetOutputElement>(in.get_node()))
        {
            return in.get_node()->shared_from_this();
        }
    }
    if (i == 0 && get_output_size() == 1)
    {
        return shared_from_this();
    }
    else
    {
        return shared_ptr<Node>(new op::GetOutputElement(shared_from_this(), i));
    }
}

std::shared_ptr<Node>
    Node::copy_with_new_inputs(const OutputVector& inputs,
                               const std::vector<std::shared_ptr<Node>>& control_dependencies) const
{
    shared_ptr<Node> clone = copy_with_new_args(as_node_vector(inputs));
    ;
    for (auto& cdep : control_dependencies)
    {
        clone->add_control_dependency(cdep);
    }
    return clone;
}

void Node::safe_delete(NodeVector& nodes, bool recurse)
{
    for (auto& input : m_inputs)
    {
        if (input.has_output())
        {
            // This test adds 1 to the actual count, so a count of 2 means this input is the only
            // reference to the node.
            auto node = input.get_output().get_node();
            if (node.use_count() == 2)
            {
                // Move the node from the input to nodes so we don't trigger a deep recursive delete
                nodes.push_back(node);
            }
            input.remove_output();
        }
    }
    if (recurse)
    {
        while (nodes.size() > 0)
        {
            auto node = nodes.back();
            nodes.pop_back();
            node->safe_delete(nodes, false);
        }
    }
}

void Node::set_arguments(const NodeVector& arguments)
{
    OutputVector outputs;
    for (auto arg : arguments)
    {
        for (auto& output : arg->outputs())
        {
            outputs.push_back(output);
        }
    }
    set_arguments(outputs);
}

void Node::set_arguments(const OutputVector& arguments)
{
    // Add this node as a user of each argument.
    size_t i = 0;
    for (auto& output : arguments)
    {
        auto output_node = output.get_node();
        auto& output_descriptor = output_node->get_outputs().at(output.get_index());
        m_inputs.emplace_back(this, i++, output_descriptor);
    }
}

descriptor::Input& Node::get_input_descriptor(size_t position)
{
    while (m_inputs.size() <= position)
    {
        m_inputs.emplace_back(this, m_inputs.size());
    }
    return m_inputs.at(position);
}

descriptor::Output& Node::get_output_descriptor(size_t position)
{
    while (m_outputs.size() <= position)
    {
        size_t i = m_outputs.size();
        auto tensor_descriptor =
            make_shared<descriptor::Tensor>(element::dynamic, PartialShape::dynamic(), this, i);
        m_outputs.emplace_back(this, i, tensor_descriptor);
    }
    return m_outputs.at(position);
}

void Node::set_argument(size_t position, const Output<Node>& argument)
{
    auto output_node = argument.get_node();
    auto& output_descriptor = output_node->get_output_descriptor(argument.get_index());
    get_input_descriptor(position).replace_output(output_descriptor);
}

// While we are still doing validation and type inference in the constructor, this is true
// The #define can be commented out to debug doing validation/inference after construction.
// When that is working, these two functions will be removed.
#define IN_TRANSITION

void Node::constructor_validate_and_infer_types()
{
#ifdef IN_TRANSITION
    validate_and_infer_types();
#endif
}

void Node::delayed_validate_and_infer_types()
{
#ifndef IN_TRANSITION
    validate_and_infer_types();
#endif
}
#undef IN_TRANSITION

void Node::set_output_size(size_t n)
{
    NGRAPH_CHECK(n >= m_outputs.size(), "shrinking ", m_outputs.size(), " to ", n);
    for (size_t i = m_outputs.size(); i < n; ++i)
    {
        // create the descriptors
        get_output_descriptor(i);
    }
}

void Node::validate_and_infer_types()
{
}

void Node::set_input_is_relevant_to_shape(size_t i, bool relevant)
{
    NGRAPH_CHECK(i < m_inputs.size(),
                 "index '",
                 i,
                 "' out of range in set_input_is_relevant_to_shape(size_t index, bool relevant)");
    m_inputs[i].m_is_relevant_to_shape = relevant;
}

void Node::set_input_is_relevant_to_value(size_t i, bool relevant)
{
    NGRAPH_CHECK(i < m_inputs.size(),
                 "index '",
                 i,
                 "' out of range in set_input_is_relevant_to_value(size_t index, bool relevant)");
    m_inputs[i].m_is_relevant_to_value = relevant;
}

void Node::set_output_type(size_t i, const element::Type& element_type, const PartialShape& pshape)
{
    get_output_descriptor(i).get_tensor_ptr()->set_tensor_type(element_type, pshape);
}

std::deque<descriptor::Output>& Node::get_outputs()
{
    return m_outputs;
}

const std::deque<descriptor::Output>& Node::get_outputs() const
{
    return m_outputs;
}

bool Node::is_output() const
{
    return false;
}

bool Node::is_constant() const
{
    return false;
}

const std::string& Node::description() const
{
    if (m_node_type.size() == 0)
    {
        // Terrible transitional kludge to keep description working while we change
        // type_name to const_char and virtual description() to virtual get_type_name()
        const_cast<Node*>(this)->m_node_type = get_type_name();
    }

    return m_node_type;
}

const std::string& Node::get_friendly_name() const
{
    if (m_friendly_name.empty())
    {
        return get_name();
    }
    return m_friendly_name;
}

const std::string& Node::get_name() const
{
    if (m_unique_name.empty())
    {
        const_cast<Node*>(this)->m_unique_name = description() + "_" + to_string(m_instance_id);
    }
    return m_unique_name;
}

void Node::set_friendly_name(const string& name)
{
    m_friendly_name = name;
}

Placement Node::get_placement() const
{
    return m_placement;
}

void Node::set_placement(Placement placement)
{
    m_placement = placement;
}

size_t Node::get_placement_index() const
{
    return m_placement_index;
}

void Node::set_placement_index(size_t placement)
{
    m_placement_index = placement;
}

void Node::add_provenance_group_member(const shared_ptr<Node>& node)
{
    m_provenance_group.insert(node);
}

void Node::remove_provenance_group_member(const shared_ptr<Node>& node)
{
    m_provenance_group.erase(node);
}

void Node::replace_provenance_group_member(const shared_ptr<Node>& current_node,
                                           const shared_ptr<Node>& replacement_node)
{
    // Catch up with the current state of the group
    replacement_node->add_provenance_tags(get_provenance_tags());
    if (current_node != nullptr)
    {
        remove_provenance_group_member(current_node);
        // Catch up with what was added to the current node
        replacement_node->add_provenance_tags(current_node->get_provenance_tags());
    }
    add_provenance_group_member(replacement_node);
}

const set<shared_ptr<Node>>& Node::get_provenance_group_members() const
{
    return m_provenance_group;
}

shared_ptr<Node> Node::add_provenance_group_members_above(const OutputVector& base)
{
    set<Node*> base_set;
    for (auto& output : base)
    {
        Node* node = output.get_node();
        if (node == this)
        {
            // A builder did nothing
            return shared_from_this();
        }
        base_set.insert(node);
    }
    vector<Node*> todo;
    for (auto value : input_values())
    {
        todo.push_back(value.get_node());
    }
    while (!todo.empty())
    {
        Node* node = todo.back();
        todo.pop_back();
        if (base_set.count(node) > 0)
        {
            continue;
        }
        add_provenance_group_member(node->shared_from_this());
        for (auto value : node->input_values())
        {
            if (m_provenance_group.count(value.get_node_shared_ptr()) == 0)
            {
                todo.push_back(value.get_node());
            }
        }
        base_set.insert(node);
    }
    return shared_from_this();
}

void Node::add_provenance_tags_above(const OutputVector& base,
                                     const std::unordered_set<std::string>& tag_set)
{
    set<Node*> base_set;
    for (auto& output : base)
    {
        base_set.insert(output.get_node());
    }
    vector<Node*> todo{this};
    while (!todo.empty())
    {
        Node* node = todo.back();
        todo.pop_back();
        if (base_set.count(node) > 0)
        {
            continue;
        }
        node->add_provenance_tags(tag_set);
        for (auto value : node->input_values())
        {
            todo.push_back(value.get_node());
        }
        base_set.insert(node);
    }
}

const std::unordered_set<std::string>& Node::get_provenance_tags() const
{
    return m_provenance_tags;
}

void Node::add_provenance_tag(const std::string& tag)
{
    m_provenance_tags.insert(tag);
    for (auto node : m_provenance_group)
    {
        node->add_provenance_tag(tag);
    }
}

void Node::remove_provenance_tag(const std::string& tag)
{
    m_provenance_tags.erase(tag);
}

void Node::merge_provenance_tags_from(const std::shared_ptr<const Node>& source)
{
    for (auto& tag : source->get_provenance_tags())
    {
        add_provenance_tag(tag);
    }
}

void Node::transfer_provenance_tags(const shared_ptr<Node>& replacement)
{
    auto common_args = ngraph::find_common_args(shared_from_this(), replacement);

    std::set<string> removed_subgraph_tags;

    auto set_replacement_prov = [&removed_subgraph_tags](std::shared_ptr<Node> node) {
        for (auto tag : node->get_provenance_tags())
        {
            removed_subgraph_tags.insert(tag);
        }
    };

    traverse_nodes({shared_from_this()}, set_replacement_prov, false, common_args);
    replacement->add_provenance_tags(removed_subgraph_tags);

    auto set_prov_new_nodes = [&removed_subgraph_tags](std::shared_ptr<Node> node) {
        node->add_provenance_tags(removed_subgraph_tags);
    };

    traverse_nodes({replacement}, set_prov_new_nodes, false, common_args);
}

std::shared_ptr<Node> Node::get_argument(size_t index) const
{
    NGRAPH_CHECK(
        index < m_inputs.size(), "index '", index, "' out of range in get_argument(size_t index)");
    return input_value(index).as_single_output_node();
}

NodeVector Node::get_arguments() const
{
    NodeVector result;
    for (size_t i = 0; i < get_input_size(); ++i)
    {
        {
            result.push_back(get_argument(i));
        }
    }
    return result;
}

const std::vector<std::shared_ptr<Node>>& Node::get_control_dependencies() const
{
    return m_control_dependencies;
}

const std::vector<Node*>& Node::get_control_dependents() const
{
    return m_control_dependents;
}

void Node::add_control_dependency(std::shared_ptr<Node> node)
{
    if (find(m_control_dependencies.begin(), m_control_dependencies.end(), node) ==
        m_control_dependencies.end())
    {
        m_control_dependencies.push_back(node);
        if (find(node->m_control_dependents.begin(), node->m_control_dependents.end(), this) ==
            node->m_control_dependents.end())
        {
            node->m_control_dependents.push_back(this);
        }
    }
}

void Node::add_node_control_dependencies(std::shared_ptr<Node> source_node)
{
    for (auto& node : source_node->get_control_dependencies())
    {
        add_control_dependency(node);
    }
}

void Node::add_node_control_dependents(std::shared_ptr<Node> source_node)
{
    for (Node* node : source_node->get_control_dependents())
    {
        node->add_control_dependency(shared_from_this());
    }
}

void Node::transfer_control_dependents(std::shared_ptr<Node> replacement)
{
    replacement->add_node_control_dependents(shared_from_this());
    clear_control_dependents();
}

void Node::remove_control_dependency(std::shared_ptr<Node> node)
{
    {
        auto it = find(m_control_dependencies.begin(), m_control_dependencies.end(), node);
        if (it != m_control_dependencies.end())
        {
            m_control_dependencies.erase(it);
        }
    }
    {
        auto it = find(node->m_control_dependents.begin(), node->m_control_dependents.end(), this);
        if (it != node->m_control_dependents.end())
        {
            node->m_control_dependents.erase(it);
        }
    }
}

void Node::clear_control_dependencies()
{
    for (auto& node : m_control_dependencies)
    {
        auto it = find(node->m_control_dependents.begin(), node->m_control_dependents.end(), this);
        if (it != node->m_control_dependents.end())
        {
            node->m_control_dependents.erase(it);
        }
    }
    m_control_dependencies.clear();
}

void Node::clear_control_dependents()
{
    while (!m_control_dependents.empty())
    {
        (*m_control_dependents.begin())->remove_control_dependency(shared_from_this());
    }
}

const op::AutoBroadcastSpec& Node::get_autob() const
{
    static op::AutoBroadcastSpec s_spec;
    return s_spec;
}

namespace ngraph
{
    ostream& operator<<(ostream& out, const Node& node)
    {
        return out << NodeDescription(node, false);
    }
}

std::ostream& Node::write_short_description(std::ostream& out) const
{
    return out << get_name();
}

static std::string pretty_element_type(const element::Type& et)
{
    if (et.is_dynamic())
    {
        return "?";
    }
    else
    {
        return et.c_type_string();
    }
}

std::ostream& Node::write_long_description(std::ostream& out) const
{
    out << description() << '[' << get_name() << "](";
    string sep = "";
    for (auto arg : input_values())
    {
        out << sep << NodeDescription(*arg.get_node_shared_ptr(), true) << "[" << arg.get_index()
            << "]"
            << ": " << pretty_element_type(arg.get_element_type()) << arg.get_partial_shape();
        sep = ", ";
    }
    out << ") -> (";
    sep = "";
    for (size_t i = 0; i < get_output_size(); i++)
    {
        out << sep << pretty_element_type(get_output_element_type(i))
            << get_output_partial_shape(i);
        sep = ", ";
    }
    out << ")";

    return out;
}

size_t Node::get_output_size() const
{
    return m_outputs.size();
}

const element::Type& Node::get_output_element_type(size_t i) const
{
    NGRAPH_CHECK(
        i < m_outputs.size(), "index '", i, "' out of range in get_output_element_type(size_t i)");
    return m_outputs[i].get_element_type();
}

const element::Type& Node::get_element_type() const
{
    if (get_output_size() != 1)
    {
        throw ngraph_error("get_element_type() must be called on a node with exactly one output.");
    }
    return get_output_element_type(0);
}

const Shape& Node::get_output_shape(size_t i) const
{
    NGRAPH_CHECK(
        i < m_outputs.size(), "index '", i, "' out of range in get_output_shape(size_t i)");
    return m_outputs[i].get_shape();
}

const PartialShape& Node::get_output_partial_shape(size_t i) const
{
    NGRAPH_CHECK(
        i < m_outputs.size(), "index '", i, "' out of range in get_output_partial_shape(size_t i)");
    return m_outputs[i].get_partial_shape();
}

const Shape& Node::get_shape() const
{
    if (get_output_size() != 1)
    {
        stringstream es;
        es << "get_shape() must be called on a node with exactly one output (" << description()
           << ")";
        throw ngraph_error(es);
    }
    return get_output_shape(0);
}

shared_ptr<descriptor::Tensor> Node::get_output_tensor_ptr(size_t i) const
{
    NGRAPH_CHECK(
        i < m_outputs.size(), "index '", i, "' out of range in get_output_tensor_ptr(size_t i)");
    return m_outputs[i].get_tensor_ptr();
}

shared_ptr<descriptor::Tensor> Node::get_output_tensor_ptr() const
{
    if (get_output_size() != 1)
    {
        throw ngraph_error(
            "get_output_tensor_ptr() must be called on a node with exactly one output.");
    }
    return m_outputs[0].get_tensor_ptr();
}

const std::vector<descriptor::Input*>& Node::get_output_inputs(size_t i) const
{
    NGRAPH_CHECK(
        i < m_outputs.size(), "index '", i, "' out of range in get_output_inputs(size_t i)");
    return m_outputs[i].get_inputs();
}

descriptor::Tensor& Node::get_output_tensor(size_t i) const
{
    NGRAPH_CHECK(
        i < m_outputs.size(), "index '", i, "' out of range in get_output_tensor(size_t i)");
    return m_outputs[i].get_tensor();
}

const string& Node::get_output_tensor_name(size_t i) const
{
    NGRAPH_CHECK(
        i < m_outputs.size(), "index '", i, "' out of range in get_output_tensor_name(size_t i)");
    return m_outputs[i].get_tensor().get_name();
}

descriptor::Tensor& Node::get_output_tensor() const
{
    if (get_output_size() != 1)
    {
        throw ngraph_error("get_output_tensor() must be called on a node with exactly one output.");
    }
    return get_output_tensor(0);
}

size_t Node::get_input_size() const
{
    return m_inputs.size();
}

const element::Type& Node::get_input_element_type(size_t i) const
{
    NGRAPH_CHECK(
        i < m_inputs.size(), "index '", i, "' out of range in get_input_element_type(size_t i)");
    return m_inputs[i].get_element_type();
}

const Shape& Node::get_input_shape(size_t i) const
{
    NGRAPH_CHECK(i < m_inputs.size(), "index '", i, "' out of range in get_input_shape(size_t i)");
    return m_inputs[i].get_shape();
}

const PartialShape& Node::get_input_partial_shape(size_t i) const
{
    NGRAPH_CHECK(
        i < m_inputs.size(), "index '", i, "' out of range in get_input_partial_shape(size_t i)");
    return m_inputs[i].get_partial_shape();
}

const string& Node::get_input_tensor_name(size_t i) const
{
    NGRAPH_CHECK(
        i < m_inputs.size(), "index '", i, "' out of range in get_input_tensor_name(size_t i)");
    return m_inputs[i].get_tensor().get_name();
}

bool Node::has_same_type(std::shared_ptr<const Node> node) const
{
    if (get_output_size() != node->get_output_size())
    {
        return false;
    }
    for (size_t i = 0; i < get_output_size(); ++i)
    {
        if (get_output_element_type(i) != node->get_output_element_type(i) ||
            get_output_shape(i) != node->get_output_shape(i))
        {
            return false;
        }
    }
    return true;
}

NodeVector Node::get_users(bool check_is_used) const
{
    NodeVector result;

    for (size_t i = 0; i < get_output_size(); ++i)
    {
        for (auto input : m_outputs.at(i).get_inputs())
        {
            if (check_is_used)
            {
                if (is_used(input->get_node().get()))
                {
                    result.push_back(input->get_node());
                }
            }
            else
            {
                result.push_back(input->get_node());
            }
        }
    }

    return result;
}

std::string ngraph::node_validation_failure_loc_string(const Node* node)
{
    std::stringstream ss;
    ss << "While validating node '" << *node << "'";
    return ss.str();
}

const std::shared_ptr<Node>& ngraph::check_single_output_arg(const std::shared_ptr<Node>& node,
                                                             size_t i)
{
    NGRAPH_CHECK(
        node->get_output_size() == 1, "Argument ", i, node, " must produce exactly one value.");
    return node;
}

const NodeVector& ngraph::check_single_output_args(const NodeVector& args)
{
    for (size_t i = 0; i < args.size(); ++i)
    {
        ngraph::check_single_output_arg(args.at(i), i);
    }
    return args;
}

OutputVector ngraph::as_output_vector(const NodeVector& args)
{
    OutputVector output_vector;
    for (auto arg : args)
    {
        if (auto goe = as_type_ptr<op::GetOutputElement>(arg))
        {
            output_vector.push_back(goe->get_as_output());
        }
        else
        {
            output_vector.push_back(arg);
        }
    }
    return output_vector;
}

NodeVector ngraph::as_node_vector(const OutputVector& values)
{
    NodeVector node_vector;
    for (auto& value : values)
    {
        node_vector.push_back(value.as_single_output_node());
    }
    return node_vector;
}

ResultVector ngraph::as_result_vector(const OutputVector& values)
{
    ResultVector result;
    for (auto value : values)
    {
        shared_ptr<Node> node = value.get_node_shared_ptr();
        result.push_back(is_type<op::Result>(node) ? as_type_ptr<op::Result>(node)
                                                   : make_shared<op::Result>(value));
    }
    return result;
}

std::tuple<element::Type, PartialShape>
    Node::validate_and_infer_elementwise_args(const op::AutoBroadcastSpec& autob)
{
    element::Type element_type = get_input_element_type(0);
    PartialShape pshape = get_input_partial_shape(0);

    if (get_input_size() > 1)
    {
        for (size_t i = 1; i < get_input_size(); ++i)
        {
            NODE_VALIDATION_CHECK(
                this,
                element::Type::merge(element_type, element_type, get_input_element_type(i)),
                "Argument element types are inconsistent.");

            if (autob.m_type == op::AutoBroadcastType::NONE)
            {
                NODE_VALIDATION_CHECK(this,
                                      PartialShape::merge_into(pshape, get_input_partial_shape(i)),
                                      "Argument shapes are inconsistent.");
            }
            else if (autob.m_type == op::AutoBroadcastType::NUMPY ||
                     autob.m_type == op::AutoBroadcastType::PDPD)
            {
                NODE_VALIDATION_CHECK(
                    this,
                    PartialShape::broadcast_merge_into(pshape, get_input_partial_shape(i), autob),
                    "Argument shapes are inconsistent.");
            }
            else
            {
                NODE_VALIDATION_CHECK(this, false, "Unsupported auto broadcast specification");
            }
        }
    }

    return std::make_tuple(element_type, pshape);
}

void Node::validate_and_infer_elementwise_arithmetic(const op::AutoBroadcastSpec& autob)
{
    auto args_et_pshape = validate_and_infer_elementwise_args(autob);
    element::Type& args_et = std::get<0>(args_et_pshape);
    PartialShape& args_pshape = std::get<1>(args_et_pshape);

    NODE_VALIDATION_CHECK(this,
                          args_et.is_dynamic() || args_et != element::boolean,
                          "Arguments cannot have boolean element type (argument element type: ",
                          args_et,
                          ").");

    set_output_type(0, args_et, args_pshape);
}

void Node::validate_and_infer_elementwise_logical(const op::AutoBroadcastSpec& autob)
{
    auto args_et_pshape = validate_and_infer_elementwise_args(autob);
    element::Type& args_et = std::get<0>(args_et_pshape);
    PartialShape& args_pshape = std::get<1>(args_et_pshape);

    NODE_VALIDATION_CHECK(
        this,
        args_et.is_dynamic() || args_et == element::boolean,
        "Operands for logical operators must have boolean element type but have element type ",
        args_et,
        ".");

    set_output_type(0, element::boolean, args_pshape);
}

// default implementation for the node to check if it contains partial shape
// we will override this method, for the Op's which depends on additional shape
// attribute to determine if node contains partial shape or not
bool Node::is_dynamic() const
{
    for (size_t i = 0; i < get_input_size(); i++)
    {
        if (get_input_partial_shape(i).is_dynamic())
        {
            return true;
        }
    }
    return false;
}

<<<<<<< HEAD
void Output<Node>::replace(const Output<Node>& replacement)
{
    for (auto& input : get_target_inputs())
    {
        // GOEs are used as handles in passes
        if (!is_type<op::GetOutputElement>(input.get_node()))
        {
            input.replace_source_output(replacement);
        }
    }
}

void Output<Node>::eliminate_goe()
{
    if (auto goe = as_type_ptr<op::GetOutputElement>(m_node))
    {
        *this = m_node->input_value(0);
    }
}

void Output<Node>::eliminate_goe(size_t index)
{
    if (auto goe = as_type_ptr<op::GetOutputElement>(m_node))
    {
        m_node = goe->input_value(0).get_node_shared_ptr();
    }
}

void Output<const Node>::eliminate_goe()
{
    if (auto goe = as_type_ptr<const op::GetOutputElement>(m_node))
    {
        auto value = m_node->input_value(0);
        m_node = value.get_node_shared_ptr();
        m_index = value.get_index();
    }
}

void Output<const Node>::eliminate_goe(size_t index)
{
    if (auto goe = as_type_ptr<const op::GetOutputElement>(m_node))
    {
        m_node = goe->input_value(0).get_node_shared_ptr();
    }
=======
Input<Node> Node::input(size_t input_index)
{
    if (input_index >= m_inputs.size())
    {
        throw out_of_range("node input index is out of range");
    }

    return Input<Node>(this, input_index);
}

Output<Node> Node::input_value(size_t input_index) const
{
    return input(input_index).get_source_output();
}

Input<const Node> Node::input(size_t input_index) const
{
    if (input_index >= m_inputs.size())
    {
        throw out_of_range("node input index is out of range");
    }

    return Input<const Node>(this, input_index);
}

Output<Node> Node::output(size_t output_index)
{
    if (output_index >= m_outputs.size())
    {
        throw out_of_range("node output index is out of range");
    }

    return Output<Node>(this, output_index);
}

Output<const Node> Node::output(size_t output_index) const
{
    if (output_index >= m_outputs.size())
    {
        throw out_of_range("node output index is out of range");
    }

    return Output<const Node>(this, output_index);
}

vector<Input<Node>> Node::inputs()
{
    vector<Input<Node>> result;

    for (size_t i = 0; i < get_input_size(); i++)
    {
        result.emplace_back(this, i);
    }

    return result;
}

vector<Output<Node>> Node::input_values() const
{
    vector<Output<Node>> result;

    for (size_t i = 0; i < get_input_size(); i++)
    {
        result.emplace_back(input(i).get_source_output());
    }

    return result;
}

vector<Input<const Node>> Node::inputs() const
{
    vector<Input<const Node>> result;

    for (size_t i = 0; i < get_input_size(); i++)
    {
        result.emplace_back(this, i);
    }

    return result;
}

vector<Output<Node>> Node::outputs()
{
    vector<Output<Node>> result;

    for (size_t i = 0; i < get_output_size(); i++)
    {
        result.emplace_back(shared_from_this(), i);
    }

    return result;
}

vector<Output<const Node>> Node::outputs() const
{
    vector<Output<const Node>> result;

    for (size_t i = 0; i < get_output_size(); i++)
    {
        result.emplace_back(shared_from_this(), i);
    }

    return result;
>>>>>>> 972dd2f5
}<|MERGE_RESOLUTION|>--- conflicted
+++ resolved
@@ -961,7 +961,6 @@
     return false;
 }
 
-<<<<<<< HEAD
 void Output<Node>::replace(const Output<Node>& replacement)
 {
     for (auto& input : get_target_inputs())
@@ -1006,7 +1005,8 @@
     {
         m_node = goe->input_value(0).get_node_shared_ptr();
     }
-=======
+}
+
 Input<Node> Node::input(size_t input_index)
 {
     if (input_index >= m_inputs.size())
@@ -1110,5 +1110,4 @@
     }
 
     return result;
->>>>>>> 972dd2f5
 }