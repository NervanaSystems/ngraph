--- conflicted
+++ resolved
@@ -86,11 +86,7 @@
     return copy_with_new_inputs(inputs, get_control_dependencies());
 }
 
-<<<<<<< HEAD
-std::shared_ptr<Node> Node::get_output_as_shared_ptr(size_t i)
-=======
 std::shared_ptr<Node> Node::get_output_as_single_output_node(size_t i)
->>>>>>> 0675f490
 {
     for (auto in : output(i).get_target_inputs())
     {
