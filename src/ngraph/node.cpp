--- conflicted
+++ resolved
@@ -454,20 +454,9 @@
 
 std::shared_ptr<Node> Node::get_argument(size_t index) const
 {
-<<<<<<< HEAD
-    return m_inputs.at(index).get_output().get_node();
-=======
-    for (auto& i : m_inputs)
-    {
-        NGRAPH_CHECK(i.get_output().get_node()->get_output_size() == 1,
-                     "child ",
-                     i.get_output().get_node()->get_name(),
-                     " has multiple outputs");
-    }
     NGRAPH_CHECK(
         index < m_inputs.size(), "index '", index, "' out of range in get_argument(size_t index)");
     return m_inputs[index].get_output().get_node();
->>>>>>> 2d51c383
 }
 
 NodeVector Node::get_arguments() const
