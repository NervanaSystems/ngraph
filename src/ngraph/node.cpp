--- conflicted
+++ resolved
@@ -96,9 +96,6 @@
     }
     else
     {
-<<<<<<< HEAD
-        return shared_ptr<Node>(new op::GetOutputElement(shared_from_this(), i));
-=======
         for (auto in : output(i).get_target_inputs())
         {
             if (is_type<op::GetOutputElement>(in.get_node()))
@@ -107,7 +104,6 @@
             }
         }
         return make_shared<op::GetOutputElement>(shared_from_this(), i);
->>>>>>> f36fb6c7
     }
 }
 
