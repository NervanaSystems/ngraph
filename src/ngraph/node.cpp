--- conflicted
+++ resolved
@@ -114,11 +114,6 @@
     Node::copy_with_new_inputs(const OutputVector& inputs,
                                const std::vector<std::shared_ptr<Node>>& control_dependencies) const
 {
-<<<<<<< HEAD
-    shared_ptr<Node> clone = copy_with_new_args(as_node_vector(inputs));
-    ;
-    for (auto& cdep : control_dependencies)
-=======
     shared_ptr<Node> clone = clone_with_new_inputs(inputs);
     for (auto& cdep : control_dependencies)
     {
@@ -144,7 +139,6 @@
     std::shared_ptr<Node> clone = copy_with_new_args(args);
     // Remove the inserted GOEs
     for (size_t i = 0; i < inputs.size(); ++i)
->>>>>>> 1011a992
     {
         if (clone->input_value(i) != inputs.at(i))
         {
@@ -501,22 +495,14 @@
         }
     };
 
-<<<<<<< HEAD
-    traverse_nodes({shared_from_this()}, set_replacement_prov, false, common_args);
-=======
     traverse_nodes({shared_from_this()}, set_replacement_prov, common_args);
->>>>>>> 1011a992
     replacement->add_provenance_tags(removed_subgraph_tags);
 
     auto set_prov_new_nodes = [&removed_subgraph_tags](std::shared_ptr<Node> node) {
         node->add_provenance_tags(removed_subgraph_tags);
     };
 
-<<<<<<< HEAD
-    traverse_nodes({replacement}, set_prov_new_nodes, false, common_args);
-=======
     traverse_nodes({replacement}, set_prov_new_nodes, common_args);
->>>>>>> 1011a992
 }
 
 std::shared_ptr<Node> Node::get_argument(size_t index) const
