// ----------------------------------------------------------------------------
// Copyright 2017 Nervana Systems Inc.
// Licensed under the Apache License, Version 2.0 (the "License");
// you may not use this file except in compliance with the License.
// You may obtain a copy of the License at
//
//      http://www.apache.org/licenses/LICENSE-2.0
//
// Unless required by applicable law or agreed to in writing, software
// distributed under the License is distributed on an "AS IS" BASIS,
// WITHOUT WARRANTIES OR CONDITIONS OF ANY KIND, either express or implied.
// See the License for the specific language governing permissions and
// ----------------------------------------------------------------------------

#include "node.hpp"
#include "op.hpp"

size_t ngraph::Node::m_next_instance_id = 0;

ngraph::Node::Node(const std::vector<Node::ptr>& arguments, ValueType::ptr type)
    : TypedValueMixin(type)
    , m_arguments(arguments)
    , m_instance_id(m_next_instance_id++)
{
    // Add this node as a user of each argument.
    for (auto node : m_arguments)
    {
        node->m_users.insert(node.get());
    }
}

bool ngraph::Node::is_op() const
{
    return dynamic_cast<const ngraph::Op*>(this) != nullptr;
}

bool ngraph::Node::is_parameter() const
{
    return dynamic_cast<const ngraph::Parameter*>(this) != nullptr;
}

namespace ngraph
{
    std::ostream& operator<<(std::ostream& out, const ngraph::Node& node)
    {
<<<<<<< HEAD
        out << "Op(" << op_tmp->get_node_id() << ")";
    }
    else if (parameter_tmp)
    {
        out << "Parameter(" << parameter_tmp->get_node_id() << ")";
    }
    else
    {
        out << "Node(" << node.get_node_id() << ")";
    }
    return out;
=======
        auto op_tmp        = dynamic_cast<const ngraph::Op*>(&node);
        auto parameter_tmp = dynamic_cast<const ngraph::Op*>(&node);
        if (op_tmp)
        {
            out << "Op(" << op_tmp->node_id() << ")";
        }
        else if (parameter_tmp)
        {
            out << "Parameter(" << parameter_tmp->node_id() << ")";
        }
        else
        {
            out << "Node(" << node.node_id() << ")";
        }
        return out;
    }
>>>>>>> a89c33b4
}<|MERGE_RESOLUTION|>--- conflicted
+++ resolved
@@ -43,34 +43,20 @@
 {
     std::ostream& operator<<(std::ostream& out, const ngraph::Node& node)
     {
-<<<<<<< HEAD
-        out << "Op(" << op_tmp->get_node_id() << ")";
-    }
-    else if (parameter_tmp)
-    {
-        out << "Parameter(" << parameter_tmp->get_node_id() << ")";
-    }
-    else
-    {
-        out << "Node(" << node.get_node_id() << ")";
-    }
-    return out;
-=======
         auto op_tmp        = dynamic_cast<const ngraph::Op*>(&node);
         auto parameter_tmp = dynamic_cast<const ngraph::Op*>(&node);
         if (op_tmp)
         {
-            out << "Op(" << op_tmp->node_id() << ")";
+            out << "Op(" << op_tmp->get_node_id() << ")";
         }
         else if (parameter_tmp)
         {
-            out << "Parameter(" << parameter_tmp->node_id() << ")";
+            out << "Parameter(" << parameter_tmp->get_node_id() << ")";
         }
         else
         {
-            out << "Node(" << node.node_id() << ")";
+            out << "Node(" << node.get_node_id() << ")";
         }
         return out;
     }
->>>>>>> a89c33b4
 }