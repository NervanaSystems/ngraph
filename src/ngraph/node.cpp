//*****************************************************************************
// Copyright 2017-2018 Intel Corporation
//
// Licensed under the Apache License, Version 2.0 (the "License");
// you may not use this file except in compliance with the License.
// You may obtain a copy of the License at
//
//     http://www.apache.org/licenses/LICENSE-2.0
//
// Unless required by applicable law or agreed to in writing, software
// distributed under the License is distributed on an "AS IS" BASIS,
// WITHOUT WARRANTIES OR CONDITIONS OF ANY KIND, either express or implied.
// See the License for the specific language governing permissions and
// limitations under the License.
//*****************************************************************************

#include <memory>
#include <sstream>
#include <typeindex>
#include <typeinfo>

#include "ngraph/autodiff/adjoints.hpp"
#include "ngraph/descriptor/layout/tensor_view_layout.hpp"
#include "ngraph/node.hpp"
#include "ngraph/op/parameter.hpp"
#include "ngraph/op/result.hpp"
#include "ngraph/placement.hpp"

using namespace std;
using namespace ngraph;

atomic<size_t> Node::m_next_instance_id(0);

Node::Node(const std::string& node_type, const NodeVector& arguments, size_t output_size)
    : m_node_type(node_type)
    , m_instance_id(m_next_instance_id.fetch_add(1))
    , m_unique_name(description() + "_" + to_string(m_instance_id))
{
    // Add this node as a user of each argument.
    size_t i = 0;
    for (auto arg : arguments)
    {
        for (descriptor::Output& output : arg->get_outputs())
        {
            m_inputs.emplace_back(this, i++, output);
        }
    }
    set_output_size(output_size);
}

// While we are still doing validation and type inference in the constructor, this is true
// It can be set to false to debug doing validation/inference after construction. When that
// is working, these two functions will be removed.
static bool in_transition = true;

void Node::constructor_validate_and_infer_types()
{
    if (in_transition)
    {
        validate_and_infer_types();
    }
}

void Node::delayed_validate_and_infer_types()
{
    if (!in_transition)
    {
        validate_and_infer_types();
    }
}

void Node::set_output_size(size_t n)
{
    m_outputs.clear();
    for (size_t i = m_outputs.size(); i < n; ++i)
    {
        auto tensor_view_descriptor = make_shared<descriptor::TensorView>(
            element::unspecified, Shape(), ngraph::descriptor::Tensor::make_tensor_name(this, i));
        m_outputs.emplace_back(this, i, tensor_view_descriptor);
    }
}

void Node::validate_and_infer_types()
{
}

void Node::set_output_type(size_t i, const element::Type& element_type, const Shape& shape)
{
    m_outputs.at(i).get_tensor_view()->set_tensor_view_type(element_type, shape);
}

std::deque<descriptor::Output>& Node::get_outputs()
{
    return m_outputs;
}

const std::deque<descriptor::Output>& Node::get_outputs() const
{
    return m_outputs;
}

bool Node::is_parameter() const
{
    return dynamic_cast<const op::Parameter*>(this) != nullptr;
}

bool Node::is_output() const
{
    return false;
}

bool Node::is_constant() const
{
    return false;
}

const std::string& Node::get_friendly_name() const
{
    if (m_name.empty())
    {
        return m_unique_name;
    }
    return m_name;
}

const std::string& Node::get_name() const
{
    return m_unique_name;
}

void Node::set_name(const string& name)
{
    if (m_name.empty())
    {
        m_name = name;
    }
    else
    {
        throw ngraph_error("Node name may be set exactly once");
    }
}

Placement Node::get_placement() const
{
    return m_placement;
}

void Node::set_placement(Placement placement)
{
    m_placement = placement;
}

std::shared_ptr<Node> Node::get_argument(size_t index) const
{
    for (auto& i : get_inputs())
    {
        if (i.get_output().get_node()->get_outputs().size() != 1)
        {
            throw "get_argument called on an argument w/ multiple outputs";
        }
    }
    return m_inputs.at(index).get_output().get_node();
}

Node::~Node()
{
    for (auto& input : m_inputs)
    {
        input.get_output().remove_input(&input);
    }
}

NodeVector Node::get_arguments() const
{
    NodeVector result;
    for (auto& i : get_inputs())
    {
        {
            result.push_back(i.get_output().get_node());
        }
    }
    return result;
}

std::vector<std::shared_ptr<Function>> Node::get_functions() const
{
    return std::vector<std::shared_ptr<Function>>{};
}

namespace ngraph
{
    ostream& operator<<(ostream& out, const Node& node)
    {
        out << node.description() << '[' << node.get_name() << "](";
        string sep = "";
        for (auto arg : node.get_arguments())
        {
            out << sep << arg->get_name();
            sep = ", ";
        }
        out << ")";
        return out;
    }
}

size_t Node::get_output_size() const
{
    return m_outputs.size();
}

const element::Type& Node::get_output_element_type(size_t i) const
{
    return m_outputs.at(i).get_element_type();
}

const element::Type& Node::get_element_type() const
{
    if (get_output_size() != 1)
    {
        throw ngraph_error("get_element_type() must be called on a node with exactly one output.");
    }
    return get_output_element_type(0);
}

const Shape& Node::get_output_shape(size_t i) const
{
    return m_outputs.at(i).get_shape();
}

const Shape& Node::get_shape() const
{
    if (get_output_size() != 1)
    {
        stringstream es;
        es << "get_shape() must be called on a node with exactly one output (" << description()
           << ")";
        throw ngraph_error(es);
    }
    return get_output_shape(0);
}

shared_ptr<descriptor::TensorView> Node::get_output_tensor_view(size_t i) const
{
    return m_outputs.at(i).get_tensor_view();
}

shared_ptr<descriptor::TensorView> Node::get_output_tensor_view() const
{
    if (get_output_size() != 1)
    {
        throw ngraph_error(
            "get_output_tensor_view() must be called on a node with exactly one output.");
    }
    return get_output_tensor_view(0);
}

const std::set<descriptor::Input*>& Node::get_output_inputs(size_t i) const
{
    return m_outputs.at(i).get_inputs();
}

descriptor::Tensor& Node::get_output_tensor(size_t i) const
{
    return m_outputs.at(i).get_tensor();
}

descriptor::Tensor& Node::get_output_tensor() const
{
    if (get_output_size() != 1)
    {
        throw ngraph_error("get_output_tensor() must be called on a node with exactly one output.");
    }
    return get_output_tensor(0);
}

size_t Node::get_input_size() const
{
    return m_inputs.size();
}

const element::Type& Node::get_input_element_type(size_t i) const
{
    return m_inputs.at(i).get_element_type();
}

const Shape& Node::get_input_shape(size_t i) const
{
    return m_inputs.at(i).get_shape();
}

bool Node::has_same_type(std::shared_ptr<const Node> node) const
{
    if (get_output_size() != node->get_output_size())
    {
        return false;
    }
    for (size_t i = 0; i < get_output_size(); ++i)
    {
        if (get_output_element_type(i) != node->get_output_element_type(i) ||
            get_output_shape(i) != node->get_output_shape(i))
        {
            return false;
        }
    }
    return true;
}

descriptor::Input* Node::get_input_from(const shared_ptr<Node>& src)
{
    for (size_t i = 0; i < this->get_input_size(); ++i)
    {
        if (this->get_argument(i) == src)
        {
            return &(this->get_inputs().at(i));
        }
    }
    throw ngraph_error("Error: src is not one of self's input Node");
}

descriptor::Output* Node::get_output_to(const shared_ptr<Node>& dst)
{
    for (size_t i = 0; i < dst->get_input_size(); ++i)
    {
        if (dst->get_argument(i).get() == this)
        {
            return &(dst->get_inputs().at(i).get_output());
        }
    }
    throw ngraph_error("Error: dst is not one of self's output Node");
}

NodeVector Node::get_users() const
{
    NodeVector result;

    for (size_t i = 0; i < get_output_size(); ++i)
    {
        for (auto input : get_output_inputs(i))
        {
            result.push_back(input->get_node());
        }
    }

    return result;
}

<<<<<<< HEAD
std::string ngraph::node_validation_assertion_string(const Node* node)
{
    std::stringstream ss;
    ss << "While validating node '" << node->get_name() << "' of type '" << node->description()
       << "'";
    return ss.str();
}

void ngraph::check_new_args_count(const Node* node,
                                  const NodeVector& new_args,
                                  size_t expected_count)
{
    NODE_VALIDATION_ASSERT(node, new_args.size() == expected_count)
        << "copy_with_new_args() expected " << expected_count << " argument"
        << (expected_count == 1 ? "" : "s") << " but got " << new_args.size();
=======
const std::shared_ptr<Node>& ngraph::check_single_output_arg(const std::shared_ptr<Node>& node,
                                                             size_t i)
{
    NGRAPH_ASSERT(node->get_output_size() == 1) << "Argument " << i << node
                                                << " must produce exactly one value.";
    return node;
}

const NodeVector& ngraph::check_single_output_args(const NodeVector& args)
{
    for (size_t i = 0; i < args.size(); ++i)
    {
        ngraph::check_single_output_arg(args.at(i), i);
    }
    return args;
}

std::string ngraph::type_check_assert_string(const Node* node)
{
    std::stringstream ss;
    ss << "While type-checking node " << *node;
    return ss.str();
}

void Node::validate_and_infer_elementwise(element::Type result_type)
{
    const element::Type& element_type = get_input_element_type(0);
    const Shape& shape = get_input_shape(0);
    if (get_input_size() > 1)
    {
        for (size_t i = 1; i < get_input_size(); ++i)
        {
            TYPE_CHECK_ASSERT(this, get_input_element_type(i) == element_type)
                << "Argument 0 element type " << element_type
                << " differs in element type from argument " << i << " " << *get_argument(i)
                << " element type " << get_input_element_type(i);

            TYPE_CHECK_ASSERT(this, get_input_shape(i) == shape)
                << "Argument 0 shape " << shape << " differs in shape from argument " << i << " "
                << *get_argument(i) << " shape " << get_input_shape(i);
        }
    }
    set_output_type(0, result_type, shape);
}

void Node::validate_and_infer_elementwise_arithmetic()
{
    TYPE_CHECK_ASSERT(this, get_input_element_type(0) != element::boolean)
        << "Operands for arithmetic operators must have numeric element type but have element type "
        << get_input_element_type(0);
    validate_and_infer_elementwise(get_input_element_type(0));
}

void Node::validate_and_infer_elementwise_logical()
{
    TYPE_CHECK_ASSERT(this, get_input_element_type(0) == element::boolean)
        << "Operands for logical operators must have boolean element type but have element type "
        << get_input_element_type(0);
    validate_and_infer_elementwise(get_input_element_type(0));
>>>>>>> fff23a71
}<|MERGE_RESOLUTION|>--- conflicted
+++ resolved
@@ -344,12 +344,10 @@
     return result;
 }
 
-<<<<<<< HEAD
 std::string ngraph::node_validation_assertion_string(const Node* node)
 {
     std::stringstream ss;
-    ss << "While validating node '" << node->get_name() << "' of type '" << node->description()
-       << "'";
+    ss << "While validating node '" << *node << "' of type '" << node->description() << "'";
     return ss.str();
 }
 
@@ -360,7 +358,8 @@
     NODE_VALIDATION_ASSERT(node, new_args.size() == expected_count)
         << "copy_with_new_args() expected " << expected_count << " argument"
         << (expected_count == 1 ? "" : "s") << " but got " << new_args.size();
-=======
+}
+
 const std::shared_ptr<Node>& ngraph::check_single_output_arg(const std::shared_ptr<Node>& node,
                                                              size_t i)
 {
@@ -378,13 +377,6 @@
     return args;
 }
 
-std::string ngraph::type_check_assert_string(const Node* node)
-{
-    std::stringstream ss;
-    ss << "While type-checking node " << *node;
-    return ss.str();
-}
-
 void Node::validate_and_infer_elementwise(element::Type result_type)
 {
     const element::Type& element_type = get_input_element_type(0);
@@ -393,12 +385,12 @@
     {
         for (size_t i = 1; i < get_input_size(); ++i)
         {
-            TYPE_CHECK_ASSERT(this, get_input_element_type(i) == element_type)
+            NODE_VALIDATION_ASSERT(this, get_input_element_type(i) == element_type)
                 << "Argument 0 element type " << element_type
                 << " differs in element type from argument " << i << " " << *get_argument(i)
                 << " element type " << get_input_element_type(i);
 
-            TYPE_CHECK_ASSERT(this, get_input_shape(i) == shape)
+            NODE_VALIDATION_ASSERT(this, get_input_shape(i) == shape)
                 << "Argument 0 shape " << shape << " differs in shape from argument " << i << " "
                 << *get_argument(i) << " shape " << get_input_shape(i);
         }
@@ -408,17 +400,16 @@
 
 void Node::validate_and_infer_elementwise_arithmetic()
 {
-    TYPE_CHECK_ASSERT(this, get_input_element_type(0) != element::boolean)
-        << "Operands for arithmetic operators must have numeric element type but have element type "
-        << get_input_element_type(0);
+    NODE_VALIDATION_ASSERT(this, get_input_element_type(0) != element::boolean)
+        << "Arguments cannot have boolean element type (argument element type: "
+        << get_input_element_type(0) << ").";
     validate_and_infer_elementwise(get_input_element_type(0));
 }
 
 void Node::validate_and_infer_elementwise_logical()
 {
-    TYPE_CHECK_ASSERT(this, get_input_element_type(0) == element::boolean)
+    NODE_VALIDATION_ASSERT(this, get_input_element_type(0) == element::boolean)
         << "Operands for logical operators must have boolean element type but have element type "
-        << get_input_element_type(0);
+        << get_input_element_type(0) << ".";
     validate_and_infer_elementwise(get_input_element_type(0));
->>>>>>> fff23a71
 }