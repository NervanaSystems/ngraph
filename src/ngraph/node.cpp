//*****************************************************************************
// Copyright 2017-2020 Intel Corporation
//
// Licensed under the Apache License, Version 2.0 (the "License");
// you may not use this file except in compliance with the License.
// You may obtain a copy of the License at
//
//     http://www.apache.org/licenses/LICENSE-2.0
//
// Unless required by applicable law or agreed to in writing, software
// distributed under the License is distributed on an "AS IS" BASIS,
// WITHOUT WARRANTIES OR CONDITIONS OF ANY KIND, either express or implied.
// See the License for the specific language governing permissions and
// limitations under the License.
//*****************************************************************************

#include <memory>
#include <sstream>
#include <typeindex>
#include <typeinfo>

#include "ngraph/autodiff/adjoints.hpp"
#include "ngraph/descriptor/input.hpp"
#include "ngraph/descriptor/layout/tensor_layout.hpp"
#include "ngraph/graph_util.hpp"
#include "ngraph/node.hpp"
#include "ngraph/op/get_output_element.hpp"
#include "ngraph/op/parameter.hpp"
#include "ngraph/op/result.hpp"
#include "ngraph/pattern/matcher.hpp"
#include "ngraph/placement.hpp"

using namespace std;
using namespace ngraph;

atomic<size_t> Node::m_next_instance_id(0);

Node::Node(size_t output_size)
    : Node()
{
    set_output_size(output_size);
}

Node::Node(const std::string& node_type, const NodeVector& arguments, size_t output_size)
    : m_node_type(node_type)
{
    set_arguments(arguments);
    set_output_size(output_size);
}

Node::Node(const NodeVector& arguments, size_t output_size)
    : Node()
{
    set_arguments(arguments);
    set_output_size(output_size);
}

Node::Node(const OutputVector& arguments, size_t output_size)
    : Node()
{
    set_arguments(arguments);
    set_output_size(output_size);
}

Node::~Node()
{
    for (descriptor::Input& input : m_inputs)
    {
        if (input.has_output())
        {
            // This test adds 1 to the actual count, so a count of 2 means this input is the only
            // reference to the node.
            if (input.get_output().get_node().use_count() == 2)
            {
                // Don't want to trigger a deep recursive delete
                NodeVector nodes{input.get_output().get_node()};
                input.remove_output();
                safe_delete(nodes, true);
                return;
            }
            input.remove_output();
        }
    }
}

std::shared_ptr<Node> Node::copy_with_new_inputs(const OutputVector& inputs) const
{
    return copy_with_new_inputs(inputs, get_control_dependencies());
}

std::shared_ptr<Node> Node::get_output_as_single_output_node(size_t i)
{
    if (i == 0 && get_output_size() == 1)
    {
        return shared_from_this();
    }
    else
    {
        for (auto in : output(i).get_target_inputs())
        {
            if (is_type<op::GetOutputElement>(in.get_node()))
            {
                return in.get_node()->shared_from_this();
            }
        }
        return make_shared<op::GetOutputElement>(shared_from_this(), i);
    }
}

Output<const Node> Node::get_default_output() const
{
    return output(get_default_output_index());
}

Output<Node> Node::get_default_output()
{
    return output(get_default_output_index());
}

size_t Node::get_default_output_index() const
{
    return 0;
}

size_t Node::no_default_index() const
{
    NODE_VALIDATION_CHECK(this, false, "Default output not supported");
}

std::shared_ptr<Node>
    Node::copy_with_new_inputs(const OutputVector& inputs,
                               const std::vector<std::shared_ptr<Node>>& control_dependencies) const
{
    shared_ptr<Node> clone = clone_with_new_inputs(inputs);
    for (auto& cdep : control_dependencies)
    {
        clone->add_control_dependency(cdep);
    }
    return clone;
}

std::shared_ptr<Node> Node::copy_with_new_args(const NodeVector& args) const
{
    NODE_VALIDATION_CHECK(
        this, false, "Internal error: copy_with_new_args not replaced by clone_with_new_inputs");
}

std::shared_ptr<Node> Node::clone_with_new_inputs(const OutputVector& inputs) const
{
    NodeVector args;
    for (const Output<Node>& input : inputs)
    {
<<<<<<< HEAD
        NodeVector args;
        for (const Output<Node>& input : inputs)
        {
            args.push_back(get_output_element(input, false));
        }
        for (int i = 0; i < inputs.size(); ++i)
        {
            auto in_val = inputs.at(i);
            if (is_type<op::GetOutputElement>(in_val.get_node()))
            {
                in_val = as_type_ptr<op::GetOutputElement>(in_val.get_node_shared_ptr())
                             ->get_as_output();
            }
            auto in_index = in_val.get_index();
            auto arg = args.at(i);
            size_t out_index = 0;
            if (is_type<op::GetOutputElement>(arg))
            {
                out_index = as_type_ptr<op::GetOutputElement>(arg)->get_n();
            }
            if (in_index != out_index)
            {
                cerr << "Mismatch in: " << in_index << " arg: " << out_index << endl;
                cerr << "ARG: " << *arg << endl;
                cerr << "IN: " << *inputs.at(i).get_node() << endl;
                cerr << "INV: " << *in_val.get_node() << endl;
                cerr << "In node " << *this << endl;
            }
        }
        clone = copy_with_new_args(args);
        for (size_t i = 0; i < get_input_size(); ++i)
        {
            auto source_input = input(i);
            auto clone_input = clone->input(i);
            clone_input.set_max_partial_shape(source_input.get_max_partial_shape());
            clone_input.set_min_partial_shape(source_input.get_min_partial_shape());
            clone_input.set_inferred_max_partial_shape(
                source_input.get_inferred_max_partial_shape());
            clone_input.set_inferred_min_partial_shape(
                source_input.get_inferred_min_partial_shape());
        }
        for (size_t i = 0; i < get_output_size(); ++i)
        {
            auto source_output = output(i);
            auto clone_output = clone->output(i);
            clone_output.set_max_partial_shape(source_output.get_max_partial_shape());
            clone_output.set_min_partial_shape(source_output.get_min_partial_shape());
            clone_output.set_inferred_max_partial_shape(
                source_output.get_inferred_max_partial_shape());
            clone_output.set_inferred_min_partial_shape(
                source_output.get_inferred_min_partial_shape());
        }
=======
        args.push_back(get_output_element(input));
>>>>>>> 8017c094
    }
    std::shared_ptr<Node> clone = copy_with_new_args(args);
    // Remove the inserted GOEs
    for (size_t i = 0; i < inputs.size(); ++i)
    {
        if (clone->input_value(i) != inputs.at(i))
        {
            clone->set_argument(i, inputs.at(i));
        }
    }
    return clone;
}

void Node::safe_delete(NodeVector& nodes, bool recurse)
{
    for (auto& input : m_inputs)
    {
        if (input.has_output())
        {
            // This test adds 1 to the actual count, so a count of 2 means this input is the only
            // reference to the node.
            auto node = input.get_output().get_node();
            if (node.use_count() == 2)
            {
                // Move the node from the input to nodes so we don't trigger a deep recursive delete
                nodes.push_back(node);
            }
            input.remove_output();
        }
    }
    if (recurse)
    {
        while (nodes.size() > 0)
        {
            auto node = nodes.back();
            nodes.pop_back();
            node->safe_delete(nodes, false);
        }
    }
}

void Node::set_arguments(const NodeVector& arguments)
{
    OutputVector outputs;
    for (auto arg : arguments)
    {
        for (auto& output : arg->outputs())
        {
            outputs.push_back(output);
        }
    }
    set_arguments(outputs);
}

void Node::set_arguments(const OutputVector& arguments)
{
    // Add this node as a user of each argument.
    size_t i = 0;
    for (auto& output : arguments)
    {
        auto output_node = output.get_node();
        auto& output_descriptor = output_node->get_outputs().at(output.get_index());
        m_inputs.emplace_back(this, i++, output_descriptor);
        m_inputs.back().set_cached_output_partial_shape(output.get_partial_shape());
        m_inputs.back().set_cached_output_element_type(output.get_element_type());
    }
}

descriptor::Input& Node::get_input_descriptor(size_t position)
{
    while (m_inputs.size() <= position)
    {
        m_inputs.emplace_back(this, m_inputs.size());
    }
    return m_inputs.at(position);
}

const descriptor::Input& Node::get_input_descriptor(size_t position) const
{
    if (m_inputs.size() > position)
    {
        return m_inputs.at(position);
    }
    NODE_VALIDATION_CHECK(this, false, "Invalid input position", position);
}

descriptor::Output& Node::get_output_descriptor(size_t position)
{
    while (m_outputs.size() <= position)
    {
        size_t i = m_outputs.size();
        auto tensor_descriptor =
            make_shared<descriptor::Tensor>(element::dynamic, PartialShape::dynamic(), this, i);
        m_outputs.emplace_back(this, i, tensor_descriptor);
    }
    return m_outputs.at(position);
}

const descriptor::Output& Node::get_output_descriptor(size_t position) const
{
    if (m_outputs.size() > position)
    {
        return m_outputs.at(position);
    }
    NODE_VALIDATION_CHECK(this, false, "Invalid output position", position);
}

void Node::set_argument(size_t position, const Output<Node>& argument)
{
    auto output_node = argument.get_node();
    auto& output_descriptor = output_node->get_output_descriptor(argument.get_index());
    get_input_descriptor(position).replace_output(output_descriptor);
}

// While we are still doing validation and type inference in the constructor, this is true
// The #define can be commented out to debug doing validation/inference after construction.
// When that is working, these two functions will be removed.
#define IN_TRANSITION

void Node::constructor_validate_and_infer_types()
{
#ifdef IN_TRANSITION
    validate_and_infer_types();
#endif
}

void Node::delayed_validate_and_infer_types()
{
#ifndef IN_TRANSITION
    validate_and_infer_types();
#endif
}
#undef IN_TRANSITION

void Node::set_output_size(size_t n)
{
    NGRAPH_CHECK(n >= m_outputs.size(), "shrinking ", m_outputs.size(), " to ", n);
    for (size_t i = m_outputs.size(); i < n; ++i)
    {
        // create the descriptors
        get_output_descriptor(i);
    }
}

void Node::validate_and_infer_types()
{
}

void Node::set_input_is_relevant_to_shape(size_t i, bool relevant)
{
    NGRAPH_CHECK(i < m_inputs.size(),
                 "index '",
                 i,
                 "' out of range in set_input_is_relevant_to_shape(size_t index, bool relevant)");
    m_inputs[i].m_is_relevant_to_shape = relevant;
}

void Node::set_input_is_relevant_to_value(size_t i, bool relevant)
{
    NGRAPH_CHECK(i < m_inputs.size(),
                 "index '",
                 i,
                 "' out of range in set_input_is_relevant_to_value(size_t index, bool relevant)");
    m_inputs[i].m_is_relevant_to_value = relevant;
}

void Node::set_output_type(size_t i,
                           const element::Type& element_type,
                           const PartialShape& partial_shape)
{
    auto& descriptor = get_output_descriptor(i);
    descriptor.set_element_type(element_type);
    descriptor.set_partial_shape(partial_shape);
}

std::deque<descriptor::Output>& Node::get_outputs()
{
    return m_outputs;
}

const std::deque<descriptor::Output>& Node::get_outputs() const
{
    return m_outputs;
}

bool Node::is_output() const
{
    return false;
}

bool Node::is_constant() const
{
    return false;
}

const std::string& Node::description() const
{
    if (m_node_type.size() == 0)
    {
        // Terrible transitional kludge to keep description working while we change
        // type_name to const_char and virtual description() to virtual get_type_name()
        const_cast<Node*>(this)->m_node_type = get_type_name();
    }

    return m_node_type;
}

const std::string& Node::get_friendly_name() const
{
    if (m_friendly_name.empty())
    {
        return get_name();
    }
    return m_friendly_name;
}

const std::string& Node::get_name() const
{
    if (m_unique_name.empty())
    {
        const_cast<Node*>(this)->m_unique_name = description() + "_" + to_string(m_instance_id);
    }
    return m_unique_name;
}

void Node::set_friendly_name(const string& name)
{
    m_friendly_name = name;
}

Placement Node::get_placement() const
{
    return m_placement;
}

void Node::set_placement(Placement placement)
{
    m_placement = placement;
}

void Node::add_provenance_group_member(const shared_ptr<Node>& node)
{
    m_provenance_group.insert(node);
}

void Node::remove_provenance_group_member(const shared_ptr<Node>& node)
{
    m_provenance_group.erase(node);
}

void Node::replace_provenance_group_member(const shared_ptr<Node>& current_node,
                                           const shared_ptr<Node>& replacement_node)
{
    // Catch up with the current state of the group
    replacement_node->add_provenance_tags(get_provenance_tags());
    if (current_node != nullptr)
    {
        remove_provenance_group_member(current_node);
        // Catch up with what was added to the current node
        replacement_node->add_provenance_tags(current_node->get_provenance_tags());
    }
    add_provenance_group_member(replacement_node);
}

const set<shared_ptr<Node>>& Node::get_provenance_group_members() const
{
    return m_provenance_group;
}

shared_ptr<Node> Node::add_provenance_group_members_above(const OutputVector& base)
{
    set<Node*> base_set;
    for (auto& output : base)
    {
        Node* node = output.get_node();
        if (node == this)
        {
            // A builder did nothing
            return shared_from_this();
        }
        base_set.insert(node);
    }
    vector<Node*> todo;
    for (auto value : input_values())
    {
        todo.push_back(value.get_node());
    }
    while (!todo.empty())
    {
        Node* node = todo.back();
        todo.pop_back();
        if (base_set.count(node) > 0)
        {
            continue;
        }
        add_provenance_group_member(node->shared_from_this());
        for (auto value : node->input_values())
        {
            if (m_provenance_group.count(value.get_node_shared_ptr()) == 0)
            {
                todo.push_back(value.get_node());
            }
        }
        base_set.insert(node);
    }
    return shared_from_this();
}

void Node::add_provenance_tags_above(const OutputVector& base,
                                     const std::unordered_set<std::string>& tag_set)
{
    set<Node*> base_set;
    for (auto& output : base)
    {
        base_set.insert(output.get_node());
    }
    vector<Node*> todo{this};
    while (!todo.empty())
    {
        Node* node = todo.back();
        todo.pop_back();
        if (base_set.count(node) > 0)
        {
            continue;
        }
        node->add_provenance_tags(tag_set);
        for (auto value : node->input_values())
        {
            todo.push_back(value.get_node());
        }
        base_set.insert(node);
    }
}

const std::unordered_set<std::string>& Node::get_provenance_tags() const
{
    return m_provenance_tags;
}

void Node::add_provenance_tag(const std::string& tag)
{
    m_provenance_tags.insert(tag);
    for (auto node : m_provenance_group)
    {
        node->add_provenance_tag(tag);
    }
}

void Node::remove_provenance_tag(const std::string& tag)
{
    m_provenance_tags.erase(tag);
}

void Node::merge_provenance_tags_from(const std::shared_ptr<const Node>& source)
{
    for (auto& tag : source->get_provenance_tags())
    {
        add_provenance_tag(tag);
    }
}

void Node::transfer_provenance_tags(const shared_ptr<Node>& replacement)
{
    auto common_args = ngraph::find_common_args(shared_from_this(), replacement);

    std::set<string> removed_subgraph_tags;

    auto set_replacement_prov = [&removed_subgraph_tags](std::shared_ptr<Node> node) {
        for (auto tag : node->get_provenance_tags())
        {
            removed_subgraph_tags.insert(tag);
        }
    };

    traverse_nodes({shared_from_this()}, set_replacement_prov, common_args);
    replacement->add_provenance_tags(removed_subgraph_tags);

    auto set_prov_new_nodes = [&removed_subgraph_tags](std::shared_ptr<Node> node) {
        node->add_provenance_tags(removed_subgraph_tags);
    };

    traverse_nodes({replacement}, set_prov_new_nodes, common_args);
}

std::shared_ptr<Node> Node::get_argument(size_t index) const
{
    NGRAPH_CHECK(
        index < m_inputs.size(), "index '", index, "' out of range in get_argument(size_t index)");
    return input_value(index).as_single_output_node();
}

Node* Node::get_input_node_ptr(size_t index) const
{
    NGRAPH_CHECK(
        index < m_inputs.size(), "index '", index, "' out of range in get_argument(size_t index)");
    return m_inputs[index].get_output().get_node().get();
}

std::shared_ptr<Node> Node::get_input_node_shared_ptr(size_t index) const
{
    NGRAPH_CHECK(
        index < m_inputs.size(), "index '", index, "' out of range in get_argument(size_t index)");
    return m_inputs[index].get_output().get_node();
}

NodeVector Node::get_arguments() const
{
    NodeVector result;
    for (size_t i = 0; i < get_input_size(); ++i)
    {
        {
            result.push_back(get_argument(i));
        }
    }
    return result;
}

const std::vector<std::shared_ptr<Node>>& Node::get_control_dependencies() const
{
    return m_control_dependencies;
}

const std::vector<Node*>& Node::get_control_dependents() const
{
    return m_control_dependents;
}

void Node::add_control_dependency(std::shared_ptr<Node> node)
{
    if (find(m_control_dependencies.begin(), m_control_dependencies.end(), node) ==
        m_control_dependencies.end())
    {
        m_control_dependencies.push_back(node);
        if (find(node->m_control_dependents.begin(), node->m_control_dependents.end(), this) ==
            node->m_control_dependents.end())
        {
            node->m_control_dependents.push_back(this);
        }
    }
}

void Node::add_node_control_dependencies(std::shared_ptr<Node> source_node)
{
    for (auto& node : source_node->get_control_dependencies())
    {
        add_control_dependency(node);
    }
}

void Node::add_node_control_dependents(std::shared_ptr<Node> source_node)
{
    for (Node* node : source_node->get_control_dependents())
    {
        node->add_control_dependency(shared_from_this());
    }
}

void Node::transfer_control_dependents(std::shared_ptr<Node> replacement)
{
    replacement->add_node_control_dependents(shared_from_this());
    clear_control_dependents();
}

void Node::remove_control_dependency(std::shared_ptr<Node> node)
{
    {
        auto it = find(m_control_dependencies.begin(), m_control_dependencies.end(), node);
        if (it != m_control_dependencies.end())
        {
            m_control_dependencies.erase(it);
        }
    }
    {
        auto it = find(node->m_control_dependents.begin(), node->m_control_dependents.end(), this);
        if (it != node->m_control_dependents.end())
        {
            node->m_control_dependents.erase(it);
        }
    }
}

void Node::clear_control_dependencies()
{
    for (auto& node : m_control_dependencies)
    {
        auto it = find(node->m_control_dependents.begin(), node->m_control_dependents.end(), this);
        if (it != node->m_control_dependents.end())
        {
            node->m_control_dependents.erase(it);
        }
    }
    m_control_dependencies.clear();
}

void Node::clear_control_dependents()
{
    while (!m_control_dependents.empty())
    {
        (*m_control_dependents.begin())->remove_control_dependency(shared_from_this());
    }
}

const op::AutoBroadcastSpec& Node::get_autob() const
{
    static op::AutoBroadcastSpec s_spec;
    return s_spec;
}

namespace ngraph
{
    ostream& operator<<(ostream& out, const Node& node) { return node.write_description(out, 1); }
    ostream& operator<<(ostream& out, const Node* node) { return node->write_description(out, 1); }
}

std::ostream& Node::write_description(std::ostream& out, uint32_t depth) const
{
    if (depth == 0)
    {
        out << get_name();
    }
    else
    {
        out << "v" << get_type_info().version << "::" << get_type_info().name << " " << get_name()
            << "(";
        string sep = "";
        for (auto arg : input_values())
        {
            out << sep << arg;
            sep = ", ";
        }
        out << ") -> (";
        sep = "";
        for (size_t i = 0; i < get_output_size(); i++)
        {
            out << sep << get_output_element_type(i) << get_output_partial_shape(i);
            sep = ", ";
        }
        out << ")";
    }
    return out;
}

size_t Node::get_output_size() const
{
    return m_outputs.size();
}

const element::Type& Node::get_output_element_type(size_t i) const
{
    NGRAPH_CHECK(
        i < m_outputs.size(), "index '", i, "' out of range in get_output_element_type(size_t i)");
    return m_outputs[i].get_element_type();
}

const element::Type& Node::get_element_type() const
{
    if (get_output_size() != 1)
    {
        throw ngraph_error("get_element_type() must be called on a node with exactly one output.");
    }
    return get_output_element_type(0);
}

const Shape& Node::get_output_shape(size_t i) const
{
    NGRAPH_CHECK(
        i < m_outputs.size(), "index '", i, "' out of range in get_output_shape(size_t i)");
    return m_outputs[i].get_shape();
}

const PartialShape& Node::get_output_partial_shape(size_t i) const
{
    NGRAPH_CHECK(
        i < m_outputs.size(), "index '", i, "' out of range in get_output_partial_shape(size_t i)");
    return m_outputs[i].get_partial_shape();
}

const Shape& Node::get_shape() const
{
    if (get_output_size() != 1)
    {
        stringstream es;
        es << "get_shape() must be called on a node with exactly one output (" << description()
           << ")";
        throw ngraph_error(es);
    }
    return get_output_shape(0);
}

shared_ptr<descriptor::Tensor> Node::get_output_tensor_ptr(size_t i) const
{
    NGRAPH_CHECK(
        i < m_outputs.size(), "index '", i, "' out of range in get_output_tensor_ptr(size_t i)");
    return m_outputs[i].get_tensor_ptr();
}

shared_ptr<descriptor::Tensor> Node::get_output_tensor_ptr() const
{
    if (get_output_size() != 1)
    {
        throw ngraph_error(
            "get_output_tensor_ptr() must be called on a node with exactly one output.");
    }
    return m_outputs[0].get_tensor_ptr();
}

const std::vector<descriptor::Input*>& Node::get_output_inputs(size_t i) const
{
    NGRAPH_CHECK(
        i < m_outputs.size(), "index '", i, "' out of range in get_output_inputs(size_t i)");
    return m_outputs[i].get_inputs();
}

descriptor::Tensor& Node::get_output_tensor(size_t i) const
{
    NGRAPH_CHECK(
        i < m_outputs.size(), "index '", i, "' out of range in get_output_tensor(size_t i)");
    return m_outputs[i].get_tensor();
}

descriptor::Tensor& Node::get_input_tensor(size_t i) const
{
    NGRAPH_CHECK(i < m_inputs.size(), "index '", i, "' out of range in get_input_tensor(size_t i)");
    descriptor::Input input = m_inputs[i];
    return input.get_tensor();
}

const string& Node::get_output_tensor_name(size_t i) const
{
    NGRAPH_CHECK(
        i < m_outputs.size(), "index '", i, "' out of range in get_output_tensor_name(size_t i)");
    return m_outputs[i].get_tensor().get_name();
}

descriptor::Tensor& Node::get_output_tensor() const
{
    if (get_output_size() != 1)
    {
        throw ngraph_error("get_output_tensor() must be called on a node with exactly one output.");
    }
    return get_output_tensor(0);
}

size_t Node::get_input_size() const
{
    return m_inputs.size();
}

const element::Type& Node::get_input_element_type(size_t i) const
{
    NGRAPH_CHECK(
        i < m_inputs.size(), "index '", i, "' out of range in get_input_element_type(size_t i)");
    return m_inputs[i].get_element_type();
}

const Shape& Node::get_input_shape(size_t i) const
{
    NGRAPH_CHECK(i < m_inputs.size(), "index '", i, "' out of range in get_input_shape(size_t i)");
    return m_inputs[i].get_shape();
}

const PartialShape& Node::get_input_partial_shape(size_t i) const
{
    NGRAPH_CHECK(
        i < m_inputs.size(), "index '", i, "' out of range in get_input_partial_shape(size_t i)");
    return m_inputs[i].get_partial_shape();
}

const string& Node::get_input_tensor_name(size_t i) const
{
    NGRAPH_CHECK(
        i < m_inputs.size(), "index '", i, "' out of range in get_input_tensor_name(size_t i)");
    return m_inputs[i].get_tensor().get_name();
}

bool Node::has_same_type(std::shared_ptr<const Node> node) const
{
    if (get_output_size() != node->get_output_size())
    {
        return false;
    }
    for (size_t i = 0; i < get_output_size(); ++i)
    {
        if (get_output_element_type(i) != node->get_output_element_type(i) ||
            get_output_shape(i) != node->get_output_shape(i))
        {
            return false;
        }
    }
    return true;
}

NodeVector Node::get_users(bool check_is_used) const
{
    NodeVector result;
    for (auto output : outputs())
    {
        for (auto input : output.get_target_inputs())
        {
            Node* input_node = input.get_node();
            if (!check_is_used || is_used(input_node))
            {
                result.push_back(input_node->shared_from_this());
            }
        }
    }
    return result;
}

std::string ngraph::node_validation_failure_loc_string(const Node* node)
{
    std::stringstream ss;
    ss << "While validating node '" << *node << "'";
    return ss.str();
}

const std::shared_ptr<Node>& ngraph::check_single_output_arg(const std::shared_ptr<Node>& node,
                                                             size_t i)
{
    NGRAPH_CHECK(
        node->get_output_size() == 1, "Argument ", i, node, " must produce exactly one value.");
    return node;
}

const NodeVector& ngraph::check_single_output_args(const NodeVector& args)
{
    for (size_t i = 0; i < args.size(); ++i)
    {
        ngraph::check_single_output_arg(args.at(i), i);
    }
    return args;
}

OutputVector ngraph::as_output_vector(const NodeVector& args)
{
    OutputVector output_vector;
    for (auto arg : args)
    {
        output_vector.push_back(arg);
    }
    return output_vector;
}

NodeVector ngraph::as_node_vector(const OutputVector& values)
{
    NodeVector node_vector;
    for (auto& value : values)
    {
        node_vector.push_back(value.as_single_output_node());
    }
    return node_vector;
}

ResultVector ngraph::as_result_vector(const OutputVector& values)
{
    ResultVector result;
    for (auto value : values)
    {
        shared_ptr<Node> node = value.get_node_shared_ptr();
        result.push_back(is_type<op::Result>(node) ? as_type_ptr<op::Result>(node)
                                                   : make_shared<op::Result>(value));
    }
    return result;
}

std::tuple<element::Type, PartialShape>
    Node::validate_and_infer_elementwise_args(const op::AutoBroadcastSpec& autob)
{
    element::Type element_type = get_input_element_type(0);
    PartialShape pshape = get_input_partial_shape(0);

    if (get_input_size() > 1)
    {
        for (size_t i = 1; i < get_input_size(); ++i)
        {
            NODE_VALIDATION_CHECK(
                this,
                element::Type::merge(element_type, element_type, get_input_element_type(i)),
                "Argument element types are inconsistent.");

            if (autob.m_type == op::AutoBroadcastType::NONE)
            {
                NODE_VALIDATION_CHECK(this,
                                      PartialShape::merge_into(pshape, get_input_partial_shape(i)),
                                      "Argument shapes are inconsistent.");
            }
            else if (autob.m_type == op::AutoBroadcastType::NUMPY ||
                     autob.m_type == op::AutoBroadcastType::PDPD)
            {
                NODE_VALIDATION_CHECK(
                    this,
                    PartialShape::broadcast_merge_into(pshape, get_input_partial_shape(i), autob),
                    "Argument shapes are inconsistent.");
            }
            else
            {
                NODE_VALIDATION_CHECK(this, false, "Unsupported auto broadcast specification");
            }
        }
    }

    return std::make_tuple(element_type, pshape);
}

void Node::validate_and_infer_elementwise_arithmetic(const op::AutoBroadcastSpec& autob)
{
    auto args_et_pshape = validate_and_infer_elementwise_args(autob);
    element::Type& args_et = std::get<0>(args_et_pshape);
    PartialShape& args_pshape = std::get<1>(args_et_pshape);

    NODE_VALIDATION_CHECK(this,
                          args_et.is_dynamic() || args_et != element::boolean,
                          "Arguments cannot have boolean element type (argument element type: ",
                          args_et,
                          ").");

    set_output_type(0, args_et, args_pshape);
}

void Node::validate_and_infer_elementwise_logical(const op::AutoBroadcastSpec& autob)
{
    auto args_et_pshape = validate_and_infer_elementwise_args(autob);
    element::Type& args_et = std::get<0>(args_et_pshape);
    PartialShape& args_pshape = std::get<1>(args_et_pshape);

    NODE_VALIDATION_CHECK(
        this,
        args_et.is_dynamic() || args_et == element::boolean,
        "Operands for logical operators must have boolean element type but have element type ",
        args_et,
        ".");

    set_output_type(0, element::boolean, args_pshape);
}

bool Node::match_value(pattern::Matcher* matcher,
                       const Output<Node>& pattern_value,
                       const Output<Node>& graph_value)
{
    if (pattern_value.get_index() != graph_value.get_index() ||
        (matcher->is_strict_mode() &&
         (!pattern_value.get_element_type().compatible(graph_value.get_element_type()) ||
          !pattern_value.get_partial_shape().compatible(graph_value.get_partial_shape()))))
    {
        return false;
    }
    return match_node(matcher, graph_value);
}

bool Node::match_node(pattern::Matcher* matcher, const Output<Node>& graph_value)
{
    matcher->add_node(graph_value);
    return graph_value.get_node_shared_ptr()->get_type_info() == get_type_info() &&
           matcher->match_arguments(this, graph_value.get_node_shared_ptr());
}

// default implementation for the node to check if it contains partial shape
// we will override this method, for the Op's which depends on additional shape
// attribute to determine if node contains partial shape or not
bool Node::is_dynamic() const
{
    for (size_t i = 0; i < get_input_size(); i++)
    {
        if (get_input_partial_shape(i).is_dynamic())
        {
            return true;
        }
    }
    return false;
}

Input<Node> Node::input(size_t input_index)
{
    if (input_index >= m_inputs.size())
    {
        throw out_of_range("node input index is out of range");
    }

    return Input<Node>(this, input_index);
}

Output<Node> Node::input_value(size_t input_index) const
{
    return input(input_index).get_source_output();
}

Input<const Node> Node::input(size_t input_index) const
{
    if (input_index >= m_inputs.size())
    {
        throw out_of_range("node input index is out of range");
    }

    return Input<const Node>(this, input_index);
}

Output<Node> Node::output(size_t output_index)
{
    // All nodes will have at least 1 output
    if (output_index > 0 && output_index >= m_outputs.size())
    {
        throw out_of_range("node output index is out of range");
    }

    return Output<Node>(this, output_index);
}

Output<const Node> Node::output(size_t output_index) const
{
    // All nodes will have at least 1 output
    if (output_index > 0 && output_index >= m_outputs.size())
    {
        throw out_of_range("node output index is out of range");
    }

    return Output<const Node>(this, output_index);
}

vector<Input<Node>> Node::inputs()
{
    vector<Input<Node>> result;

    for (size_t i = 0; i < get_input_size(); i++)
    {
        result.emplace_back(this, i);
    }

    return result;
}

vector<Output<Node>> Node::input_values() const
{
    vector<Output<Node>> result;

    for (size_t i = 0; i < get_input_size(); i++)
    {
        result.emplace_back(input(i).get_source_output());
    }

    return result;
}

vector<Input<const Node>> Node::inputs() const
{
    vector<Input<const Node>> result;

    for (size_t i = 0; i < get_input_size(); i++)
    {
        result.emplace_back(this, i);
    }

    return result;
}

vector<Output<Node>> Node::outputs()
{
    vector<Output<Node>> result;

    for (size_t i = 0; i < get_output_size(); i++)
    {
        result.emplace_back(shared_from_this(), i);
    }

    return result;
}

vector<Output<const Node>> Node::outputs() const
{
    vector<Output<const Node>> result;

    for (size_t i = 0; i < get_output_size(); i++)
    {
        result.emplace_back(shared_from_this(), i);
    }

    return result;
}

const PartialShape& Input<Node>::get_inferred_min_partial_shape() const
{
    return m_node->get_input_descriptor(m_index).get_inferred_min_partial_shape();
}

void Input<Node>::set_inferred_min_partial_shape(const PartialShape& partial_shape)
{
    m_node->get_input_descriptor(m_index).set_inferred_min_partial_shape(partial_shape);
}

const PartialShape& Input<Node>::get_inferred_max_partial_shape() const
{
    return m_node->get_input_descriptor(m_index).get_inferred_max_partial_shape();
}

void Input<Node>::set_inferred_max_partial_shape(const PartialShape& partial_shape)
{
    m_node->get_input_descriptor(m_index).set_inferred_max_partial_shape(partial_shape);
}

const PartialShape& Input<Node>::get_min_partial_shape() const
{
    return m_node->get_input_descriptor(m_index).get_min_partial_shape();
}

void Input<Node>::set_min_partial_shape(const PartialShape& partial_shape)
{
    m_node->get_input_descriptor(m_index).set_min_partial_shape(partial_shape);
}

const PartialShape& Input<Node>::get_max_partial_shape() const
{
    return m_node->get_input_descriptor(m_index).get_max_partial_shape();
}

void Input<Node>::set_max_partial_shape(const PartialShape& partial_shape)
{
    m_node->get_input_descriptor(m_index).set_max_partial_shape(partial_shape);
}

const element::Type& Input<Node>::get_cached_output_element_type() const
{
    return m_node->get_input_descriptor(m_index).get_cached_output_element_type();
}

void Input<Node>::set_cached_output_element_type(const element::Type& element_type)
{
    m_node->get_input_descriptor(m_index).set_cached_output_element_type(element_type);
}

const PartialShape& Input<Node>::get_cached_output_partial_shape() const
{
    return m_node->get_input_descriptor(m_index).get_cached_output_partial_shape();
}

void Input<Node>::set_cached_output_partial_shape(const PartialShape& partial_shape)
{
    m_node->get_input_descriptor(m_index).set_cached_output_partial_shape(partial_shape);
}

const PartialShape& Input<const Node>::get_inferred_min_partial_shape() const
{
    return m_node->get_input_descriptor(m_index).get_inferred_min_partial_shape();
}

const PartialShape& Input<const Node>::get_inferred_max_partial_shape() const
{
    return m_node->get_input_descriptor(m_index).get_inferred_max_partial_shape();
}

const PartialShape& Input<const Node>::get_min_partial_shape() const
{
    return m_node->get_input_descriptor(m_index).get_min_partial_shape();
}

const PartialShape& Input<const Node>::get_max_partial_shape() const
{
    return m_node->get_input_descriptor(m_index).get_max_partial_shape();
}

const element::Type& Input<const Node>::get_cached_output_element_type() const
{
    return m_node->get_input_descriptor(m_index).get_cached_output_element_type();
}

const PartialShape& Input<const Node>::get_cached_output_partial_shape() const
{
    return m_node->get_input_descriptor(m_index).get_cached_output_partial_shape();
}

const PartialShape& Output<Node>::get_inferred_min_partial_shape() const
{
    return m_node->get_output_descriptor(m_index).get_inferred_min_partial_shape();
}

void Output<Node>::set_inferred_min_partial_shape(const PartialShape& partial_shape)
{
    m_node->get_output_descriptor(m_index).set_inferred_min_partial_shape(partial_shape);
}

const PartialShape& Output<Node>::get_inferred_max_partial_shape() const
{
    return m_node->get_output_descriptor(m_index).get_inferred_max_partial_shape();
}

void Output<Node>::set_inferred_max_partial_shape(const PartialShape& partial_shape)
{
    m_node->get_output_descriptor(m_index).set_inferred_max_partial_shape(partial_shape);
}

const PartialShape& Output<Node>::get_min_partial_shape() const
{
    return m_node->get_output_descriptor(m_index).get_min_partial_shape();
}

void Output<Node>::set_min_partial_shape(const PartialShape& partial_shape)
{
    m_node->get_output_descriptor(m_index).set_min_partial_shape(partial_shape);
}

const PartialShape& Output<Node>::get_max_partial_shape() const
{
    return m_node->get_output_descriptor(m_index).get_max_partial_shape();
}

void Output<Node>::set_max_partial_shape(const PartialShape& partial_shape)
{
    m_node->get_output_descriptor(m_index).set_max_partial_shape(partial_shape);
}

const PartialShape& Output<const Node>::get_inferred_min_partial_shape() const
{
    return m_node->get_output_descriptor(m_index).get_inferred_min_partial_shape();
}

const PartialShape& Output<const Node>::get_inferred_max_partial_shape() const
{
    return m_node->get_output_descriptor(m_index).get_inferred_max_partial_shape();
}

const PartialShape& Output<const Node>::get_min_partial_shape() const
{
    return m_node->get_output_descriptor(m_index).get_min_partial_shape();
}

const PartialShape& Output<const Node>::get_max_partial_shape() const
{
    return m_node->get_output_descriptor(m_index).get_max_partial_shape();
}<|MERGE_RESOLUTION|>--- conflicted
+++ resolved
@@ -150,62 +150,7 @@
     NodeVector args;
     for (const Output<Node>& input : inputs)
     {
-<<<<<<< HEAD
-        NodeVector args;
-        for (const Output<Node>& input : inputs)
-        {
-            args.push_back(get_output_element(input, false));
-        }
-        for (int i = 0; i < inputs.size(); ++i)
-        {
-            auto in_val = inputs.at(i);
-            if (is_type<op::GetOutputElement>(in_val.get_node()))
-            {
-                in_val = as_type_ptr<op::GetOutputElement>(in_val.get_node_shared_ptr())
-                             ->get_as_output();
-            }
-            auto in_index = in_val.get_index();
-            auto arg = args.at(i);
-            size_t out_index = 0;
-            if (is_type<op::GetOutputElement>(arg))
-            {
-                out_index = as_type_ptr<op::GetOutputElement>(arg)->get_n();
-            }
-            if (in_index != out_index)
-            {
-                cerr << "Mismatch in: " << in_index << " arg: " << out_index << endl;
-                cerr << "ARG: " << *arg << endl;
-                cerr << "IN: " << *inputs.at(i).get_node() << endl;
-                cerr << "INV: " << *in_val.get_node() << endl;
-                cerr << "In node " << *this << endl;
-            }
-        }
-        clone = copy_with_new_args(args);
-        for (size_t i = 0; i < get_input_size(); ++i)
-        {
-            auto source_input = input(i);
-            auto clone_input = clone->input(i);
-            clone_input.set_max_partial_shape(source_input.get_max_partial_shape());
-            clone_input.set_min_partial_shape(source_input.get_min_partial_shape());
-            clone_input.set_inferred_max_partial_shape(
-                source_input.get_inferred_max_partial_shape());
-            clone_input.set_inferred_min_partial_shape(
-                source_input.get_inferred_min_partial_shape());
-        }
-        for (size_t i = 0; i < get_output_size(); ++i)
-        {
-            auto source_output = output(i);
-            auto clone_output = clone->output(i);
-            clone_output.set_max_partial_shape(source_output.get_max_partial_shape());
-            clone_output.set_min_partial_shape(source_output.get_min_partial_shape());
-            clone_output.set_inferred_max_partial_shape(
-                source_output.get_inferred_max_partial_shape());
-            clone_output.set_inferred_min_partial_shape(
-                source_output.get_inferred_min_partial_shape());
-        }
-=======
         args.push_back(get_output_element(input));
->>>>>>> 8017c094
     }
     std::shared_ptr<Node> clone = copy_with_new_args(args);
     // Remove the inserted GOEs
@@ -1182,154 +1127,4 @@
     }
 
     return result;
-}
-
-const PartialShape& Input<Node>::get_inferred_min_partial_shape() const
-{
-    return m_node->get_input_descriptor(m_index).get_inferred_min_partial_shape();
-}
-
-void Input<Node>::set_inferred_min_partial_shape(const PartialShape& partial_shape)
-{
-    m_node->get_input_descriptor(m_index).set_inferred_min_partial_shape(partial_shape);
-}
-
-const PartialShape& Input<Node>::get_inferred_max_partial_shape() const
-{
-    return m_node->get_input_descriptor(m_index).get_inferred_max_partial_shape();
-}
-
-void Input<Node>::set_inferred_max_partial_shape(const PartialShape& partial_shape)
-{
-    m_node->get_input_descriptor(m_index).set_inferred_max_partial_shape(partial_shape);
-}
-
-const PartialShape& Input<Node>::get_min_partial_shape() const
-{
-    return m_node->get_input_descriptor(m_index).get_min_partial_shape();
-}
-
-void Input<Node>::set_min_partial_shape(const PartialShape& partial_shape)
-{
-    m_node->get_input_descriptor(m_index).set_min_partial_shape(partial_shape);
-}
-
-const PartialShape& Input<Node>::get_max_partial_shape() const
-{
-    return m_node->get_input_descriptor(m_index).get_max_partial_shape();
-}
-
-void Input<Node>::set_max_partial_shape(const PartialShape& partial_shape)
-{
-    m_node->get_input_descriptor(m_index).set_max_partial_shape(partial_shape);
-}
-
-const element::Type& Input<Node>::get_cached_output_element_type() const
-{
-    return m_node->get_input_descriptor(m_index).get_cached_output_element_type();
-}
-
-void Input<Node>::set_cached_output_element_type(const element::Type& element_type)
-{
-    m_node->get_input_descriptor(m_index).set_cached_output_element_type(element_type);
-}
-
-const PartialShape& Input<Node>::get_cached_output_partial_shape() const
-{
-    return m_node->get_input_descriptor(m_index).get_cached_output_partial_shape();
-}
-
-void Input<Node>::set_cached_output_partial_shape(const PartialShape& partial_shape)
-{
-    m_node->get_input_descriptor(m_index).set_cached_output_partial_shape(partial_shape);
-}
-
-const PartialShape& Input<const Node>::get_inferred_min_partial_shape() const
-{
-    return m_node->get_input_descriptor(m_index).get_inferred_min_partial_shape();
-}
-
-const PartialShape& Input<const Node>::get_inferred_max_partial_shape() const
-{
-    return m_node->get_input_descriptor(m_index).get_inferred_max_partial_shape();
-}
-
-const PartialShape& Input<const Node>::get_min_partial_shape() const
-{
-    return m_node->get_input_descriptor(m_index).get_min_partial_shape();
-}
-
-const PartialShape& Input<const Node>::get_max_partial_shape() const
-{
-    return m_node->get_input_descriptor(m_index).get_max_partial_shape();
-}
-
-const element::Type& Input<const Node>::get_cached_output_element_type() const
-{
-    return m_node->get_input_descriptor(m_index).get_cached_output_element_type();
-}
-
-const PartialShape& Input<const Node>::get_cached_output_partial_shape() const
-{
-    return m_node->get_input_descriptor(m_index).get_cached_output_partial_shape();
-}
-
-const PartialShape& Output<Node>::get_inferred_min_partial_shape() const
-{
-    return m_node->get_output_descriptor(m_index).get_inferred_min_partial_shape();
-}
-
-void Output<Node>::set_inferred_min_partial_shape(const PartialShape& partial_shape)
-{
-    m_node->get_output_descriptor(m_index).set_inferred_min_partial_shape(partial_shape);
-}
-
-const PartialShape& Output<Node>::get_inferred_max_partial_shape() const
-{
-    return m_node->get_output_descriptor(m_index).get_inferred_max_partial_shape();
-}
-
-void Output<Node>::set_inferred_max_partial_shape(const PartialShape& partial_shape)
-{
-    m_node->get_output_descriptor(m_index).set_inferred_max_partial_shape(partial_shape);
-}
-
-const PartialShape& Output<Node>::get_min_partial_shape() const
-{
-    return m_node->get_output_descriptor(m_index).get_min_partial_shape();
-}
-
-void Output<Node>::set_min_partial_shape(const PartialShape& partial_shape)
-{
-    m_node->get_output_descriptor(m_index).set_min_partial_shape(partial_shape);
-}
-
-const PartialShape& Output<Node>::get_max_partial_shape() const
-{
-    return m_node->get_output_descriptor(m_index).get_max_partial_shape();
-}
-
-void Output<Node>::set_max_partial_shape(const PartialShape& partial_shape)
-{
-    m_node->get_output_descriptor(m_index).set_max_partial_shape(partial_shape);
-}
-
-const PartialShape& Output<const Node>::get_inferred_min_partial_shape() const
-{
-    return m_node->get_output_descriptor(m_index).get_inferred_min_partial_shape();
-}
-
-const PartialShape& Output<const Node>::get_inferred_max_partial_shape() const
-{
-    return m_node->get_output_descriptor(m_index).get_inferred_max_partial_shape();
-}
-
-const PartialShape& Output<const Node>::get_min_partial_shape() const
-{
-    return m_node->get_output_descriptor(m_index).get_min_partial_shape();
-}
-
-const PartialShape& Output<const Node>::get_max_partial_shape() const
-{
-    return m_node->get_output_descriptor(m_index).get_max_partial_shape();
 }