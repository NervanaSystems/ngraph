--- conflicted
+++ resolved
@@ -109,16 +109,10 @@
 
     for (size_t i = 0; i < m_n_axes; i++)
     {
-<<<<<<< HEAD
-        std::ptrdiff_t padded_upper_bound = (source_shape[i] - 1) * target_dilation_strides[i] + 1 +
+        std::ptrdiff_t padded_upper_bound = subtract_or_zero(source_shape[i],size_t(1)) * target_dilation_strides[i] + 1 +
                                             target_padding_below[i] + target_padding_above[i];
 
         if (padded_upper_bound < 0)
-=======
-        if (source_end_corner[i] >
-            subtract_or_zero(source_shape[i], size_t(1)) * target_dilation_strides[i] + 1 +
-                target_padding_below[i] + target_padding_above[i])
->>>>>>> 68ef3faa
         {
             std::stringstream ss;
 
