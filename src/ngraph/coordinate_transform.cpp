// ----------------------------------------------------------------------------
// Copyright 2017 Nervana Systems Inc.
// Licensed under the Apache License, Version 2.0 (the "License");
// you may not use this file except in compliance with the License.
// You may obtain a copy of the License at
//
//      http://www.apache.org/licenses/LICENSE-2.0
//
// Unless required by applicable law or agreed to in writing, software
// distributed under the License is distributed on an "AS IS" BASIS,
// WITHOUT WARRANTIES OR CONDITIONS OF ANY KIND, either express or implied.
// See the License for the specific language governing permissions and
// ----------------------------------------------------------------------------

#include <algorithm>
#include <cstdio>
#include <iostream>
#include <sstream>
#include <vector>

#include "ngraph/common.hpp"
#include "ngraph/coordinate_transform.hpp"
#include "ngraph/except.hpp"
#include "ngraph/util.hpp"

using namespace ngraph;

<<<<<<< HEAD
CoordinateTransform::CoordinateTransform(const Shape& source_space_shape,
=======
template <typename T>
inline T ceil_div(T x, T y)
{
    return (x == 0 ? 0 : (1 + (x - 1) / y));
}

CoordinateTransform::CoordinateTransform(const Shape& source_shape,
>>>>>>> fdab16db
                                         const Coordinate& source_start_corner,
                                         const Coordinate& source_end_corner,
                                         const Strides& source_strides,
                                         const AxisVector& source_axis_order)
    : m_source_shape(source_shape)
    , m_source_start_corner(source_start_corner)
    , m_source_end_corner(source_end_corner)
    , m_source_strides(source_strides)
    , m_source_axis_order(source_axis_order)
{
    m_n_axes = source_shape.size();

    if (m_n_axes != source_start_corner.size())
    {
        throw std::domain_error(
            "Source start corner does not have the same number of axes as the source space shape");
    }
    if (m_n_axes != source_end_corner.size())
    {
        throw std::domain_error(
            "Source end corner does not have the same number of axes as the source space shape");
    }
    if (m_n_axes != source_strides.size())
    {
        throw std::domain_error(
            "Source strides do not have the same number of axes as the source space shape");
    }
    if (m_n_axes != source_axis_order.size())
    {
        // Note: this check is NOT redundant with the is_permutation check below, though you might think it is.
        // If the lengths don't match then is_permutation won't catch that; it'll either stop short or walk off
        // the end of source_axis_order.
        throw std::domain_error(
            "Source axis order does not have the same number of axes as the source space shape");
    }

    AxisVector all_axes(m_n_axes);
    size_t n = 0;
    std::generate(all_axes.begin(), all_axes.end(), [&n]() -> size_t { return n++; });

    if (!std::is_permutation(all_axes.begin(), all_axes.end(), source_axis_order.begin()))
    {
        throw std::domain_error(
            "Source axis order is not a permutation of {0,...,n-1} where n is the number of axes "
            "in the source space shape");
    }

    for (size_t i = 0; i < m_n_axes; i++)
    {
        if (source_start_corner[i] >= source_shape[i] &&
            !(source_start_corner[i] == 0 && source_shape[i] == 0))
        {
            std::stringstream ss;

            ss << "The start corner is out of bounds at axis " << i;
            throw std::domain_error(ss.str());
        }
    }

    for (size_t i = 0; i < m_n_axes; i++)
    {
        if (source_end_corner[i] > source_shape[i])
        {
            std::stringstream ss;

            ss << "The end corner is out of bounds at axis " << i;
            throw std::domain_error(ss.str());
        }
    }

    for (size_t i = 0; i < m_n_axes; i++)
    {
        if (source_strides[i] == 0)
        {
            std::stringstream ss;

            ss << "The source stride is 0 at axis " << i;
            throw std::domain_error(ss.str());
        }
    }

    for (size_t axis = 0; axis < m_n_axes; axis++)
    {
        m_target_shape.push_back(ceil_div(source_end_corner[source_axis_order[axis]] -
                                              source_start_corner[source_axis_order[axis]],
                                          source_strides[source_axis_order[axis]]));
    }
}

static AxisVector default_axis_order(size_t n_axes)
{
    AxisVector result(n_axes);
    size_t n = 0;
    std::generate(result.begin(), result.end(), [&n]() -> size_t { return n++; });

    return result;
}

CoordinateTransform::CoordinateTransform(const Shape& source_shape,
                                         const Coordinate& source_start_corner,
                                         const Coordinate& source_end_corner,
                                         const Strides& source_strides)
    : CoordinateTransform(source_shape,
                          source_start_corner,
                          source_end_corner,
                          source_strides,
                          default_axis_order(source_shape.size()))
{
}

static Strides default_source_strides(size_t n_axes)
{
    return AxisVector(n_axes, 1);
}

CoordinateTransform::CoordinateTransform(const Shape& source_shape,
                                         const Coordinate& source_start_corner,
                                         const Coordinate& source_end_corner)
    : CoordinateTransform(source_shape,
                          source_start_corner,
                          source_end_corner,
                          default_source_strides(source_shape.size()),
                          default_axis_order(source_shape.size()))
{
}

static Coordinate default_source_start_corner(size_t n_axes)
{
    return Coordinate(n_axes, 0);
}

static Coordinate default_source_end_corner(const Shape& source_shape)
{
    return source_shape;
}

CoordinateTransform::CoordinateTransform(const Shape& source_shape)
    : CoordinateTransform(source_shape,
                          default_source_start_corner(source_shape.size()),
                          default_source_end_corner(source_shape),
                          default_source_strides(source_shape.size()),
                          default_axis_order(source_shape.size()))
{
}

// Compute the index of a source-space coordinate in the buffer.
size_t CoordinateTransform::index_source(const Coordinate& c) const
{
    size_t index = 0;
    size_t stride = 1;

    for (size_t axis = m_n_axes; axis-- > 0;)
    {
        index += c[axis] * stride;
        stride *= m_source_shape[axis];
    }

    return index;
}

// Compute the index of a target-space coordinate in thebuffer.
size_t CoordinateTransform::index(const Coordinate& c) const
{
    return index_source(to_source_coordinate(c));
}

// Convert a target-space coordinate to a source-space coordinate.
Coordinate CoordinateTransform::to_source_coordinate(const Coordinate& c) const
{
    if (c.size() != m_n_axes)
    {
        throw std::domain_error("Coordinate rank does not match the coordinate transform rank");
    }

    Coordinate result(c.size());

    for (size_t axis = 0; axis < m_n_axes; axis++)
    {
        result[m_source_axis_order[axis]] =
            c[axis] * m_source_strides[axis] + m_source_start_corner[axis];
    }

    return result;
}

// Check if a coordinate is in bounds of the target space.
bool CoordinateTransform::in_bounds(const Coordinate& c) const
{
    if (c.size() != m_n_axes)
    {
        return false;
    }

    for (size_t axis = 0; axis < m_n_axes; axis++)
    {
        if (c[axis] < m_target_shape[axis] || c[axis] >= m_target_shape[axis])
        {
            return false;
        }
    }

    return true;
}

Coordinate CoordinateTransform::get_target_shape() const
{
    return m_target_shape;
}

// The "is_end" parameter is true if we want the "end()" iterator.
CoordinateTransform::Iterator::Iterator(const Shape& target_shape, bool is_end)
    : m_target_shape(target_shape)
{
    // Initial coordinate is (0,...,0) in the target space.
    m_coordinate = Coordinate(target_shape.size(), 0);

    // The case where we have a zero-length axis is a bit special, in that
    // the iterator always starts out of bounds.
    m_empty = false;

    for (auto s : target_shape)
    {
        if (s == 0)
        {
            m_empty = true;
            break;
        }
    }

    m_oob = is_end || m_empty;
}

void CoordinateTransform::Iterator::operator++()
{
    // If we are out of bounds, start over at (0,...0). (TODO: not sure if that's what we want. It might be best to stay put?)
    if (m_oob)
    {
        std::fill(m_coordinate.begin(), m_coordinate.end(), 0);
        m_oob = m_empty;
        return;
    }

    // Increment the target coordinate.
    for (size_t axis = m_target_shape.size(); axis-- > 0;)
    {
        m_coordinate[axis]++;

        if (m_coordinate[axis] < m_target_shape[axis])
        {
            // No carry-out, so we are done.
            return;
        }
        else
        {
            m_coordinate[axis] = 0;
        }
    }

    // If we are still here there was carry-out from the most significant axis. We are now out of bounds.
    m_oob = true;
}

CoordinateTransform::Iterator CoordinateTransform::Iterator::operator++(int)
{
    CoordinateTransform::Iterator temp = *this;
    ++(*this);
    return temp;
}

void CoordinateTransform::Iterator::operator+=(size_t n)
{
    for (size_t i = 0; i < n; i++)
    {
        ++(*this);
    }
}

Coordinate CoordinateTransform::Iterator::operator*()
{
    return m_coordinate;
}

bool CoordinateTransform::Iterator::operator!=(const Iterator& it)
{
    return !(*this == it);
}

bool CoordinateTransform::Iterator::operator==(const Iterator& it)
{
    if (m_target_shape != it.m_target_shape)
    {
        return false;
    }

    // Out-of-bounds iterators are always equal; in other words, an iterator is always equal to
    // end() even if the internally stored coordinates are different.
    if (m_oob && it.m_oob)
    {
        return true;
    }

    // If one iterator is out of bounds and the other is not, they are unequal even if their target
    // coordinates happen to match.
    if (m_oob != it.m_oob)
    {
        return false;
    }

    // Check axis-wise if the iterators are on the same target coordinate.
    for (size_t axis = 0; axis < m_target_shape.size(); axis++)
    {
        if (m_coordinate[axis] != it.m_coordinate[axis])
        {
            return false;
        }
    }

    return true;
}<|MERGE_RESOLUTION|>--- conflicted
+++ resolved
@@ -25,17 +25,7 @@
 
 using namespace ngraph;
 
-<<<<<<< HEAD
-CoordinateTransform::CoordinateTransform(const Shape& source_space_shape,
-=======
-template <typename T>
-inline T ceil_div(T x, T y)
-{
-    return (x == 0 ? 0 : (1 + (x - 1) / y));
-}
-
 CoordinateTransform::CoordinateTransform(const Shape& source_shape,
->>>>>>> fdab16db
                                          const Coordinate& source_start_corner,
                                          const Coordinate& source_end_corner,
                                          const Strides& source_strides,
