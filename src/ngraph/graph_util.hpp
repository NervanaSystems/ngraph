//*****************************************************************************
// Copyright 2017-2019 Intel Corporation
//
// Licensed under the Apache License, Version 2.0 (the "License");
// you may not use this file except in compliance with the License.
// You may obtain a copy of the License at
//
//     http://www.apache.org/licenses/LICENSE-2.0
//
// Unless required by applicable law or agreed to in writing, software
// distributed under the License is distributed on an "AS IS" BASIS,
// WITHOUT WARRANTIES OR CONDITIONS OF ANY KIND, either express or implied.
// See the License for the specific language governing permissions and
// limitations under the License.
//*****************************************************************************

#pragma once

#include <deque>
#include <functional>
#include <list>
#include <memory>
#include <string>
#include <unordered_map>
#include <unordered_set>
#include <vector>

#include "ngraph/function.hpp"
#include "ngraph/node.hpp"
#include "ngraph/placement.hpp"

namespace ngraph
{
    namespace descriptor
    {
        class Input;
        class Output;
    }

    namespace op
    {
        class Parameter;
    }

    void traverse_nodes(const std::shared_ptr<const Function> p,
                        std::function<void(std::shared_ptr<Node>)> f,
                        bool include_control_deps = false);

    void traverse_nodes(const Function* p,
                        std::function<void(std::shared_ptr<Node>)> f,
                        bool include_control_deps);

    /// \brief Visit each node in a sub-graph of the entire graph
    /// \param subgraph_results The output nodes of the sub-graph
    /// \param f Function to execute at each node in the traversal
    /// \param include_control_deps Whether to include control deps
    ///        while traversing the sub-graph
    /// \param subgraph_params Input nodes of the sub-graph (optional)
    ///
    /// Traverses a sub-graph starting from subgraph_results moving up
    /// towards parameter nodes. Traversal stops if it hits a node in
    /// subgraph_params.
    ///
    /// Most useful for finding parameters of a graph directly from the
    /// result nodes and not from function parameters or extracting a
    /// subgraph relevant to the computation of certain outputs
    void traverse_nodes(const NodeVector& subgraph_results,
                        std::function<void(std::shared_ptr<Node>)> f,
                        bool include_control_deps,
<<<<<<< HEAD
                        const NodeVector& subgraph_params = NodeVector{});
=======
                        NodeVector stop_nodes = {});
>>>>>>> 7d69434a

    void traverse_functions(std::shared_ptr<Function> p,
                            std::function<void(std::shared_ptr<Function>)> f);

    void replace_node(std::shared_ptr<Node> target, std::shared_ptr<Node> replacement);

    template <typename T>
    std::list<std::shared_ptr<Node>> topological_sort(const T& nodes,
                                                      bool include_control_deps = false)
    {
        std::deque<ngraph::Node*> independent_nodes;
        std::unordered_map<const ngraph::Node*, size_t> node_dependency_count;
        std::unordered_map<ngraph::Node*, std::shared_ptr<ngraph::Node>> node_map;
        std::unordered_map<ngraph::Node*, std::set<Node*>> control_deps_users;

        for (auto node : nodes)
        {
            //build an equivalent of node->get_users() but for control dependencies
            size_t control_deps_count = 0;
            if (include_control_deps)
            {
                for (auto cd : node->get_control_dependencies())
                {
                    control_deps_count++;
                    control_deps_users[cd.get()].insert(node.get());
                }
            }

            node_map[node.get()] = node;
            size_t deps_count = node->get_inputs().size() + control_deps_count;
            node_dependency_count[node.get()] = deps_count;
            if (deps_count == 0)
            {
                independent_nodes.push_back(node.get());
            }
        }

        std::list<std::shared_ptr<ngraph::Node>> result_list;
        while (independent_nodes.size() > 0)
        {
            auto independent_node = independent_nodes.front();
            result_list.push_back(node_map[independent_node]);
            independent_nodes.pop_front();

            for (const std::shared_ptr<Node>& user : independent_node->get_users())
            {
                if (--node_dependency_count[user.get()] == 0)
                {
                    independent_nodes.push_back(user.get());
                }
            }

            if (include_control_deps)
            {
                auto cdit = control_deps_users.find(independent_node);
                if (cdit != control_deps_users.end())
                    for (auto cd_user : cdit->second)
                    {
                        node_dependency_count[cd_user] -= 1;
                        size_t count = node_dependency_count[cd_user];
                        if (count == 0)
                        {
                            independent_nodes.push_back(cd_user);
                        }
                    }
            }
        }

        NGRAPH_ASSERT(nodes.size() == result_list.size());
        return result_list;
    }

    // For cases, where `nodes` is a subset of the entire graph
    template <typename T>
    std::list<std::shared_ptr<Node>> subgraph_topological_sort(const T& nodes,
                                                               bool include_control_deps = false)
    {
        std::deque<ngraph::Node*> independent_nodes;
        std::unordered_map<const ngraph::Node*, size_t> node_dependency_count;
        std::unordered_map<ngraph::Node*, std::shared_ptr<ngraph::Node>> node_map;
        std::unordered_map<ngraph::Node*, std::set<Node*>> control_deps_users;
        std::unordered_set<std::shared_ptr<ngraph::Node>> nodes_set(nodes.begin(), nodes.end());

        for (auto node : nodes)
        {
            //build an equivalent of node->get_users() but for control dependencies
            size_t deps_count = 0;
            if (include_control_deps)
            {
                for (auto cd : node->get_control_dependencies())
                {
                    if (nodes_set.count(cd) != 0)
                    {
                        control_deps_users[cd.get()].insert(node.get());
                        deps_count++;
                    }
                }
            }

            node_map[node.get()] = node;
            for (auto arg : node->get_arguments())
            {
                if (nodes_set.count(arg) != 0)
                {
                    deps_count++;
                }
            }

            node_dependency_count[node.get()] = deps_count;
            if (deps_count == 0)
            {
                independent_nodes.push_back(node.get());
            }
        }

        std::list<std::shared_ptr<ngraph::Node>> result_list;
        while (independent_nodes.size() > 0)
        {
            auto independent_node = independent_nodes.front();
            result_list.push_back(node_map[independent_node]);
            independent_nodes.pop_front();

            for (const std::shared_ptr<Node>& user : independent_node->get_users())
            {
                if (--node_dependency_count[user.get()] == 0)
                {
                    independent_nodes.push_back(user.get());
                }
            }

            if (include_control_deps)
            {
                auto cdit = control_deps_users.find(independent_node);
                if (cdit != control_deps_users.end())
                    for (auto cd_user : cdit->second)
                    {
                        node_dependency_count[cd_user] -= 1;
                        size_t count = node_dependency_count[cd_user];
                        if (count == 0)
                        {
                            independent_nodes.push_back(cd_user);
                        }
                    }
            }
        }

        NGRAPH_ASSERT(nodes.size() == result_list.size());
        return result_list;
    }

    template <typename T>
    void validate_nodes_and_infer_types(const T& nodes)
    {
        for (auto node : subgraph_topological_sort(nodes))
        {
            node->delayed_validate_and_infer_types();
        }
    }

    // Check if all paths from X to a result go through Y
    bool is_post_dominated(Node* X, Node* Y);

    bool is_equal_to_const_value(std::string const_value, std::shared_ptr<Node> reduce_constant);

    // maps original to replacement nodes e.g. for clone utilities
    // performs index checking on access
    class NodeMap
    {
    public:
        // map original node to replacement node
        // throws ngraph_error if key already exists
        void add(std::shared_ptr<ngraph::Node> orig, std::shared_ptr<ngraph::Node> replacement);

        // get replacement node from original node
        // throws ngrah_error if key does not exist
        std::shared_ptr<ngraph::Node> get(std::shared_ptr<ngraph::Node> orig) const;

        template <typename T>
        T dynamic_get(const T& orig)
        {
            return std::dynamic_pointer_cast<typename T::element_type>(get(orig));
        }

        // returns true if original node is already mapped
        bool exists(std::shared_ptr<ngraph::Node> orig) const
        {
            return (m_node_map.count(orig) != 0);
        }

        void update(std::shared_ptr<ngraph::Node> orig, std::shared_ptr<ngraph::Node> val);

        const std::unordered_map<std::shared_ptr<ngraph::Node>, std::shared_ptr<ngraph::Node>>&
            get_node_map() const
        {
            return m_node_map;
        }
        std::unordered_map<std::shared_ptr<ngraph::Node>, std::shared_ptr<ngraph::Node>>&
            get_node_map()
        {
            return m_node_map;
        }

    private:
        std::unordered_map<std::shared_ptr<ngraph::Node>, std::shared_ptr<ngraph::Node>> m_node_map;
    };

    // input nodes are cloned and returned
    // NodeMap input may contain default node mapping i.e. pre-cloned nodes
    // NodeMap output (by reference) fully maps input and cloned nodes
    std::list<std::shared_ptr<ngraph::Node>>
        clone_nodes(const std::list<std::shared_ptr<ngraph::Node>>& nodes, NodeMap& node_map);

    // input function is cloned and returned
    // NodeMap input may contain default node mapping i.e. pre-cloned nodes
    // NodeMap output (by reference) fully maps input and cloned function ops
    std::shared_ptr<ngraph::Function> clone_function(const ngraph::Function& func,
                                                     NodeMap& node_map);

    // input function is cloned and returned
    std::shared_ptr<ngraph::Function> clone_function(const ngraph::Function& func);

    // Assert that nodes in the function is colocated and return that placement
    Placement get_colocated_function_placement(std::shared_ptr<Function> func);

    std::pair<std::shared_ptr<op::Result>, std::shared_ptr<op::Parameter>>
        insert_result_parameter_split(const std::shared_ptr<Node>& src_node,
                                      const std::shared_ptr<Node>& dst_node);

    void insert_new_node_between(const std::shared_ptr<Node>& src_node,
                                 const std::shared_ptr<Node>& dst_node,
                                 const std::shared_ptr<Node>& new_node);

    std::shared_ptr<Node> make_zero(const element::Type& element_type, const Shape& shape);

    std::shared_ptr<Node> make_constant_from_string(std::string val,
                                                    const element::Type& element_type,
                                                    const Shape& shape);

    bool is_zero(std::shared_ptr<Node> reduce_constant);

    NodeVector get_subgraph_outputs(const NodeVector& nodes,
                                    const NodeVector& exclusions,
                                    bool ignore_unused = false);

    // Extract sub-graph computing the `results`. Stops backward traversal at either a Parameter node
    // or a node that belongs to args
    NodeVector extract_subgraph(const NodeVector& results, const NodeVector& args);

    bool is_one(std::shared_ptr<Node> reduce_constant);

    bool compare_constants(const std::shared_ptr<Node>& n1, const std::shared_ptr<Node>& n2);

    // Returns true if `node` is live in the graph i.e. a result op
    // transitively uses this `node`
    bool is_used(Node* node);

    // Returns count of `node` users that are still live in the graph
    size_t get_user_count(Node* node);

    // Return true if a node's user could potentially overwrite
    // the output of this node with in-place kernels
    bool possibly_overwritten(Node* node);

    bool is_strided(const Strides& strides);

    bool is_valid_rank(const std::shared_ptr<Node>& node, std::vector<size_t> valid_ranks);

    void plot_graph(
        std::shared_ptr<Function> f,
        const std::string& filename,
        std::function<void(const Node& node, std::vector<std::string>& attributes)> = nullptr);
}<|MERGE_RESOLUTION|>--- conflicted
+++ resolved
@@ -67,11 +67,7 @@
     void traverse_nodes(const NodeVector& subgraph_results,
                         std::function<void(std::shared_ptr<Node>)> f,
                         bool include_control_deps,
-<<<<<<< HEAD
-                        const NodeVector& subgraph_params = NodeVector{});
-=======
-                        NodeVector stop_nodes = {});
->>>>>>> 7d69434a
+                        const NodeVector& subgraph_params = {});
 
     void traverse_functions(std::shared_ptr<Function> p,
                             std::function<void(std::shared_ptr<Function>)> f);
