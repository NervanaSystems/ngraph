--- conflicted
+++ resolved
@@ -85,12 +85,7 @@
 
             std::shared_ptr<ngraph::Node>
                 get_ng_node(ParameterVector& parameters,
-<<<<<<< HEAD
-                            const std::map<std::string, Tensor>& initializers,
-                            const Weights& weights = Weights{}) const
-=======
                             const std::map<std::string, Tensor>& initializers) const
->>>>>>> 14cac0dd
             {
                 const auto it = initializers.find(get_name());
                 if (it != std::end(initializers))
