--- conflicted
+++ resolved
@@ -72,11 +72,7 @@
             ValueInfo& operator=(ValueInfo&&) = delete;
 
             const std::string& get_name() const { return m_value_info_proto->name(); }
-<<<<<<< HEAD
-            const PartialShape& get_partial_shape() const { return m_partial_shape; }
-=======
             const PartialShape& get_shape() const { return m_partial_shape; }
->>>>>>> ec935c0b
             const element::Type& get_element_type() const
             {
                 if (!m_value_info_proto->type().tensor_type().has_elem_type())
@@ -103,7 +99,7 @@
         protected:
             std::shared_ptr<op::Parameter> get_ng_parameter() const
             {
-                return std::make_shared<op::Parameter>(get_element_type(), get_partial_shape());
+                return std::make_shared<op::Parameter>(get_element_type(), get_shape());
             }
 
             std::shared_ptr<op::Constant> get_ng_constant(const Tensor& tensor) const
