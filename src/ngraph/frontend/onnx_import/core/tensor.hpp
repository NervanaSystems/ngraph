//*****************************************************************************
// Copyright 2017-2020 Intel Corporation
//
// Licensed under the Apache License, Version 2.0 (the "License");
// you may not use this file except in compliance with the License.
// You may obtain a copy of the License at
//
//     http://www.apache.org/licenses/LICENSE-2.0
//
// Unless required by applicable law or agreed to in writing, software
// distributed under the License is distributed on an "AS IS" BASIS,
// WITHOUT WARRANTIES OR CONDITIONS OF ANY KIND, either express or implied.
// See the License for the specific language governing permissions and
// limitations under the License.
//*****************************************************************************

#pragma once

#include <onnx/onnx_pb.h>
#include <utility>
#include <vector>

#include "ngraph/op/constant.hpp"
#include "ngraph/shape.hpp"
#include "ngraph/type/element_type.hpp"

namespace ngraph
{
    namespace onnx_import
    {
        // Detecting automatically the underlying type used to store the information
        // for data type of values a tensor is holding. A bug was discovered in protobuf
        // which forced ONNX team to switch from `enum TensorProto_DataType` to `int32`
        // in order to workaround the bug. This line allows using both versions of ONNX
        // generated wrappers.
        using TensorProto_DataType = decltype(ONNX_NAMESPACE::TensorProto{}.data_type());

        namespace error
        {
            namespace tensor
            {
                struct invalid_data_type : ngraph_error
                {
                    explicit invalid_data_type(TensorProto_DataType type)
                        : ngraph_error{"invalid data type: " +
                                       ONNX_NAMESPACE::TensorProto_DataType_Name(
                                           static_cast<ONNX_NAMESPACE::TensorProto_DataType>(type))}
                    {
                    }
                };

                struct unsupported_data_type : ngraph_error
                {
                    explicit unsupported_data_type(TensorProto_DataType type)
                        : ngraph_error{"unsupported data type: " +
                                       ONNX_NAMESPACE::TensorProto_DataType_Name(
                                           static_cast<ONNX_NAMESPACE::TensorProto_DataType>(type))}
                    {
                    }
                };

                struct unspecified_name : ngraph_error
                {
                    unspecified_name()
                        : ngraph_error{"tensor has no name specified"}
                    {
                    }
                };

                struct unspecified_data_type : ngraph_error
                {
                    unspecified_data_type()
                        : ngraph_error{"tensor has no data type specified"}
                    {
                    }
                };

                struct data_type_undefined : ngraph_error
                {
                    data_type_undefined()
                        : ngraph_error{"data type is not defined"}
                    {
                    }
                };

                struct segments_unsupported : ngraph_error
                {
                    segments_unsupported()
                        : ngraph_error{"loading segments not supported"}
                    {
                    }
                };
            }
        }

        namespace detail
        {
            namespace tensor
            {
                namespace
                {
                    namespace detail
                    {
                        template <typename T, typename Container>
                        inline std::vector<T> __get_data(const Container& container)
                        {
                            return std::vector<T>(std::begin(container), std::end(container));
                        }

                        /// Returns the size if bytes of an ONNX data type.
                        inline size_t __get_onnx_data_size(int data_type)
                        {
                            switch (data_type)
                            {
<<<<<<< HEAD
                            case ONNX_NAMESPACE::TensorProto_DataType_FLOAT: return sizeof(float);
                            case ONNX_NAMESPACE::TensorProto_DataType_UINT8: return sizeof(uint8_t);
                            case ONNX_NAMESPACE::TensorProto_DataType_INT8: return sizeof(int8_t);
                            case ONNX_NAMESPACE::TensorProto_DataType_UINT16:
                                return sizeof(uint16_t);
                            case ONNX_NAMESPACE::TensorProto_DataType_INT16: return sizeof(int16_t);
                            case ONNX_NAMESPACE::TensorProto_DataType_INT32: return sizeof(int32_t);
                            case ONNX_NAMESPACE::TensorProto_DataType_INT64: return sizeof(int64_t);
                            case ONNX_NAMESPACE::TensorProto_DataType_BOOL: return sizeof(bool);
                            case ONNX_NAMESPACE::TensorProto_DataType_FLOAT16: return 2;
                            case ONNX_NAMESPACE::TensorProto_DataType_DOUBLE: return sizeof(double);
                            case ONNX_NAMESPACE::TensorProto_DataType_UINT32:
                                return sizeof(uint32_t);
                            case ONNX_NAMESPACE::TensorProto_DataType_UINT64:
                                return sizeof(uint64_t);
                            case ONNX_NAMESPACE::TensorProto_DataType_COMPLEX64:
                                return 2 * sizeof(float);
                            case ONNX_NAMESPACE::TensorProto_DataType_COMPLEX128:
                                return 2 * sizeof(double);
=======
                            case onnx::TensorProto_DataType_FLOAT: return sizeof(float);
                            case onnx::TensorProto_DataType_UINT8: return sizeof(uint8_t);
                            case onnx::TensorProto_DataType_INT8: return sizeof(int8_t);
                            case onnx::TensorProto_DataType_UINT16: return sizeof(uint16_t);
                            case onnx::TensorProto_DataType_INT16: return sizeof(int16_t);
                            case onnx::TensorProto_DataType_INT32: return sizeof(int32_t);
                            case onnx::TensorProto_DataType_INT64: return sizeof(int64_t);
                            case onnx::TensorProto_DataType_BOOL: return sizeof(char);
                            case onnx::TensorProto_DataType_FLOAT16: return 2;
                            case onnx::TensorProto_DataType_DOUBLE: return sizeof(double);
                            case onnx::TensorProto_DataType_UINT32: return sizeof(uint32_t);
                            case onnx::TensorProto_DataType_UINT64: return sizeof(uint64_t);
                            case onnx::TensorProto_DataType_COMPLEX64: return 2 * sizeof(float);
                            case onnx::TensorProto_DataType_COMPLEX128: return 2 * sizeof(double);
>>>>>>> 1b611294
                            default: NGRAPH_UNREACHABLE("Unsupported data type");
                            }
                        }

                        template <typename T>
                        inline std::vector<T> __get_raw_data(const std::string& raw_data,
                                                             int onnx_data_type)
                        {
                            auto it = reinterpret_cast<const T*>(raw_data.data());
                            return std::vector<T>(
                                it, it + (raw_data.size() / __get_onnx_data_size(onnx_data_type)));
                        }
                    }
                }

                template <typename T>
                inline std::vector<T> get_data(const ONNX_NAMESPACE::TensorProto& tensor)
                {
                    throw ngraph::onnx_import::error::tensor::unsupported_data_type{
                        tensor.data_type()};
                }

                template <>
                inline std::vector<double> get_data(const ONNX_NAMESPACE::TensorProto& tensor)
                {
                    if (tensor.has_raw_data())
                    {
                        return detail::__get_raw_data<double>(tensor.raw_data(),
                                                              tensor.data_type());
                    }
                    if (tensor.data_type() == ONNX_NAMESPACE::TensorProto_DataType_DOUBLE)
                    {
                        return detail::__get_data<double>(tensor.double_data());
                    }
                    if (tensor.data_type() == ONNX_NAMESPACE::TensorProto_DataType_FLOAT)
                    {
                        return detail::__get_data<double>(tensor.float_data());
                    }
                    if (tensor.data_type() == ONNX_NAMESPACE::TensorProto_DataType_INT32)
                    {
                        return detail::__get_data<double>(tensor.int32_data());
                    }
                    if (tensor.data_type() == ONNX_NAMESPACE::TensorProto_DataType_INT64)
                    {
                        return detail::__get_data<double>(tensor.int64_data());
                    }
                    if (tensor.data_type() == ONNX_NAMESPACE::TensorProto_DataType_UINT64)
                    {
                        return detail::__get_data<double>(tensor.uint64_data());
                    }
                    throw error::tensor::invalid_data_type{tensor.data_type()};
                }

                template <>
                inline std::vector<float> get_data(const ONNX_NAMESPACE::TensorProto& tensor)
                {
                    if (tensor.has_raw_data())
                    {
                        return detail::__get_raw_data<float>(tensor.raw_data(), tensor.data_type());
                    }
                    if ((tensor.data_type() == ONNX_NAMESPACE::TensorProto_DataType_FLOAT))
                    {
                        return detail::__get_data<float>(tensor.float_data());
                    }
                    if (tensor.data_type() == ONNX_NAMESPACE::TensorProto_DataType_INT32)
                    {
                        return detail::__get_data<float>(tensor.int32_data());
                    }
                    if (tensor.data_type() == ONNX_NAMESPACE::TensorProto_DataType_INT64)
                    {
                        return detail::__get_data<float>(tensor.int64_data());
                    }
                    if (tensor.data_type() == ONNX_NAMESPACE::TensorProto_DataType_UINT64)
                    {
                        return detail::__get_data<float>(tensor.uint64_data());
                    }
                    throw error::tensor::invalid_data_type{tensor.data_type()};
                }

                template <>
                inline std::vector<ngraph::float16>
                    get_data(const ONNX_NAMESPACE::TensorProto& tensor)
                {
                    NGRAPH_CHECK(tensor.data_type() == ONNX_NAMESPACE::TensorProto_DataType_FLOAT16,
                                 "Expected FLOAT16 data type");
                    NGRAPH_CHECK(tensor.has_raw_data(), "Expected raw data for FLOAT16 data type");
                    return detail::__get_raw_data<ngraph::float16>(tensor.raw_data(),
                                                                   tensor.data_type());
                }

                template <>
                inline std::vector<int8_t> get_data(const ONNX_NAMESPACE::TensorProto& tensor)
                {
                    if (tensor.has_raw_data())
                    {
                        return detail::__get_raw_data<int8_t>(tensor.raw_data(),
                                                              tensor.data_type());
                    }
                    if (tensor.data_type() == ONNX_NAMESPACE::TensorProto_DataType_INT8)
                    {
                        return detail::__get_data<int8_t>(tensor.int32_data());
                    }
                    throw error::tensor::invalid_data_type{tensor.data_type()};
                }

                template <>
                inline std::vector<int16_t> get_data(const ONNX_NAMESPACE::TensorProto& tensor)
                {
                    if (tensor.has_raw_data())
                    {
                        return detail::__get_raw_data<int16_t>(tensor.raw_data(),
                                                               tensor.data_type());
                    }
                    if (tensor.data_type() == ONNX_NAMESPACE::TensorProto_DataType_INT16)
                    {
                        return detail::__get_data<int16_t>(tensor.int32_data());
                    }
                    throw error::tensor::invalid_data_type{tensor.data_type()};
                }

                template <>
                inline std::vector<int32_t> get_data(const ONNX_NAMESPACE::TensorProto& tensor)
                {
                    if (tensor.has_raw_data())
                    {
                        return detail::__get_raw_data<int32_t>(tensor.raw_data(),
                                                               tensor.data_type());
                    }
                    if (tensor.data_type() == ONNX_NAMESPACE::TensorProto_DataType_INT32)
                    {
                        return detail::__get_data<int32_t>(tensor.int32_data());
                    }
                    throw error::tensor::invalid_data_type{tensor.data_type()};
                }

                template <>
                inline std::vector<int64_t> get_data(const ONNX_NAMESPACE::TensorProto& tensor)
                {
                    if (tensor.has_raw_data())
                    {
                        return detail::__get_raw_data<int64_t>(tensor.raw_data(),
                                                               tensor.data_type());
                    }
                    if (tensor.data_type() != ONNX_NAMESPACE::TensorProto_DataType_INT64)
                    {
                        throw error::tensor::invalid_data_type{tensor.data_type()};
                    }
                    return detail::__get_data<int64_t>(tensor.int64_data());
                }

                template <>
                inline std::vector<uint8_t> get_data(const ONNX_NAMESPACE::TensorProto& tensor)
                {
                    if (tensor.has_raw_data())
                    {
                        return detail::__get_raw_data<uint8_t>(tensor.raw_data(),
                                                               tensor.data_type());
                    }
                    if (tensor.data_type() == ONNX_NAMESPACE::TensorProto_DataType_UINT8)
                    {
                        return detail::__get_data<uint8_t>(tensor.int32_data());
                    }
                    throw error::tensor::invalid_data_type{tensor.data_type()};
                }

                template <>
                inline std::vector<uint16_t> get_data(const ONNX_NAMESPACE::TensorProto& tensor)
                {
                    if (tensor.has_raw_data())
                    {
                        return detail::__get_raw_data<uint16_t>(tensor.raw_data(),
                                                                tensor.data_type());
                    }
                    if (tensor.data_type() == ONNX_NAMESPACE::TensorProto_DataType_UINT16)
                    {
                        return detail::__get_data<uint16_t>(tensor.int32_data());
                    }
                    throw error::tensor::invalid_data_type{tensor.data_type()};
                }

                template <>
                inline std::vector<uint32_t> get_data(const ONNX_NAMESPACE::TensorProto& tensor)
                {
                    if (tensor.has_raw_data())
                    {
                        return detail::__get_raw_data<uint32_t>(tensor.raw_data(),
                                                                tensor.data_type());
                    }
                    if (tensor.data_type() == ONNX_NAMESPACE::TensorProto_DataType_UINT32)
                    {
                        return detail::__get_data<uint32_t>(tensor.uint64_data());
                    }
                    throw error::tensor::invalid_data_type{tensor.data_type()};
                }

                template <>
                inline std::vector<uint64_t> get_data(const ONNX_NAMESPACE::TensorProto& tensor)
                {
                    if (tensor.has_raw_data())
                    {
                        return detail::__get_raw_data<uint64_t>(tensor.raw_data(),
                                                                tensor.data_type());
                    }
                    if (tensor.data_type() != ONNX_NAMESPACE::TensorProto_DataType_UINT64)
                    {
                        throw error::tensor::invalid_data_type{tensor.data_type()};
                    }
                    return detail::__get_data<uint64_t>(tensor.uint64_data());
                }

                template <>
                inline std::vector<char> get_data(const onnx::TensorProto& tensor)
                {
                    // Boolean values are stored as char because std::vector<bool>
                    // can behave differently from other vector containers.
                    if (tensor.has_raw_data())
                    {
                        return detail::__get_raw_data<char>(tensor.raw_data(), tensor.data_type());
                    }
                    if (tensor.data_type() == onnx::TensorProto_DataType_BOOL)
                    {
                        return detail::__get_data<char>(tensor.int32_data());
                    }
                    throw error::tensor::invalid_data_type{tensor.data_type()};
                }
            }
        }

        class Tensor
        {
        public:
            enum class Type
            {
                undefined = ONNX_NAMESPACE::TensorProto_DataType_UNDEFINED,
                float32 = ONNX_NAMESPACE::TensorProto_DataType_FLOAT,
                uint8 = ONNX_NAMESPACE::TensorProto_DataType_UINT8,
                int8 = ONNX_NAMESPACE::TensorProto_DataType_INT8,
                uint16 = ONNX_NAMESPACE::TensorProto_DataType_UINT16,
                int16 = ONNX_NAMESPACE::TensorProto_DataType_INT16,
                int32 = ONNX_NAMESPACE::TensorProto_DataType_INT32,
                int64 = ONNX_NAMESPACE::TensorProto_DataType_INT64,
                string = ONNX_NAMESPACE::TensorProto_DataType_STRING,
                boolean = ONNX_NAMESPACE::TensorProto_DataType_BOOL,
                float16 = ONNX_NAMESPACE::TensorProto_DataType_FLOAT16,
                float64 = ONNX_NAMESPACE::TensorProto_DataType_DOUBLE,
                uint32 = ONNX_NAMESPACE::TensorProto_DataType_UINT32,
                uint64 = ONNX_NAMESPACE::TensorProto_DataType_UINT64,
                complex64 = ONNX_NAMESPACE::TensorProto_DataType_COMPLEX64,
                complex128 = ONNX_NAMESPACE::TensorProto_DataType_COMPLEX128
            };

            Tensor() = delete;
            explicit Tensor(const ONNX_NAMESPACE::TensorProto& tensor)
                : m_tensor_proto{&tensor}
                , m_shape{std::begin(tensor.dims()), std::end(tensor.dims())}
            {
                if (m_shape == Shape{0})
                {
                    // It's possible to construct a tensor in ONNX with "dims: 0" property
                    // Such tensor contains a scalar. This results in a Shape{0} stored in m_shape.
                    // In nGraph a scalar is represented with Shape{} and thus this replacement.
                    m_shape = Shape{};
                }
            }

            Tensor(const Tensor&) = default;
            Tensor(Tensor&&) = default;

            Tensor& operator=(const Tensor&) = delete;
            Tensor& operator=(Tensor&&) = delete;

            const Shape& get_shape() const { return m_shape; }
            template <typename T>
            std::vector<T> get_data() const
            {
                if (m_tensor_proto->has_segment())
                {
                    throw error::tensor::segments_unsupported{};
                }
                return detail::tensor::get_data<T>(*m_tensor_proto);
            }

            const std::string& get_name() const
            {
                if (!m_tensor_proto->has_name())
                {
                    throw error::tensor::unspecified_name{};
                }
                return m_tensor_proto->name();
            }

            Type get_type() const
            {
                if (!m_tensor_proto->has_data_type())
                {
                    throw error::tensor::unspecified_data_type{};
                }
                return static_cast<Type>(m_tensor_proto->data_type());
            }

            const element::Type& get_ng_type() const
            {
                if (!m_tensor_proto->has_data_type())
                {
                    throw error::tensor::unspecified_data_type{};
                }
                switch (m_tensor_proto->data_type())
                {
                case ONNX_NAMESPACE::TensorProto_DataType::TensorProto_DataType_BOOL:
                    return element::boolean;
                case ONNX_NAMESPACE::TensorProto_DataType::TensorProto_DataType_FLOAT:
                    return element::f32;
                case ONNX_NAMESPACE::TensorProto_DataType::TensorProto_DataType_FLOAT16:
                    return element::f16;
                case ONNX_NAMESPACE::TensorProto_DataType::TensorProto_DataType_DOUBLE:
                    return element::f64;
                case ONNX_NAMESPACE::TensorProto_DataType::TensorProto_DataType_INT8:
                    return element::i8;
                case ONNX_NAMESPACE::TensorProto_DataType::TensorProto_DataType_INT16:
                    return element::i16;
                case ONNX_NAMESPACE::TensorProto_DataType::TensorProto_DataType_INT32:
                    return element::i32;
                case ONNX_NAMESPACE::TensorProto_DataType::TensorProto_DataType_INT64:
                    return element::i64;
                case ONNX_NAMESPACE::TensorProto_DataType::TensorProto_DataType_UINT8:
                    return element::u8;
                case ONNX_NAMESPACE::TensorProto_DataType::TensorProto_DataType_UINT16:
                    return element::u16;
                case ONNX_NAMESPACE::TensorProto_DataType::TensorProto_DataType_UINT32:
                    return element::u32;
                case ONNX_NAMESPACE::TensorProto_DataType::TensorProto_DataType_UINT64:
                    return element::u64;
                case ONNX_NAMESPACE::TensorProto_DataType::TensorProto_DataType_UNDEFINED:
                    throw error::tensor::data_type_undefined{};
                default: throw error::tensor::unsupported_data_type{m_tensor_proto->data_type()};
                }
            }

            operator TensorProto_DataType() const { return m_tensor_proto->data_type(); }
            std::shared_ptr<ngraph::op::Constant> get_ng_constant() const
            {
                switch (m_tensor_proto->data_type())
                {
<<<<<<< HEAD
                case ONNX_NAMESPACE::TensorProto_DataType::TensorProto_DataType_BOOL:
                    return make_ng_constant<bool>(element::boolean);
                case ONNX_NAMESPACE::TensorProto_DataType::TensorProto_DataType_FLOAT:
=======
                case onnx::TensorProto_DataType::TensorProto_DataType_BOOL:
                    return make_ng_constant<char>(element::boolean);
                case onnx::TensorProto_DataType::TensorProto_DataType_FLOAT:
>>>>>>> 1b611294
                    return make_ng_constant<float>(element::f32);
                case ONNX_NAMESPACE::TensorProto_DataType::TensorProto_DataType_FLOAT16:
                    return make_ng_constant<ngraph::float16>(element::f16);
                case ONNX_NAMESPACE::TensorProto_DataType::TensorProto_DataType_DOUBLE:
                    return make_ng_constant<double>(element::f64);
                case ONNX_NAMESPACE::TensorProto_DataType::TensorProto_DataType_INT8:
                    return make_ng_constant<int8_t>(element::i8);
                case ONNX_NAMESPACE::TensorProto_DataType::TensorProto_DataType_INT16:
                    return make_ng_constant<int16_t>(element::i16);
                case ONNX_NAMESPACE::TensorProto_DataType::TensorProto_DataType_INT32:
                    return make_ng_constant<int32_t>(element::i32);
                case ONNX_NAMESPACE::TensorProto_DataType::TensorProto_DataType_INT64:
                    return make_ng_constant<int64_t>(element::i64);
                case ONNX_NAMESPACE::TensorProto_DataType::TensorProto_DataType_UINT8:
                    return make_ng_constant<uint8_t>(element::u8);
                case ONNX_NAMESPACE::TensorProto_DataType::TensorProto_DataType_UINT16:
                    return make_ng_constant<uint16_t>(element::u16);
                case ONNX_NAMESPACE::TensorProto_DataType::TensorProto_DataType_UINT32:
                    return make_ng_constant<uint32_t>(element::u32);
                case ONNX_NAMESPACE::TensorProto_DataType::TensorProto_DataType_UINT64:
                    return make_ng_constant<uint64_t>(element::u64);
                default: throw error::tensor::unsupported_data_type{m_tensor_proto->data_type()};
                }
            }

        private:
            template <typename T>
            std::shared_ptr<ngraph::op::Constant> make_ng_constant(const element::Type& type) const
            {
                return std::make_shared<ngraph::op::Constant>(type, m_shape, get_data<T>());
            }

            const ONNX_NAMESPACE::TensorProto* m_tensor_proto;
            Shape m_shape;
        };

        inline std::ostream& operator<<(std::ostream& outs, const Tensor& tensor)
        {
            return (outs << "<Tensor: " << tensor.get_name() << ">");
        }
    }
}<|MERGE_RESOLUTION|>--- conflicted
+++ resolved
@@ -112,42 +112,21 @@
                         {
                             switch (data_type)
                             {
-<<<<<<< HEAD
                             case ONNX_NAMESPACE::TensorProto_DataType_FLOAT: return sizeof(float);
                             case ONNX_NAMESPACE::TensorProto_DataType_UINT8: return sizeof(uint8_t);
                             case ONNX_NAMESPACE::TensorProto_DataType_INT8: return sizeof(int8_t);
-                            case ONNX_NAMESPACE::TensorProto_DataType_UINT16:
-                                return sizeof(uint16_t);
+                            case ONNX_NAMESPACE::TensorProto_DataType_UINT16: return sizeof(uint16_t);
                             case ONNX_NAMESPACE::TensorProto_DataType_INT16: return sizeof(int16_t);
                             case ONNX_NAMESPACE::TensorProto_DataType_INT32: return sizeof(int32_t);
                             case ONNX_NAMESPACE::TensorProto_DataType_INT64: return sizeof(int64_t);
-                            case ONNX_NAMESPACE::TensorProto_DataType_BOOL: return sizeof(bool);
+                            case ONNX_NAMESPACE::TensorProto_DataType_BOOL: return sizeof(char);
                             case ONNX_NAMESPACE::TensorProto_DataType_FLOAT16: return 2;
                             case ONNX_NAMESPACE::TensorProto_DataType_DOUBLE: return sizeof(double);
-                            case ONNX_NAMESPACE::TensorProto_DataType_UINT32:
-                                return sizeof(uint32_t);
-                            case ONNX_NAMESPACE::TensorProto_DataType_UINT64:
-                                return sizeof(uint64_t);
-                            case ONNX_NAMESPACE::TensorProto_DataType_COMPLEX64:
-                                return 2 * sizeof(float);
-                            case ONNX_NAMESPACE::TensorProto_DataType_COMPLEX128:
-                                return 2 * sizeof(double);
-=======
-                            case onnx::TensorProto_DataType_FLOAT: return sizeof(float);
-                            case onnx::TensorProto_DataType_UINT8: return sizeof(uint8_t);
-                            case onnx::TensorProto_DataType_INT8: return sizeof(int8_t);
-                            case onnx::TensorProto_DataType_UINT16: return sizeof(uint16_t);
-                            case onnx::TensorProto_DataType_INT16: return sizeof(int16_t);
-                            case onnx::TensorProto_DataType_INT32: return sizeof(int32_t);
-                            case onnx::TensorProto_DataType_INT64: return sizeof(int64_t);
-                            case onnx::TensorProto_DataType_BOOL: return sizeof(char);
-                            case onnx::TensorProto_DataType_FLOAT16: return 2;
-                            case onnx::TensorProto_DataType_DOUBLE: return sizeof(double);
-                            case onnx::TensorProto_DataType_UINT32: return sizeof(uint32_t);
-                            case onnx::TensorProto_DataType_UINT64: return sizeof(uint64_t);
-                            case onnx::TensorProto_DataType_COMPLEX64: return 2 * sizeof(float);
-                            case onnx::TensorProto_DataType_COMPLEX128: return 2 * sizeof(double);
->>>>>>> 1b611294
+                            case ONNX_NAMESPACE::TensorProto_DataType_UINT32: return sizeof(uint32_t);
+                            case ONNX_NAMESPACE::TensorProto_DataType_UINT64: return sizeof(uint64_t);
+                            case ONNX_NAMESPACE::TensorProto_DataType_COMPLEX64: return 2 * sizeof(float);
+                            case ONNX_NAMESPACE::TensorProto_DataType_COMPLEX128: return 2 * sizeof(double);
+
                             default: NGRAPH_UNREACHABLE("Unsupported data type");
                             }
                         }
@@ -491,15 +470,9 @@
             {
                 switch (m_tensor_proto->data_type())
                 {
-<<<<<<< HEAD
                 case ONNX_NAMESPACE::TensorProto_DataType::TensorProto_DataType_BOOL:
-                    return make_ng_constant<bool>(element::boolean);
+                    return make_ng_constant<char>(element::boolean);
                 case ONNX_NAMESPACE::TensorProto_DataType::TensorProto_DataType_FLOAT:
-=======
-                case onnx::TensorProto_DataType::TensorProto_DataType_BOOL:
-                    return make_ng_constant<char>(element::boolean);
-                case onnx::TensorProto_DataType::TensorProto_DataType_FLOAT:
->>>>>>> 1b611294
                     return make_ng_constant<float>(element::f32);
                 case ONNX_NAMESPACE::TensorProto_DataType::TensorProto_DataType_FLOAT16:
                     return make_ng_constant<ngraph::float16>(element::f16);
