--- conflicted
+++ resolved
@@ -107,11 +107,7 @@
 
                     // For each initializer, create a Constant node and store in cache
                     auto ng_constant = tensor.get_ng_constant();
-                    // Add provenance information
-                    if (ngraph::get_provenance_enabled())
-                    {
-                        add_provenance_tag_to_initializer(tensor, ng_constant);
-                    }
+                    add_provenance_tag_to_initializer(tensor, ng_constant);
                     m_ng_node_cache.emplace(initializer_tensor.name(), std::move(ng_constant));
                 }
             }
@@ -129,11 +125,7 @@
 
                 const auto value_info = m_inputs.back();
                 auto ng_node = value_info.get_ng_node(m_parameters, m_initializers);
-                // Add provenance information
-                if (ngraph::get_provenance_enabled())
-                {
-                    add_provenance_tag_to_input(value_info, ng_node);
-                }
+                add_provenance_tag_to_input(value_info, ng_node);
                 m_ng_node_cache[input.name()] = std::move(ng_node);
             }
 
@@ -208,17 +200,8 @@
                 m_model->get_operator(onnx_node.op_type(), onnx_node.domain());
 
             const auto ng_node_vector = ng_node_factory(onnx_node);
-<<<<<<< HEAD
-
-            // Add provenance information
-            if (ngraph::get_provenance_enabled())
-            {
-                add_provenance_tags(onnx_node, ng_node_vector);
-            }
-=======
             set_friendly_names(onnx_node, ng_node_vector);
             add_provenance_tags(onnx_node, ng_node_vector);
->>>>>>> c62feaf0
 
             return ng_node_vector;
         }
