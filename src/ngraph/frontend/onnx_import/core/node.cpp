--- conflicted
+++ resolved
@@ -221,16 +221,9 @@
         }
 
         template <>
-<<<<<<< HEAD
-        std::size_t Node::get_attribute_value(const std::string& name,
-                                              std::size_t default_value) const
-        {
-            return m_pimpl->template get_attribute_value<std::size_t>(name, default_value);
-=======
         int Node::get_attribute_value(const std::string& name, int default_value) const
         {
             return m_pimpl->template get_attribute_value<int>(name, default_value);
->>>>>>> a238681d
         }
 
         template <>
