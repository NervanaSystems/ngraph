--- conflicted
+++ resolved
@@ -33,13 +33,9 @@
         class Graph
         {
         public:
-<<<<<<< HEAD
             Graph(const onnx::GraphProto& proto,
                   const Model& model,
                   const Weights& weights = Weights{});
-=======
-            Graph(const onnx::GraphProto& proto, Model& model, const Weights& weights = {});
->>>>>>> 1efd0bfd
 
             const std::vector<Node>& get_nodes() const { return m_nodes; }
             const std::vector<ValueInfo>& get_inputs() const { return m_inputs; }
