--- conflicted
+++ resolved
@@ -33,12 +33,7 @@
         class Graph
         {
         public:
-<<<<<<< HEAD
-            Graph(const onnx::GraphProto& proto, Model& model);
-            const onnx::ModelProto* get_model() const { return m_model->get_model(); }
-=======
             Graph(const ONNX_NAMESPACE::GraphProto& proto, Model& model);
->>>>>>> 39e0eac7
             const std::vector<Node>& get_nodes() const { return m_nodes; }
             const std::vector<ValueInfo>& get_inputs() const { return m_inputs; }
             const std::vector<ValueInfo>& get_outputs() const { return m_outputs; }
