//*****************************************************************************
// Copyright 2017-2019 Intel Corporation
//
// Licensed under the Apache License, Version 2.0 (the "License");
// you may not use this file except in compliance with the License.
// You may obtain a copy of the License at
//
//     http://www.apache.org/licenses/LICENSE-2.0
//
// Unless required by applicable law or agreed to in writing, software
// distributed under the License is distributed on an "AS IS" BASIS,
// WITHOUT WARRANTIES OR CONDITIONS OF ANY KIND, either express or implied.
// See the License for the specific language governing permissions and
// limitations under the License.
//*****************************************************************************

#include <onnx-ml.pb.h>

#include "model.hpp"
#include "ngraph/log.hpp"
#include "ops_bridge.hpp"

namespace ngraph
{
    namespace onnx_import
    {
        Model::Model(const onnx::ModelProto& model_proto)
            : m_model_proto{&model_proto}
        {
            // Walk through the elements of opset_import field and register operator sets
            // for each domain. An exception UnknownDomain() will raise if the domain is
            // unknown or invalid.
            for (const auto& id : m_model_proto->opset_import())
            {
                m_opset.emplace(id.domain(),
                                OperatorsBridge::get_operator_set(
                                    (id.domain() == "ai.onnx" ? "" : id.domain()), id.version()));
            }
            // onnx.proto(.3): the empty string ("") for domain or absence of opset_import field
            // implies the operator set that is defined as part of the ONNX specification.
            const auto dm = m_opset.find("");
            if (dm == std::end(m_opset))
            {
                m_opset.emplace("", OperatorsBridge::get_operator_set("", ONNX_OPSET_VERSION));
            }
        }

        const Operator& Model::get_operator(const std::string& name,
                                            const std::string& domain) const
        {
            const auto dm = m_opset.find(domain);
            if (dm == std::end(m_opset))
            {
                throw error::UnknownDomain{domain};
            }
            const auto op = dm->second.find(name);
            if (op == std::end(dm->second))
            {
                throw error::UnknownOperator{name, domain};
            }
            return op->second;
        }

        bool Model::is_operator_available(const onnx::NodeProto& node_proto) const
        {
            const auto dm = m_opset.find(node_proto.domain());
            if (dm == std::end(m_opset))
            {
                return false;
            }
            const auto op = dm->second.find(node_proto.op_type());
            return (op != std::end(dm->second));
        }

        void Model::enable_opset_domain(const std::string& domain)
        {
<<<<<<< HEAD
            m_opset.emplace(domain, OperatorsBridge::get_operator_set(domain));
=======
            // There is no need to 'update' already enabled domain.
            // Since this function may be called only during model import,
            // (maybe multiple times) the registered domain opset won't differ
            // between subsequent calls.
            if (m_opset.find(domain) == std::end(m_opset))
            {
                OperatorSet opset{OperatorsBridge::get_operator_set(domain)};
                if (opset.empty())
                {
                    NGRAPH_WARN << "Couldn't enable domain: " << domain
                                << " since it hasn't any registered operators.";

                    return;
                }
                m_opset.emplace(domain, opset);
            }
>>>>>>> 1f350378
        }

    } // namespace onnx_import

} // namespace ngraph<|MERGE_RESOLUTION|>--- conflicted
+++ resolved
@@ -74,9 +74,6 @@
 
         void Model::enable_opset_domain(const std::string& domain)
         {
-<<<<<<< HEAD
-            m_opset.emplace(domain, OperatorsBridge::get_operator_set(domain));
-=======
             // There is no need to 'update' already enabled domain.
             // Since this function may be called only during model import,
             // (maybe multiple times) the registered domain opset won't differ
@@ -93,7 +90,6 @@
                 }
                 m_opset.emplace(domain, opset);
             }
->>>>>>> 1f350378
         }
 
     } // namespace onnx_import
