--- conflicted
+++ resolved
@@ -82,7 +82,6 @@
                 }
             }
 
-<<<<<<< HEAD
             Model model{model_proto};
             Graph graph{model_proto.graph(), model};
             auto function = std::make_shared<Function>(
@@ -93,9 +92,6 @@
             }
 
             return function;
-=======
-            return import_onnx_model(model_proto);
->>>>>>> 10f1c19d
         }
 
         std::shared_ptr<Function> import_onnx_model(const std::string& file_path)
