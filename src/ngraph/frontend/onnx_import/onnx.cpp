--- conflicted
+++ resolved
@@ -62,11 +62,7 @@
             std::vector<std::shared_ptr<Function>> output_functions;
             Model model{model_proto};
             Graph graph{model_proto.graph(),
-<<<<<<< HEAD
-                        ops_bridge::get_operator_set(model.get_opset_version())};
-=======
                         OperatorsBridge::get_operator_set(model.get_opset_version())};
->>>>>>> a0d55b7c
             for (const auto& output : graph.get_outputs())
             {
                 output_functions.emplace_back(std::make_shared<Function>(
