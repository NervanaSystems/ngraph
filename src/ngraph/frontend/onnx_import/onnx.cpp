//*****************************************************************************
// Copyright 2017-2020 Intel Corporation
//
// Licensed under the Apache License, Version 2.0 (the "License");
// you may not use this file except in compliance with the License.
// You may obtain a copy of the License at
//
//     http://www.apache.org/licenses/LICENSE-2.0
//
// Unless required by applicable law or agreed to in writing, software
// distributed under the License is distributed on an "AS IS" BASIS,
// WITHOUT WARRANTIES OR CONDITIONS OF ANY KIND, either express or implied.
// See the License for the specific language governing permissions and
// limitations under the License.
//*****************************************************************************

#include <fstream>
#include <google/protobuf/io/zero_copy_stream_impl.h>
#include <google/protobuf/text_format.h>
#include <memory>

#include "core/graph.hpp"
#include "core/model.hpp"
#include "ngraph/except.hpp"
#include "onnx.hpp"
#include "ops_bridge.hpp"

namespace ngraph
{
    namespace onnx_import
    {
        namespace detail
        {
            namespace error
            {
                struct file_open : ngraph_error
                {
                    explicit file_open(const std::string& path)
                        : ngraph_error{"Failure opening file: " + path}
                    {
                    }
                };

                struct stream_parse : ngraph_error
                {
                    explicit stream_parse(std::istream&)
                        : ngraph_error{"Failure parsing data from the provided input stream"}
                    {
                    }
                };
            }
        }

        std::shared_ptr<Function> import_onnx_model(std::istream& stream)
        {
            ONNX_NAMESPACE::ModelProto model_proto;
            // Try parsing input as a binary protobuf message
            if (!model_proto.ParseFromIstream(&stream))
            {
                // Rewind to the beginning and clear stream state.
                stream.clear();
                stream.seekg(0);
                google::protobuf::io::IstreamInputStream iistream(&stream);
                // Try parsing input as a prototxt message
                if (!google::protobuf::TextFormat::Parse(&iistream, &model_proto))
                {
                    throw detail::error::stream_parse{stream};
                }
            }

            Model model{model_proto};
            Graph graph{model_proto.graph(), model};
            auto function = std::make_shared<Function>(
                graph.get_ng_outputs(), graph.get_ng_parameters(), graph.get_name());
            for (std::size_t i{0}; i < function->get_output_size(); ++i)
            {
                function->get_output_op(i)->set_friendly_name(graph.get_outputs().at(i).get_name());
            }
            return function;
        }

<<<<<<< HEAD
        // std::shared_ptr<Function> import_onnx_proto_model(onnx::ModelProto model_proto)
        // {
        //     Model model{model_proto};
        //     Graph graph{model_proto.graph(), model};
        //     auto function = std::make_shared<Function>(
        //         graph.get_ng_outputs(), graph.get_ng_parameters(), graph.get_name());
        //     for (std::size_t i{0}; i < function->get_output_size(); ++i)
        //     {
        //         function->get_output_op(i)->set_friendly_name(graph.get_outputs().at(i).get_name());
        //     }
        //     return function;
        // }

        std::shared_ptr<Function> import_onnx_model(const std::string& path)
=======
        std::shared_ptr<Function> import_onnx_model(const std::string& file_path)
>>>>>>> 39e0eac7
        {
            std::ifstream ifs{file_path, std::ios::in | std::ios::binary};
            if (!ifs.is_open())
            {
                throw detail::error::file_open{file_path};
            }
            return import_onnx_model(ifs);
        }

        std::set<std::string> get_supported_operators(std::int64_t version,
                                                      const std::string& domain)
        {
            OperatorSet op_set{
                OperatorsBridge::get_operator_set(domain == "ai.onnx" ? "" : domain, version)};
            std::set<std::string> op_list{};
            for (const auto& op : op_set)
            {
                op_list.emplace(op.first);
            }
            return op_list;
        }

        bool is_operator_supported(const std::string& op_name,
                                   std::int64_t version,
                                   const std::string& domain)
        {
            return OperatorsBridge::is_operator_registered(
                op_name, version, domain == "ai.onnx" ? "" : domain);
        }
    }
}<|MERGE_RESOLUTION|>--- conflicted
+++ resolved
@@ -14,117 +14,63 @@
 // limitations under the License.
 //*****************************************************************************
 
-#include <fstream>
-#include <google/protobuf/io/zero_copy_stream_impl.h>
-#include <google/protobuf/text_format.h>
-#include <memory>
+#pragma once
 
-#include "core/graph.hpp"
-#include "core/model.hpp"
-#include "ngraph/except.hpp"
-#include "onnx.hpp"
-#include "ops_bridge.hpp"
+#include <onnx/onnx_pb.h>
+#include <string>
+#include <vector>
+
+#include "default_opset.hpp"
+#include "model.hpp"
+#include "ngraph/op/parameter.hpp"
+#include "operator_set.hpp"
+#include "value_info.hpp"
 
 namespace ngraph
 {
     namespace onnx_import
     {
-        namespace detail
+        class Graph
         {
-            namespace error
+        public:
+            Graph(const ONNX_NAMESPACE::GraphProto& proto, Model& model);
+            const std::vector<Node>& get_nodes() const { return m_nodes; }
+            const std::vector<ValueInfo>& get_inputs() const { return m_inputs; }
+            const std::vector<ValueInfo>& get_outputs() const { return m_outputs; }
+            NodeVector get_ng_outputs() const;
+            const ParameterVector& get_ng_parameters() const { return m_parameters; }
+            std::shared_ptr<ngraph::Node> get_ng_node_from_cache(const std::string& name) const
             {
-                struct file_open : ngraph_error
-                {
-                    explicit file_open(const std::string& path)
-                        : ngraph_error{"Failure opening file: " + path}
-                    {
-                    }
-                };
+                return m_ng_node_cache.at(name);
+            }
+            const std::string& get_name() const { return m_graph_proto->name(); }
+            NodeVector make_ng_nodes(const Node& onnx_node) const;
 
-                struct stream_parse : ngraph_error
-                {
-                    explicit stream_parse(std::istream&)
-                        : ngraph_error{"Failure parsing data from the provided input stream"}
-                    {
-                    }
-                };
-            }
-        }
+        protected:
+            void set_friendly_names(const Node& onnx_node, const NodeVector& ng_node_vector) const;
 
-        std::shared_ptr<Function> import_onnx_model(std::istream& stream)
+            void add_provenance_tag_to_initializer(
+                const Tensor& initializer, std::shared_ptr<default_opset::Constant> node) const;
+
+            void add_provenance_tag_to_input(const ValueInfo& input,
+                                             std::shared_ptr<ngraph::Node> node) const;
+
+            void add_provenance_tags(const Node& onnx_node, const NodeVector& ng_node_vector) const;
+
+        private:
+            const ONNX_NAMESPACE::GraphProto* m_graph_proto;
+            std::vector<Node> m_nodes;
+            std::vector<ValueInfo> m_inputs;
+            std::vector<ValueInfo> m_outputs;
+            ParameterVector m_parameters;
+            std::map<std::string, std::shared_ptr<ngraph::Node>> m_ng_node_cache;
+            std::map<std::string, Tensor> m_initializers;
+            Model* m_model;
+        };
+
+        inline std::ostream& operator<<(std::ostream& outs, const Graph& graph)
         {
-            ONNX_NAMESPACE::ModelProto model_proto;
-            // Try parsing input as a binary protobuf message
-            if (!model_proto.ParseFromIstream(&stream))
-            {
-                // Rewind to the beginning and clear stream state.
-                stream.clear();
-                stream.seekg(0);
-                google::protobuf::io::IstreamInputStream iistream(&stream);
-                // Try parsing input as a prototxt message
-                if (!google::protobuf::TextFormat::Parse(&iistream, &model_proto))
-                {
-                    throw detail::error::stream_parse{stream};
-                }
-            }
-
-            Model model{model_proto};
-            Graph graph{model_proto.graph(), model};
-            auto function = std::make_shared<Function>(
-                graph.get_ng_outputs(), graph.get_ng_parameters(), graph.get_name());
-            for (std::size_t i{0}; i < function->get_output_size(); ++i)
-            {
-                function->get_output_op(i)->set_friendly_name(graph.get_outputs().at(i).get_name());
-            }
-            return function;
-        }
-
-<<<<<<< HEAD
-        // std::shared_ptr<Function> import_onnx_proto_model(onnx::ModelProto model_proto)
-        // {
-        //     Model model{model_proto};
-        //     Graph graph{model_proto.graph(), model};
-        //     auto function = std::make_shared<Function>(
-        //         graph.get_ng_outputs(), graph.get_ng_parameters(), graph.get_name());
-        //     for (std::size_t i{0}; i < function->get_output_size(); ++i)
-        //     {
-        //         function->get_output_op(i)->set_friendly_name(graph.get_outputs().at(i).get_name());
-        //     }
-        //     return function;
-        // }
-
-        std::shared_ptr<Function> import_onnx_model(const std::string& path)
-=======
-        std::shared_ptr<Function> import_onnx_model(const std::string& file_path)
->>>>>>> 39e0eac7
-        {
-            std::ifstream ifs{file_path, std::ios::in | std::ios::binary};
-            if (!ifs.is_open())
-            {
-                throw detail::error::file_open{file_path};
-            }
-            return import_onnx_model(ifs);
-        }
-
-        std::set<std::string> get_supported_operators(std::int64_t version,
-                                                      const std::string& domain)
-        {
-            OperatorSet op_set{
-                OperatorsBridge::get_operator_set(domain == "ai.onnx" ? "" : domain, version)};
-            std::set<std::string> op_list{};
-            for (const auto& op : op_set)
-            {
-                op_list.emplace(op.first);
-            }
-            return op_list;
-        }
-
-        bool is_operator_supported(const std::string& op_name,
-                                   std::int64_t version,
-                                   const std::string& domain)
-        {
-            return OperatorsBridge::is_operator_registered(
-                op_name, version, domain == "ai.onnx" ? "" : domain);
+            return (outs << "<Graph: " << graph.get_name() << ">");
         }
     }
 }