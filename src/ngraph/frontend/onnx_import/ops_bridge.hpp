--- conflicted
+++ resolved
@@ -112,13 +112,11 @@
                                     const std::string& domain,
                                     Operator fn);
             OperatorSet _get_operator_set(std::int64_t version, const std::string& domain);
-<<<<<<< HEAD
             OperatorSet _get_operator_set(const std::string& domain);
-=======
+
             bool _is_operator_registered(const std::string& name,
                                          std::int64_t version,
                                          const std::string& domain);
->>>>>>> dfac8928
         };
 
     } // namespace onnx_import
