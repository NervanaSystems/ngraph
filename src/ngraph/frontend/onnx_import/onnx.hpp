//*****************************************************************************
// Copyright 2017-2020 Intel Corporation
//
// Licensed under the Apache License, Version 2.0 (the "License");
// you may not use this file except in compliance with the License.
// You may obtain a copy of the License at
//
//     http://www.apache.org/licenses/LICENSE-2.0
//
// Unless required by applicable law or agreed to in writing, software
// distributed under the License is distributed on an "AS IS" BASIS,
// WITHOUT WARRANTIES OR CONDITIONS OF ANY KIND, either express or implied.
// See the License for the specific language governing permissions and
// limitations under the License.
//*****************************************************************************

#pragma once

#include <cstdint>
#include <iostream>
#include <set>
#include <string>

#include "core/operator_set.hpp"
#include "ngraph/function.hpp"

namespace ngraph
{
    namespace onnx_import
    {
        /// \brief Registers ONNX custom operator
        /// Performs the registration of external ONNX operator. This means the code
        /// of the operator is not part of ONNX importer. The operator shall be registered
        /// before calling `load_onnx_model()` or `import_onnx_function()` functions.
        /// \param name    name of the operator,
        /// \param version  version of the operator (opset),
        /// \param domain  domain the operator belongs to,
        /// \param fn       function providing the implementation of the operator.
        NGRAPH_API
        void register_operator(const std::string& name,
                               std::int64_t version,
                               const std::string& domain,
                               Operator fn);

        /// \brief      Return the set of names of supported operators.
        ///
        /// \param[in]  version  The requested version of ONNX operators set.
        /// \param[in]  domain   The requested domain the operators where registered for.
        ///
        /// \return     The set containing names of supported operators.
        ///
        NGRAPH_API
        std::set<std::string> get_supported_operators(std::int64_t version,
                                                      const std::string& domain);

        /// \brief      Determines whether ONNX operator is supported.
        ///
        /// \param[in]  op_name  The ONNX operator name.
        /// \param[in]  version  The ONNX operator set version.
        /// \param[in]  domain   The domain the ONNX operator is registered to.
        ///
        /// \return     True if operator is supported, False otherwise.
        ///
        NGRAPH_API
        bool is_operator_supported(const std::string& op_name,
                                   std::int64_t version,
                                   const std::string& domain = "ai.onnx");

        /// \brief Convert an ONNX model to nGraph function
        /// The function translated serialized ONNX model to nGraph function. The serialized
        /// ONNX model is read from input stream.
        /// \param sin       input stream (e.g. file stream, memory stream, etc)
        /// \return The function returns a nGraph function representing single output from graph.
<<<<<<< HEAD
        std::shared_ptr<Function> import_onnx_model(std::istream& sin,
                                                    const Weights& weights = Weights{});
=======
        NGRAPH_API
        std::shared_ptr<Function> import_onnx_model(std::istream& sin);
>>>>>>> 14cac0dd

        /// \brief Convert an ONNX model to nGraph functions
        /// The function translated serialized ONNX model to nGraph functions. The ONNX model
        /// is read from ONNX file.
        /// \param filename  file name (relative or absolute path name)
        /// \return The function returns a nGraph function representing single output from graph.
<<<<<<< HEAD
        std::shared_ptr<Function> import_onnx_model(const std::string& filename,
                                                    const Weights& weights = Weights{});
=======
        NGRAPH_API
        std::shared_ptr<Function> import_onnx_model(const std::string& filename);
>>>>>>> 14cac0dd

    } // namespace onnx_import

} // namespace ngraph<|MERGE_RESOLUTION|>--- conflicted
+++ resolved
@@ -71,26 +71,16 @@
         /// ONNX model is read from input stream.
         /// \param sin       input stream (e.g. file stream, memory stream, etc)
         /// \return The function returns a nGraph function representing single output from graph.
-<<<<<<< HEAD
-        std::shared_ptr<Function> import_onnx_model(std::istream& sin,
-                                                    const Weights& weights = Weights{});
-=======
         NGRAPH_API
         std::shared_ptr<Function> import_onnx_model(std::istream& sin);
->>>>>>> 14cac0dd
 
         /// \brief Convert an ONNX model to nGraph functions
         /// The function translated serialized ONNX model to nGraph functions. The ONNX model
         /// is read from ONNX file.
         /// \param filename  file name (relative or absolute path name)
         /// \return The function returns a nGraph function representing single output from graph.
-<<<<<<< HEAD
-        std::shared_ptr<Function> import_onnx_model(const std::string& filename,
-                                                    const Weights& weights = Weights{});
-=======
         NGRAPH_API
         std::shared_ptr<Function> import_onnx_model(const std::string& filename);
->>>>>>> 14cac0dd
 
     } // namespace onnx_import
 
