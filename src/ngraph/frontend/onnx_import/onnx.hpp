--- conflicted
+++ resolved
@@ -42,7 +42,6 @@
                                const std::string& domain,
                                Operator fn);
 
-<<<<<<< HEAD
         /// \brief      Return the set of names of supported operators.
         ///
         /// \param[in]  version  The requested version of ONNX operators set.
@@ -53,33 +52,6 @@
         std::set<std::string> get_supported_operators(std::int64_t version,
                                                       const std::string& domain);
 
-        /// \brief Convert an ONNX model to nGraph functions
-        /// The function translated serialized ONNX model to nGraph functions. The serialized
-        /// ONNX model is read from input stream.
-        /// \param sin       input stream (e.g. file stream, memory stream, etc),
-        /// \param weights  weights associated with the model. If weights are embedded into
-        ///                   the model this parameter shall be empty. Having weights in a model
-        ///                   and providing through this parameters is invalid (the weights from
-        ///                   the model  will take precedence).
-        /// \return The function returns a vector of nGraph functions. The number of functions
-        ///          depends on number of outputs from ONNX graph.
-        std::vector<std::shared_ptr<Function>> load_onnx_model(std::istream& sin,
-                                                               const Weights& weights = {});
-        /// \brief Convert an ONNX model to nGraph functions
-        /// The function translated serialized ONNX model to nGraph functions. The ONNX model
-        /// is read from ONNX file.
-        /// \param filename  file name (relative or absolute path name),
-        /// \param weights  weights associated with the model. If weights are embedded into
-        ///                   the model this parameter shall be empty. Having weights in a model
-        ///                   and providing through this parameters is invalid (the weights from
-        ///                   the model  will take precedence).
-        /// \return The function returns a vector of nGraph functions. The number of functions
-        ///          depends on number of outputs from ONNX graph.
-        std::vector<std::shared_ptr<Function>> load_onnx_model(const std::string& filename,
-                                                               const Weights& weights = {});
-
-=======
->>>>>>> 21b36370
         /// \brief Convert an ONNX model to nGraph function
         /// The function translated serialized ONNX model to nGraph function. The serialized
         /// ONNX model is read from input stream.
