# ******************************************************************************
# Copyright (c) 2017-2018 Intel Copyright
# 
# Licensed under the Apache License, Version 2.0 (the "License");
# you may not use this file except in compliance with the License.
# You may obtain a copy of the License at
#
#     http://www.apache.org/licenses/LICENSE-2.0
#
# Unless required by application law or agreed to in writing, software
# distributed under the License is distributed on an "AS IS" BASIS,
# WITHOUT WARRANTIES OR CONDITIONS OF ANY KIND, either express or implied.
# See the License for the specific language governing permissions and
# limitations under the License.
# ******************************************************************************

set(ONNX_SOURCE_URL "https://raw.githubusercontent.com/onnx/onnx/v1.1.2/onnx/onnx.proto")

set_source_files_properties(onnx.pb.h onnx.pb.cc PROPERTIES GENERATED TRUE)

if (NOT EXISTS "${CMAKE_CURRENT_BINARY_DIR}/onnx.proto")
    file(DOWNLOAD ${ONNX_SOURCE_URL} ${CMAKE_CURRENT_BINARY_DIR}/onnx.proto)
endif()

add_custom_command(OUTPUT onnx.pb.cc onnx.pb.h
        COMMAND ${PROTOBUF_PROTOC_EXECUTABLE} --cpp_out ${CMAKE_CURRENT_BINARY_DIR} --proto_path ${CMAKE_CURRENT_BINARY_DIR} ${CMAKE_CURRENT_BINARY_DIR}/onnx.proto
        DEPENDS onnx.proto)

add_library(onnx_import_interface OBJECT
        onnx.cpp
        onnx.hpp
        onnx.pb.h
        onnx.proto)

add_library(onnx_import STATIC
<<<<<<< HEAD
    onnx.pb.cc
    onnx-operators.pb.cc
    attribute.cpp
    attribute.hpp
    graph.cpp
    graph.hpp
    model.hpp
    node.cpp
    node.hpp
    op/add.hpp
    op/batch_norm.hpp
    op/constant.hpp
    op/split.hpp
    ops_bridge.cpp
    ops_bridge.hpp
    tensor.hpp
    value_info.hpp)
=======
        onnx.pb.cc
        attribute.cpp
        graph.cpp
        model.hpp
        node.cpp
        op/add.hpp
        op/constant.hpp
        op/split.hpp
        ops_bridge.cpp
        tensor.hpp
        value_info.hpp)
>>>>>>> ac10b085

add_dependencies(onnx_import onnx_import_interface)

set_property(TARGET onnx_import PROPERTY POSITION_INDEPENDENT_CODE ON)
target_include_directories(onnx_import PUBLIC ${CMAKE_CURRENT_BINARY_DIR} PRIVATE ${NGRAPH_INCLUDE_PATH})
target_link_libraries(onnx_import PRIVATE ${PROTOBUF_LIBRARIES})

set_property(TARGET onnx_import_interface PROPERTY POSITION_INDEPENDENT_CODE ON)
target_include_directories(onnx_import_interface PRIVATE ${CMAKE_CURRENT_BINARY_DIR} ${NGRAPH_INCLUDE_PATH})

if ("${CMAKE_CXX_COMPILER_ID}" MATCHES "^(Apple)?Clang$")
    target_compile_options(onnx_import PRIVATE -Wno-undef -Wno-reserved-id-macro -Wno-switch-enum
            -Wno-extended-offsetof -Wno-zero-as-null-pointer-constant -Wno-shorten-64-to-32 -Wno-unused-macros
            -Wno-missing-variable-declarations -Wno-unused-private-field)
    target_compile_options(onnx_import_interface PRIVATE -Wno-undef -Wno-reserved-id-macro -Wno-switch-enum
            -Wno-extended-offsetof -Wno-zero-as-null-pointer-constant -Wno-shorten-64-to-32 -Wno-unused-macros
            -Wno-missing-variable-declarations -Wno-unused-private-field)
endif()<|MERGE_RESOLUTION|>--- conflicted
+++ resolved
@@ -33,37 +33,19 @@
         onnx.proto)
 
 add_library(onnx_import STATIC
-<<<<<<< HEAD
-    onnx.pb.cc
-    onnx-operators.pb.cc
-    attribute.cpp
-    attribute.hpp
-    graph.cpp
-    graph.hpp
-    model.hpp
-    node.cpp
-    node.hpp
-    op/add.hpp
-    op/batch_norm.hpp
-    op/constant.hpp
-    op/split.hpp
-    ops_bridge.cpp
-    ops_bridge.hpp
-    tensor.hpp
-    value_info.hpp)
-=======
         onnx.pb.cc
         attribute.cpp
+        exceptions.hpp
         graph.cpp
         model.hpp
         node.cpp
         op/add.hpp
+        op/batch_norm.hpp
         op/constant.hpp
         op/split.hpp
         ops_bridge.cpp
         tensor.hpp
         value_info.hpp)
->>>>>>> ac10b085
 
 add_dependencies(onnx_import onnx_import_interface)
 
