--- conflicted
+++ resolved
@@ -53,10 +53,7 @@
     node.cpp
     op/add.hpp
     op/constant.hpp
-<<<<<<< HEAD
     op/split.hpp
-=======
->>>>>>> 104fd3ee
     ops_bridge.cpp
     tensor.hpp
     value_info.hpp)
