--- conflicted
+++ resolved
@@ -21,9 +21,6 @@
 target_include_directories(onnx_import_interface PRIVATE ${ONNX_PROTO_INCLUDE_DIR})
 
 add_library(onnx_import STATIC
-<<<<<<< HEAD
-=======
-        onnx.pb.cc
         core/attribute.cpp
         core/attribute.hpp
         core/graph.cpp
@@ -33,7 +30,6 @@
         core/node.hpp
         core/tensor.hpp
         core/value_info.hpp
->>>>>>> 559d5890
         exceptions.hpp
         op/add.hpp
         op/batch_norm.cpp
