# ******************************************************************************
# Copyright (c) 2017-2018 Intel Copyright
#
# Licensed under the Apache License, Version 2.0 (the "License");
# you may not use this file except in compliance with the License.
# You may obtain a copy of the License at
#
#     http://www.apache.org/licenses/LICENSE-2.0
#
# Unless required by application law or agreed to in writing, software
# distributed under the License is distributed on an "AS IS" BASIS,
# WITHOUT WARRANTIES OR CONDITIONS OF ANY KIND, either express or implied.
# See the License for the specific language governing permissions and
# limitations under the License.
# ******************************************************************************

set(ONNX_SOURCE_URL "https://raw.githubusercontent.com/onnx/onnx/v1.1.2/onnx/onnx.proto")

set_source_files_properties(onnx.pb.h onnx.pb.cc PROPERTIES GENERATED TRUE)

if (NOT EXISTS "${CMAKE_CURRENT_BINARY_DIR}/onnx.proto")
    file(DOWNLOAD ${ONNX_SOURCE_URL} ${CMAKE_CURRENT_BINARY_DIR}/onnx.proto)
endif()

add_custom_command(OUTPUT onnx.pb.cc onnx.pb.h
        COMMAND protobuf::protoc --cpp_out ${CMAKE_CURRENT_BINARY_DIR} --proto_path ${CMAKE_CURRENT_BINARY_DIR} ${CMAKE_CURRENT_BINARY_DIR}/onnx.proto
        DEPENDS onnx.proto)

add_library(onnx_import_interface OBJECT
        onnx.cpp
        onnx.hpp
        onnx.pb.h
        onnx.proto)

add_library(onnx_import STATIC
        onnx.pb.cc
        core/attribute.cpp
        core/attribute.hpp
        core/graph.cpp
        core/graph.hpp
        core/model.hpp
        core/node.cpp
        core/node.hpp
        core/tensor.hpp
        core/value_info.hpp
        exceptions.hpp
        op/add.hpp
        op/batch_norm.cpp
        op/batch_norm.hpp
        op/constant.cpp
        op/constant.hpp
        op/conv.cpp
        op/gemm.cpp
        op/gemm.hpp
        op/mul.hpp
        op/relu.hpp
        op/split.cpp
        op/split.hpp
        ops_bridge.cpp
        utils/broadcasting.cpp
        utils/broadcasting.hpp
        utils/convpool.cpp
<<<<<<< HEAD
        utils/convpool.hpp
        utils/reshape.cpp
        utils/reshape.hpp
        core/attribute.cpp
        core/attribute.hpp
        core/graph.cpp
        core/graph.hpp
        core/model.hpp
        core/node.cpp
        core/node.hpp
        core/tensor.hpp
        core/value_info.hpp)
=======
        utils/convpool.hpp)
>>>>>>> 559d5890

add_dependencies(onnx_import onnx_import_interface)

if (NOT NGRAPH_USE_SYSTEM_PROTOBUF)
    add_dependencies(onnx_import_interface protobuf::libprotobuf)
    add_dependencies(onnx_import protobuf::libprotobuf)
endif()

set_property(TARGET onnx_import PROPERTY POSITION_INDEPENDENT_CODE ON)
target_include_directories(onnx_import PUBLIC ${CMAKE_CURRENT_BINARY_DIR} PRIVATE ${CMAKE_CURRENT_SOURCE_DIR} ${NGRAPH_INCLUDE_PATH} ${Protobuf_INCLUDE_DIR})
target_link_libraries(onnx_import PRIVATE ${Protobuf_LIBRARIES})

set_property(TARGET onnx_import_interface PROPERTY POSITION_INDEPENDENT_CODE ON)
target_include_directories(onnx_import_interface PRIVATE ${CMAKE_CURRENT_BINARY_DIR}
    ${NGRAPH_INCLUDE_PATH} ${Protobuf_INCLUDE_DIR})

if ("${CMAKE_CXX_COMPILER_ID}" MATCHES "^(Apple)?Clang$")
    target_compile_options(onnx_import PRIVATE -Wno-undef -Wno-reserved-id-macro -Wno-switch-enum
            -Wno-extended-offsetof -Wno-shorten-64-to-32 -Wno-unused-macros -Wno-missing-variable-declarations
            -Wno-unused-private-field -Wno-shadow -Wno-deprecated)
    target_compile_options(onnx_import_interface PRIVATE -Wno-undef -Wno-reserved-id-macro -Wno-switch-enum
            -Wno-extended-offsetof -Wno-shorten-64-to-32 -Wno-unused-macros -Wno-missing-variable-declarations
            -Wno-unused-private-field -Wno-shadow -Wno-deprecated)
endif()<|MERGE_RESOLUTION|>--- conflicted
+++ resolved
@@ -60,22 +60,9 @@
         utils/broadcasting.cpp
         utils/broadcasting.hpp
         utils/convpool.cpp
-<<<<<<< HEAD
         utils/convpool.hpp
         utils/reshape.cpp
-        utils/reshape.hpp
-        core/attribute.cpp
-        core/attribute.hpp
-        core/graph.cpp
-        core/graph.hpp
-        core/model.hpp
-        core/node.cpp
-        core/node.hpp
-        core/tensor.hpp
-        core/value_info.hpp)
-=======
-        utils/convpool.hpp)
->>>>>>> 559d5890
+        utils/reshape.hpp)
 
 add_dependencies(onnx_import onnx_import_interface)
 
