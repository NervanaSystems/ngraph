# ******************************************************************************
# Copyright (c) 2017-2018 Intel Copyright
#
# Licensed under the Apache License, Version 2.0 (the "License");
# you may not use this file except in compliance with the License.
# You may obtain a copy of the License at
#
#     http://www.apache.org/licenses/LICENSE-2.0
#
# Unless required by application law or agreed to in writing, software
# distributed under the License is distributed on an "AS IS" BASIS,
# WITHOUT WARRANTIES OR CONDITIONS OF ANY KIND, either express or implied.
# See the License for the specific language governing permissions and
# limitations under the License.
# ******************************************************************************

add_library(onnx_import_interface OBJECT
        onnx.cpp
        onnx.hpp)

target_include_directories(onnx_import_interface PRIVATE ${ONNX_PROTO_INCLUDE_DIR})

add_library(onnx_import STATIC
        core/attribute.cpp
        core/attribute.hpp
        core/graph.cpp
        core/graph.hpp
        core/model.hpp
        core/node.cpp
        core/node.hpp
        core/tensor.hpp
        core/value_info.hpp
        exceptions.hpp
        op/add.hpp
        op/average_pool.cpp
        op/average_pool.hpp
        op/batch_norm.cpp
        op/batch_norm.hpp
        op/concat.cpp
        op/concat.hpp
        op/constant.cpp
        op/constant.hpp
        op/conv.cpp
        op/conv.hpp
        op/div.hpp
        op/flatten.cpp
        op/flatten.hpp
        op/gemm.cpp
        op/gemm.hpp
        op/matmul.hpp
        op/max_pool.cpp
        op/max_pool.hpp
        op/max.hpp
        op/mean.cpp
        op/mean.hpp
        op/min.hpp
        op/mul.hpp
<<<<<<< HEAD
        op/reduce.cpp
        op/reduce.hpp
=======
        op/pow.hpp
>>>>>>> 09242c31
        op/relu.hpp
        op/reshape.cpp
        op/reshape.hpp
        op/softmax.cpp
        op/softmax.hpp
        op/split.cpp
        op/split.hpp
        op/sub.hpp
        op/sum.hpp
        op/unsqueeze.cpp
        op/unsqueeze.hpp
        ops_bridge.cpp
        utils/broadcasting.cpp
        utils/broadcasting.hpp
        utils/convpool.cpp
        utils/convpool.hpp
        utils/reduction.hpp
        utils/reshape.cpp
        utils/reshape.hpp
        utils/variadic.hpp)

add_dependencies(onnx_import onnx_import_interface)

if (NOT NGRAPH_USE_SYSTEM_PROTOBUF)
    add_dependencies(onnx_import_interface protobuf::libprotobuf)
    add_dependencies(onnx_import_interface onnx::libonnx_proto)
endif()

set_property(TARGET onnx_import PROPERTY POSITION_INDEPENDENT_CODE ON)
target_include_directories(onnx_import PUBLIC ${CMAKE_CURRENT_BINARY_DIR} PRIVATE ${CMAKE_CURRENT_SOURCE_DIR} ${NGRAPH_INCLUDE_PATH} ${ONNX_PROTO_INCLUDE_DIR} ${Protobuf_INCLUDE_DIR})
target_link_libraries(onnx_import PRIVATE ${Protobuf_LIBRARIES} ${ONNX_PROTO_LIBRARY})

set_property(TARGET onnx_import_interface PROPERTY POSITION_INDEPENDENT_CODE ON)
target_include_directories(onnx_import_interface PRIVATE ${CMAKE_CURRENT_BINARY_DIR}
    ${NGRAPH_INCLUDE_PATH} ${Protobuf_INCLUDE_DIR})

if ("${CMAKE_CXX_COMPILER_ID}" MATCHES "^(Apple)?Clang$")
    target_compile_options(onnx_import PRIVATE -Wno-undef -Wno-reserved-id-macro -Wno-switch-enum
            -Wno-extended-offsetof -Wno-shorten-64-to-32 -Wno-unused-macros -Wno-missing-variable-declarations
            -Wno-unused-private-field -Wno-shadow -Wno-deprecated)
    target_compile_options(onnx_import_interface PRIVATE -Wno-undef -Wno-reserved-id-macro -Wno-switch-enum
            -Wno-extended-offsetof -Wno-shorten-64-to-32 -Wno-unused-macros -Wno-missing-variable-declarations
            -Wno-unused-private-field -Wno-shadow -Wno-deprecated)
endif()<|MERGE_RESOLUTION|>--- conflicted
+++ resolved
@@ -55,12 +55,9 @@
         op/mean.hpp
         op/min.hpp
         op/mul.hpp
-<<<<<<< HEAD
+        op/pow.hpp
         op/reduce.cpp
         op/reduce.hpp
-=======
-        op/pow.hpp
->>>>>>> 09242c31
         op/relu.hpp
         op/reshape.cpp
         op/reshape.hpp
