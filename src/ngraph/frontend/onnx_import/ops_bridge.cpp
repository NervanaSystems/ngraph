//*****************************************************************************
// Copyright 2017-2018 Intel Corporation
//
// Licensed under the Apache License, Version 2.0 (the "License");
// you may not use this file except in compliance with the License.
// You may obtain a copy of the License at
//
//     http://www.apache.org/licenses/LICENSE-2.0
//
// Unless required by applicable law or agreed to in writing, software
// distributed under the License is distributed on an "AS IS" BASIS,
// WITHOUT WARRANTIES OR CONDITIONS OF ANY KIND, either express or implied.
// See the License for the specific language governing permissions and
// limitations under the License.
//*****************************************************************************

#include <functional>
#include <iterator>
#include <map>
#include <string>
#include <unordered_map>

#include "core/attribute.hpp"
#include "op/abs.hpp"
#include "op/acos.hpp"
#include "op/add.hpp"
#include "op/and.hpp"
#include "op/argmax.hpp"
#include "op/argmin.hpp"
#include "op/asin.hpp"
#include "op/atan.hpp"
#include "op/average_pool.hpp"
#include "op/batch_norm.hpp"
#include "op/cast.hpp"
#include "op/ceil.hpp"
#include "op/clip.hpp"
<<<<<<< HEAD
#include "op/com.microsoft/dequantize_linear.hpp"
#include "op/com.microsoft/quant_conv.hpp"
#include "op/com.microsoft/quantize_linear.hpp"
=======
>>>>>>> 0853e89b
#include "op/concat.hpp"
#include "op/constant.hpp"
#include "op/conv.hpp"
#include "op/conv_transpose.hpp"
#include "op/cos.hpp"
#include "op/div.hpp"
#include "op/elu.hpp"
#include "op/equal.hpp"
#include "op/exp.hpp"
#include "op/flatten.hpp"
#include "op/floor.hpp"
#include "op/gemm.hpp"
#include "op/global_average_pool.hpp"
#include "op/global_max_pool.hpp"
#include "op/greater.hpp"
#include "op/hard_sigmoid.hpp"
#include "op/identity.hpp"
#include "op/leaky_relu.hpp"
#include "op/less.hpp"
#include "op/log.hpp"
#include "op/log_softmax.hpp"
#include "op/lrn.hpp"
#include "op/lstm.hpp"
#include "op/matmul.hpp"
#include "op/max.hpp"
#include "op/max_pool.hpp"
#include "op/mean.hpp"
#include "op/min.hpp"
#include "op/mul.hpp"
#include "op/neg.hpp"
#include "op/not.hpp"
#include "op/or.hpp"
#include "op/pad.cpp"
#include "op/pad.hpp"
#include "op/pow.hpp"
#include "op/prelu.hpp"
#include "op/reciprocal.hpp"
#include "op/reduce.hpp"
#include "op/relu.hpp"
#include "op/reshape.hpp"
#include "op/selu.hpp"
#include "op/shape.hpp"
#include "op/sigmoid.hpp"
#include "op/sin.hpp"
#include "op/size.hpp"
#include "op/slice.hpp"
#include "op/softmax.hpp"
#include "op/softplus.hpp"
#include "op/softsign.hpp"
#include "op/split.hpp"
#include "op/sqrt.hpp"
#include "op/squeeze.hpp"
#include "op/sub.hpp"
#include "op/sum.hpp"
#include "op/tan.hpp"
#include "op/tanh.hpp"
#include "op/thresholded_relu.hpp"
#include "op/transpose.hpp"
#include "op/unsqueeze.hpp"
#include "op/xor.hpp"
#include "ops_bridge.hpp"

namespace ngraph
{
    namespace onnx_import
    {
        namespace detail
        {
            const Operator& find(const std::string& name,
                                 std::int64_t version,
                                 const std::string& domain,
                                 const std::map<std::int64_t, Operator>& map)
            {
                while (version > 0)
                {
                    const auto it = map.find(version--);
                    if (it != std::end(map))
                    {
                        return it->second;
                    }
                }
                throw error::UnsupportedVersion{name, version, domain};
            }
        }

        void OperatorsBridge::_register_operator(const std::string& name,
                                                 std::int64_t version,
                                                 const std::string& domain,
                                                 Operator fn)
        {
            m_map[domain][name].emplace(version, std::move(fn));
        }

        OperatorSet OperatorsBridge::_get_operator_set(std::int64_t version,
                                                       const std::string& domain)
        {
            OperatorSet result;
            auto dm = m_map.find(domain);
            if (dm == std::end(m_map))
            {
                throw error::UnknownDomain{domain};
            }
            for (const auto& op : dm->second)
            {
                result.emplace(op.first, detail::find(op.first, version, domain, op.second));
            }
            return result;
        }

#define REGISTER_OPERATOR(name_, ver_, fn_)                                                        \
    m_map[""][name_].emplace(ver_, std::bind(op::set_##ver_::fn_, std::placeholders::_1))

        OperatorsBridge::OperatorsBridge()
        {
            REGISTER_OPERATOR("Abs", 1, abs);
            REGISTER_OPERATOR("Acos", 1, acos);
            REGISTER_OPERATOR("Add", 1, add);
            REGISTER_OPERATOR("Add", 7, add);
            REGISTER_OPERATOR("And", 1, logical_and);
            REGISTER_OPERATOR("ArgMin", 1, argmin);
            REGISTER_OPERATOR("ArgMax", 1, argmax);
            REGISTER_OPERATOR("Asin", 1, asin);
            REGISTER_OPERATOR("Atan", 1, atan);
            REGISTER_OPERATOR("AveragePool", 1, average_pool);
            REGISTER_OPERATOR("BatchNormalization", 1, batch_norm);
            REGISTER_OPERATOR("Cast", 1, cast);
            REGISTER_OPERATOR("Ceil", 1, ceil);
            REGISTER_OPERATOR("Clip", 1, clip);
            REGISTER_OPERATOR("Concat", 1, concat);
            REGISTER_OPERATOR("Constant", 1, constant);
            REGISTER_OPERATOR("Conv", 1, conv);
            REGISTER_OPERATOR("ConvTranspose", 1, conv_transpose);
            REGISTER_OPERATOR("Cos", 1, cos);
            REGISTER_OPERATOR("Div", 1, div);
            REGISTER_OPERATOR("Div", 7, div);
            REGISTER_OPERATOR("Dropout", 1, identity);
            REGISTER_OPERATOR("Elu", 1, elu);
            REGISTER_OPERATOR("Equal", 1, equal);
            REGISTER_OPERATOR("Exp", 1, exp);
            REGISTER_OPERATOR("Flatten", 1, flatten);
            REGISTER_OPERATOR("Floor", 1, floor);
            REGISTER_OPERATOR("Gemm", 1, gemm);
            REGISTER_OPERATOR("GlobalAveragePool", 1, global_average_pool);
            REGISTER_OPERATOR("GlobalMaxPool", 1, global_max_pool);
            REGISTER_OPERATOR("Greater", 1, greater);
            REGISTER_OPERATOR("HardSigmoid", 1, hard_sigmoid);
            REGISTER_OPERATOR("Identity", 1, identity);
            REGISTER_OPERATOR("LeakyRelu", 1, leaky_relu);
            REGISTER_OPERATOR("Less", 1, less);
            REGISTER_OPERATOR("Log", 1, log);
            REGISTER_OPERATOR("LogSoftmax", 1, log_softmax);
            REGISTER_OPERATOR("LRN", 1, lrn);
            REGISTER_OPERATOR("LSTM", 1, lstm);
            REGISTER_OPERATOR("MatMul", 1, matmul);
            REGISTER_OPERATOR("MaxPool", 1, max_pool);
            REGISTER_OPERATOR("Max", 1, max);
            REGISTER_OPERATOR("Mean", 1, mean);
            REGISTER_OPERATOR("Min", 1, min);
            REGISTER_OPERATOR("Mul", 1, mul);
            REGISTER_OPERATOR("Mul", 7, mul);
            REGISTER_OPERATOR("Neg", 1, neg);
            REGISTER_OPERATOR("Not", 1, logical_not);
            REGISTER_OPERATOR("Or", 1, logical_or);
            REGISTER_OPERATOR("Pad", 1, pad);
            REGISTER_OPERATOR("Pow", 1, pow);
            REGISTER_OPERATOR("PRelu", 1, prelu);
<<<<<<< HEAD
            REGISTER_OPERATOR("QLinearConv", 1, quant_conv);
            REGISTER_OPERATOR("QuantizeLinear", 1, quantize_linear);
=======
>>>>>>> 0853e89b
            REGISTER_OPERATOR("Reciprocal", 1, reciprocal);
            REGISTER_OPERATOR("ReduceLogSum", 1, reduce_log_sum);
            REGISTER_OPERATOR("ReduceLogSumExp", 1, reduce_log_sum_exp);
            REGISTER_OPERATOR("ReduceL1", 1, reduce_l1);
            REGISTER_OPERATOR("ReduceL2", 1, reduce_l2);
            REGISTER_OPERATOR("ReduceMax", 1, reduce_max);
            REGISTER_OPERATOR("ReduceMean", 1, reduce_mean);
            REGISTER_OPERATOR("ReduceMin", 1, reduce_min);
            REGISTER_OPERATOR("ReduceProd", 1, reduce_prod);
            REGISTER_OPERATOR("ReduceSum", 1, reduce_sum);
            REGISTER_OPERATOR("ReduceSumSquare", 1, reduce_sum_square);
            REGISTER_OPERATOR("Relu", 1, relu);
            REGISTER_OPERATOR("Reshape", 1, reshape);
            REGISTER_OPERATOR("Selu", 1, selu);
            REGISTER_OPERATOR("Shape", 1, shape);
            REGISTER_OPERATOR("Sigmoid", 1, sigmoid);
            REGISTER_OPERATOR("Sin", 1, sin);
            REGISTER_OPERATOR("Size", 1, size);
            REGISTER_OPERATOR("Slice", 1, slice);
            REGISTER_OPERATOR("Softmax", 1, softmax);
            REGISTER_OPERATOR("Softplus", 1, softplus);
            REGISTER_OPERATOR("Softsign", 1, softsign);
            REGISTER_OPERATOR("Split", 1, split);
            REGISTER_OPERATOR("Sqrt", 1, sqrt);
            REGISTER_OPERATOR("Squeeze", 1, squeeze);
            REGISTER_OPERATOR("Sub", 1, sub);
            REGISTER_OPERATOR("Sub", 7, sub);
            REGISTER_OPERATOR("Sum", 1, sum);
            REGISTER_OPERATOR("Tan", 1, tan);
            REGISTER_OPERATOR("Tanh", 1, tanh);
            REGISTER_OPERATOR("ThresholdedRelu", 1, thresholded_relu);
            REGISTER_OPERATOR("Transpose", 1, transpose);
            REGISTER_OPERATOR("Unsqueeze", 1, unsqueeze);
            REGISTER_OPERATOR("Xor", 1, logical_xor);
        }

    } // namespace onnx_import

} // namespace ngraph<|MERGE_RESOLUTION|>--- conflicted
+++ resolved
@@ -34,12 +34,6 @@
 #include "op/cast.hpp"
 #include "op/ceil.hpp"
 #include "op/clip.hpp"
-<<<<<<< HEAD
-#include "op/com.microsoft/dequantize_linear.hpp"
-#include "op/com.microsoft/quant_conv.hpp"
-#include "op/com.microsoft/quantize_linear.hpp"
-=======
->>>>>>> 0853e89b
 #include "op/concat.hpp"
 #include "op/constant.hpp"
 #include "op/conv.hpp"
@@ -206,11 +200,6 @@
             REGISTER_OPERATOR("Pad", 1, pad);
             REGISTER_OPERATOR("Pow", 1, pow);
             REGISTER_OPERATOR("PRelu", 1, prelu);
-<<<<<<< HEAD
-            REGISTER_OPERATOR("QLinearConv", 1, quant_conv);
-            REGISTER_OPERATOR("QuantizeLinear", 1, quantize_linear);
-=======
->>>>>>> 0853e89b
             REGISTER_OPERATOR("Reciprocal", 1, reciprocal);
             REGISTER_OPERATOR("ReduceLogSum", 1, reduce_log_sum);
             REGISTER_OPERATOR("ReduceLogSumExp", 1, reduce_log_sum_exp);
