/*******************************************************************************
* Copyright 2017-2018 Intel Corporation
*
* Licensed under the Apache License, Version 2.0 (the "License");
* you may not use this file except in compliance with the License.
* You may obtain a copy of the License at
*
*     http://www.apache.org/licenses/LICENSE-2.0
*
* Unless required by applicable law or agreed to in writing, software
* distributed under the License is distributed on an "AS IS" BASIS,
* WITHOUT WARRANTIES OR CONDITIONS OF ANY KIND, either express or implied.
* See the License for the specific language governing permissions and
* limitations under the License.
*******************************************************************************/

#include <algorithm>
#include <functional>

#include "attribute.hpp"
#include "ngraph/frontend/onnx_import/op/add.hpp"
#include "ngraph/frontend/onnx_import/op/constant.hpp"
<<<<<<< HEAD
#include "ngraph/frontend/onnx_import/op/split.hpp"
=======
>>>>>>> 104fd3ee
#include "ops_bridge.hpp"

namespace ngraph
{
    namespace onnx_import
    {
        namespace detail
        {
            namespace error
            {
                struct unknown_operation : ngraph_error
                {
                    explicit unknown_operation(const std::string& op_type)
                        : ngraph_error{"unknown operation: " + op_type}
                    {
                    }
                };

            } // namespace error

            NodeVector add(const Node& node) { return op::add(node); }
            NodeVector constant(const Node& node)
            {
                return {op::constant(node.get_attribute_value<Tensor>("value"))};
            }

<<<<<<< HEAD
            NodeVector split(const Node& node)
            {
                return op::split(node, node.get_ng_inputs().at(0));
            }

=======
>>>>>>> 104fd3ee
            class ops_bridge
            {
            public:
                ops_bridge(const ops_bridge&) = delete;
                ops_bridge& operator=(const ops_bridge&) = delete;
                ops_bridge(ops_bridge&&) = delete;
                ops_bridge& operator=(ops_bridge&&) = delete;

                static NodeVector make_ng_nodes(const Node& node)
                {
                    return ops_bridge::get()(node);
                }

            private:
                std::map<std::string, std::function<NodeVector(const Node&)>> m_map;

                static const ops_bridge& get()
                {
                    static ops_bridge instance;
                    return instance;
                }

                ops_bridge()
                {
                    m_map.emplace("Add", std::bind(add, std::placeholders::_1));
                    m_map.emplace("Constant", std::bind(constant, std::placeholders::_1));
<<<<<<< HEAD
                    m_map.emplace("Split", std::bind(split, std::placeholders::_1));
=======
>>>>>>> 104fd3ee
                }

                NodeVector operator()(const Node& node) const
                {
                    try
                    {
                        return m_map.at(node.op_type())(node);
                    }
                    catch (const std::out_of_range&)
                    {
                        throw detail::error::unknown_operation{node.op_type()};
                    }
                }
            };

        } // namespace detail

        namespace ops_bridge
        {
            NodeVector make_ng_nodes(const Node& node)
            {
                return detail::ops_bridge::make_ng_nodes(node);
            }

        } // namespace ops_bridge

    } // namespace onnx_import

} // namespace ngraph<|MERGE_RESOLUTION|>--- conflicted
+++ resolved
@@ -20,10 +20,7 @@
 #include "attribute.hpp"
 #include "ngraph/frontend/onnx_import/op/add.hpp"
 #include "ngraph/frontend/onnx_import/op/constant.hpp"
-<<<<<<< HEAD
 #include "ngraph/frontend/onnx_import/op/split.hpp"
-=======
->>>>>>> 104fd3ee
 #include "ops_bridge.hpp"
 
 namespace ngraph
@@ -50,14 +47,11 @@
                 return {op::constant(node.get_attribute_value<Tensor>("value"))};
             }
 
-<<<<<<< HEAD
             NodeVector split(const Node& node)
             {
                 return op::split(node, node.get_ng_inputs().at(0));
             }
 
-=======
->>>>>>> 104fd3ee
             class ops_bridge
             {
             public:
@@ -84,10 +78,7 @@
                 {
                     m_map.emplace("Add", std::bind(add, std::placeholders::_1));
                     m_map.emplace("Constant", std::bind(constant, std::placeholders::_1));
-<<<<<<< HEAD
                     m_map.emplace("Split", std::bind(split, std::placeholders::_1));
-=======
->>>>>>> 104fd3ee
                 }
 
                 NodeVector operator()(const Node& node) const
