--- conflicted
+++ resolved
@@ -154,13 +154,12 @@
             return result;
         }
 
-<<<<<<< HEAD
         OperatorSet OperatorsBridge::_get_operator_set(const std::string& domain)
         {
             std::int64_t version = 10;
             return _get_operator_set(version, domain);
         }
-=======
+
         bool OperatorsBridge::_is_operator_registered(const std::string& name,
                                                       std::int64_t version,
                                                       const std::string& domain)
@@ -188,7 +187,6 @@
             }
         }
 
->>>>>>> dfac8928
 #define REGISTER_OPERATOR(name_, ver_, fn_)                                                        \
     m_map[""][name_].emplace(ver_, std::bind(op::set_##ver_::fn_, std::placeholders::_1))
 
