//*****************************************************************************
// Copyright 2017-2020 Intel Corporation
//
// Licensed under the Apache License, Version 2.0 (the "License");
// you may not use this file except in compliance with the License.
// You may obtain a copy of the License at
//
//     http://www.apache.org/licenses/LICENSE-2.0
//
// Unless required by applicable law or agreed to in writing, software
// distributed under the License is distributed on an "AS IS" BASIS,
// WITHOUT WARRANTIES OR CONDITIONS OF ANY KIND, either express or implied.
// See the License for the specific language governing permissions and
// limitations under the License.
//*****************************************************************************

#include <functional>
#include <iterator>
#include <map>
#include <string>
#include <unordered_map>

#include "core/attribute.hpp"
#include "ngraph/log.hpp"
#include "op/abs.hpp"
#include "op/acos.hpp"
#include "op/acosh.hpp"
#include "op/add.hpp"
#include "op/and.hpp"
#include "op/argmax.hpp"
#include "op/argmin.hpp"
#include "op/asin.hpp"
#include "op/asinh.hpp"
#include "op/atan.hpp"
#include "op/atanh.hpp"
#include "op/average_pool.hpp"
#include "op/batch_norm.hpp"
#include "op/cast.hpp"
#include "op/ceil.hpp"
#include "op/clip.hpp"
#include "op/concat.hpp"
#include "op/constant.hpp"
#include "op/constant_of_shape.hpp"
#include "op/conv.hpp"
#include "op/conv_integer.hpp"
#include "op/conv_transpose.hpp"
#include "op/cos.hpp"
#include "op/cosh.hpp"
#include "op/cum_sum.hpp"
#include "op/depth_to_space.hpp"
#include "op/dequantize_linear.hpp"
#include "op/div.hpp"
#include "op/dropout.hpp"
#include "op/dynamic_quantize_linear.hpp"
#include "op/elu.hpp"
#include "op/equal.hpp"
#include "op/erf.hpp"
#include "op/exp.hpp"
#include "op/expand.hpp"
#include "op/eye_like.hpp"
#include "op/flatten.hpp"
#include "op/floor.hpp"
#include "op/gather.hpp"
#include "op/gather_nd.hpp"
#include "op/gemm.hpp"
#include "op/global_average_pool.hpp"
#include "op/global_max_pool.hpp"
#include "op/greater.hpp"
#include "op/hard_sigmoid.hpp"
#include "op/hardmax.hpp"
#include "op/identity.hpp"
#include "op/instance_norm.hpp"
#include "op/leaky_relu.hpp"
#include "op/less.hpp"
#include "op/log.hpp"
#include "op/log_softmax.hpp"
#include "op/lp_norm.hpp"
#include "op/lp_pool.hpp"
#include "op/lrn.hpp"
#include "op/lstm.hpp"
#include "op/matmul.hpp"
#include "op/matmul_integer.hpp"
#include "op/max.hpp"
#include "op/max_pool.hpp"
#include "op/mean.hpp"
#include "op/mean_variance_normalization.hpp"
#include "op/min.hpp"
#include "op/mod.hpp"
#include "op/mul.hpp"
#include "op/neg.hpp"
#include "op/non_max_suppression.hpp"
#include "op/non_zero.hpp"
#include "op/not.hpp"
#include "op/onehot.hpp"
#include "op/or.hpp"
#include "op/pad.hpp"
#include "op/pow.hpp"
#include "op/prelu.hpp"
#include "op/qlinear_matmul.hpp"
#include "op/quant_conv.hpp"
#include "op/quantize_linear.hpp"
#include "op/reciprocal.hpp"
#include "op/reduce.hpp"
#include "op/relu.hpp"
#include "op/reshape.hpp"
#include "op/resize.hpp"
#include "op/reverse_sequence.hpp"
<<<<<<< HEAD
#include "op/round.hpp"
=======
#include "op/roi_align.hpp"
#include "op/round.hpp"
#include "op/scatter_elements.hpp"
>>>>>>> 39e0eac7
#include "op/scatter_nd.hpp"
#include "op/selu.hpp"
#include "op/shape.hpp"
#include "op/shrink.hpp"
#include "op/sigmoid.hpp"
#include "op/sign.hpp"
#include "op/sin.hpp"
#include "op/sinh.hpp"
#include "op/size.hpp"
#include "op/slice.hpp"
#include "op/softmax.hpp"
#include "op/softplus.hpp"
#include "op/softsign.hpp"
#include "op/space_to_depth.hpp"
#include "op/split.hpp"
#include "op/sqrt.hpp"
#include "op/squeeze.hpp"
#include "op/sub.hpp"
#include "op/sum.hpp"
#include "op/tan.hpp"
#include "op/tanh.hpp"
#include "op/thresholded_relu.hpp"
#include "op/tile.hpp"
#include "op/topk.hpp"
#include "op/transpose.hpp"
#include "op/unsqueeze.hpp"
#include "op/where.hpp"
#include "op/xor.hpp"
#include "ops_bridge.hpp"

namespace ngraph
{
    namespace onnx_import
    {
        namespace detail
        {
            const std::map<std::int64_t, Operator>::const_iterator
                find(std::int64_t version, const std::map<std::int64_t, Operator>& map)
            {
                std::map<std::int64_t, Operator>::const_iterator it{};
                // Get the latest version.
                if (version == -1)
                {
                    return map.empty() ? std::end(map) : --std::end(map);
                }
                while (version > 0)
                {
                    it = map.find(version--);
                    if (it != std::end(map))
                    {
                        return it;
                    }
                }
                return it;
            }
        }

        void OperatorsBridge::_register_operator(const std::string& name,
                                                 std::int64_t version,
                                                 const std::string& domain,
                                                 Operator fn)
        {
            auto it = m_map[domain][name].find(version);
            if (it == std::end(m_map[domain][name]))
            {
                m_map[domain][name].emplace(version, std::move(fn));
            }
            else
            {
                it->second = std::move(fn);
                NGRAPH_WARN << "Overwriting existing operator: "
                            << (domain.empty() ? "ai.onnx" : domain)
                            << "." + name + ":" + std::to_string(version);
            }
        }

        OperatorSet OperatorsBridge::_get_operator_set(const std::string& domain,
                                                       std::int64_t version)
        {
            OperatorSet result;

            auto dm = m_map.find(domain);
            if (dm == std::end(m_map))
            {
                NGRAPH_WARN << "Domain '" << domain << "' not recognized by nGraph";
                return OperatorSet{};
            }
            if (domain == "" && version > OperatorsBridge::LATEST_SUPPORTED_ONNX_OPSET_VERSION)
            {
                NGRAPH_WARN << "Currently ONNX operator set version: " << version
                            << " is unsupported. Falling back to: "
                            << OperatorsBridge::LATEST_SUPPORTED_ONNX_OPSET_VERSION;
            }
            for (const auto& op : dm->second)
            {
                const auto& it = detail::find(version, op.second);
                if (it == std::end(op.second))
                {
                    throw error::UnsupportedVersion{op.first, version, domain};
                }
                result.emplace(op.first, it->second);
            }
            return result;
        }

        bool OperatorsBridge::_is_operator_registered(const std::string& name,
                                                      std::int64_t version,
                                                      const std::string& domain)
        {
            // search for domain
            auto dm_map = m_map.find(domain);
            if (dm_map == std::end(m_map))
            {
                return false;
            }
            // search for name
            auto op_map = dm_map->second.find(name);
            if (op_map == std::end(dm_map->second))
            {
                return false;
            }

            if (detail::find(version, op_map->second) != std::end(op_map->second))
            {
                return true;
            }
            else
            {
                return false;
            }
        }

#define REGISTER_OPERATOR(name_, ver_, fn_)                                                        \
    m_map[""][name_].emplace(ver_, std::bind(op::set_##ver_::fn_, std::placeholders::_1))

        OperatorsBridge::OperatorsBridge()
        {
            REGISTER_OPERATOR("Abs", 1, abs);
            REGISTER_OPERATOR("Acos", 1, acos);
            REGISTER_OPERATOR("Acosh", 1, acosh);
            REGISTER_OPERATOR("Add", 1, add);
            REGISTER_OPERATOR("Add", 7, add);
            REGISTER_OPERATOR("And", 1, logical_and);
            REGISTER_OPERATOR("ArgMin", 1, argmin);
            REGISTER_OPERATOR("ArgMax", 1, argmax);
            REGISTER_OPERATOR("Asin", 1, asin);
            REGISTER_OPERATOR("Asinh", 1, asinh);
            REGISTER_OPERATOR("Atan", 1, atan);
            REGISTER_OPERATOR("Atanh", 1, atanh);
            REGISTER_OPERATOR("AveragePool", 1, average_pool);
            REGISTER_OPERATOR("BatchNormalization", 1, batch_norm);
            REGISTER_OPERATOR("Cast", 1, cast);
            REGISTER_OPERATOR("Ceil", 1, ceil);
            REGISTER_OPERATOR("Clip", 1, clip);
            REGISTER_OPERATOR("Clip", 11, clip);
            REGISTER_OPERATOR("Concat", 1, concat);
            REGISTER_OPERATOR("Constant", 1, constant);
            REGISTER_OPERATOR("ConstantOfShape", 1, constant_of_shape);
            REGISTER_OPERATOR("Conv", 1, conv);
            REGISTER_OPERATOR("ConvInteger", 1, conv_integer);
            REGISTER_OPERATOR("ConvTranspose", 1, conv_transpose);
            REGISTER_OPERATOR("Cos", 1, cos);
            REGISTER_OPERATOR("Cosh", 1, cosh);
            REGISTER_OPERATOR("CumSum", 1, cum_sum);
            REGISTER_OPERATOR("DepthToSpace", 1, depth_to_space);
            REGISTER_OPERATOR("DequantizeLinear", 1, dequantize_linear);
            REGISTER_OPERATOR("Div", 1, div);
            REGISTER_OPERATOR("Div", 7, div);
            REGISTER_OPERATOR("Dropout", 1, dropout);
            REGISTER_OPERATOR("DynamicQuantizeLinear", 1, dynamic_quantize_linear);
            REGISTER_OPERATOR("Elu", 1, elu);
            REGISTER_OPERATOR("Equal", 1, equal);
            REGISTER_OPERATOR("Erf", 1, erf);
            REGISTER_OPERATOR("Exp", 1, exp);
            REGISTER_OPERATOR("Expand", 1, expand);
            REGISTER_OPERATOR("EyeLike", 1, eye_like);
            REGISTER_OPERATOR("Flatten", 1, flatten);
            REGISTER_OPERATOR("Floor", 1, floor);
            REGISTER_OPERATOR("Gather", 1, gather);
            REGISTER_OPERATOR("GatherND", 1, gather_nd);
            REGISTER_OPERATOR("Gemm", 1, gemm);
            REGISTER_OPERATOR("Gemm", 6, gemm);
            REGISTER_OPERATOR("GlobalAveragePool", 1, global_average_pool);
            REGISTER_OPERATOR("GlobalLpPool", 1, global_lp_pool);
            REGISTER_OPERATOR("GlobalMaxPool", 1, global_max_pool);
            REGISTER_OPERATOR("Greater", 1, greater);
            REGISTER_OPERATOR("Hardmax", 1, hardmax);
            REGISTER_OPERATOR("HardSigmoid", 1, hard_sigmoid);
            REGISTER_OPERATOR("Identity", 1, identity);
            REGISTER_OPERATOR("InstanceNormalization", 1, instance_norm);
            REGISTER_OPERATOR("LeakyRelu", 1, leaky_relu);
            REGISTER_OPERATOR("Less", 1, less);
            REGISTER_OPERATOR("Log", 1, log);
            REGISTER_OPERATOR("LogSoftmax", 1, log_softmax);
            REGISTER_OPERATOR("LpNormalization", 1, lp_norm);
            REGISTER_OPERATOR("LRN", 1, lrn);
            REGISTER_OPERATOR("LSTM", 1, lstm);
            REGISTER_OPERATOR("MatMul", 1, matmul);
            REGISTER_OPERATOR("MatMulInteger", 1, matmul_integer);
            REGISTER_OPERATOR("MaxPool", 1, max_pool);
            REGISTER_OPERATOR("Max", 1, max);
            REGISTER_OPERATOR("Max", 8, max);
            REGISTER_OPERATOR("Mean", 1, mean);
            REGISTER_OPERATOR("MeanVarianceNormalization", 1, mean_variance_normalization);
            REGISTER_OPERATOR("MeanVarianceNormalization", 9, mean_variance_normalization);
            REGISTER_OPERATOR("Min", 1, min);
            REGISTER_OPERATOR("Min", 8, min);
            REGISTER_OPERATOR("Mod", 1, mod);
            REGISTER_OPERATOR("Mul", 1, mul);
            REGISTER_OPERATOR("Mul", 7, mul);
            REGISTER_OPERATOR("Neg", 1, neg);
            REGISTER_OPERATOR("NonMaxSuppression", 1, non_max_suppression);
            REGISTER_OPERATOR("NonZero", 1, non_zero);
            REGISTER_OPERATOR("Not", 1, logical_not);
            REGISTER_OPERATOR("Or", 1, logical_or);
            REGISTER_OPERATOR("OneHot", 1, onehot);
            REGISTER_OPERATOR("Pad", 1, pad);
            REGISTER_OPERATOR("Pad", 11, pad);
            REGISTER_OPERATOR("Pow", 1, pow);
            REGISTER_OPERATOR("PRelu", 1, prelu);
            REGISTER_OPERATOR("QLinearConv", 1, quant_conv);
            REGISTER_OPERATOR("QLinearMatMul", 1, qlinear_matmul);
            REGISTER_OPERATOR("QuantizeLinear", 1, quantize_linear);
            REGISTER_OPERATOR("Reciprocal", 1, reciprocal);
            REGISTER_OPERATOR("ReduceLogSum", 1, reduce_log_sum);
            REGISTER_OPERATOR("ReduceLogSumExp", 1, reduce_log_sum_exp);
            REGISTER_OPERATOR("ReduceL1", 1, reduce_l1);
            REGISTER_OPERATOR("ReduceL2", 1, reduce_l2);
            REGISTER_OPERATOR("ReduceMax", 1, reduce_max);
            REGISTER_OPERATOR("ReduceMean", 1, reduce_mean);
            REGISTER_OPERATOR("ReduceMin", 1, reduce_min);
            REGISTER_OPERATOR("ReduceProd", 1, reduce_prod);
            REGISTER_OPERATOR("ReduceSum", 1, reduce_sum);
            REGISTER_OPERATOR("ReduceSumSquare", 1, reduce_sum_square);
            REGISTER_OPERATOR("Relu", 1, relu);
            REGISTER_OPERATOR("Reshape", 1, reshape);
            REGISTER_OPERATOR("Resize", 1, resize);
            REGISTER_OPERATOR("ReverseSequence", 1, reverse_sequence);
<<<<<<< HEAD
            REGISTER_OPERATOR("Round", 1, round);
=======
            REGISTER_OPERATOR("RoiAlign", 1, roi_align);
            REGISTER_OPERATOR("Round", 1, round);
            REGISTER_OPERATOR("Scatter", 1, scatter_elements);
            REGISTER_OPERATOR("ScatterElements", 1, scatter_elements);
>>>>>>> 39e0eac7
            REGISTER_OPERATOR("ScatterND", 1, scatter_nd);
            REGISTER_OPERATOR("Selu", 1, selu);
            REGISTER_OPERATOR("Shape", 1, shape);
            REGISTER_OPERATOR("Shrink", 1, shrink);
            REGISTER_OPERATOR("Sigmoid", 1, sigmoid);
            REGISTER_OPERATOR("Sign", 1, sign);
            REGISTER_OPERATOR("Sin", 1, sin);
            REGISTER_OPERATOR("Sinh", 1, sinh);
            REGISTER_OPERATOR("Size", 1, size);
            REGISTER_OPERATOR("Slice", 1, slice);
            REGISTER_OPERATOR("Slice", 10, slice);
            REGISTER_OPERATOR("Softmax", 1, softmax);
            REGISTER_OPERATOR("Softplus", 1, softplus);
            REGISTER_OPERATOR("Softsign", 1, softsign);
            REGISTER_OPERATOR("SpaceToDepth", 1, space_to_depth);
            REGISTER_OPERATOR("Split", 1, split);
            REGISTER_OPERATOR("Sqrt", 1, sqrt);
            REGISTER_OPERATOR("Squeeze", 1, squeeze);
            REGISTER_OPERATOR("Sub", 1, sub);
            REGISTER_OPERATOR("Sub", 7, sub);
            REGISTER_OPERATOR("Sum", 1, sum);
            REGISTER_OPERATOR("Sum", 8, sum);
            REGISTER_OPERATOR("Tan", 1, tan);
            REGISTER_OPERATOR("Tanh", 1, tanh);
            REGISTER_OPERATOR("ThresholdedRelu", 1, thresholded_relu);
            REGISTER_OPERATOR("Tile", 1, tile);
            REGISTER_OPERATOR("TopK", 1, topk);
            REGISTER_OPERATOR("TopK", 10, topk);
            REGISTER_OPERATOR("TopK", 11, topk);
            REGISTER_OPERATOR("Transpose", 1, transpose);
            REGISTER_OPERATOR("Unsqueeze", 1, unsqueeze);
            REGISTER_OPERATOR("Where", 1, where);
            REGISTER_OPERATOR("Xor", 1, logical_xor);
        }

#undef REGISTER_OPERATOR
    }
}<|MERGE_RESOLUTION|>--- conflicted
+++ resolved
@@ -105,13 +105,9 @@
 #include "op/reshape.hpp"
 #include "op/resize.hpp"
 #include "op/reverse_sequence.hpp"
-<<<<<<< HEAD
-#include "op/round.hpp"
-=======
 #include "op/roi_align.hpp"
 #include "op/round.hpp"
 #include "op/scatter_elements.hpp"
->>>>>>> 39e0eac7
 #include "op/scatter_nd.hpp"
 #include "op/selu.hpp"
 #include "op/shape.hpp"
@@ -350,14 +346,10 @@
             REGISTER_OPERATOR("Reshape", 1, reshape);
             REGISTER_OPERATOR("Resize", 1, resize);
             REGISTER_OPERATOR("ReverseSequence", 1, reverse_sequence);
-<<<<<<< HEAD
-            REGISTER_OPERATOR("Round", 1, round);
-=======
             REGISTER_OPERATOR("RoiAlign", 1, roi_align);
             REGISTER_OPERATOR("Round", 1, round);
             REGISTER_OPERATOR("Scatter", 1, scatter_elements);
             REGISTER_OPERATOR("ScatterElements", 1, scatter_elements);
->>>>>>> 39e0eac7
             REGISTER_OPERATOR("ScatterND", 1, scatter_nd);
             REGISTER_OPERATOR("Selu", 1, selu);
             REGISTER_OPERATOR("Shape", 1, shape);
