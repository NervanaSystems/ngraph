--- conflicted
+++ resolved
@@ -25,12 +25,10 @@
 #include "op/acos.hpp"
 #include "op/add.hpp"
 #include "op/and.hpp"
-<<<<<<< HEAD
 #include "op/argmin.hpp"
-=======
+#include "op/argmax.hpp"
 #include "op/asin.hpp"
 #include "op/atan.hpp"
->>>>>>> 65600444
 #include "op/average_pool.hpp"
 #include "op/batch_norm.hpp"
 #include "op/cast.hpp"
@@ -149,12 +147,9 @@
             REGISTER_OPERATOR("Acos", 1, acos);
             REGISTER_OPERATOR("Add", 1, add);
             REGISTER_OPERATOR("And", 1, logical_and);
-<<<<<<< HEAD
             REGISTER_OPERATOR("ArgMin", 1, argmin);
-=======
             REGISTER_OPERATOR("Asin", 1, asin);
             REGISTER_OPERATOR("Atan", 1, atan);
->>>>>>> 65600444
             REGISTER_OPERATOR("AveragePool", 1, average_pool);
             REGISTER_OPERATOR("BatchNormalization", 1, batch_norm);
             REGISTER_OPERATOR("Cast", 1, cast);
