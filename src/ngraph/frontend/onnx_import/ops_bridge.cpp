/*******************************************************************************
* Copyright 2017-2018 Intel Corporation
*
* Licensed under the Apache License, Version 2.0 (the "License");
* you may not use this file except in compliance with the License.
* You may obtain a copy of the License at
*
*     http://www.apache.org/licenses/LICENSE-2.0
*
* Unless required by applicable law or agreed to in writing, software
* distributed under the License is distributed on an "AS IS" BASIS,
* WITHOUT WARRANTIES OR CONDITIONS OF ANY KIND, either express or implied.
* See the License for the specific language governing permissions and
* limitations under the License.
*******************************************************************************/

#include <algorithm>
#include <functional>

#include "core/attribute.hpp"
#include "op/add.hpp"
#include "op/average_pool.hpp"
#include "op/batch_norm.hpp"
#include "op/constant.hpp"
#include "op/conv.hpp"
#include "op/gemm.hpp"
<<<<<<< HEAD
#include "op/max_pool.hpp"
=======
#include "op/matmul.hpp"
>>>>>>> 4bd05b6f
#include "op/mul.hpp"
#include "op/relu.hpp"
#include "op/split.hpp"
#include "ops_bridge.hpp"

namespace ngraph
{
    namespace onnx_import
    {
        namespace detail
        {
            namespace error
            {
                struct unknown_operation : ngraph_error
                {
                    explicit unknown_operation(const std::string& op_type)
                        : ngraph_error{"unknown operation: " + op_type}
                    {
                    }
                };

            } // namespace error

            class ops_bridge
            {
            public:
                ops_bridge(const ops_bridge&) = delete;
                ops_bridge& operator=(const ops_bridge&) = delete;
                ops_bridge(ops_bridge&&) = delete;
                ops_bridge& operator=(ops_bridge&&) = delete;

                static NodeVector make_ng_nodes(const Node& node)
                {
                    return ops_bridge::get()(node);
                }

            private:
                std::map<std::string, std::function<NodeVector(const Node&)>> m_map;

                static const ops_bridge& get()
                {
                    static ops_bridge instance;
                    return instance;
                }

                ops_bridge()
                {
                    m_map.emplace("Add", std::bind(op::add, std::placeholders::_1));
                    m_map.emplace("AveragePool",
                                  std::bind(op::average_pool, std::placeholders::_1));
                    m_map.emplace("BatchNormalization",
                                  std::bind(op::batch_norm, std::placeholders::_1));
                    m_map.emplace("Constant", std::bind(op::constant, std::placeholders::_1));
                    m_map.emplace("Conv", std::bind(op::conv, std::placeholders::_1));
                    m_map.emplace("Gemm", std::bind(op::gemm, std::placeholders::_1));
<<<<<<< HEAD
                    m_map.emplace("MaxPool", std::bind(op::max_pool, std::placeholders::_1));
=======
                    m_map.emplace("MatMul", std::bind(op::matmul, std::placeholders::_1));
>>>>>>> 4bd05b6f
                    m_map.emplace("Mul", std::bind(op::mul, std::placeholders::_1));
                    m_map.emplace("Relu", std::bind(op::relu, std::placeholders::_1));
                    m_map.emplace("Split", std::bind(op::split, std::placeholders::_1));
                }

                NodeVector operator()(const Node& node) const
                {
                    auto it = m_map.find(node.op_type());
                    if (it == m_map.end())
                    {
                        throw detail::error::unknown_operation{node.op_type()};
                    }

                    std::function<NodeVector(const Node&)> factory{it->second};
                    return factory(node);
                }
            };

        } // namespace detail

        namespace ops_bridge
        {
            NodeVector make_ng_nodes(const Node& node)
            {
                return detail::ops_bridge::make_ng_nodes(node);
            }

        } // namespace ops_bridge

    } // namespace onnx_import

} // namespace ngraph<|MERGE_RESOLUTION|>--- conflicted
+++ resolved
@@ -24,11 +24,8 @@
 #include "op/constant.hpp"
 #include "op/conv.hpp"
 #include "op/gemm.hpp"
-<<<<<<< HEAD
+#include "op/matmul.hpp"
 #include "op/max_pool.hpp"
-=======
-#include "op/matmul.hpp"
->>>>>>> 4bd05b6f
 #include "op/mul.hpp"
 #include "op/relu.hpp"
 #include "op/split.hpp"
@@ -84,11 +81,8 @@
                     m_map.emplace("Constant", std::bind(op::constant, std::placeholders::_1));
                     m_map.emplace("Conv", std::bind(op::conv, std::placeholders::_1));
                     m_map.emplace("Gemm", std::bind(op::gemm, std::placeholders::_1));
-<<<<<<< HEAD
+                    m_map.emplace("MatMul", std::bind(op::matmul, std::placeholders::_1));
                     m_map.emplace("MaxPool", std::bind(op::max_pool, std::placeholders::_1));
-=======
-                    m_map.emplace("MatMul", std::bind(op::matmul, std::placeholders::_1));
->>>>>>> 4bd05b6f
                     m_map.emplace("Mul", std::bind(op::mul, std::placeholders::_1));
                     m_map.emplace("Relu", std::bind(op::relu, std::placeholders::_1));
                     m_map.emplace("Split", std::bind(op::split, std::placeholders::_1));
