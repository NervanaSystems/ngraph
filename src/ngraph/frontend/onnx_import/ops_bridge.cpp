//*****************************************************************************
// Copyright 2017-2018 Intel Corporation
//
// Licensed under the Apache License, Version 2.0 (the "License");
// you may not use this file except in compliance with the License.
// You may obtain a copy of the License at
//
//     http://www.apache.org/licenses/LICENSE-2.0
//
// Unless required by applicable law or agreed to in writing, software
// distributed under the License is distributed on an "AS IS" BASIS,
// WITHOUT WARRANTIES OR CONDITIONS OF ANY KIND, either express or implied.
// See the License for the specific language governing permissions and
// limitations under the License.
//*****************************************************************************

#include <functional>
#include <iterator>
#include <map>
#include <string>
#include <unordered_map>

#include "core/attribute.hpp"
#include "op/abs.hpp"
#include "op/add.hpp"
#include "op/and.hpp"
#include "op/average_pool.hpp"
#include "op/batch_norm.hpp"
#include "op/cast.hpp"
#include "op/ceil.hpp"
#include "op/clip.hpp"
#include "op/concat.hpp"
#include "op/constant.hpp"
#include "op/conv.hpp"
#include "op/div.hpp"
#include "op/elu.hpp"
#include "op/equal.hpp"
#include "op/exp.hpp"
#include "op/flatten.hpp"
#include "op/floor.hpp"
#include "op/gemm.hpp"
#include "op/global_average_pool.hpp"
#include "op/global_max_pool.hpp"
#include "op/greater.hpp"
#include "op/hard_sigmoid.hpp"
#include "op/identity.hpp"
#include "op/leaky_relu.hpp"
#include "op/less.hpp"
#include "op/log.hpp"
#include "op/log_softmax.hpp"
#include "op/lrn.hpp"
#include "op/matmul.hpp"
#include "op/max.hpp"
#include "op/max_pool.hpp"
#include "op/mean.hpp"
#include "op/min.hpp"
#include "op/mul.hpp"
#include "op/neg.hpp"
#include "op/not.hpp"
#include "op/or.hpp"
#include "op/pow.hpp"
#include "op/prelu.hpp"
#include "op/reciprocal.hpp"
#include "op/reduce.hpp"
#include "op/relu.hpp"
#include "op/reshape.hpp"
#include "op/selu.hpp"
#include "op/shape.hpp"
#include "op/sigmoid.hpp"
#include "op/slice.hpp"
#include "op/softmax.hpp"
#include "op/softplus.hpp"
#include "op/softsign.hpp"
#include "op/split.hpp"
#include "op/sqrt.hpp"
#include "op/squeeze.hpp"
#include "op/sub.hpp"
#include "op/sum.hpp"
#include "op/tanh.hpp"
#include "op/thresholded_relu.hpp"
#include "op/transpose.hpp"
#include "op/unsqueeze.hpp"
#include "op/xor.hpp"
#include "ops_bridge.hpp"

namespace ngraph
{
    namespace onnx_import
    {
        const OperatorSet& OperatorsBridge::get_operator_set_version_1() const
        {
            static OperatorSet operator_set;
            if (operator_set.empty())
            {
<<<<<<< HEAD
                struct UnknownOperator : ngraph_error
                {
                    explicit UnknownOperator(const std::string& op_type)
                        : ngraph_error{"unknown operator: \"" + op_type + "\""}
                    {
                    }
                };

                struct UnsupportedVersion : ngraph_error
                {
                    explicit UnsupportedVersion(std::int64_t version)
                        : ngraph_error{"unsupported operator set version: " +
                                       std::to_string(version)}
=======
                for (const auto& op : m_map)
                {
                    for (const auto& it : op.second)
>>>>>>> a0d55b7c
                    {
                        if (it.first == 1)
                        {
                            operator_set.emplace(op.first, it.second);
                        }
                    }
                }
            }
            return operator_set;
        }

        const OperatorSet& OperatorsBridge::get_operator_set_version_2() const
        {
            static OperatorSet operator_set;
            if (operator_set.empty())
            {
                operator_set = get_operator_set_version_1();
            }
            return operator_set;
        }

<<<<<<< HEAD
            class OperatorsBridge
            {
            public:
                OperatorsBridge(const OperatorsBridge&) = delete;
                OperatorsBridge& operator=(const OperatorsBridge&) = delete;
                OperatorsBridge(OperatorsBridge&&) = delete;
                OperatorsBridge& operator=(OperatorsBridge&&) = delete;

                static const OperatorSet& get_operator_set(std::int64_t version)
                {
                    return instance().get_operator_set_version(version);
                }

            private:
                std::unordered_map<std::string,
                                   std::map<std::int64_t, std::function<NodeVector(const Node&)>>>
                    m_map;

                static const OperatorsBridge& instance()
                {
                    static OperatorsBridge instance;
                    return instance;
                }

                const Operator& get_operator(const std::string& name, std::int64_t version) const
                {
                    auto op = m_map.find(name);
                    if (op == std::end(m_map))
                    {
                        throw error::UnknownOperator{name};
                    }
                    auto it = op->second.find(version);
                    if (it == std::end(op->second))
                    {
                        throw error::UnsupportedVersion{version};
                    }
                    return it->second;
                }

                const OperatorSet& get_operator_set_version_1() const
                {
                    static OperatorSet operator_set;
                    if (operator_set.empty())
                    {
                        for (const auto& op : m_map)
                        {
                            for (const auto& it : op.second)
                            {
                                if (it.first == 1)
                                {
                                    operator_set.emplace(op.first, it.second);
                                }
                            }
                        }
                    }
                    return operator_set;
                }

                const OperatorSet& get_operator_set_version_2() const
                {
                    static OperatorSet operator_set;
                    if (operator_set.empty())
                    {
                        operator_set = get_operator_set_version_1();
                    }
                    return operator_set;
                }

                const OperatorSet& get_operator_set_version_3() const
                {
                    static OperatorSet operator_set;
                    if (operator_set.empty())
                    {
                        operator_set = get_operator_set_version_2();
                    }
                    return operator_set;
                }

                const OperatorSet& get_operator_set_version_4() const
                {
                    static OperatorSet operator_set;
                    if (operator_set.empty())
                    {
                        operator_set = get_operator_set_version_3();
                    }
                    return operator_set;
                }

                const OperatorSet& get_operator_set_version_5() const
                {
                    static OperatorSet operator_set;
                    if (operator_set.empty())
                    {
                        operator_set = get_operator_set_version_4();
                    }
                    return operator_set;
                }

                const OperatorSet& get_operator_set_version_6() const
                {
                    static OperatorSet operator_set;
                    if (operator_set.empty())
                    {
                        operator_set = get_operator_set_version_5();
                    }
                    return operator_set;
                }

                const OperatorSet& get_operator_set_version_7() const
                {
                    static OperatorSet operator_set;
                    if (operator_set.empty())
                    {
                        operator_set = get_operator_set_version_6();
                    }
                    return operator_set;
                }

                const OperatorSet& get_operator_set_version_8() const
                {
                    static OperatorSet operator_set;
                    if (operator_set.empty())
                    {
                        operator_set = get_operator_set_version_7();
                    }
                    return operator_set;
                }

                const OperatorSet& get_operator_set_version_9() const
                {
                    static OperatorSet operator_set;
                    if (operator_set.empty())
                    {
                        operator_set = get_operator_set_version_8();
                    }
                    return operator_set;
                }

#define OPERATOR_SET_NAME(version_) get_operator_set_version_##version_()

#define GET_OPERATOR_SET(version_)                                                                 \
    case version_:                                                                                 \
        return OPERATOR_SET_NAME(version_)

#define OPERATOR_SET_NAME_HELPER(version_) OPERATOR_SET_NAME(version_)

#define DEFAULT_OPERATOR_SET() return OPERATOR_SET_NAME_HELPER(ONNX_OPSET_VERSION)

                const OperatorSet& get_operator_set_version(std::int64_t version) const
                {
                    switch (version)
                    {
                        GET_OPERATOR_SET(1);
                        GET_OPERATOR_SET(2);
                        GET_OPERATOR_SET(3);
                        GET_OPERATOR_SET(4);
                        GET_OPERATOR_SET(5);
                        GET_OPERATOR_SET(6);
                        GET_OPERATOR_SET(7);
                        GET_OPERATOR_SET(8);
                        GET_OPERATOR_SET(9);
                    default: DEFAULT_OPERATOR_SET();
                    }
                }

#define REGISTER_OPERATOR(name_, version_, fn_)                                                    \
    m_map[name_].emplace(version_, std::bind(op::set_##version_::fn_, std::placeholders::_1))

                OperatorsBridge()
                {
                    REGISTER_OPERATOR("Abs", 1, abs);
                    REGISTER_OPERATOR("Add", 1, add);
                    REGISTER_OPERATOR("And", 1, logical_and);
                    REGISTER_OPERATOR("AveragePool", 1, average_pool);
                    REGISTER_OPERATOR("BatchNormalization", 1, batch_norm);
                    REGISTER_OPERATOR("Cast", 1, cast);
                    REGISTER_OPERATOR("Ceil", 1, ceil);
                    REGISTER_OPERATOR("Clip", 1, clip);
                    REGISTER_OPERATOR("Concat", 1, concat);
                    REGISTER_OPERATOR("Constant", 1, constant);
                    REGISTER_OPERATOR("Conv", 1, conv);
                    REGISTER_OPERATOR("Div", 1, div);
                    REGISTER_OPERATOR("Dropout", 1, identity);
                    REGISTER_OPERATOR("Elu", 1, elu);
                    REGISTER_OPERATOR("Equal", 1, equal);
                    REGISTER_OPERATOR("Exp", 1, exp);
                    REGISTER_OPERATOR("Flatten", 1, flatten);
                    REGISTER_OPERATOR("Floor", 1, floor);
                    REGISTER_OPERATOR("Gemm", 1, gemm);
                    REGISTER_OPERATOR("GlobalAveragePool", 1, global_average_pool);
                    REGISTER_OPERATOR("GlobalMaxPool", 1, global_max_pool);
                    REGISTER_OPERATOR("Greater", 1, greater);
                    REGISTER_OPERATOR("HardSigmoid", 1, hard_sigmoid);
                    REGISTER_OPERATOR("Identity", 1, identity);
                    REGISTER_OPERATOR("LeakyRelu", 1, leaky_relu);
                    REGISTER_OPERATOR("Less", 1, less);
                    REGISTER_OPERATOR("Log", 1, log);
                    REGISTER_OPERATOR("LogSoftmax", 1, log_softmax);
                    REGISTER_OPERATOR("LRN", 1, lrn);
                    REGISTER_OPERATOR("MatMul", 1, matmul);
                    REGISTER_OPERATOR("MaxPool", 1, max_pool);
                    REGISTER_OPERATOR("Max", 1, max);
                    REGISTER_OPERATOR("Mean", 1, mean);
                    REGISTER_OPERATOR("Min", 1, min);
                    REGISTER_OPERATOR("Mul", 1, mul);
                    REGISTER_OPERATOR("Neg", 1, neg);
                    REGISTER_OPERATOR("Not", 1, logical_not);
                    REGISTER_OPERATOR("Or", 1, logical_or);
                    REGISTER_OPERATOR("Pow", 1, pow);
                    REGISTER_OPERATOR("PRelu", 1, prelu);
                    REGISTER_OPERATOR("Reciprocal", 1, reciprocal);
                    REGISTER_OPERATOR("ReduceLogSum", 1, reduce_log_sum);
                    REGISTER_OPERATOR("ReduceLogSumExp", 1, reduce_log_sum_exp);
                    REGISTER_OPERATOR("ReduceL1", 1, reduce_l1);
                    REGISTER_OPERATOR("ReduceL2", 1, reduce_l2);
                    REGISTER_OPERATOR("ReduceMax", 1, reduce_max);
                    REGISTER_OPERATOR("ReduceMean", 1, reduce_mean);
                    REGISTER_OPERATOR("ReduceMin", 1, reduce_min);
                    REGISTER_OPERATOR("ReduceProd", 1, reduce_prod);
                    REGISTER_OPERATOR("ReduceSum", 1, reduce_sum);
                    REGISTER_OPERATOR("ReduceSumSquare", 1, reduce_sum_square);
                    REGISTER_OPERATOR("Relu", 1, relu);
                    REGISTER_OPERATOR("Reshape", 1, reshape);
                    REGISTER_OPERATOR("Selu", 1, selu);
                    REGISTER_OPERATOR("Shape", 1, shape);
                    REGISTER_OPERATOR("Sigmoid", 1, sigmoid);
                    REGISTER_OPERATOR("Slice", 1, slice);
                    REGISTER_OPERATOR("Softmax", 1, softmax);
                    REGISTER_OPERATOR("Softplus", 1, softplus);
                    REGISTER_OPERATOR("Softsign", 1, softsign);
                    REGISTER_OPERATOR("Split", 1, split);
                    REGISTER_OPERATOR("Sqrt", 1, sqrt);
                    REGISTER_OPERATOR("Squeeze", 1, squeeze);
                    REGISTER_OPERATOR("Sub", 1, sub);
                    REGISTER_OPERATOR("Sum", 1, sum);
                    REGISTER_OPERATOR("Tanh", 1, tanh);
                    REGISTER_OPERATOR("ThresholdedRelu", 1, thresholded_relu);
                    REGISTER_OPERATOR("Transpose", 1, transpose);
                    REGISTER_OPERATOR("Unsqueeze", 1, unsqueeze);
                    REGISTER_OPERATOR("Xor", 1, logical_xor);
                }
            };
=======
        const OperatorSet& OperatorsBridge::get_operator_set_version_3() const
        {
            static OperatorSet operator_set;
            if (operator_set.empty())
            {
                operator_set = get_operator_set_version_2();
            }
            return operator_set;
        }

        const OperatorSet& OperatorsBridge::get_operator_set_version_4() const
        {
            static OperatorSet operator_set;
            if (operator_set.empty())
            {
                operator_set = get_operator_set_version_3();
            }
            return operator_set;
        }

        const OperatorSet& OperatorsBridge::get_operator_set_version_5() const
        {
            static OperatorSet operator_set;
            if (operator_set.empty())
            {
                operator_set = get_operator_set_version_4();
            }
            return operator_set;
        }

        const OperatorSet& OperatorsBridge::get_operator_set_version_6() const
        {
            static OperatorSet operator_set;
            if (operator_set.empty())
            {
                operator_set = get_operator_set_version_5();
            }
            return operator_set;
        }

        const OperatorSet& OperatorsBridge::get_operator_set_version_7() const
        {
            static OperatorSet operator_set;
            if (operator_set.empty())
            {
                operator_set = get_operator_set_version_6();
            }
            return operator_set;
        }

        const OperatorSet& OperatorsBridge::get_operator_set_version_8() const
        {
            static OperatorSet operator_set;
            if (operator_set.empty())
            {
                operator_set = get_operator_set_version_7();
            }
            return operator_set;
        }

        const OperatorSet& OperatorsBridge::get_operator_set_version_9() const
        {
            static OperatorSet operator_set;
            if (operator_set.empty())
            {
                operator_set = get_operator_set_version_8();
            }
            return operator_set;
        }

#define OPERATOR_SET_NAME(version_) get_operator_set_version_##version_()

#define GET_OPERATOR_SET(version_)                                                                 \
    case version_:                                                                                 \
        return OPERATOR_SET_NAME(version_)

#define OPERATOR_SET_NAME_HELPER(version_) OPERATOR_SET_NAME(version_)
>>>>>>> a0d55b7c

#define DEFAULT_OPERATOR_SET() return OPERATOR_SET_NAME_HELPER(ONNX_OPSET_VERSION)

        const OperatorSet& OperatorsBridge::get_operator_set_version(std::int64_t version) const
        {
<<<<<<< HEAD
            const OperatorSet& get_operator_set(std::int64_t version)
            {
                return detail::OperatorsBridge::get_operator_set(version);
            }
=======
            switch (version)
            {
                GET_OPERATOR_SET(1);
                GET_OPERATOR_SET(2);
                GET_OPERATOR_SET(3);
                GET_OPERATOR_SET(4);
                GET_OPERATOR_SET(5);
                GET_OPERATOR_SET(6);
                GET_OPERATOR_SET(7);
                GET_OPERATOR_SET(8);
                GET_OPERATOR_SET(9);
            default: DEFAULT_OPERATOR_SET();
            }
        }

#define REGISTER_OPERATOR(name_, version_, fn_)                                                    \
    m_map[name_].emplace(version_, std::bind(op::set_##version_::fn_, std::placeholders::_1))
>>>>>>> a0d55b7c

        OperatorsBridge::OperatorsBridge()
        {
            REGISTER_OPERATOR("Abs", 1, abs);
            REGISTER_OPERATOR("Add", 1, add);
            REGISTER_OPERATOR("And", 1, logical_and);
            REGISTER_OPERATOR("AveragePool", 1, average_pool);
            REGISTER_OPERATOR("BatchNormalization", 1, batch_norm);
            REGISTER_OPERATOR("Cast", 1, cast);
            REGISTER_OPERATOR("Ceil", 1, ceil);
            REGISTER_OPERATOR("Clip", 1, clip);
            REGISTER_OPERATOR("Concat", 1, concat);
            REGISTER_OPERATOR("Constant", 1, constant);
            REGISTER_OPERATOR("Conv", 1, conv);
            REGISTER_OPERATOR("Div", 1, div);
            REGISTER_OPERATOR("Dropout", 1, identity);
            REGISTER_OPERATOR("Elu", 1, elu);
            REGISTER_OPERATOR("Equal", 1, equal);
            REGISTER_OPERATOR("Exp", 1, exp);
            REGISTER_OPERATOR("Flatten", 1, flatten);
            REGISTER_OPERATOR("Floor", 1, floor);
            REGISTER_OPERATOR("Gemm", 1, gemm);
            REGISTER_OPERATOR("GlobalAveragePool", 1, global_average_pool);
            REGISTER_OPERATOR("GlobalMaxPool", 1, global_max_pool);
            REGISTER_OPERATOR("Greater", 1, greater);
            REGISTER_OPERATOR("HardSigmoid", 1, hard_sigmoid);
            REGISTER_OPERATOR("Identity", 1, identity);
            REGISTER_OPERATOR("LeakyRelu", 1, leaky_relu);
            REGISTER_OPERATOR("Less", 1, less);
            REGISTER_OPERATOR("Log", 1, log);
            REGISTER_OPERATOR("LogSoftmax", 1, log_softmax);
            REGISTER_OPERATOR("LRN", 1, lrn);
            REGISTER_OPERATOR("MatMul", 1, matmul);
            REGISTER_OPERATOR("MaxPool", 1, max_pool);
            REGISTER_OPERATOR("Max", 1, max);
            REGISTER_OPERATOR("Mean", 1, mean);
            REGISTER_OPERATOR("Min", 1, min);
            REGISTER_OPERATOR("Mul", 1, mul);
            REGISTER_OPERATOR("Neg", 1, neg);
            REGISTER_OPERATOR("Not", 1, logical_not);
            REGISTER_OPERATOR("Or", 1, logical_or);
            REGISTER_OPERATOR("Pow", 1, pow);
            REGISTER_OPERATOR("PRelu", 1, prelu);
            REGISTER_OPERATOR("Reciprocal", 1, reciprocal);
            REGISTER_OPERATOR("ReduceLogSum", 1, reduce_log_sum);
            REGISTER_OPERATOR("ReduceLogSumExp", 1, reduce_log_sum_exp);
            REGISTER_OPERATOR("ReduceL1", 1, reduce_l1);
            REGISTER_OPERATOR("ReduceL2", 1, reduce_l2);
            REGISTER_OPERATOR("ReduceMax", 1, reduce_max);
            REGISTER_OPERATOR("ReduceMean", 1, reduce_mean);
            REGISTER_OPERATOR("ReduceMin", 1, reduce_min);
            REGISTER_OPERATOR("ReduceProd", 1, reduce_prod);
            REGISTER_OPERATOR("ReduceSum", 1, reduce_sum);
            REGISTER_OPERATOR("ReduceSumSquare", 1, reduce_sum_square);
            REGISTER_OPERATOR("Relu", 1, relu);
            REGISTER_OPERATOR("Reshape", 1, reshape);
            REGISTER_OPERATOR("Selu", 1, selu);
            REGISTER_OPERATOR("Shape", 1, shape);
            REGISTER_OPERATOR("Sigmoid", 1, sigmoid);
            REGISTER_OPERATOR("Slice", 1, slice);
            REGISTER_OPERATOR("Softmax", 1, softmax);
            REGISTER_OPERATOR("Softplus", 1, softplus);
            REGISTER_OPERATOR("Softsign", 1, softsign);
            REGISTER_OPERATOR("Split", 1, split);
            REGISTER_OPERATOR("Sqrt", 1, sqrt);
            REGISTER_OPERATOR("Squeeze", 1, squeeze);
            REGISTER_OPERATOR("Sub", 1, sub);
            REGISTER_OPERATOR("Sum", 1, sum);
            REGISTER_OPERATOR("Tanh", 1, tanh);
            REGISTER_OPERATOR("ThresholdedRelu", 1, thresholded_relu);
            REGISTER_OPERATOR("Transpose", 1, transpose);
            REGISTER_OPERATOR("Unsqueeze", 1, unsqueeze);
            REGISTER_OPERATOR("Xor", 1, logical_xor);
        }

    } // namespace onnx_import

} // namespace ngraph<|MERGE_RESOLUTION|>--- conflicted
+++ resolved
@@ -92,25 +92,9 @@
             static OperatorSet operator_set;
             if (operator_set.empty())
             {
-<<<<<<< HEAD
-                struct UnknownOperator : ngraph_error
-                {
-                    explicit UnknownOperator(const std::string& op_type)
-                        : ngraph_error{"unknown operator: \"" + op_type + "\""}
-                    {
-                    }
-                };
-
-                struct UnsupportedVersion : ngraph_error
-                {
-                    explicit UnsupportedVersion(std::int64_t version)
-                        : ngraph_error{"unsupported operator set version: " +
-                                       std::to_string(version)}
-=======
                 for (const auto& op : m_map)
                 {
                     for (const auto& it : op.second)
->>>>>>> a0d55b7c
                     {
                         if (it.first == 1)
                         {
@@ -132,144 +116,75 @@
             return operator_set;
         }
 
-<<<<<<< HEAD
-            class OperatorsBridge
-            {
-            public:
-                OperatorsBridge(const OperatorsBridge&) = delete;
-                OperatorsBridge& operator=(const OperatorsBridge&) = delete;
-                OperatorsBridge(OperatorsBridge&&) = delete;
-                OperatorsBridge& operator=(OperatorsBridge&&) = delete;
-
-                static const OperatorSet& get_operator_set(std::int64_t version)
-                {
-                    return instance().get_operator_set_version(version);
-                }
-
-            private:
-                std::unordered_map<std::string,
-                                   std::map<std::int64_t, std::function<NodeVector(const Node&)>>>
-                    m_map;
-
-                static const OperatorsBridge& instance()
-                {
-                    static OperatorsBridge instance;
-                    return instance;
-                }
-
-                const Operator& get_operator(const std::string& name, std::int64_t version) const
-                {
-                    auto op = m_map.find(name);
-                    if (op == std::end(m_map))
-                    {
-                        throw error::UnknownOperator{name};
-                    }
-                    auto it = op->second.find(version);
-                    if (it == std::end(op->second))
-                    {
-                        throw error::UnsupportedVersion{version};
-                    }
-                    return it->second;
-                }
-
-                const OperatorSet& get_operator_set_version_1() const
-                {
-                    static OperatorSet operator_set;
-                    if (operator_set.empty())
-                    {
-                        for (const auto& op : m_map)
-                        {
-                            for (const auto& it : op.second)
-                            {
-                                if (it.first == 1)
-                                {
-                                    operator_set.emplace(op.first, it.second);
-                                }
-                            }
-                        }
-                    }
-                    return operator_set;
-                }
-
-                const OperatorSet& get_operator_set_version_2() const
-                {
-                    static OperatorSet operator_set;
-                    if (operator_set.empty())
-                    {
-                        operator_set = get_operator_set_version_1();
-                    }
-                    return operator_set;
-                }
-
-                const OperatorSet& get_operator_set_version_3() const
-                {
-                    static OperatorSet operator_set;
-                    if (operator_set.empty())
-                    {
-                        operator_set = get_operator_set_version_2();
-                    }
-                    return operator_set;
-                }
-
-                const OperatorSet& get_operator_set_version_4() const
-                {
-                    static OperatorSet operator_set;
-                    if (operator_set.empty())
-                    {
-                        operator_set = get_operator_set_version_3();
-                    }
-                    return operator_set;
-                }
-
-                const OperatorSet& get_operator_set_version_5() const
-                {
-                    static OperatorSet operator_set;
-                    if (operator_set.empty())
-                    {
-                        operator_set = get_operator_set_version_4();
-                    }
-                    return operator_set;
-                }
-
-                const OperatorSet& get_operator_set_version_6() const
-                {
-                    static OperatorSet operator_set;
-                    if (operator_set.empty())
-                    {
-                        operator_set = get_operator_set_version_5();
-                    }
-                    return operator_set;
-                }
-
-                const OperatorSet& get_operator_set_version_7() const
-                {
-                    static OperatorSet operator_set;
-                    if (operator_set.empty())
-                    {
-                        operator_set = get_operator_set_version_6();
-                    }
-                    return operator_set;
-                }
-
-                const OperatorSet& get_operator_set_version_8() const
-                {
-                    static OperatorSet operator_set;
-                    if (operator_set.empty())
-                    {
-                        operator_set = get_operator_set_version_7();
-                    }
-                    return operator_set;
-                }
-
-                const OperatorSet& get_operator_set_version_9() const
-                {
-                    static OperatorSet operator_set;
-                    if (operator_set.empty())
-                    {
-                        operator_set = get_operator_set_version_8();
-                    }
-                    return operator_set;
-                }
+        const OperatorSet& OperatorsBridge::get_operator_set_version_3() const
+        {
+            static OperatorSet operator_set;
+            if (operator_set.empty())
+            {
+                operator_set = get_operator_set_version_2();
+            }
+            return operator_set;
+        }
+
+        const OperatorSet& OperatorsBridge::get_operator_set_version_4() const
+        {
+            static OperatorSet operator_set;
+            if (operator_set.empty())
+            {
+                operator_set = get_operator_set_version_3();
+            }
+            return operator_set;
+        }
+
+        const OperatorSet& OperatorsBridge::get_operator_set_version_5() const
+        {
+            static OperatorSet operator_set;
+            if (operator_set.empty())
+            {
+                operator_set = get_operator_set_version_4();
+            }
+            return operator_set;
+        }
+
+        const OperatorSet& OperatorsBridge::get_operator_set_version_6() const
+        {
+            static OperatorSet operator_set;
+            if (operator_set.empty())
+            {
+                operator_set = get_operator_set_version_5();
+            }
+            return operator_set;
+        }
+
+        const OperatorSet& OperatorsBridge::get_operator_set_version_7() const
+        {
+            static OperatorSet operator_set;
+            if (operator_set.empty())
+            {
+                operator_set = get_operator_set_version_6();
+            }
+            return operator_set;
+        }
+
+        const OperatorSet& OperatorsBridge::get_operator_set_version_8() const
+        {
+            static OperatorSet operator_set;
+            if (operator_set.empty())
+            {
+                operator_set = get_operator_set_version_7();
+            }
+            return operator_set;
+        }
+
+        const OperatorSet& OperatorsBridge::get_operator_set_version_9() const
+        {
+            static OperatorSet operator_set;
+            if (operator_set.empty())
+            {
+                operator_set = get_operator_set_version_8();
+            }
+            return operator_set;
+        }
 
 #define OPERATOR_SET_NAME(version_) get_operator_set_version_##version_()
 
@@ -281,190 +196,8 @@
 
 #define DEFAULT_OPERATOR_SET() return OPERATOR_SET_NAME_HELPER(ONNX_OPSET_VERSION)
 
-                const OperatorSet& get_operator_set_version(std::int64_t version) const
-                {
-                    switch (version)
-                    {
-                        GET_OPERATOR_SET(1);
-                        GET_OPERATOR_SET(2);
-                        GET_OPERATOR_SET(3);
-                        GET_OPERATOR_SET(4);
-                        GET_OPERATOR_SET(5);
-                        GET_OPERATOR_SET(6);
-                        GET_OPERATOR_SET(7);
-                        GET_OPERATOR_SET(8);
-                        GET_OPERATOR_SET(9);
-                    default: DEFAULT_OPERATOR_SET();
-                    }
-                }
-
-#define REGISTER_OPERATOR(name_, version_, fn_)                                                    \
-    m_map[name_].emplace(version_, std::bind(op::set_##version_::fn_, std::placeholders::_1))
-
-                OperatorsBridge()
-                {
-                    REGISTER_OPERATOR("Abs", 1, abs);
-                    REGISTER_OPERATOR("Add", 1, add);
-                    REGISTER_OPERATOR("And", 1, logical_and);
-                    REGISTER_OPERATOR("AveragePool", 1, average_pool);
-                    REGISTER_OPERATOR("BatchNormalization", 1, batch_norm);
-                    REGISTER_OPERATOR("Cast", 1, cast);
-                    REGISTER_OPERATOR("Ceil", 1, ceil);
-                    REGISTER_OPERATOR("Clip", 1, clip);
-                    REGISTER_OPERATOR("Concat", 1, concat);
-                    REGISTER_OPERATOR("Constant", 1, constant);
-                    REGISTER_OPERATOR("Conv", 1, conv);
-                    REGISTER_OPERATOR("Div", 1, div);
-                    REGISTER_OPERATOR("Dropout", 1, identity);
-                    REGISTER_OPERATOR("Elu", 1, elu);
-                    REGISTER_OPERATOR("Equal", 1, equal);
-                    REGISTER_OPERATOR("Exp", 1, exp);
-                    REGISTER_OPERATOR("Flatten", 1, flatten);
-                    REGISTER_OPERATOR("Floor", 1, floor);
-                    REGISTER_OPERATOR("Gemm", 1, gemm);
-                    REGISTER_OPERATOR("GlobalAveragePool", 1, global_average_pool);
-                    REGISTER_OPERATOR("GlobalMaxPool", 1, global_max_pool);
-                    REGISTER_OPERATOR("Greater", 1, greater);
-                    REGISTER_OPERATOR("HardSigmoid", 1, hard_sigmoid);
-                    REGISTER_OPERATOR("Identity", 1, identity);
-                    REGISTER_OPERATOR("LeakyRelu", 1, leaky_relu);
-                    REGISTER_OPERATOR("Less", 1, less);
-                    REGISTER_OPERATOR("Log", 1, log);
-                    REGISTER_OPERATOR("LogSoftmax", 1, log_softmax);
-                    REGISTER_OPERATOR("LRN", 1, lrn);
-                    REGISTER_OPERATOR("MatMul", 1, matmul);
-                    REGISTER_OPERATOR("MaxPool", 1, max_pool);
-                    REGISTER_OPERATOR("Max", 1, max);
-                    REGISTER_OPERATOR("Mean", 1, mean);
-                    REGISTER_OPERATOR("Min", 1, min);
-                    REGISTER_OPERATOR("Mul", 1, mul);
-                    REGISTER_OPERATOR("Neg", 1, neg);
-                    REGISTER_OPERATOR("Not", 1, logical_not);
-                    REGISTER_OPERATOR("Or", 1, logical_or);
-                    REGISTER_OPERATOR("Pow", 1, pow);
-                    REGISTER_OPERATOR("PRelu", 1, prelu);
-                    REGISTER_OPERATOR("Reciprocal", 1, reciprocal);
-                    REGISTER_OPERATOR("ReduceLogSum", 1, reduce_log_sum);
-                    REGISTER_OPERATOR("ReduceLogSumExp", 1, reduce_log_sum_exp);
-                    REGISTER_OPERATOR("ReduceL1", 1, reduce_l1);
-                    REGISTER_OPERATOR("ReduceL2", 1, reduce_l2);
-                    REGISTER_OPERATOR("ReduceMax", 1, reduce_max);
-                    REGISTER_OPERATOR("ReduceMean", 1, reduce_mean);
-                    REGISTER_OPERATOR("ReduceMin", 1, reduce_min);
-                    REGISTER_OPERATOR("ReduceProd", 1, reduce_prod);
-                    REGISTER_OPERATOR("ReduceSum", 1, reduce_sum);
-                    REGISTER_OPERATOR("ReduceSumSquare", 1, reduce_sum_square);
-                    REGISTER_OPERATOR("Relu", 1, relu);
-                    REGISTER_OPERATOR("Reshape", 1, reshape);
-                    REGISTER_OPERATOR("Selu", 1, selu);
-                    REGISTER_OPERATOR("Shape", 1, shape);
-                    REGISTER_OPERATOR("Sigmoid", 1, sigmoid);
-                    REGISTER_OPERATOR("Slice", 1, slice);
-                    REGISTER_OPERATOR("Softmax", 1, softmax);
-                    REGISTER_OPERATOR("Softplus", 1, softplus);
-                    REGISTER_OPERATOR("Softsign", 1, softsign);
-                    REGISTER_OPERATOR("Split", 1, split);
-                    REGISTER_OPERATOR("Sqrt", 1, sqrt);
-                    REGISTER_OPERATOR("Squeeze", 1, squeeze);
-                    REGISTER_OPERATOR("Sub", 1, sub);
-                    REGISTER_OPERATOR("Sum", 1, sum);
-                    REGISTER_OPERATOR("Tanh", 1, tanh);
-                    REGISTER_OPERATOR("ThresholdedRelu", 1, thresholded_relu);
-                    REGISTER_OPERATOR("Transpose", 1, transpose);
-                    REGISTER_OPERATOR("Unsqueeze", 1, unsqueeze);
-                    REGISTER_OPERATOR("Xor", 1, logical_xor);
-                }
-            };
-=======
-        const OperatorSet& OperatorsBridge::get_operator_set_version_3() const
-        {
-            static OperatorSet operator_set;
-            if (operator_set.empty())
-            {
-                operator_set = get_operator_set_version_2();
-            }
-            return operator_set;
-        }
-
-        const OperatorSet& OperatorsBridge::get_operator_set_version_4() const
-        {
-            static OperatorSet operator_set;
-            if (operator_set.empty())
-            {
-                operator_set = get_operator_set_version_3();
-            }
-            return operator_set;
-        }
-
-        const OperatorSet& OperatorsBridge::get_operator_set_version_5() const
-        {
-            static OperatorSet operator_set;
-            if (operator_set.empty())
-            {
-                operator_set = get_operator_set_version_4();
-            }
-            return operator_set;
-        }
-
-        const OperatorSet& OperatorsBridge::get_operator_set_version_6() const
-        {
-            static OperatorSet operator_set;
-            if (operator_set.empty())
-            {
-                operator_set = get_operator_set_version_5();
-            }
-            return operator_set;
-        }
-
-        const OperatorSet& OperatorsBridge::get_operator_set_version_7() const
-        {
-            static OperatorSet operator_set;
-            if (operator_set.empty())
-            {
-                operator_set = get_operator_set_version_6();
-            }
-            return operator_set;
-        }
-
-        const OperatorSet& OperatorsBridge::get_operator_set_version_8() const
-        {
-            static OperatorSet operator_set;
-            if (operator_set.empty())
-            {
-                operator_set = get_operator_set_version_7();
-            }
-            return operator_set;
-        }
-
-        const OperatorSet& OperatorsBridge::get_operator_set_version_9() const
-        {
-            static OperatorSet operator_set;
-            if (operator_set.empty())
-            {
-                operator_set = get_operator_set_version_8();
-            }
-            return operator_set;
-        }
-
-#define OPERATOR_SET_NAME(version_) get_operator_set_version_##version_()
-
-#define GET_OPERATOR_SET(version_)                                                                 \
-    case version_:                                                                                 \
-        return OPERATOR_SET_NAME(version_)
-
-#define OPERATOR_SET_NAME_HELPER(version_) OPERATOR_SET_NAME(version_)
->>>>>>> a0d55b7c
-
-#define DEFAULT_OPERATOR_SET() return OPERATOR_SET_NAME_HELPER(ONNX_OPSET_VERSION)
-
         const OperatorSet& OperatorsBridge::get_operator_set_version(std::int64_t version) const
         {
-<<<<<<< HEAD
-            const OperatorSet& get_operator_set(std::int64_t version)
-            {
-                return detail::OperatorsBridge::get_operator_set(version);
-            }
-=======
             switch (version)
             {
                 GET_OPERATOR_SET(1);
@@ -482,7 +215,6 @@
 
 #define REGISTER_OPERATOR(name_, version_, fn_)                                                    \
     m_map[name_].emplace(version_, std::bind(op::set_##version_::fn_, std::placeholders::_1))
->>>>>>> a0d55b7c
 
         OperatorsBridge::OperatorsBridge()
         {
