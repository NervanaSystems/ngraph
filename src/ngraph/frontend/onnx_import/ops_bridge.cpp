--- conflicted
+++ resolved
@@ -21,11 +21,8 @@
 #include "ngraph/frontend/onnx_import/op/add.hpp"
 #include "ngraph/frontend/onnx_import/op/batch_norm.hpp"
 #include "ngraph/frontend/onnx_import/op/constant.hpp"
-<<<<<<< HEAD
 #include "ngraph/frontend/onnx_import/op/conv.hpp"
-=======
 #include "ngraph/frontend/onnx_import/op/relu.hpp"
->>>>>>> 5ab5a129
 #include "ngraph/frontend/onnx_import/op/split.hpp"
 #include "ops_bridge.hpp"
 
@@ -47,26 +44,6 @@
 
             } // namespace error
 
-<<<<<<< HEAD
-            NodeVector add(const Node& node) { return op::add(node); }
-            NodeVector batch_norm(const Node& node)
-            {
-                return op::batch_norm(node, node.get_ng_inputs());
-            }
-
-            NodeVector constant(const Node& node)
-            {
-                return {op::constant(node.get_attribute_value<Tensor>("value"))};
-            }
-
-            NodeVector split(const Node& node)
-            {
-                return op::split(node, node.get_ng_inputs().at(0));
-            }
-
-            NodeVector conv(const Node& node) { return op::conv(node); }
-=======
->>>>>>> 5ab5a129
             class ops_bridge
             {
             public:
@@ -93,17 +70,11 @@
                 {
                     m_map.emplace("Add", std::bind(op::add, std::placeholders::_1));
                     m_map.emplace("BatchNormalization",
-<<<<<<< HEAD
-                                  std::bind(batch_norm, std::placeholders::_1));
-                    m_map.emplace("Constant", std::bind(constant, std::placeholders::_1));
-                    m_map.emplace("Conv", std::bind(conv, std::placeholders::_1));
-                    m_map.emplace("Split", std::bind(split, std::placeholders::_1));
-=======
                                   std::bind(op::batch_norm, std::placeholders::_1));
                     m_map.emplace("Constant", std::bind(op::constant, std::placeholders::_1));
+                    m_map.emplace("Conv", std::bind(op::conv, std::placeholders::_1));
                     m_map.emplace("Relu", std::bind(op::relu, std::placeholders::_1));
                     m_map.emplace("Split", std::bind(op::split, std::placeholders::_1));
->>>>>>> 5ab5a129
                 }
 
                 NodeVector operator()(const Node& node) const
