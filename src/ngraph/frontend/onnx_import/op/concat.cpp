--- conflicted
+++ resolved
@@ -34,9 +34,6 @@
                 {
                     NodeVector inputs{node.get_ng_inputs()};
                     std::int64_t axis = node.get_attribute_value<std::int64_t>("axis");
-<<<<<<< HEAD
-
-=======
                     if (axis < 0)
                     {
                         axis = ngraph::normalize_axis(
@@ -44,7 +41,6 @@
                             axis,
                             inputs.at(0)->get_output_partial_shape(0).rank());
                     }
->>>>>>> 9841b75e
                     return {std::make_shared<default_opset::Concat>(inputs, axis)};
                 }
 
