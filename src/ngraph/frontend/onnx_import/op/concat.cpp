--- conflicted
+++ resolved
@@ -34,13 +34,6 @@
                 {
                     NodeVector inputs{node.get_ng_inputs()};
                     std::int64_t axis = node.get_attribute_value<std::int64_t>("axis");
-<<<<<<< HEAD
-                    // const auto normalized_axis =
-                    //     ngraph::normalize_axis(node.get_description(),
-                    //                            axis,
-                    //                            inputs.at(0)->get_output_partial_shape(0).rank());
-=======
->>>>>>> daedf8f1
 
                     return {std::make_shared<default_opset::Concat>(inputs, axis)};
                 }
