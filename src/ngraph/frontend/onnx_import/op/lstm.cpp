//*****************************************************************************
// Copyright 2017-2019 Intel Corporation
//
// Licensed under the Apache License, Version 2.0 (the "License");
// you may not use this file except in compliance with the License.
// You may obtain a copy of the License at
//
//     http://www.apache.org/licenses/LICENSE-2.0
//
// Unless required by applicable law or agreed to in writing, software
// distributed under the License is distributed on an "AS IS" BASIS,
// WITHOUT WARRANTIES OR CONDITIONS OF ANY KIND, either express or implied.
// See the License for the specific language governing permissions and
// limitations under the License.
//*****************************************************************************

#include <cmath>
#include <cstddef>
#include <cstdint>
#include <map>
#include <memory>
#include <string>
#include <vector>

#include "core/null_node.hpp"
#include "exceptions.hpp"
#include "lstm.hpp"
#include "ngraph/axis_set.hpp"
#include "ngraph/builder/reshape.hpp"
#include "ngraph/builder/split.hpp"
#include "ngraph/op/concat.hpp"
#include "ngraph/op/constant.hpp"
#include "ngraph/op/fused/lstm_cell.hpp"
#include "ngraph/op/get_output_element.hpp"
#include "ngraph/op/greater.hpp"
#include "ngraph/op/reverse_sequence.hpp"
#include "ngraph/op/select.hpp"
#include "ngraph/op/util/broadcasting.hpp"
#include "ngraph/shape.hpp"
#include "ngraph/type/element_type.hpp"
#include "utils/reshape.hpp"

namespace ngraph
{
    namespace onnx_import
    {
        namespace op
        {
            namespace
            {
                // ~~~~~~~~~~~~~~~~~~~~~~~~~~~~ INPUT NODES PARSING ~~~~~~~~~~~~~~~~~~~~~~~~~~~~

                enum class LSTMInput
                {
                    LSTM_INPUT_X,
                    LSTM_INPUT_W,
                    LSTM_INPUT_R,
                    LSTM_INPUT_B,
                    LSTM_INPUT_SEQ_LENGTHS,
                    LSTM_INPUT_INIT_H,
                    LSTM_INPUT_INIT_C,
                    LSTM_INPUT_P
                };

                struct LSTMNgInputMap
                {
                    using container_type = std::map<LSTMInput, std::shared_ptr<ngraph::Node>>;
                    using iterator = typename container_type::iterator;

                    explicit LSTMNgInputMap(const Node& node)
                    {
                        const auto& ng_inputs = node.get_ng_inputs();
                        // We have input, output, forget and cell gates
                        constexpr std::size_t gates_count{4};
                        // Peepholes add additional connections to input, output and forget gates.
                        constexpr std::size_t peepholes_count{3};

                        // ----- Mandatory inputs ------
                        // Packed input sequences. Shape: [seq_length, batch_size, input_size]
                        m_map[LSTMInput::LSTM_INPUT_X] = ng_inputs.at(0);
                        // Weight tensor for the gates.
                        // Shape: [num_directions, 4*hidden_size, input_size]
                        m_map[LSTMInput::LSTM_INPUT_W] = ng_inputs.at(1);
                        // The recurrence weight tensor.
                        // Shape: [num_directions, 4*hidden_size, hidden_size]
                        m_map[LSTMInput::LSTM_INPUT_R] = ng_inputs.at(2);

                        const std::size_t hidden_size =
                            m_map[LSTMInput::LSTM_INPUT_R]->get_shape().back();
                        const std::size_t batch_size =
                            m_map[LSTMInput::LSTM_INPUT_X]->get_shape().at(1);
                        const std::size_t num_directions =
                            m_map[LSTMInput::LSTM_INPUT_W]->get_shape().front();

                        // ------ Optional inputs ------
                        // The bias tensor for input gate. Shape [num_directions, 8*hidden_size]
                        if (ng_inputs.size() > 3 && !ng_inputs.at(3)->is_null())
                        {
                            m_map[LSTMInput::LSTM_INPUT_B] = ng_inputs.at(3);
                        }
                        else
                        {
                            m_map[LSTMInput::LSTM_INPUT_B] = ngraph::op::Constant::create(
                                element::f32,
                                Shape{num_directions, 2 * gates_count * hidden_size},
                                std::vector<float>(num_directions * 2 * gates_count * hidden_size,
                                                   0.f));
                        }
                        // The lengths of the sequences in a batch. Shape [batch_size]
                        if (ng_inputs.size() > 4 && !ng_inputs.at(4)->is_null())
                        {
                            m_map[LSTMInput::LSTM_INPUT_SEQ_LENGTHS] = ng_inputs.at(4);
                        }
                        else
                        {
                            m_map[LSTMInput::LSTM_INPUT_SEQ_LENGTHS] = ngraph::op::Constant::create(
                                element::i32,
                                Shape{batch_size},
                                std::vector<std::int32_t>(
                                    batch_size, m_map[LSTMInput::LSTM_INPUT_X]->get_shape().at(0)));
                        }
                        // The initial value of the hidden.
                        // Shape [num_directions, batch_size, hidden_size]
                        if (ng_inputs.size() > 5 && !ng_inputs.at(5)->is_null())
                        {
                            m_map[LSTMInput::LSTM_INPUT_INIT_H] = ng_inputs.at(5);
                        }
                        else
                        {
                            m_map[LSTMInput::LSTM_INPUT_INIT_H] = ngraph::op::Constant::create(
                                element::f32,
                                Shape{num_directions, batch_size, hidden_size},
                                std::vector<float>(num_directions * batch_size * hidden_size, 0.f));
                        }
                        // The initial value of the cell.
                        // Shape [num_directions, batch_size, hidden_size]
                        if (ng_inputs.size() > 6 && !ng_inputs.at(6)->is_null())
                        {
                            m_map[LSTMInput::LSTM_INPUT_INIT_C] = ng_inputs.at(6);
                        }
                        else
                        {
                            m_map[LSTMInput::LSTM_INPUT_INIT_C] = ngraph::op::Constant::create(
                                element::f32,
                                Shape{num_directions, batch_size, hidden_size},
                                std::vector<float>(num_directions * batch_size * hidden_size, 0.f));
                        }
                        // The weight tensor for peepholes. Shape [num_directions, 3*hidde_size]
                        if (ng_inputs.size() > 7 && !ng_inputs.at(7)->is_null())
                        {
                            m_map[LSTMInput::LSTM_INPUT_P] = ng_inputs.at(7);
                        }
                        else
                        {
                            m_map[LSTMInput::LSTM_INPUT_P] = ngraph::op::Constant::create(
                                element::f32,
                                Shape{num_directions, peepholes_count * hidden_size},
                                std::vector<float>(num_directions * peepholes_count * hidden_size,
                                                   0.f));
                        }
                    }

                    std::shared_ptr<ngraph::Node>& at(const LSTMInput& key)
                    {
                        return m_map.at(key);
                    }
                    container_type m_map;
                };

                // ~~~~~~~~~~~~~~~~~~~~~~~~~~~~ ATTRIBUTES PARSING ~~~~~~~~~~~~~~~~~~~~~~~~~~~~

                enum class LSTMDirection
                {
                    LSTM_DIRECTION_FORWARD,
                    LSTM_DIRECTION_REVERSE,
                    LSTM_DIRECTION_BIDIRECTIONAL,
                    LSTM_DIRECTION_UNKNOWN,
                };

                LSTMDirection getLSTMDirection(const std::string& s)
                {
                    if (s == "forward")
                    {
                        return LSTMDirection::LSTM_DIRECTION_FORWARD;
                    }
                    if (s == "reverse")
                    {
                        return LSTMDirection::LSTM_DIRECTION_REVERSE;
                    }
                    if (s == "bidirectional")
                    {
                        return LSTMDirection::LSTM_DIRECTION_BIDIRECTIONAL;
                    }
                    return LSTMDirection::LSTM_DIRECTION_UNKNOWN;
                }

                struct LSTMAttributes
                {
                    explicit LSTMAttributes(const Node& node)
                        : m_hidden_size{node.get_attribute_value<std::int64_t>("hidden_size")}
                        , m_clip_threshold{node.get_attribute_value<float>("clip", 0.f)}
                        , m_activations{node.get_attribute_value<std::vector<std::string>>(
                              "activations", {"sigmoid", "tanh", "tanh"})}
                        // Default values for activation functions are same as for corresponding
                        // ONNX operator.
                        , m_activation_alpha{node.get_attribute_value<std::vector<float>>(
                              "activation_alpha", std::vector<float>{})}
                        , m_activation_beta{node.get_attribute_value<std::vector<float>>(
                              "activation_beta", std::vector<float>{})}
                        , m_input_forget{static_cast<bool>(
                              node.get_attribute_value<std::int64_t>("input_forget", 0))}
                    {
                        m_clip_threshold = std::abs(m_clip_threshold);
                        std::string direction{ngraph::to_lower(
                            node.get_attribute_value<std::string>("direction", {"forward"}))};

                        ASSERT_VALID_ARGUMENT(node,
                                              getLSTMDirection(direction) !=
                                                  LSTMDirection::LSTM_DIRECTION_UNKNOWN)
                            << "Provided attribute \"direction\" value is incorrect: " << direction;
                        m_direction = getLSTMDirection(direction);
                    }

                    LSTMDirection m_direction;
                    std::int64_t m_hidden_size;
                    float m_clip_threshold;
                    std::vector<std::string> m_activations;
                    std::vector<float> m_activation_alpha;
                    std::vector<float> m_activation_beta;
                    bool m_input_forget;
                };

                class LSTMForward
                {
                public:
                    explicit LSTMForward(const std::shared_ptr<ngraph::Node>& X,
                                         const std::shared_ptr<ngraph::Node>& W,
                                         const std::shared_ptr<ngraph::Node>& R,
                                         const std::shared_ptr<ngraph::Node>& B,
                                         const std::shared_ptr<ngraph::Node>& P,
                                         const std::shared_ptr<ngraph::Node>& initial_h,
                                         const std::shared_ptr<ngraph::Node>& initial_c,
                                         const std::shared_ptr<ngraph::Node>& seq_lengths,
                                         const LSTMAttributes& attributes)
<<<<<<< HEAD
                        : m_X{X}
                        // Since we have forward LSTM we can squeeze `num_directions` axis from inputs.
                        , m_W(builder::squeeze(W))
                        , m_R(builder::squeeze(R))
                        , m_B(builder::squeeze(B))
                        , m_P(builder::squeeze(P))
                        , m_initial_h(builder::squeeze(initial_h))
                        , m_initial_c(builder::squeeze(initial_c))
=======
                        : m_X{X} // Since we have forward LSTM we can squeeze `num_directions` axis
                                 // from inputs.
                        , m_W(reshape::squeeze(W))
                        , m_R(reshape::squeeze(R))
                        , m_B(reshape::squeeze(B))
                        , m_P(reshape::squeeze(P))
                        , m_initial_h(reshape::squeeze(initial_h))
                        , m_initial_c(reshape::squeeze(initial_c))
>>>>>>> b329fb2c
                        , m_seq_lengths(seq_lengths)
                        , m_attributes(attributes)
                    {
                    }

                    NodeVector run(bool reverse = false)
                    {
                        // ------ VARIABLE'S NAMES AND ACRONYM DEFINITIONS ------
                        // The names used below are analogous to the one used in ONNX documentation.
                        //
                        // ------ INPUTS ------
                        // X - The input tensor. [seq_length, batch_size, input_size]
                        // W - The weight tensor. [num_directions, 4*hidden_size, input_size]
                        // R - The recurrence weight tensor. [num_directions, 4*hidden_size,
                        //                                    hidden_size]
                        // B - The bias tensor for input gate. [num_directions, 8*hidden_size]
                        // P - The weight tensor for peepholes. [num_directions, 3*hidde_size]
                        // ------ ACRONYMS ------
                        // i - input gate
                        // o - output gate
                        // f - forget gate
                        // c - cell gate
                        // t - time step (t-1 means previous time step)
                        // ------ VARIABLE NAMES ------
                        // H_t     - Hidden state vector at current time step.
                        // C_t     - Cell state vector at current time step.
                        // h_list  - The list of hidden states at all processed time steps.

                        NodeVector h_list;
                        std::shared_ptr<ngraph::Node> H_t = m_initial_h;
                        std::shared_ptr<ngraph::Node> C_t = m_initial_c;

                        if (reverse)
                        {
                            m_X = std::make_shared<ngraph::op::ReverseSequence>(
                                m_X, m_seq_lengths, 1 /*batch_axis*/, 0 /*seq_axis*/);
                        }

                        NodeVector in_seqs{};
                        if (m_X->get_shape().at(0) != 1)
                        {
                            in_seqs = ngraph::builder::split(m_X, m_X->get_shape().at(0));
                        }
                        else
                        {
                            in_seqs = NodeVector{m_X};
                        }

                        for (auto& in_x : in_seqs)
                        {
                            // remove first empty dim, after above split.
                            in_x = builder::squeeze(in_x);
                        }

                        std::int32_t time_step{1};
                        for (const auto& in_x : in_seqs)
                        {
                            std::shared_ptr<ngraph::Node> lstm_cell =
                                std::make_shared<ngraph::op::LSTMCell>(
                                    in_x,
                                    m_W,
                                    m_R,
                                    H_t,
                                    C_t,
                                    m_attributes.m_hidden_size,
                                    m_B,
                                    m_P,
                                    m_attributes.m_activations,
                                    m_attributes.m_activation_alpha,
                                    m_attributes.m_activation_beta,
                                    m_attributes.m_clip_threshold,
                                    m_attributes.m_input_forget);

                            std::shared_ptr<ngraph::Node> H = get_output_element(lstm_cell, 0);
                            std::shared_ptr<ngraph::Node> C = get_output_element(lstm_cell, 1);

                            // Expand tensors with empty outermost dim, so we can later concatenate
                            // them.
                            // Mask hidden state tensor in order to handle mixed sequence lengths.
                            // This results in zeroing out values in batches with sequence shorter
                            // than current time_step.
                            h_list.push_back(
                                get_masked_node(builder::expand_dims(H), time_step, 1));
                            // Reference implementation in ONNX Runtime doesn't mask values of Y_h
                            // and Y_c outputs, thus here we make sure that only appropriate batches
                            // (in respect to its sequence length) are updated. Those batches which
                            // has shorter sequences preserve the last value.
                            H_t = get_masked_node(H, time_step, 0, H_t);
                            C_t = get_masked_node(C, time_step, 0, C_t);
                            time_step++;
                        }
                        // The tensor that concats all the intermediate output values of the hidden.
                        // It has shape [seq_length, batch_size, hidden_size]
                        std::shared_ptr<ngraph::Node> Y{
                            std::make_shared<ngraph::op::Concat>(h_list, 0)};

                        // Get back the original order of the output data.
                        if (reverse)
                        {
                            Y = std::make_shared<ngraph::op::ReverseSequence>(
                                Y, m_seq_lengths, 1 /*batch_axis*/, 0 /*seq_axis*/);
                        }

                        // Expand Y so that it has expected shape:
                        // [seq_length, num_directions, batch_size, hidden_size]
                        Y = builder::expand_dims(Y, 1);

                        // expand H_t and C_t so that it has expected shape:
                        // [num_directions, batch_size, hidden_size]
                        auto Y_h = builder::expand_dims(H_t);
                        auto Y_c = builder::expand_dims(C_t);
                        return {Y, Y_h, Y_c};
                    }

                private:
                    ///
                    /// \brief      Gets the masked node according to sequence lenght in a batch.
                    ///
                    /// \note       Zeros out values or sets them to default value for inputs with
                    ///             sequence lenght shorter than currently procssed time step.
                    ///
                    /// \param[in]  data           The input node.
                    /// \param[in]  time_step      The current time step denoting sequence lenght.
                    /// \param[in]  batch_axis     The batch axis index of data tensor.
                    /// \param[in]  default_value  The default value for masked elements.
                    ///
                    /// \return     The masked node.
                    ///
                    std::shared_ptr<ngraph::Node> get_masked_node(
                        const std::shared_ptr<ngraph::Node>& data,
                        std::int32_t time_step,
                        std::size_t batch_axis = 0,
                        const std::shared_ptr<ngraph::Node>& default_value = {nullptr})
                    {
                        std::shared_ptr<ngraph::Node> mask_value = default_value;
                        // Create zero mask value node.
                        if (!mask_value)
                        {
                            mask_value = ngraph::op::Constant::create(
                                data->get_element_type(),
                                data->get_shape(),
                                std::vector<float>(shape_size(data->get_shape()), 0.f));
                        }

                        // Create predicate nodes. The condition is whether current time step value
                        // is greater than sequence length for respective batch inputs.
                        std::shared_ptr<ngraph::Node> curr_time_step_node =
                            ngraph::op::Constant::create(
                                element::i32,
                                data->get_shape(),
                                std::vector<std::int32_t>(shape_size(data->get_shape()),
                                                          time_step));

                        std::shared_ptr<ngraph::Node> batch_seq_length =
                            ngraph::op::legacy_style_broadcast_for_binary_operation(
                                curr_time_step_node, m_seq_lengths, batch_axis)
                                .at(1);

                        // Create mask node deciding whether or not to mask batch data.
                        std::shared_ptr<ngraph::Node> mask_condition =
                            std::make_shared<ngraph::op::Greater>(curr_time_step_node,
                                                                  batch_seq_length);

                        // Select values depnding on mask_condition.
                        // Select(<condition>, <true_value>, <false_value>)
                        return std::make_shared<ngraph::op::Select>(
                            mask_condition, mask_value, data);
                    }

                    std::shared_ptr<ngraph::Node> m_X;
                    std::shared_ptr<ngraph::Node> m_W;
                    std::shared_ptr<ngraph::Node> m_R;
                    std::shared_ptr<ngraph::Node> m_B;
                    std::shared_ptr<ngraph::Node> m_P;
                    std::shared_ptr<ngraph::Node> m_initial_h;
                    std::shared_ptr<ngraph::Node> m_initial_c;
                    std::shared_ptr<ngraph::Node> m_seq_lengths;
                    const LSTMAttributes& m_attributes;
                };

            } // anonymous namespace

            namespace set_1
            {
                NodeVector lstm(const Node& node)
                {
                    LSTMNgInputMap input_map{node};
                    LSTMAttributes attributes{node};

                    NodeVector results;

                    if (attributes.m_direction == LSTMDirection::LSTM_DIRECTION_FORWARD ||
                        attributes.m_direction == LSTMDirection::LSTM_DIRECTION_REVERSE)
                    {
                        LSTMForward lstm_fwd(input_map.at(LSTMInput::LSTM_INPUT_X),
                                             input_map.at(LSTMInput::LSTM_INPUT_W),
                                             input_map.at(LSTMInput::LSTM_INPUT_R),
                                             input_map.at(LSTMInput::LSTM_INPUT_B),
                                             input_map.at(LSTMInput::LSTM_INPUT_P),
                                             input_map.at(LSTMInput::LSTM_INPUT_INIT_H),
                                             input_map.at(LSTMInput::LSTM_INPUT_INIT_C),
                                             input_map.at(LSTMInput::LSTM_INPUT_SEQ_LENGTHS),
                                             attributes);
                        results = lstm_fwd.run(
                            (attributes.m_direction == LSTMDirection::LSTM_DIRECTION_REVERSE));
                    }
                    if (attributes.m_direction == LSTMDirection::LSTM_DIRECTION_BIDIRECTIONAL)
                    {
                        // In bidirectional mode weights are stacked together, so we must split
                        // them.
                        NodeVector W{
                            ngraph::builder::split(input_map.at(LSTMInput::LSTM_INPUT_W), 2)};
                        NodeVector R{
                            ngraph::builder::split(input_map.at(LSTMInput::LSTM_INPUT_R), 2)};
                        NodeVector B{
                            ngraph::builder::split(input_map.at(LSTMInput::LSTM_INPUT_B), 2)};
                        NodeVector P{
                            ngraph::builder::split(input_map.at(LSTMInput::LSTM_INPUT_P), 2)};
                        NodeVector H{
                            ngraph::builder::split(input_map.at(LSTMInput::LSTM_INPUT_INIT_H), 2)};
                        NodeVector C{
                            ngraph::builder::split(input_map.at(LSTMInput::LSTM_INPUT_INIT_C), 2)};

                        LSTMForward lstm_fwd(input_map.at(LSTMInput::LSTM_INPUT_X),
                                             W.at(0),
                                             R.at(0),
                                             B.at(0),
                                             P.at(0),
                                             H.at(0),
                                             C.at(0),
                                             input_map.at(LSTMInput::LSTM_INPUT_SEQ_LENGTHS),
                                             attributes);
                        LSTMForward lstm_reversed(input_map.at(LSTMInput::LSTM_INPUT_X),
                                                  W.at(1),
                                                  R.at(1),
                                                  B.at(1),
                                                  P.at(1),
                                                  H.at(1),
                                                  C.at(1),
                                                  input_map.at(LSTMInput::LSTM_INPUT_SEQ_LENGTHS),
                                                  attributes);

                        NodeVector fwd_results{lstm_fwd.run()};
                        NodeVector rev_results{lstm_reversed.run(true)};

                        // Stack together respective outputs from both forward and reverse passess.
                        std::shared_ptr<ngraph::Node> Y{std::make_shared<ngraph::op::Concat>(
                            NodeVector{fwd_results.at(0), rev_results.at(0)}, 1)};
                        std::shared_ptr<ngraph::Node> Y_h{std::make_shared<ngraph::op::Concat>(
                            NodeVector{fwd_results.at(1), rev_results.at(1)}, 0)};
                        std::shared_ptr<ngraph::Node> Y_c{std::make_shared<ngraph::op::Concat>(
                            NodeVector{fwd_results.at(2), rev_results.at(2)}, 0)};
                        results = NodeVector{Y, Y_h, Y_c};
                    }

                    return results;
                }
            } // namespace set_1

        } // namespace op

    } // namespace onnx_import

} // namespace ngraph<|MERGE_RESOLUTION|>--- conflicted
+++ resolved
@@ -242,25 +242,14 @@
                                          const std::shared_ptr<ngraph::Node>& initial_c,
                                          const std::shared_ptr<ngraph::Node>& seq_lengths,
                                          const LSTMAttributes& attributes)
-<<<<<<< HEAD
-                        : m_X{X}
-                        // Since we have forward LSTM we can squeeze `num_directions` axis from inputs.
+                        : m_X{X} // Since we have forward LSTM we can squeeze `num_directions` axis
+                                 // from inputs.
                         , m_W(builder::squeeze(W))
                         , m_R(builder::squeeze(R))
                         , m_B(builder::squeeze(B))
                         , m_P(builder::squeeze(P))
                         , m_initial_h(builder::squeeze(initial_h))
                         , m_initial_c(builder::squeeze(initial_c))
-=======
-                        : m_X{X} // Since we have forward LSTM we can squeeze `num_directions` axis
-                                 // from inputs.
-                        , m_W(reshape::squeeze(W))
-                        , m_R(reshape::squeeze(R))
-                        , m_B(reshape::squeeze(B))
-                        , m_P(reshape::squeeze(P))
-                        , m_initial_h(reshape::squeeze(initial_h))
-                        , m_initial_c(reshape::squeeze(initial_c))
->>>>>>> b329fb2c
                         , m_seq_lengths(seq_lengths)
                         , m_attributes(attributes)
                     {
