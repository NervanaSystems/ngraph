--- conflicted
+++ resolved
@@ -241,16 +241,6 @@
                                          const LSTMAttributes& attributes)
                         : m_X{X}
                         // Since we have forward LSTM we can squeeze `num_directions` axis from inputs.
-<<<<<<< HEAD
-                        , m_W{reshape::squeeze(W)}
-                        , m_R{reshape::squeeze(R)}
-                        , m_B{reshape::squeeze(B)}
-                        , m_P{reshape::squeeze(P)}
-                        , m_initial_h{reshape::squeeze(initial_h)}
-                        , m_initial_c{reshape::squeeze(initial_c)}
-                        , m_seq_lengths{seq_lengths}
-                        , m_attributes{attributes}
-=======
                         , m_W(reshape::squeeze(W))
                         , m_R(reshape::squeeze(R))
                         , m_B(reshape::squeeze(B))
@@ -259,7 +249,6 @@
                         , m_initial_c(reshape::squeeze(initial_c))
                         , m_seq_lengths(seq_lengths)
                         , m_attributes(attributes)
->>>>>>> 75c0b4cc
                     {
                     }
 
@@ -313,11 +302,7 @@
                         std::int32_t time_step{1};
                         for (const auto& in_x : in_seqs)
                         {
-<<<<<<< HEAD
-                            const std::shared_ptr<ngraph::Node>& lstm_cell =
-=======
                             std::shared_ptr<ngraph::Node> lstm_cell =
->>>>>>> 75c0b4cc
                                 std::make_shared<ngraph::op::LSTMCell>(
                                     in_x,
                                     m_W,
@@ -333,15 +318,8 @@
                                     m_attributes.m_clip_threshold,
                                     m_attributes.m_input_forget);
 
-<<<<<<< HEAD
-                            const std::shared_ptr<ngraph::Node>& H =
-                                get_output_element(lstm_cell, 0);
-                            const std::shared_ptr<ngraph::Node>& C =
-                                get_output_element(lstm_cell, 1);
-=======
                             std::shared_ptr<ngraph::Node> H = get_output_element(lstm_cell, 0);
                             std::shared_ptr<ngraph::Node> C = get_output_element(lstm_cell, 1);
->>>>>>> 75c0b4cc
 
                             // Expand tensors with empty outermost dim, so we can later concatenate
                             // them.
