--- conflicted
+++ resolved
@@ -36,19 +36,8 @@
                     auto data_shape = data->get_shape();
 
                     int axis = node.get_attribute_value<int64_t>("axis", 1);
-<<<<<<< HEAD
+
                     std::size_t valid_axis = common::validate_axis(node, axis, data_shape.size());
-=======
-
-                    if (axis < 0)
-                    {
-                        axis = data_shape.size() + axis;
-                    }
-
-                    ASSERT_VALID_ARGUMENT(node, axis < static_cast<int64_t>(data_shape.size()))
-                        << "provided 'axis' value:" << axis
-                        << " is out of input tensor dimensions range.";
->>>>>>> 6c89a91f
 
                     // create vector of capacity data_dimensions - axis_divider position
                     std::vector<size_t> axes(data_shape.size() - valid_axis);
