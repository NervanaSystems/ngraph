//*****************************************************************************
// Copyright 2017-2019 Intel Corporation
//
// Licensed under the Apache License, Version 2.0 (the "License");
// you may not use this file except in compliance with the License.
// You may obtain a copy of the License at
//
//     http://www.apache.org/licenses/LICENSE-2.0
//
// Unless required by applicable law or agreed to in writing, software
// distributed under the License is distributed on an "AS IS" BASIS,
// WITHOUT WARRANTIES OR CONDITIONS OF ANY KIND, either express or implied.
// See the License for the specific language governing permissions and
// limitations under the License.
//*****************************************************************************

#include <cstdint>
#include <memory>

#include "exceptions.hpp"
#include "ngraph/node.hpp"
#include "ngraph/op/get_output_element.hpp"
#include "ngraph/op/topk.hpp"
#include "ngraph/type/element_type.hpp"
#include "topk.hpp"
#include "utils/common.hpp"

namespace ngraph
{
    namespace onnx_import
    {
        namespace op
        {
            namespace set_1
            {
                NodeVector topk(const Node& node)
                {
                    auto data = node.get_ng_inputs().at(0);
                    std::int64_t k{node.get_attribute_value<std::int64_t>("k")};
                    auto num_dimensions = data->get_shape().size();
<<<<<<< HEAD
                    std::int64_t axis{node.get_attribute_value<std::int64_t>("axis", -1)};
                    std::int64_t valid_axis = common::validate_axis(node, axis, num_dimensions);
=======

                    if (axis < 0)
                    {
                        axis += num_dimensions;
                    }

                    ASSERT_VALID_ARGUMENT(node, axis < static_cast<int64_t>(num_dimensions))
                        << "`axis` parameter is out of range: " << axis;
>>>>>>> 6c89a91f

                    std::shared_ptr<ngraph::Node> top_k =
                        std::make_shared<ngraph::op::TopK>(data, valid_axis, element::i64, k);

                    std::shared_ptr<ngraph::Node> indices =
                        std::make_shared<ngraph::op::GetOutputElement>(top_k, 0);
                    std::shared_ptr<ngraph::Node> values =
                        std::make_shared<ngraph::op::GetOutputElement>(top_k, 1);

                    return {values, indices};
                }

            } // namespace set_1

        } // namespace op

    } // namespace onnx_import

} // namespace ngraph<|MERGE_RESOLUTION|>--- conflicted
+++ resolved
@@ -38,19 +38,9 @@
                     auto data = node.get_ng_inputs().at(0);
                     std::int64_t k{node.get_attribute_value<std::int64_t>("k")};
                     auto num_dimensions = data->get_shape().size();
-<<<<<<< HEAD
+
                     std::int64_t axis{node.get_attribute_value<std::int64_t>("axis", -1)};
                     std::int64_t valid_axis = common::validate_axis(node, axis, num_dimensions);
-=======
-
-                    if (axis < 0)
-                    {
-                        axis += num_dimensions;
-                    }
-
-                    ASSERT_VALID_ARGUMENT(node, axis < static_cast<int64_t>(num_dimensions))
-                        << "`axis` parameter is out of range: " << axis;
->>>>>>> 6c89a91f
 
                     std::shared_ptr<ngraph::Node> top_k =
                         std::make_shared<ngraph::op::TopK>(data, valid_axis, element::i64, k);
