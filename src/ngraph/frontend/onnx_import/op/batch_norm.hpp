<<<<<<< HEAD
/*******************************************************************************
* Copyright 2018 Intel Corporation
*
* Licensed under the Apache License, Version 2.0 (the "License");
* you may not use this file except in compliance with the License.
* You may obtain a copy of the License at
*
*     http://www.apache.org/licenses/LICENSE-2.0
*
* Unless required by applicable law or agreed to in writing, software
* distributed under the License is distributed on an "AS IS" BASIS,
* WITHOUT WARRANTIES OR CONDITIONS OF ANY KIND, either express or implied.
* See the License for the specific language governing permissions and
* limitations under the License.
*******************************************************************************/

#pragma once

#include <memory>

#include "ngraph/frontend/onnx_import/exceptions.hpp"
#include "ngraph/frontend/onnx_import/node.hpp"

#include "ngraph/node_vector.hpp"
#include "ngraph/op/batch_norm.hpp"

namespace ngraph
{
    namespace onnx_import
    {
        namespace op
        {
            inline NodeVector batch_norm(const Node& node)
            {
                NodeVector inputs{node.get_ng_inputs()};
                auto x = inputs.at(0);
                auto scale = inputs.at(1);
                auto bias = inputs.at(2);
                std::shared_ptr<ngraph::Node> mean{nullptr};
                std::shared_ptr<ngraph::Node> var{nullptr};

                int is_test{node.get_attribute_value<int>("is_test", 1)};
                int spatial{node.get_attribute_value<int>("spatial", 1)};
                double epsilon{node.get_attribute_value<double>("epsilon", 1e-5)};
                // TODO: Implement learning mode support
                // float momentum{node.get_attribute_value<float>("momentum", 0.9f)};
                bool training = false;

                if (!is_test)
                {
                    throw error::NotSupported("BatchNormalization",
                                              node.get_name(),
                                              "only 'is_test' mode is currently supported.");
                }
                if (!spatial)
                {
                    throw error::NotSupported("BatchNormalization",
                                              node.get_name(),
                                              "only 'spatial' mode is currently supported.");
                }

                if (inputs.size() >= 5)
                {
                    mean = inputs.at(3);
                    var = inputs.at(4);
                    return {std::make_shared<ngraph::op::BatchNorm>(
                        epsilon, scale, bias, x, mean, var, training)};
                }

                return {std::make_shared<ngraph::op::BatchNorm>(epsilon, scale, bias, x)};
            }

        } // namespace  op

    } // namespace  onnx_import

} // namespace  ngraph
=======
/*******************************************************************************
* Copyright 2018 Intel Corporation
*
* Licensed under the Apache License, Version 2.0 (the "License");
* you may not use this file except in compliance with the License.
* You may obtain a copy of the License at
*
*     http://www.apache.org/licenses/LICENSE-2.0
*
* Unless required by applicable law or agreed to in writing, software
* distributed under the License is distributed on an "AS IS" BASIS,
* WITHOUT WARRANTIES OR CONDITIONS OF ANY KIND, either express or implied.
* See the License for the specific language governing permissions and
* limitations under the License.
*******************************************************************************/

#pragma once

#include <memory>

#include "ngraph/frontend/onnx_import/exceptions.hpp"
#include "ngraph/frontend/onnx_import/node.hpp"

#include "ngraph/node_vector.hpp"
#include "ngraph/op/batch_norm.hpp"

namespace ngraph
{
    namespace onnx_import
    {
        namespace op
        {
            inline NodeVector batch_norm(const Node& node)
            {
                NodeVector inputs{node.get_ng_inputs()};
                auto x = inputs.at(0);
                auto scale = inputs.at(1);
                auto bias = inputs.at(2);
                std::shared_ptr<ngraph::Node> mean{nullptr};
                std::shared_ptr<ngraph::Node> var{nullptr};

                int is_test{node.get_attribute_value<int>("is_test", 1)};
                int spatial{node.get_attribute_value<int>("spatial", 1)};
                double epsilon{node.get_attribute_value<double>("epsilon", 1e-5)};
                // TODO: Implement learning mode support
                // float momentum{node.get_attribute_value<float>("momentum", 0.9f)};
                bool training = false;

                if (!is_test)
                {
                    throw error::NotSupported("BatchNormalization",
                                              node.get_name(),
                                              "only 'is_test' mode is currently supported.");
                }
                if (!spatial)
                {
                    throw error::NotSupported("BatchNormalization",
                                              node.get_name(),
                                              "only 'spatial' mode is currently supported.");
                }

                if (inputs.size() >= 5)
                {
                    mean = inputs.at(3);
                    var = inputs.at(4);
                    return {std::make_shared<ngraph::op::BatchNorm>(
                        epsilon, scale, bias, x, mean, var, training)};
                }

                return {std::make_shared<ngraph::op::BatchNorm>(epsilon, scale, bias, x)};
            }

        } // namespace  op

    } // namespace  onnx_import

} // namespace  ngraph
>>>>>>> e19cc4a7
<|MERGE_RESOLUTION|>--- conflicted
+++ resolved
@@ -1,4 +1,3 @@
-<<<<<<< HEAD
 /*******************************************************************************
 * Copyright 2018 Intel Corporation
 *
@@ -75,83 +74,4 @@
 
     } // namespace  onnx_import
 
-} // namespace  ngraph
-=======
-/*******************************************************************************
-* Copyright 2018 Intel Corporation
-*
-* Licensed under the Apache License, Version 2.0 (the "License");
-* you may not use this file except in compliance with the License.
-* You may obtain a copy of the License at
-*
-*     http://www.apache.org/licenses/LICENSE-2.0
-*
-* Unless required by applicable law or agreed to in writing, software
-* distributed under the License is distributed on an "AS IS" BASIS,
-* WITHOUT WARRANTIES OR CONDITIONS OF ANY KIND, either express or implied.
-* See the License for the specific language governing permissions and
-* limitations under the License.
-*******************************************************************************/
-
-#pragma once
-
-#include <memory>
-
-#include "ngraph/frontend/onnx_import/exceptions.hpp"
-#include "ngraph/frontend/onnx_import/node.hpp"
-
-#include "ngraph/node_vector.hpp"
-#include "ngraph/op/batch_norm.hpp"
-
-namespace ngraph
-{
-    namespace onnx_import
-    {
-        namespace op
-        {
-            inline NodeVector batch_norm(const Node& node)
-            {
-                NodeVector inputs{node.get_ng_inputs()};
-                auto x = inputs.at(0);
-                auto scale = inputs.at(1);
-                auto bias = inputs.at(2);
-                std::shared_ptr<ngraph::Node> mean{nullptr};
-                std::shared_ptr<ngraph::Node> var{nullptr};
-
-                int is_test{node.get_attribute_value<int>("is_test", 1)};
-                int spatial{node.get_attribute_value<int>("spatial", 1)};
-                double epsilon{node.get_attribute_value<double>("epsilon", 1e-5)};
-                // TODO: Implement learning mode support
-                // float momentum{node.get_attribute_value<float>("momentum", 0.9f)};
-                bool training = false;
-
-                if (!is_test)
-                {
-                    throw error::NotSupported("BatchNormalization",
-                                              node.get_name(),
-                                              "only 'is_test' mode is currently supported.");
-                }
-                if (!spatial)
-                {
-                    throw error::NotSupported("BatchNormalization",
-                                              node.get_name(),
-                                              "only 'spatial' mode is currently supported.");
-                }
-
-                if (inputs.size() >= 5)
-                {
-                    mean = inputs.at(3);
-                    var = inputs.at(4);
-                    return {std::make_shared<ngraph::op::BatchNorm>(
-                        epsilon, scale, bias, x, mean, var, training)};
-                }
-
-                return {std::make_shared<ngraph::op::BatchNorm>(epsilon, scale, bias, x)};
-            }
-
-        } // namespace  op
-
-    } // namespace  onnx_import
-
-} // namespace  ngraph
->>>>>>> e19cc4a7
+} // namespace  ngraph