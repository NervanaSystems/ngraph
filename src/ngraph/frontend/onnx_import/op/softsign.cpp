//*****************************************************************************
// Copyright 2017-2020 Intel Corporation
//
// Licensed under the Apache License, Version 2.0 (the "License");
// you may not use this file except in compliance with the License.
// You may obtain a copy of the License at
//
//     http://www.apache.org/licenses/LICENSE-2.0
//
// Unless required by applicable law or agreed to in writing, software
// distributed under the License is distributed on an "AS IS" BASIS,
// WITHOUT WARRANTIES OR CONDITIONS OF ANY KIND, either express or implied.
// See the License for the specific language governing permissions and
// limitations under the License.
//*****************************************************************************

#include <memory>
#include <vector>

#include "default_opset.hpp"
#include "ngraph/shape.hpp"
#include "softsign.hpp"

namespace ngraph
{
    namespace onnx_import
    {
        namespace op
        {
            namespace set_1
            {
                NodeVector softsign(const Node& node)
                {
                    auto data = node.get_ng_inputs().at(0);

<<<<<<< HEAD
                    const auto one_node =
                        default_opset::Constant::create(data->get_element_type(), Shape{}, {1.f});

                    // softsign(data) = data/(1+|data|)
                    return {std::make_shared<default_opset::Divide>(
                        data,
                        std::make_shared<default_opset::Add>(
                            std::make_shared<default_opset::Abs>(data), one_node))};
=======
                    std::shared_ptr<ngraph::Node> one_node =
                        default_opset::Constant::create(data->get_element_type(), Shape{}, {1});
                    auto abs_data = std::make_shared<default_opset::Abs>(data);
                    auto data_plus_one_node =
                        std::make_shared<default_opset::Add>(abs_data, one_node);

                    return {std::make_shared<default_opset::Divide>(data, data_plus_one_node)};
>>>>>>> 7aa5e8ee
                }

            } // namespace set_1

        } // namespace op

    } // namespace onnx_import

} // namespace ngraph<|MERGE_RESOLUTION|>--- conflicted
+++ resolved
@@ -33,16 +33,6 @@
                 {
                     auto data = node.get_ng_inputs().at(0);
 
-<<<<<<< HEAD
-                    const auto one_node =
-                        default_opset::Constant::create(data->get_element_type(), Shape{}, {1.f});
-
-                    // softsign(data) = data/(1+|data|)
-                    return {std::make_shared<default_opset::Divide>(
-                        data,
-                        std::make_shared<default_opset::Add>(
-                            std::make_shared<default_opset::Abs>(data), one_node))};
-=======
                     std::shared_ptr<ngraph::Node> one_node =
                         default_opset::Constant::create(data->get_element_type(), Shape{}, {1});
                     auto abs_data = std::make_shared<default_opset::Abs>(data);
@@ -50,7 +40,6 @@
                         std::make_shared<default_opset::Add>(abs_data, one_node);
 
                     return {std::make_shared<default_opset::Divide>(data, data_plus_one_node)};
->>>>>>> 7aa5e8ee
                 }
 
             } // namespace set_1
