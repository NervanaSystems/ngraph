--- conflicted
+++ resolved
@@ -16,20 +16,7 @@
 
 #include <memory>
 
-<<<<<<< HEAD
-#include "ngraph/builder/make_constant.hpp"
 #include "ngraph/op/fused/softplus.hpp"
-=======
-#include "ngraph/node.hpp"
-#include "ngraph/op/add.hpp"
-#include "ngraph/op/constant.hpp"
-#include "ngraph/op/exp.hpp"
-#include "ngraph/op/greater.hpp"
-#include "ngraph/op/log.hpp"
-#include "ngraph/op/negative.hpp"
-#include "ngraph/op/select.hpp"
->>>>>>> 4a25881e
-
 #include "softplus.hpp"
 
 namespace ngraph
@@ -44,15 +31,7 @@
                 {
                     const auto data = node.get_ng_inputs().at(0);
 
-<<<<<<< HEAD
                     const auto fused_softplus = std::make_shared<ngraph::op::Softplus>(data);
-=======
-                    std::shared_ptr<ngraph::Node> zero_node =
-                        std::make_shared<ngraph::op::Constant>(
-                            data->get_element_type(), data->get_shape(), std::vector<float>{0.f});
-                    std::shared_ptr<ngraph::Node> one_node = std::make_shared<ngraph::op::Constant>(
-                        data->get_element_type(), data->get_shape(), std::vector<float>{1.f});
->>>>>>> 4a25881e
 
                     return fused_softplus->decompose_op();
                 }
