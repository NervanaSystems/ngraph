//*****************************************************************************
// Copyright 2017-2020 Intel Corporation
//
// Licensed under the Apache License, Version 2.0 (the "License");
// you may not use this file except in compliance with the License.
// You may obtain a copy of the License at
//
//     http://www.apache.org/licenses/LICENSE-2.0
//
// Unless required by applicable law or agreed to in writing, software
// distributed under the License is distributed on an "AS IS" BASIS,
// WITHOUT WARRANTIES OR CONDITIONS OF ANY KIND, either express or implied.
// See the License for the specific language governing permissions and
// limitations under the License.
//*****************************************************************************

#include "hardmax.hpp"
#include "exceptions.hpp"
#include "ngraph/builder/reshape.hpp"
#include "ngraph/opsets/opset0.hpp"
#include "ngraph/validation_util.hpp"
#include "utils/common.hpp"

namespace ngraph
{
    namespace onnx_import
    {
        namespace op
        {
            namespace set_1
            {
                NodeVector hardmax(const Node& node)
                {
                    const auto input = node.get_ng_inputs().at(0);
                    const auto& input_shape = input->get_shape();
                    auto axis = node.get_attribute_value<std::int64_t>("axis", 1);

                    const auto normalized_axis =
                        ngraph::normalize_axis(node.get_description(), axis, input_shape.size());

                    // reshape to 2D - "batch size" x "input feature dimensions" (NxD)
<<<<<<< HEAD
                    const auto coerced_tensor = ngraph::builder::v1::flatten(input, valid_axis);
=======
                    const auto coerced_tensor = ngraph::builder::flatten(input, normalized_axis);
>>>>>>> 6bd90ef4
                    const auto& coerced_shape = coerced_tensor->get_shape();

                    const std::shared_ptr<ngraph::Node> argmax_2d =
                        std::make_shared<ngraph::opset0::ArgMax>(coerced_tensor, 1, element::i64);

                    std::shared_ptr<ngraph::Node> eye_matrix =
                        common::square_identity(coerced_shape.at(1), input->get_element_type());

                    // the results are elements of the eye_matrix indexed by argmax_2d values
                    // in other words: eye_matrix[argmax_2d]
                    auto results =
                        std::make_shared<ngraph::opset0::EmbeddingLookup>(argmax_2d, eye_matrix);

                    return {ngraph::builder::v1::reshape(results, input_shape)};
                }

            } // namespace set_1

        } // namespace op

    } // namespace onnx_import

} // namespace ngraph<|MERGE_RESOLUTION|>--- conflicted
+++ resolved
@@ -39,11 +39,8 @@
                         ngraph::normalize_axis(node.get_description(), axis, input_shape.size());
 
                     // reshape to 2D - "batch size" x "input feature dimensions" (NxD)
-<<<<<<< HEAD
-                    const auto coerced_tensor = ngraph::builder::v1::flatten(input, valid_axis);
-=======
-                    const auto coerced_tensor = ngraph::builder::flatten(input, normalized_axis);
->>>>>>> 6bd90ef4
+                    const auto coerced_tensor =
+                        ngraph::builder::v1::flatten(input, normalized_axis);
                     const auto& coerced_shape = coerced_tensor->get_shape();
 
                     const std::shared_ptr<ngraph::Node> argmax_2d =
