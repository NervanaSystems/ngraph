//*****************************************************************************
// Copyright 2017-2020 Intel Corporation
//
// Licensed under the Apache License, Version 2.0 (the "License");
// you may not use this file except in compliance with the License.
// You may obtain a copy of the License at
//
//     http://www.apache.org/licenses/LICENSE-2.0
//
// Unless required by applicable law or agreed to in writing, software
// distributed under the License is distributed on an "AS IS" BASIS,
// WITHOUT WARRANTIES OR CONDITIONS OF ANY KIND, either express or implied.
// See the License for the specific language governing permissions and
// limitations under the License.
//*****************************************************************************

#include <cstddef>
#include <cstdint>
#include <iterator>
#include <memory>
#include <utility>
#include <vector>

#include "conv_transpose.hpp"
#include "default_opset.hpp"
#include "exceptions.hpp"
#include "ngraph/builder/autobroadcast.hpp"
#include "ngraph/builder/reshape.hpp"
#include "ngraph/coordinate_diff.hpp"
#include "ngraph/op/util/attr_types.hpp"
#include "ngraph/output_vector.hpp"
#include "ngraph/partial_shape.hpp"
#include "ngraph/shape.hpp"
#include "ngraph/validation_util.hpp"
#include "utils/convpool.hpp"

namespace ngraph
{
    namespace onnx_import
    {
        namespace op
        {
            namespace set_1
            {
                namespace
                {
                    std::shared_ptr<ngraph::Node>
                        make_group_conv_backprop(const std::shared_ptr<ngraph::Node>& data,
                                                 const std::shared_ptr<ngraph::Node>& filters,
                                                 const Strides& strides,
                                                 const Strides& dilations,
                                                 const CoordinateDiff& pads_begin,
                                                 const CoordinateDiff& pads_end,
                                                 const ngraph::op::PadType& auto_pad_type,
                                                 const std::vector<std::int64_t>& output_shape,
                                                 const std::vector<std::int64_t>& output_padding)
                    {
<<<<<<< HEAD
                        if (!output_shape.empty())
=======
                        if (output_shape.empty())
>>>>>>> da01334d
                        {
                            return std::make_shared<default_opset::GroupConvolutionBackpropData>(
                                data,
                                filters,
<<<<<<< HEAD
                                default_opset::Constant::create(
                                    element::i64, Shape{output_shape.size()}, output_shape),
                                strides,
=======
                                strides,
                                pads_begin,
                                pads_end,
>>>>>>> da01334d
                                dilations,
                                auto_pad_type,
                                CoordinateDiff(std::begin(output_padding),
                                               std::end(output_padding)));
                        }
                        else
                        {
                            return std::make_shared<default_opset::GroupConvolutionBackpropData>(
                                data,
                                filters,
<<<<<<< HEAD
                                strides,
                                pads_begin,
                                pads_end,
=======
                                default_opset::Constant::create(
                                    element::i64, Shape{output_shape.size()}, output_shape),
                                strides,
>>>>>>> da01334d
                                dilations,
                                auto_pad_type,
                                CoordinateDiff(std::begin(output_padding),
                                               std::end(output_padding)));
                        }
                    }

                    std::shared_ptr<ngraph::Node>
                        make_conv_backprop(const std::shared_ptr<ngraph::Node>& data,
                                           const std::shared_ptr<ngraph::Node>& filters,
                                           const Strides& strides,
                                           const Strides& dilations,
                                           const CoordinateDiff& pads_begin,
                                           const CoordinateDiff& pads_end,
                                           const ngraph::op::PadType& auto_pad_type,
                                           const std::vector<std::int64_t>& output_shape,
                                           const std::vector<std::int64_t>& output_padding)
                    {
<<<<<<< HEAD
                        if (!output_shape.empty())
=======
                        if (output_shape.empty())
>>>>>>> da01334d
                        {
                            return std::make_shared<default_opset::ConvolutionBackpropData>(
                                data,
                                filters,
<<<<<<< HEAD
                                default_opset::Constant::create(
                                    element::i64, Shape{output_shape.size()}, output_shape),
=======
>>>>>>> da01334d
                                strides,
                                pads_begin,
                                pads_end,
                                dilations,
                                auto_pad_type,
                                CoordinateDiff(std::begin(output_padding),
                                               std::end(output_padding)));
                        }
                        else
                        {
                            return std::make_shared<default_opset::ConvolutionBackpropData>(
                                data,
                                filters,
<<<<<<< HEAD
=======
                                default_opset::Constant::create(
                                    element::i64, Shape{output_shape.size()}, output_shape),
>>>>>>> da01334d
                                strides,
                                pads_begin,
                                pads_end,
                                dilations,
                                auto_pad_type,
                                CoordinateDiff(std::begin(output_padding),
                                               std::end(output_padding)));
                        }
                    }

                    std::shared_ptr<ngraph::Node>
                        get_reshaped_filters(const std::shared_ptr<ngraph::Node>& filters,
                                             const PartialShape& filters_pshape,
                                             int64_t groups)
                    {
                        if (filters_pshape.is_static())
                        {
                            Shape new_filters_shape{filters_pshape.to_shape()};
                            new_filters_shape.at(0) /= groups;
                            new_filters_shape.insert(std::begin(new_filters_shape), groups);
                            return builder::opset1::reshape(filters, new_filters_shape);
                        }
                        else
                        {
                            // TODO: Following should go to some helper like
                            // split_shape_into_parts(axis)
                            // Split filters shape into two parts: (first_dim, the_rest_of_dims)
                            const auto filters_shape =
                                std::make_shared<default_opset::ShapeOf>(filters);
                            const auto filters_rank =
                                std::make_shared<default_opset::ShapeOf>(filters_shape);
                            const auto one_node =
                                default_opset::Constant::create(element::i64, Shape{1}, {1});
<<<<<<< HEAD
                            const auto remaining_shape_length =
                                std::make_shared<default_opset::Subtract>(filters_rank, one_node);
                            const auto split_part_lengths = std::make_shared<default_opset::Concat>(
                                OutputVector{one_node, remaining_shape_length}, 0);
                            const auto split_parts = std::make_shared<default_opset::VariadicSplit>(
                                filters_shape,
                                default_opset::Constant::create(element::i64, Shape{}, {0}),
                                split_part_lengths);

                            // Apply shape layout transformation:
                            auto first_dim = split_parts->get_output_as_single_output_node(0);
                            const auto remaining_dims =
                                split_parts->get_output_as_single_output_node(1);
                            const auto groups_node =
                                default_opset::Constant::create(element::i64, Shape{1}, {groups});
                            first_dim =
                                std::make_shared<default_opset::Divide>(first_dim, groups_node);

                            const auto new_filters_shape = std::make_shared<default_opset::Concat>(
                                OutputVector{first_dim, groups_node, remaining_dims}, 0);
=======
                            const auto zero_node =
                                default_opset::Constant::create(element::i64, Shape{1}, {0});

                            std::shared_ptr<ngraph::Node> in_c_dim =
                                std::make_shared<default_opset::StridedSlice>(
                                    filters_shape,
                                    zero_node,                // begin
                                    one_node,                 // end
                                    std::vector<int64_t>{0},  // begin mask
                                    std::vector<int64_t>{0}); // end mask

                            const auto remaining_dims =
                                std::make_shared<default_opset::StridedSlice>(
                                    filters_shape,
                                    one_node,                 // begin
                                    filters_rank,             // end
                                    std::vector<int64_t>{0},  // begin mask
                                    std::vector<int64_t>{0}); // end mask

                            // Apply shape layout transformation:
                            const auto groups_node =
                                default_opset::Constant::create(element::i64, Shape{1}, {groups});
                            in_c_dim =
                                std::make_shared<default_opset::Divide>(in_c_dim, groups_node);

                            const auto new_filters_shape = std::make_shared<default_opset::Concat>(
                                OutputVector{groups_node, in_c_dim, remaining_dims}, 0);
>>>>>>> da01334d
                            return std::make_shared<default_opset::Reshape>(
                                       filters, new_filters_shape, false)
                                ->add_provenance_group_members_above({filters});
                        }
                    }

                    std::shared_ptr<ngraph::Node>
                        get_prepared_bias(const std::shared_ptr<ngraph::Node>& bias,
                                          const std::shared_ptr<ngraph::Node>& conv)
                    {
                        // Prepare bias shape [1, C, 1, 1]
                        const auto& conv_pshape = conv->get_output_partial_shape(0);
                        std::shared_ptr<ngraph::Node> bias_shape_node;

                        if (conv_pshape.rank().is_static() && conv_pshape[1].is_static())
                        {
                            Shape new_bias_shape(conv_pshape.rank().get_length(), 1);
                            new_bias_shape[1] = conv_pshape[1].get_length();

                            bias_shape_node = default_opset::Constant::create(
                                element::i64, Shape{new_bias_shape.size()}, new_bias_shape);
                        }
                        else
                        {
                            const auto conv_shape = std::make_shared<default_opset::ShapeOf>(conv);
                            const auto conv_rank =
                                std::make_shared<default_opset::ShapeOf>(conv_shape);

                            // Prepare new bias shape base: [1, 1, 1, 1, ... ]
                            const auto one_node =
                                default_opset::Constant::create(element::i64, Shape{1}, {1});
                            const auto two_node =
                                default_opset::Constant::create(element::i64, Shape{1}, {2});
                            const auto remaining_shape_length =
                                std::make_shared<default_opset::Subtract>(conv_rank, two_node);
                            const auto remaining_bias_shape_ones =
<<<<<<< HEAD
                                std::make_shared<default_opset::Broadcast>(
                                    one_node,
                                    remaining_shape_length); // To skalar czy [1]?

                            // Split conv shape into (N), (C), (H, W, ...) in order to get C dim
                            const auto split_part_lengths = std::make_shared<default_opset::Concat>(
                                OutputVector{one_node, one_node, remaining_shape_length}, 0);
                            const auto conv_split_parts =
                                std::make_shared<default_opset::VariadicSplit>(
                                    conv_shape,
                                    default_opset::Constant::create(element::i64, Shape{}, {0}),
                                    split_part_lengths);
                            const auto C_dim =
                                conv_split_parts->get_output_as_single_output_node(1);
=======
                                std::make_shared<default_opset::Broadcast>(one_node,
                                                                           remaining_shape_length);

                            const auto C_dim = std::make_shared<default_opset::StridedSlice>(
                                conv_shape,
                                one_node,                 // begin
                                two_node,                 // end
                                std::vector<int64_t>{0},  // begin mask
                                std::vector<int64_t>{0}); // end mask
>>>>>>> da01334d

                            // Construct new bias shape: [1, C, 1, 1, ... ]
                            bias_shape_node = std::make_shared<default_opset::Concat>(
                                OutputVector{one_node, C_dim, remaining_bias_shape_ones}, 0);
                        }

                        return std::make_shared<default_opset::Reshape>(
                                   bias, bias_shape_node, false)
                            ->add_provenance_group_members_above({bias});
                    }
                }

                NodeVector conv_transpose(const Node& node)
                {
                    const NodeVector& inputs = node.get_ng_inputs();

                    CHECK_VALID_NODE(node,
                                     inputs.size() == 2 || inputs.size() == 3,
                                     "Provided number of inputs is incorrect. The ConvTranspose "
                                     "operator expects 2 or 3 inputs.");

                    auto data = inputs[0];
                    auto filters = inputs[1];

                    const auto& data_pshape = data->get_output_partial_shape(0);
                    const auto& filters_pshape = filters->get_output_partial_shape(0);

                    std::size_t num_spatial_dims = 0;
                    Strides strides, dilations;
                    std::pair<CoordinateDiff, CoordinateDiff> paddings;
                    ngraph::op::PadType auto_pad_type = convpool::get_auto_pad(node);

                    // Get attirbutes or infer them from input data rank it it's static.
                    if (data_pshape.rank().is_static())
                    {
<<<<<<< HEAD
                        strides = convpool::get_strides(node);
                        dilations = convpool::get_dilations(node);
                        paddings = convpool::get_pads(node);
                        num_spatial_dims = data_pshape.rank().get_length() - 2;
                    }
=======
                        num_spatial_dims = data_pshape.rank().get_length() - 2;
                    }
                    else if (filters_pshape.rank().is_static())
                    {
                        num_spatial_dims = filters_pshape.rank().get_length() - 2;
                    }
>>>>>>> da01334d
                    // Otherwise read "kernel_shape" attribute
                    else
                    {
                        CHECK_VALID_NODE(node,
                                         node.has_attribute("kernel_shape"),
<<<<<<< HEAD
                                         "\"kernel_shape\" attribute is required if input data rank"
                                         " is dynamic.");
                        std::vector<std::size_t> kernel_shape =
                            node.get_attribute_value<std::vector<std::size_t>>("kernel_shape");

                        strides = convpool::get_strides(node, kernel_shape.size());
                        dilations = convpool::get_dilations(node, kernel_shape.size());
                        paddings = convpool::get_pads(node, kernel_shape.size());
                        num_spatial_dims = kernel_shape.size();
                    }

=======
                                         "\"kernel_shape\" attribute is required if data and "
                                         "filter inputs' ranks are dynamic.");
                        std::vector<std::size_t> kernel_shape =
                            node.get_attribute_value<std::vector<std::size_t>>("kernel_shape");

                        num_spatial_dims = kernel_shape.size();
                    }

                    strides = convpool::get_strides(node, num_spatial_dims);
                    dilations = convpool::get_dilations(node, num_spatial_dims);
                    paddings = convpool::get_pads(node, num_spatial_dims);
>>>>>>> da01334d
                    CoordinateDiff pads_begin = paddings.first;
                    CoordinateDiff pads_end = paddings.second;

                    std::vector<std::int64_t> output_shape{
                        node.get_attribute_value<std::vector<std::int64_t>>("output_shape", {})};

                    std::vector<std::int64_t> output_padding{
                        node.get_attribute_value<std::vector<std::int64_t>>(
                            "output_padding", std::vector<std::int64_t>(num_spatial_dims, 0))};

                    int64_t groups{node.get_attribute_value<int64_t>("group", 1)};

                    CHECK_VALID_NODE(
                        node, groups >= 0, "Incorrect value of 'group' attribute: ", groups);

                    std::shared_ptr<ngraph::Node> conv_node;

                    // reshape filters to match desired shape:
                    // [GROUPS, C_INPUT, C_OUTPUT, K_D, ..., K_1]
                    // from [C_INPUT x C_OUTPUT/groups x k1 x k2 x ... x kn]
                    if (groups > 1)
                    {
                        filters = get_reshaped_filters(filters, filters_pshape, groups);
                        conv_node = make_group_conv_backprop(data,
                                                             filters,
                                                             strides,
                                                             dilations,
                                                             pads_begin,
                                                             pads_end,
                                                             auto_pad_type,
                                                             output_shape,
                                                             output_padding);
                    }
                    else
                    {
                        conv_node = make_conv_backprop(data,
                                                       filters,
                                                       strides,
                                                       dilations,
                                                       pads_begin,
                                                       pads_end,
                                                       auto_pad_type,
                                                       output_shape,
                                                       output_padding);
                    }

                    // no bias param
                    if (inputs.size() < 3)
                    {
                        return {conv_node};
                    }
                    const auto reshaped_bias = get_prepared_bias(inputs[2], conv_node);

                    return {std::make_shared<default_opset::Add>(conv_node, reshaped_bias)};
                }

            } // namespace set_1

        } // namespace op

    } // namespace onnx_import

} // namespace ngraph<|MERGE_RESOLUTION|>--- conflicted
+++ resolved
@@ -55,24 +55,14 @@
                                                  const std::vector<std::int64_t>& output_shape,
                                                  const std::vector<std::int64_t>& output_padding)
                     {
-<<<<<<< HEAD
-                        if (!output_shape.empty())
-=======
                         if (output_shape.empty())
->>>>>>> da01334d
                         {
                             return std::make_shared<default_opset::GroupConvolutionBackpropData>(
                                 data,
                                 filters,
-<<<<<<< HEAD
-                                default_opset::Constant::create(
-                                    element::i64, Shape{output_shape.size()}, output_shape),
-                                strides,
-=======
                                 strides,
                                 pads_begin,
                                 pads_end,
->>>>>>> da01334d
                                 dilations,
                                 auto_pad_type,
                                 CoordinateDiff(std::begin(output_padding),
@@ -83,15 +73,9 @@
                             return std::make_shared<default_opset::GroupConvolutionBackpropData>(
                                 data,
                                 filters,
-<<<<<<< HEAD
-                                strides,
-                                pads_begin,
-                                pads_end,
-=======
                                 default_opset::Constant::create(
                                     element::i64, Shape{output_shape.size()}, output_shape),
                                 strides,
->>>>>>> da01334d
                                 dilations,
                                 auto_pad_type,
                                 CoordinateDiff(std::begin(output_padding),
@@ -110,20 +94,11 @@
                                            const std::vector<std::int64_t>& output_shape,
                                            const std::vector<std::int64_t>& output_padding)
                     {
-<<<<<<< HEAD
-                        if (!output_shape.empty())
-=======
                         if (output_shape.empty())
->>>>>>> da01334d
                         {
                             return std::make_shared<default_opset::ConvolutionBackpropData>(
                                 data,
                                 filters,
-<<<<<<< HEAD
-                                default_opset::Constant::create(
-                                    element::i64, Shape{output_shape.size()}, output_shape),
-=======
->>>>>>> da01334d
                                 strides,
                                 pads_begin,
                                 pads_end,
@@ -137,11 +112,8 @@
                             return std::make_shared<default_opset::ConvolutionBackpropData>(
                                 data,
                                 filters,
-<<<<<<< HEAD
-=======
                                 default_opset::Constant::create(
                                     element::i64, Shape{output_shape.size()}, output_shape),
->>>>>>> da01334d
                                 strides,
                                 pads_begin,
                                 pads_end,
@@ -175,28 +147,6 @@
                                 std::make_shared<default_opset::ShapeOf>(filters_shape);
                             const auto one_node =
                                 default_opset::Constant::create(element::i64, Shape{1}, {1});
-<<<<<<< HEAD
-                            const auto remaining_shape_length =
-                                std::make_shared<default_opset::Subtract>(filters_rank, one_node);
-                            const auto split_part_lengths = std::make_shared<default_opset::Concat>(
-                                OutputVector{one_node, remaining_shape_length}, 0);
-                            const auto split_parts = std::make_shared<default_opset::VariadicSplit>(
-                                filters_shape,
-                                default_opset::Constant::create(element::i64, Shape{}, {0}),
-                                split_part_lengths);
-
-                            // Apply shape layout transformation:
-                            auto first_dim = split_parts->get_output_as_single_output_node(0);
-                            const auto remaining_dims =
-                                split_parts->get_output_as_single_output_node(1);
-                            const auto groups_node =
-                                default_opset::Constant::create(element::i64, Shape{1}, {groups});
-                            first_dim =
-                                std::make_shared<default_opset::Divide>(first_dim, groups_node);
-
-                            const auto new_filters_shape = std::make_shared<default_opset::Concat>(
-                                OutputVector{first_dim, groups_node, remaining_dims}, 0);
-=======
                             const auto zero_node =
                                 default_opset::Constant::create(element::i64, Shape{1}, {0});
 
@@ -224,7 +174,6 @@
 
                             const auto new_filters_shape = std::make_shared<default_opset::Concat>(
                                 OutputVector{groups_node, in_c_dim, remaining_dims}, 0);
->>>>>>> da01334d
                             return std::make_shared<default_opset::Reshape>(
                                        filters, new_filters_shape, false)
                                 ->add_provenance_group_members_above({filters});
@@ -261,22 +210,6 @@
                             const auto remaining_shape_length =
                                 std::make_shared<default_opset::Subtract>(conv_rank, two_node);
                             const auto remaining_bias_shape_ones =
-<<<<<<< HEAD
-                                std::make_shared<default_opset::Broadcast>(
-                                    one_node,
-                                    remaining_shape_length); // To skalar czy [1]?
-
-                            // Split conv shape into (N), (C), (H, W, ...) in order to get C dim
-                            const auto split_part_lengths = std::make_shared<default_opset::Concat>(
-                                OutputVector{one_node, one_node, remaining_shape_length}, 0);
-                            const auto conv_split_parts =
-                                std::make_shared<default_opset::VariadicSplit>(
-                                    conv_shape,
-                                    default_opset::Constant::create(element::i64, Shape{}, {0}),
-                                    split_part_lengths);
-                            const auto C_dim =
-                                conv_split_parts->get_output_as_single_output_node(1);
-=======
                                 std::make_shared<default_opset::Broadcast>(one_node,
                                                                            remaining_shape_length);
 
@@ -286,7 +219,6 @@
                                 two_node,                 // end
                                 std::vector<int64_t>{0},  // begin mask
                                 std::vector<int64_t>{0}); // end mask
->>>>>>> da01334d
 
                             // Construct new bias shape: [1, C, 1, 1, ... ]
                             bias_shape_node = std::make_shared<default_opset::Concat>(
@@ -322,38 +254,17 @@
                     // Get attirbutes or infer them from input data rank it it's static.
                     if (data_pshape.rank().is_static())
                     {
-<<<<<<< HEAD
-                        strides = convpool::get_strides(node);
-                        dilations = convpool::get_dilations(node);
-                        paddings = convpool::get_pads(node);
                         num_spatial_dims = data_pshape.rank().get_length() - 2;
                     }
-=======
-                        num_spatial_dims = data_pshape.rank().get_length() - 2;
-                    }
                     else if (filters_pshape.rank().is_static())
                     {
                         num_spatial_dims = filters_pshape.rank().get_length() - 2;
                     }
->>>>>>> da01334d
                     // Otherwise read "kernel_shape" attribute
                     else
                     {
                         CHECK_VALID_NODE(node,
                                          node.has_attribute("kernel_shape"),
-<<<<<<< HEAD
-                                         "\"kernel_shape\" attribute is required if input data rank"
-                                         " is dynamic.");
-                        std::vector<std::size_t> kernel_shape =
-                            node.get_attribute_value<std::vector<std::size_t>>("kernel_shape");
-
-                        strides = convpool::get_strides(node, kernel_shape.size());
-                        dilations = convpool::get_dilations(node, kernel_shape.size());
-                        paddings = convpool::get_pads(node, kernel_shape.size());
-                        num_spatial_dims = kernel_shape.size();
-                    }
-
-=======
                                          "\"kernel_shape\" attribute is required if data and "
                                          "filter inputs' ranks are dynamic.");
                         std::vector<std::size_t> kernel_shape =
@@ -365,7 +276,6 @@
                     strides = convpool::get_strides(node, num_spatial_dims);
                     dilations = convpool::get_dilations(node, num_spatial_dims);
                     paddings = convpool::get_pads(node, num_spatial_dims);
->>>>>>> da01334d
                     CoordinateDiff pads_begin = paddings.first;
                     CoordinateDiff pads_end = paddings.second;
 
