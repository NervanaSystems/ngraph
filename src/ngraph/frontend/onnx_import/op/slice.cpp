//*****************************************************************************
// Copyright 2017-2020 Intel Corporation
//
// Licensed under the Apache License, Version 2.0 (the "License");
// you may not use this file except in compliance with the License.
// You may obtain a copy of the License at
//
//     http://www.apache.org/licenses/LICENSE-2.0
//
// Unless required by applicable law or agreed to in writing, software
// distributed under the License is distributed on an "AS IS" BASIS,
// WITHOUT WARRANTIES OR CONDITIONS OF ANY KIND, either express or implied.
// See the License for the specific language governing permissions and
// limitations under the License.
//*****************************************************************************

#include <algorithm>
#include <memory>
#include <vector>

#include "default_opset.hpp"
#include "ngraph/node.hpp"
#include "ngraph/op/constant.hpp"
#include "utils/common.hpp"

namespace
{
    int64_t get_valid_array_idx(int64_t idx, int64_t last_idx)
    {
        return (idx >= 0) ? std::min(idx, last_idx) : std::max<int64_t>(0, last_idx + idx);
    }
}

namespace ngraph
{
    namespace onnx_import
    {
        namespace op
        {
            namespace set_10
            {
                namespace
                {
                    std::vector<int64_t> axes_to_mask(const std::vector<int64_t>& axes)
                    {
                        std::vector<int64_t> mask(
                            *std::max_element(std::begin(axes), std::end(axes)) + 1, 1);
                        for (int i = 0; i < axes.size(); ++i)
                        {
                            mask[axes[i]] = 0;
                        }
                        return mask;
                    }
                }

                NodeVector slice(const Node& node)
                {
                    NodeVector inputs{node.get_ng_inputs()};
                    const auto data = inputs.at(0);
<<<<<<< HEAD
                    const size_t data_rank = data->get_output_partial_shape(0).rank().get_length();
=======
>>>>>>> e505d45c

                    const auto starts = inputs.at(1);
                    const auto ends = inputs.at(2);

                    // Slice is calculated over all axes as default
                    std::shared_ptr<ngraph::Node> axes;
                    if (inputs.size() >= 4) // axes input provided
                    {
                        axes = inputs.at(3);
                        NGRAPH_CHECK(axes->is_constant(), "Axes input must be constant");
                    }
                    else
                    {
<<<<<<< HEAD
=======
                        const size_t data_rank =
                            data->get_output_partial_shape(0).rank().get_length();
>>>>>>> e505d45c
                        axes = default_opset::Constant::create(
                            element::i64,
                            {data_rank},
                            common::get_monotonic_range<int64_t>(data_rank));
                    }
                    const auto axes_const = as_type_ptr<default_opset::Constant>(axes);
                    const auto begin_end_mask = axes_to_mask(axes_const->get_vector<int64_t>());

                    if (inputs.size() == 5) // steps input provided
                    {
                        const auto steps = inputs.at(4);
                        return {std::make_shared<default_opset::StridedSlice>(
                            data, starts, ends, steps, begin_end_mask, begin_end_mask)};
                    }
                    else
                    {
                        return {std::make_shared<default_opset::StridedSlice>(
                            data, starts, ends, begin_end_mask, begin_end_mask)};
                    }
                }
            } // namespace set_10
<<<<<<< HEAD

=======
>>>>>>> e505d45c
            namespace set_1
            {
                NodeVector slice(const Node& node)
                {
                    std::shared_ptr<ngraph::Node> data = node.get_ng_inputs().at(0);
                    Shape data_shape = data->get_shape();
                    const auto data_rank = data_shape.size();

                    auto starts = node.get_attribute_value<std::vector<int64_t>>("starts");
                    auto ends = node.get_attribute_value<std::vector<int64_t>>("ends");

                    auto axes = node.get_attribute_value<std::vector<int64_t>>(
                        "axes", common::get_monotonic_range<int64_t>(data_shape.size()));

                    Shape lower_bounds(data_rank);
                    Shape upper_bounds = data_shape;

                    for (size_t idx = 0; idx < axes.size(); ++idx)
                    {
                        size_t axis = axes.at(idx);
                        lower_bounds.at(axis) =
                            get_valid_array_idx(starts.at(idx), data_shape.at(axis));
                        upper_bounds.at(axis) =
                            get_valid_array_idx(ends.at(idx), data_shape.at(axis));
                    }

                    // Check for cases when start is greater than end and change them to "empty"
                    // slice.
                    for (size_t idx = 0; idx < lower_bounds.size(); ++idx)
                    {
                        if (lower_bounds.at(idx) > upper_bounds.at(idx))
                        {
                            upper_bounds.at(idx) = lower_bounds.at(idx);
                        }
                    }

                    const auto begin = default_opset::Constant::create(
                        element::i64, Shape{lower_bounds.size()}, lower_bounds);
                    const auto end = default_opset::Constant::create(
                        element::i64, Shape{upper_bounds.size()}, upper_bounds);
                    const auto strides = default_opset::Constant::create(
                        element::i64, Shape{data_rank}, std::vector<int64_t>(data_rank, 1));

                    return {std::make_shared<default_opset::StridedSlice>(
                        data,
                        begin,
                        end,
                        strides,
                        std::vector<int64_t>(data_rank, 0),
                        std::vector<int64_t>(data_rank, 0))};
                }

            } // namespace set_1

        } // namespace op

    } // namespace onnx_import

} // namespace ngraph<|MERGE_RESOLUTION|>--- conflicted
+++ resolved
@@ -57,10 +57,6 @@
                 {
                     NodeVector inputs{node.get_ng_inputs()};
                     const auto data = inputs.at(0);
-<<<<<<< HEAD
-                    const size_t data_rank = data->get_output_partial_shape(0).rank().get_length();
-=======
->>>>>>> e505d45c
 
                     const auto starts = inputs.at(1);
                     const auto ends = inputs.at(2);
@@ -74,11 +70,8 @@
                     }
                     else
                     {
-<<<<<<< HEAD
-=======
                         const size_t data_rank =
                             data->get_output_partial_shape(0).rank().get_length();
->>>>>>> e505d45c
                         axes = default_opset::Constant::create(
                             element::i64,
                             {data_rank},
@@ -100,10 +93,6 @@
                     }
                 }
             } // namespace set_10
-<<<<<<< HEAD
-
-=======
->>>>>>> e505d45c
             namespace set_1
             {
                 NodeVector slice(const Node& node)
