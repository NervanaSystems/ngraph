--- conflicted
+++ resolved
@@ -96,8 +96,6 @@
             {
                 NodeVector slice(const Node& node)
                 {
-<<<<<<< HEAD
-=======
                     auto get_rank_from_shape = [&](std::shared_ptr<ngraph::Node> shapeof) {
                         auto shapeof_shape = std::make_shared<ngraph::op::ShapeOf>(shapeof);
                         return std::make_shared<ngraph::op::Reshape>(
@@ -122,65 +120,12 @@
                         return get_range_from_shape(shapeof);
                     };
 
->>>>>>> df4a8152
                     const NodeVector inputs{node.get_ng_inputs()};
 
                     std::shared_ptr<ngraph::Node> data = inputs.at(0);
                     std::shared_ptr<ngraph::Node> start = inputs.at(1);
                     std::shared_ptr<ngraph::Node> end = inputs.at(2);
 
-<<<<<<< HEAD
-                    const auto data_shape = data->get_shape();
-                    const auto data_rank = data_shape.size();
-
-                    Shape lower_bounds(data_rank);
-                    Shape upper_bounds = data_shape;
-
-                    if (inputs.size() > 2 && !inputs.at(3)->is_null())
-                    {
-                        auto axes = inputs.at(3);
-                        const auto axes_shape = axes->get_shape();
-                        const auto start_shape = start->get_shape();
-                        const auto end_shape = end->get_shape();
-                        for (size_t idx = 0; idx < axes_shape.size(); ++idx)
-                        {
-                            size_t axis = axes_shape.at(idx);
-                            lower_bounds.at(idx) =
-                                get_valid_array_idx(start_shape.at(idx), data_shape.at(idx));
-                            upper_bounds.at(idx) =
-                                get_valid_array_idx(end_shape.at(idx), data_shape.at(idx));
-                        }
-                    }
-
-                    for (size_t idx = 0; idx < lower_bounds.size(); ++idx)
-                    {
-                        if (lower_bounds.at(idx) > upper_bounds.at(idx))
-                        {
-                            upper_bounds.at(idx) = lower_bounds.at(idx);
-                        }
-                    }
-
-                    std::shared_ptr<ngraph::Node> strides = default_opset::Constant::create(
-                        element::i64, Shape{data_rank}, std::vector<int64_t>(data_rank, 1));
-
-                    if (inputs.size() > 2 && !inputs.at(4)->is_null())
-                    {
-                        strides = inputs.at(4);
-                    }
-
-                    const auto begin = default_opset::Constant::create(
-                        element::i64, Shape{lower_bounds.size()}, lower_bounds);
-                    const auto ends = default_opset::Constant::create(
-                        element::i64, Shape{upper_bounds.size()}, upper_bounds);
-
-                    return {std::make_shared<default_opset::StridedSlice>(
-                        data,
-                        begin,
-                        ends,
-                        strides,
-                        std::vector<int64_t>(data_rank, 0),
-                        std::vector<int64_t>(data_rank, 0))};
-=======
                     std::shared_ptr<ngraph::Node> axes;
                     std::shared_ptr<ngraph::Node> step;
 
@@ -221,7 +166,6 @@
 
                     return {std::make_shared<ngraph::opset2::StridedSlice>(
                         data, start, end, axes, step, begin_mask, end_mask)};
->>>>>>> df4a8152
                 }
 
             } // namespace set_10
