--- conflicted
+++ resolved
@@ -42,18 +42,6 @@
             {
                 namespace
                 {
-<<<<<<< HEAD
-                    std::vector<int64_t> axes_to_mask(const std::vector<int64_t>& axes)
-                    {
-                        std::vector<int64_t> mask(
-                            *std::max_element(std::begin(axes), std::end(axes)) + 1, 1);
-                        for (int i = 0; i < axes.size(); ++i)
-                        {
-                            mask[axes[i]] = 0;
-                        }
-                        return mask;
-                    }
-=======
                     std::vector<int64_t> axes_to_mask(const std::vector<int64_t>& axes,
                                                       uint64_t slice_indices_length)
                     {
@@ -131,7 +119,6 @@
 
                         return std::make_shared<default_opset::Concat>(adjusted_indices, 0);
                     }
->>>>>>> a238681d
                 }
 
                 NodeVector slice(const Node& node)
@@ -139,13 +126,8 @@
                     NodeVector inputs{node.get_ng_inputs()};
                     const auto data = inputs.at(0);
 
-<<<<<<< HEAD
-                    const auto starts = inputs.at(1);
-                    const auto ends = inputs.at(2);
-=======
                     auto starts = inputs.at(1);
                     auto ends = inputs.at(2);
->>>>>>> a238681d
 
                     // Slice is calculated over all axes as default
                     std::shared_ptr<ngraph::Node> axes;
@@ -156,31 +138,6 @@
                     }
                     else
                     {
-<<<<<<< HEAD
-                        const size_t data_rank =
-                            data->get_output_partial_shape(0).rank().get_length();
-                        axes = default_opset::Constant::create(
-                            element::i64,
-                            {data_rank},
-                            common::get_monotonic_range<int64_t>(data_rank));
-                    }
-                    const auto axes_const = as_type_ptr<default_opset::Constant>(axes);
-                    const auto begin_end_mask = axes_to_mask(axes_const->cast_vector<int64_t>());
-
-                    if (inputs.size() == 5) // steps input provided
-                    {
-                        const auto steps = inputs.at(4);
-                        return {std::make_shared<default_opset::StridedSlice>(
-                            data, starts, ends, steps, begin_end_mask, begin_end_mask)};
-                    }
-                    else
-                    {
-                        return {std::make_shared<default_opset::StridedSlice>(
-                            data, starts, ends, begin_end_mask, begin_end_mask)};
-                    }
-                }
-            } // namespace set_10
-=======
                         const auto data_rank = data->get_output_partial_shape(0).rank();
                         NGRAPH_CHECK(data_rank.is_static(),
                                      "Data rank must be static when axes input is not provided");
@@ -219,7 +176,6 @@
                 }
             } // namespace set_10
 
->>>>>>> a238681d
             namespace set_1
             {
                 NodeVector slice(const Node& node)
