//*****************************************************************************
// Copyright 2017-2020 Intel Corporation
//
// Licensed under the Apache License, Version 2.0 (the "License");
// you may not use this file except in compliance with the License.
// You may obtain a copy of the License at
//
//     http://www.apache.org/licenses/LICENSE-2.0
//
// Unless required by applicable law or agreed to in writing, software
// distributed under the License is distributed on an "AS IS" BASIS,
// WITHOUT WARRANTIES OR CONDITIONS OF ANY KIND, either express or implied.
// See the License for the specific language governing permissions and
// limitations under the License.
//*****************************************************************************

#include <algorithm>
#include <cstddef>
#include <cstdint>
#include <memory>
#include <numeric>

#include "default_opset.hpp"
#include "exceptions.hpp"
#include "lp_norm.hpp"
#include "ngraph/axis_set.hpp"
#include "ngraph/builder/norm.hpp"
#include "ngraph/op/divide.hpp"
<<<<<<< HEAD
#include "ngraph/opsets/opset0.hpp"
#include "ngraph/validation_util.hpp"
=======
#include "utils/common.hpp"
>>>>>>> 0fc8f4d8

namespace ngraph
{
    namespace onnx_import
    {
        namespace op
        {
            namespace set_1
            {
                NodeVector lp_norm(const Node& node)
                {
                    const std::shared_ptr<ngraph::Node> data{node.get_ng_inputs().at(0)};
                    const std::int64_t p_norm{node.get_attribute_value<std::int64_t>("p", 2)};
<<<<<<< HEAD
                    const size_t normalize_axis = ngraph::normalize_axis(
                        node.get_description(), axis, data->get_shape().size());
=======

                    const std::int64_t axis{node.get_attribute_value<std::int64_t>("axis", -1)};
                    const std::size_t valid_axis =
                        common::validate_axis(node, axis, data->get_shape().size());
>>>>>>> 0fc8f4d8

                    ASSERT_VALID_ARGUMENT(node, p_norm == 1 || p_norm == 2)
                        << "Invalid `p` attribute value: " << p_norm
                        << "Only normalization of 1st or 2nd order is supported.";

<<<<<<< HEAD
                    const AxisSet reduction_axes{normalize_axis};
=======
>>>>>>> 0fc8f4d8
                    std::shared_ptr<ngraph::Node> norm = ngraph::builder::lp_norm(
                        data, AxisSet{valid_axis}, static_cast<std::size_t>(p_norm));

                    const auto target_shape = default_opset::Constant::create(
                        element::i64, Shape{data->get_shape().size()}, data->get_shape());

                    // Create a default axes order matching the data tensor rank and erase the
                    // element at the 'valid_axis' position. The erased element indicates the axis
                    // along which the data should be broadcasted.
                    std::vector<size_t> axes_values(data->get_shape().size());
                    std::iota(axes_values.begin(), axes_values.end(), 0);
                    axes_values.erase(axes_values.begin() + valid_axis);

                    const auto axes_mapping = default_opset::Constant::create(
                        element::i64, Shape{axes_values.size()}, axes_values);

                    norm = std::make_shared<default_opset::Broadcast>(
                        norm, target_shape, axes_mapping);

                    return {std::make_shared<default_opset::Divide>(data, norm)};
                }

            } // namespace set_1

        } // namespace op

    } // namespace onnx_import

} // namespace ngraph<|MERGE_RESOLUTION|>--- conflicted
+++ resolved
@@ -26,12 +26,7 @@
 #include "ngraph/axis_set.hpp"
 #include "ngraph/builder/norm.hpp"
 #include "ngraph/op/divide.hpp"
-<<<<<<< HEAD
-#include "ngraph/opsets/opset0.hpp"
 #include "ngraph/validation_util.hpp"
-=======
-#include "utils/common.hpp"
->>>>>>> 0fc8f4d8
 
 namespace ngraph
 {
@@ -45,36 +40,28 @@
                 {
                     const std::shared_ptr<ngraph::Node> data{node.get_ng_inputs().at(0)};
                     const std::int64_t p_norm{node.get_attribute_value<std::int64_t>("p", 2)};
-<<<<<<< HEAD
+
+                    const std::int64_t axis{node.get_attribute_value<std::int64_t>("axis", -1)};
                     const size_t normalize_axis = ngraph::normalize_axis(
                         node.get_description(), axis, data->get_shape().size());
-=======
-
-                    const std::int64_t axis{node.get_attribute_value<std::int64_t>("axis", -1)};
-                    const std::size_t valid_axis =
-                        common::validate_axis(node, axis, data->get_shape().size());
->>>>>>> 0fc8f4d8
 
                     ASSERT_VALID_ARGUMENT(node, p_norm == 1 || p_norm == 2)
                         << "Invalid `p` attribute value: " << p_norm
                         << "Only normalization of 1st or 2nd order is supported.";
 
-<<<<<<< HEAD
-                    const AxisSet reduction_axes{normalize_axis};
-=======
->>>>>>> 0fc8f4d8
                     std::shared_ptr<ngraph::Node> norm = ngraph::builder::lp_norm(
-                        data, AxisSet{valid_axis}, static_cast<std::size_t>(p_norm));
+                        data, AxisSet{normalize_axis}, static_cast<std::size_t>(p_norm));
 
                     const auto target_shape = default_opset::Constant::create(
                         element::i64, Shape{data->get_shape().size()}, data->get_shape());
 
                     // Create a default axes order matching the data tensor rank and erase the
-                    // element at the 'valid_axis' position. The erased element indicates the axis
+                    // element at the 'normalize_axis' position. The erased element indicates the
+                    // axis
                     // along which the data should be broadcasted.
                     std::vector<size_t> axes_values(data->get_shape().size());
                     std::iota(axes_values.begin(), axes_values.end(), 0);
-                    axes_values.erase(axes_values.begin() + valid_axis);
+                    axes_values.erase(axes_values.begin() + normalize_axis);
 
                     const auto axes_mapping = default_opset::Constant::create(
                         element::i64, Shape{axes_values.size()}, axes_values);
