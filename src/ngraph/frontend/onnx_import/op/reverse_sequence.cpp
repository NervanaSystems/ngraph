//*****************************************************************************
// Copyright 2017-2019 Intel Corporation
//
// Licensed under the Apache License, Version 2.0 (the "License");
// you may not use this file except in compliance with the License.
// You may obtain a copy of the License at
//
//     http://www.apache.org/licenses/LICENSE-2.0
//
// Unless required by applicable law or agreed to in writing, software
// distributed under the License is distributed on an "AS IS" BASIS,
// WITHOUT WARRANTIES OR CONDITIONS OF ANY KIND, either express or implied.
// See the License for the specific language governing permissions and
// limitations under the License.
//*****************************************************************************

#include <memory>

#include "core/node.hpp"
#include "ngraph/node.hpp"
#include "ngraph/op/convert.hpp"
#include "ngraph/op/reverse_sequence.hpp"
#include "ngraph/type/element_type.hpp"
#include "utils/common.hpp"

namespace ngraph
{
    namespace onnx_import
    {
        namespace op
        {
            namespace set_1
            {
                NodeVector reverse_sequence(const Node& node)
                {
                    const auto data = node.get_ng_inputs().at(0);

                    const auto sequence_lengths = node.get_ng_inputs().at(1);
                    // nGraph supports only int32 type of sequence_lengths
                    const auto sequence_lengths_i32 = std::make_shared<ngraph::op::Convert>(
                        node.get_ng_inputs().at(1), element::i32);

                    const auto batch_axis = node.get_attribute_value<int64_t>("batch_axis", 1);
                    std::size_t valid_batch_axis =
                        common::validate_axis(node, batch_axis, data->get_shape().size());
                    const auto time_axis = node.get_attribute_value<int64_t>("time_axis", 0);
<<<<<<< HEAD
                    std::size_t valid_time_axis =
                        common::validate_axis(node, time_axis, data->get_shape().size());
=======

                    NGRAPH_CHECK(batch_axis == 0 || batch_axis == 1,
                                 "Allowed values of the 'batch_axis' attribute for ReverseSequence "
                                 "operator are 0 and 1");

                    NGRAPH_CHECK(time_axis == 0 || time_axis == 1,
                                 "Allowed values of the 'time_axis' attribute for ReverseSequence "
                                 "operator are 0 and 1");

                    NGRAPH_CHECK(batch_axis != time_axis,
                                 "'batch_axis' and 'time_axis' attributes of the ReverseSequence "
                                 "operator can't point to the same dimension");

>>>>>>> c1abb9a0
                    return {std::make_shared<ngraph::op::ReverseSequence>(
                        data, sequence_lengths_i32, valid_batch_axis, valid_time_axis)};
                }

            } // namespace set_1

        } // namespace op

    } // namespace onnx_import

} // namespace ngraph<|MERGE_RESOLUTION|>--- conflicted
+++ resolved
@@ -44,24 +44,21 @@
                     std::size_t valid_batch_axis =
                         common::validate_axis(node, batch_axis, data->get_shape().size());
                     const auto time_axis = node.get_attribute_value<int64_t>("time_axis", 0);
-<<<<<<< HEAD
                     std::size_t valid_time_axis =
                         common::validate_axis(node, time_axis, data->get_shape().size());
-=======
 
-                    NGRAPH_CHECK(batch_axis == 0 || batch_axis == 1,
+                    NGRAPH_CHECK(valid_batch_axis == 0 || valid_batch_axis == 1,
                                  "Allowed values of the 'batch_axis' attribute for ReverseSequence "
                                  "operator are 0 and 1");
 
-                    NGRAPH_CHECK(time_axis == 0 || time_axis == 1,
+                    NGRAPH_CHECK(valid_time_axis == 0 || valid_time_axis == 1,
                                  "Allowed values of the 'time_axis' attribute for ReverseSequence "
                                  "operator are 0 and 1");
 
-                    NGRAPH_CHECK(batch_axis != time_axis,
+                    NGRAPH_CHECK(valid_batch_axis != valid_time_axis,
                                  "'batch_axis' and 'time_axis' attributes of the ReverseSequence "
                                  "operator can't point to the same dimension");
 
->>>>>>> c1abb9a0
                     return {std::make_shared<ngraph::op::ReverseSequence>(
                         data, sequence_lengths_i32, valid_batch_axis, valid_time_axis)};
                 }
