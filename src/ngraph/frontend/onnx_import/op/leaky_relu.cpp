--- conflicted
+++ resolved
@@ -37,16 +37,8 @@
                         << " alpha value should be in range (0,1)";
 
                     std::shared_ptr<ngraph::Node> alpha_node =
-<<<<<<< HEAD
-                        std::make_shared<default_opset::Constant>(data->get_element_type(),
-                                                                  data->get_shape(),
-                                                                  std::vector<double>{alpha});
-                    return {std::make_shared<default_opset::Maximum>(
-                        std::make_shared<default_opset::Multiply>(data, alpha_node), data)};
-=======
                         default_opset::Constant::create(data->get_element_type(), Shape{}, {alpha});
                     return {std::make_shared<default_opset::PRelu>(data, alpha_node)};
->>>>>>> 7aa5e8ee
                 }
 
             } // namespace set_1
