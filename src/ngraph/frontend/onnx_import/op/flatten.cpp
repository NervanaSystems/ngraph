--- conflicted
+++ resolved
@@ -39,11 +39,7 @@
                     const auto normalized_axis = ngraph::normalize_axis(
                         node.get_description(), axis, data_rank, -data_rank, data_rank);
 
-<<<<<<< HEAD
-                    return {ngraph::builder::v1::flatten(data, valid_axis)};
-=======
-                    return {ngraph::builder::flatten(data, normalized_axis)};
->>>>>>> 6bd90ef4
+                    return {ngraph::builder::v1::flatten(data, normalized_axis)};
                 }
 
             } // namespace set_1
