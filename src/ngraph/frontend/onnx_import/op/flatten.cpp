//*****************************************************************************
// Copyright 2017-2019 Intel Corporation
//
// Licensed under the Apache License, Version 2.0 (the "License");
// you may not use this file except in compliance with the License.
// You may obtain a copy of the License at
//
//     http://www.apache.org/licenses/LICENSE-2.0
//
// Unless required by applicable law or agreed to in writing, software
// distributed under the License is distributed on an "AS IS" BASIS,
// WITHOUT WARRANTIES OR CONDITIONS OF ANY KIND, either express or implied.
// See the License for the specific language governing permissions and
// limitations under the License.
//*****************************************************************************

#include <cinttypes>

#include "exceptions.hpp"
#include "flatten.hpp"
#include "ngraph/builder/reshape.hpp"
#include "utils/common.hpp"
namespace ngraph
{
    namespace onnx_import
    {
        namespace op
        {
            namespace set_1
            {
                NodeVector flatten(const Node& node)
                {
                    NodeVector inputs{node.get_ng_inputs()};
                    auto data = inputs.at(0);
                    auto axis = node.get_attribute_value<std::int64_t>("axis", 1);
                    auto valid_axis =
                        common::validate_axis(node, axis, data->get_shape().size() + 1);

<<<<<<< HEAD
                    auto data_rank = data->get_shape().size();
                    // Accepted range is [-r, r] where r = rank(input).
                    auto valid_axis =
                        common::validate_axis(node, axis, data_rank, -data_rank, data_rank);

=======
>>>>>>> f332fb12
                    return {ngraph::builder::flatten(data, valid_axis)};
                }

            } // namespace set_1

        } // namespace op

    } // namespace  onnx_import

} // namespace  ngraph<|MERGE_RESOLUTION|>--- conflicted
+++ resolved
@@ -33,17 +33,11 @@
                     NodeVector inputs{node.get_ng_inputs()};
                     auto data = inputs.at(0);
                     auto axis = node.get_attribute_value<std::int64_t>("axis", 1);
-                    auto valid_axis =
-                        common::validate_axis(node, axis, data->get_shape().size() + 1);
-
-<<<<<<< HEAD
                     auto data_rank = data->get_shape().size();
                     // Accepted range is [-r, r] where r = rank(input).
                     auto valid_axis =
                         common::validate_axis(node, axis, data_rank, -data_rank, data_rank);
 
-=======
->>>>>>> f332fb12
                     return {ngraph::builder::flatten(data, valid_axis)};
                 }
 
