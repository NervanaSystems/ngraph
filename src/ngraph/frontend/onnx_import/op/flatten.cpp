//*****************************************************************************
// Copyright 2017-2019 Intel Corporation
//
// Licensed under the Apache License, Version 2.0 (the "License");
// you may not use this file except in compliance with the License.
// You may obtain a copy of the License at
//
//     http://www.apache.org/licenses/LICENSE-2.0
//
// Unless required by applicable law or agreed to in writing, software
// distributed under the License is distributed on an "AS IS" BASIS,
// WITHOUT WARRANTIES OR CONDITIONS OF ANY KIND, either express or implied.
// See the License for the specific language governing permissions and
// limitations under the License.
//*****************************************************************************

#include <cinttypes>

#include "exceptions.hpp"
#include "flatten.hpp"
#include "ngraph/builder/reshape.hpp"
#include "utils/common.hpp"
namespace ngraph
{
    namespace onnx_import
    {
        namespace op
        {
            namespace set_1
            {
                NodeVector flatten(const Node& node)
                {
                    NodeVector inputs{node.get_ng_inputs()};
                    auto data = inputs.at(0);
                    auto axis = node.get_attribute_value<std::int64_t>("axis", 1);
                    auto valid_axis =
                        common::validate_axis(node, axis, data->get_shape().size() + 1);

<<<<<<< HEAD
                    return {ngraph::builder::flatten(data, valid_axis)};
=======
                    ASSERT_VALID_ARGUMENT(
                        node,
                        (axis >= 0) && (axis <= static_cast<int64_t>(data->get_shape().size())))
                        << "provided 'axis' attribute is not valid.";

                    return {ngraph::builder::flatten(data, axis)};
>>>>>>> 6c89a91f
                }

            } // namespace set_1

        } // namespace op

    } // namespace  onnx_import

} // namespace  ngraph<|MERGE_RESOLUTION|>--- conflicted
+++ resolved
@@ -36,16 +36,8 @@
                     auto valid_axis =
                         common::validate_axis(node, axis, data->get_shape().size() + 1);
 
-<<<<<<< HEAD
                     return {ngraph::builder::flatten(data, valid_axis)};
-=======
-                    ASSERT_VALID_ARGUMENT(
-                        node,
-                        (axis >= 0) && (axis <= static_cast<int64_t>(data->get_shape().size())))
-                        << "provided 'axis' attribute is not valid.";
 
-                    return {ngraph::builder::flatten(data, axis)};
->>>>>>> 6c89a91f
                 }
 
             } // namespace set_1
