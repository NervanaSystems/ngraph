--- conflicted
+++ resolved
@@ -22,46 +22,24 @@
 {
     namespace onnx_import
     {
-<<<<<<< HEAD
         namespace utils
         {
-            /**
-             * @brief Flatten the input tensor into a 2D matrix.
-             *
-             * @param node The tensor to be flattened.
-             * @param axis The axis dividing shape.
-             *
-             * @return The new node being a 2D matrix representing flattened input node.
-             */
+            /// \brief Flatten the input tensor into a 2D matrix.
+            ///
+            /// \param node The tensor to be flattened.
+            /// \param axis The axis dividing shape.
+            ///
+            /// \return The new node being a 2D matrix representing flattened input node.
             std::shared_ptr<ngraph::Node> flatten(const std::shared_ptr<ngraph::Node>& node,
                                                   int axis);
         } // namespace utils
 
-        /**
-         * @brief Permute axes according to specified axes_order parameter.
-         *
-         * @param node The node which axes we want to permute.
-         * @param axes_order The permutation of node tensor axes.
-         *
-         * @return New node with permuted axes.
-         */
-        std::shared_ptr<ngraph::Node> reorder_axes(const std::shared_ptr<ngraph::Node>& node,
-                                                   std::vector<int> axes_order);
-
-        /**
-         * @brief Return transposed tensor (with axes in reversed order).
-         *
-         * @param node Input tensor we want to transpose
-         *
-         * @return New node with reversed dimensions.
-         */
-=======
         /// \brief Permute axes according to specified axes_order parameter.
         ///
         /// \param node The node which axes we want to permute.
         /// \param axes_order The permutation of node tensor axes.
         ///
-        /// \return: New node with permuted axes.
+        /// \return New node with permuted axes.
         std::shared_ptr<ngraph::Node> reorder_axes(const std::shared_ptr<ngraph::Node>& node,
                                                    std::vector<int> axes_order);
 
@@ -69,8 +47,7 @@
         ///
         /// \param node Input tensor we want to transpose
         ///
-        /// \return: New node with reversed dimensions.
->>>>>>> a17ec605
+        /// \return New node with reversed dimensions.
         std::shared_ptr<ngraph::Node> transpose(const std::shared_ptr<ngraph::Node>& node);
     } // namespace onnx_import
 
