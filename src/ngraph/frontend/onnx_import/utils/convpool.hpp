--- conflicted
+++ resolved
@@ -36,32 +36,6 @@
             ///
             /// \brief      Get number of pixels to stride operation by in each direction.
             ///
-<<<<<<< HEAD
-            /// \param      node  The Node ptr representing Conv or Pool operation.
-            ///
-            /// \return     The kernel Shape object representing its dimensions (height, width,
-            ///             depth).
-            Strides get_strides(const Node& node);
-
-            ///
-            /// \brief      Get number of pixels to stride operation by in each direction.
-            ///
-            /// \param      node         The Node ptr representing Conv or Pool operation.
-            /// \param[in]  kernel_rank  The operator's kernel rank.
-            ///
-            /// \return     The kernel Shape object representing its dimensions (height, width,
-            ///             depth).
-            Strides get_strides(const Node& node, const std::size_t kernel_rank);
-
-            ///
-            /// \brief      Get number of pixels for filter dilation in each direction.
-            ///
-            /// \param      node  The Node ptr representing ONNX operation.
-            ///
-            /// \return     The Strides object containing number of pixels for filter dilation
-            ///             (height, width, depth).
-            Strides get_dilations(const Node& node);
-=======
             /// \param[in]  node         The Node ptr representing Conv or Pool operation.
             /// \param[in]  kernel_rank  The operator's kernel rank.
             ///
@@ -78,17 +52,6 @@
             /// \return     The Strides object containing number of pixels for filter dilation
             ///             (height, width, depth).
             Strides get_dilations(const Node& node, const std::size_t kernel_rank = 0UL);
->>>>>>> da01334d
-
-            ///
-            /// \brief      Get number of pixels for filter dilation in each direction.
-            ///
-            /// \param      node         The Node ptr representing ONNX operation.
-            /// \param[in]  kernel_rank  The operator'skernel rank.
-            ///
-            /// \return     The Strides object containing number of pixels for filter dilation
-            ///             (height, width, depth).
-            Strides get_dilations(const Node& node, const std::size_t kernel_rank);
 
             /// \brief Get padding values for the operation described by an ONNX node.
             /// \details Values are taken from the `pads` attribute.
