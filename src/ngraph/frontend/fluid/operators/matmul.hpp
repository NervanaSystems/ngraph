--- conflicted
+++ resolved
@@ -40,17 +40,10 @@
             /// \param B Matrix B
             /// \param transpose_a If matrix A should be transposed.
             /// \param transpose_b If matrix B should be transposed.
-<<<<<<< HEAD
             MatMul(const NodeOutput& A,
                    const NodeOutput& B,
-                   const bool& transpose_a = 0,
-                   const bool& transpose_b = 0);
-=======
-            MatMul(const Output<Node>& A,
-                   const Output<Node>& B,
                    const bool transpose_a,
                    const bool transpose_b);
->>>>>>> 7851c349
 
             virtual NodeVector decompose_op() const override;
 
@@ -77,9 +70,9 @@
             /// \param B Matrix B
             /// \param transpose_a If matrix A should be transposed.
             /// \param transpose_b If matrix B should be transposed.
-            MatMulGrad(const Output<Node>& A,
-                       const Output<Node>& B,
-                       const Output<Node>& Out,
+            MatMulGrad(const NodeOutput& A,
+                       const NodeOutput& B,
+                       const NodeOutput& Out,
                        const bool transpose_a,
                        const bool transpose_b);
 
