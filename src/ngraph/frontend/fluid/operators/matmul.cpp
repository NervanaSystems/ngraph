--- conflicted
+++ resolved
@@ -27,18 +27,7 @@
 using namespace std;
 using namespace ngraph::fluid;
 
-<<<<<<< HEAD
-constexpr NodeTypeInfo MatMul::type_info;
-MatMul::MatMul(const NodeOutput& A,
-               const NodeOutput& B,
-               const bool& transpose_a,
-               const bool& transpose_b)
-    : FusedOp(OutputVector{A, B})
-    , m_transpose_a{transpose_a}
-    , m_transpose_b{transpose_b}
-=======
 shared_ptr<Node> broadcast_to_3d(const shared_ptr<Node>& input, size_t axis0)
->>>>>>> 7851c349
 {
     auto shape = input->get_shape();
     size_t n = shape.size();
@@ -115,11 +104,6 @@
 {
     shared_ptr<Node> out;
 
-<<<<<<< HEAD
-    auto b_remove = std::remove(shape.begin(), shape.end(), 1);
-    shape.erase(b_remove, shape.end());
-    NodeOutput node(input_node);
-=======
     if (a->get_shape().size() > 2 && b->get_shape().size() > 2)
     {
         out = make_shared<op::BatchMatMul>(a, b);
@@ -128,7 +112,6 @@
     {
         out = make_shared<op::Dot>(a, b);
     }
->>>>>>> 7851c349
 
     return out;
 }
@@ -140,8 +123,8 @@
 }
 
 constexpr NodeTypeInfo MatMul::type_info;
-MatMul::MatMul(const Output<Node>& A,
-               const Output<Node>& B,
+MatMul::MatMul(const NodeOutput& A,
+               const NodeOutput& B,
                const bool transpose_a,
                const bool transpose_b)
     : FusedOp(OutputVector{A, B})
@@ -237,9 +220,9 @@
 }
 
 constexpr NodeTypeInfo MatMulGrad::type_info;
-MatMulGrad::MatMulGrad(const Output<Node>& A,
-                       const Output<Node>& B,
-                       const Output<Node>& Out,
+MatMulGrad::MatMulGrad(const NodeOutput& A,
+                       const NodeOutput& B,
+                       const NodeOutput& Out,
                        const bool transpose_a,
                        const bool transpose_b)
     : FusedOp(OutputVector{A, B, Out})
