--- conflicted
+++ resolved
@@ -136,8 +136,6 @@
     }
 }
 
-<<<<<<< HEAD
-=======
 bool PartialShape::relaxes(const PartialShape& s) const
 {
     if (rank().is_dynamic())
@@ -184,7 +182,6 @@
     }
 }
 
->>>>>>> a0d55b7c
 Shape PartialShape::to_shape() const
 {
     if (is_dynamic())
