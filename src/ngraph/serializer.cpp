--- conflicted
+++ resolved
@@ -1722,17 +1722,7 @@
             }
             break;
         }
-<<<<<<< HEAD
-        case OP_TYPEID::GroupConvolution:
-=======
-        case OP_TYPEID::GRN:
-        {
-            auto bias = node_js.at("bias").get<float>();
-            node = make_shared<op::GRN>(args[0], bias);
-            break;
-        }
         case OP_TYPEID::GroupConvolution_v1:
->>>>>>> 0d688830
         {
             auto window_movement_strides =
                 node_js.at("window_movement_strides").get<vector<size_t>>();
