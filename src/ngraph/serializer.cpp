--- conflicted
+++ resolved
@@ -2146,34 +2146,30 @@
         }
         case OP_TYPEID::TopK:
         {
-<<<<<<< HEAD
-            auto compute_max = node_js.at("compute_max").get<bool>();
-            auto target_type = read_element_type(node_js.at("index_element_type"));
-            if (has_key(node_js, "top_k_axis"))
-            {
-                auto top_k_axis = node_js.at("top_k_axis").get<size_t>();
-                if (has_key(node_js, "k"))
+            if (op_version == 0)
+            {
+                auto compute_max = node_js.at("compute_max").get<bool>();
+                auto target_type = read_element_type(node_js.at("index_element_type"));
+                if (has_key(node_js, "top_k_axis"))
                 {
-                    auto k = node_js.at("k").get<size_t>();
-                    node = make_shared<op::TopK>(args[0], top_k_axis, target_type, k, compute_max);
+                    auto top_k_axis = node_js.at("top_k_axis").get<size_t>();
+                    if (has_key(node_js, "k"))
+                    {
+                        auto k = node_js.at("k").get<size_t>();
+                        node =
+                            make_shared<op::TopK>(args[0], top_k_axis, target_type, k, compute_max);
+                    }
+                    else
+                    {
+                        node = make_shared<op::TopK>(
+                            args[0], args[1], top_k_axis, target_type, compute_max);
+                    }
                 }
                 else
                 {
-                    node = make_shared<op::TopK>(
-                        args[0], args[1], top_k_axis, target_type, compute_max);
+                    node =
+                        make_shared<op::TopK>(args[0], args[1], args[2], target_type, compute_max);
                 }
-            }
-            else
-            {
-                node = make_shared<op::TopK>(args[0], args[1], args[2], target_type, compute_max);
-=======
-            if (op_version == 0)
-            {
-                auto top_k_axis = node_js.at("top_k_axis").get<size_t>();
-                auto k = node_js.at("k").get<size_t>();
-                auto compute_max = node_js.at("compute_max").get<bool>();
-                auto target_type = read_element_type(node_js.at("index_element_type"));
-                node = make_shared<op::TopK>(args[0], top_k_axis, target_type, k, compute_max);
             }
             else if (op_version == 1)
             {
@@ -2184,7 +2180,6 @@
                 auto topk = make_shared<op::v1::TopK>(args[0], args[1], axis, mode, sort_type);
                 topk->set_index_element_type(index_element_type);
                 node = move(topk);
->>>>>>> 6291f0aa
             }
             break;
         }
@@ -3360,17 +3355,11 @@
     }
     case OP_TYPEID::TopK:
     {
-<<<<<<< HEAD
         auto tmp = dynamic_cast<const op::TopK*>(&n);
-        node["index_element_type"] = write_element_type(tmp->get_index_element_type());
-        node["compute_max"] = tmp->get_compute_max();
-=======
         if (op_version == 0)
         {
             const auto tmp = static_cast<const op::TopK*>(&n);
-            node["top_k_axis"] = tmp->get_top_k_axis();
             node["index_element_type"] = write_element_type(tmp->get_index_element_type());
-            node["k"] = tmp->get_k();
             node["compute_max"] = tmp->get_compute_max();
         }
         else if (op_version == 1)
@@ -3381,8 +3370,6 @@
             node["sort_type"] = tmp->get_sort_type();
             node["index_element_type"] = write_element_type(tmp->get_index_element_type());
         }
-
->>>>>>> 6291f0aa
         break;
     }
     case OP_TYPEID::Transpose: { break;
