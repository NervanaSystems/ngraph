//*****************************************************************************
// Copyright 2017-2019 Intel Corporation
//
// Licensed under the Apache License, Version 2.0 (the "License");
// you may not use this file except in compliance with the License.
// You may obtain a copy of the License at
//
//     http://www.apache.org/licenses/LICENSE-2.0
//
// Unless required by applicable law or agreed to in writing, software
// distributed under the License is distributed on an "AS IS" BASIS,
// WITHOUT WARRANTIES OR CONDITIONS OF ANY KIND, either express or implied.
// See the License for the specific language governing permissions and
// limitations under the License.
//*****************************************************************************

#include <fstream>
#include <functional>
#include <queue>
#include <stack>

#include "ngraph/cpio.hpp"
#include "ngraph/file_util.hpp"
#include "ngraph/graph_util.hpp"
#include "ngraph/op/abs.hpp"
#include "ngraph/op/acos.hpp"
#include "ngraph/op/add.hpp"
#include "ngraph/op/all.hpp"
#include "ngraph/op/allreduce.hpp"
#include "ngraph/op/and.hpp"
#include "ngraph/op/any.hpp"
#include "ngraph/op/argmax.hpp"
#include "ngraph/op/argmin.hpp"
#include "ngraph/op/asin.hpp"
#include "ngraph/op/atan.hpp"
#include "ngraph/op/atan2.hpp"
#include "ngraph/op/avg_pool.hpp"
#include "ngraph/op/batch_norm.hpp"
#include "ngraph/op/binary_convolution.hpp"
#include "ngraph/op/broadcast.hpp"
#include "ngraph/op/broadcast_distributed.hpp"
#include "ngraph/op/ceiling.hpp"
#include "ngraph/op/concat.hpp"
#include "ngraph/op/constant.hpp"
#include "ngraph/op/convert.hpp"
#include "ngraph/op/convolution.hpp"
#include "ngraph/op/cos.hpp"
#include "ngraph/op/cosh.hpp"
#include "ngraph/op/dequantize.hpp"
#include "ngraph/op/divide.hpp"
#include "ngraph/op/dot.hpp"
#include "ngraph/op/embedding_lookup.hpp"
#include "ngraph/op/equal.hpp"
#include "ngraph/op/erf.hpp"
#include "ngraph/op/exp.hpp"
#include "ngraph/op/experimental/batch_mat_mul.hpp"
#include "ngraph/op/experimental/compiled_kernel.hpp"
#include "ngraph/op/experimental/dyn_broadcast.hpp"
#include "ngraph/op/experimental/dyn_pad.hpp"
#include "ngraph/op/experimental/dyn_replace_slice.hpp"
#include "ngraph/op/experimental/dyn_reshape.hpp"
#include "ngraph/op/experimental/dyn_slice.hpp"
#include "ngraph/op/experimental/generate_mask.hpp"
#include "ngraph/op/experimental/layers/interpolate.hpp"
#include "ngraph/op/experimental/quantized_conv_bias.hpp"
#include "ngraph/op/experimental/quantized_conv_relu.hpp"
#include "ngraph/op/experimental/quantized_dot_bias.hpp"
#include "ngraph/op/experimental/random_uniform.hpp"
#include "ngraph/op/experimental/range.hpp"
#include "ngraph/op/experimental/shape_of.hpp"
#include "ngraph/op/experimental/tile.hpp"
#include "ngraph/op/experimental/transpose.hpp"
#include "ngraph/op/floor.hpp"
#include "ngraph/op/floor_mod.hpp"
#include "ngraph/op/fused/clamp.hpp"
#include "ngraph/op/fused/conv_fused.hpp"
#include "ngraph/op/fused/depth_to_space.hpp"
#include "ngraph/op/fused/elu.hpp"
#include "ngraph/op/fused/fake_quantize.hpp"
#include "ngraph/op/fused/gelu.hpp"
#include "ngraph/op/fused/gemm.hpp"
#include "ngraph/op/fused/grn.hpp"
#include "ngraph/op/fused/group_conv.hpp"
#include "ngraph/op/fused/group_conv_transpose.hpp"
#include "ngraph/op/fused/gru_cell.hpp"
#include "ngraph/op/fused/hard_sigmoid.hpp"
#include "ngraph/op/fused/layer_norm.hpp"
#include "ngraph/op/fused/log_softmax.hpp"
#include "ngraph/op/fused/lstm_cell.hpp"
#include "ngraph/op/fused/lstm_sequence.hpp"
#include "ngraph/op/fused/matmul.hpp"
#include "ngraph/op/fused/mvn.hpp"
#include "ngraph/op/fused/normalize_l2.hpp"
#include "ngraph/op/fused/partial_slice.hpp"
#include "ngraph/op/fused/prelu.hpp"
#include "ngraph/op/fused/reciprocal.hpp"
#include "ngraph/op/fused/rnn_cell.hpp"
#include "ngraph/op/fused/scale_shift.hpp"
#include "ngraph/op/fused/selu.hpp"
#include "ngraph/op/fused/shuffle_channels.hpp"
#include "ngraph/op/fused/softmax_crossentropy.hpp"
#include "ngraph/op/fused/space_to_depth.hpp"
#include "ngraph/op/fused/split.hpp"
#include "ngraph/op/fused/squared_difference.hpp"
#include "ngraph/op/fused/squeeze.hpp"
#include "ngraph/op/fused/unsqueeze.hpp"
#include "ngraph/op/gather.hpp"
#include "ngraph/op/gather_nd.hpp"
#include "ngraph/op/get_output_element.hpp"
#include "ngraph/op/greater.hpp"
#include "ngraph/op/greater_eq.hpp"
#include "ngraph/op/less.hpp"
#include "ngraph/op/less_eq.hpp"
#include "ngraph/op/log.hpp"
#include "ngraph/op/lrn.hpp"
#include "ngraph/op/max.hpp"
#include "ngraph/op/max_pool.hpp"
#include "ngraph/op/maximum.hpp"
#include "ngraph/op/min.hpp"
#include "ngraph/op/minimum.hpp"
#include "ngraph/op/multiply.hpp"
#include "ngraph/op/negative.hpp"
#include "ngraph/op/not.hpp"
#include "ngraph/op/not_equal.hpp"
#include "ngraph/op/one_hot.hpp"
#include "ngraph/op/or.hpp"
#include "ngraph/op/pad.hpp"
#include "ngraph/op/parameter.hpp"
#include "ngraph/op/passthrough.hpp"
#include "ngraph/op/power.hpp"
#include "ngraph/op/product.hpp"
#include "ngraph/op/quantize.hpp"
#include "ngraph/op/quantized_convolution.hpp"
#include "ngraph/op/quantized_dot.hpp"
#include "ngraph/op/recv.hpp"
#include "ngraph/op/reduce_prod.hpp"
#include "ngraph/op/reduce_sum.hpp"
#include "ngraph/op/relu.hpp"
#include "ngraph/op/replace_slice.hpp"
#include "ngraph/op/reshape.hpp"
#include "ngraph/op/result.hpp"
#include "ngraph/op/reverse.hpp"
#include "ngraph/op/reverse_sequence.hpp"
#include "ngraph/op/scatter_add.hpp"
#include "ngraph/op/scatter_nd_add.hpp"
#include "ngraph/op/select.hpp"
#include "ngraph/op/send.hpp"
#include "ngraph/op/sigmoid.hpp"
#include "ngraph/op/sign.hpp"
#include "ngraph/op/sin.hpp"
#include "ngraph/op/sinh.hpp"
#include "ngraph/op/slice.hpp"
#include "ngraph/op/softmax.hpp"
#include "ngraph/op/sqrt.hpp"
#include "ngraph/op/stop_gradient.hpp"
#include "ngraph/op/strided_slice.hpp"
#include "ngraph/op/subtract.hpp"
#include "ngraph/op/sum.hpp"
#include "ngraph/op/tan.hpp"
#include "ngraph/op/tanh.hpp"
#include "ngraph/op/tensor_iterator.hpp"
#include "ngraph/op/topk.hpp"
#include "ngraph/op/util/attr_types.hpp"
#include "ngraph/op/xor.hpp"
#include "ngraph/provenance.hpp"
#include "ngraph/serializer.hpp"
#include "ngraph/util.hpp"
#include "nlohmann/json.hpp"

using namespace ngraph;
using namespace std;
using json = nlohmann::json;
using const_data_callback_t = shared_ptr<Node>(const string&, const element::Type&, const Shape&);

static bool s_serialize_output_shapes_enabled =
    (std::getenv("NGRAPH_SERIALIZER_OUTPUT_SHAPES") != nullptr);

void ngraph::set_serialize_output_shapes(bool enable)
{
    s_serialize_output_shapes_enabled = enable;
}

bool ngraph::get_serialize_output_shapes()
{
    return s_serialize_output_shapes_enabled;
}

// This expands the op list in op_tbl.hpp into a list of enumerations that look like this:
// Abs,
// Acos,
// ...
enum class OP_TYPEID
{
#define NGRAPH_OP(a, b) a,
#include "ngraph/op/fused_op_tbl.hpp"
#include "ngraph/op/op_v0_tbl.hpp"
#undef NGRAPH_OP
#define NGRAPH_OP(a, b) a##_v1,
#include "ngraph/op/op_v1_tbl.hpp"
#undef NGRAPH_OP
    UnknownOp
};

static OP_TYPEID get_typeid(const NodeTypeInfo& type_info)
{
    // This expands the op list in op_tbl.hpp into a list of enumerations that look like this:
    // {Abs::type_info, OP_TYPEID::Abs},
    // {Acos::type_info, OP_TYPEID::Acos},
    // ...
    static const map<NodeTypeInfo, OP_TYPEID> type_info_map{
#define NGRAPH_OP(a, b) {b::a::type_info, OP_TYPEID::a},
#include "ngraph/op/fused_op_tbl.hpp"
#include "ngraph/op/op_v0_tbl.hpp"
#undef NGRAPH_OP
#define NGRAPH_OP(a, b) {b::a::type_info, OP_TYPEID::a##_v1},
#include "ngraph/op/op_v1_tbl.hpp"
#undef NGRAPH_OP
    };
    OP_TYPEID rc = OP_TYPEID::UnknownOp;

    // Try by type_info map
    auto it = type_info_map.find(type_info);
    if (it != type_info_map.end())
    {
        rc = it->second;
    }
    return rc;
}

bool has_key(json j, const std::string& key)
{
    return j.count(key) != 0;
}

template <typename T>
T get_or_default(json j, const std::string& key, const T& default_value)
{
    return has_key(j, key) ? j.at(key).get<T>() : default_value;
}

class JSONSerializer
{
public:
    void set_indent(size_t indent) { m_indent = indent; }
    void set_serialize_output_shapes(bool serialize_output_shapes)
    {
        m_serialize_output_shapes = serialize_output_shapes;
    }

    void set_binary_constant_data(bool binary_constant_data)
    {
        m_binary_constant_data = binary_constant_data;
    }

    json serialize_function(const Function& function);
    json serialize_output(const Output<Node>& output);
    json serialize_parameter_vector(const ParameterVector& parameters);
    json serialize_output_vector(const OutputVector& output_vector);
    json serialize_node_reference(const Node& node);
    json serialize_node(const Node& node);
    json serialize_axis_set(const AxisSet& axis_set);
    json serialize_tensor_iterator_input_description(
        const std::shared_ptr<op::TensorIterator::InputDescription>&);
    json serialize_tensor_iterator_output_description(
        const std::shared_ptr<op::TensorIterator::OutputDescription>&);

protected:
    size_t m_indent{0};
    bool m_serialize_output_shapes{false};
    bool m_binary_constant_data{false};
    json m_json_nodes;
    set<const Node*> m_nodes_serialized;
    queue<const Node*> m_nodes_to_serialize;
};

class JSONDeserializer
{
public:
    void set_const_data_callback(function<const_data_callback_t> const_data_callback)
    {
        m_const_data_callback = const_data_callback;
    }

    shared_ptr<Function> deserialize_function(json j);
    Output<Node> deserialize_output(json j);
    OutputVector deserialize_output_vector(json j);
    ParameterVector deserialize_parameter_vector(json j);
    shared_ptr<Node> deserialize_node_reference(json j);
    shared_ptr<Node> deserialize_node(json j);
    AxisSet deserialize_axis_set(json j);
    shared_ptr<op::TensorIterator::InputDescription>
        deserialize_tensor_iterator_input_description(json j);
    shared_ptr<op::TensorIterator::OutputDescription>
        deserialize_tensor_iterator_output_description(json j);

protected:
    unordered_map<string, shared_ptr<Node>> m_node_map;
    unordered_map<string, shared_ptr<Function>> m_function_map;
    function<const_data_callback_t> m_const_data_callback;
};

static string
    serialize(shared_ptr<ngraph::Function> func, size_t indent, bool binary_constant_data);

static json write_dimension(Dimension d)
{
    if (d.is_dynamic())
    {
        return nullptr;
    }
    else
    {
        return static_cast<size_t>(d);
    }
}

static Dimension read_dimension(json j)
{
    if (j.is_null())
    {
        return Dimension::dynamic();
    }
    else
    {
        return Dimension(static_cast<size_t>(j));
    }
}

static json write_partial_shape(const PartialShape& s)
{
    if (s.rank().is_dynamic())
    {
        return nullptr;
    }
    else
    {
        std::vector<json> vals(static_cast<size_t>(s.rank()));
        for (size_t i = 0; i < vals.size(); i++)
        {
            vals[i] = write_dimension(s[i]);
        }
        return move(vals);
    }
}

static PartialShape read_partial_shape(json j)
{
    if (j.is_null())
    {
        return PartialShape::dynamic();
    }
    else
    {
        std::vector<Dimension> dims(j.size());
        for (size_t i = 0; i < j.size(); i++)
        {
            dims[i] = read_dimension(j[i]);
        }
        return PartialShape(dims);
    }
}

static json write_auto_broadcast(const op::AutoBroadcastSpec& autob)
{
    json j;
    j["type"] = autob.m_type;
    j["axis"] = autob.m_axis;
    return j;
}

static op::AutoBroadcastSpec
    read_auto_broadcast(json js_node,
                        const std::string& attr,
                        const op::AutoBroadcastSpec& autob = op::AutoBroadcastSpec())
{
    if (has_key(js_node, attr))
    {
        json j = js_node[attr];
        return op::AutoBroadcastSpec(static_cast<op::AutoBroadcastType>(j.at("type")),
                                     j.at("axis").get<int64_t>());
    }
    else
    {
        return autob;
    }
}

static op::PadType read_pad_type(json node_js)
{
    return has_key(node_js, "pad_type") ? static_cast<op::PadType>(node_js.at("pad_type"))
                                        : op::PadType::EXPLICIT;
}

static op::PadMode read_pad_mode(json node_js)
{
    return has_key(node_js, "pad_mode") ? static_cast<op::PadMode>(node_js.at("pad_mode"))
                                        : op::PadMode::CONSTANT;
}

static op::RoundingType read_rounding_type(json node_js)
{
    return has_key(node_js, "rounding_type")
               ? static_cast<op::RoundingType>(node_js.at("rounding_type"))
               : op::RoundingType::FLOOR;
}

static json write_element_type(const ngraph::element::Type& n)
{
    json j;
    j = n.c_type_string();
    return j;
}

static element::Type read_element_type(json j)
{
    size_t bitwidth = 0;
    bool is_real = false;
    bool is_signed = false;
    bool is_quantized = false;
    string c_type_string = "";
    if (j.is_object())
    {
        bitwidth = j.at("bitwidth").get<size_t>();
        is_real = j.at("is_real").get<bool>();
        is_signed = j.at("is_signed").get<bool>();
        is_quantized = j.at("is_quantized").get<bool>();
        c_type_string = j.at("c_type_string").get<string>();
    }
    else
    {
        string c_type = j.get<string>();
        for (const element::Type* t : element::Type::get_known_types())
        {
            if (t->c_type_string() == c_type)
            {
                bitwidth = t->bitwidth();
                is_real = t->is_real();
                is_signed = t->is_signed();
                is_quantized = t->is_quantized();
                c_type_string = t->c_type_string();
                break;
            }
        }
    }
    return element::Type(bitwidth, is_real, is_signed, is_quantized, c_type_string);
}

static op::LSTMWeightsFormat read_lstm_weights_format(const json& js)
{
    return has_key(js, "weights_format")
               ? static_cast<op::LSTMWeightsFormat>(js.at("weights_format"))
               : op::LSTMWeightsFormat::IFCO;
}

void ngraph::serialize(const string& path, shared_ptr<ngraph::Function> func, size_t indent)
{
    ofstream out(path);
    serialize(out, func, indent);
}

void ngraph::serialize(ostream& out, shared_ptr<ngraph::Function> func, size_t indent)
{
    out << ::serialize(func, indent, false);
}

#if defined ENABLE_CPIO_FILE
static void serialize_to_cpio(ostream& out, shared_ptr<ngraph::Function> func, size_t indent)
{
    string j = ::serialize(func, indent, true);
    cpio::Writer writer(out);
    writer.write(func->get_name(), j.c_str(), static_cast<uint32_t>(j.size()));

    traverse_nodes(const_cast<Function*>(func.get()),
                   [&](shared_ptr<Node> node) {
                       if (auto c = node->as_type<op::Constant>())
                       {
                           uint32_t size =
                               static_cast<uint32_t>(shape_size(c->get_output_shape(0)) *
                                                     c->get_output_element_type(0).size());
                           writer.write(c->get_name(), c->get_data_ptr(), size);
                       }
                   },
                   true);
}
#endif

static string serialize(shared_ptr<Function> func, size_t indent, bool binary_constant_data)
{
    JSONSerializer serializer;
    serializer.set_binary_constant_data(binary_constant_data);
    serializer.set_indent(indent);
    serializer.set_serialize_output_shapes(s_serialize_output_shapes_enabled);

    json j;
    j.push_back(serializer.serialize_function(*func));

    string rc;
    if (indent == 0)
    {
        rc = j.dump();
    }
    else
    {
        rc = j.dump(static_cast<int>(indent));
    }
    return rc;
}

std::string ngraph::serialize(std::shared_ptr<ngraph::Function> func, size_t indent)
{
    return ::serialize(func, indent, false);
}

shared_ptr<ngraph::Function> ngraph::deserialize(istream& in)
{
    shared_ptr<Function> rc;
    if (cpio::is_cpio(in))
    {
        cpio::Reader reader(in);
        vector<cpio::FileInfo> file_info = reader.get_file_info();
        if (file_info.size() > 0)
        {
            // The first file is the model
            uint32_t size = static_cast<uint32_t>(file_info[0].get_size());
            char* data = new char[size];
            reader.read(file_info[0].get_name(), data, size);
            string jstr(data, size);
            delete[] data;
            json js = json::parse(jstr);
            JSONDeserializer deserializer;
            deserializer.set_const_data_callback(
                [&](const string& const_name, const element::Type& et, const Shape& shape) {
                    shared_ptr<Node> const_node;
                    for (const cpio::FileInfo& info : file_info)
                    {
                        if (info.get_name() == const_name)
                        {
                            void* const_data = ngraph_malloc(info.get_size());
                            reader.read(const_name, const_data, info.get_size());
                            const_node = make_shared<op::Constant>(et, shape, const_data);
                            ngraph_free(const_data);
                            break;
                        }
                    }
                    return const_node;
                });
            for (json func : js)
            {
                rc = deserializer.deserialize_function(func);
            }
        }
    }
    else
    {
        // json file?
        std::stringstream ss;
        ss << in.rdbuf();
        rc = deserialize(ss.str());
    }
    return rc;
}

shared_ptr<ngraph::Function> ngraph::deserialize(const string& s)
{
    shared_ptr<Function> rc;
    if (file_util::exists(s))
    {
        // s is a file and not a json string
        ifstream in(s, ios_base::binary | ios_base::in);
        rc = deserialize(in);
    }
    else
    {
        json js = json::parse(s);
        JSONDeserializer deserializer;
        for (json func : js)
        {
            rc = deserializer.deserialize_function(func);
        }
    }
    return rc;
}

json JSONSerializer::serialize_parameter_vector(const ParameterVector& parameters)
{
    json json_parameters = json::array();
    for (auto param : parameters)
    {
        json_parameters.push_back(serialize_node_reference(*param));
    }
    return json_parameters;
}

json JSONSerializer::serialize_function(const Function& f)
{
    json function;
    function["name"] = f.get_name();
    function["parameters"] = serialize_parameter_vector(f.get_parameters());

    // TODO Functions can return multiple results
    for (size_t i = 0; i < f.get_output_size(); ++i)
    {
        function["result"].push_back(serialize_node_reference(*f.get_output_op(i)));
    }
    function["ops"] = m_json_nodes;
    return function;
}

template <typename T>
T get_value(json js, const string& key)
{
    T rc = {};
    auto it = js.find(key);
    if (it != js.end())
    {
        rc = it->get<T>();
    }
    return rc;
}

shared_ptr<Node> JSONDeserializer::deserialize_node_reference(json j)
{
    const string& name = j;
    return m_node_map.at(name);
}

Output<Node> JSONDeserializer::deserialize_output(json j)
{
    size_t index;
    json json_node_reference;
    if (j.is_string())
    {
        json_node_reference = j;
        index = 0;
    }
    else if (j.is_object())
    {
        json_node_reference = j["node"];
        index = j["index"];
    }
    else
    {
        throw ngraph_error("Expected string or object an output while deserializing");
    }
    return Output<Node>(deserialize_node_reference(json_node_reference), index);
}

OutputVector JSONDeserializer::deserialize_output_vector(json j)
{
    OutputVector result;
    if (j.is_array())
    {
        for (json jelt : j)
        {
            result.push_back(deserialize_output(jelt));
        }
    }
    return result;
}

json JSONSerializer::serialize_axis_set(const AxisSet& axis_set)
{
    return static_cast<set<size_t>>(axis_set);
}

AxisSet JSONDeserializer::deserialize_axis_set(json j)
{
    AxisSet result;
    if (j.is_array())
    {
        result = j.get<set<size_t>>();
    }
    return result;
}

json JSONSerializer::serialize_tensor_iterator_input_description(
    const std::shared_ptr<op::TensorIterator::InputDescription>& input_description)
{
    json result;
    if (auto slice = as_type_ptr<op::TensorIterator::SliceInputDescription>(input_description))
    {
        result["kind"] = "slice";
        result["input_index"] = slice->m_input_index;
        result["body_parameter_index"] = slice->m_body_parameter_index;
        result["start"] = slice->m_start;
        result["stride"] = slice->m_stride;
        result["part_size"] = slice->m_part_size;
        result["end"] = slice->m_end;
        result["axis"] = slice->m_axis;
    }
    else if (auto merged =
                 as_type_ptr<op::TensorIterator::MergedInputDescription>(input_description))
    {
        result["kind"] = "merged";
        result["input_index"] = merged->m_input_index;
        result["body_parameter_index"] = merged->m_body_parameter_index;
        result["body_value_index"] = merged->m_body_value_index;
    }
    else if (auto constant =
                 as_type_ptr<op::TensorIterator::InvariantInputDescription>(input_description))
    {
        result["kind"] = "constant";
        result["input_index"] = constant->m_input_index;
        result["body_parameter_index"] = constant->m_body_parameter_index;
    }
    else
    {
        NGRAPH_UNREACHABLE("Unknown input description type");
    }
    return result;
}

shared_ptr<op::TensorIterator::InputDescription>
    JSONDeserializer::deserialize_tensor_iterator_input_description(json j)
{
    string kind = j["kind"];
    shared_ptr<op::TensorIterator::InputDescription> result;
    if (kind == "slice")
    {
        uint64_t input_index = j["input_index"].get<uint64_t>();
        uint64_t body_parameter_index = j["body_parameter_index"].get<uint64_t>();
        int64_t start = j["start"].get<int64_t>();
        int64_t stride = j["stride"].get<int64_t>();
        uint64_t part_size = j["part_size"].get<int64_t>();
        int64_t end = j["end"].get<int64_t>();
        int64_t axis = j["axis"].get<int64_t>();
        result = make_shared<op::TensorIterator::SliceInputDescription>(
            input_index, body_parameter_index, start, stride, part_size, end, axis);
    }
    else if (kind == "merged")
    {
        uint64_t input_index = j["input_index"].get<uint64_t>();
        uint64_t body_parameter_index = j["body_parameter_index"].get<uint64_t>();
        uint64_t body_value_index = j["body_value_index"].get<uint64_t>();
        result = make_shared<op::TensorIterator::MergedInputDescription>(
            input_index, body_parameter_index, body_value_index);
    }
    else if (kind == "constant")
    {
        uint64_t input_index = j["input_index"].get<uint64_t>();
        uint64_t body_parameter_index = j["body_parameter_index"].get<uint64_t>();
        result = make_shared<op::TensorIterator::InvariantInputDescription>(input_index,
                                                                            body_parameter_index);
    }
    else
    {
        NGRAPH_UNREACHABLE("Unknown input description type: ", kind);
    }
    return result;
}

json JSONSerializer::serialize_tensor_iterator_output_description(
    const std::shared_ptr<op::TensorIterator::OutputDescription>& output_description)
{
    json result;
    if (auto concat = as_type_ptr<op::TensorIterator::ConcatOutputDescription>(output_description))
    {
        result["kind"] = "concat";
        result["body_value_index"] = concat->m_body_value_index;
        result["output_index"] = concat->m_output_index;
        result["start"] = concat->m_start;
        result["stride"] = concat->m_stride;
        result["part_size"] = concat->m_part_size;
        result["end"] = concat->m_end;
        result["axis"] = concat->m_axis;
    }
    else if (auto body_output =
                 as_type_ptr<op::TensorIterator::BodyOutputDescription>(output_description))
    {
        result["kind"] = "body_output";
        result["body_value_index"] = body_output->m_body_value_index;
        result["output_index"] = body_output->m_output_index;
        result["iteration"] = body_output->m_iteration;
    }
    else
    {
        NGRAPH_UNREACHABLE("Unknown input description type");
    }
    return result;
}

std::shared_ptr<op::TensorIterator::OutputDescription>
    JSONDeserializer::deserialize_tensor_iterator_output_description(json j)
{
    string kind = j["kind"];
    shared_ptr<op::TensorIterator::OutputDescription> result;
    if (kind == "concat")
    {
        uint64_t body_value_index = j["body_value_index"].get<uint64_t>();
        uint64_t output_index = j["output_index"].get<uint64_t>();
        int64_t start = j["start"].get<int64_t>();
        int64_t stride = j["stride"].get<int64_t>();
        uint64_t part_size = j["part_size"].get<int64_t>();
        int64_t end = j["end"].get<int64_t>();
        int64_t axis = j["axis"].get<int64_t>();
        result = make_shared<op::TensorIterator::ConcatOutputDescription>(
            body_value_index, output_index, start, stride, part_size, end, axis);
    }
    else if (kind == "body_output")
    {
        uint64_t body_value_index = j["body_value_index"].get<uint64_t>();
        uint64_t output_index = j["output_index"].get<uint64_t>();
        int64_t iteration = j["iteration"].get<int64_t>();
        result = make_shared<op::TensorIterator::BodyOutputDescription>(
            body_value_index, output_index, iteration);
    }
    else
    {
        NGRAPH_UNREACHABLE("Unknown input description type: ", kind);
    }
    return result;
}

ParameterVector JSONDeserializer::deserialize_parameter_vector(json json_parameters)
{
    std::vector<std::shared_ptr<op::Parameter>> params;
    for (auto& param_ref : json_parameters)
    {
        params.push_back(as_type_ptr<op::Parameter>(deserialize_node_reference(param_ref)));
    }
    return params;
}

shared_ptr<Function> JSONDeserializer::deserialize_function(json func_js)
{
    string func_name = func_js.at("name").get<string>();
    vector<json> func_result = func_js.at("result");
    for (json node_js : func_js.at("ops"))
    {
        deserialize_node(node_js);
    }

    // This handles both graphs w/ `op::Result` and legacy graphs w/o it
    // If we are dealing w/ a legacy graph, add op::Result for each output node
    ResultVector result;
    size_t results = 0;
    for (auto& result_ref : func_result)
    {
        auto fr = deserialize_node_reference(result_ref);
        if (auto res = as_type_ptr<op::Result>(fr))
        {
            result.push_back(res);
            // make sure we have `op::Result` on top of all outputs
            results++;
        }
        else
        {
            result.push_back(std::make_shared<op::Result>(fr));
        }
    }

    if (results != 0 && results != func_result.size())
    {
        throw ngraph_error(
            "Graph serialization is inconsistent. Some op::Results appear to be missing");
    }

    ParameterVector params = deserialize_parameter_vector(func_js.at("parameters"));

    shared_ptr<Function> rc{make_shared<Function>(result, params, func_name)};
    m_function_map[func_name] = rc;
    return rc;
}

// This helps with conversions to old-style shared-ptr<Node> and new-style Output&
// arguments to node constructors. Uses of OutputHelper should be replaced with Output
// when all op constructors use the new style arguments.
struct OutputHelper
{
    OutputHelper(const Output<Node>& output)
        : m_output(output)
    {
    }

    operator shared_ptr<Node>() const { return get_output_element(m_output); }
    operator const Output<Node>&() const { return m_output; }
    Output<Node> m_output;
};

// This helps with conversions to old-style shared-ptr<Node> and new-style Output&
// arguments to node constructors. Uses of OutputVectorHelper should be replaced with OutputVector
// when all op constructors use the new style arguments.
struct OutputVectorHelper
{
    OutputVectorHelper(const OutputVector& output_vector)
        : m_vector(output_vector)
    {
    }
    OutputVectorHelper() = default;
    OutputHelper operator[](size_t i) const { return OutputHelper(m_vector[i]); }
    void push_back(const Output<Node>& output) { m_vector.push_back(output); }
    size_t size() const { return m_vector.size(); }
    operator vector<shared_ptr<Node>>() const
    {
        vector<shared_ptr<Node>> result;
        for (auto& o : m_vector)
        {
            result.push_back(OutputHelper(o));
        }
        return result;
    }
    operator const OutputVector&() const { return m_vector; }
    OutputVector m_vector;
};

shared_ptr<Node> JSONDeserializer::deserialize_node(json node_js)
{
    shared_ptr<Node> node;
    try
    {
        string node_op = node_js.at("op").get<string>();
        size_t op_version = get_value<size_t>(node_js, "op_version");
        NodeTypeInfo type_info{node_op.c_str(), op_version};
        string type_info_name;
        if (has_key(node_js, "type_info"))
        {
            json jtype_info = node_js["type_info"];
            type_info_name = jtype_info.at("name").get<string>();
            type_info.name = type_info_name.c_str();
            type_info.version = jtype_info.at("version").get<uint64_t>();
        }
        string node_name = node_js.at("name").get<string>();
        string friendly_name = get_value<string>(node_js, "friendly_name");
        vector<json> control_deps_inputs = get_value<vector<json>>(node_js, "control_deps");
        vector<string> node_outputs = get_value<vector<string>>(node_js, "outputs");
        OutputVectorHelper args(deserialize_output_vector(node_js["inputs"]));

#if defined(__GNUC__) && !(__GNUC__ == 4 && __GNUC_MINOR__ == 8)
#pragma GCC diagnostic push
#pragma GCC diagnostic error "-Wswitch"
#pragma GCC diagnostic error "-Wswitch-enum"
// #pragma GCC diagnostic error "-Wimplicit-fallthrough"
#endif

        switch (get_typeid(type_info))
        {
        case OP_TYPEID::Abs:
        case OP_TYPEID::Abs_v1:
        {
            node = make_shared<op::Abs>(args[0]);
            break;
        }
        case OP_TYPEID::Acos:
        case OP_TYPEID::Acos_v1:
        {
            node = make_shared<op::Acos>(args[0]);
            break;
        }
        case OP_TYPEID::Add:
        case OP_TYPEID::Add_v1:
        {
            if (op_version == 0)
            {
                node = make_shared<op::v0::Add>(
                    args[0], args[1], read_auto_broadcast(node_js, "auto_broadcast"));
                break;
            }
            if (op_version == 1)
            {
                node = make_shared<op::v1::Add>(
                    args[0],
                    args[1],
                    read_auto_broadcast(node_js, "auto_broadcast", op::AutoBroadcastType::NUMPY));
                break;
            }
        }
        case OP_TYPEID::All:
        {
            auto reduction_axes = deserialize_axis_set(node_js.at("reduction_axes"));
            node = make_shared<op::All>(args[0], reduction_axes);
            break;
        }
        case OP_TYPEID::AllReduce:
        {
            node = make_shared<op::AllReduce>(args[0]);
            break;
        }
        case OP_TYPEID::And:
        {
            node = make_shared<op::And>(
                args[0], args[1], read_auto_broadcast(node_js, "auto_broadcast"));
            break;
        }
        case OP_TYPEID::Any:
        {
            auto reduction_axes = deserialize_axis_set(node_js.at("reduction_axes"));
            node = make_shared<op::Any>(args[0], reduction_axes);
            break;
        }
        case OP_TYPEID::ArgMin:
        {
            auto axis = node_js.at("axis").get<size_t>();
            auto target_type = read_element_type(node_js.at("index_element_type"));
            node = make_shared<op::ArgMin>(args[0], axis, target_type);
            break;
        }
        case OP_TYPEID::ArgMax:
        {
            auto axis = node_js.at("axis").get<size_t>();
            auto target_type = read_element_type(node_js.at("index_element_type"));
            node = make_shared<op::ArgMax>(args[0], axis, target_type);
            break;
        }
        case OP_TYPEID::Asin:
        case OP_TYPEID::Asin_v1:
        {
            node = make_shared<op::Asin>(args[0]);
            break;
        }
        case OP_TYPEID::Atan:
        case OP_TYPEID::Atan_v1:
        {
            node = make_shared<op::Atan>(args[0]);
            break;
        }
        case OP_TYPEID::Atan2:
        {
            node = make_shared<op::Atan2>(args[0], args[1], read_auto_broadcast(node_js, "autob"));
            break;
        }

        case OP_TYPEID::AvgPool:
        case OP_TYPEID::AvgPool_v1:
        {
            if (op_version == 0)
            {
                auto window_shape = node_js.at("window_shape").get<vector<size_t>>();
                auto window_movement_strides =
                    node_js.at("window_movement_strides").get<vector<size_t>>();
                auto padding_below = node_js.at("padding_below").get<vector<size_t>>();
                auto padding_above = node_js.at("padding_above").get<vector<size_t>>();
                auto include_padding_in_avg_computation =
                    node_js.at("include_padding_in_avg_computation").get<bool>();
                op::PadType pad_type = read_pad_type(node_js);
                bool ceil_mode = get_or_default<bool>(node_js, "ceil_mode", false);
                node = make_shared<op::v0::AvgPool>(args[0],
                                                    window_shape,
                                                    window_movement_strides,
                                                    padding_below,
                                                    padding_above,
                                                    include_padding_in_avg_computation,
                                                    pad_type,
                                                    ceil_mode);
            }
            if (op_version == 1)
            {
                auto kernel = node_js.at("kernel").get<vector<size_t>>();
                auto strides = node_js.at("strides").get<vector<size_t>>();
                auto pads_begin = node_js.at("pads_begin").get<vector<size_t>>();
                auto pads_end = node_js.at("pads_end").get<vector<size_t>>();
                auto exclude_pad = node_js.at("exclude_pad").get<bool>();
                op::PadType pad_type = read_pad_type(node_js);
                op::RoundingType rounding_type = read_rounding_type(node_js);
                node = make_shared<op::v1::AvgPool>(args[0],
                                                    strides,
                                                    pads_begin,
                                                    pads_end,
                                                    kernel,
                                                    exclude_pad,
                                                    rounding_type,
                                                    pad_type);
            }
            break;
        }
        case OP_TYPEID::AvgPoolBackprop:
        case OP_TYPEID::AvgPoolBackprop_v1:
        {
            if (op_version == 0)
            {
                auto forward_arg_shape = node_js.at("forward_arg_shape").get<vector<size_t>>();
                auto window_shape = node_js.at("window_shape").get<vector<size_t>>();
                auto window_movement_strides =
                    node_js.at("window_movement_strides").get<vector<size_t>>();
                auto padding_below = node_js.at("padding_below").get<vector<size_t>>();
                auto padding_above = node_js.at("padding_above").get<vector<size_t>>();
                auto include_padding_in_avg_computation =
                    get_or_default<bool>(node_js, "include_padding_in_avg_computation", false);
                node = make_shared<op::v0::AvgPoolBackprop>(forward_arg_shape,
                                                            args[0],
                                                            window_shape,
                                                            window_movement_strides,
                                                            padding_below,
                                                            padding_above,
                                                            include_padding_in_avg_computation);
            }
            if (op_version == 1)
            {
                auto kernel = node_js.at("kernel").get<vector<size_t>>();
                auto strides = node_js.at("strides").get<vector<size_t>>();
                auto pads_begin = node_js.at("pads_begin").get<vector<size_t>>();
                auto pads_end = node_js.at("pads_end").get<vector<size_t>>();
                auto exclude_pad = get_or_default<bool>(node_js, "exclude_pad", true);
                node = make_shared<op::v1::AvgPoolBackprop>(
                    args[0], args[1], strides, pads_begin, pads_end, kernel, exclude_pad);
            }
            break;
        }
        case OP_TYPEID::BatchMatMul:
        {
            node = make_shared<op::BatchMatMul>(args[0], args[1]);
            break;
        }

        case OP_TYPEID::BatchNormTraining:
        {
            auto epsilon = node_js.at("eps").get<double>();
            // Odd order for back-compatibility
            node = make_shared<op::BatchNormTraining>(args[2], args[0], args[1], epsilon);
            break;
        }
        case OP_TYPEID::BatchNormInference:
        case OP_TYPEID::BatchNormInference_v1:
        {
            auto epsilon = node_js.at("eps").get<double>();
            // Odd order for back-compatibility
            node = make_shared<op::BatchNormInference>(
                args[2], args[0], args[1], args[3], args[4], epsilon);
            break;
        }
        case OP_TYPEID::BatchNormTrainingBackprop:
        {
            auto epsilon = node_js.at("eps").get<double>();
            // Odd order for back-compatibility
            node = make_shared<op::BatchNormTrainingBackprop>(
                args[2], args[0], args[1], args[3], args[4], args[5], epsilon);
            break;
        }
        case OP_TYPEID::BinaryConvolution_v1:
        {
            auto strides = node_js.at("strides").get<vector<size_t>>();
            auto dilations = node_js.at("dilations").get<vector<size_t>>();
            auto pads_begin = node_js.at("pads_begin").get<vector<std::ptrdiff_t>>();
            auto pads_end = node_js.at("pads_end").get<vector<std::ptrdiff_t>>();
            auto mode = node_js.at("mode").get<op::v1::BinaryConvolution::BinaryConvolutionMode>();
            auto pad_value = node_js.at("pad_value").get<float>();
            op::PadType auto_pad = read_pad_type(node_js);

            node = make_shared<op::v1::BinaryConvolution>(args[0],
                                                          args[1],
                                                          strides,
                                                          pads_begin,
                                                          pads_end,
                                                          dilations,
                                                          mode,
                                                          pad_value,
                                                          auto_pad);
            break;
        }
        case OP_TYPEID::Broadcast:
        case OP_TYPEID::Broadcast_v1:
        {
            if (op_version == 0)
            {
                auto shape = node_js.at("shape").get<vector<size_t>>();
                auto axes = deserialize_axis_set(node_js.at("axes"));
                node = make_shared<op::v0::Broadcast>(args[0], shape, axes);
            }
            if (op_version == 1)
            {
                node = make_shared<op::v1::Broadcast>(
                    args[0], args[1], args[2], read_auto_broadcast(node_js, "auto_broadcast"));
            }
            break;
        }
        case OP_TYPEID::BroadcastDistributed:
        {
            node = make_shared<op::BroadcastDistributed>(args[0]);
            break;
        }
        case OP_TYPEID::BroadcastLike:
        {
            auto initial_axes = deserialize_axis_set(node_js.at("initial_axes"));
            node = make_shared<op::BroadcastLike>(args[0], args[1], initial_axes);
            break;
        }
        case OP_TYPEID::Ceiling:
        case OP_TYPEID::Ceiling_v1:
        {
            node = make_shared<op::Ceiling>(args[0]);
            break;
        }
        case OP_TYPEID::Clamp:
        case OP_TYPEID::Clamp_v1:
        {
            const auto clamp_min = node_js.at("min").get<float>();
            const auto clamp_max = node_js.at("max").get<float>();
            node = make_shared<op::Clamp>(args[0], clamp_min, clamp_max);
            break;
        }
        case OP_TYPEID::Concat:
        case OP_TYPEID::Concat_v1:
        {
            auto axis = node_js.at("axis").get<size_t>();
            node = make_shared<op::Concat>(static_cast<OutputVector>(args), axis);
            break;
        }
        case OP_TYPEID::Constant:
        case OP_TYPEID::Constant_v1:
        {
            auto type_node_js =
                has_key(node_js, "element_type") ? node_js : node_js.at("value_type");
            auto element_type = read_element_type(type_node_js.at("element_type"));
            auto shape = type_node_js.at("shape");
            auto value = node_js.at("value").get<vector<string>>();
            node = make_shared<op::Constant>(element_type, shape, value);
            break;
        }
        case OP_TYPEID::Convert:
        case OP_TYPEID::Convert_v1:
        {
            auto target_type = read_element_type(node_js.at("target_type"));
            node = make_shared<op::Convert>(args[0], target_type);
            break;
        }
        case OP_TYPEID::Convolution:
        case OP_TYPEID::Convolution_v1:
        {
            if (op_version == 0)
            {
                auto window_movement_strides =
                    node_js.at("window_movement_strides").get<vector<size_t>>();
                auto window_dilation_strides =
                    node_js.at("window_dilation_strides").get<vector<size_t>>();
                auto padding_below = node_js.at("padding_below").get<vector<std::ptrdiff_t>>();
                auto padding_above = node_js.at("padding_above").get<vector<std::ptrdiff_t>>();

                // For backwards compatibility, we accept "image_dilation_strides" in place of
                // "data_dilation_strides", and we also allow it to be omitted altogether.
                json data_dilation_strides;
                if (has_key(node_js, "data_dilation_strides"))
                {
                    data_dilation_strides = node_js["data_dilation_strides"];
                }
                else if (has_key(node_js, "image_dilation_strides"))
                {
                    data_dilation_strides = node_js["image_dilation_strides"];
                }

                op::PadType pad_type = read_pad_type(node_js);

                if (data_dilation_strides.empty())
                {
                    node = make_shared<op::v0::Convolution>(args[0],
                                                            args[1],
                                                            window_movement_strides,
                                                            window_dilation_strides,
                                                            padding_below,
                                                            padding_above);
                }
                else
                {
                    node = make_shared<op::v0::Convolution>(
                        args[0],
                        args[1],
                        window_movement_strides,
                        window_dilation_strides,
                        padding_below,
                        padding_above,
                        data_dilation_strides.get<std::vector<size_t>>(),
                        pad_type);
                }
            }
            if (op_version == 1)
            {
                auto strides = node_js.at("strides").get<vector<size_t>>();
                auto dilations = node_js.at("dilations").get<vector<size_t>>();
                auto pads_begin = node_js.at("pads_begin").get<vector<std::ptrdiff_t>>();
                auto pads_end = node_js.at("pads_end").get<vector<std::ptrdiff_t>>();

                op::PadType auto_pad = read_pad_type(node_js);

                node = make_shared<op::v1::Convolution>(
                    args[0], args[1], strides, pads_begin, pads_end, dilations, auto_pad);
            }
            break;
        }
        case OP_TYPEID::ConvolutionBackpropData:
        case OP_TYPEID::ConvolutionBackpropData_v1:
        {
            if (op_version == 0)
            {
                auto data_batch_shape = node_js.at("data_batch_shape").get<vector<size_t>>();
                auto window_movement_strides_forward =
                    node_js.at("window_movement_strides_forward").get<vector<size_t>>();
                auto window_dilation_strides_forward =
                    node_js.at("window_dilation_strides_forward").get<vector<size_t>>();
                auto padding_below_forward =
                    node_js.at("padding_below_forward").get<vector<std::ptrdiff_t>>();
                auto padding_above_forward =
                    node_js.at("padding_above_forward").get<vector<std::ptrdiff_t>>();
                auto data_dilation_strides_forward =
                    node_js.at("data_dilation_strides_forward").get<vector<size_t>>();
                node = make_shared<op::v0::ConvolutionBackpropData>(data_batch_shape,
                                                                    args[0],
                                                                    args[1],
                                                                    window_movement_strides_forward,
                                                                    window_dilation_strides_forward,
                                                                    padding_below_forward,
                                                                    padding_above_forward,
                                                                    data_dilation_strides_forward);
            }
            if (op_version == 1)
            {
                auto strides = node_js.at("strides").get<vector<size_t>>();
                auto dilations = node_js.at("dilations").get<vector<size_t>>();
                auto pads_begin = node_js.at("pads_begin").get<vector<std::ptrdiff_t>>();
                auto pads_end = node_js.at("pads_end").get<vector<std::ptrdiff_t>>();
                node = make_shared<op::v1::ConvolutionBackpropData>(
                    args[0], args[1], args[2], strides, dilations, pads_begin, pads_end);
            }
            break;
        }
        case OP_TYPEID::ConvolutionBackpropFilters:
        case OP_TYPEID::ConvolutionBackpropFilters_v1:
        {
            if (op_version == 0)
            {
                auto filters_shape = node_js.at("filters_shape").get<vector<size_t>>();
                auto window_movement_strides_forward =
                    node_js.at("window_movement_strides_forward").get<vector<size_t>>();
                auto window_dilation_strides_forward =
                    node_js.at("window_dilation_strides_forward").get<vector<size_t>>();
                auto padding_below_forward =
                    node_js.at("padding_below_forward").get<vector<std::ptrdiff_t>>();
                auto padding_above_forward =
                    node_js.at("padding_above_forward").get<vector<std::ptrdiff_t>>();
                auto data_dilation_strides_forward =
                    node_js.at("data_dilation_strides_forward").get<vector<size_t>>();
                node =
                    make_shared<op::v0::ConvolutionBackpropFilters>(args[0],
                                                                    filters_shape,
                                                                    args[1],
                                                                    window_movement_strides_forward,
                                                                    window_dilation_strides_forward,
                                                                    padding_below_forward,
                                                                    padding_above_forward,
                                                                    data_dilation_strides_forward);
            }
            if (op_version == 1)
            {
                auto filters_shape = node_js.at("filters_shape").get<vector<size_t>>();
                auto strides = node_js.at("strides").get<vector<size_t>>();
                auto dilations = node_js.at("dilations").get<vector<size_t>>();
                auto pads_begin = node_js.at("pads_begin").get<vector<std::ptrdiff_t>>();
                auto pads_end = node_js.at("pads_end").get<vector<std::ptrdiff_t>>();
                node = make_shared<op::v1::ConvolutionBackpropFilters>(
                    args[0], args[1], args[2], strides, dilations, pads_begin, pads_end);
            }
            break;
        }
        case OP_TYPEID::ConvolutionBias:
        {
            auto window_movement_strides =
                node_js.at("window_movement_strides").get<vector<size_t>>();
            auto window_dilation_strides =
                node_js.at("window_dilation_strides").get<vector<size_t>>();
            auto padding_below = node_js.at("padding_below").get<vector<std::ptrdiff_t>>();
            auto padding_above = node_js.at("padding_above").get<vector<std::ptrdiff_t>>();
            auto data_dilation_strides = node_js.at("data_dilation_strides").get<vector<size_t>>();

            node = make_shared<op::ConvolutionBias>(args[0],
                                                    args[1],
                                                    args[2],
                                                    window_movement_strides,
                                                    window_dilation_strides,
                                                    padding_below,
                                                    padding_above,
                                                    data_dilation_strides);
            break;
        }
        case OP_TYPEID::ConvolutionBiasAdd:
        {
            auto window_movement_strides =
                node_js.at("window_movement_strides").get<vector<size_t>>();
            auto window_dilation_strides =
                node_js.at("window_dilation_strides").get<vector<size_t>>();
            auto padding_below = node_js.at("padding_below").get<vector<std::ptrdiff_t>>();
            auto padding_above = node_js.at("padding_above").get<vector<std::ptrdiff_t>>();
            auto data_dilation_strides = node_js.at("data_dilation_strides").get<vector<size_t>>();

            node = make_shared<op::ConvolutionBiasAdd>(args[0],
                                                       args[1],
                                                       args[2],
                                                       args[3],
                                                       window_movement_strides,
                                                       window_dilation_strides,
                                                       padding_below,
                                                       padding_above,
                                                       data_dilation_strides);
            break;
        }
        case OP_TYPEID::ConvolutionBiasBackpropFiltersBias:
        {
            auto filters_shape = node_js.at("filters_shape").get<vector<size_t>>();
            auto bias_shape = node_js.at("bias_shape").get<vector<size_t>>();
            auto window_movement_strides_forward =
                node_js.at("window_movement_strides_forward").get<vector<size_t>>();
            auto window_dilation_strides_forward =
                node_js.at("window_dilation_strides_forward").get<vector<size_t>>();
            auto padding_below_forward =
                node_js.at("padding_below_forward").get<vector<std::ptrdiff_t>>();
            auto padding_above_forward =
                node_js.at("padding_above_forward").get<vector<std::ptrdiff_t>>();
            auto data_dilation_strides_forward =
                node_js.at("data_dilation_strides_forward").get<vector<size_t>>();
            node =
                make_shared<op::ConvolutionBiasBackpropFiltersBias>(args[0],
                                                                    filters_shape,
                                                                    bias_shape,
                                                                    args[1],
                                                                    window_movement_strides_forward,
                                                                    window_dilation_strides_forward,
                                                                    padding_below_forward,
                                                                    padding_above_forward,
                                                                    data_dilation_strides_forward);
            break;
        }
        case OP_TYPEID::Cos:
        case OP_TYPEID::Cos_v1:
        {
            node = make_shared<op::Cos>(args[0]);
            break;
        }
        case OP_TYPEID::Cosh:
        case OP_TYPEID::Cosh_v1:
        {
            node = make_shared<op::Cosh>(args[0]);
            break;
        }
        case OP_TYPEID::DepthToSpace:
        case OP_TYPEID::DepthToSpace_v1:
        {
            auto mode = node_js.at("mode").get<op::DepthToSpace::DepthToSpaceMode>();
            auto block_size = node_js.at("block_size").get<size_t>();
            node = make_shared<op::DepthToSpace>(args[0], mode, block_size);
            break;
        }
        case OP_TYPEID::Dequantize:
        {
            auto type = read_element_type(node_js.at("type"));
            auto axes = deserialize_axis_set(node_js.at("axes"));
            node = make_shared<op::Dequantize>(args[0], args[1], args[2], type, axes);
            break;
        }
        case OP_TYPEID::Divide:
        case OP_TYPEID::Divide_v1:
        {
            bool pythondiv = get_or_default(node_js, "pythondiv", true);
            if (op_version == 0)
            {
                node = make_shared<op::v0::Divide>(
                    args[0], args[1], pythondiv, read_auto_broadcast(node_js, "auto_broadcast"));
            }
            if (op_version == 1)
            {
                node = make_shared<op::v1::Divide>(
                    args[0],
                    args[1],
                    pythondiv,
                    read_auto_broadcast(node_js, "auto_broadcast", op::AutoBroadcastType::NUMPY));
            }
            break;
        }
        case OP_TYPEID::Dot:
        {
            // For backwards compatibility, reduction_axes_count is optional.
            if (has_key(node_js, "reduction_axes_count"))
            {
                size_t reduction_axes_count = node_js["reduction_axes_count"].get<size_t>();
                node = make_shared<op::Dot>(args[0], args[1], reduction_axes_count);
            }
            else
            {
                node = make_shared<op::Dot>(args[0], args[1]);
            }
            break;
        }
        case OP_TYPEID::DynBroadcast:
        {
            node = make_shared<op::DynBroadcast>(args[0], args[1], args[2]);
            break;
        }
        case OP_TYPEID::DynPad:
        {
            node = make_shared<op::DynPad>(args[0], args[1], args[2], args[3]);
            break;
        }
        case OP_TYPEID::DynReplaceSlice:
        {
            auto lower_bounds_mask = node_js.at("lower_bounds_mask").get<set<size_t>>();
            auto upper_bounds_mask = node_js.at("upper_bounds_mask").get<set<size_t>>();
            auto new_axis = node_js.at("new_axis").get<set<size_t>>();
            auto shrink_axis = node_js.at("shrink_axis").get<set<size_t>>();
            auto ellipsis_mask = node_js.at("ellipsis_mask").get<set<size_t>>();
            node = make_shared<op::DynReplaceSlice>(args[0],
                                                    args[1],
                                                    args[2],
                                                    args[3],
                                                    args[4],
                                                    lower_bounds_mask,
                                                    upper_bounds_mask,
                                                    new_axis,
                                                    shrink_axis,
                                                    ellipsis_mask);
            break;
        }
        case OP_TYPEID::DynReshape:
        case OP_TYPEID::Reshape_v1:
        {
            const auto zero_flag = node_js.at("zero_flag").get<bool>();
            if (op_version == 0)
            {
                node = make_shared<op::v0::DynReshape>(args[0], args[1], zero_flag);
            }
            if (op_version == 1)
            {
                node = make_shared<op::v1::Reshape>(args[0], args[1], zero_flag);
            }
            break;
        }
        case OP_TYPEID::DynSlice:
        {
            auto lower_bounds_mask = node_js.at("lower_bounds_mask").get<set<size_t>>();
            auto upper_bounds_mask = node_js.at("upper_bounds_mask").get<set<size_t>>();
            auto new_axis = node_js.at("new_axis").get<set<size_t>>();
            auto shrink_axis = node_js.at("shrink_axis").get<set<size_t>>();
            auto ellipsis_mask = node_js.at("ellipsis_mask").get<set<size_t>>();
            node = make_shared<op::DynSlice>(args[0],
                                             args[1],
                                             args[2],
                                             args[3],
                                             lower_bounds_mask,
                                             upper_bounds_mask,
                                             new_axis,
                                             shrink_axis,
                                             ellipsis_mask);
            break;
        }
        case OP_TYPEID::Elu:
        case OP_TYPEID::Elu_v1:
        {
            auto alpha = node_js.at("alpha").get<double>();
            node = make_shared<op::Elu>(args[0], alpha);
            break;
        }
        case OP_TYPEID::EmbeddingLookup:
        {
            node = make_shared<op::EmbeddingLookup>(args[0], args[1]);
            break;
        }
        case OP_TYPEID::Equal:
        case OP_TYPEID::Equal_v1:
        {
            if (op_version == 0)
            {
                node = make_shared<op::v0::Equal>(
                    args[0], args[1], read_auto_broadcast(node_js, "auto_broadcast"));
            }
            if (op_version == 1)
            {
                node = make_shared<op::v1::Equal>(
                    args[0],
                    args[1],
                    read_auto_broadcast(node_js, "auto_broadcast", op::AutoBroadcastType::NUMPY));
            }
            break;
        }
        case OP_TYPEID::Erf:
        case OP_TYPEID::Erf_v1:
        {
            node = make_shared<op::Erf>(args[0]);
            break;
        }
        case OP_TYPEID::Exp:
        case OP_TYPEID::Exp_v1:
        {
            node = make_shared<op::Exp>(args[0]);
            break;
        }
        case OP_TYPEID::FakeQuantize:
        case OP_TYPEID::FakeQuantize_v1:
        {
            size_t levels = node_js.at("levels").get<size_t>();
            node =
                make_shared<op::FakeQuantize>(args[0], args[1], args[2], args[3], args[4], levels);
            break;
        }
        case OP_TYPEID::Floor:
        case OP_TYPEID::Floor_v1:
        {
            node = make_shared<op::Floor>(args[0]);
            break;
        }
        case OP_TYPEID::FloorMod:
        {
            node = make_shared<op::FloorMod>(
                args[0], args[1], read_auto_broadcast(node_js, "auto_broadcast"));
            break;
        }
        case OP_TYPEID::Gather:
        case OP_TYPEID::Gather_v1:
        {
            if (op_version == 0)
            {
                auto axis = node_js.at("axis").get<size_t>();
                node = make_shared<op::v0::Gather>(args[0], args[1], axis);
            }
            if (op_version == 1)
            {
                node = make_shared<op::v1::Gather>(args[0], args[1], args[2]);
            }
            break;
        }
        case OP_TYPEID::GatherND:
        {
            node = make_shared<op::GatherND>(args[0], args[1]);
            break;
        }
        case OP_TYPEID::Gelu:
        {
            node = make_shared<op::Gelu>(args[0]);
            break;
        }
        case OP_TYPEID::GeluBackpropFactor:
        {
            node = make_shared<op::GeluBackpropFactor>(args[0]);
            break;
        }
        case OP_TYPEID::Gemm:
        {
            auto alpha = node_js.at("alpha").get<double>();
            auto beta = node_js.at("beta").get<double>();
            auto transA = node_js.at("transA").get<bool>();
            auto transB = node_js.at("transB").get<bool>();
            node = make_shared<op::Gemm>(args[0], args[1], args[2], alpha, beta, transA, transB);
            break;
        }
        case OP_TYPEID::GenerateMask:
        case OP_TYPEID::GenerateMask_v1:
        {
            auto type = read_element_type(node_js.at("type"));
            auto seed = node_js.at("seed").get<unsigned int>();
            auto probability = node_js.at("probability").get<double>();
            bool use_seed = get_or_default<bool>(node_js, "use_seed", false);

            if (op_version == 0)
            {
                auto output_shape = node_js.at("output_shape").get<vector<size_t>>();

                node = make_shared<op::v0::GenerateMask>(
                    args[0], output_shape, type, seed, probability, use_seed);
            }
            if (op_version == 1)
            {
                node = make_shared<op::v1::GenerateMask>(
                    args[0], args[1], type, seed, probability, use_seed);
            }

            break;
        }
        case OP_TYPEID::GetOutputElement:
        {
            node = make_shared<op::GetOutputElement>(
                static_cast<Output<Node>>(args[0]).get_node_shared_ptr(),
                node_js.at("n").get<size_t>());
            break;
        }
        case OP_TYPEID::Greater:
        case OP_TYPEID::Greater_v1:
        {
            if (op_version == 0)
            {
                node = make_shared<op::v0::Greater>(
                    args[0], args[1], read_auto_broadcast(node_js, "auto_broadcast"));
            }
            if (op_version == 1)
            {
                node = make_shared<op::v1::Greater>(
                    args[0],
                    args[1],
                    read_auto_broadcast(node_js, "auto_broadcast", op::AutoBroadcastType::NUMPY));
            }
            break;
        }
        case OP_TYPEID::GreaterEq:
        case OP_TYPEID::GreaterEq_v1:
        {
            if (op_version == 0)
            {
                node = make_shared<op::v0::GreaterEq>(
                    args[0], args[1], read_auto_broadcast(node_js, "auto_broadcast"));
            }
            if (op_version == 1)
            {
                node = make_shared<op::v1::GreaterEq>(
                    args[0],
                    args[1],
                    read_auto_broadcast(node_js, "auto_broadcast", op::AutoBroadcastType::NUMPY));
            }
            break;
        }
        case OP_TYPEID::GRN:
        {
            auto bias = node_js.at("bias").get<float>();
            node = make_shared<op::GRN>(args[0], bias);
            break;
        }
        case OP_TYPEID::GroupConvolution:
        case OP_TYPEID::GroupConvolution_v1:
        {
            auto window_movement_strides =
                node_js.at("window_movement_strides").get<vector<size_t>>();
            auto window_dilation_strides =
                node_js.at("window_dilation_strides").get<vector<size_t>>();
            auto padding_below = node_js.at("padding_below").get<vector<std::ptrdiff_t>>();
            auto padding_above = node_js.at("padding_above").get<vector<std::ptrdiff_t>>();
            auto data_dilation_strides = node_js.at("data_dilation_strides").get<vector<size_t>>();
            auto groups = node_js.at("groups").get<size_t>();

            op::PadType pad_type = read_pad_type(node_js);
            node = make_shared<op::GroupConvolution>(args[0],
                                                     args[1],
                                                     window_movement_strides,
                                                     window_dilation_strides,
                                                     padding_below,
                                                     padding_above,
                                                     data_dilation_strides,
                                                     groups,
                                                     pad_type);
            break;
        }
        case OP_TYPEID::GroupConvolutionTranspose:
        {
            auto strides = node_js.at("strides").get<vector<size_t>>();
            auto dilations = node_js.at("dilations").get<vector<size_t>>();
            auto padding_begin = node_js.at("padding_begin").get<vector<ptrdiff_t>>();
            auto padding_end = node_js.at("padding_end").get<vector<ptrdiff_t>>();
            auto output_padding = node_js.at("output_padding").get<vector<ptrdiff_t>>();
            auto groups = node_js.at("groups").get<size_t>();
            op::PadType pad_type = read_pad_type(node_js);
            auto output_shape = node_js.at("output_shape").get<vector<size_t>>();

            node = make_shared<op::GroupConvolutionTranspose>(args[0],
                                                              args[1],
                                                              strides,
                                                              dilations,
                                                              padding_begin,
                                                              padding_end,
                                                              output_padding,
                                                              groups,
                                                              pad_type,
                                                              output_shape);
            break;
        }
        case OP_TYPEID::GRUCell:
        {
            auto hidden_size = node_js.at("hidden_size").get<size_t>();
            auto clip = node_js.at("clip").get<float>();
            auto activations = node_js.at("activations").get<vector<string>>();
            auto activation_alpha = node_js.at("activation_alpha").get<vector<float>>();
            auto activation_beta = node_js.at("activation_beta").get<vector<float>>();
            auto linear_before_reset = node_js.at("linear_before_reset").get<bool>();
            node = make_shared<op::GRUCell>(args[0],
                                            args[1],
                                            args[2],
                                            args[3],
                                            hidden_size,
                                            args[4],
                                            activations,
                                            activation_alpha,
                                            activation_beta,
                                            clip,
                                            linear_before_reset);
            break;
        }
        case OP_TYPEID::HardSigmoid:
        case OP_TYPEID::HardSigmoid_v1:
        {
            auto alpha = node_js.at("alpha").get<float>();
            auto beta = node_js.at("beta").get<float>();
            node = make_shared<op::HardSigmoid>(args[0], alpha, beta);
            break;
        }
        case OP_TYPEID::Interpolate_v1: { break;
        }
        case OP_TYPEID::LayerNorm:
        {
            auto keep_stats = node_js.at("keep_stats").get<bool>();
            auto use_affine = node_js.at("use_affine").get<bool>();
            auto epsilon = node_js.at("epsilon").get<double>();
            auto begin_norm_axis = node_js.at("begin_norm_axis").get<int64_t>();
            if (use_affine)
            {
                node = make_shared<op::LayerNorm>(
                    args[0], args[1], args[2], keep_stats, begin_norm_axis, epsilon);
            }
            else
            {
                node = make_shared<op::LayerNorm>(args[0], keep_stats, begin_norm_axis, epsilon);
            }
            break;
        }
        case OP_TYPEID::LayerNormBackprop:
        {
            auto use_stats = node_js.at("use_stats").get<bool>();
            auto use_affine = node_js.at("use_affine").get<bool>();
            auto epsilon = node_js.at("epsilon").get<double>();
            auto begin_norm_axis = node_js.at("begin_norm_axis").get<int64_t>();
            if (use_stats && use_affine)
            {
                node = make_shared<op::LayerNormBackprop>(
                    args[0], args[1], args[2], args[3], args[4], begin_norm_axis, epsilon);
            }
            else if (use_stats)
            {
                node = make_shared<op::LayerNormBackprop>(
                    args[0], args[1], args[2], args[3], begin_norm_axis, epsilon);
            }
            else if (use_affine)
            {
                node = make_shared<op::LayerNormBackprop>(
                    args[0], args[1], args[2], begin_norm_axis, epsilon);
            }
            else
            {
                node =
                    make_shared<op::LayerNormBackprop>(args[0], args[1], begin_norm_axis, epsilon);
            }
            break;
        }
        case OP_TYPEID::Less:
        case OP_TYPEID::Less_v1:
        {
            if (op_version == 0)
            {
                node = make_shared<op::v0::Less>(
                    args[0], args[1], read_auto_broadcast(node_js, "auto_broadcast"));
            }
            else if (op_version == 1)
            {
                node = make_shared<op::v1::Less>(
                    args[0],
                    args[1],
                    read_auto_broadcast(node_js, "auto_broadcast", op::AutoBroadcastType::NUMPY));
            }
            break;
        }
        case OP_TYPEID::LessEq:
        {
            node = make_shared<op::v0::LessEq>(
                args[0], args[1], read_auto_broadcast(node_js, "auto_broadcast"));
            break;
        }
        case OP_TYPEID::LessEqual_v1:
        {
            node = make_shared<op::v1::LessEqual>(
                args[0],
                args[1],
                read_auto_broadcast(node_js, "auto_broadcast", op::AutoBroadcastType::NUMPY));
            break;
        }
        case OP_TYPEID::Log:
        case OP_TYPEID::Log_v1:
        {
            node = make_shared<op::Log>(args[0]);
            break;
        }
        case OP_TYPEID::LogicalAnd_v1:
        {
            node = make_shared<op::v1::LogicalAnd>(
                args[0], args[1], read_auto_broadcast(node_js, "auto_broadcast"));
            break;
        }
        case OP_TYPEID::LogicalNot_v1:
        {
            node = make_shared<op::v1::LogicalNot>(args[0]);
            break;
        }
        case OP_TYPEID::LogicalOr_v1:
        {
            node = make_shared<op::v1::LogicalOr>(
                args[0], args[1], read_auto_broadcast(node_js, "auto_broadcast"));
            break;
        }
        case OP_TYPEID::LogicalXor_v1:
        {
            node = make_shared<op::v1::LogicalXor>(
                args[0], args[1], read_auto_broadcast(node_js, "auto_broadcast"));
            break;
        }
        case OP_TYPEID::LogSoftmax:
        {
            auto axis = node_js.at("axis").get<int64_t>();
            node = make_shared<op::LogSoftmax>(args[0], axis);
            break;
        }
        case OP_TYPEID::LRN:
        case OP_TYPEID::LRN_v1:
        {
            auto alpha = node_js.at("alpha").get<double>();
            auto beta = node_js.at("beta").get<double>();
            auto bias = node_js.at("bias").get<double>();
            auto nsize = node_js.at("nsize").get<size_t>();
            node = make_shared<op::LRN>(args[0], args[1], alpha, beta, bias, nsize);
            break;
        }
        case OP_TYPEID::LSTMCell:
        case OP_TYPEID::LSTMCell_v1:
        {
            auto hidden_size = node_js.at("hidden_size").get<size_t>();
            auto weights_format = read_lstm_weights_format(node_js);
            auto clip = node_js.at("clip").get<float>();
            auto activations = node_js.at("activations").get<vector<string>>();
            auto activations_alpha = node_js.at("activations_alpha").get<vector<float>>();
            auto activations_beta = node_js.at("activations_beta").get<vector<float>>();
            auto input_forget = node_js.at("input_forget").get<bool>();
            if (args.size() == 7)
            {
                node = make_shared<op::LSTMCell>(args[0],
                                                 args[1],
                                                 args[2],
                                                 args[3],
                                                 args[4],
                                                 args[5],
                                                 args[6],
                                                 hidden_size,
                                                 weights_format,
                                                 activations,
                                                 activations_alpha,
                                                 activations_beta,
                                                 clip,
                                                 input_forget);
            }
            if (args.size() == 6)
            {
                node = make_shared<op::LSTMCell>(args[0],
                                                 args[1],
                                                 args[2],
                                                 args[3],
                                                 args[4],
                                                 args[5],
                                                 hidden_size,
                                                 weights_format,
                                                 activations,
                                                 activations_alpha,
                                                 activations_beta,
                                                 clip,
                                                 input_forget);
            }
            else
            {
                node = make_shared<op::LSTMCell>(args[0],
                                                 args[1],
                                                 args[2],
                                                 args[3],
                                                 args[4],
                                                 hidden_size,
                                                 weights_format,
                                                 activations,
                                                 activations_alpha,
                                                 activations_beta,
                                                 clip,
                                                 input_forget);
            }
            break;
        }
        case OP_TYPEID::LSTMSequence:
        case OP_TYPEID::LSTMSequence_v1:
        {
            auto hidden_size = node_js.at("hidden_size").get<size_t>();
            auto clip = node_js.at("clip").get<float>();
            auto activations = node_js.at("activations").get<vector<string>>();
            auto activations_alpha = node_js.at("activations_alpha").get<vector<float>>();
            auto activations_beta = node_js.at("activations_beta").get<vector<float>>();
            auto input_forget = node_js.at("input_forget").get<bool>();
            auto direction = node_js.at("direction").get<op::LSTMSequence::direction>();
            auto weights_format = read_lstm_weights_format(node_js);
            if (args.size() == 8)
            {
                node = make_shared<op::LSTMSequence>(args[0],
                                                     args[1],
                                                     args[2],
                                                     args[3],
                                                     args[4],
                                                     args[5],
                                                     args[6],
                                                     args[7],
                                                     hidden_size,
                                                     direction,
                                                     weights_format,
                                                     activations_alpha,
                                                     activations_beta,
                                                     activations,
                                                     clip,
                                                     input_forget);
            }
            else
            {
                node = make_shared<op::LSTMSequence>(args[0],
                                                     args[1],
                                                     args[2],
                                                     args[3],
                                                     args[4],
                                                     args[5],
                                                     args[6],
                                                     hidden_size,
                                                     direction,
                                                     weights_format,
                                                     activations_alpha,
                                                     activations_beta,
                                                     activations,
                                                     clip,
                                                     input_forget);
            }
            break;
        }
        case OP_TYPEID::MatMul:
        case OP_TYPEID::MatMul_v1:
        {
            bool transpose_a = node_js.at("transpose_a").get<bool>();
            bool transpose_b = node_js.at("transpose_b").get<bool>();
            node = make_shared<op::MatMul>(args[0], args[1], transpose_a, transpose_b);
            break;
        }
        case OP_TYPEID::Max:
        {
            auto reduction_axes = deserialize_axis_set(node_js.at("reduction_axes"));
            node = make_shared<op::Max>(args[0], reduction_axes);
            break;
        }
        case OP_TYPEID::ReduceMax_v1:
        {
            node = make_shared<op::v1::ReduceMax>(args[0], args[1]);
            break;
        }
        case OP_TYPEID::MaxPool:
        case OP_TYPEID::MaxPool_v1:
        {
            if (op_version == 0)
            {
                auto window_shape = node_js.at("window_shape").get<vector<size_t>>();
                auto window_movement_strides =
                    node_js.at("window_movement_strides").get<vector<size_t>>();
                // For backwards compatibility, both (but not just one) of the padding_ fields may
                // be omitted.
                auto padding_below_maybe = get_or_default(node_js, "padding_below", json{});
                auto padding_above_maybe = get_or_default(node_js, "padding_above", json{});
                op::PadType pad_type = read_pad_type(node_js);
                if (padding_below_maybe.empty() && !padding_above_maybe.empty())
                {
                    throw runtime_error(
                        "MaxPool: padding_below is absent but padding_above is present");
                }
                else if (!padding_below_maybe.empty() && padding_above_maybe.empty())
                {
                    throw runtime_error(
                        "MaxPool: padding_below is present but padding_above is absent");
                }
                else if (!padding_below_maybe.empty() && !padding_above_maybe.empty())
                {
                    auto padding_below = padding_below_maybe.get<vector<size_t>>();
                    auto padding_above = padding_above_maybe.get<vector<size_t>>();
                    node = make_shared<op::v0::MaxPool>(args[0],
                                                        window_shape,
                                                        window_movement_strides,
                                                        padding_below,
                                                        padding_above,
                                                        pad_type);
                }
                else
                {
                    node = make_shared<op::v0::MaxPool>(
                        args[0], window_shape, window_movement_strides);
                }
            }
            if (op_version == 1)
            {
                auto kernel = node_js.at("kernel").get<vector<size_t>>();
                auto strides = node_js.at("strides").get<vector<size_t>>();
                auto pads_begin = node_js.at("pads_begin").get<vector<size_t>>();
                auto pads_end = node_js.at("pads_end").get<vector<size_t>>();
                auto rounding_type = read_rounding_type(node_js);
                op::PadType pad_type = read_pad_type(node_js);
                node = make_shared<op::v1::MaxPool>(
                    args[0], strides, pads_begin, pads_end, kernel, rounding_type, pad_type);
            }
            break;
        }
        case OP_TYPEID::MaxPoolBackprop:
        case OP_TYPEID::MaxPoolBackprop_v1:
        {
            if (op_version == 0)
            {
                auto window_shape = node_js.at("window_shape").get<vector<size_t>>();
                auto window_movement_strides =
                    node_js.at("window_movement_strides").get<vector<size_t>>();
                auto padding_below = node_js.at("padding_below").get<vector<size_t>>();
                auto padding_above = node_js.at("padding_above").get<vector<size_t>>();
                if (args.size() == 3)
                {
                    node = make_shared<op::v0::MaxPoolBackprop>(args[0],
                                                                args[1],
                                                                args[2],
                                                                window_shape,
                                                                window_movement_strides,
                                                                padding_below,
                                                                padding_above);
                }
                else
                {
                    node = make_shared<op::v0::MaxPoolBackprop>(args[0],
                                                                args[1],
                                                                window_shape,
                                                                window_movement_strides,
                                                                padding_below,
                                                                padding_above);
                }
            }
            if (op_version == 1)
            {
                auto kernel = node_js.at("kernel").get<vector<size_t>>();
                auto strides = node_js.at("strides").get<vector<size_t>>();
                auto pads_begin = node_js.at("pads_begin").get<vector<size_t>>();
                auto pads_end = node_js.at("pads_end").get<vector<size_t>>();
                if (args.size() == 3)
                {
                    node = make_shared<op::v1::MaxPoolBackprop>(
                        args[0], args[1], args[2], kernel, strides, pads_begin, pads_end);
                }
                else
                {
                    node = make_shared<op::v1::MaxPoolBackprop>(
                        args[0], args[1], kernel, strides, pads_begin, pads_end);
                }
            }
            break;
        }
        case OP_TYPEID::Maximum:
        case OP_TYPEID::Maximum_v1:
        {
            if (op_version == 0)
            {
                node = make_shared<op::v0::Maximum>(
                    args[0], args[1], read_auto_broadcast(node_js, "auto_broadcast"));
            }
            else if (op_version == 1)
            {
                node = make_shared<op::v1::Maximum>(
                    args[0],
                    args[1],
                    read_auto_broadcast(node_js, "auto_broadcast", op::AutoBroadcastType::NUMPY));
            }
            break;
        }
        case OP_TYPEID::Min:
        {
            auto reduction_axes = deserialize_axis_set(node_js.at("reduction_axes"));
            node = make_shared<op::Min>(args[0], reduction_axes);
            break;
        }
        case OP_TYPEID::ReduceMin_v1:
        {
            node = make_shared<op::v1::ReduceMin>(args[0], args[1]);
            break;
        }
        case OP_TYPEID::Minimum:
        case OP_TYPEID::Minimum_v1:
        {
            if (op_version == 0)
            {
                node = make_shared<op::v0::Minimum>(
                    args[0], args[1], read_auto_broadcast(node_js, "auto_broadcast"));
            }
            else if (op_version == 1)
            {
                node = make_shared<op::v1::Minimum>(
                    args[0],
                    args[1],
                    read_auto_broadcast(node_js, "auto_broadcast", op::AutoBroadcastType::NUMPY));
            }
            break;
        }
        case OP_TYPEID::Multiply:
        case OP_TYPEID::Multiply_v1:
        {
            if (op_version == 0)
            {
                node = make_shared<op::v0::Multiply>(
                    args[0], args[1], read_auto_broadcast(node_js, "auto_broadcast"));
            }
            else if (op_version == 1)
            {
                node = make_shared<op::v1::Multiply>(
                    args[0],
                    args[1],
                    read_auto_broadcast(node_js, "auto_broadcast", op::AutoBroadcastType::NUMPY));
            }
            break;
        }
        case OP_TYPEID::MVN:
        {
            auto normalize_variance = node_js.at("normalize_variance").get<bool>();
            auto reduction_axes = deserialize_axis_set(node_js.at("reduction_axes"));
            auto eps = node_js.at("eps").get<double>();
            node = make_shared<op::MVN>(args[0], normalize_variance, normalize_variance, eps);
            break;
        }
        case OP_TYPEID::Negative:
        case OP_TYPEID::Negative_v1:
        {
            node = make_shared<op::Negative>(args[0]);
            break;
        }
        case OP_TYPEID::NormalizeL2:
        case OP_TYPEID::NormalizeL2_v1:
        {
            float eps = node_js.at("eps").get<float>();
            auto eps_mode = node_js.at("eps_mode").get<op::EpsMode>();
            node = make_shared<op::NormalizeL2>(args[0], args[1], eps, eps_mode);
            break;
        }
        case OP_TYPEID::NotEqual:
        case OP_TYPEID::NotEqual_v1:
        {
            if (op_version == 0)
            {
                node = make_shared<op::v0::NotEqual>(
                    args[0], args[1], read_auto_broadcast(node_js, "auto_broadcast"));
            }
            else if (op_version == 1)
            {
                node = make_shared<op::v1::NotEqual>(
                    args[0],
                    args[1],
                    read_auto_broadcast(node_js, "auto_broadcast", op::AutoBroadcastType::NUMPY));
            }
            break;
        }
        case OP_TYPEID::Not:
        {
            node = make_shared<op::Not>(args[0]);
            break;
        }
        case OP_TYPEID::OneHot:
        case OP_TYPEID::OneHot_v1:
        {
            auto shape = node_js.at("shape").get<vector<size_t>>();
            auto one_hot_axis = node_js.at("one_hot_axis").get<size_t>();
            node = make_shared<op::OneHot>(args[0], read_partial_shape(shape), one_hot_axis);
            break;
        }
        case OP_TYPEID::Or:
        {
            node = make_shared<op::v0::Or>(
                args[0], args[1], read_auto_broadcast(node_js, "auto_broadcast"));
            break;
        }
        case OP_TYPEID::Pad:
        case OP_TYPEID::Pad_v1:
        {
            if (op_version == 0)
            {
                auto padding_below = node_js.at("padding_below").get<vector<ptrdiff_t>>();
                auto padding_above = node_js.at("padding_above").get<vector<ptrdiff_t>>();

                // This is a legacy field whose functionality is no longer supported. The new
                // behavior is equivalent to interior padding of 0, so we will accept it under
                // those conditions.
                auto padding_interior = get_value<vector<size_t>>(node_js, "padding_interior");
                NGRAPH_CHECK(std::all_of(padding_interior.begin(),
                                         padding_interior.end(),
                                         [](size_t s) { return s == 0; }),
                             "Legacy padding_interior field must be zero everywhere.");

                auto pad_mode = read_pad_mode(node_js);

                node = make_shared<op::v0::Pad>(
                    args[0], args[1], padding_below, padding_above, pad_mode);
            }
            if (op_version == 1)
            {
                auto pad_mode = read_pad_mode(node_js);
                if (args.size() == 4)
                {
                    node = make_shared<op::v1::Pad>(args[0], args[1], args[2], args[3], pad_mode);
                }
                else
                {
                    node = make_shared<op::v1::Pad>(args[0], args[1], args[2], pad_mode);
                }
            }
            break;
        }
        case OP_TYPEID::Parameter:
        case OP_TYPEID::Parameter_v1:
        {
            auto type_node_js =
                has_key(node_js, "element_type") ? node_js : node_js.at("value_type");
            auto element_type = read_element_type(type_node_js.at("element_type"));
            auto shape = type_node_js.at("shape");
            auto cacheable = get_or_default<bool>(node_js, "cacheable", false);
            node = make_shared<op::Parameter>(element_type, read_partial_shape(shape), cacheable);
            break;
        }
        case OP_TYPEID::PartialSlice:
        {
            auto axes = node_js.at("axes").get<vector<size_t>>();
            auto lower_bounds = node_js.at("lower_bounds").get<vector<int64_t>>();
            auto upper_bounds = node_js.at("upper_bounds").get<vector<int64_t>>();
            auto decrease_axes = node_js.at("decrease_axes").get<vector<size_t>>();
            node = make_shared<op::PartialSlice>(
                args[0], axes, lower_bounds, upper_bounds, decrease_axes);
            break;
        }
        case OP_TYPEID::PartialSliceBackprop:
        {
            auto axes = node_js.at("axes").get<vector<size_t>>();
            auto lower_bounds = node_js.at("lower_bounds").get<vector<int64_t>>();
            auto upper_bounds = node_js.at("upper_bounds").get<vector<int64_t>>();
            node = make_shared<op::PartialSliceBackprop>(
                args[0], args[1], axes, lower_bounds, upper_bounds);
            break;
        }
        case OP_TYPEID::Passthrough:
        {
            std::vector<json> outputs_js = node_js.at("output_shapes");
            std::vector<std::tuple<element::Type, PartialShape>> outputs;
            for (auto output_js : outputs_js)
            {
                outputs.emplace_back(read_element_type(output_js.at("element_type")),
                                     read_partial_shape(output_js.at("shape")));
            }
            node = make_shared<op::Passthrough>(node_js.at("logical_type"),
                                                node_js.at("language"),
                                                node_js.at("function"),
                                                static_cast<OutputVector>(args),
                                                std::move(outputs));
            break;
        }
        case OP_TYPEID::Power:
        case OP_TYPEID::Power_v1:
        {
            if (op_version == 0)
            {
                node = make_shared<op::v0::Power>(
                    args[0], args[1], read_auto_broadcast(node_js, "auto_broadcast"));
            }
            else if (op_version == 1)
            {
                node = make_shared<op::v1::Power>(
                    args[0],
                    args[1],
                    read_auto_broadcast(node_js, "auto_broadcast", op::AutoBroadcastType::NUMPY));
            }
            break;
        }
        case OP_TYPEID::PRelu:
        case OP_TYPEID::PRelu_v1:
        {
            node = make_shared<op::PRelu>(args[0], args[1]);
            break;
        }
        case OP_TYPEID::Product:
        case OP_TYPEID::ReduceProd_v1:
        {
            if (op_version == 0)
            {
                auto reduction_axes = deserialize_axis_set(node_js.at("reduction_axes"));
                if (reduction_axes.empty())
                    node = make_shared<op::v0::Product>(args[0], args[1]);
                else
                    node = make_shared<op::v0::Product>(args[0], reduction_axes);
            }
            if (op_version == 1)
            {
                auto keep_dims = node_js.at("keep_dims").get<bool>();
                node = make_shared<op::v1::ReduceProd>(args[0], args[1], keep_dims);
            }
            break;
        }
        case OP_TYPEID::Quantize:
        {
            auto type = read_element_type(node_js.at("type"));
            auto axes = deserialize_axis_set(node_js.at("axes"));
            auto round_mode = node_js.at("round_mode").get<op::Quantize::RoundMode>();
            node = make_shared<op::Quantize>(args[0], args[1], args[2], type, axes, round_mode);
            break;
        }
        case OP_TYPEID::QuantizedConvolutionBias: { break;
        }
        case OP_TYPEID::QuantizedConvolutionBiasAdd: { break;
        }
        case OP_TYPEID::QuantizedConvolutionBiasSignedAdd: { break;
        }
        case OP_TYPEID::QuantizedConvolutionRelu: { break;
        }
        case OP_TYPEID::QuantizedConvolution:
        {
            auto window_movement_strides =
                node_js.at("window_movement_strides").get<vector<size_t>>();
            auto window_dilation_strides =
                node_js.at("window_dilation_strides").get<vector<size_t>>();
            auto padding_below = node_js.at("padding_below").get<vector<std::ptrdiff_t>>();
            auto padding_above = node_js.at("padding_above").get<vector<std::ptrdiff_t>>();
            auto data_dilation_strides = node_js["data_dilation_strides"];
            auto output_type = read_element_type(node_js.at("output_type"));
            auto input_axes = node_js.at("input_axes").get<set<size_t>>();
            auto filter_axes = node_js.at("filter_axes").get<set<size_t>>();
            auto output_axes = node_js.at("output_axes").get<set<size_t>>();
            node = make_shared<op::QuantizedConvolution>(
                args[0],
                args[1],
                window_movement_strides,
                window_dilation_strides,
                padding_below,
                padding_above,
                data_dilation_strides.get<std::vector<size_t>>(),
                args[2],
                args[3],
                args[4],
                args[5],
                args[6],
                args[7],
                output_type,
                input_axes,
                filter_axes,
                output_axes);

            break;
        }
        case OP_TYPEID::QuantizedDotBias: { break;
        }
        case OP_TYPEID::QuantizedDot:
        {
            size_t reduction_axes_count = node_js["reduction_axes_count"].get<size_t>();
            auto output_type = read_element_type(node_js.at("output_type"));
            auto input0_axes = node_js.at("input0_axes").get<set<size_t>>();
            auto input1_axes = node_js.at("input1_axes").get<set<size_t>>();
            auto output_axes = node_js.at("output_axes").get<set<size_t>>();

            node = make_shared<op::QuantizedDot>(args[0],
                                                 args[1],
                                                 reduction_axes_count,
                                                 args[2],
                                                 args[3],
                                                 args[4],
                                                 args[5],
                                                 args[6],
                                                 args[7],
                                                 output_type,
                                                 input0_axes,
                                                 input1_axes,
                                                 output_axes);

            break;
        }
        case OP_TYPEID::Recv:
        {
            auto src_id = node_js.at("source_id").get<size_t>();
            node = make_shared<op::Recv>(args[0], src_id);
            break;
        }
        case OP_TYPEID::RandomUniform:
        {
            auto fixed_seed = node_js.at("fixed_seed").get<uint64_t>();
            node = make_shared<op::RandomUniform>(args[0], args[1], args[2], args[3], fixed_seed);
            break;
        }
        case OP_TYPEID::Range:
        case OP_TYPEID::Range_v1:
        {
            node = make_shared<op::Range>(args[0], args[1], args[2]);
            break;
        }
        case OP_TYPEID::Reciprocal:
        {
            node = make_shared<op::Reciprocal>(args[0]);
            break;
        }
        case OP_TYPEID::Relu:
        case OP_TYPEID::Relu_v1:
        {
            node = make_shared<op::Relu>(args[0]);
            break;
        }
        case OP_TYPEID::ReluBackprop:
        {
            node = make_shared<op::ReluBackprop>(args[0], args[1]);
            break;
        }
        case OP_TYPEID::ReplaceSlice:
        {
            auto lower_bounds = node_js.at("lower_bounds").get<vector<size_t>>();
            auto upper_bounds = node_js.at("upper_bounds").get<vector<size_t>>();
            auto strides = node_js.at("strides").get<vector<size_t>>();
            node = make_shared<op::ReplaceSlice>(
                args[0], args[1], lower_bounds, upper_bounds, strides);
            break;
        }
        case OP_TYPEID::Reshape:
        {
            auto input_order = node_js.at("input_order").get<vector<size_t>>();
            auto output_shape = node_js.at("output_shape").get<vector<size_t>>();
            node = make_shared<op::Reshape>(args[0], input_order, output_shape);
            break;
        }
        case OP_TYPEID::Result:
        case OP_TYPEID::Result_v1:
        {
            auto needs_default_layout =
                get_or_default<bool>(node_js, "needs_default_layout", false);
            node = make_shared<op::Result>(args[0], needs_default_layout);
            break;
        }
        case OP_TYPEID::Reverse:
        case OP_TYPEID::Reverse_v1:
        {
            if (op_version == 0)
            {
                const auto reversed_axes = deserialize_axis_set(node_js.at("reversed_axes"));
                node = make_shared<op::Reverse>(args[0], reversed_axes);
                break;
            }
            else if (op_version == 1)
            {
                const auto mode = node_js.at("mode").get<op::v1::Reverse::Mode>();
                node = make_shared<op::v1::Reverse>(args[0], args[1], mode);
                break;
            }
            break;
        }
        case OP_TYPEID::ReverseSequence:
        case OP_TYPEID::ReverseSequence_v1:
        {
            auto batch_axis = node_js.at("batch_axis").get<size_t>();
            auto sequence_axis = node_js.at("sequence_axis").get<size_t>();
            node = make_shared<op::ReverseSequence>(args[0], args[1], batch_axis, sequence_axis);
            break;
        }
        case OP_TYPEID::RNNCell:
        case OP_TYPEID::RNNCell_v1:
        {
            auto hidden_size = node_js.at("hidden_size").get<size_t>();
            auto clip = node_js.at("clip").get<float>();
            auto activations = node_js.at("activations").get<vector<string>>();
            auto activation_alpha = node_js.at("activation_alpha").get<vector<float>>();
            auto activation_beta = node_js.at("activation_beta").get<vector<float>>();
            node = make_shared<op::RNNCell>(args[0],
                                            args[1],
                                            args[2],
                                            args[3],
                                            args[4],
                                            hidden_size,
                                            activations,
                                            activation_alpha,
                                            activation_beta,
                                            clip);
            break;
        }
        case OP_TYPEID::ScalarConstantLike:
        {
            double value = node_js.at("value").get<double>();
            node = make_shared<op::ScalarConstantLike>(args[0], value);
            break;
        }
        case OP_TYPEID::ScaleShift:
        {
            node = make_shared<op::ScaleShift>(args[0], args[1], args[2]);
            break;
        }
        case OP_TYPEID::ScatterAdd:
        {
            node = make_shared<op::ScatterAdd>(args[0], args[1], args[2]);
            break;
        }
        case OP_TYPEID::ScatterNDAdd:
        {
            node = make_shared<op::ScatterNDAdd>(args[0], args[1], args[2]);
            break;
        }
        case OP_TYPEID::Select:
        {
            node = make_shared<op::Select>(args[0], args[1], args[2]);
            break;
        }
        case OP_TYPEID::Selu:
        {
            node = make_shared<op::Selu>(args[0], args[1], args[2]);
            break;
        }
        case OP_TYPEID::Send:
        {
            auto dest_id = node_js.at("dest_id").get<size_t>();
            node = make_shared<op::Send>(args[0], dest_id);
            break;
        }
        case OP_TYPEID::ShapeOf:
        case OP_TYPEID::ShapeOf_v1:
        {
            node = make_shared<op::ShapeOf>(args[0]);
            break;
        }
        case OP_TYPEID::ShuffleChannels:
        case OP_TYPEID::ShuffleChannels_v1:
        {
            const auto axis = node_js.at("axis").get<size_t>();
            const auto groups = node_js.at("groups").get<size_t>();
            node = make_shared<op::ShuffleChannels>(args[0], axis, groups);
            break;
        }
        case OP_TYPEID::Sigmoid:
        case OP_TYPEID::Sigmoid_v1:
        {
            node = make_shared<op::Sigmoid>(args[0]);
            break;
        }
        case OP_TYPEID::SigmoidBackprop:
        {
            node = make_shared<op::SigmoidBackprop>(args[0], args[1]);
            break;
        }
        case OP_TYPEID::Sign:
        case OP_TYPEID::Sign_v1:
        {
            node = make_shared<op::Sign>(args[0]);
            break;
        }
        case OP_TYPEID::Sin:
        case OP_TYPEID::Sin_v1:
        {
            node = make_shared<op::Sin>(args[0]);
            break;
        }
        case OP_TYPEID::Sinh:
        case OP_TYPEID::Sinh_v1:
        {
            node = make_shared<op::Sinh>(args[0]);
            break;
        }
        case OP_TYPEID::Slice:
        case OP_TYPEID::StridedSlice_v1:
        {
            if (op_version == 0)
            {
                auto lower_bounds = node_js.at("lower_bounds").get<vector<size_t>>();
                auto upper_bounds = node_js.at("upper_bounds").get<vector<size_t>>();
                auto strides = node_js.at("strides").get<vector<size_t>>();
                node = make_shared<op::Slice>(args[0], lower_bounds, upper_bounds, strides);
            }
            if (op_version == 1)
            {
                auto begin_mask = node_js.at("begin_mask").get<vector<int64_t>>();
                auto end_mask = node_js.at("end_mask").get<vector<int64_t>>();
                auto new_axis_mask = node_js.at("new_axis_mask").get<vector<int64_t>>();
                auto shrink_axis_mask = node_js.at("shrink_axis_mask").get<vector<int64_t>>();
                auto ellipsis_mask = node_js.at("ellipsis_mask").get<vector<int64_t>>();
                node = make_shared<op::v1::StridedSlice>(args[0],
                                                         args[1],
                                                         args[2],
                                                         args[3],
                                                         begin_mask,
                                                         end_mask,
                                                         new_axis_mask,
                                                         shrink_axis_mask,
                                                         ellipsis_mask);
            }
            break;
        }
        case OP_TYPEID::Softmax:
        case OP_TYPEID::Softmax_v1:
        {
            if (op_version == 0)
            {
                if (has_key(node_js, "softmax_axes"))
                {
                    auto softmax_axes = deserialize_axis_set(node_js.at("softmax_axes"));
                    node = make_shared<op::Softmax>(args[0], softmax_axes);
                }
                else
                {
                    node = make_shared<op::Softmax>(args[0], args[1]);
                }
            }
            if (op_version == 1)
            {
                size_t softmax_axis = node_js.at("softmax_axis");
                node = make_shared<op::v1::Softmax>(args[0], softmax_axis);
            }
            break;
        }
        case OP_TYPEID::SoftmaxCrossEntropy:
        {
            auto soft_label = node_js.at("soft_label");
            auto ignore_index = node_js.at("ignore_index");
            node = make_shared<op::SoftmaxCrossEntropy>(args[0], args[1], soft_label, ignore_index);
            break;
        }
        case OP_TYPEID::SoftmaxCrossEntropyBackprop:
        {
            auto soft_label = node_js.at("soft_label");
            auto ignore_index = node_js.at("ignore_index");
            node = make_shared<op::SoftmaxCrossEntropyBackprop>(
                args[0], args[1], args[2], soft_label, ignore_index);
            break;
        }
        case OP_TYPEID::SpaceToDepth:
        case OP_TYPEID::SpaceToDepth_v1:
        {
            auto block_size = node_js.at("block_size").get<size_t>();
            auto mode = node_js.at("mode").get<op::SpaceToDepth::SpaceToDepthMode>();
            node = make_shared<op::SpaceToDepth>(args[0], mode, block_size);
            break;
        }
        case OP_TYPEID::Split:
        case OP_TYPEID::Split_v1:
        {
            const auto axis = node_js.at("axis").get<size_t>();
            const auto splits = node_js.at("splits").get<vector<size_t>>();
            node = make_shared<op::Split>(args[0], axis, splits);
            break;
        }
        case OP_TYPEID::Sqrt:
        case OP_TYPEID::Sqrt_v1:
        {
            node = make_shared<op::Sqrt>(args[0]);
            break;
        }
        case OP_TYPEID::SquaredDifference:
        case OP_TYPEID::SquaredDifference_v1:
        {
            node = make_shared<op::SquaredDifference>(
                args[0], args[1], read_auto_broadcast(node_js, "auto_broadcast"));
            break;
        }
        case OP_TYPEID::Squeeze:
        case OP_TYPEID::Squeeze_v1:
        {
            node = make_shared<op::Squeeze>(args[0], args[1]);
            break;
        }
        case OP_TYPEID::Subtract:
        case OP_TYPEID::Subtract_v1:
        {
            node = make_shared<op::Subtract>(
                args[0], args[1], read_auto_broadcast(node_js, "auto_broadcast"));
            break;
        }
        case OP_TYPEID::ReduceSum_v1:
        case OP_TYPEID::Sum:
        {
            if (op_version == 0)
            {
                auto reduction_axes = deserialize_axis_set(node_js.at("reduction_axes"));
                if (reduction_axes.empty())
                    node = make_shared<op::v0::Sum>(args[0], args[1]);
                else
                    node = make_shared<op::v0::Sum>(args[0], reduction_axes);
            }
            if (op_version == 1)
            {
                auto keep_dims = node_js.at("keep_dims").get<bool>();
                node = make_shared<op::v1::ReduceSum>(args[0], args[1], keep_dims);
            }
            break;
        }
        case OP_TYPEID::Tan:
        case OP_TYPEID::Tan_v1:
        {
            node = make_shared<op::Tan>(args[0]);
            break;
        }
        case OP_TYPEID::Tanh:
        case OP_TYPEID::Tanh_v1:
        {
            node = make_shared<op::Tanh>(args[0]);
            break;
        }
        case OP_TYPEID::TensorIterator:
        {
            auto ti = make_shared<op::TensorIterator>(args);
            json jbody = node_js["body"];
            // Serializer assumes inputs are available before users sp we
            // need to make sure the body nodes are all deserialized before
            // referencing them.
            json jbody_nodes = jbody["nodes"];
            NodeVector body_nodes;
            for (json jnode : jbody_nodes)
            {
                body_nodes.push_back(deserialize_node(jnode));
            }
            json jparams = jbody["parameters"];
            ParameterVector parameters;
            for (json jparam : jparams)
            {
                parameters.push_back(as_type_ptr<op::Parameter>(deserialize_node(jparam)));
            }
            json jresults = jbody["results"];
            ResultVector results;
            for (json jresult : jresults)
            {
                results.push_back(as_type_ptr<op::Result>(deserialize_node(jresult)));
            }
            ti->set_body(make_shared<op::TensorIterator::BodyLambda>(results, parameters));
            json jins = node_js["input_descriptions"];
            for (json jin : jins)
            {
                ti->get_input_descriptions().push_back(
                    deserialize_tensor_iterator_input_description(jin));
            }
            json jouts = node_js["output_descriptions"];
            for (json jout : jouts)
            {
                ti->get_output_descriptions().push_back(
                    deserialize_tensor_iterator_output_description(jout));
            }
            ti->set_output_size(ti->get_output_descriptions().size());

            node = ti;
            break;
        }

        case OP_TYPEID::Tile:
        case OP_TYPEID::Tile_v1:
        {
            node = make_shared<op::Tile>(args[0], args[1]);
            break;
        }
        case OP_TYPEID::TopK:
        case OP_TYPEID::TopK_v1:
        {
            if (op_version == 0)
            {
                auto compute_max = node_js.at("compute_max").get<bool>();
                auto target_type = read_element_type(node_js.at("index_element_type"));
                if (has_key(node_js, "top_k_axis"))
                {
                    auto top_k_axis = node_js.at("top_k_axis").get<size_t>();
                    if (has_key(node_js, "k"))
                    {
                        auto k = node_js.at("k").get<size_t>();
                        node =
                            make_shared<op::TopK>(args[0], top_k_axis, target_type, k, compute_max);
                    }
                    else
                    {
                        node = make_shared<op::TopK>(
                            args[0], args[1], top_k_axis, target_type, compute_max);
                    }
                }
                else
                {
                    node =
                        make_shared<op::TopK>(args[0], args[1], args[2], target_type, compute_max);
                }
            }
            else if (op_version == 1)
            {
                const auto axis = node_js.at("axis").get<size_t>();
                const auto mode = node_js.at("mode").get<op::v1::TopK::Mode>();
                const auto sort_type = node_js.at("sort_type").get<op::v1::TopK::SortType>();
                const auto index_element_type = read_element_type(node_js.at("index_element_type"));
                auto topk = make_shared<op::v1::TopK>(args[0], args[1], axis, mode, sort_type);
                topk->set_index_element_type(index_element_type);
                node = move(topk);
            }
            break;
        }
        case OP_TYPEID::Transpose:
        case OP_TYPEID::Transpose_v1:
        {
            node = make_shared<op::Transpose>(args[0], args[1]);
            break;
        }
        case OP_TYPEID::StopGradient:
        {
            node = make_shared<op::StopGradient>(args[0]);
            break;
        }
        case OP_TYPEID::Unsqueeze:
        case OP_TYPEID::Unsqueeze_v1:
        {
            node = make_shared<op::Unsqueeze>(args[0], args[1]);
            break;
        }
        case OP_TYPEID::Xor:
        {
            node = make_shared<op::v0::Xor>(
                args[0], args[1], read_auto_broadcast(node_js, "auto_broadcast"));
            break;
        }
        case OP_TYPEID::UnknownOp:
        {
            stringstream ss;
            ss << "unsupported op " << type_info.name << ":" << type_info.version;
            throw runtime_error(ss.str());
        }
        }
#if defined(__GNUC__) && !(__GNUC__ == 4 && __GNUC_MINOR__ == 8)
#pragma GCC diagnostic pop
#endif

        for (auto& control_dep : control_deps_inputs)
        {
            node->add_control_dependency(deserialize_node_reference(control_dep));
        }

        if (!friendly_name.empty())
        {
            node->set_friendly_name(friendly_name);
        }
        else
        {
            node->set_friendly_name(node_name);
        }
        if (ngraph::get_provenance_enabled())
        {
            std::vector<json> prov_js = node_js.at("provenance_tags");
            for (auto prov_tag : prov_js)
            {
                node->add_provenance_tag(prov_tag);
            }
        }
        m_node_map[node_name] = node;
    }
    catch (...)
    {
        string node_name;
        auto it = node_js.find("name");
        if (it != node_js.end())
        {
            node_name = it->get<string>();
        }
        else
        {
            node_name = "UNKNOWN";
        }
        throw runtime_error("Error parsing json at node '" + node_name + "'");
    }
    return node;
}

json JSONSerializer::serialize_node_reference(const Node& n)
{
    if (m_nodes_serialized.count(&n) != 1)
    {
        m_nodes_to_serialize.push(&n);
        if (m_nodes_to_serialize.size() == 1)
        {
            // Nothing in the queue
            stack<json> serialized_nodes;
            while (!m_nodes_to_serialize.empty())
            {
                const Node* next_node = m_nodes_to_serialize.front();
                m_nodes_to_serialize.pop();
                serialized_nodes.push(serialize_node(*next_node));
            }
            while (serialized_nodes.size() > 0)
            {
                m_json_nodes.push_back(serialized_nodes.top());
                serialized_nodes.pop();
            }
        }
    }
    return n.get_name();
}

json JSONSerializer::serialize_output(const Output<Node>& output)
{
    json result;
    auto index = output.get_index();
    json json_node_reference = serialize_node_reference(*output.get_node());
    if (index == 0)
    {
        result = json_node_reference;
    }
    else
    {
        result["node"] = json_node_reference;
        result["index"] = index;
    }
    return result;
}

json JSONSerializer::serialize_output_vector(const OutputVector& output_vector)
{
    json result;
    for (const Output<Node>& output : output_vector)
    {
        result.push_back(serialize_output(output));
    }
    return result;
}

json JSONSerializer::serialize_node(const Node& n)
{
    m_nodes_serialized.insert(&n);
    const NodeTypeInfo& type_info = n.get_type_info();
    json jtype_info;
    jtype_info["name"] = type_info.name;
    jtype_info["version"] = type_info.version;
    json node;
    node["type_info"] = jtype_info;
    node["name"] = n.get_name();
    auto op_version = n.get_version();
    node["op_version"] = op_version;

    if (n.get_name() != n.get_friendly_name())
    {
        node["friendly_name"] = n.get_friendly_name();
    }
    node["op"] = n.type_info.name;
    // TODO Multiple outputs
    json inputs = json::array();
    json control_deps = json::array();
    json outputs = json::array();

    for (auto& input : n.inputs())
    {
        inputs.push_back(serialize_output(input.get_source_output()));
    }
    for (auto cdep : n.get_control_dependencies())
    {
        control_deps.push_back(serialize_node_reference(*cdep));
    }
    for (auto& output : n.outputs())
    {
        outputs.push_back(output.get_tensor().get_name());
    }

    if (!inputs.empty())
    {
        node["inputs"] = inputs;
    }
    if (!control_deps.empty())
    {
        node["control_deps"] = control_deps;
    }
    if (!outputs.empty())
    {
        node["outputs"] = outputs;
    }

    if (s_serialize_output_shapes_enabled)
    {
        json output_shapes = json::array();
        for (size_t i = 0; i < n.get_output_size(); ++i)
        {
            output_shapes.push_back(n.get_output_shape(i));
        }
        node["output_shapes"] = output_shapes;
    }
    if (ngraph::get_provenance_enabled())
    {
        json provenance_tags = json::array();
        for (auto prov_tag : n.get_provenance_tags())
        {
            provenance_tags.push_back(prov_tag);
        }
        node["provenance_tags"] = provenance_tags;
    }

#if !(defined(__GNUC__) && (__GNUC__ == 4 && __GNUC_MINOR__ == 8))
#pragma GCC diagnostic push
#pragma GCC diagnostic error "-Wswitch"
#pragma GCC diagnostic error "-Wswitch-enum"
// #pragma GCC diagnostic error "-Wimplicit-fallthrough"
#endif
    switch (get_typeid(type_info))
    {
    case OP_TYPEID::Abs:
    case OP_TYPEID::Abs_v1: { break;
    }
    case OP_TYPEID::Acos:
    case OP_TYPEID::Acos_v1: { break;
    }
    case OP_TYPEID::Add:
    case OP_TYPEID::Add_v1:
    {
        const op::util::BinaryElementwiseArithmetic* tmp = nullptr;
        if (op_version == 0)
        {
            tmp = static_cast<const op::v0::Add*>(&n);
        }
        if (op_version == 1)
        {
            tmp = static_cast<const op::v1::Add*>(&n);
        }
        if (tmp != nullptr && tmp->get_autob().m_type != op::AutoBroadcastType::NONE)
        {
            node["auto_broadcast"] = write_auto_broadcast(tmp->get_autob());
        }
        break;
    }
    case OP_TYPEID::ArgMin:
    {
        auto tmp = static_cast<const op::ArgMin*>(&n);
        node["axis"] = tmp->get_reduction_axis();
        node["index_element_type"] = write_element_type(tmp->get_element_type());
        break;
    }
    case OP_TYPEID::ArgMax:
    {
        auto tmp = static_cast<const op::ArgMax*>(&n);
        node["axis"] = tmp->get_reduction_axis();
        node["index_element_type"] = write_element_type(tmp->get_element_type());
        break;
    }
    case OP_TYPEID::All:
    {
        auto tmp = static_cast<const op::All*>(&n);
        node["reduction_axes"] = serialize_axis_set(tmp->get_reduction_axes());
        break;
    }
    case OP_TYPEID::AllReduce: { break;
    }
    case OP_TYPEID::And:
    {
        auto tmp = static_cast<const op::And*>(&n);
        if (tmp->get_autob().m_type != op::AutoBroadcastType::NONE)
        {
            node["auto_broadcast"] = write_auto_broadcast(tmp->get_autob());
        }
        break;
    }
    case OP_TYPEID::Any:
    {
        auto tmp = static_cast<const op::Any*>(&n);
        node["reduction_axes"] = serialize_axis_set(tmp->get_reduction_axes());
        break;
    }
    case OP_TYPEID::Asin:
    case OP_TYPEID::Asin_v1: { break;
    }
    case OP_TYPEID::Atan:
    case OP_TYPEID::Atan_v1: { break;
    }
    case OP_TYPEID::Atan2:
    {
        auto tmp = dynamic_cast<const op::Atan2*>(&n);
        if (tmp->get_autob().m_type != op::AutoBroadcastType::NONE)
        {
            node["autob"] = write_auto_broadcast(tmp->get_autob());
        }
        break;
    }
    case OP_TYPEID::AvgPool:
    case OP_TYPEID::AvgPool_v1:
    {
        if (op_version == 0)
        {
            auto tmp = static_cast<const op::v0::AvgPool*>(&n);
            node["window_shape"] = tmp->get_window_shape();
            node["window_movement_strides"] = tmp->get_window_movement_strides();
            node["padding_below"] = tmp->get_padding_below();
            node["padding_above"] = tmp->get_padding_above();
            node["include_padding_in_avg_computation"] =
                tmp->get_include_padding_in_avg_computation();
            node["pad_type"] = tmp->get_pad_type();
            if (tmp->get_ceil_mode())
            {
                node["ceil_mode"] = tmp->get_ceil_mode();
            }
        }
        if (op_version == 1)
        {
            auto tmp = static_cast<const op::v1::AvgPool*>(&n);
            node["kernel"] = tmp->get_kernel();
            node["strides"] = tmp->get_strides();
            node["pads_begin"] = tmp->get_pads_begin();
            node["pads_end"] = tmp->get_pads_end();
            node["exclude_pad"] = tmp->get_exclude_pad();
            node["auto_pad"] = tmp->get_auto_pad();
            node["rounding_type"] = tmp->get_rounding_type();
        }
        break;
    }
    case OP_TYPEID::AvgPoolBackprop:
    case OP_TYPEID::AvgPoolBackprop_v1:
    {
        if (op_version == 0)
        {
            auto tmp = static_cast<const op::v0::AvgPoolBackprop*>(&n);
            node["forward_arg_shape"] = tmp->get_forward_arg_shape();
            node["window_shape"] = tmp->get_window_shape();
            node["window_movement_strides"] = tmp->get_window_movement_strides();
            node["padding_below"] = tmp->get_padding_below();
            node["padding_above"] = tmp->get_padding_above();
            node["include_padding_in_avg_computation"] =
                tmp->get_include_padding_in_avg_computation();
        }
        if (op_version == 1)
        {
            auto tmp = static_cast<const op::v1::AvgPoolBackprop*>(&n);
            node["forward_arg_shape"] = tmp->get_forward_arg_shape();
            node["kernel"] = tmp->get_kernel();
            node["strides"] = tmp->get_strides();
            node["pads_begin"] = tmp->get_pads_begin();
            node["pads_end"] = tmp->get_pads_end();
            node["exclude_pad"] = tmp->get_exclude_pad();
        }
        break;
    }
    case OP_TYPEID::BatchMatMul: { break;
    }
    case OP_TYPEID::BatchNormTraining:
    {
        auto tmp = static_cast<const op::BatchNormTraining*>(&n);
        node["eps"] = tmp->get_eps_value();
        break;
    }
    case OP_TYPEID::BatchNormInference:
    case OP_TYPEID::BatchNormInference_v1:
    {
        auto tmp = static_cast<const op::BatchNormInference*>(&n);
        node["eps"] = tmp->get_eps_value();
        break;
    }
    case OP_TYPEID::BatchNormTrainingBackprop:
    {
        auto tmp = static_cast<const op::BatchNormTrainingBackprop*>(&n);
        node["eps"] = tmp->get_eps_value();
        break;
    }
    case OP_TYPEID::BinaryConvolution_v1:
    {
        auto tmp = static_cast<const op::v1::BinaryConvolution*>(&n);
        node["strides"] = tmp->get_strides();
        node["dilations"] = tmp->get_dilations();
        node["pads_begin"] = tmp->get_pads_begin();
        node["pads_end"] = tmp->get_pads_end();
        node["mode"] = tmp->get_mode();
        node["pad_value"] = tmp->get_pad_value();
        node["auto_pad"] = tmp->get_auto_pad();
        break;
    }
    case OP_TYPEID::Broadcast:
    case OP_TYPEID::Broadcast_v1:
    {
        if (op_version == 0)
        {
            auto tmp = dynamic_cast<const op::v0::Broadcast*>(&n);
            node["axes"] = serialize_axis_set(tmp->get_broadcast_axes());
            node["shape"] = tmp->get_broadcast_shape();
        }
        if (op_version == 1)
        {
            auto tmp = dynamic_cast<const op::v1::Broadcast*>(&n);
            if (tmp->get_broadcast_spec().m_type != op::AutoBroadcastType::NONE)
            {
                node["auto_broadcast"] = write_auto_broadcast(tmp->get_broadcast_spec());
            }
        }
        break;
    }
    case OP_TYPEID::BroadcastDistributed: { break;
    }
    case OP_TYPEID::BroadcastLike:
    {
        auto tmp = static_cast<const op::BroadcastLike*>(&n);
        node["initial_axes"] = serialize_axis_set(tmp->get_initial_broadcast_axes());
        break;
    }
    case OP_TYPEID::Ceiling:
    case OP_TYPEID::Ceiling_v1: { break;
    }
    case OP_TYPEID::Clamp:
    case OP_TYPEID::Clamp_v1:
    {
        auto tmp = static_cast<const op::Clamp*>(&n);
        node["min"] = tmp->get_min();
        node["max"] = tmp->get_max();
        break;
    }
    case OP_TYPEID::Concat:
    case OP_TYPEID::Concat_v1:
    {
        auto tmp = static_cast<const op::Concat*>(&n);
        node["axis"] = tmp->get_concatenation_axis();
        break;
    }
    case OP_TYPEID::Constant:
    case OP_TYPEID::Constant_v1:
    {
        auto tmp = static_cast<const op::Constant*>(&n);
        if (tmp->are_all_data_elements_bitwise_identical() && shape_size(tmp->get_shape()) > 0)
        {
            vector<string> vs;
            vs.push_back(tmp->convert_value_to_string(0));
            node["value"] = vs;
        }
        else
        {
            node["value"] = tmp->get_value_strings();
        }
        node["shape"] = tmp->get_shape();
        node["element_type"] = write_element_type(tmp->get_element_type());
        break;
    }
    case OP_TYPEID::Convert:
    case OP_TYPEID::Convert_v1:
    {
        auto tmp = static_cast<const op::Convert*>(&n);
        node["target_type"] = write_element_type(tmp->get_convert_element_type());
        break;
    }
    case OP_TYPEID::Convolution:
    case OP_TYPEID::Convolution_v1:
    {
        if (op_version == 0)
        {
            auto tmp = static_cast<const op::v0::Convolution*>(&n);
            node["window_movement_strides"] = tmp->get_window_movement_strides();
            node["window_dilation_strides"] = tmp->get_window_dilation_strides();
            node["padding_below"] = tmp->get_padding_below();
            node["padding_above"] = tmp->get_padding_above();
            node["data_dilation_strides"] = tmp->get_data_dilation_strides();
            node["pad_type"] = tmp->get_pad_type();
        }
        if (op_version == 1)
        {
            auto tmp = static_cast<const op::v1::Convolution*>(&n);
            node["strides"] = tmp->get_strides();
            node["dilations"] = tmp->get_dilations();
            node["pads_begin"] = tmp->get_pads_begin();
            node["pads_end"] = tmp->get_pads_end();
            node["auto_pad"] = tmp->get_auto_pad();
        }
        break;
    }
    case OP_TYPEID::ConvolutionBackpropData:
    case OP_TYPEID::ConvolutionBackpropData_v1:
    {
        if (op_version == 0)
        {
            auto tmp = static_cast<const op::v0::ConvolutionBackpropData*>(&n);
            node["data_batch_shape"] = tmp->get_data_batch_shape();
            node["window_movement_strides_forward"] = tmp->get_window_movement_strides_forward();
            node["window_dilation_strides_forward"] = tmp->get_window_dilation_strides_forward();
            node["padding_below_forward"] = tmp->get_padding_below_forward();
            node["padding_above_forward"] = tmp->get_padding_above_forward();
            node["data_dilation_strides_forward"] = tmp->get_data_dilation_strides_forward();
        }
        if (op_version == 1)
        {
            auto tmp = static_cast<const op::v1::ConvolutionBackpropData*>(&n);
            node["data_batch_shape"] = tmp->get_data_batch_shape();
            node["strides"] = tmp->get_strides();
            node["dilations"] = tmp->get_dilations();
            node["pads_begin"] = tmp->get_pads_begin();
            node["pads_end"] = tmp->get_pads_end();
        }
        break;
    }
    case OP_TYPEID::ConvolutionBackpropFilters:
    case OP_TYPEID::ConvolutionBackpropFilters_v1:
    {
        if (op_version == 0)
        {
            auto tmp = static_cast<const op::v0::ConvolutionBackpropFilters*>(&n);
            node["filters_shape"] = tmp->get_filters_shape();
            node["window_movement_strides_forward"] = tmp->get_window_movement_strides_forward();
            node["window_dilation_strides_forward"] = tmp->get_window_dilation_strides_forward();
            node["padding_below_forward"] = tmp->get_padding_below_forward();
            node["padding_above_forward"] = tmp->get_padding_above_forward();
            node["data_dilation_strides_forward"] = tmp->get_data_dilation_strides_forward();
        }
        if (op_version == 1)
        {
            auto tmp = static_cast<const op::v1::ConvolutionBackpropFilters*>(&n);
            node["filters_shape"] = tmp->get_filters_shape();
            node["strides"] = tmp->get_strides();
            node["dilations"] = tmp->get_dilations();
            node["pads_begin"] = tmp->get_pads_begin();
            node["pads_end"] = tmp->get_pads_end();
        }
        break;
    }
    case OP_TYPEID::ConvolutionBias:
    {
        auto tmp = static_cast<const op::ConvolutionBias*>(&n);
        node["window_movement_strides"] = tmp->get_window_movement_strides();
        node["window_dilation_strides"] = tmp->get_window_dilation_strides();
        node["padding_below"] = tmp->get_padding_below();
        node["padding_above"] = tmp->get_padding_above();
        node["data_dilation_strides"] = tmp->get_data_dilation_strides();
        break;
    }
    case OP_TYPEID::ConvolutionBiasAdd:
    {
        auto tmp = static_cast<const op::ConvolutionBiasAdd*>(&n);
        node["window_movement_strides"] = tmp->get_window_movement_strides();
        node["window_dilation_strides"] = tmp->get_window_dilation_strides();
        node["padding_below"] = tmp->get_padding_below();
        node["padding_above"] = tmp->get_padding_above();
        node["data_dilation_strides"] = tmp->get_data_dilation_strides();
        break;
    }
    case OP_TYPEID::ConvolutionBiasBackpropFiltersBias:
    {
        auto tmp = static_cast<const op::ConvolutionBiasBackpropFiltersBias*>(&n);
        node["filters_shape"] = tmp->get_filters_shape();
        node["bias_shape"] = tmp->get_bias_shape();
        node["window_movement_strides_forward"] = tmp->get_window_movement_strides_forward();
        node["window_dilation_strides_forward"] = tmp->get_window_dilation_strides_forward();
        node["padding_below_forward"] = tmp->get_padding_below_forward();
        node["padding_above_forward"] = tmp->get_padding_above_forward();
        node["data_dilation_strides_forward"] = tmp->get_data_dilation_strides_forward();
        break;
    }
    case OP_TYPEID::Cos:
    case OP_TYPEID::Cos_v1: { break;
    }
    case OP_TYPEID::Cosh:
    case OP_TYPEID::Cosh_v1: { break;
    }
    case OP_TYPEID::Dequantize:
    {
        auto tmp = static_cast<const op::Dequantize*>(&n);
        node["type"] = write_element_type(tmp->get_element_type());
        node["axes"] = serialize_axis_set(tmp->get_axes());
        break;
    }
    case OP_TYPEID::DepthToSpace:
    case OP_TYPEID::DepthToSpace_v1:
    {
        auto tmp = static_cast<const op::DepthToSpace*>(&n);
        node["type"] = write_element_type(tmp->get_element_type());
        node["mode"] = tmp->get_mode();
        node["block_size"] = tmp->get_block_size();
        break;
    }
    case OP_TYPEID::Divide:
    case OP_TYPEID::Divide_v1:
    {
        const op::util::BinaryElementwiseArithmetic* bea_node = nullptr;
        if (op_version == 0)
        {
            auto tmp = static_cast<const op::v0::Divide*>(&n);
            bea_node = tmp;
            node["pythondiv"] = tmp->is_pythondiv();
        }
        else if (op_version == 1)
        {
            auto tmp = static_cast<const op::v1::Divide*>(&n);
            bea_node = tmp;
            node["pythondiv"] = tmp->is_pythondiv();
        }
        if (bea_node != nullptr && bea_node->get_autob().m_type != op::AutoBroadcastType::NONE)
        {
            node["auto_broadcast"] = write_auto_broadcast(bea_node->get_autob());
        }
        break;
    }
    case OP_TYPEID::Dot:
    {
        auto tmp = static_cast<const op::Dot*>(&n);
        node["reduction_axes_count"] = tmp->get_reduction_axes_count();
        break;
    }
    case OP_TYPEID::DynBroadcast: { break;
    }
    case OP_TYPEID::DynPad: { break;
    }
    case OP_TYPEID::DynReplaceSlice:
    {
        auto tmp = static_cast<const op::DynReplaceSlice*>(&n);
        node["lower_bounds_mask"] = tmp->get_lower_bounds_mask();
        node["upper_bounds_mask"] = tmp->get_upper_bounds_mask();
        node["new_axis"] = tmp->get_new_axis();
        node["shrink_axis"] = tmp->get_shrink_axis();
        node["ellipsis_mask"] = tmp->get_ellipsis_mask();
        break;
    }
    case OP_TYPEID::DynReshape:
    case OP_TYPEID::Reshape_v1:
    {
        if (op_version == 0)
        {
            auto tmp = static_cast<const op::v0::DynReshape*>(&n);
            node["zero_flag"] = tmp->get_zero_flag();
        }
        if (op_version == 1)
        {
            auto tmp = static_cast<const op::v1::Reshape*>(&n);
            node["zero_flag"] = tmp->get_zero_flag();
        }
        break;
    }
    case OP_TYPEID::DynSlice:
    {
        auto tmp = static_cast<const op::DynSlice*>(&n);
        node["lower_bounds_mask"] = tmp->get_lower_bounds_mask();
        node["upper_bounds_mask"] = tmp->get_upper_bounds_mask();
        node["new_axis"] = tmp->get_new_axis();
        node["shrink_axis"] = tmp->get_shrink_axis();
        node["ellipsis_mask"] = tmp->get_ellipsis_mask();
        break;
    }
    case OP_TYPEID::Elu:
    case OP_TYPEID::Elu_v1:
    {
        auto tmp = static_cast<const op::Elu*>(&n);
        node["alpha"] = tmp->get_alpha();
        break;
    }
    case OP_TYPEID::EmbeddingLookup: { break;
    }
    case OP_TYPEID::Equal:
    case OP_TYPEID::Equal_v1:
    {
        const op::util::BinaryElementwiseComparison* tmp = nullptr;
        if (op_version == 0)
        {
            tmp = static_cast<const op::v0::Equal*>(&n);
        }
        if (op_version == 1)
        {
            tmp = static_cast<const op::v1::Equal*>(&n);
        }
        if (tmp != nullptr && tmp->get_autob().m_type != op::AutoBroadcastType::NONE)
        {
            node["auto_broadcast"] = write_auto_broadcast(tmp->get_autob());
        }
        break;
    }
    case OP_TYPEID::Erf:
    case OP_TYPEID::Erf_v1: { break;
    }
    case OP_TYPEID::Exp:
    case OP_TYPEID::Exp_v1: { break;
    }
    case OP_TYPEID::FakeQuantize:
    case OP_TYPEID::FakeQuantize_v1:
    {
        auto tmp = static_cast<const op::FakeQuantize*>(&n);
        node["levels"] = tmp->get_levels();
        break;
    }
    case OP_TYPEID::Floor:
    case OP_TYPEID::Floor_v1: { break;
    }
    case OP_TYPEID::FloorMod:
    {
        auto tmp = static_cast<const op::FloorMod*>(&n);
        if (tmp->get_autob().m_type != op::AutoBroadcastType::NONE)
        {
            node["auto_broadcast"] = write_auto_broadcast(tmp->get_autob());
        }
        break;
    }
    case OP_TYPEID::Gather:
    case OP_TYPEID::Gather_v1:
    {
        if (op_version == 0)
        {
            auto tmp = static_cast<const op::v0::Gather*>(&n);
            node["axis"] = tmp->get_axis();
        }
        break;
    }
    case OP_TYPEID::GatherND: { break;
    }
    case OP_TYPEID::GetOutputElement:
    {
        auto tmp = static_cast<const op::GetOutputElement*>(&n);
        node["n"] = tmp->get_n();
        break;
    }
    case OP_TYPEID::Gelu: { break;
    }
    case OP_TYPEID::GeluBackpropFactor: { break;
    }
    case OP_TYPEID::Gemm:
    {
        auto tmp = static_cast<const op::Gemm*>(&n);
        node["alpha"] = tmp->get_alpha();
        node["beta"] = tmp->get_beta();
        node["transA"] = tmp->get_transA();
        node["transB"] = tmp->get_transB();
        break;
    }
    case OP_TYPEID::GenerateMask:
    case OP_TYPEID::GenerateMask_v1:
    {
        auto tmp = static_cast<const op::GenerateMask*>(&n);
        node["type"] = write_element_type(tmp->get_element_type());
        node["use_seed"] = tmp->get_use_seed();
        node["seed"] = tmp->get_seed();
        node["probability"] = tmp->get_probability();
        if (op_version == 0)
        {
            node["output_shape"] = tmp->get_mask_shape();
        }

        break;
    }
    case OP_TYPEID::Greater:
    case OP_TYPEID::Greater_v1:
    {
        const op::util::BinaryElementwiseComparison* tmp = nullptr;
        if (op_version == 0)
        {
            tmp = static_cast<const op::v0::Greater*>(&n);
        }
        else if (op_version == 1)
        {
            tmp = static_cast<const op::v1::Greater*>(&n);
        }
        if (tmp != nullptr && tmp->get_autob().m_type != op::AutoBroadcastType::NONE)
        {
            node["auto_broadcast"] = write_auto_broadcast(tmp->get_autob());
        }
        break;
    }
    case OP_TYPEID::GreaterEq:
    case OP_TYPEID::GreaterEq_v1:
    {
        const op::util::BinaryElementwiseComparison* tmp = nullptr;
        if (op_version == 0)
        {
            tmp = static_cast<const op::v0::GreaterEq*>(&n);
        }
        else if (op_version == 1)
        {
            tmp = static_cast<const op::v1::GreaterEq*>(&n);
        }
        if (tmp != nullptr && tmp->get_autob().m_type != op::AutoBroadcastType::NONE)
        {
            node["auto_broadcast"] = write_auto_broadcast(tmp->get_autob());
        }
        break;
    }
    case OP_TYPEID::GRN:
    {
        auto tmp = static_cast<const op::GRN*>(&n);
        node["bias"] = tmp->get_bias();
        break;
    }
    case OP_TYPEID::GRUCell:
    {
        auto tmp = static_cast<const op::GRUCell*>(&n);
        node["hidden_size"] = tmp->get_hidden_size();
        node["clip"] = tmp->get_clip();
        node["activations"] = tmp->get_activations();
        node["activations_alpha"] = tmp->get_activations_alpha();
        node["activations_beta"] = tmp->get_activations_beta();
        node["linear_before_reset"] = tmp->get_linear_before_reset();
        break;
    }
    case OP_TYPEID::GroupConvolution:
    case OP_TYPEID::GroupConvolution_v1:
    {
        auto tmp = static_cast<const op::GroupConvolution*>(&n);
        node["window_movement_strides"] = tmp->get_window_movement_strides();
        node["window_dilation_strides"] = tmp->get_window_dilation_strides();
        node["padding_below"] = tmp->get_padding_below();
        node["padding_above"] = tmp->get_padding_above();
        node["data_dilation_strides"] = tmp->get_data_dilation_strides();
        node["groups"] = tmp->get_groups();
        node["pad_type"] = tmp->get_pad_type();
        break;
    }
    case OP_TYPEID::GroupConvolutionTranspose:
    {
        auto tmp = static_cast<const op::GroupConvolutionTranspose*>(&n);
        node["strides"] = tmp->get_strides();
        node["dilations"] = tmp->get_dilations();
        node["padding_begin"] = tmp->get_padding_begin();
        node["padding_end"] = tmp->get_padding_end();
        node["output_padding"] = tmp->get_output_padding();
        node["groups"] = tmp->get_groups();
        node["pad_type"] = tmp->get_pad_type();
        node["output_shape"] = tmp->get_output_shape();
        break;
    }
    case OP_TYPEID::HardSigmoid:
    case OP_TYPEID::HardSigmoid_v1:
    {
        auto tmp = static_cast<const op::HardSigmoid*>(&n);
        node["alpha"] = tmp->get_alpha();
        node["beta"] = tmp->get_beta();
        break;
    }
    case OP_TYPEID::Interpolate_v1: { break;
    }
    case OP_TYPEID::LayerNorm:
    {
        auto tmp = static_cast<const op::LayerNorm*>(&n);
        node["keep_stats"] = tmp->get_keep_stats();
        node["use_affine"] = tmp->get_use_affine();
        node["epsilon"] = tmp->get_epsilon();
        node["begin_norm_axis"] = tmp->get_begin_norm_axis();
        break;
    }
    case OP_TYPEID::LayerNormBackprop:
    {
        auto tmp = static_cast<const op::LayerNormBackprop*>(&n);
        node["use_stats"] = tmp->get_use_stats();
        node["use_affine"] = tmp->get_use_affine();
        node["epsilon"] = tmp->get_epsilon();
        node["begin_norm_axis"] = tmp->get_begin_norm_axis();
        break;
    }
    case OP_TYPEID::Less:
    case OP_TYPEID::Less_v1:
    {
        const op::util::BinaryElementwiseComparison* tmp = nullptr;
        if (op_version == 0)
        {
            tmp = static_cast<const op::v0::Less*>(&n);
        }
        else if (op_version == 1)
        {
            tmp = static_cast<const op::v1::Less*>(&n);
        }
        if (tmp != nullptr && tmp->get_autob().m_type != op::AutoBroadcastType::NONE)
        {
            node["auto_broadcast"] = write_auto_broadcast(tmp->get_autob());
        }
        break;
    }
    case OP_TYPEID::LessEq:
    {
        auto tmp = static_cast<const op::v0::LessEq*>(&n);
        if (tmp->get_autob().m_type != op::AutoBroadcastType::NONE)
        {
            node["auto_broadcast"] = write_auto_broadcast(tmp->get_autob());
        }
        break;
    }
    case OP_TYPEID::LessEqual_v1:
    {
        auto tmp = static_cast<const op::v1::LessEqual*>(&n);
        if (tmp->get_autob().m_type != op::AutoBroadcastType::NONE)
        {
            node["auto_broadcast"] = write_auto_broadcast(tmp->get_autob());
        }
        break;
    }
    case OP_TYPEID::Log:
    case OP_TYPEID::Log_v1: { break;
    }
    case OP_TYPEID::LogicalAnd_v1:
    {
        auto tmp = static_cast<const op::v1::LogicalAnd*>(&n);
        if (tmp->get_autob().m_type != op::AutoBroadcastType::NONE)
        {
            node["auto_broadcast"] = write_auto_broadcast(tmp->get_autob());
        }
        break;
    }
    case OP_TYPEID::LogicalNot_v1: { break;
    }
    case OP_TYPEID::LogicalOr_v1:
    {
        auto tmp = static_cast<const op::v1::LogicalOr*>(&n);
        if (tmp->get_autob().m_type != op::AutoBroadcastType::NONE)
        {
            node["auto_broadcast"] = write_auto_broadcast(tmp->get_autob());
        }
        break;
    }
    case OP_TYPEID::LogicalXor_v1:
    {
        auto tmp = static_cast<const op::v1::LogicalXor*>(&n);
        if (tmp->get_autob().m_type != op::AutoBroadcastType::NONE)
        {
            node["auto_broadcast"] = write_auto_broadcast(tmp->get_autob());
        }
        break;
    }
    case OP_TYPEID::LogSoftmax:
    {
        auto tmp = static_cast<const op::LogSoftmax*>(&n);
        node["axis"] = tmp->get_axis();
        break;
    }
    case OP_TYPEID::LRN:
    case OP_TYPEID::LRN_v1:
    {
        auto tmp = static_cast<const op::LRN*>(&n);
        node["alpha"] = tmp->get_alpha();
        node["beta"] = tmp->get_beta();
        node["bias"] = tmp->get_bias();
        node["nsize"] = tmp->get_nsize();
        break;
    }
    case OP_TYPEID::LSTMCell:
    case OP_TYPEID::LSTMCell_v1:
    {
        auto tmp = static_cast<const op::LSTMCell*>(&n);
        node["hidden_size"] = tmp->get_hidden_size();
        node["weights_format"] = tmp->get_weights_format();
        node["clip"] = tmp->get_clip();
        node["activations"] = tmp->get_activations();
        node["activations_alpha"] = tmp->get_activations_alpha();
        node["activations_beta"] = tmp->get_activations_beta();
        node["input_forget"] = tmp->get_input_forget();
        break;
    }
    case OP_TYPEID::LSTMSequence:
    case OP_TYPEID::LSTMSequence_v1:
    {
        auto tmp = dynamic_cast<const op::LSTMSequence*>(&n);
        node["direction"] = tmp->get_direction();
        node["hidden_size"] = tmp->get_hidden_size();
        node["weights_format"] = tmp->get_weights_format();
        node["clip_threshold"] = tmp->get_clip_threshold();
        node["activations"] = tmp->get_activations();
        node["activations_alpha"] = tmp->get_activations_alpha();
        node["activations_beta"] = tmp->get_activations_beta();
        node["input_forget"] = tmp->get_input_forget();
        break;
    }
    case OP_TYPEID::MatMul:
    case OP_TYPEID::MatMul_v1:
    {
        auto tmp = static_cast<const op::MatMul*>(&n);
        node["transpose_a"] = tmp->get_transpose_a();
        node["transpose_b"] = tmp->get_transpose_b();
        break;
    }
    case OP_TYPEID::Max:
    {
        auto tmp = static_cast<const op::Max*>(&n);
        node["reduction_axes"] = serialize_axis_set(tmp->get_reduction_axes());
        break;
    }
    case OP_TYPEID::MaxPool:
    case OP_TYPEID::MaxPool_v1:
    {
        if (op_version == 0)
        {
            auto tmp = static_cast<const op::v0::MaxPool*>(&n);
            node["window_shape"] = tmp->get_window_shape();
            node["window_movement_strides"] = tmp->get_window_movement_strides();
            node["padding_below"] = tmp->get_padding_below();
            node["padding_above"] = tmp->get_padding_above();
            node["pad_type"] = tmp->get_pad_type();
        }
        if (op_version == 1)
        {
            auto tmp = static_cast<const op::v1::MaxPool*>(&n);
            node["kernel"] = tmp->get_kernel();
            node["strides"] = tmp->get_strides();
            node["pads_begin"] = tmp->get_pads_begin();
            node["pads_end"] = tmp->get_pads_end();
            node["auto_pad"] = tmp->get_auto_pad();
            node["rounding_type"] = tmp->get_rounding_type();
        }
        break;
    }
    case OP_TYPEID::MaxPoolBackprop:
    case OP_TYPEID::MaxPoolBackprop_v1:
    {
        if (op_version == 0)
        {
            auto tmp = static_cast<const op::v0::MaxPoolBackprop*>(&n);
            node["window_shape"] = tmp->get_window_shape();
            node["window_movement_strides"] = tmp->get_window_movement_strides();
            node["padding_below"] = tmp->get_padding_below();
            node["padding_above"] = tmp->get_padding_above();
        }
        if (op_version == 1)
        {
            auto tmp = static_cast<const op::v1::MaxPoolBackprop*>(&n);
            node["kernel"] = tmp->get_kernel();
            node["strides"] = tmp->get_strides();
            node["pads_begin"] = tmp->get_pads_begin();
            node["pads_end"] = tmp->get_pads_end();
        }
        break;
    }
    case OP_TYPEID::Maximum:
    case OP_TYPEID::Maximum_v1:
    {
        const op::util::BinaryElementwiseArithmetic* tmp = nullptr;
        if (op_version == 0)
        {
            tmp = static_cast<const op::v0::Maximum*>(&n);
        }
        else if (op_version == 1)
        {
            tmp = static_cast<const op::v1::Maximum*>(&n);
        }
        if (tmp != nullptr && tmp->get_autob().m_type != op::AutoBroadcastType::NONE)
        {
            node["auto_broadcast"] = write_auto_broadcast(tmp->get_autob());
        }
        break;
    }
    case OP_TYPEID::Min:
    {
        auto tmp = static_cast<const op::Min*>(&n);
        node["reduction_axes"] = serialize_axis_set(tmp->get_reduction_axes());
        break;
    }
    case OP_TYPEID::ReduceMin_v1:
    case OP_TYPEID::ReduceMax_v1: { break;
    }
    case OP_TYPEID::Minimum:
    case OP_TYPEID::Minimum_v1:
    {
        const op::util::BinaryElementwiseArithmetic* tmp = nullptr;
        if (op_version == 0)
        {
            tmp = static_cast<const op::v0::Minimum*>(&n);
        }
        else if (op_version == 1)
        {
            tmp = static_cast<const op::v1::Minimum*>(&n);
        }
        if (tmp != nullptr && tmp->get_autob().m_type != op::AutoBroadcastType::NONE)
        {
            node["auto_broadcast"] = write_auto_broadcast(tmp->get_autob());
        }
        break;
    }
    case OP_TYPEID::Multiply:
    case OP_TYPEID::Multiply_v1:
    {
        const op::util::BinaryElementwiseArithmetic* tmp = nullptr;
        if (op_version == 0)
        {
            tmp = static_cast<const op::v0::Multiply*>(&n);
        }
        else if (op_version == 1)
        {
            tmp = static_cast<const op::v1::Multiply*>(&n);
        }
        if (tmp != nullptr && tmp->get_autob().m_type != op::AutoBroadcastType::NONE)
        {
            node["auto_broadcast"] = write_auto_broadcast(tmp->get_autob());
        }
        break;
    }
    case OP_TYPEID::MVN:
    {
        auto tmp = static_cast<const op::MVN*>(&n);
        node["reduction_axes"] = serialize_axis_set(tmp->get_reduction_axes());
        node["normalize_variance"] = tmp->get_normalize_variance();
        node["eps"] = tmp->get_eps();
        break;
    }
    case OP_TYPEID::Negative:
    case OP_TYPEID::Negative_v1: { break;
    }
    case OP_TYPEID::NormalizeL2:
    case OP_TYPEID::NormalizeL2_v1:
    {
        auto tmp = static_cast<const op::NormalizeL2*>(&n);
        node["eps"] = tmp->get_eps();
        node["eps_mode"] = tmp->get_eps_mode();
        break;
    }
    case OP_TYPEID::NotEqual:
    case OP_TYPEID::NotEqual_v1:
    {
        const op::util::BinaryElementwiseComparison* tmp = nullptr;
        if (op_version == 0)
        {
            tmp = static_cast<const op::v0::NotEqual*>(&n);
        }
        else if (op_version == 1)
        {
            tmp = static_cast<const op::v1::NotEqual*>(&n);
        }
        if (tmp != nullptr && tmp->get_autob().m_type != op::AutoBroadcastType::NONE)
        {
            node["auto_broadcast"] = write_auto_broadcast(tmp->get_autob());
        }
        break;
    }
    case OP_TYPEID::Not: { break;
    }
    case OP_TYPEID::OneHot:
    case OP_TYPEID::OneHot_v1:
    {
        auto tmp = static_cast<const op::OneHot*>(&n);
        node["shape"] = write_partial_shape(tmp->get_output_partial_shape(0));
        node["one_hot_axis"] = tmp->get_one_hot_axis();
        break;
    }
    case OP_TYPEID::Or:
    {
        auto tmp = static_cast<const op::v0::Or*>(&n);
        if (tmp->get_autob().m_type != op::AutoBroadcastType::NONE)
        {
            node["auto_broadcast"] = write_auto_broadcast(tmp->get_autob());
        }
        break;
    }
    case OP_TYPEID::Pad:
    case OP_TYPEID::Pad_v1:
    {
        if (op_version == 0)
        {
            auto tmp = static_cast<const op::v0::Pad*>(&n);
            node["padding_below"] = tmp->get_padding_below();
            node["padding_above"] = tmp->get_padding_above();
            node["pad_mode"] = tmp->get_pad_mode();
        }
        if (op_version == 1)
        {
            auto tmp = static_cast<const op::v1::Pad*>(&n);
            node["pad_mode"] = tmp->get_pad_mode();
        }
        break;
    }
    case OP_TYPEID::Parameter:
    case OP_TYPEID::Parameter_v1:
    {
        auto tmp = static_cast<const op::Parameter*>(&n);
        node["shape"] = write_partial_shape(tmp->get_output_partial_shape(0));
        node["cacheable"] = tmp->get_cacheable();
        node["element_type"] = write_element_type(tmp->get_element_type());
        break;
    }
    case OP_TYPEID::PartialSlice:
    {
        auto tmp = dynamic_cast<const op::PartialSlice*>(&n);
        node["axes"] = tmp->get_axes();
        node["lower_bounds"] = tmp->get_lower_bounds();
        node["upper_bounds"] = tmp->get_upper_bounds();
        node["decrease_axes"] = tmp->get_decrease_axes();
        break;
    }
    case OP_TYPEID::PartialSliceBackprop:
    {
        auto tmp = dynamic_cast<const op::PartialSliceBackprop*>(&n);
        node["axes"] = tmp->get_axes();
        node["lower_bounds"] = tmp->get_lower_bounds();
        node["upper_bounds"] = tmp->get_upper_bounds();
        break;
    }
    case OP_TYPEID::Passthrough:
    {
        auto tmp = static_cast<const op::Passthrough*>(&n);
        node["logical_type"] = tmp->logical_type();
        node["language"] = tmp->language();
        node["function"] = tmp->function();
        std::vector<json> outputs_js;
        for (const auto& output_shape : tmp->output_shapes())
        {
            json output_js;
            output_js["element_type"] = write_element_type(std::get<0>(output_shape));
            output_js["shape"] = write_partial_shape(std::get<1>(output_shape));
            outputs_js.emplace_back(std::move(output_js));
        }
        node["output_shapes"] = std::move(outputs_js);
        break;
    }
    case OP_TYPEID::PRelu:
    case OP_TYPEID::PRelu_v1: { break;
    }
    case OP_TYPEID::Product:
    case OP_TYPEID::ReduceProd_v1:
    {
        if (op_version == 0)
        {
            break;
        }
        if (op_version == 1)
        {
            auto tmp = static_cast<const op::v1::ReduceProd*>(&n);
            node["keep_dims"] = tmp->get_keep_dims();
        }
        break;
    }
    case OP_TYPEID::Power:
    case OP_TYPEID::Power_v1:
    {
        const op::util::BinaryElementwiseArithmetic* tmp = nullptr;
        if (op_version == 0)
        {
            tmp = static_cast<const op::v0::Power*>(&n);
        }
        else if (op_version == 1)
        {
            tmp = static_cast<const op::v1::Power*>(&n);
        }
        if (tmp != nullptr && tmp->get_autob().m_type != op::AutoBroadcastType::NONE)
        {
            node["auto_broadcast"] = write_auto_broadcast(tmp->get_autob());
        }
        break;
    }
    case OP_TYPEID::Quantize:
    {
        auto tmp = static_cast<const op::Quantize*>(&n);
        node["type"] = write_element_type(tmp->get_element_type());
        node["axes"] = serialize_axis_set(tmp->get_axes());
        node["round_mode"] = tmp->get_round_mode();
        break;
    }
    case OP_TYPEID::QuantizedConvolutionBias: { break;
    }
    case OP_TYPEID::QuantizedConvolutionBiasAdd: { break;
    }
    case OP_TYPEID::QuantizedConvolutionBiasSignedAdd: { break;
    }
    case OP_TYPEID::QuantizedConvolutionRelu: { break;
    }
    case OP_TYPEID::QuantizedConvolution:
    {
        auto tmp = static_cast<const op::QuantizedConvolution*>(&n);
        node["window_movement_strides"] = tmp->get_window_movement_strides();
        node["window_dilation_strides"] = tmp->get_window_dilation_strides();
        node["padding_below"] = tmp->get_padding_below();
        node["padding_above"] = tmp->get_padding_above();
        node["data_dilation_strides"] = tmp->get_data_dilation_strides();
        node["output_type"] = write_element_type(tmp->get_element_type());
        node["input_axes"] = tmp->get_input_axes();
        node["filter_axes"] = tmp->get_filter_axes();
        node["output_axes"] = tmp->get_output_axes();
        break;
    }
    case OP_TYPEID::QuantizedDotBias: { break;
    }
    case OP_TYPEID::QuantizedDot:
    {
        auto tmp = static_cast<const op::QuantizedDot*>(&n);
        node["reduction_axes_count"] = tmp->get_reduction_axes_count();
        node["output_type"] = write_element_type(tmp->get_element_type());
        node["input0_axes"] = tmp->get_input0_axes();
        node["input1_axes"] = tmp->get_input1_axes();
        node["output_axes"] = tmp->get_output_axes();
        break;
    }
    case OP_TYPEID::Recv:
    {
        auto tmp = static_cast<const op::Recv*>(&n);
        node["source_id"] = tmp->get_src_id();
        break;
    }
    case OP_TYPEID::RandomUniform:
    {
        auto tmp = static_cast<const op::RandomUniform*>(&n);
        node["fixed_seed"] = tmp->get_fixed_seed();
        break;
    }
    case OP_TYPEID::Range:
    case OP_TYPEID::Range_v1: { break;
    }
<<<<<<< HEAD
    case OP_TYPEID::Relu:
    case OP_TYPEID::Relu_v1: { break;
=======
    case OP_TYPEID::Reciprocal: { break;
    }
    case OP_TYPEID::Relu: { break;
>>>>>>> 788fd887
    }
    case OP_TYPEID::ReluBackprop: { break;
    }
    case OP_TYPEID::ReplaceSlice:
    {
        auto tmp = static_cast<const op::ReplaceSlice*>(&n);
        node["lower_bounds"] = tmp->get_lower_bounds();
        node["upper_bounds"] = tmp->get_upper_bounds();
        node["strides"] = tmp->get_strides();
        break;
    }
    case OP_TYPEID::Reshape:
    {
        auto tmp = static_cast<const op::Reshape*>(&n);
        node["input_order"] = tmp->get_input_order();
        node["output_shape"] = tmp->get_output_shape();
        break;
    }
    case OP_TYPEID::Result:
    case OP_TYPEID::Result_v1:
    {
        auto tmp = static_cast<const op::Result*>(&n);
        node["needs_default_layout"] = tmp->needs_default_layout();
        break;
    }
    case OP_TYPEID::Reverse:
    case OP_TYPEID::Reverse_v1:
    {
        if (op_version == 0)
        {
            const auto tmp = static_cast<const op::Reverse*>(&n);
            node["reversed_axes"] = serialize_axis_set(tmp->get_reversed_axes());
            break;
        }
        else if (op_version == 1)
        {
            const auto tmp = static_cast<const op::v1::Reverse*>(&n);
            node["mode"] = tmp->get_mode();
            break;
        }
        break;
    }
    case OP_TYPEID::ReverseSequence:
    case OP_TYPEID::ReverseSequence_v1:
    {
        auto tmp = static_cast<const op::ReverseSequence*>(&n);
        node["batch_axis"] = tmp->get_batch_axis();
        node["sequence_axis"] = tmp->get_sequence_axis();
        break;
    }
    case OP_TYPEID::RNNCell:
    case OP_TYPEID::RNNCell_v1:
    {
        auto tmp = static_cast<const op::RNNCell*>(&n);
        node["hidden_size"] = tmp->get_hidden_size();
        node["clip"] = tmp->get_clip();
        node["activations"] = tmp->get_activations();
        node["activations_alpha"] = tmp->get_activations_alpha();
        node["activations_beta"] = tmp->get_activations_beta();
        break;
    }
    case OP_TYPEID::ScalarConstantLike:
    {
        auto tmp = static_cast<const op::ScalarConstantLikeBase*>(&n);
        auto constant = tmp->as_constant();
        node["value"] = constant->get_value_strings()[0];
        node["element_type"] = write_element_type(constant->get_element_type());
        break;
    }
    case OP_TYPEID::ScaleShift: { break;
    }
    case OP_TYPEID::ScatterAdd: { break;
    }
    case OP_TYPEID::ScatterNDAdd: { break;
    }
    case OP_TYPEID::Select: { break;
    }
    case OP_TYPEID::Selu: { break;
    }
    case OP_TYPEID::Send:
    {
        auto tmp = static_cast<const op::Send*>(&n);
        node["dest_id"] = tmp->get_dest_id();
        break;
    }
    case OP_TYPEID::ShapeOf:
    case OP_TYPEID::ShapeOf_v1: { break;
    }
    case OP_TYPEID::ShuffleChannels:
    case OP_TYPEID::ShuffleChannels_v1:
    {
        const auto tmp = static_cast<const op::ShuffleChannels*>(&n);
        node["axis"] = tmp->get_axis();
        node["groups"] = tmp->get_groups();
        break;
    }
    case OP_TYPEID::Sigmoid:
    case OP_TYPEID::Sigmoid_v1: { break;
    }
    case OP_TYPEID::SigmoidBackprop: { break;
    }
    case OP_TYPEID::Sign:
    case OP_TYPEID::Sign_v1: { break;
    }
    case OP_TYPEID::Sin:
    case OP_TYPEID::Sin_v1: { break;
    }
    case OP_TYPEID::Sinh:
    case OP_TYPEID::Sinh_v1: { break;
    }
    case OP_TYPEID::Slice:
    case OP_TYPEID::StridedSlice_v1:
    {
        if (op_version == 0)
        {
            auto tmp = static_cast<const op::Slice*>(&n);
            node["lower_bounds"] = tmp->get_lower_bounds();
            node["upper_bounds"] = tmp->get_upper_bounds();
            node["strides"] = tmp->get_strides();
        }
        if (op_version == 1)
        {
            auto tmp = static_cast<const op::v1::StridedSlice*>(&n);
            node["begin_mask"] = tmp->get_begin_mask();
            node["end_mask"] = tmp->get_end_mask();
            node["new_axis_mask"] = tmp->get_new_axis_mask();
            node["shrink_axis_mask"] = tmp->get_shrink_axis_mask();
            node["ellipsis_mask"] = tmp->get_ellipsis_mask();
        }
        break;
    }
    case OP_TYPEID::SpaceToDepth:
    case OP_TYPEID::SpaceToDepth_v1:
    {
        auto tmp = static_cast<const op::SpaceToDepth*>(&n);
        node["type"] = write_element_type(tmp->get_element_type());
        node["mode"] = tmp->get_mode();
        node["block_size"] = tmp->get_block_size();
        break;
    }
    case OP_TYPEID::Split:
    case OP_TYPEID::Split_v1:
    {
        auto tmp = static_cast<const op::Split*>(&n);
        node["axis"] = tmp->get_axis();
        node["splits"] = tmp->get_splits();
        break;
    }
    case OP_TYPEID::Sqrt:
    case OP_TYPEID::Sqrt_v1: { break;
    }
    case OP_TYPEID::SquaredDifference:
    case OP_TYPEID::SquaredDifference_v1:
    {
        auto tmp = static_cast<const op::SquaredDifference*>(&n);
        if (tmp->get_autob().m_type != op::AutoBroadcastType::NONE)
        {
            node["auto_broadcast"] = write_auto_broadcast(tmp->get_autob());
        }
        break;
    }
    case OP_TYPEID::Squeeze:
    case OP_TYPEID::Squeeze_v1: { break;
    }
    case OP_TYPEID::StopGradient: { break;
    }
    case OP_TYPEID::Subtract:
    case OP_TYPEID::Subtract_v1:
    {
        auto tmp = static_cast<const op::Subtract*>(&n);
        if (tmp->get_autob().m_type != op::AutoBroadcastType::NONE)
        {
            node["auto_broadcast"] = write_auto_broadcast(tmp->get_autob());
        }
        break;
    }
    case OP_TYPEID::Sum:
    case OP_TYPEID::ReduceSum_v1:
    {
        if (op_version == 0)
        {
            break;
        }
        if (op_version == 1)
        {
            auto tmp = static_cast<const op::v1::ReduceSum*>(&n);
            node["keep_dims"] = tmp->get_keep_dims();
        }
        break;
    }
    case OP_TYPEID::Softmax:
    case OP_TYPEID::Softmax_v1:
    {
        if (op_version == 0)
        {
            break;
        }
        if (op_version == 1)
        {
            auto tmp = static_cast<const op::v1::Softmax*>(&n);
            node["softmax_axis"] = tmp->get_axis();
        }
        break;
    }
    case OP_TYPEID::SoftmaxCrossEntropy:
    {
        auto tmp = static_cast<const op::SoftmaxCrossEntropy*>(&n);
        node["soft_label"] = tmp->get_soft_label();
        node["ignore_index"] = tmp->get_ignore_index();
        break;
    }
    case OP_TYPEID::SoftmaxCrossEntropyBackprop:
    {
        auto tmp = static_cast<const op::SoftmaxCrossEntropyBackprop*>(&n);
        node["soft_label"] = tmp->get_soft_label();
        node["ignore_index"] = tmp->get_ignore_index();
        break;
    }
    case OP_TYPEID::Tan:
    case OP_TYPEID::Tan_v1: { break;
    }
    case OP_TYPEID::Tanh:
    case OP_TYPEID::Tanh_v1: { break;
    }
    case OP_TYPEID::TensorIterator:
    {
        auto tmp = static_cast<const op::TensorIterator*>(&n);
        json body = json::object();
        {
            auto& body_results = tmp->get_body()->get_results();
            // Serializer assumes node inputs are already serialized, so
            // we need to capture the body-referenced nodes here.
            json body_nodes = json::array();
            for (auto n : topological_sort(body_results))
            {
                body_nodes.push_back(serialize_node(*n));
            }
            body["nodes"] = body_nodes;
            json params = json::array();
            for (auto param : tmp->get_body()->get_parameters())
            {
                params.push_back(serialize_node(*param));
            }
            body["parameters"] = params;
            json results = json::array();
            for (auto result : body_results)
            {
                results.push_back(serialize_node(*result));
            }
            body["results"] = results;
        }
        node["body"] = body;
        json ins = json::array();
        for (auto in : tmp->get_input_descriptions())
        {
            ins.push_back(serialize_tensor_iterator_input_description(in));
        }
        node["input_descriptions"] = ins;
        json outs = json::array();
        for (auto out : tmp->get_output_descriptions())
        {
            outs.push_back(serialize_tensor_iterator_output_description(out));
        }
        node["output_descriptions"] = outs;
        break;
    }
    case OP_TYPEID::Tile:
    case OP_TYPEID::Tile_v1: { break;
    }
    case OP_TYPEID::TopK:
    case OP_TYPEID::TopK_v1:
    {
        if (op_version == 0)
        {
            const auto tmp = static_cast<const op::TopK*>(&n);
            node["index_element_type"] = write_element_type(tmp->get_index_element_type());
            node["compute_max"] = tmp->get_compute_max();
        }
        else if (op_version == 1)
        {
            const auto tmp = static_cast<const op::v1::TopK*>(&n);
            node["axis"] = tmp->get_axis();
            node["mode"] = tmp->get_mode();
            node["sort_type"] = tmp->get_sort_type();
            node["index_element_type"] = write_element_type(tmp->get_index_element_type());
        }
        break;
    }
    case OP_TYPEID::Transpose:
    case OP_TYPEID::Transpose_v1: { break;
    }
    case OP_TYPEID::Unsqueeze:
    case OP_TYPEID::Unsqueeze_v1: { break;
    }
    case OP_TYPEID::Xor:
    {
        auto tmp = static_cast<const op::v0::Xor*>(&n);
        if (tmp->get_autob().m_type != op::AutoBroadcastType::NONE)
        {
            node["auto_broadcast"] = write_auto_broadcast(tmp->get_autob());
        }
        break;
    }
    case OP_TYPEID::UnknownOp: { break;
    }
    }
#if !(defined(__GNUC__) && (__GNUC__ == 4 && __GNUC_MINOR__ == 8))
#pragma GCC diagnostic pop
#endif
    return node;
}<|MERGE_RESOLUTION|>--- conflicted
+++ resolved
@@ -4142,14 +4142,10 @@
     case OP_TYPEID::Range:
     case OP_TYPEID::Range_v1: { break;
     }
-<<<<<<< HEAD
+    case OP_TYPEID::Reciprocal: { break;
+    }
     case OP_TYPEID::Relu:
     case OP_TYPEID::Relu_v1: { break;
-=======
-    case OP_TYPEID::Reciprocal: { break;
-    }
-    case OP_TYPEID::Relu: { break;
->>>>>>> 788fd887
     }
     case OP_TYPEID::ReluBackprop: { break;
     }
