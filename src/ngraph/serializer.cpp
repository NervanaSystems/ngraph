//*****************************************************************************
// Copyright 2017-2019 Intel Corporation
//
// Licensed under the Apache License, Version 2.0 (the "License");
// you may not use this file except in compliance with the License.
// You may obtain a copy of the License at
//
//     http://www.apache.org/licenses/LICENSE-2.0
//
// Unless required by applicable law or agreed to in writing, software
// distributed under the License is distributed on an "AS IS" BASIS,
// WITHOUT WARRANTIES OR CONDITIONS OF ANY KIND, either express or implied.
// See the License for the specific language governing permissions and
// limitations under the License.
//*****************************************************************************

#include <fstream>
#include <functional>

#include "ngraph/cpio.hpp"
#include "ngraph/file_util.hpp"
#include "ngraph/graph_util.hpp"
#include "ngraph/op/abs.hpp"
#include "ngraph/op/acos.hpp"
#include "ngraph/op/add.hpp"
#include "ngraph/op/all.hpp"
#include "ngraph/op/allreduce.hpp"
#include "ngraph/op/and.hpp"
#include "ngraph/op/any.hpp"
#include "ngraph/op/argmax.hpp"
#include "ngraph/op/argmin.hpp"
#include "ngraph/op/asin.hpp"
#include "ngraph/op/atan.hpp"
#include "ngraph/op/avg_pool.hpp"
#include "ngraph/op/batch_norm.hpp"
#include "ngraph/op/broadcast.hpp"
#include "ngraph/op/broadcast_distributed.hpp"
#include "ngraph/op/ceiling.hpp"
#include "ngraph/op/concat.hpp"
#include "ngraph/op/constant.hpp"
#include "ngraph/op/convert.hpp"
#include "ngraph/op/convolution.hpp"
#include "ngraph/op/cos.hpp"
#include "ngraph/op/cosh.hpp"
#include "ngraph/op/dequantize.hpp"
#include "ngraph/op/divide.hpp"
#include "ngraph/op/dot.hpp"
#include "ngraph/op/embedding_lookup.hpp"
#include "ngraph/op/equal.hpp"
#include "ngraph/op/erf.hpp"
#include "ngraph/op/exp.hpp"
#include "ngraph/op/experimental/dyn_broadcast.hpp"
#include "ngraph/op/experimental/dyn_pad.hpp"
#include "ngraph/op/experimental/dyn_reshape.hpp"
#include "ngraph/op/experimental/dyn_slice.hpp"
#include "ngraph/op/experimental/generate_mask.hpp"
#include "ngraph/op/experimental/quantized_avg_pool.hpp"
#include "ngraph/op/experimental/quantized_conv.hpp"
#include "ngraph/op/experimental/quantized_conv_bias.hpp"
#include "ngraph/op/experimental/quantized_conv_relu.hpp"
#include "ngraph/op/experimental/quantized_dot.hpp"
#include "ngraph/op/experimental/quantized_dot_bias.hpp"
#include "ngraph/op/experimental/quantized_max_pool.hpp"
#include "ngraph/op/experimental/shape_of.hpp"
#include "ngraph/op/experimental/transpose.hpp"
#include "ngraph/op/floor.hpp"
#include "ngraph/op/fused/prelu.hpp"
#include "ngraph/op/get_output_element.hpp"
#include "ngraph/op/greater.hpp"
#include "ngraph/op/greater_eq.hpp"
#include "ngraph/op/less.hpp"
#include "ngraph/op/less_eq.hpp"
#include "ngraph/op/log.hpp"
#include "ngraph/op/lrn.hpp"
#include "ngraph/op/max.hpp"
#include "ngraph/op/max_pool.hpp"
#include "ngraph/op/maximum.hpp"
#include "ngraph/op/min.hpp"
#include "ngraph/op/minimum.hpp"
#include "ngraph/op/multiply.hpp"
#include "ngraph/op/negative.hpp"
#include "ngraph/op/not.hpp"
#include "ngraph/op/not_equal.hpp"
#include "ngraph/op/one_hot.hpp"
#include "ngraph/op/or.hpp"
#include "ngraph/op/pad.hpp"
#include "ngraph/op/parameter.hpp"
#include "ngraph/op/passthrough.hpp"
#include "ngraph/op/power.hpp"
#include "ngraph/op/product.hpp"
#include "ngraph/op/quantize.hpp"
#include "ngraph/op/relu.hpp"
#include "ngraph/op/replace_slice.hpp"
#include "ngraph/op/reshape.hpp"
#include "ngraph/op/result.hpp"
#include "ngraph/op/reverse.hpp"
#include "ngraph/op/reverse_sequence.hpp"
#include "ngraph/op/select.hpp"
#include "ngraph/op/sigmoid.hpp"
#include "ngraph/op/sign.hpp"
#include "ngraph/op/sin.hpp"
#include "ngraph/op/sinh.hpp"
#include "ngraph/op/slice.hpp"
#include "ngraph/op/softmax.hpp"
#include "ngraph/op/sqrt.hpp"
#include "ngraph/op/stop_gradient.hpp"
#include "ngraph/op/subtract.hpp"
#include "ngraph/op/sum.hpp"
#include "ngraph/op/tan.hpp"
#include "ngraph/op/tanh.hpp"
#include "ngraph/op/topk.hpp"
#include "ngraph/serializer.hpp"
#include "ngraph/util.hpp"
#include "nlohmann/json.hpp"

using namespace ngraph;
using namespace std;
using json = nlohmann::json;
using const_data_callback_t = shared_ptr<Node>(const string&, const element::Type&, const Shape&);

// This expands the op list in op_tbl.hpp into a list of enumerations that look like this:
// Abs,
// Acos,
// ...
#define NGRAPH_OP(a, b) a,
enum class OP_TYPEID
{
#include "ngraph/op/fused_op_tbl.hpp"
#include "ngraph/op/op_tbl.hpp"
    UnknownOp
};
#undef NGRAPH_OP

static OP_TYPEID get_typeid(const string& s)
{
// This expands the op list in op_tbl.hpp into a list of enumerations that look like this:
// {"Abs", OP_TYPEID::Abs},
// {"Acos", OP_TYPEID::Acos},
// ...
#define NGRAPH_OP(a, b) {#a, OP_TYPEID::a},
    static const unordered_map<string, OP_TYPEID> typeid_map{
#include "ngraph/op/fused_op_tbl.hpp"
#include "ngraph/op/op_tbl.hpp"
    };
#undef NGRAPH_OP
    OP_TYPEID rc = OP_TYPEID::UnknownOp;
    auto it = typeid_map.find(s);
    if (it != typeid_map.end())
    {
        rc = it->second;
    }
    return rc;
}

template <typename T>
T get_or_default(nlohmann::json& j, const std::string& key, const T& default_value)
{
    return j.count(key) != 0 ? j.at(key).get<T>() : default_value;
}

static std::shared_ptr<ngraph::Function>
    read_function(const json&,
                  std::unordered_map<std::string, std::shared_ptr<Function>>&,
                  function<const_data_callback_t>);

static json write(const ngraph::Function&, bool binary_constant_data);
static json write(const ngraph::Node&, bool binary_constant_data);
static string
    serialize(shared_ptr<ngraph::Function> func, size_t indent, bool binary_constant_data);

static json write_dimension(Dimension d)
{
    if (d.is_dynamic())
    {
        return nullptr;
    }
    else
    {
        return static_cast<size_t>(d);
    }
}

static Dimension read_dimension(const json& j)
{
    if (j.is_null())
    {
        return Dimension::dynamic();
    }
    else
    {
        return Dimension(static_cast<size_t>(j));
    }
}

static json write_partial_shape(const PartialShape& s)
{
    if (s.rank().is_dynamic())
    {
        return nullptr;
    }
    else
    {
        std::vector<json> vals(static_cast<size_t>(s.rank()));
        for (size_t i = 0; i < vals.size(); i++)
        {
            vals[i] = write_dimension(s[i]);
        }
        return vals;
    }
}

static PartialShape read_partial_shape(const json& j)
{
    if (j.is_null())
    {
        return PartialShape::dynamic();
    }
    else
    {
        std::vector<Dimension> dims(j.size());
        for (size_t i = 0; i < j.size(); i++)
        {
            dims[i] = read_dimension(j[i]);
        }
        return PartialShape(dims);
    }
}

static json write_element_type(const ngraph::element::Type& n)
{
    json j;
    j = n.c_type_string();
    return j;
}

static element::Type read_element_type(const json& j)
{
    size_t bitwidth = 0;
    bool is_real = false;
    bool is_signed = false;
    bool is_quantized = false;
    string c_type_string = "";
    if (j.is_object())
    {
        bitwidth = j.at("bitwidth").get<size_t>();
        is_real = j.at("is_real").get<bool>();
        is_signed = j.at("is_signed").get<bool>();
        is_quantized = j.at("is_quantized").get<bool>();
        c_type_string = j.at("c_type_string").get<string>();
    }
    else
    {
        string c_type = j.get<string>();
        for (const element::Type* t : element::Type::get_known_types())
        {
            if (t->c_type_string() == c_type)
            {
                bitwidth = t->bitwidth();
                is_real = t->is_real();
                is_signed = t->is_signed();
                is_quantized = t->is_quantized();
                c_type_string = t->c_type_string();
                break;
            }
        }
    }
    return element::Type(bitwidth, is_real, is_signed, is_quantized, c_type_string);
}

void ngraph::serialize(const string& path, shared_ptr<ngraph::Function> func, size_t indent)
{
    ofstream out(path);
    serialize(out, func, indent);
}

void ngraph::serialize(ostream& out, shared_ptr<ngraph::Function> func, size_t indent)
{
    string j = ::serialize(func, indent, true);
    cpio::Writer writer(out);
    writer.write(func->get_name(), j.c_str(), static_cast<uint32_t>(j.size()));

    traverse_functions(func, [&](shared_ptr<ngraph::Function> f) {
        traverse_nodes(const_cast<Function*>(f.get()),
                       [&](shared_ptr<Node> node) {
                           if (auto c = dynamic_pointer_cast<op::Constant>(node))
                           {
                               uint32_t size =
                                   static_cast<uint32_t>(shape_size(c->get_output_shape(0)) *
                                                         c->get_output_element_type(0).size());
                               writer.write(c->get_name(), c->get_data_ptr(), size);
                           }
                       },
                       true);
    });
}

static string serialize(shared_ptr<ngraph::Function> func, size_t indent, bool binary_constant_data)
{
    json j;
    vector<json> functions;
    traverse_functions(func, [&](shared_ptr<ngraph::Function> f) {
        functions.push_back(write(*f, binary_constant_data));
    });
    for (auto it = functions.rbegin(); it != functions.rend(); it++)
    {
        j.push_back(*it);
    }

    string rc;
    if (indent == 0)
    {
        rc = j.dump();
    }
    else
    {
        rc = j.dump(static_cast<int>(indent));
    }
    return rc;
}

std::string ngraph::serialize(std::shared_ptr<ngraph::Function> func, size_t indent)
{
    return ::serialize(func, indent, false);
}

shared_ptr<ngraph::Function> ngraph::deserialize(istream& in)
{
    shared_ptr<Function> rc;
    if (cpio::is_cpio(in))
    {
        cpio::Reader reader(in);
        vector<cpio::FileInfo> file_info = reader.get_file_info();
        if (file_info.size() > 0)
        {
            // The first file is the model
            uint32_t size = static_cast<uint32_t>(file_info[0].get_size());
            char* data = new char[size];
            reader.read(file_info[0].get_name(), data, size);
            string jstr(data, size);
            delete[] data;
            json js = json::parse(jstr);
            unordered_map<string, shared_ptr<Function>> function_map;
            for (json func : js)
            {
                shared_ptr<Function> f = read_function(
                    func,
                    function_map,
                    [&](const string& const_name, const element::Type& et, const Shape& shape) {
                        shared_ptr<Node> const_node;
                        for (const cpio::FileInfo& info : file_info)
                        {
                            if (info.get_name() == const_name)
                            {
                                void* const_data = ngraph_malloc(info.get_size());
                                reader.read(const_name, const_data, info.get_size());
                                const_node = make_shared<op::Constant>(et, shape, const_data);
                                ngraph_free(const_data);
                                break;
                            }
                        }
                        return const_node;
                    });
                rc = f;
            }
        }
    }
    else
    {
        // json file?
        std::stringstream ss;
        ss << in.rdbuf();
        rc = deserialize(ss.str());
    }
    return rc;
}

shared_ptr<ngraph::Function> ngraph::deserialize(const string& s)
{
    shared_ptr<Function> rc;
    if (file_util::exists(s))
    {
        // s is a file and not a json string
        ifstream in(s, ios_base::binary | ios_base::in);
        rc = deserialize(in);
    }
    else
    {
        json js = json::parse(s);
        unordered_map<string, shared_ptr<Function>> function_map;
        for (json func : js)
        {
            shared_ptr<Function> f = read_function(func, function_map, nullptr);
            rc = f;
        }
    }

    return rc;
}

static json write(const Function& f, bool binary_constant_data)
{
    json function;
    function["name"] = f.get_name();

    vector<string> parameter_list;
    for (auto param : f.get_parameters())
    {
        parameter_list.push_back(param->get_name());
    }
    function["parameters"] = parameter_list;

    // TODO Functions can return multiple results
    for (size_t i = 0; i < f.get_output_size(); ++i)
    {
        function["result"].push_back(f.get_output_op(i)->get_name());
    }

    Function* pf = const_cast<Function*>(&f);
    json nodes;
    for (shared_ptr<Node> node : pf->get_ordered_ops(true))
    {
        nodes.push_back(write(*node, binary_constant_data));
    }

    function["ops"] = nodes;
    return function;
}

static shared_ptr<ngraph::Function>
    read_function(const json& func_js,
                  unordered_map<string, shared_ptr<Function>>& function_map,
                  function<const_data_callback_t> const_data_callback)
{
    shared_ptr<ngraph::Function> rc;

    string func_name = func_js.at("name").get<string>();
    vector<string> func_parameters = func_js.at("parameters").get<vector<string>>();
    vector<string> func_result = func_js.at("result").get<vector<string>>();
    unordered_map<string, shared_ptr<Node>> node_map;
    for (json node_js : func_js.at("ops"))
    {
        try
        {
            string node_name = node_js.at("name").get<string>();
            string friendly_name;
            auto it = node_js.find("friendly_name");
            if (it != node_js.end())
            {
                friendly_name = it->get<string>();
            }
            string node_op = node_js.at("op").get<string>();
            vector<string> node_inputs = node_js.at("inputs").get<vector<string>>();
            vector<string> control_deps_inputs =
                get_or_default<vector<string>>(node_js, "control_deps", vector<string>{});
            vector<string> node_outputs = node_js.at("outputs").get<vector<string>>();
            shared_ptr<Node> node;
            vector<shared_ptr<Node>> args;
            vector<shared_ptr<Node>> control_deps;
            for (const string& name : node_inputs)
            {
                args.push_back(node_map.at(name));
            }
#pragma GCC diagnostic push
#pragma GCC diagnostic error "-Wswitch"
#pragma GCC diagnostic error "-Wswitch-enum"
            // #pragma GCC diagnostic error "-Wimplicit-fallthrough"
            switch (get_typeid(node_op))
            {
            case OP_TYPEID::Abs:
            {
                node = make_shared<op::Abs>(args[0]);
                break;
            }
            case OP_TYPEID::Acos:
            {
                node = make_shared<op::Acos>(args[0]);
                break;
            }
            case OP_TYPEID::Add:
            {
                node = make_shared<op::Add>(args[0], args[1]);
                break;
            }
            case OP_TYPEID::All:
            {
                auto reduction_axes = node_js.at("reduction_axes").get<set<size_t>>();
                node = make_shared<op::All>(args[0], reduction_axes);
                break;
            }
            case OP_TYPEID::AllReduce:
            {
                node = make_shared<op::AllReduce>(args[0]);
                break;
            }
            case OP_TYPEID::And:
            {
                node = make_shared<op::And>(args[0], args[1]);
                break;
            }
            case OP_TYPEID::Any:
            {
                auto reduction_axes = node_js.at("reduction_axes").get<set<size_t>>();
                node = make_shared<op::Any>(args[0], reduction_axes);
                break;
            }
            case OP_TYPEID::ArgMin:
            {
                auto axis = node_js.at("axis").get<size_t>();
                auto target_type = read_element_type(node_js.at("index_element_type"));
                node = make_shared<op::ArgMin>(args[0], axis, target_type);
                break;
            }
            case OP_TYPEID::ArgMax:
            {
                auto axis = node_js.at("axis").get<size_t>();
                auto target_type = read_element_type(node_js.at("index_element_type"));
                node = make_shared<op::ArgMax>(args[0], axis, target_type);
                break;
            }
            case OP_TYPEID::Asin:
            {
                node = make_shared<op::Asin>(args[0]);
                break;
            }
            case OP_TYPEID::Atan:
            {
                node = make_shared<op::Atan>(args[0]);
                break;
            }
            case OP_TYPEID::AvgPool:
            {
                auto window_shape = node_js.at("window_shape").get<vector<size_t>>();
                auto window_movement_strides =
                    node_js.at("window_movement_strides").get<vector<size_t>>();
                auto padding_below = node_js.at("padding_below").get<vector<size_t>>();
                auto padding_above = node_js.at("padding_above").get<vector<size_t>>();
                auto include_padding_in_avg_computation =
                    node_js.at("include_padding_in_avg_computation").get<bool>();
                node = make_shared<op::AvgPool>(args[0],
                                                window_shape,
                                                window_movement_strides,
                                                padding_below,
                                                padding_above,
                                                include_padding_in_avg_computation);
                break;
            }
            case OP_TYPEID::AvgPoolBackprop:
            {
                auto forward_arg_shape = node_js.at("forward_arg_shape").get<vector<size_t>>();
                auto window_shape = node_js.at("window_shape").get<vector<size_t>>();
                auto window_movement_strides =
                    node_js.at("window_movement_strides").get<vector<size_t>>();
                auto padding_below = node_js.at("padding_below").get<vector<size_t>>();
                auto padding_above = node_js.at("padding_above").get<vector<size_t>>();
                auto include_padding_in_avg_computation =
                    get_or_default<bool>(node_js, "include_padding_in_avg_computation", false);
                node = make_shared<op::AvgPoolBackprop>(forward_arg_shape,
                                                        args[0],
                                                        window_shape,
                                                        window_movement_strides,
                                                        padding_below,
                                                        padding_above,
                                                        include_padding_in_avg_computation);
                break;
            }
            case OP_TYPEID::BatchNormTraining:
            {
                auto epsilon = node_js.at("eps").get<double>();
                // Odd order for back-compatibility
                node = make_shared<op::BatchNormTraining>(args[2], args[0], args[1], epsilon);
                break;
            }
            case OP_TYPEID::BatchNormInference:
            {
                auto epsilon = node_js.at("eps").get<double>();
                // Odd order for back-compatibility
                node = make_shared<op::BatchNormInference>(
                    args[2], args[0], args[1], args[3], args[4], epsilon);
                break;
            }
            case OP_TYPEID::BatchNormTrainingBackprop:
            {
                auto epsilon = node_js.at("eps").get<double>();
                // Odd order for back-compatibility
                node = make_shared<op::BatchNormTrainingBackprop>(
                    args[2], args[0], args[1], args[3], args[4], args[5], epsilon);
                break;
            }
            case OP_TYPEID::Broadcast:
            {
                auto shape = node_js.at("shape").get<vector<size_t>>();
                auto axes = node_js.at("axes").get<set<size_t>>();
                node = make_shared<op::Broadcast>(args[0], shape, axes);
                break;
            }
            case OP_TYPEID::BroadcastDistributed:
            {
                node = make_shared<op::BroadcastDistributed>(args[0]);
                break;
            }
            case OP_TYPEID::BroadcastLike:
            {
                auto initial_axes = node_js.at("initial_axes").get<set<size_t>>();
                node = make_shared<op::BroadcastLike>(args[0], args[1], initial_axes);
                break;
            }
            case OP_TYPEID::Ceiling:
            {
                node = make_shared<op::Ceiling>(args[0]);
                break;
            }
            case OP_TYPEID::Concat:
            {
                auto axis = node_js.at("axis").get<size_t>();
                node = make_shared<op::Concat>(args, axis);
                break;
            }
            case OP_TYPEID::Constant:
            {
                auto type_node_js =
                    node_js.count("element_type") == 0 ? node_js.at("value_type") : node_js;
                auto element_type = read_element_type(type_node_js.at("element_type"));
                auto shape = type_node_js.at("shape");
                auto value_it = node_js.find("value");
                if (value_it != node_js.end())
                {
                    auto value = value_it->get<vector<string>>();
                    node = make_shared<op::Constant>(element_type, shape, value);
                }
                else
                {
                    node = const_data_callback(node_name, element_type, shape);
                }
                break;
            }
            case OP_TYPEID::Convert:
            {
                auto target_type = read_element_type(node_js.at("target_type"));
                node = make_shared<op::Convert>(args[0], target_type);
                break;
            }
            case OP_TYPEID::Convolution:
            {
                auto window_movement_strides =
                    node_js.at("window_movement_strides").get<vector<size_t>>();
                auto window_dilation_strides =
                    node_js.at("window_dilation_strides").get<vector<size_t>>();
                auto padding_below = node_js.at("padding_below").get<vector<std::ptrdiff_t>>();
                auto padding_above = node_js.at("padding_above").get<vector<std::ptrdiff_t>>();

                // For backwards compatibility, we accept "image_dilation_strides" in place of
                // "data_dilation_strides", and we also allow it to be omitted altogether.
                auto data_dilation_strides_maybe = node_js["data_dilation_strides"];
                if (data_dilation_strides_maybe.empty())
                {
                    data_dilation_strides_maybe = node_js["image_dilation_strides"];
                }

                if (data_dilation_strides_maybe.empty())
                {
                    node = make_shared<op::Convolution>(args[0],
                                                        args[1],
                                                        window_movement_strides,
                                                        window_dilation_strides,
                                                        padding_below,
                                                        padding_above);
                }
                else
                {
                    node = make_shared<op::Convolution>(
                        args[0],
                        args[1],
                        window_movement_strides,
                        window_dilation_strides,
                        padding_below,
                        padding_above,
                        data_dilation_strides_maybe.get<std::vector<size_t>>());
                }
                break;
            }
            case OP_TYPEID::ConvolutionBackpropData:
            {
                auto data_batch_shape = node_js.at("data_batch_shape").get<vector<size_t>>();
                auto window_movement_strides_forward =
                    node_js.at("window_movement_strides_forward").get<vector<size_t>>();
                auto window_dilation_strides_forward =
                    node_js.at("window_dilation_strides_forward").get<vector<size_t>>();
                auto padding_below_forward =
                    node_js.at("padding_below_forward").get<vector<std::ptrdiff_t>>();
                auto padding_above_forward =
                    node_js.at("padding_above_forward").get<vector<std::ptrdiff_t>>();
                auto data_dilation_strides_forward =
                    node_js.at("data_dilation_strides_forward").get<vector<size_t>>();
                node = make_shared<op::ConvolutionBackpropData>(data_batch_shape,
                                                                args[0],
                                                                args[1],
                                                                window_movement_strides_forward,
                                                                window_dilation_strides_forward,
                                                                padding_below_forward,
                                                                padding_above_forward,
                                                                data_dilation_strides_forward);
                break;
            }
            case OP_TYPEID::ConvolutionBackpropFilters:
            {
                auto filters_shape = node_js.at("filters_shape").get<vector<size_t>>();
                auto window_movement_strides_forward =
                    node_js.at("window_movement_strides_forward").get<vector<size_t>>();
                auto window_dilation_strides_forward =
                    node_js.at("window_dilation_strides_forward").get<vector<size_t>>();
                auto padding_below_forward =
                    node_js.at("padding_below_forward").get<vector<std::ptrdiff_t>>();
                auto padding_above_forward =
                    node_js.at("padding_above_forward").get<vector<std::ptrdiff_t>>();
                auto data_dilation_strides_forward =
                    node_js.at("data_dilation_strides_forward").get<vector<size_t>>();
                node = make_shared<op::ConvolutionBackpropFilters>(args[0],
                                                                   filters_shape,
                                                                   args[1],
                                                                   window_movement_strides_forward,
                                                                   window_dilation_strides_forward,
                                                                   padding_below_forward,
                                                                   padding_above_forward,
                                                                   data_dilation_strides_forward);
                break;
            }
            case OP_TYPEID::Cos:
            {
                node = make_shared<op::Cos>(args[0]);
                break;
            }
            case OP_TYPEID::Cosh:
            {
                node = make_shared<op::Cosh>(args[0]);
                break;
            }
            case OP_TYPEID::Dequantize:
            {
                auto type = read_element_type(node_js.at("type"));
                auto axes = node_js.at("axes").get<set<size_t>>();
                node = make_shared<op::Dequantize>(args[0], args[1], args[2], type, axes);
                break;
            }
            case OP_TYPEID::Divide:
            {
                node = make_shared<op::Divide>(args[0], args[1]);
                break;
            }
            case OP_TYPEID::Dot:
            {
                // For backwards compatibility, reduction_axes_count is optional.
                auto obj = node_js["reduction_axes_count"];
                if (obj.empty())
                {
                    node = make_shared<op::Dot>(args[0], args[1]);
                }
                else
                {
                    size_t reduction_axes_count = obj.get<size_t>();
                    node = make_shared<op::Dot>(args[0], args[1], reduction_axes_count);
                }
                break;
            }
            case OP_TYPEID::DynBroadcast:
            {
                node = make_shared<op::DynBroadcast>(args[0], args[1], args[2]);
                break;
            }
            case OP_TYPEID::DynPad:
            {
                node = make_shared<op::DynPad>(args[0], args[1], args[2], args[3]);
                break;
            }
            case OP_TYPEID::DynReshape:
            {
                node = make_shared<op::DynReshape>(args[0], args[1]);
                break;
            }
            case OP_TYPEID::DynSlice:
            {
                node = make_shared<op::DynSlice>(args[0], args[1], args[2], args[3]);
                break;
            }
            case OP_TYPEID::EmbeddingLookup:
            {
                node = make_shared<op::EmbeddingLookup>(args[0], args[1]);
                break;
            }
            case OP_TYPEID::Equal:
            {
                node = make_shared<op::Equal>(args[0], args[1]);
                break;
            }
            case OP_TYPEID::Erf:
            {
                node = make_shared<op::Erf>(args[0]);
                break;
            }
            case OP_TYPEID::Exp:
            {
                node = make_shared<op::Exp>(args[0]);
                break;
            }
            case OP_TYPEID::Floor:
            {
                node = make_shared<op::Floor>(args[0]);
                break;
            }
            case OP_TYPEID::GenerateMask:
            {
                auto output_shape = node_js.at("output_shape").get<vector<size_t>>();
                auto type = read_element_type(node_js.at("type"));
                auto seed = node_js.at("seed").get<unsigned int>();
                auto probability = node_js.at("probability").get<double>();

                node =
                    make_shared<op::GenerateMask>(args[0], output_shape, type, seed, probability);
                break;
            }
            case OP_TYPEID::GetOutputElement:
            {
                node = make_shared<op::GetOutputElement>(args[0], node_js.at("n").get<size_t>());
                break;
            }
            case OP_TYPEID::Greater:
            {
                node = make_shared<op::Greater>(args[0], args[1]);
                break;
            }
            case OP_TYPEID::GreaterEq:
            {
                node = make_shared<op::GreaterEq>(args[0], args[1]);
                break;
            }
            case OP_TYPEID::Less:
            {
                node = make_shared<op::Less>(args[0], args[1]);
                break;
            }
            case OP_TYPEID::LessEq:
            {
                node = make_shared<op::LessEq>(args[0], args[1]);
                break;
            }
            case OP_TYPEID::Log:
            {
                node = make_shared<op::Log>(args[0]);
                break;
            }
            case OP_TYPEID::LRN:
            {
                auto alpha = node_js.at("alpha").get<double>();
                auto beta = node_js.at("beta").get<double>();
                auto bias = node_js.at("bias").get<double>();
                auto nsize = node_js.at("nsize").get<size_t>();
                node = make_shared<op::LRN>(args[0], alpha, beta, bias, nsize);
                break;
            }
            case OP_TYPEID::Max:
            {
                auto reduction_axes = node_js.at("reduction_axes").get<set<size_t>>();
                node = make_shared<op::Max>(args[0], reduction_axes);
                break;
            }
            case OP_TYPEID::MaxPool:
            {
                auto window_shape = node_js.at("window_shape").get<vector<size_t>>();
                auto window_movement_strides =
                    node_js.at("window_movement_strides").get<vector<size_t>>();
                // For backwards compatibility, both (but not just one) of the padding_ fields may be
                // omitted.
                auto padding_below_maybe = node_js["padding_below"];
                auto padding_above_maybe = node_js["padding_above"];
                if (padding_below_maybe.empty() && !padding_above_maybe.empty())
                {
                    throw runtime_error(
                        "MaxPool: padding_below is absent but padding_above is present");
                }
                else if (!padding_below_maybe.empty() && padding_above_maybe.empty())
                {
                    throw runtime_error(
                        "MaxPool: padding_below is present but padding_above is absent");
                }
                else if (!padding_below_maybe.empty() && !padding_above_maybe.empty())
                {
                    auto padding_below = padding_below_maybe.get<vector<size_t>>();
                    auto padding_above = padding_above_maybe.get<vector<size_t>>();
                    node = make_shared<op::MaxPool>(args[0],
                                                    window_shape,
                                                    window_movement_strides,
                                                    padding_below,
                                                    padding_above);
                }
                else
                {
                    node = make_shared<op::MaxPool>(args[0], window_shape, window_movement_strides);
                }
                break;
            }
            case OP_TYPEID::MaxPoolBackprop:
            {
                auto window_shape = node_js.at("window_shape").get<vector<size_t>>();
                auto window_movement_strides =
                    node_js.at("window_movement_strides").get<vector<size_t>>();
                auto padding_below = node_js.at("padding_below").get<vector<size_t>>();
                auto padding_above = node_js.at("padding_above").get<vector<size_t>>();
                if (args.size() == 3)
                {
                    node = make_shared<op::MaxPoolBackprop>(args[0],
                                                            args[1],
                                                            args[2],
                                                            window_shape,
                                                            window_movement_strides,
                                                            padding_below,
                                                            padding_above);
                }
                else
                {
                    node = make_shared<op::MaxPoolBackprop>(args[0],
                                                            args[1],
                                                            window_shape,
                                                            window_movement_strides,
                                                            padding_below,
                                                            padding_above);
                }
                break;
            }
            case OP_TYPEID::Maximum:
            {
                node = make_shared<op::Maximum>(args[0], args[1]);
                break;
            }
            case OP_TYPEID::Min:
            {
                auto reduction_axes = node_js.at("reduction_axes").get<set<size_t>>();
                node = make_shared<op::Min>(args[0], reduction_axes);
                break;
            }
            case OP_TYPEID::Minimum:
            {
                node = make_shared<op::Minimum>(args[0], args[1]);
                break;
            }
            case OP_TYPEID::Multiply:
            {
                node = make_shared<op::Multiply>(args[0], args[1]);
                break;
            }
            case OP_TYPEID::Negative:
            {
                node = make_shared<op::Negative>(args[0]);
                break;
            }
            case OP_TYPEID::NotEqual:
            {
                node = make_shared<op::NotEqual>(args[0], args[1]);
                break;
            }
            case OP_TYPEID::Not:
            {
                node = make_shared<op::Not>(args[0]);
                break;
            }
            case OP_TYPEID::OneHot:
            {
                auto shape = node_js.at("shape").get<vector<size_t>>();
                auto one_hot_axis = node_js.at("one_hot_axis").get<size_t>();
                node = make_shared<op::OneHot>(args[0], read_partial_shape(shape), one_hot_axis);
                break;
            }
            case OP_TYPEID::Or:
            {
                node = make_shared<op::Or>(args[0], args[1]);
                break;
            }
            case OP_TYPEID::Pad:
            {
                auto padding_below = node_js.at("padding_below").get<vector<ptrdiff_t>>();
                auto padding_above = node_js.at("padding_above").get<vector<ptrdiff_t>>();

                // This is a legacy field whose functionality is no longer supported. The new
                // behavior is equivalent to interior padding of 0, so we will accept it under
                // those conditions.
<<<<<<< HEAD
                auto padding_interior = node_js.at("padding_interior").get<vector<size_t>>();
                NGRAPH_CHECK(std::all_of(padding_interior.begin(),
                                         padding_interior.end(),
                                         [](size_t s) { return s == 0; }),
                             "Legacy padding_interior field must be zero everywhere.");
=======
                auto padding_interior_maybe = node_js.find("padding_interior");
                if (padding_interior_maybe != node_js.end())
                {
                    auto padding_interior = padding_interior_maybe->get<vector<size_t>>();
                    NGRAPH_ASSERT(std::all_of(padding_interior.begin(),
                                              padding_interior.end(),
                                              [](size_t s) { return s == 0; }))
                        << "Legacy padding_interior field must be zero everywhere.";
                }
>>>>>>> f5e77909

                auto pad_mode = node_js.count("pad_mode") == 0
                                    ? op::PadMode::CONSTANT
                                    : static_cast<op::PadMode>(node_js.at("pad_mode"));

                node =
                    make_shared<op::Pad>(args[0], args[1], padding_below, padding_above, pad_mode);
                break;
            }
            case OP_TYPEID::Parameter:
            {
                auto type_node_js =
                    node_js.count("element_type") == 0 ? node_js.at("value_type") : node_js;
                auto element_type = read_element_type(type_node_js.at("element_type"));
                auto shape = type_node_js.at("shape");
                auto cacheable = get_or_default<bool>(node_js, "cacheable", false);
                node =
                    make_shared<op::Parameter>(element_type, read_partial_shape(shape), cacheable);
                break;
            }
            case OP_TYPEID::Passthrough:
            {
                std::vector<json> outputs_js = node_js.at("output_shapes");
                std::vector<std::tuple<element::Type, PartialShape>> outputs;
                for (auto output_js : outputs_js)
                {
                    outputs.emplace_back(read_element_type(output_js.at("element_type")),
                                         read_partial_shape(output_js.at("shape")));
                }
                node = make_shared<op::Passthrough>(node_js.at("logical_type"),
                                                    node_js.at("language"),
                                                    node_js.at("function"),
                                                    args,
                                                    std::move(outputs));
                break;
            }
            case OP_TYPEID::Power:
            {
                node = make_shared<op::Power>(args[0], args[1]);
                break;
            }
            case OP_TYPEID::PRelu:
            {
                node = make_shared<op::PRelu>(args[0], args[1]);
                break;
            }
            case OP_TYPEID::Product:
            {
                auto reduction_axes = node_js.at("reduction_axes").get<set<size_t>>();
                node = make_shared<op::Product>(args[0], reduction_axes);
                break;
            }
            case OP_TYPEID::Quantize:
            {
                auto type = read_element_type(node_js.at("type"));
                auto axes = node_js.at("axes").get<set<size_t>>();
                auto round_mode = node_js.at("round_mode").get<op::Quantize::RoundMode>();
                node = make_shared<op::Quantize>(args[0], args[1], args[2], type, axes, round_mode);
                break;
            }
            case OP_TYPEID::QuantizedAvgPool:
            {
                auto window_shape = node_js.at("window_shape").get<vector<size_t>>();
                auto window_movement_strides =
                    node_js.at("window_movement_strides").get<vector<size_t>>();
                auto padding_below = node_js.at("padding_below").get<vector<size_t>>();
                auto padding_above = node_js.at("padding_above").get<vector<size_t>>();
                auto include_padding_in_avg_computation =
                    node_js.at("include_padding_in_avg_computation").get<bool>();
                node = make_shared<op::QuantizedAvgPool>(args[0],
                                                         window_shape,
                                                         window_movement_strides,
                                                         padding_below,
                                                         padding_above,
                                                         include_padding_in_avg_computation);
                break;
            }
            case OP_TYPEID::QuantizedConvolutionBias: { break;
            }
            case OP_TYPEID::QuantizedConvolutionBiasAdd: { break;
            }
            case OP_TYPEID::QuantizedConvolutionBiasSignedAdd: { break;
            }
            case OP_TYPEID::QuantizedConvolutionRelu: { break;
            }
            case OP_TYPEID::QuantizedConvolution:
            {
                auto window_movement_strides =
                    node_js.at("window_movement_strides").get<vector<size_t>>();
                auto window_dilation_strides =
                    node_js.at("window_dilation_strides").get<vector<size_t>>();
                auto padding_below = node_js.at("padding_below").get<vector<std::ptrdiff_t>>();
                auto padding_above = node_js.at("padding_above").get<vector<std::ptrdiff_t>>();
                auto data_dilation_strides = node_js["data_dilation_strides"];
                node =
                    make_shared<op::Convolution>(args[0],
                                                 args[1],
                                                 window_movement_strides,
                                                 window_dilation_strides,
                                                 padding_below,
                                                 padding_above,
                                                 data_dilation_strides.get<std::vector<size_t>>());
                break;
            }
            case OP_TYPEID::QuantizedDotBias: { break;
            }
            case OP_TYPEID::QuantizedDot: { break;
            }
            case OP_TYPEID::QuantizedMaxPool:
            {
                auto window_shape = node_js.at("window_shape").get<vector<size_t>>();
                auto window_movement_strides =
                    node_js.at("window_movement_strides").get<vector<size_t>>();
                // For backwards compatibility, both (but not just one) of the padding_ fields may be
                // omitted.
                auto padding_below_maybe = node_js["padding_below"];
                auto padding_above_maybe = node_js["padding_above"];
                auto padding_below = padding_below_maybe.get<vector<size_t>>();
                auto padding_above = padding_above_maybe.get<vector<size_t>>();
                node = make_shared<op::QuantizedMaxPool>(
                    args[0], window_shape, window_movement_strides, padding_below, padding_above);

                break;
            }
            case OP_TYPEID::Relu:
            {
                node = make_shared<op::Relu>(args[0]);
                break;
            }
            case OP_TYPEID::ReluBackprop:
            {
                node = make_shared<op::ReluBackprop>(args[0], args[1]);
                break;
            }
            case OP_TYPEID::ReplaceSlice:
            {
                auto lower_bounds = node_js.at("lower_bounds").get<vector<size_t>>();
                auto upper_bounds = node_js.at("upper_bounds").get<vector<size_t>>();
                auto strides = node_js.at("strides").get<vector<size_t>>();
                node = make_shared<op::ReplaceSlice>(
                    args[0], args[1], lower_bounds, upper_bounds, strides);
                break;
            }
            case OP_TYPEID::Reshape:
            {
                auto input_order = node_js.at("input_order").get<vector<size_t>>();
                auto output_shape = node_js.at("output_shape").get<vector<size_t>>();
                node = make_shared<op::Reshape>(args[0], input_order, output_shape);
                break;
            }
            case OP_TYPEID::Result:
            {
                node = make_shared<op::Result>(args[0]);
                break;
            }
            case OP_TYPEID::Reverse:
            {
                auto reversed_axes = node_js.at("reversed_axes").get<set<size_t>>();
                node = make_shared<op::Reverse>(args[0], reversed_axes);
                break;
            }
            case OP_TYPEID::ReverseSequence:
            {
                auto batch_axis = node_js.at("batch_axis").get<size_t>();
                auto sequence_axis = node_js.at("sequence_axis").get<size_t>();
                node =
                    make_shared<op::ReverseSequence>(args[0], args[1], batch_axis, sequence_axis);
                break;
            }
            case OP_TYPEID::ScalarConstantLike:
            {
                double value = node_js.at("value").get<double>();
                node = make_shared<op::ScalarConstantLike>(args[0], value);
                break;
            }
            case OP_TYPEID::Select:
            {
                node = make_shared<op::Select>(args[0], args[1], args[2]);
                break;
            }
            case OP_TYPEID::ShapeOf:
            {
                node = make_shared<op::ShapeOf>(args[0]);
                break;
            }
            case OP_TYPEID::Sigmoid:
            {
                node = make_shared<op::Sigmoid>(args[0]);
                break;
            }
            case OP_TYPEID::SigmoidBackprop:
            {
                node = make_shared<op::SigmoidBackprop>(args[0], args[1]);
                break;
            }
            case OP_TYPEID::Sign:
            {
                node = make_shared<op::Sign>(args[0]);
                break;
            }
            case OP_TYPEID::Sin:
            {
                node = make_shared<op::Sin>(args[0]);
                break;
            }
            case OP_TYPEID::Sinh:
            {
                node = make_shared<op::Sinh>(args[0]);
                break;
            }
            case OP_TYPEID::Slice:
            {
                auto lower_bounds = node_js.at("lower_bounds").get<vector<size_t>>();
                auto upper_bounds = node_js.at("upper_bounds").get<vector<size_t>>();
                auto strides = node_js.at("strides").get<vector<size_t>>();
                node = make_shared<op::Slice>(args[0], lower_bounds, upper_bounds, strides);
                break;
            }
            case OP_TYPEID::Softmax:
            {
                auto softmax_axes = node_js.at("softmax_axes").get<set<size_t>>();
                node = make_shared<op::Softmax>(args[0], softmax_axes);
                break;
            }
            case OP_TYPEID::Sqrt:
            {
                node = make_shared<op::Sqrt>(args[0]);
                break;
            }
            case OP_TYPEID::Subtract:
            {
                node = make_shared<op::Subtract>(args[0], args[1]);
                break;
            }
            case OP_TYPEID::Sum:
            {
                auto reduction_axes = node_js.at("reduction_axes").get<set<size_t>>();
                node = make_shared<op::Sum>(args[0], reduction_axes);
                break;
            }
            case OP_TYPEID::Tan:
            {
                node = make_shared<op::Tan>(args[0]);
                break;
            }
            case OP_TYPEID::Tanh:
            {
                node = make_shared<op::Tanh>(args[0]);
                break;
            }
            case OP_TYPEID::TopK:
            {
                auto top_k_axis = node_js.at("top_k_axis").get<size_t>();
                auto k = node_js.at("k").get<size_t>();
                auto compute_max = node_js.at("compute_max").get<bool>();
                auto target_type = read_element_type(node_js.at("index_element_type"));
                node = make_shared<op::TopK>(args[0], top_k_axis, target_type, k, compute_max);
                break;
            }
            case OP_TYPEID::Transpose:
            {
                node = make_shared<op::Transpose>(args[0], args[1]);
                break;
            }
            case OP_TYPEID::StopGradient:
            {
                node = make_shared<op::StopGradient>(args[0]);
                break;
            }
            case OP_TYPEID::UnknownOp:
            {
                stringstream ss;
                ss << "unsupported op " << node_op;
                throw runtime_error(ss.str());
            }
            }
#pragma GCC diagnostic pop

            for (const string& name : control_deps_inputs)
            {
                node->add_control_dependency(node_map.at(name));
            }

            if (!friendly_name.empty())
            {
                node->set_friendly_name(friendly_name);
            }
            node_map[node_name] = node;
        }
        catch (...)
        {
            string node_name;
            auto it = node_js.find("name");
            if (it != node_js.end())
            {
                node_name = it->get<string>();
            }
            else
            {
                node_name = "UNKNOWN";
            }
            throw runtime_error("Error parsing json at node '" + node_name + "'");
        }
    }

    // This handles both graphs w/ `op::Result` and legacy graphs w/o it
    // If we are dealing w/ a legacy graph, add op::Result for each output node
    ResultVector result;
    size_t results = 0;
    for (auto result_name : func_result)
    {
        auto fr = node_map.at(result_name);
        if (auto res = std::dynamic_pointer_cast<op::Result>(fr))
        {
            result.push_back(res);
            // make sure we have `op::Result` on top of all outputs
            results++;
        }
        else
        {
            result.push_back(std::make_shared<op::Result>(fr));
        }
    }

    if (results != 0 && results != func_result.size())
    {
        throw ngraph_error(
            " Graph serialization is inconsistent. Some op::Results appear to be missing");
    }

    std::vector<std::shared_ptr<op::Parameter>> params;
    for (auto param_name : func_parameters)
    {
        params.push_back(dynamic_pointer_cast<op::Parameter>(node_map.at(param_name)));
    }

    rc = make_shared<Function>(result, params, func_name);
    function_map[func_name] = rc;

    return rc;
}

static json write(const Node& n, bool binary_constant_data)
{
    json node;
    node["name"] = n.get_name();
    if (n.get_name() != n.get_friendly_name())
    {
        node["friendly_name"] = n.get_friendly_name();
    }
    node["op"] = n.description();
    // TODO Multiple outputs
    json inputs = json::array();
    json control_deps = json::array();
    json outputs = json::array();

    for (const descriptor::Input& input : n.get_inputs())
    {
        inputs.push_back(input.get_output().get_node()->get_name());
    }
    for (auto cdep : n.get_control_dependencies())
    {
        control_deps.push_back(cdep->get_name());
    }
    for (size_t i = 0; i < n.get_output_size(); ++i)
    {
        outputs.push_back(n.get_output_tensor(i).get_name());
    }

    node["inputs"] = inputs;
    node["control_deps"] = control_deps;
    node["outputs"] = outputs;

    if (std::getenv("NGRAPH_SERIALIZER_OUTPUT_SHAPES") != nullptr)
    {
        json output_shapes = json::array();
        for (size_t i = 0; i < n.get_output_size(); ++i)
        {
            output_shapes.push_back(n.get_output_shape(i));
        }
        node["output_shapes"] = output_shapes;
    }

    string node_op = n.description();
#pragma GCC diagnostic push
#pragma GCC diagnostic error "-Wswitch"
#pragma GCC diagnostic error "-Wswitch-enum"
    // #pragma GCC diagnostic error "-Wimplicit-fallthrough"
    switch (get_typeid(node_op))
    {
    case OP_TYPEID::Abs: { break;
    }
    case OP_TYPEID::Acos: { break;
    }
    case OP_TYPEID::Add: { break;
    }
    case OP_TYPEID::ArgMin:
    {
        auto tmp = dynamic_cast<const op::ArgMin*>(&n);
        node["axis"] = tmp->get_reduction_axis();
        node["index_element_type"] = write_element_type(tmp->get_element_type());
        break;
    }
    case OP_TYPEID::ArgMax:
    {
        auto tmp = dynamic_cast<const op::ArgMax*>(&n);
        node["axis"] = tmp->get_reduction_axis();
        node["index_element_type"] = write_element_type(tmp->get_element_type());
        break;
    }
    case OP_TYPEID::All:
    {
        auto tmp = dynamic_cast<const op::All*>(&n);
        node["reduction_axes"] = tmp->get_reduction_axes();
        break;
    }
    case OP_TYPEID::AllReduce: { break;
    }
    case OP_TYPEID::And: { break;
    }
    case OP_TYPEID::Any:
    {
        auto tmp = dynamic_cast<const op::Any*>(&n);
        node["reduction_axes"] = tmp->get_reduction_axes();
        break;
    }
    case OP_TYPEID::Asin: { break;
    }
    case OP_TYPEID::Atan: { break;
    }
    case OP_TYPEID::AvgPool:
    {
        auto tmp = dynamic_cast<const op::AvgPool*>(&n);
        node["window_shape"] = tmp->get_window_shape();
        node["window_movement_strides"] = tmp->get_window_movement_strides();
        node["padding_below"] = tmp->get_padding_below();
        node["padding_above"] = tmp->get_padding_above();
        node["include_padding_in_avg_computation"] = tmp->get_include_padding_in_avg_computation();
        break;
    }
    case OP_TYPEID::AvgPoolBackprop:
    {
        auto tmp = dynamic_cast<const op::AvgPoolBackprop*>(&n);
        node["forward_arg_shape"] = tmp->get_forward_arg_shape();
        node["window_shape"] = tmp->get_window_shape();
        node["window_movement_strides"] = tmp->get_window_movement_strides();
        node["padding_below"] = tmp->get_padding_below();
        node["padding_above"] = tmp->get_padding_above();
        node["include_padding_in_avg_computation"] = tmp->get_include_padding_in_avg_computation();
        break;
    }
    case OP_TYPEID::BatchNormTraining:
    {
        auto tmp = dynamic_cast<const op::BatchNormTraining*>(&n);
        node["eps"] = tmp->get_eps_value();
        break;
    }
    case OP_TYPEID::BatchNormInference:
    {
        auto tmp = dynamic_cast<const op::BatchNormInference*>(&n);
        node["eps"] = tmp->get_eps_value();
        break;
    }
    case OP_TYPEID::BatchNormTrainingBackprop:
    {
        auto tmp = dynamic_cast<const op::BatchNormTrainingBackprop*>(&n);
        node["eps"] = tmp->get_eps_value();
        break;
    }
    case OP_TYPEID::Broadcast:
    {
        auto tmp = dynamic_cast<const op::Broadcast*>(&n);
        node["axes"] = tmp->get_broadcast_axes();
        node["shape"] = tmp->get_broadcast_shape();
        break;
    }
    case OP_TYPEID::BroadcastDistributed: { break;
    }
    case OP_TYPEID::BroadcastLike:
    {
        auto tmp = dynamic_cast<const op::BroadcastLike*>(&n);
        node["initial_axes"] = tmp->get_initial_broadcast_axes();
        break;
    }
    case OP_TYPEID::Ceiling: { break;
    }
    case OP_TYPEID::Concat:
    {
        auto tmp = dynamic_cast<const op::Concat*>(&n);
        node["axis"] = tmp->get_concatenation_axis();
        break;
    }
    case OP_TYPEID::Constant:
    {
        auto tmp = dynamic_cast<const op::Constant*>(&n);
        if (!binary_constant_data)
        {
            node["value"] = tmp->get_value_strings();
        }
        node["shape"] = tmp->get_shape();
        node["element_type"] = write_element_type(tmp->get_element_type());
        break;
    }
    case OP_TYPEID::Convert:
    {
        auto tmp = dynamic_cast<const op::Convert*>(&n);
        node["target_type"] = write_element_type(tmp->get_convert_element_type());
        break;
    }
    case OP_TYPEID::Convolution:
    {
        auto tmp = dynamic_cast<const op::Convolution*>(&n);
        node["window_movement_strides"] = tmp->get_window_movement_strides();
        node["window_dilation_strides"] = tmp->get_window_dilation_strides();
        node["padding_below"] = tmp->get_padding_below();
        node["padding_above"] = tmp->get_padding_above();
        node["data_dilation_strides"] = tmp->get_data_dilation_strides();
        break;
    }
    case OP_TYPEID::ConvolutionBackpropData:
    {
        auto tmp = dynamic_cast<const op::ConvolutionBackpropData*>(&n);
        node["data_batch_shape"] = tmp->get_data_batch_shape();
        node["window_movement_strides_forward"] = tmp->get_window_movement_strides_forward();
        node["window_dilation_strides_forward"] = tmp->get_window_dilation_strides_forward();
        node["padding_below_forward"] = tmp->get_padding_below_forward();
        node["padding_above_forward"] = tmp->get_padding_above_forward();
        node["data_dilation_strides_forward"] = tmp->get_data_dilation_strides_forward();
        break;
    }
    case OP_TYPEID::ConvolutionBackpropFilters:
    {
        auto tmp = dynamic_cast<const op::ConvolutionBackpropFilters*>(&n);
        node["filters_shape"] = tmp->get_filters_shape();
        node["window_movement_strides_forward"] = tmp->get_window_movement_strides_forward();
        node["window_dilation_strides_forward"] = tmp->get_window_dilation_strides_forward();
        node["padding_below_forward"] = tmp->get_padding_below_forward();
        node["padding_above_forward"] = tmp->get_padding_above_forward();
        node["data_dilation_strides_forward"] = tmp->get_data_dilation_strides_forward();
        break;
    }
    case OP_TYPEID::Cos: { break;
    }
    case OP_TYPEID::Cosh: { break;
    }
    case OP_TYPEID::Dequantize:
    {
        auto tmp = dynamic_cast<const op::Dequantize*>(&n);
        node["type"] = write_element_type(tmp->get_element_type());
        node["axes"] = tmp->get_axes();
        break;
    }
    case OP_TYPEID::Divide: { break;
    }
    case OP_TYPEID::Dot:
    {
        auto tmp = dynamic_cast<const op::Dot*>(&n);
        node["reduction_axes_count"] = tmp->get_reduction_axes_count();
        break;
    }
    case OP_TYPEID::DynBroadcast: { break;
    }
    case OP_TYPEID::DynPad: { break;
    }
    case OP_TYPEID::DynReshape: { break;
    }
    case OP_TYPEID::DynSlice: { break;
    }
    case OP_TYPEID::EmbeddingLookup: { break;
    }
    case OP_TYPEID::Equal: { break;
    }
    case OP_TYPEID::Erf: { break;
    }
    case OP_TYPEID::Exp: { break;
    }
    case OP_TYPEID::Floor: { break;
    }
    case OP_TYPEID::GetOutputElement:
    {
        auto tmp = dynamic_cast<const op::GetOutputElement*>(&n);
        node["n"] = tmp->get_n();
        break;
    }
    case OP_TYPEID::GenerateMask:
    {
        auto tmp = dynamic_cast<const op::GenerateMask*>(&n);
        node["output_shape"] = tmp->get_shape();
        node["type"] = write_element_type(tmp->get_element_type());
        node["seed"] = tmp->get_seed();
        node["probability"] = tmp->get_probability();
        break;
    }
    case OP_TYPEID::Greater: { break;
    }
    case OP_TYPEID::GreaterEq: { break;
    }
    case OP_TYPEID::Less: { break;
    }
    case OP_TYPEID::LessEq: { break;
    }
    case OP_TYPEID::Log: { break;
    }
    case OP_TYPEID::LRN:
    {
        auto tmp = dynamic_cast<const op::LRN*>(&n);
        node["alpha"] = tmp->get_alpha();
        node["beta"] = tmp->get_beta();
        node["bias"] = tmp->get_bias();
        node["nsize"] = tmp->get_nsize();
        break;
    }
    case OP_TYPEID::Max:
    {
        auto tmp = dynamic_cast<const op::Max*>(&n);
        node["reduction_axes"] = tmp->get_reduction_axes();
        break;
    }
    case OP_TYPEID::MaxPool:
    {
        auto tmp = dynamic_cast<const op::MaxPool*>(&n);
        node["window_shape"] = tmp->get_window_shape();
        node["window_movement_strides"] = tmp->get_window_movement_strides();
        node["padding_below"] = tmp->get_padding_below();
        node["padding_above"] = tmp->get_padding_above();
        break;
    }
    case OP_TYPEID::MaxPoolBackprop:
    {
        auto tmp = dynamic_cast<const op::MaxPoolBackprop*>(&n);
        node["window_shape"] = tmp->get_window_shape();
        node["window_movement_strides"] = tmp->get_window_movement_strides();
        node["padding_below"] = tmp->get_padding_below();
        node["padding_above"] = tmp->get_padding_above();
        break;
    }
    case OP_TYPEID::Maximum: { break;
    }
    case OP_TYPEID::Min:
    {
        auto tmp = dynamic_cast<const op::Min*>(&n);
        node["reduction_axes"] = tmp->get_reduction_axes();
        break;
    }
    case OP_TYPEID::Minimum: { break;
    }
    case OP_TYPEID::Multiply: { break;
    }
    case OP_TYPEID::Negative: { break;
    }
    case OP_TYPEID::NotEqual: { break;
    }
    case OP_TYPEID::Not: { break;
    }
    case OP_TYPEID::OneHot:
    {
        auto tmp = dynamic_cast<const op::OneHot*>(&n);
        node["shape"] = write_partial_shape(tmp->get_output_partial_shape(0));
        node["one_hot_axis"] = tmp->get_one_hot_axis();
        break;
    }
    case OP_TYPEID::Or: { break;
    }
    case OP_TYPEID::Pad:
    {
        auto tmp = dynamic_cast<const op::Pad*>(&n);
        node["padding_below"] = tmp->get_padding_below();
        node["padding_above"] = tmp->get_padding_above();
        node["pad_mode"] = tmp->get_pad_mode();
        break;
    }
    case OP_TYPEID::Parameter:
    {
        auto tmp = dynamic_cast<const op::Parameter*>(&n);
        node["shape"] = write_partial_shape(tmp->get_output_partial_shape(0));
        node["cacheable"] = tmp->get_cacheable();
        node["element_type"] = write_element_type(tmp->get_element_type());
        break;
    }
    case OP_TYPEID::Passthrough:
    {
        auto tmp = dynamic_cast<const op::Passthrough*>(&n);
        node["logical_type"] = tmp->logical_type();
        node["language"] = tmp->language();
        node["function"] = tmp->function();
        std::vector<json> outputs_js;
        for (const auto& output_shape : tmp->output_shapes())
        {
            json output_js;
            output_js["element_type"] = write_element_type(std::get<0>(output_shape));
            output_js["shape"] = write_partial_shape(std::get<1>(output_shape));
            outputs_js.emplace_back(std::move(output_js));
        }
        node["output_shapes"] = std::move(outputs_js);
        break;
    }
    case OP_TYPEID::PRelu: { break;
    }
    case OP_TYPEID::Product:
    {
        auto tmp = dynamic_cast<const op::Product*>(&n);
        node["reduction_axes"] = tmp->get_reduction_axes();
        break;
    }
    case OP_TYPEID::Power: { break;
    }
    case OP_TYPEID::Quantize:
    {
        auto tmp = dynamic_cast<const op::Quantize*>(&n);
        node["type"] = write_element_type(tmp->get_element_type());
        node["axes"] = tmp->get_axes();
        node["round_mode"] = tmp->get_round_mode();
        break;
    }
    case OP_TYPEID::QuantizedAvgPool:
    {
        auto tmp = dynamic_cast<const op::QuantizedAvgPool*>(&n);
        node["window_shape"] = tmp->get_window_shape();
        node["window_movement_strides"] = tmp->get_window_movement_strides();
        node["padding_below"] = tmp->get_padding_below();
        node["padding_above"] = tmp->get_padding_above();
        node["include_padding_in_avg_computation"] = tmp->get_include_padding_in_avg_computation();
        break;
    }
    case OP_TYPEID::QuantizedConvolutionBias: { break;
    }
    case OP_TYPEID::QuantizedConvolutionBiasAdd: { break;
    }
    case OP_TYPEID::QuantizedConvolutionBiasSignedAdd: { break;
    }
    case OP_TYPEID::QuantizedConvolutionRelu: { break;
    }
    case OP_TYPEID::QuantizedConvolution:
    {
        auto tmp = dynamic_cast<const op::QuantizedConvolution*>(&n);
        node["window_movement_strides"] = tmp->get_window_movement_strides();
        node["window_dilation_strides"] = tmp->get_window_dilation_strides();
        node["padding_below"] = tmp->get_padding_below();
        node["padding_above"] = tmp->get_padding_above();
        node["data_dilation_strides"] = tmp->get_data_dilation_strides();
        break;
    }
    case OP_TYPEID::QuantizedDotBias: { break;
    }
    case OP_TYPEID::QuantizedDot: { break;
    }
    case OP_TYPEID::QuantizedMaxPool:
    {
        auto tmp = dynamic_cast<const op::QuantizedMaxPool*>(&n);
        node["window_shape"] = tmp->get_window_shape();
        node["window_movement_strides"] = tmp->get_window_movement_strides();
        node["padding_below"] = tmp->get_padding_below();
        node["padding_above"] = tmp->get_padding_above();
        break;
    }
    case OP_TYPEID::Relu: { break;
    }
    case OP_TYPEID::ReluBackprop: { break;
    }
    case OP_TYPEID::ReplaceSlice:
    {
        auto tmp = dynamic_cast<const op::ReplaceSlice*>(&n);
        node["lower_bounds"] = tmp->get_lower_bounds();
        node["upper_bounds"] = tmp->get_upper_bounds();
        node["strides"] = tmp->get_strides();
        break;
    }
    case OP_TYPEID::Reshape:
    {
        auto tmp = dynamic_cast<const op::Reshape*>(&n);
        node["input_order"] = tmp->get_input_order();
        node["output_shape"] = tmp->get_output_shape();
        break;
    }
    case OP_TYPEID::Result: { break;
    }
    case OP_TYPEID::Reverse:
    {
        auto tmp = dynamic_cast<const op::Reverse*>(&n);
        node["reversed_axes"] = tmp->get_reversed_axes();
        break;
    }
    case OP_TYPEID::ReverseSequence:
    {
        auto tmp = dynamic_cast<const op::ReverseSequence*>(&n);
        node["batch_axis"] = tmp->get_batch_axis();
        node["sequence_axis"] = tmp->get_sequence_axis();
        break;
    }
    case OP_TYPEID::ScalarConstantLike:
    {
        auto tmp = dynamic_cast<const op::ScalarConstantLikeBase*>(&n);
        auto constant = tmp->as_constant();
        node["value"] = constant->get_value_strings()[0];
        node["element_type"] = write_element_type(constant->get_element_type());
        break;
    }
    case OP_TYPEID::Select: { break;
    }
    case OP_TYPEID::ShapeOf: { break;
    }
    case OP_TYPEID::Sigmoid: { break;
    }
    case OP_TYPEID::SigmoidBackprop: { break;
    }
    case OP_TYPEID::Sign: { break;
    }
    case OP_TYPEID::Sin: { break;
    }
    case OP_TYPEID::Sinh: { break;
    }
    case OP_TYPEID::Slice:
    {
        auto tmp = dynamic_cast<const op::Slice*>(&n);
        node["lower_bounds"] = tmp->get_lower_bounds();
        node["upper_bounds"] = tmp->get_upper_bounds();
        node["strides"] = tmp->get_strides();
        break;
    }
    case OP_TYPEID::Sqrt: { break;
    }
    case OP_TYPEID::StopGradient: { break;
    }
    case OP_TYPEID::Subtract: { break;
    }
    case OP_TYPEID::Sum:
    {
        auto tmp = dynamic_cast<const op::Sum*>(&n);
        node["reduction_axes"] = tmp->get_reduction_axes();
        break;
    }
    case OP_TYPEID::Softmax:
    {
        auto tmp = dynamic_cast<const op::Softmax*>(&n);
        node["softmax_axes"] = tmp->get_axes();
        break;
    }
    case OP_TYPEID::Tan: { break;
    }
    case OP_TYPEID::Tanh: { break;
    }
    case OP_TYPEID::TopK:
    {
        auto tmp = dynamic_cast<const op::TopK*>(&n);
        node["top_k_axis"] = tmp->get_top_k_axis();
        node["index_element_type"] = write_element_type(tmp->get_index_element_type());
        node["k"] = tmp->get_k();
        node["compute_max"] = tmp->get_compute_max();
        break;
    }
    case OP_TYPEID::Transpose: { break;
    }
    case OP_TYPEID::UnknownOp: { break;
    }
    }
#pragma GCC diagnostic pop

    return node;
}<|MERGE_RESOLUTION|>--- conflicted
+++ resolved
@@ -981,23 +981,15 @@
                 // This is a legacy field whose functionality is no longer supported. The new
                 // behavior is equivalent to interior padding of 0, so we will accept it under
                 // those conditions.
-<<<<<<< HEAD
-                auto padding_interior = node_js.at("padding_interior").get<vector<size_t>>();
-                NGRAPH_CHECK(std::all_of(padding_interior.begin(),
-                                         padding_interior.end(),
-                                         [](size_t s) { return s == 0; }),
-                             "Legacy padding_interior field must be zero everywhere.");
-=======
                 auto padding_interior_maybe = node_js.find("padding_interior");
                 if (padding_interior_maybe != node_js.end())
                 {
                     auto padding_interior = padding_interior_maybe->get<vector<size_t>>();
-                    NGRAPH_ASSERT(std::all_of(padding_interior.begin(),
-                                              padding_interior.end(),
-                                              [](size_t s) { return s == 0; }))
-                        << "Legacy padding_interior field must be zero everywhere.";
+                    NGRAPH_CHECK(std::all_of(padding_interior.begin(),
+                                             padding_interior.end(),
+                                             [](size_t s) { return s == 0; }),
+                                 "Legacy padding_interior field must be zero everywhere.");
                 }
->>>>>>> f5e77909
 
                 auto pad_mode = node_js.count("pad_mode") == 0
                                     ? op::PadMode::CONSTANT
