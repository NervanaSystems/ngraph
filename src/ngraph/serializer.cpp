//*****************************************************************************
// Copyright 2017-2020 Intel Corporation
//
// Licensed under the Apache License, Version 2.0 (the "License");
// you may not use this file except in compliance with the License.
// You may obtain a copy of the License at
//
//     http://www.apache.org/licenses/LICENSE-2.0
//
// Unless required by applicable law or agreed to in writing, software
// distributed under the License is distributed on an "AS IS" BASIS,
// WITHOUT WARRANTIES OR CONDITIONS OF ANY KIND, either express or implied.
// See the License for the specific language governing permissions and
// limitations under the License.
//*****************************************************************************

#include <fstream>
#include <functional>
#include <queue>
#include <stack>

#include "ngraph/cpio.hpp"
#include "ngraph/env_util.hpp"
#include "ngraph/file_util.hpp"
#include "ngraph/graph_util.hpp"
#include "ngraph/log.hpp"
#include "ngraph/ops.hpp"
#include "ngraph/provenance.hpp"
#include "ngraph/serializer.hpp"
#include "ngraph/util.hpp"
#include "nlohmann/json.hpp"

using namespace ngraph;
using namespace std;
using json = nlohmann::json;
using const_data_callback_t = shared_ptr<Node>(const string&, const element::Type&, const Shape&);

static bool s_serialize_output_shapes_enabled = getenv_bool("NGRAPH_SERIALIZER_OUTPUT_SHAPES");

void ngraph::set_serialize_output_shapes(bool enable)
{
    s_serialize_output_shapes_enabled = enable;
}

bool ngraph::get_serialize_output_shapes()
{
    return s_serialize_output_shapes_enabled;
}

namespace
{
    // This expands the op list in op_tbl.hpp into a list of enumerations that look like this:
    // Abs,
    // Acos,
    // ...
    enum class OP_TYPEID
    {
#define VSUF0(NAME) NAME
#define VSUF1(NAME) NAME##_v1
#define VSUF3(NAME) NAME##_v3
#define NGRAPH_OP(NAME, NAMESPACE, VERSION) VSUF##VERSION(NAME),
#include "ngraph/op/op_version_tbl.hpp"
#undef NGRAPH_OP
        UnknownOp
    };
}

static OP_TYPEID get_typeid(const NodeTypeInfo& type_info)
{
    // This expands the op list in op_tbl.hpp into a list of enumerations that look like this:
    // {Abs::type_info, OP_TYPEID::Abs},
    // {Acos::type_info, OP_TYPEID::Acos},
    // ...
    static const map<NodeTypeInfo, OP_TYPEID> type_info_map{
#define NGRAPH_OP(NAME, NAMESPACE, VERSION)                                                        \
    {NAMESPACE::NAME::type_info, OP_TYPEID::VSUF##VERSION(NAME)},
#include "ngraph/op/op_version_tbl.hpp"
#undef NGRAPH_OP
    };
    OP_TYPEID rc = OP_TYPEID::UnknownOp;

    auto it = type_info_map.find(type_info);
    if (it != type_info_map.end())
    {
        rc = it->second;
    }
    return rc;
}

bool has_key(json j, const std::string& key)
{
    return j.count(key) != 0;
}

template <typename T>
T get_or_default(json j, const std::string& key, const T& default_value)
{
    return has_key(j, key) ? j.at(key).get<T>() : default_value;
}

class JSONSerializer
{
public:
    void set_indent(size_t indent) { m_indent = indent; }
    void set_serialize_output_shapes(bool serialize_output_shapes)
    {
        m_serialize_output_shapes = serialize_output_shapes;
    }

    void set_binary_constant_data(bool binary_constant_data)
    {
        m_binary_constant_data = binary_constant_data;
    }

    json serialize_function(const Function& function);
    json serialize_output(const Output<Node>& output);
    json serialize_parameter_vector(const ParameterVector& parameters);
    json serialize_output_vector(const OutputVector& output_vector);
    json serialize_node(const Node& node);
    json serialize_axis_set(const AxisSet& axis_set);
    json serialize_tensor_iterator_input_description(
        const std::shared_ptr<op::TensorIterator::InputDescription>&);
    json serialize_tensor_iterator_output_description(
        const std::shared_ptr<op::TensorIterator::OutputDescription>&);

protected:
    size_t m_indent{0};
    bool m_serialize_output_shapes{false};
    bool m_binary_constant_data{false};
    json m_json_nodes;
};

class JSONDeserializer
{
public:
    void set_const_data_callback(function<const_data_callback_t> const_data_callback)
    {
        m_const_data_callback = const_data_callback;
    }

    shared_ptr<Function> deserialize_function(json j);
    Output<Node> deserialize_output(json j);
    OutputVector deserialize_output_vector(json j);
    ParameterVector deserialize_parameter_vector(json j);
    shared_ptr<Node> deserialize_node_reference(json j);
    shared_ptr<Node> deserialize_node(json j);
    AxisSet deserialize_axis_set(json j);
    shared_ptr<op::TensorIterator::InputDescription>
        deserialize_tensor_iterator_input_description(json j);
    shared_ptr<op::TensorIterator::OutputDescription>
        deserialize_tensor_iterator_output_description(json j);

protected:
    unordered_map<string, shared_ptr<Node>> m_node_map;
    unordered_map<string, shared_ptr<Function>> m_function_map;
    function<const_data_callback_t> m_const_data_callback;
};

static string
    serialize(shared_ptr<ngraph::Function> func, size_t indent, bool binary_constant_data);

static json write_dimension(Dimension d)
{
    if (d.is_dynamic())
    {
        return nullptr;
    }
    else
    {
        return d.get_length();
    }
}

static Dimension read_dimension(json j)
{
    if (j.is_null())
    {
        return Dimension::dynamic();
    }
    else
    {
        return Dimension(static_cast<size_t>(j));
    }
}

static json write_partial_shape(const PartialShape& s)
{
    if (s.rank().is_dynamic())
    {
        return nullptr;
    }
    else
    {
        std::vector<json> vals(s.rank().get_length());
        for (size_t i = 0; i < vals.size(); i++)
        {
            vals[i] = write_dimension(s[i]);
        }
        return move(vals);
    }
}

static PartialShape read_partial_shape(json j)
{
    if (j.is_null())
    {
        return PartialShape::dynamic();
    }
    else
    {
        std::vector<Dimension> dims(j.size());
        for (size_t i = 0; i < j.size(); i++)
        {
            dims[i] = read_dimension(j[i]);
        }
        return PartialShape(dims);
    }
}

static json write_auto_broadcast(const op::AutoBroadcastSpec& autob)
{
    json j;
    j["type"] = autob.m_type;
    j["axis"] = autob.m_axis;
    return j;
}

static op::AutoBroadcastSpec
    read_auto_broadcast(json js_node,
                        const std::string& attr,
                        const op::AutoBroadcastSpec& autob = op::AutoBroadcastSpec())
{
    if (has_key(js_node, attr))
    {
        json j = js_node[attr];
        return op::AutoBroadcastSpec(static_cast<op::AutoBroadcastType>(j.at("type")),
                                     j.at("axis").get<int64_t>());
    }
    else
    {
        return autob;
    }
}

static op::PadType read_pad_type(json node_js)
{
    return has_key(node_js, "pad_type") ? static_cast<op::PadType>(node_js.at("pad_type"))
                                        : op::PadType::EXPLICIT;
}

static op::PadMode read_pad_mode(json node_js)
{
    return has_key(node_js, "pad_mode") ? static_cast<op::PadMode>(node_js.at("pad_mode"))
                                        : op::PadMode::CONSTANT;
}

static op::RoundingType read_rounding_type(json node_js)
{
    return has_key(node_js, "rounding_type")
               ? static_cast<op::RoundingType>(node_js.at("rounding_type"))
               : op::RoundingType::FLOOR;
}

static json write_element_type(const ngraph::element::Type& n)
{
    json j;
    j = n.c_type_string();
    return j;
}

static element::Type read_element_type(json j)
{
    size_t bitwidth = 0;
    bool is_real = false;
    bool is_signed = false;
    bool is_quantized = false;
    string c_type_string = "";
    if (j.is_object())
    {
        bitwidth = j.at("bitwidth").get<size_t>();
        is_real = j.at("is_real").get<bool>();
        is_signed = j.at("is_signed").get<bool>();
        is_quantized = j.at("is_quantized").get<bool>();
        c_type_string = j.at("c_type_string").get<string>();
    }
    else
    {
        string c_type = j.get<string>();
        for (const element::Type* t : element::Type::get_known_types())
        {
            if (t->c_type_string() == c_type)
            {
                bitwidth = t->bitwidth();
                is_real = t->is_real();
                is_signed = t->is_signed();
                is_quantized = t->is_quantized();
                c_type_string = t->c_type_string();
                break;
            }
        }
    }
    return element::Type(bitwidth, is_real, is_signed, is_quantized, c_type_string);
}

void ngraph::serialize(const string& path, shared_ptr<ngraph::Function> func, size_t indent)
{
    ofstream out(path);
    serialize(out, func, indent);
}

void ngraph::serialize(ostream& out, shared_ptr<ngraph::Function> func, size_t indent)
{
    out << ::serialize(func, indent, false);
}

#if defined ENABLE_CPIO_FILE
static void serialize_to_cpio(ostream& out, shared_ptr<ngraph::Function> func, size_t indent)
{
    string j = ::serialize(func, indent, true);
    cpio::Writer writer(out);
    writer.write(func->get_name(), j.c_str(), static_cast<uint32_t>(j.size()));

    traverse_nodes(const_cast<Function*>(func.get()),
                   [&](shared_ptr<Node> node) {
                       if (auto c = node->as_type<op::Constant>())
                       {
                           uint32_t size =
                               static_cast<uint32_t>(shape_size(c->get_output_shape(0)) *
                                                     c->get_output_element_type(0).size());
                           writer.write(c->get_name(), c->get_data_ptr(), size);
                       }
                   },
                   true);
}
#endif

static string serialize(shared_ptr<Function> func, size_t indent, bool binary_constant_data)
{
    JSONSerializer serializer;
    serializer.set_binary_constant_data(binary_constant_data);
    serializer.set_indent(indent);
    serializer.set_serialize_output_shapes(s_serialize_output_shapes_enabled);

    json j;
    j.push_back(serializer.serialize_function(*func));

    string rc;
    if (indent == 0)
    {
        rc = j.dump();
    }
    else
    {
        rc = j.dump(static_cast<int>(indent));
    }
    return rc;
}

std::string ngraph::serialize(std::shared_ptr<ngraph::Function> func, size_t indent)
{
    return ::serialize(func, indent, false);
}

shared_ptr<ngraph::Function> ngraph::deserialize(istream& in)
{
    shared_ptr<Function> rc;
    if (cpio::is_cpio(in))
    {
        cpio::Reader reader(in);
        vector<cpio::FileInfo> file_info = reader.get_file_info();
        if (file_info.size() > 0)
        {
            // The first file is the model
            uint32_t size = static_cast<uint32_t>(file_info[0].get_size());
            char* data = new char[size];
            reader.read(file_info[0].get_name(), data, size);
            string jstr(data, size);
            delete[] data;
            json js = json::parse(jstr);
            JSONDeserializer deserializer;
            deserializer.set_const_data_callback(
                [&](const string& const_name, const element::Type& et, const Shape& shape) {
                    shared_ptr<Node> const_node;
                    for (const cpio::FileInfo& info : file_info)
                    {
                        if (info.get_name() == const_name)
                        {
                            void* const_data = ngraph_malloc(info.get_size());
                            reader.read(const_name, const_data, info.get_size());
                            const_node = make_shared<op::Constant>(et, shape, const_data);
                            ngraph_free(const_data);
                            break;
                        }
                    }
                    return const_node;
                });
            for (json func : js)
            {
                rc = deserializer.deserialize_function(func);
            }
        }
    }
    else
    {
        // json file?
        std::stringstream ss;
        ss << in.rdbuf();
        rc = deserialize(ss.str());
    }
    return rc;
}

shared_ptr<ngraph::Function> ngraph::deserialize(const string& s)
{
    shared_ptr<Function> rc;
    if (file_util::exists(s))
    {
        // s is a file and not a json string
        ifstream in(s, ios_base::binary | ios_base::in);
        rc = deserialize(in);
    }
    else
    {
        json js = json::parse(s);
        JSONDeserializer deserializer;
        for (json func : js)
        {
            rc = deserializer.deserialize_function(func);
        }
    }
    return rc;
}

json JSONSerializer::serialize_parameter_vector(const ParameterVector& parameters)
{
    json json_parameters = json::array();
    for (auto param : parameters)
    {
        json_parameters.push_back(param->get_name());
    }
    return json_parameters;
}

json JSONSerializer::serialize_function(const Function& f)
{
    json function;
    function["name"] = f.get_name();
    function["parameters"] = serialize_parameter_vector(f.get_parameters());

    // TODO Functions can return multiple results
    for (size_t i = 0; i < f.get_output_size(); ++i)
    {
        function["result"].push_back(f.get_output_op(i)->get_name());
    }

    json nodes;
    for (shared_ptr<Node> node : f.get_ordered_ops())
    {
        nodes.push_back(serialize_node(*node));
    }

    function["ops"] = nodes;
    return function;
}

template <typename T>
T get_value(json js, const string& key)
{
    T rc = {};
    auto it = js.find(key);
    if (it != js.end())
    {
        rc = it->get<T>();
    }
    return rc;
}

shared_ptr<Node> JSONDeserializer::deserialize_node_reference(json j)
{
    const string& name = j;
    return m_node_map.at(name);
}

Output<Node> JSONDeserializer::deserialize_output(json j)
{
    size_t index;
    json json_node_reference;
    if (j.is_string())
    {
        json_node_reference = j;
        index = 0;
    }
    else if (j.is_object())
    {
        json_node_reference = j["node"];
        index = j["index"];
    }
    else
    {
        throw ngraph_error("Expected string or object an output while deserializing");
    }
    return Output<Node>(deserialize_node_reference(json_node_reference), index);
}

OutputVector JSONDeserializer::deserialize_output_vector(json j)
{
    OutputVector result;
    if (j.is_array())
    {
        for (json jelt : j)
        {
            result.push_back(deserialize_output(jelt));
        }
    }
    return result;
}

json JSONSerializer::serialize_axis_set(const AxisSet& axis_set)
{
    return static_cast<set<size_t>>(axis_set);
}

AxisSet JSONDeserializer::deserialize_axis_set(json j)
{
    AxisSet result;
    if (j.is_array())
    {
        result = j.get<set<size_t>>();
    }
    return result;
}

json JSONSerializer::serialize_tensor_iterator_input_description(
    const std::shared_ptr<op::TensorIterator::InputDescription>& input_description)
{
    json result;
    if (auto slice = as_type_ptr<op::TensorIterator::SliceInputDescription>(input_description))
    {
        result["kind"] = "slice";
        result["input_index"] = slice->m_input_index;
        result["body_parameter_index"] = slice->m_body_parameter_index;
        result["start"] = slice->m_start;
        result["stride"] = slice->m_stride;
        result["part_size"] = slice->m_part_size;
        result["end"] = slice->m_end;
        result["axis"] = slice->m_axis;
    }
    else if (auto merged =
                 as_type_ptr<op::TensorIterator::MergedInputDescription>(input_description))
    {
        result["kind"] = "merged";
        result["input_index"] = merged->m_input_index;
        result["body_parameter_index"] = merged->m_body_parameter_index;
        result["body_value_index"] = merged->m_body_value_index;
    }
    else if (auto constant =
                 as_type_ptr<op::TensorIterator::InvariantInputDescription>(input_description))
    {
        result["kind"] = "constant";
        result["input_index"] = constant->m_input_index;
        result["body_parameter_index"] = constant->m_body_parameter_index;
    }
    else
    {
        NGRAPH_UNREACHABLE("Unknown input description type");
    }
    return result;
}

shared_ptr<op::TensorIterator::InputDescription>
    JSONDeserializer::deserialize_tensor_iterator_input_description(json j)
{
    string kind = j["kind"];
    shared_ptr<op::TensorIterator::InputDescription> result;
    if (kind == "slice")
    {
        uint64_t input_index = j["input_index"].get<uint64_t>();
        uint64_t body_parameter_index = j["body_parameter_index"].get<uint64_t>();
        int64_t start = j["start"].get<int64_t>();
        int64_t stride = j["stride"].get<int64_t>();
        uint64_t part_size = j["part_size"].get<int64_t>();
        int64_t end = j["end"].get<int64_t>();
        int64_t axis = j["axis"].get<int64_t>();
        result = make_shared<op::TensorIterator::SliceInputDescription>(
            input_index, body_parameter_index, start, stride, part_size, end, axis);
    }
    else if (kind == "merged")
    {
        uint64_t input_index = j["input_index"].get<uint64_t>();
        uint64_t body_parameter_index = j["body_parameter_index"].get<uint64_t>();
        uint64_t body_value_index = j["body_value_index"].get<uint64_t>();
        result = make_shared<op::TensorIterator::MergedInputDescription>(
            input_index, body_parameter_index, body_value_index);
    }
    else if (kind == "constant")
    {
        uint64_t input_index = j["input_index"].get<uint64_t>();
        uint64_t body_parameter_index = j["body_parameter_index"].get<uint64_t>();
        result = make_shared<op::TensorIterator::InvariantInputDescription>(input_index,
                                                                            body_parameter_index);
    }
    else
    {
        NGRAPH_UNREACHABLE("Unknown input description type: ", kind);
    }
    return result;
}

json JSONSerializer::serialize_tensor_iterator_output_description(
    const std::shared_ptr<op::TensorIterator::OutputDescription>& output_description)
{
    json result;
    if (auto concat = as_type_ptr<op::TensorIterator::ConcatOutputDescription>(output_description))
    {
        result["kind"] = "concat";
        result["body_value_index"] = concat->m_body_value_index;
        result["output_index"] = concat->m_output_index;
        result["start"] = concat->m_start;
        result["stride"] = concat->m_stride;
        result["part_size"] = concat->m_part_size;
        result["end"] = concat->m_end;
        result["axis"] = concat->m_axis;
    }
    else if (auto body_output =
                 as_type_ptr<op::TensorIterator::BodyOutputDescription>(output_description))
    {
        result["kind"] = "body_output";
        result["body_value_index"] = body_output->m_body_value_index;
        result["output_index"] = body_output->m_output_index;
        result["iteration"] = body_output->m_iteration;
    }
    else
    {
        NGRAPH_UNREACHABLE("Unknown input description type");
    }
    return result;
}

std::shared_ptr<op::TensorIterator::OutputDescription>
    JSONDeserializer::deserialize_tensor_iterator_output_description(json j)
{
    string kind = j["kind"];
    shared_ptr<op::TensorIterator::OutputDescription> result;
    if (kind == "concat")
    {
        uint64_t body_value_index = j["body_value_index"].get<uint64_t>();
        uint64_t output_index = j["output_index"].get<uint64_t>();
        int64_t start = j["start"].get<int64_t>();
        int64_t stride = j["stride"].get<int64_t>();
        uint64_t part_size = j["part_size"].get<int64_t>();
        int64_t end = j["end"].get<int64_t>();
        int64_t axis = j["axis"].get<int64_t>();
        result = make_shared<op::TensorIterator::ConcatOutputDescription>(
            body_value_index, output_index, start, stride, part_size, end, axis);
    }
    else if (kind == "body_output")
    {
        uint64_t body_value_index = j["body_value_index"].get<uint64_t>();
        uint64_t output_index = j["output_index"].get<uint64_t>();
        int64_t iteration = j["iteration"].get<int64_t>();
        result = make_shared<op::TensorIterator::BodyOutputDescription>(
            body_value_index, output_index, iteration);
    }
    else
    {
        NGRAPH_UNREACHABLE("Unknown input description type: ", kind);
    }
    return result;
}

ParameterVector JSONDeserializer::deserialize_parameter_vector(json json_parameters)
{
    std::vector<std::shared_ptr<op::Parameter>> params;
    for (auto& param_ref : json_parameters)
    {
        params.push_back(as_type_ptr<op::Parameter>(deserialize_node_reference(param_ref)));
    }
    return params;
}

shared_ptr<Function> JSONDeserializer::deserialize_function(json func_js)
{
    string func_name = func_js.at("name").get<string>();
    vector<json> func_result = func_js.at("result");
    for (json node_js : func_js.at("ops"))
    {
        deserialize_node(node_js);
    }

    // This handles both graphs w/ `op::Result` and legacy graphs w/o it
    // If we are dealing w/ a legacy graph, add op::Result for each output node
    ResultVector result;
    size_t results = 0;
    for (auto& result_ref : func_result)
    {
        auto fr = deserialize_node_reference(result_ref);
        if (auto res = as_type_ptr<op::Result>(fr))
        {
            result.push_back(res);
            // make sure we have `op::Result` on top of all outputs
            results++;
        }
        else
        {
            result.push_back(std::make_shared<op::Result>(fr));
        }
    }

    if (results != 0 && results != func_result.size())
    {
        throw ngraph_error(
            "Graph serialization is inconsistent. Some op::Results appear to be missing");
    }

    ParameterVector params = deserialize_parameter_vector(func_js.at("parameters"));

    shared_ptr<Function> rc{make_shared<Function>(result, params, func_name)};
    m_function_map[func_name] = rc;
    return rc;
}

// This helps with conversions to old-style shared-ptr<Node> and new-style Output&
// arguments to node constructors. Uses of OutputHelper should be replaced with Output
// when all op constructors use the new style arguments.
struct OutputHelper
{
    OutputHelper(const Output<Node>& output)
        : m_output(output)
    {
    }

    operator shared_ptr<Node>() const { return get_output_element(m_output); }
    operator const Output<Node>&() const { return m_output; }
    Output<Node> m_output;
};

// This helps with conversions to old-style shared-ptr<Node> and new-style Output&
// arguments to node constructors. Uses of OutputVectorHelper should be replaced with OutputVector
// when all op constructors use the new style arguments.
struct OutputVectorHelper
{
    OutputVectorHelper(const OutputVector& output_vector)
        : m_vector(output_vector)
    {
    }
    OutputVectorHelper() = default;
    OutputHelper operator[](size_t i) const { return OutputHelper(m_vector[i]); }
    void push_back(const Output<Node>& output) { m_vector.push_back(output); }
    size_t size() const { return m_vector.size(); }
    operator vector<shared_ptr<Node>>() const
    {
        vector<shared_ptr<Node>> result;
        for (auto& o : m_vector)
        {
            result.push_back(OutputHelper(o));
        }
        return result;
    }
    operator const OutputVector&() const { return m_vector; }
    OutputVector m_vector;
};

shared_ptr<Node> JSONDeserializer::deserialize_node(json node_js)
{
    shared_ptr<Node> node;
    try
    {
        string node_op = node_js.at("op").get<string>();
        size_t op_version = get_value<size_t>(node_js, "op_version");
        NodeTypeInfo type_info{node_op.c_str(), op_version};
        string type_info_name;
        if (has_key(node_js, "type_info"))
        {
            json jtype_info = node_js["type_info"];
            type_info_name = jtype_info.at("name").get<string>();
            type_info.name = type_info_name.c_str();
            type_info.version = jtype_info.at("version").get<uint64_t>();
        }
        string node_name = node_js.at("name").get<string>();
        string friendly_name = get_value<string>(node_js, "friendly_name");
        vector<json> control_deps_inputs = get_value<vector<json>>(node_js, "control_deps");
        vector<string> node_outputs = get_value<vector<string>>(node_js, "outputs");
        OutputVectorHelper args(deserialize_output_vector(node_js["inputs"]));

#if defined(__GNUC__) && !(__GNUC__ == 4 && __GNUC_MINOR__ == 8)
#pragma GCC diagnostic push
#pragma GCC diagnostic error "-Wswitch"
#pragma GCC diagnostic error "-Wswitch-enum"
// #pragma GCC diagnostic error "-Wimplicit-fallthrough"
#endif

        switch (get_typeid(type_info))
        {
        case OP_TYPEID::Abs:
        {
            node = make_shared<op::Abs>(args[0]);
            break;
        }
        case OP_TYPEID::Acos:
        {
            node = make_shared<op::Acos>(args[0]);
            break;
        }
        case OP_TYPEID::Add:
        {
            node = make_shared<op::v0::Add>(
                args[0], args[1], read_auto_broadcast(node_js, "auto_broadcast"));
            break;
        }
        case OP_TYPEID::Add_v1:
        {
            node = make_shared<op::v1::Add>(
                args[0],
                args[1],
                read_auto_broadcast(node_js, "auto_broadcast", op::AutoBroadcastType::NUMPY));
            break;
        }
        case OP_TYPEID::All:
        {
            auto reduction_axes = deserialize_axis_set(node_js.at("reduction_axes"));
            node = make_shared<op::All>(args[0], reduction_axes);
            break;
        }
        case OP_TYPEID::AllReduce:
        {
            node = make_shared<op::AllReduce>(args[0]);
            break;
        }
        case OP_TYPEID::And:
        {
            node = make_shared<op::And>(
                args[0], args[1], read_auto_broadcast(node_js, "auto_broadcast"));
            break;
        }
        case OP_TYPEID::Any:
        {
            auto reduction_axes = deserialize_axis_set(node_js.at("reduction_axes"));
            node = make_shared<op::Any>(args[0], reduction_axes);
            break;
        }
        case OP_TYPEID::ArgMin:
        {
            auto axis = node_js.at("axis").get<size_t>();
            auto target_type = read_element_type(node_js.at("index_element_type"));
            node = make_shared<op::ArgMin>(args[0], axis, target_type);
            break;
        }
        case OP_TYPEID::ArgMax:
        {
            auto axis = node_js.at("axis").get<size_t>();
            auto target_type = read_element_type(node_js.at("index_element_type"));
            node = make_shared<op::ArgMax>(args[0], axis, target_type);
            break;
        }
        case OP_TYPEID::Asin:
        {
            node = make_shared<op::Asin>(args[0]);
            break;
        }
        case OP_TYPEID::Atan:
        {
            node = make_shared<op::Atan>(args[0]);
            break;
        }
        case OP_TYPEID::Atan2:
        {
            node = make_shared<op::Atan2>(args[0], args[1], read_auto_broadcast(node_js, "autob"));
            break;
        }

        case OP_TYPEID::AvgPool:
        {
            auto window_shape = node_js.at("window_shape").get<vector<size_t>>();
            auto window_movement_strides =
                node_js.at("window_movement_strides").get<vector<size_t>>();
            auto padding_below = node_js.at("padding_below").get<vector<size_t>>();
            auto padding_above = node_js.at("padding_above").get<vector<size_t>>();
            auto include_padding_in_avg_computation =
                node_js.at("include_padding_in_avg_computation").get<bool>();
            op::PadType pad_type = read_pad_type(node_js);
            bool ceil_mode = get_or_default<bool>(node_js, "ceil_mode", false);
            node = make_shared<op::v0::AvgPool>(args[0],
                                                window_shape,
                                                window_movement_strides,
                                                padding_below,
                                                padding_above,
                                                include_padding_in_avg_computation,
                                                pad_type,
                                                ceil_mode);
            break;
        }
        case OP_TYPEID::AvgPool_v1:
        {
            auto kernel = node_js.at("kernel").get<vector<size_t>>();
            auto strides = node_js.at("strides").get<vector<size_t>>();
            auto pads_begin = node_js.at("pads_begin").get<vector<size_t>>();
            auto pads_end = node_js.at("pads_end").get<vector<size_t>>();
            auto exclude_pad = node_js.at("exclude_pad").get<bool>();
            op::PadType pad_type = read_pad_type(node_js);
            op::RoundingType rounding_type = read_rounding_type(node_js);
            node = make_shared<op::v1::AvgPool>(args[0],
                                                strides,
                                                pads_begin,
                                                pads_end,
                                                kernel,
                                                exclude_pad,
                                                rounding_type,
                                                pad_type);

            break;
        }
        case OP_TYPEID::AvgPoolBackprop:
        {
            auto forward_arg_shape = node_js.at("forward_arg_shape").get<vector<size_t>>();
            auto window_shape = node_js.at("window_shape").get<vector<size_t>>();
            auto window_movement_strides =
                node_js.at("window_movement_strides").get<vector<size_t>>();
            auto padding_below = node_js.at("padding_below").get<vector<size_t>>();
            auto padding_above = node_js.at("padding_above").get<vector<size_t>>();
            auto include_padding_in_avg_computation =
                get_or_default<bool>(node_js, "include_padding_in_avg_computation", false);
            node = make_shared<op::v0::AvgPoolBackprop>(forward_arg_shape,
                                                        args[0],
                                                        window_shape,
                                                        window_movement_strides,
                                                        padding_below,
                                                        padding_above,
                                                        include_padding_in_avg_computation);
            break;
        }

        case OP_TYPEID::AvgPoolBackprop_v1:
        {
            auto kernel = node_js.at("kernel").get<vector<size_t>>();
            auto strides = node_js.at("strides").get<vector<size_t>>();
            auto pads_begin = node_js.at("pads_begin").get<vector<size_t>>();
            auto pads_end = node_js.at("pads_end").get<vector<size_t>>();
            auto exclude_pad = get_or_default<bool>(node_js, "exclude_pad", true);
            node = make_shared<op::v1::AvgPoolBackprop>(
                args[0], args[1], strides, pads_begin, pads_end, kernel, exclude_pad);

            break;
        }
        case OP_TYPEID::BatchMatMul:
        {
            node = make_shared<op::BatchMatMul>(args[0], args[1]);
            break;
        }
        case OP_TYPEID::BatchMatMulTranspose:
        {
            auto transpose_0 = node_js.at("transpose_0").get<bool>();
            auto transpose_1 = node_js.at("transpose_1").get<bool>();
            node =
                make_shared<op::BatchMatMulTranspose>(args[0], args[1], transpose_0, transpose_1);
            break;
        }
        case OP_TYPEID::BatchNormTraining:
        {
            auto epsilon = node_js.at("eps").get<double>();
            // Odd order for back-compatibility
            node = make_shared<op::BatchNormTraining>(args[2], args[0], args[1], epsilon);
            break;
        }
        case OP_TYPEID::BatchNormInference:
        {
            auto epsilon = node_js.at("eps").get<double>();
            // Odd order for back-compatibility
            node = make_shared<op::BatchNormInference>(
                args[2], args[0], args[1], args[3], args[4], epsilon);
            break;
        }
        case OP_TYPEID::BatchNormTrainingBackprop:
        {
            auto epsilon = node_js.at("eps").get<double>();
            // Odd order for back-compatibility
            node = make_shared<op::BatchNormTrainingBackprop>(
                args[2], args[0], args[1], args[3], args[4], args[5], epsilon);
            break;
        }
        case OP_TYPEID::BatchToSpace_v1:
        {
            node = make_shared<op::v1::BatchToSpace>(args[0], args[1], args[2], args[3]);
            break;
        }
        case OP_TYPEID::BinaryConvolution_v1:
        {
            auto strides = node_js.at("strides").get<vector<size_t>>();
            auto dilations = node_js.at("dilations").get<vector<size_t>>();
            auto pads_begin = node_js.at("pads_begin").get<vector<std::ptrdiff_t>>();
            auto pads_end = node_js.at("pads_end").get<vector<std::ptrdiff_t>>();
            auto mode = node_js.at("mode").get<op::v1::BinaryConvolution::BinaryConvolutionMode>();
            auto pad_value = node_js.at("pad_value").get<float>();
            op::PadType auto_pad = read_pad_type(node_js);

            node = make_shared<op::v1::BinaryConvolution>(args[0],
                                                          args[1],
                                                          strides,
                                                          pads_begin,
                                                          pads_end,
                                                          dilations,
                                                          mode,
                                                          pad_value,
                                                          auto_pad);
            break;
        }
        case OP_TYPEID::Broadcast:
        {
            auto shape = node_js.at("shape").get<vector<size_t>>();
            auto axes = deserialize_axis_set(node_js.at("axes"));
            node = make_shared<op::v0::Broadcast>(args[0], shape, axes);
            break;
        }
        case OP_TYPEID::Broadcast_v1:
        {
            node = make_shared<op::v1::Broadcast>(
                args[0], args[1], args[2], read_auto_broadcast(node_js, "auto_broadcast"));
            break;
        }
        case OP_TYPEID::BroadcastDistributed:
        {
            node = make_shared<op::BroadcastDistributed>(args[0]);
            break;
        }
        case OP_TYPEID::BroadcastLike:
        {
            auto initial_axes = deserialize_axis_set(node_js.at("initial_axes"));
            node = make_shared<op::BroadcastLike>(args[0], args[1], initial_axes);
            break;
        }
        case OP_TYPEID::Ceiling:
        {
            node = make_shared<op::Ceiling>(args[0]);
            break;
        }
        case OP_TYPEID::Clamp:
        {
            const auto clamp_min = node_js.at("min").get<float>();
            const auto clamp_max = node_js.at("max").get<float>();
            node = make_shared<op::Clamp>(args[0], clamp_min, clamp_max);
            break;
        }
        case OP_TYPEID::Concat:
        {
            auto axis = node_js.at("axis").get<size_t>();
            node = make_shared<op::Concat>(static_cast<OutputVector>(args), axis);
            break;
        }
        case OP_TYPEID::Constant:
        {
            auto type_node_js =
                has_key(node_js, "element_type") ? node_js : node_js.at("value_type");
            auto element_type = read_element_type(type_node_js.at("element_type"));
            auto shape = type_node_js.at("shape");
            auto value = node_js.at("value").get<vector<string>>();
            node = make_shared<op::Constant>(element_type, shape, value);
            break;
        }
        case OP_TYPEID::Convert:
        {
            auto target_type = read_element_type(node_js.at("target_type"));
            node = make_shared<op::Convert>(args[0], target_type);
            break;
        }
        case OP_TYPEID::ConvertLike_v1:
        {
            node = make_shared<op::v1::ConvertLike>(args[0], args[1]);
            break;
        }
        case OP_TYPEID::Convolution:
        {
            auto window_movement_strides =
                node_js.at("window_movement_strides").get<vector<size_t>>();
            auto window_dilation_strides =
                node_js.at("window_dilation_strides").get<vector<size_t>>();
            auto padding_below = node_js.at("padding_below").get<vector<std::ptrdiff_t>>();
            auto padding_above = node_js.at("padding_above").get<vector<std::ptrdiff_t>>();

            // For backwards compatibility, we accept "image_dilation_strides" in place of
            // "data_dilation_strides", and we also allow it to be omitted altogether.
            json data_dilation_strides;
            if (has_key(node_js, "data_dilation_strides"))
            {
                data_dilation_strides = node_js["data_dilation_strides"];
            }
            else if (has_key(node_js, "image_dilation_strides"))
            {
                data_dilation_strides = node_js["image_dilation_strides"];
            }

            op::PadType pad_type = read_pad_type(node_js);

            if (data_dilation_strides.empty())
            {
                node = make_shared<op::v0::Convolution>(args[0],
                                                        args[1],
                                                        window_movement_strides,
                                                        window_dilation_strides,
                                                        padding_below,
                                                        padding_above);
            }
            else
            {
                node = make_shared<op::v0::Convolution>(
                    args[0],
                    args[1],
                    window_movement_strides,
                    window_dilation_strides,
                    padding_below,
                    padding_above,
                    data_dilation_strides.get<std::vector<size_t>>(),
                    pad_type);
            }
            break;
        }

        case OP_TYPEID::Convolution_v1:
        {
            auto strides = node_js.at("strides").get<vector<size_t>>();
            auto dilations = node_js.at("dilations").get<vector<size_t>>();
            auto pads_begin = node_js.at("pads_begin").get<vector<std::ptrdiff_t>>();
            auto pads_end = node_js.at("pads_end").get<vector<std::ptrdiff_t>>();

            op::PadType auto_pad = read_pad_type(node_js);

            node = make_shared<op::v1::Convolution>(
                args[0], args[1], strides, pads_begin, pads_end, dilations, auto_pad);

            break;
        }
        case OP_TYPEID::ConvolutionBackpropData:
        {
            auto data_batch_shape = node_js.at("data_batch_shape").get<vector<size_t>>();
            auto window_movement_strides_forward =
                node_js.at("window_movement_strides_forward").get<vector<size_t>>();
            auto window_dilation_strides_forward =
                node_js.at("window_dilation_strides_forward").get<vector<size_t>>();
            auto padding_below_forward =
                node_js.at("padding_below_forward").get<vector<std::ptrdiff_t>>();
            auto padding_above_forward =
                node_js.at("padding_above_forward").get<vector<std::ptrdiff_t>>();
            auto data_dilation_strides_forward =
                node_js.at("data_dilation_strides_forward").get<vector<size_t>>();
            node = make_shared<op::v0::ConvolutionBackpropData>(data_batch_shape,
                                                                args[0],
                                                                args[1],
                                                                window_movement_strides_forward,
                                                                window_dilation_strides_forward,
                                                                padding_below_forward,
                                                                padding_above_forward,
                                                                data_dilation_strides_forward);
            break;
        }
        case OP_TYPEID::ConvolutionBackpropData_v1:
        {
            auto strides = node_js.at("strides").get<vector<size_t>>();
            auto dilations = node_js.at("dilations").get<vector<size_t>>();
            auto pads_begin = node_js.at("pads_begin").get<vector<std::ptrdiff_t>>();
            auto pads_end = node_js.at("pads_end").get<vector<std::ptrdiff_t>>();
            auto output_padding = node_js.at("output_padding").get<vector<std::ptrdiff_t>>();
            if (args.size() == 3)
            {
                node = make_shared<op::v1::ConvolutionBackpropData>(args[0],
                                                                    args[1],
                                                                    args[2],
                                                                    strides,
                                                                    pads_begin,
                                                                    pads_end,
                                                                    dilations,
                                                                    read_pad_type(node_js),
                                                                    output_padding);
            }
            else
            {
                node = make_shared<op::v1::ConvolutionBackpropData>(args[0],
                                                                    args[1],
                                                                    strides,
                                                                    pads_begin,
                                                                    pads_end,
                                                                    dilations,
                                                                    read_pad_type(node_js),
                                                                    output_padding);
            }
            break;
        }
        case OP_TYPEID::GroupConvolution_v1:
        {
            auto strides = node_js.at("strides").get<vector<size_t>>();
            auto dilations = node_js.at("dilations").get<vector<size_t>>();
            auto pads_begin = node_js.at("pads_begin").get<vector<std::ptrdiff_t>>();
            auto pads_end = node_js.at("pads_end").get<vector<std::ptrdiff_t>>();

            op::PadType auto_pad = read_pad_type(node_js);

            node = make_shared<op::v1::GroupConvolution>(
                args[0], args[1], strides, pads_begin, pads_end, dilations, auto_pad);
            break;
        }
        case OP_TYPEID::GroupConvolutionBackpropData_v1:
        {
            auto strides = node_js.at("strides").get<vector<size_t>>();
            auto dilations = node_js.at("dilations").get<vector<size_t>>();
            auto pads_begin = node_js.at("pads_begin").get<vector<std::ptrdiff_t>>();
            auto pads_end = node_js.at("pads_end").get<vector<std::ptrdiff_t>>();
            auto output_padding = node_js.at("output_padding").get<vector<std::ptrdiff_t>>();
            if (args.size() == 3)
            {
                node = make_shared<op::v1::GroupConvolutionBackpropData>(args[0],
                                                                         args[1],
                                                                         args[2],
                                                                         strides,
                                                                         pads_begin,
                                                                         pads_end,
                                                                         dilations,
                                                                         read_pad_type(node_js),
                                                                         output_padding);
            }
            else
            {
                node = make_shared<op::v1::GroupConvolutionBackpropData>(args[0],
                                                                         args[1],
                                                                         strides,
                                                                         pads_begin,
                                                                         pads_end,
                                                                         dilations,
                                                                         read_pad_type(node_js),
                                                                         output_padding);
            }
            break;
        }
        case OP_TYPEID::ConvolutionBackpropFilters:
        {
            auto filters_shape = node_js.at("filters_shape").get<vector<size_t>>();
            auto window_movement_strides_forward =
                node_js.at("window_movement_strides_forward").get<vector<size_t>>();
            auto window_dilation_strides_forward =
                node_js.at("window_dilation_strides_forward").get<vector<size_t>>();
            auto padding_below_forward =
                node_js.at("padding_below_forward").get<vector<std::ptrdiff_t>>();
            auto padding_above_forward =
                node_js.at("padding_above_forward").get<vector<std::ptrdiff_t>>();
            auto data_dilation_strides_forward =
                node_js.at("data_dilation_strides_forward").get<vector<size_t>>();
            node = make_shared<op::v0::ConvolutionBackpropFilters>(args[0],
                                                                   filters_shape,
                                                                   args[1],
                                                                   window_movement_strides_forward,
                                                                   window_dilation_strides_forward,
                                                                   padding_below_forward,
                                                                   padding_above_forward,
                                                                   data_dilation_strides_forward);
            break;
        }
        case OP_TYPEID::ConvolutionBackpropFilters_v1:
        {
            auto filters_shape = node_js.at("filters_shape").get<vector<size_t>>();
            auto strides = node_js.at("strides").get<vector<size_t>>();
            auto dilations = node_js.at("dilations").get<vector<size_t>>();
            auto pads_begin = node_js.at("pads_begin").get<vector<std::ptrdiff_t>>();
            auto pads_end = node_js.at("pads_end").get<vector<std::ptrdiff_t>>();
            node = make_shared<op::v1::ConvolutionBackpropFilters>(
                args[0], args[1], args[2], strides, dilations, pads_begin, pads_end);

            break;
        }
        case OP_TYPEID::ConvolutionBias:
        {
            auto window_movement_strides =
                node_js.at("window_movement_strides").get<vector<size_t>>();
            auto window_dilation_strides =
                node_js.at("window_dilation_strides").get<vector<size_t>>();
            auto padding_below = node_js.at("padding_below").get<vector<std::ptrdiff_t>>();
            auto padding_above = node_js.at("padding_above").get<vector<std::ptrdiff_t>>();
            auto data_dilation_strides = node_js.at("data_dilation_strides").get<vector<size_t>>();

            node = make_shared<op::ConvolutionBias>(args[0],
                                                    args[1],
                                                    args[2],
                                                    window_movement_strides,
                                                    window_dilation_strides,
                                                    padding_below,
                                                    padding_above,
                                                    data_dilation_strides);
            break;
        }
        case OP_TYPEID::ConvolutionBiasAdd:
        {
            auto window_movement_strides =
                node_js.at("window_movement_strides").get<vector<size_t>>();
            auto window_dilation_strides =
                node_js.at("window_dilation_strides").get<vector<size_t>>();
            auto padding_below = node_js.at("padding_below").get<vector<std::ptrdiff_t>>();
            auto padding_above = node_js.at("padding_above").get<vector<std::ptrdiff_t>>();
            auto data_dilation_strides = node_js.at("data_dilation_strides").get<vector<size_t>>();

            node = make_shared<op::ConvolutionBiasAdd>(args[0],
                                                       args[1],
                                                       args[2],
                                                       args[3],
                                                       window_movement_strides,
                                                       window_dilation_strides,
                                                       padding_below,
                                                       padding_above,
                                                       data_dilation_strides);
            break;
        }
        case OP_TYPEID::ConvolutionBiasBackpropFiltersBias:
        {
            auto filters_shape = node_js.at("filters_shape").get<vector<size_t>>();
            auto bias_shape = node_js.at("bias_shape").get<vector<size_t>>();
            auto window_movement_strides_forward =
                node_js.at("window_movement_strides_forward").get<vector<size_t>>();
            auto window_dilation_strides_forward =
                node_js.at("window_dilation_strides_forward").get<vector<size_t>>();
            auto padding_below_forward =
                node_js.at("padding_below_forward").get<vector<std::ptrdiff_t>>();
            auto padding_above_forward =
                node_js.at("padding_above_forward").get<vector<std::ptrdiff_t>>();
            auto data_dilation_strides_forward =
                node_js.at("data_dilation_strides_forward").get<vector<size_t>>();
            node =
                make_shared<op::ConvolutionBiasBackpropFiltersBias>(args[0],
                                                                    filters_shape,
                                                                    bias_shape,
                                                                    args[1],
                                                                    window_movement_strides_forward,
                                                                    window_dilation_strides_forward,
                                                                    padding_below_forward,
                                                                    padding_above_forward,
                                                                    data_dilation_strides_forward);
            break;
        }
        case OP_TYPEID::Cos:
        {
            node = make_shared<op::Cos>(args[0]);
            break;
        }
        case OP_TYPEID::Cosh:
        {
            node = make_shared<op::Cosh>(args[0]);
            break;
        }
        case OP_TYPEID::CumSum:
        {
            auto exclusive = node_js.at("exclusive");
            auto reverse = node_js.at("reverse");
            node = make_shared<op::CumSum>(args[0], args[1], exclusive, reverse);
            break;
        }
        case OP_TYPEID::CrossEntropy:
        {
            auto soft_label = node_js.at("soft_label");
            auto ignore_index = node_js.at("ignore_index");
            node = make_shared<op::CrossEntropy>(args[0], args[1], soft_label, ignore_index);
            break;
        }
        case OP_TYPEID::CrossEntropyBackprop:
        {
            auto soft_label = node_js.at("soft_label");
            auto ignore_index = node_js.at("ignore_index");
            node = make_shared<op::CrossEntropyBackprop>(
                args[0], args[1], args[2], soft_label, ignore_index);
            break;
        }
        case OP_TYPEID::CropAndResize:
        {
            auto resize_method =
                as_type<op::CropAndResize::ResizeMethod>(node_js.at("resize_method").get<string>());
            auto extrapolation_value = node_js.at("extrapolation_value").get<float>();
            node = make_shared<op::CropAndResize>(
                args[0], args[1], args[2], args[3], resize_method, extrapolation_value);
            break;
        }
        case OP_TYPEID::CompiledKernel: { break;
        }
        case OP_TYPEID::CTCGreedyDecoder: { break;
        }
        case OP_TYPEID::DeformableConvolution_v1:
        {
            const auto strides = node_js.at("strides").get<vector<size_t>>();
            const auto dilations = node_js.at("dilations").get<vector<size_t>>();
            const auto pads_begin = node_js.at("pads_begin").get<vector<std::ptrdiff_t>>();
            const auto pads_end = node_js.at("pads_end").get<vector<std::ptrdiff_t>>();
            const auto group = node_js.at("group").get<size_t>();
            const auto deformable_group = node_js.at("deformable_group").get<size_t>();

            const op::PadType auto_pad = read_pad_type(node_js);

            node = make_shared<op::v1::DeformableConvolution>(args[0],
                                                              args[1],
                                                              args[2],
                                                              strides,
                                                              pads_begin,
                                                              pads_end,
                                                              dilations,
                                                              auto_pad,
                                                              group,
                                                              deformable_group);
            break;
        }
        case OP_TYPEID::DeformablePSROIPooling_v1:
        {
            const auto output_dim = node_js.at("output_dim").get<int64_t>();
            const auto spatial_scale = node_js.at("spatial_scale").get<float>();
            const auto group_size = node_js.at("group_size").get<int64_t>();
            const auto mode = node_js.at("mode").get<std::string>();
            const auto spatial_bins_x = node_js.at("spatial_bins_x").get<int64_t>();
            const auto spatial_bins_y = node_js.at("spatial_bins_y").get<int64_t>();
            const auto trans_std = node_js.at("trans_std").get<float>();
            const auto part_size = node_js.at("part_size").get<int64_t>();

            if (args.size() == 2)
            {
                node = make_shared<op::v1::DeformablePSROIPooling>(args[0],
                                                                   args[1],
                                                                   output_dim,
                                                                   spatial_scale,
                                                                   group_size,
                                                                   mode,
                                                                   spatial_bins_x,
                                                                   spatial_bins_y,
                                                                   trans_std,
                                                                   part_size);
            }
            else
            {
                node = make_shared<op::v1::DeformablePSROIPooling>(args[0],
                                                                   args[1],
                                                                   args[2],
                                                                   output_dim,
                                                                   spatial_scale,
                                                                   group_size,
                                                                   mode,
                                                                   spatial_bins_x,
                                                                   spatial_bins_y,
                                                                   trans_std,
                                                                   part_size);
            }
            break;
        }
        case OP_TYPEID::DepthToSpace:
        {
            auto mode = node_js.at("mode").get<op::DepthToSpace::DepthToSpaceMode>();
            auto block_size = node_js.at("block_size").get<size_t>();
            node = make_shared<op::DepthToSpace>(args[0], mode, block_size);
            break;
        }
        case OP_TYPEID::DetectionOutput: { break;
        }
        case OP_TYPEID::Dequantize:
        {
            auto type = read_element_type(node_js.at("type"));
            auto axes = deserialize_axis_set(node_js.at("axes"));
            node = make_shared<op::Dequantize>(args[0], args[1], args[2], type, axes);
            break;
        }
        case OP_TYPEID::Divide:
        {
            bool pythondiv = get_or_default(node_js, "pythondiv", true);
            node = make_shared<op::v0::Divide>(
                args[0], args[1], pythondiv, read_auto_broadcast(node_js, "auto_broadcast"));
            break;
        }
        case OP_TYPEID::Divide_v1:
        {
            bool pythondiv = get_or_default(node_js, "pythondiv", true);
            node = make_shared<op::v1::Divide>(
                args[0],
                args[1],
                pythondiv,
                read_auto_broadcast(node_js, "auto_broadcast", op::AutoBroadcastType::NUMPY));
            break;
        }
        case OP_TYPEID::Dot:
        {
            // For backwards compatibility, reduction_axes_count is optional.
            if (has_key(node_js, "reduction_axes_count"))
            {
                size_t reduction_axes_count = node_js["reduction_axes_count"].get<size_t>();
                node = make_shared<op::Dot>(args[0], args[1], reduction_axes_count);
            }
            else
            {
                node = make_shared<op::Dot>(args[0], args[1]);
            }
            break;
        }
        case OP_TYPEID::DynBroadcast:
        {
            node = make_shared<op::DynBroadcast>(args[0], args[1], args[2]);
            break;
        }
        case OP_TYPEID::DynPad:
        {
            node = make_shared<op::DynPad>(args[0], args[1], args[2], args[3]);
            break;
        }
        case OP_TYPEID::DynReplaceSlice:
        {
            auto lower_bounds_mask = node_js.at("lower_bounds_mask").get<set<size_t>>();
            auto upper_bounds_mask = node_js.at("upper_bounds_mask").get<set<size_t>>();
            auto new_axis = node_js.at("new_axis").get<set<size_t>>();
            auto shrink_axis = node_js.at("shrink_axis").get<set<size_t>>();
            auto ellipsis_mask = node_js.at("ellipsis_mask").get<set<size_t>>();
            node = make_shared<op::DynReplaceSlice>(args[0],
                                                    args[1],
                                                    args[2],
                                                    args[3],
                                                    args[4],
                                                    lower_bounds_mask,
                                                    upper_bounds_mask,
                                                    new_axis,
                                                    shrink_axis,
                                                    ellipsis_mask);
            break;
        }
        case OP_TYPEID::Reshape_v1:
        {
            const bool special_zero = node_js.at("special_zero").get<bool>();
            node = make_shared<op::v1::Reshape>(args[0], args[1], special_zero);
            break;
        }
        case OP_TYPEID::DynSlice:
        {
            auto lower_bounds_mask = node_js.at("lower_bounds_mask").get<set<size_t>>();
            auto upper_bounds_mask = node_js.at("upper_bounds_mask").get<set<size_t>>();
            auto new_axis = node_js.at("new_axis").get<set<size_t>>();
            auto shrink_axis = node_js.at("shrink_axis").get<set<size_t>>();
            auto ellipsis_mask = node_js.at("ellipsis_mask").get<set<size_t>>();
            node = make_shared<op::DynSlice>(args[0],
                                             args[1],
                                             args[2],
                                             args[3],
                                             lower_bounds_mask,
                                             upper_bounds_mask,
                                             new_axis,
                                             shrink_axis,
                                             ellipsis_mask);
            break;
        }
        case OP_TYPEID::Elu:
        {
            auto alpha = node_js.at("alpha").get<double>();
            node = make_shared<op::Elu>(args[0], alpha);
            break;
        }
        case OP_TYPEID::EmbeddingLookup:
        {
            node = make_shared<op::EmbeddingLookup>(args[0], args[1]);
            break;
        }
        case OP_TYPEID::Equal:
        {
            node = make_shared<op::v0::Equal>(
                args[0], args[1], read_auto_broadcast(node_js, "auto_broadcast"));
            break;
        }
        case OP_TYPEID::Equal_v1:
        {
            node = make_shared<op::v1::Equal>(
                args[0],
                args[1],
                read_auto_broadcast(node_js, "auto_broadcast", op::AutoBroadcastType::NUMPY));
            break;
        }
        case OP_TYPEID::Erf:
        {
            node = make_shared<op::Erf>(args[0]);
            break;
        }
        case OP_TYPEID::Exp:
        {
            node = make_shared<op::Exp>(args[0]);
            break;
        }
        case OP_TYPEID::FakeQuantize:
        {
            size_t levels = node_js.at("levels").get<size_t>();
            node =
                make_shared<op::FakeQuantize>(args[0], args[1], args[2], args[3], args[4], levels);
            break;
        }
        case OP_TYPEID::Floor:
        {
            node = make_shared<op::Floor>(args[0]);
            break;
        }
        case OP_TYPEID::FloorMod_v1:
        {
            node = make_shared<op::v1::FloorMod>(
                args[0], args[1], read_auto_broadcast(node_js, "auto_broadcast"));
            break;
        }
        case OP_TYPEID::Gather:
        {
            auto axis = node_js.at("axis").get<size_t>();
            node = make_shared<op::v0::Gather>(args[0], args[1], axis);
            break;
        }
        case OP_TYPEID::Gather_v1:
        {
            node = make_shared<op::v1::Gather>(args[0], args[1], args[2]);
            break;
        }
        case OP_TYPEID::GatherND:
        {
            node = make_shared<op::GatherND>(args[0], args[1]);
            break;
        }
        case OP_TYPEID::GatherTree_v1:
        {
            node = make_shared<op::v1::GatherTree>(args[0], args[1], args[2], args[3]);
            break;
        }
        case OP_TYPEID::Gelu:
        {
            node = make_shared<op::Gelu>(args[0]);
            break;
        }
        case OP_TYPEID::GeluBackpropFactor:
        {
            node = make_shared<op::GeluBackpropFactor>(args[0]);
            break;
        }
        case OP_TYPEID::Gemm:
        {
            auto alpha = node_js.at("alpha").get<double>();
            auto beta = node_js.at("beta").get<double>();
            auto transA = node_js.at("transA").get<bool>();
            auto transB = node_js.at("transB").get<bool>();
            node = make_shared<op::Gemm>(args[0], args[1], args[2], alpha, beta, transA, transB);
            break;
        }
        case OP_TYPEID::GenerateMask:
        {
            auto type = read_element_type(node_js.at("type"));
            auto seed = node_js.at("seed").get<unsigned int>();
            auto probability = node_js.at("probability").get<double>();
            bool use_seed = get_or_default<bool>(node_js, "use_seed", false);

            auto output_shape = node_js.at("output_shape").get<vector<size_t>>();

            node = make_shared<op::v0::GenerateMask>(
                args[0], output_shape, type, seed, probability, use_seed);

            break;
        }
        case OP_TYPEID::GenerateMask_v1:
        {
            auto type = read_element_type(node_js.at("type"));
            auto seed = node_js.at("seed").get<unsigned int>();
            auto probability = node_js.at("probability").get<double>();
            bool use_seed = get_or_default<bool>(node_js, "use_seed", false);

            node = make_shared<op::v1::GenerateMask>(
                args[0], args[1], type, seed, probability, use_seed);

            break;
        }
        case OP_TYPEID::GetOutputElement:
        {
            node = make_shared<op::GetOutputElement>(
                static_cast<Output<Node>>(args[0]).get_node_shared_ptr(),
                node_js.at("n").get<size_t>());
            break;
        }
        case OP_TYPEID::Greater:
        {
            node = make_shared<op::v0::Greater>(
                args[0], args[1], read_auto_broadcast(node_js, "auto_broadcast"));
            break;
        }
        case OP_TYPEID::Greater_v1:
        {
            node = make_shared<op::v1::Greater>(
                args[0],
                args[1],
                read_auto_broadcast(node_js, "auto_broadcast", op::AutoBroadcastType::NUMPY));
            break;
        }
        case OP_TYPEID::GreaterEq:
        {
            node = make_shared<op::v0::GreaterEq>(
                args[0], args[1], read_auto_broadcast(node_js, "auto_broadcast"));
            break;
        }
        case OP_TYPEID::GreaterEqual_v1:
        {
            node = make_shared<op::v1::GreaterEqual>(
                args[0],
                args[1],
                read_auto_broadcast(node_js, "auto_broadcast", op::AutoBroadcastType::NUMPY));
            break;
        }
        case OP_TYPEID::GRN:
        {
            auto bias = node_js.at("bias").get<float>();
            node = make_shared<op::GRN>(args[0], bias);
            break;
        }
        case OP_TYPEID::GroupConvolution:
        {
            auto window_movement_strides =
                node_js.at("window_movement_strides").get<vector<size_t>>();
            auto window_dilation_strides =
                node_js.at("window_dilation_strides").get<vector<size_t>>();
            auto padding_below = node_js.at("padding_below").get<vector<std::ptrdiff_t>>();
            auto padding_above = node_js.at("padding_above").get<vector<std::ptrdiff_t>>();
            auto data_dilation_strides = node_js.at("data_dilation_strides").get<vector<size_t>>();
            op::PadType pad_type = read_pad_type(node_js);
            if (has_key(node_js, "groups"))
            {
                auto groups = node_js.at("groups").get<size_t>();
                node = make_shared<op::GroupConvolution>(args[0],
                                                         args[1],
                                                         window_movement_strides,
                                                         window_dilation_strides,
                                                         padding_below,
                                                         padding_above,
                                                         data_dilation_strides,
                                                         groups,
                                                         pad_type);
            }
            else
            {
                node = make_shared<op::GroupConvolution>(args[0],
                                                         args[1],
                                                         window_movement_strides,
                                                         window_dilation_strides,
                                                         padding_below,
                                                         padding_above,
                                                         data_dilation_strides,
                                                         pad_type);
            }
            break;
        }
        case OP_TYPEID::GroupConvolutionBackpropData:
        {
            auto window_movement_strides =
                node_js.at("window_movement_strides").get<vector<size_t>>();
            auto window_dilation_strides =
                node_js.at("window_dilation_strides").get<vector<size_t>>();
            auto padding_below = node_js.at("padding_below").get<vector<std::ptrdiff_t>>();
            auto padding_above = node_js.at("padding_above").get<vector<std::ptrdiff_t>>();
            auto groups = node_js.at("groups").get<size_t>();

            node = make_shared<op::GroupConvolutionBackpropData>(args[0],
                                                                 args[1],
                                                                 args[2],
                                                                 window_movement_strides,
                                                                 window_dilation_strides,
                                                                 padding_below,
                                                                 padding_above,
                                                                 groups);
            break;
        }
        case OP_TYPEID::GroupConvolutionBackpropFilters:
        {
            auto window_movement_strides =
                node_js.at("window_movement_strides").get<vector<size_t>>();
            auto window_dilation_strides =
                node_js.at("window_dilation_strides").get<vector<size_t>>();
            auto padding_below = node_js.at("padding_below").get<vector<std::ptrdiff_t>>();
            auto padding_above = node_js.at("padding_above").get<vector<std::ptrdiff_t>>();
            auto groups = node_js.at("groups").get<size_t>();

            node = make_shared<op::GroupConvolutionBackpropFilters>(args[0],
                                                                    args[1],
                                                                    args[2],
                                                                    window_movement_strides,
                                                                    window_dilation_strides,
                                                                    padding_below,
                                                                    padding_above,
                                                                    groups);
            break;
        }
        case OP_TYPEID::GRUCell:
        {
            auto hidden_size = node_js.at("hidden_size").get<size_t>();
            auto clip = node_js.at("clip").get<float>();
            auto activations = node_js.at("activations").get<vector<string>>();
            auto activation_alpha = node_js.at("activations_alpha").get<vector<float>>();
            auto activation_beta = node_js.at("activations_beta").get<vector<float>>();
            auto linear_before_reset = node_js.at("linear_before_reset").get<bool>();
            switch (args.size())
            {
            case 4:
                node = make_shared<op::GRUCell>(args[0],
                                                args[1],
                                                args[2],
                                                args[3],
                                                hidden_size,
                                                activations,
                                                activation_alpha,
                                                activation_beta,
                                                clip,
                                                linear_before_reset);
                break;
            case 5:
                node = make_shared<op::GRUCell>(args[0],
                                                args[1],
                                                args[2],
                                                args[3],
                                                hidden_size,
                                                args[4],
                                                activations,
                                                activation_alpha,
                                                activation_beta,
                                                clip,
                                                linear_before_reset);
                break;
            default: throw runtime_error("GRUCell constructor not supported in serializer");
            }
            break;
        }
        case OP_TYPEID::HardSigmoid:
        {
            node = make_shared<op::HardSigmoid>(args[0], args[1], args[2]);
            break;
        }
        case OP_TYPEID::Interpolate: { break;
        }
        case OP_TYPEID::LayerNorm:
        {
            auto keep_stats = node_js.at("keep_stats").get<bool>();
            auto use_affine = node_js.at("use_affine").get<bool>();
            auto epsilon = node_js.at("epsilon").get<double>();
            auto begin_norm_axis = node_js.at("begin_norm_axis").get<int64_t>();
            if (use_affine)
            {
                node = make_shared<op::LayerNorm>(
                    args[0], args[1], args[2], keep_stats, begin_norm_axis, epsilon);
            }
            else
            {
                node = make_shared<op::LayerNorm>(args[0], keep_stats, begin_norm_axis, epsilon);
            }
            break;
        }
        case OP_TYPEID::LayerNormBackprop:
        {
            auto use_stats = node_js.at("use_stats").get<bool>();
            auto use_affine = node_js.at("use_affine").get<bool>();
            auto epsilon = node_js.at("epsilon").get<double>();
            auto begin_norm_axis = node_js.at("begin_norm_axis").get<int64_t>();
            if (use_stats && use_affine)
            {
                node = make_shared<op::LayerNormBackprop>(
                    args[0], args[1], args[2], args[3], args[4], begin_norm_axis, epsilon);
            }
            else if (use_stats)
            {
                node = make_shared<op::LayerNormBackprop>(
                    args[0], args[1], args[2], args[3], begin_norm_axis, epsilon);
            }
            else if (use_affine)
            {
                node = make_shared<op::LayerNormBackprop>(
                    args[0], args[1], args[2], begin_norm_axis, epsilon);
            }
            else
            {
                node =
                    make_shared<op::LayerNormBackprop>(args[0], args[1], begin_norm_axis, epsilon);
            }
            break;
        }
        case OP_TYPEID::Less:
        {
            node = make_shared<op::v0::Less>(
                args[0], args[1], read_auto_broadcast(node_js, "auto_broadcast"));
            break;
        }
        case OP_TYPEID::Less_v1:
        {
            node = make_shared<op::v1::Less>(
                args[0],
                args[1],
                read_auto_broadcast(node_js, "auto_broadcast", op::AutoBroadcastType::NUMPY));
            break;
        }
        case OP_TYPEID::LessEq:
        {
            node = make_shared<op::v0::LessEq>(
                args[0], args[1], read_auto_broadcast(node_js, "auto_broadcast"));
            break;
        }
        case OP_TYPEID::LessEqual_v1:
        {
            node = make_shared<op::v1::LessEqual>(
                args[0],
                args[1],
                read_auto_broadcast(node_js, "auto_broadcast", op::AutoBroadcastType::NUMPY));
            break;
        }
        case OP_TYPEID::Log:
        {
            node = make_shared<op::Log>(args[0]);
            break;
        }
        case OP_TYPEID::LogicalAnd_v1:
        {
            node = make_shared<op::v1::LogicalAnd>(
                args[0], args[1], read_auto_broadcast(node_js, "auto_broadcast"));
            break;
        }
        case OP_TYPEID::LogicalNot_v1:
        {
            node = make_shared<op::v1::LogicalNot>(args[0]);
            break;
        }
        case OP_TYPEID::LogicalOr_v1:
        {
            node = make_shared<op::v1::LogicalOr>(
                args[0], args[1], read_auto_broadcast(node_js, "auto_broadcast"));
            break;
        }
        case OP_TYPEID::LogicalXor_v1:
        {
            node = make_shared<op::v1::LogicalXor>(
                args[0], args[1], read_auto_broadcast(node_js, "auto_broadcast"));
            break;
        }
        case OP_TYPEID::LRN:
        {
            auto alpha = node_js.at("alpha").get<double>();
            auto beta = node_js.at("beta").get<double>();
            auto bias = node_js.at("bias").get<double>();
            auto nsize = node_js.at("nsize").get<size_t>();
            node = make_shared<op::LRN>(args[0], args[1], alpha, beta, bias, nsize);
            break;
        }
        case OP_TYPEID::LSTMCell:
        {
            auto hidden_size = node_js.at("hidden_size").get<size_t>();
            auto weights_format = get_or_default<op::LSTMWeightsFormat>(
                node_js, "weights_format", op::LSTMWeightsFormat::IFCO);
            auto clip = node_js.at("clip").get<float>();
            auto activations = node_js.at("activations").get<vector<string>>();
            auto activations_alpha = node_js.at("activations_alpha").get<vector<float>>();
            auto activations_beta = node_js.at("activations_beta").get<vector<float>>();
            auto input_forget = node_js.at("input_forget").get<bool>();
            switch (args.size())
            {
            case 7:
                node = make_shared<op::LSTMCell>(args[0],
                                                 args[1],
                                                 args[2],
                                                 args[3],
                                                 args[4],
                                                 args[5],
                                                 args[6],
                                                 hidden_size,
                                                 weights_format,
                                                 activations,
                                                 activations_alpha,
                                                 activations_beta,
                                                 clip,
                                                 input_forget);
                break;
            case 6:
                node = make_shared<op::LSTMCell>(args[0],
                                                 args[1],
                                                 args[2],
                                                 args[3],
                                                 args[4],
                                                 args[5],
                                                 hidden_size,
                                                 weights_format,
                                                 activations,
                                                 activations_alpha,
                                                 activations_beta,
                                                 clip,
                                                 input_forget);
                break;
            case 5:
                node = make_shared<op::LSTMCell>(args[0],
                                                 args[1],
                                                 args[2],
                                                 args[3],
                                                 args[4],
                                                 hidden_size,
                                                 weights_format,
                                                 activations,
                                                 activations_alpha,
                                                 activations_beta,
                                                 clip,
                                                 input_forget);
                break;
            default: throw runtime_error("LSTMCell constructor not supported in serializer");
            }
            break;
        }
        case OP_TYPEID::LSTMSequence:
        {
            auto hidden_size = node_js.at("hidden_size").get<size_t>();
            auto clip = node_js.at("clip_threshold").get<float>();
            auto activations = node_js.at("activations").get<vector<string>>();
            auto activations_alpha = node_js.at("activations_alpha").get<vector<float>>();
            auto activations_beta = node_js.at("activations_beta").get<vector<float>>();
            auto input_forget = node_js.at("input_forget").get<bool>();
            auto direction = node_js.at("direction").get<op::LSTMSequence::direction>();
            auto weights_format = get_or_default<op::LSTMWeightsFormat>(
                node_js, "weights_format", op::LSTMWeightsFormat::IFCO);
            if (args.size() == 8)
            {
                node = make_shared<op::LSTMSequence>(args[0],
                                                     args[1],
                                                     args[2],
                                                     args[3],
                                                     args[4],
                                                     args[5],
                                                     args[6],
                                                     args[7],
                                                     hidden_size,
                                                     direction,
                                                     weights_format,
                                                     activations_alpha,
                                                     activations_beta,
                                                     activations,
                                                     clip,
                                                     input_forget);
            }
            else
            {
                node = make_shared<op::LSTMSequence>(args[0],
                                                     args[1],
                                                     args[2],
                                                     args[3],
                                                     args[4],
                                                     args[5],
                                                     args[6],
                                                     hidden_size,
                                                     direction,
                                                     weights_format,
                                                     activations_alpha,
                                                     activations_beta,
                                                     activations,
                                                     clip,
                                                     input_forget);
            }
            break;
        }
        case OP_TYPEID::MatMul:
        {
            bool transpose_a = node_js.at("transpose_a").get<bool>();
            bool transpose_b = node_js.at("transpose_b").get<bool>();
            node = make_shared<op::MatMul>(args[0], args[1], transpose_a, transpose_b);
            break;
        }
        case OP_TYPEID::Max:
        {
            auto reduction_axes = deserialize_axis_set(node_js.at("reduction_axes"));
            node = make_shared<op::Max>(args[0], reduction_axes);
            break;
        }
        case OP_TYPEID::ReduceMax_v1:
        {
            node = make_shared<op::v1::ReduceMax>(args[0], args[1]);
            break;
        }
        case OP_TYPEID::MaxPool:
        {
            auto window_shape = node_js.at("window_shape").get<vector<size_t>>();
            auto window_movement_strides =
                node_js.at("window_movement_strides").get<vector<size_t>>();
            // For backwards compatibility, both (but not just one) of the padding_ fields may
            // be omitted.
            auto padding_below_maybe = get_or_default(node_js, "padding_below", json{});
            auto padding_above_maybe = get_or_default(node_js, "padding_above", json{});
            op::PadType pad_type = read_pad_type(node_js);
            if (padding_below_maybe.empty() && !padding_above_maybe.empty())
            {
                throw runtime_error(
                    "MaxPool: padding_below is absent but padding_above is present");
            }
            else if (!padding_below_maybe.empty() && padding_above_maybe.empty())
            {
                throw runtime_error(
                    "MaxPool: padding_below is present but padding_above is absent");
            }
            else if (!padding_below_maybe.empty() && !padding_above_maybe.empty())
            {
                auto padding_below = padding_below_maybe.get<vector<size_t>>();
                auto padding_above = padding_above_maybe.get<vector<size_t>>();
                node = make_shared<op::v0::MaxPool>(args[0],
                                                    window_shape,
                                                    window_movement_strides,
                                                    padding_below,
                                                    padding_above,
                                                    pad_type);
            }
            else
            {
                node = make_shared<op::v0::MaxPool>(args[0], window_shape, window_movement_strides);
            }

            break;
        }

        case OP_TYPEID::MaxPool_v1:
        {
            auto kernel = node_js.at("kernel").get<vector<size_t>>();
            auto strides = node_js.at("strides").get<vector<size_t>>();
            auto pads_begin = node_js.at("pads_begin").get<vector<size_t>>();
            auto pads_end = node_js.at("pads_end").get<vector<size_t>>();
            auto rounding_type = read_rounding_type(node_js);
            op::PadType pad_type = read_pad_type(node_js);
            node = make_shared<op::v1::MaxPool>(
                args[0], strides, pads_begin, pads_end, kernel, rounding_type, pad_type);
            break;
        }
        case OP_TYPEID::MaxPoolBackprop:
        {
            auto window_shape = node_js.at("window_shape").get<vector<size_t>>();
            auto window_movement_strides =
                node_js.at("window_movement_strides").get<vector<size_t>>();
            auto padding_below = node_js.at("padding_below").get<vector<size_t>>();
            auto padding_above = node_js.at("padding_above").get<vector<size_t>>();
            if (args.size() == 3)
            {
                node = make_shared<op::v0::MaxPoolBackprop>(args[0],
                                                            args[1],
                                                            args[2],
                                                            window_shape,
                                                            window_movement_strides,
                                                            padding_below,
                                                            padding_above);
            }
            else
            {
                node = make_shared<op::v0::MaxPoolBackprop>(args[0],
                                                            args[1],
                                                            window_shape,
                                                            window_movement_strides,
                                                            padding_below,
                                                            padding_above);
            }
            break;
        }

        case OP_TYPEID::MaxPoolBackprop_v1:
        {
            auto kernel = node_js.at("kernel").get<vector<size_t>>();
            auto strides = node_js.at("strides").get<vector<size_t>>();
            auto pads_begin = node_js.at("pads_begin").get<vector<size_t>>();
            auto pads_end = node_js.at("pads_end").get<vector<size_t>>();
            if (args.size() == 3)
            {
                node = make_shared<op::v1::MaxPoolBackprop>(
                    args[0], args[1], args[2], kernel, strides, pads_begin, pads_end);
            }
            else
            {
                node = make_shared<op::v1::MaxPoolBackprop>(
                    args[0], args[1], kernel, strides, pads_begin, pads_end);
            }

            break;
        }
        case OP_TYPEID::Maximum:
        {
            node = make_shared<op::v0::Maximum>(
                args[0], args[1], read_auto_broadcast(node_js, "auto_broadcast"));
            break;
        }
        case OP_TYPEID::Maximum_v1:
        {
            node = make_shared<op::v1::Maximum>(
                args[0],
                args[1],
                read_auto_broadcast(node_js, "auto_broadcast", op::AutoBroadcastType::NUMPY));
            break;
        }
        case OP_TYPEID::Min:
        {
            auto reduction_axes = deserialize_axis_set(node_js.at("reduction_axes"));
            node = make_shared<op::Min>(args[0], reduction_axes);
            break;
        }
        case OP_TYPEID::ReduceMin_v1:
        {
            node = make_shared<op::v1::ReduceMin>(args[0], args[1]);
            break;
        }
        case OP_TYPEID::Minimum:
        {
            node = make_shared<op::v0::Minimum>(
                args[0], args[1], read_auto_broadcast(node_js, "auto_broadcast"));
            break;
        }

        case OP_TYPEID::Minimum_v1:
        {
            node = make_shared<op::v1::Minimum>(
                args[0],
                args[1],
                read_auto_broadcast(node_js, "auto_broadcast", op::AutoBroadcastType::NUMPY));
            break;
        }
        case OP_TYPEID::Mod_v1:
        {
            node = make_shared<op::v1::Mod>(
                args[0], args[1], read_auto_broadcast(node_js, "auto_broadcast"));
        }
        case OP_TYPEID::Multiply:
        {
            node = make_shared<op::v0::Multiply>(
                args[0], args[1], read_auto_broadcast(node_js, "auto_broadcast"));
            break;
        }
        case OP_TYPEID::Multiply_v1:
        {
            node = make_shared<op::v1::Multiply>(
                args[0],
                args[1],
                read_auto_broadcast(node_js, "auto_broadcast", op::AutoBroadcastType::NUMPY));
            break;
        }
        case OP_TYPEID::MVN:
        {
            auto normalize_variance = node_js.at("normalize_variance").get<bool>();
            AxisSet reduction_axes = deserialize_axis_set(node_js.at("reduction_axes"));
            auto eps = node_js.at("eps").get<double>();
            if (reduction_axes.size() > 0)
            {
                node = make_shared<op::MVN>(args[0], reduction_axes, normalize_variance, eps);
            }
            else
            {
                node = make_shared<op::MVN>(args[0], true, normalize_variance, eps);
            }
            break;
        }
        case OP_TYPEID::Negative:
        {
            node = make_shared<op::Negative>(args[0]);
            break;
        }
        case OP_TYPEID::NonMaxSuppression_v1:
        {
            const auto box_encoding =
                node_js.at("box_encoding").get<op::v1::NonMaxSuppression::BoxEncodingType>();
            const auto sort_result_descending = node_js.at("sort_result_descending").get<bool>();

            node = make_shared<op::v1::NonMaxSuppression>(
                args[0], args[1], args[2], args[3], args[4], box_encoding, sort_result_descending);

            break;
        }
        case OP_TYPEID::NonZero_v3:
        {
            node = make_shared<op::v3::NonZero>(args[0]);

            break;
        }
        case OP_TYPEID::NormalizeL2:
        {
            float eps = node_js.at("eps").get<float>();
            auto eps_mode = node_js.at("eps_mode").get<op::EpsMode>();
            node = make_shared<op::NormalizeL2>(args[0], args[1], eps, eps_mode);
            break;
        }
        case OP_TYPEID::NotEqual:
        {
            node = make_shared<op::v0::NotEqual>(
                args[0], args[1], read_auto_broadcast(node_js, "auto_broadcast"));
            break;
        }
        case OP_TYPEID::NotEqual_v1:
        {
            node = make_shared<op::v1::NotEqual>(
                args[0],
                args[1],
                read_auto_broadcast(node_js, "auto_broadcast", op::AutoBroadcastType::NUMPY));
            break;
        }
        case OP_TYPEID::Not:
        {
            node = make_shared<op::Not>(args[0]);
            break;
        }
        case OP_TYPEID::OneHot:
        {
            if (op_version == 0)
            {
                auto shape = node_js.at("shape").get<vector<size_t>>();
                auto one_hot_axis = node_js.at("one_hot_axis").get<size_t>();
                node =
                    make_shared<op::v0::OneHot>(args[0], read_partial_shape(shape), one_hot_axis);
            }
            if (op_version == 1)
            {
                auto axis = node_js.at("axis").get<int64_t>();
                node = make_shared<op::v1::OneHot>(args[0], args[1], args[2], args[3], axis);
            }
            break;
        }
        case OP_TYPEID::Or:
        {
            node = make_shared<op::v0::Or>(
                args[0], args[1], read_auto_broadcast(node_js, "auto_broadcast"));
            break;
        }
        case OP_TYPEID::Pad:
        {
            auto padding_below = node_js.at("padding_below").get<vector<ptrdiff_t>>();
            auto padding_above = node_js.at("padding_above").get<vector<ptrdiff_t>>();

            // This is a legacy field whose functionality is no longer supported. The new
            // behavior is equivalent to interior padding of 0, so we will accept it under
            // those conditions.
            auto padding_interior = get_value<vector<size_t>>(node_js, "padding_interior");
            NGRAPH_CHECK(std::all_of(padding_interior.begin(),
                                     padding_interior.end(),
                                     [](size_t s) { return s == 0; }),
                         "Legacy padding_interior field must be zero everywhere.");

            auto pad_mode = read_pad_mode(node_js);

            node =
                make_shared<op::v0::Pad>(args[0], args[1], padding_below, padding_above, pad_mode);

            break;
        }

        case OP_TYPEID::Pad_v1:
        {
            auto pad_mode = read_pad_mode(node_js);
            if (args.size() == 4)
            {
                node = make_shared<op::v1::Pad>(args[0], args[1], args[2], args[3], pad_mode);
            }
            else
            {
                node = make_shared<op::v1::Pad>(args[0], args[1], args[2], pad_mode);
            }
            break;
        }
        case OP_TYPEID::Parameter:
        {
            auto type_node_js =
                has_key(node_js, "element_type") ? node_js : node_js.at("value_type");
            auto element_type = read_element_type(type_node_js.at("element_type"));
            auto shape = type_node_js.at("shape");
            auto cacheable = get_or_default<bool>(node_js, "cacheable", false);
            node = make_shared<op::Parameter>(element_type, read_partial_shape(shape), cacheable);
            break;
        }
        case OP_TYPEID::PartialSlice:
        {
            auto axes = node_js.at("axes").get<vector<size_t>>();
            auto lower_bounds = node_js.at("lower_bounds").get<vector<int64_t>>();
            auto upper_bounds = node_js.at("upper_bounds").get<vector<int64_t>>();
            auto decrease_axes = node_js.at("decrease_axes").get<vector<size_t>>();
            node = make_shared<op::PartialSlice>(
                args[0], axes, lower_bounds, upper_bounds, decrease_axes);
            break;
        }
        case OP_TYPEID::PartialSliceBackprop:
        {
            auto axes = node_js.at("axes").get<vector<size_t>>();
            auto lower_bounds = node_js.at("lower_bounds").get<vector<int64_t>>();
            auto upper_bounds = node_js.at("upper_bounds").get<vector<int64_t>>();
            node = make_shared<op::PartialSliceBackprop>(
                args[0], args[1], axes, lower_bounds, upper_bounds);
            break;
        }
        case OP_TYPEID::Passthrough:
        {
            std::vector<json> outputs_js = node_js.at("output_shapes");
            std::vector<std::tuple<element::Type, PartialShape>> outputs;
            for (auto output_js : outputs_js)
            {
                outputs.emplace_back(read_element_type(output_js.at("element_type")),
                                     read_partial_shape(output_js.at("shape")));
            }
            node = make_shared<op::Passthrough>(node_js.at("logical_type"),
                                                node_js.at("language"),
                                                node_js.at("function"),
                                                static_cast<OutputVector>(args),
                                                std::move(outputs));
            break;
        }
        case OP_TYPEID::Power:
        {
            node = make_shared<op::v0::Power>(
                args[0], args[1], read_auto_broadcast(node_js, "auto_broadcast"));
            break;
        }
        case OP_TYPEID::Power_v1:
        {
            node = make_shared<op::v1::Power>(
                args[0],
                args[1],
                read_auto_broadcast(node_js, "auto_broadcast", op::AutoBroadcastType::NUMPY));
            break;
        }
        case OP_TYPEID::PRelu:
        {
            node = make_shared<op::PRelu>(args[0], args[1]);
            break;
        }
        case OP_TYPEID::Product:
        {
            set<size_t> reduction_axes =
                get_or_default<set<size_t>>(node_js, "reduction_axes", set<size_t>());
            if (reduction_axes.empty())
            {
                node = make_shared<op::v0::Product>(args[0], args[1]);
            }
            else
            {
                node = make_shared<op::v0::Product>(args[0], reduction_axes);
            }
            break;
        }
        case OP_TYPEID::ReduceProd_v1:
        {
            auto keep_dims = node_js.at("keep_dims").get<bool>();
            node = make_shared<op::v1::ReduceProd>(args[0], args[1], keep_dims);
            break;
        }
        case OP_TYPEID::PSROIPooling: { break;
        }
        case OP_TYPEID::PriorBox: { break;
        }
        case OP_TYPEID::PriorBoxClustered: { break;
        }
        case OP_TYPEID::Proposal: { break;
        }

        case OP_TYPEID::Quantize:
        {
            auto type = read_element_type(node_js.at("type"));
            auto axes = deserialize_axis_set(node_js.at("axes"));
            auto round_mode = node_js.at("round_mode").get<op::Quantize::RoundMode>();
            node = make_shared<op::Quantize>(args[0], args[1], args[2], type, axes, round_mode);
            break;
        }
        case OP_TYPEID::QuantizedConvolutionBias: { break;
        }
        case OP_TYPEID::QuantizedConvolutionBiasAdd: { break;
        }
        case OP_TYPEID::QuantizedConvolutionBiasSignedAdd: { break;
        }
        case OP_TYPEID::QuantizedConvolutionRelu: { break;
        }
        case OP_TYPEID::QuantizedConvolution:
        {
            auto window_movement_strides =
                node_js.at("window_movement_strides").get<vector<size_t>>();
            auto window_dilation_strides =
                node_js.at("window_dilation_strides").get<vector<size_t>>();
            auto padding_below = node_js.at("padding_below").get<vector<std::ptrdiff_t>>();
            auto padding_above = node_js.at("padding_above").get<vector<std::ptrdiff_t>>();
            auto data_dilation_strides = node_js["data_dilation_strides"];
            auto output_type = read_element_type(node_js.at("output_type"));
            auto input_axes = node_js.at("input_axes").get<set<size_t>>();
            auto filter_axes = node_js.at("filter_axes").get<set<size_t>>();
            auto output_axes = node_js.at("output_axes").get<set<size_t>>();
            node = make_shared<op::QuantizedConvolution>(
                args[0],
                args[1],
                window_movement_strides,
                window_dilation_strides,
                padding_below,
                padding_above,
                data_dilation_strides.get<std::vector<size_t>>(),
                args[2],
                args[3],
                args[4],
                args[5],
                args[6],
                args[7],
                output_type,
                input_axes,
                filter_axes,
                output_axes);

            break;
        }
        case OP_TYPEID::QuantizedDotBias: { break;
        }
        case OP_TYPEID::QuantizedDot:
        {
            size_t reduction_axes_count = node_js["reduction_axes_count"].get<size_t>();
            auto output_type = read_element_type(node_js.at("output_type"));
            auto input0_axes = node_js.at("input0_axes").get<set<size_t>>();
            auto input1_axes = node_js.at("input1_axes").get<set<size_t>>();
            auto output_axes = node_js.at("output_axes").get<set<size_t>>();

            node = make_shared<op::QuantizedDot>(args[0],
                                                 args[1],
                                                 reduction_axes_count,
                                                 args[2],
                                                 args[3],
                                                 args[4],
                                                 args[5],
                                                 args[6],
                                                 args[7],
                                                 output_type,
                                                 input0_axes,
                                                 input1_axes,
                                                 output_axes);

            break;
        }
        case OP_TYPEID::Recv:
        {
            auto src_id = node_js.at("source_id").get<size_t>();
            node = make_shared<op::Recv>(args[0], src_id);
            break;
        }
        case OP_TYPEID::RandomUniform:
        {
            auto fixed_seed = node_js.at("fixed_seed").get<uint64_t>();
            node = make_shared<op::RandomUniform>(args[0], args[1], args[2], args[3], fixed_seed);
            break;
        }
        case OP_TYPEID::Range:
        {
            node = make_shared<op::Range>(args[0], args[1], args[2]);
            break;
        }
        case OP_TYPEID::ReduceMean_v1:
        {
            auto keep_dims = node_js.at("keep_dims").get<bool>();
            node = make_shared<op::v1::ReduceMean>(args[0], args[1], keep_dims);

            break;
        }
        case OP_TYPEID::ReduceLogicalAnd_v1:
        {
            const auto keep_dims = node_js.at("keep_dims").get<bool>();
            node = make_shared<op::v1::ReduceLogicalAnd>(args[0], args[1], keep_dims);
            break;
        }
        case OP_TYPEID::ReduceLogicalOr_v1:
        {
            const auto keep_dims = node_js.at("keep_dims").get<bool>();
            node = make_shared<op::v1::ReduceLogicalOr>(args[0], args[1], keep_dims);
            break;
        }
        case OP_TYPEID::Relu:
        {
            node = make_shared<op::Relu>(args[0]);
            break;
        }
        case OP_TYPEID::ReluBackprop:
        {
            node = make_shared<op::ReluBackprop>(args[0], args[1]);
            break;
        }
        case OP_TYPEID::ReplaceSlice:
        {
            auto lower_bounds = node_js.at("lower_bounds").get<vector<size_t>>();
            auto upper_bounds = node_js.at("upper_bounds").get<vector<size_t>>();
            auto strides = node_js.at("strides").get<vector<size_t>>();
            node = make_shared<op::ReplaceSlice>(
                args[0], args[1], lower_bounds, upper_bounds, strides);
            break;
        }
        case OP_TYPEID::Reshape:
        {
            auto input_order = node_js.at("input_order").get<vector<size_t>>();
            auto output_shape = node_js.at("output_shape").get<vector<size_t>>();
            node = make_shared<op::Reshape>(args[0], input_order, output_shape);
            break;
        }
        case OP_TYPEID::Result:
        {
            auto needs_default_layout =
                get_or_default<bool>(node_js, "needs_default_layout", false);
            node = make_shared<op::Result>(args[0], needs_default_layout);
            break;
        }
        case OP_TYPEID::Reverse:
        {
            const auto reversed_axes = deserialize_axis_set(node_js.at("reversed_axes"));
            node = make_shared<op::Reverse>(args[0], reversed_axes);
            break;
        }
        case OP_TYPEID::Reverse_v1:
        {
            const auto mode = node_js.at("mode").get<op::v1::Reverse::Mode>();
            node = make_shared<op::v1::Reverse>(args[0], args[1], mode);
            break;
        }
        case OP_TYPEID::ReverseSequence:
        {
            auto batch_axis = node_js.at("batch_axis").get<int64_t>();
            auto sequence_axis = node_js.at("sequence_axis").get<int64_t>();
            node = make_shared<op::ReverseSequence>(args[0], args[1], batch_axis, sequence_axis);
            break;
        }
        case OP_TYPEID::RNNCell:
        {
            auto hidden_size = node_js.at("hidden_size").get<size_t>();
            auto clip = node_js.at("clip").get<float>();
            auto activations = node_js.at("activations").get<vector<string>>();
            auto activation_alpha = node_js.at("activations_alpha").get<vector<float>>();
            auto activation_beta = node_js.at("activations_beta").get<vector<float>>();
            switch (args.size())
            {
            case 4:
                node = make_shared<op::RNNCell>(args[0],
                                                args[1],
                                                args[2],
                                                args[3],
                                                hidden_size,
                                                activations,
                                                activation_alpha,
                                                activation_beta,
                                                clip);
                break;
            case 5:
                node = make_shared<op::RNNCell>(args[0],
                                                args[1],
                                                args[2],
                                                args[3],
                                                args[4],
                                                hidden_size,
                                                activations,
                                                activation_alpha,
                                                activation_beta,
                                                clip);
                break;
            default: throw runtime_error("GRUCell constructor not supported in serializer");
            }
            break;
        }
        case OP_TYPEID::ROIAlign_v3:
        {
            const auto pooled_h = node_js.at("pooled_h").get<size_t>();
            const auto pooled_w = node_js.at("pooled_w").get<size_t>();
            const auto sampling_ratio = node_js.at("sampling_ratio").get<size_t>();
            const auto spatial_scale = node_js.at("spatial_scale").get<float>();
            const auto mode = node_js.at("mode").get<op::ROIAlign::PoolingMode>();

            node = make_shared<op::ROIAlign>(
                args[0], args[1], args[2], pooled_h, pooled_w, sampling_ratio, spatial_scale, mode);

            break;
        }
        case OP_TYPEID::ROIPooling: { break;
        }
        case OP_TYPEID::RegionYolo: { break;
        }
        case OP_TYPEID::ReorgYolo: { break;
        }
        case OP_TYPEID::Round:
        {
            node = make_shared<op::Round>(args[0]);
            break;
        }
        case OP_TYPEID::ScalarConstantLike:
        {
            double value = node_js.at("value").get<double>();
            node = make_shared<op::ScalarConstantLike>(args[0], value);
            break;
        }
        case OP_TYPEID::ScaleShift:
        {
            node = make_shared<op::ScaleShift>(args[0], args[1], args[2]);
            break;
        }
        case OP_TYPEID::ScatterAdd:
        {
            node = make_shared<op::ScatterAdd>(args[0], args[1], args[2]);
            break;
        }
<<<<<<< HEAD
        case OP_TYPEID::ScatterAdd_v3:
        {
            node = make_shared<op::v3::ScatterAdd>(args[0], args[1], args[2], args[3]);
=======
        case OP_TYPEID::ScatterElementsUpdate_v3:
        {
            node = make_shared<op::v3::ScatterElementsUpdate>(args[0], args[1], args[2], args[3]);
>>>>>>> 4454bdd6
            break;
        }
        case OP_TYPEID::ScatterND:
        {
            node = make_shared<op::ScatterND>(args[0], args[1], args[2]);
            break;
        }
        case OP_TYPEID::ScatterNDAdd:
        {
            node = make_shared<op::ScatterNDAdd>(args[0], args[1], args[2]);
            break;
        }
        case OP_TYPEID::ScatterUpdate_v3:
        {
            node = make_shared<op::v3::ScatterUpdate>(args[0], args[1], args[2], args[3]);
            break;
        }
        case OP_TYPEID::Select:
        {
            node = make_shared<op::Select>(args[0], args[1], args[2]);
            break;
        }
        case OP_TYPEID::Select_v1:
        {
            node = make_shared<op::v1::Select>(
                args[0],
                args[1],
                args[2],
                read_auto_broadcast(node_js, "auto_broadcast", op::AutoBroadcastType::NUMPY));
            break;
        }
        case OP_TYPEID::Stack:
        {
            auto axis = node_js.at("axis").get<size_t>();
            node = make_shared<op::Stack>(static_cast<OutputVector>(args), axis);
            break;
        }
        case OP_TYPEID::Selu:
        {
            node = make_shared<op::Selu>(args[0], args[1], args[2]);
            break;
        }
        case OP_TYPEID::Send:
        {
            auto dest_id = node_js.at("dest_id").get<size_t>();
            node = make_shared<op::Send>(args[0], dest_id);
            break;
        }
        case OP_TYPEID::ShapeOf:
        {
            node = make_shared<op::ShapeOf>(args[0]);
            break;
        }
        case OP_TYPEID::ShuffleChannels:
        {
            const auto axis = node_js.at("axis").get<size_t>();
            const auto groups = node_js.at("groups").get<size_t>();
            node = make_shared<op::ShuffleChannels>(args[0], axis, groups);
            break;
        }
        case OP_TYPEID::Sigmoid:
        {
            node = make_shared<op::Sigmoid>(args[0]);
            break;
        }
        case OP_TYPEID::SigmoidBackprop:
        {
            node = make_shared<op::SigmoidBackprop>(args[0], args[1]);
            break;
        }
        case OP_TYPEID::Sign:
        {
            node = make_shared<op::Sign>(args[0]);
            break;
        }
        case OP_TYPEID::Sin:
        {
            node = make_shared<op::Sin>(args[0]);
            break;
        }
        case OP_TYPEID::Sinh:
        {
            node = make_shared<op::Sinh>(args[0]);
            break;
        }
        case OP_TYPEID::Slice:
        {
            auto lower_bounds = node_js.at("lower_bounds").get<vector<size_t>>();
            auto upper_bounds = node_js.at("upper_bounds").get<vector<size_t>>();
            auto strides = node_js.at("strides").get<vector<size_t>>();
            node = make_shared<op::Slice>(args[0], lower_bounds, upper_bounds, strides);
            break;
        }

        case OP_TYPEID::StridedSlice_v1:
        {
            auto begin_mask = node_js.at("begin_mask").get<vector<int64_t>>();
            auto end_mask = node_js.at("end_mask").get<vector<int64_t>>();
            auto new_axis_mask = node_js.at("new_axis_mask").get<vector<int64_t>>();
            auto shrink_axis_mask = node_js.at("shrink_axis_mask").get<vector<int64_t>>();
            auto ellipsis_mask = node_js.at("ellipsis_mask").get<vector<int64_t>>();
            node = make_shared<op::v1::StridedSlice>(args[0],
                                                     args[1],
                                                     args[2],
                                                     args[3],
                                                     begin_mask,
                                                     end_mask,
                                                     new_axis_mask,
                                                     shrink_axis_mask,
                                                     ellipsis_mask);

            break;
        }
        case OP_TYPEID::Softmax:
        {
            if (has_key(node_js, "softmax_axes"))
            {
                auto softmax_axes = deserialize_axis_set(node_js.at("softmax_axes"));
                node = make_shared<op::Softmax>(args[0], softmax_axes);
            }
            else
            {
                node = make_shared<op::Softmax>(args[0], args[1]);
            }

            break;
        }

        case OP_TYPEID::Softmax_v1:
        {
            size_t softmax_axis = node_js.at("softmax_axis");
            node = make_shared<op::v1::Softmax>(args[0], softmax_axis);
            break;
        }
        case OP_TYPEID::SoftmaxCrossEntropy:
        {
            auto soft_label = node_js.at("soft_label");
            auto ignore_index = node_js.at("ignore_index");
            node = make_shared<op::SoftmaxCrossEntropy>(args[0], args[1], soft_label, ignore_index);
            break;
        }
        case OP_TYPEID::SoftmaxCrossEntropyBackprop:
        {
            auto soft_label = node_js.at("soft_label");
            auto ignore_index = node_js.at("ignore_index");
            node = make_shared<op::SoftmaxCrossEntropyBackprop>(
                args[0], args[1], args[2], soft_label, ignore_index);
            break;
        }
        case OP_TYPEID::SpaceToBatch_v1:
        {
            node = make_shared<op::v1::SpaceToBatch>(args[0], args[1], args[2], args[3]);
            break;
        }
        case OP_TYPEID::SpaceToDepth:
        {
            auto block_size = node_js.at("block_size").get<size_t>();
            auto mode = node_js.at("mode").get<op::SpaceToDepth::SpaceToDepthMode>();
            node = make_shared<op::SpaceToDepth>(args[0], mode, block_size);
            break;
        }
        case OP_TYPEID::Split:
        {
            const auto splits = node_js.at("splits").get<vector<size_t>>();
            node = make_shared<op::Split>(args[0], args[1], splits);
            break;
        }
        case OP_TYPEID::Split_v1:
        {
            const auto num_splits = node_js.at("num_splits").get<size_t>();
            node = make_shared<op::Split>(args[0], args[1], num_splits);
            break;
        }
        case OP_TYPEID::Sqrt:
        {
            node = make_shared<op::Sqrt>(args[0]);
            break;
        }
        case OP_TYPEID::SquaredDifference:
        {
            node = make_shared<op::SquaredDifference>(
                args[0], args[1], read_auto_broadcast(node_js, "auto_broadcast"));
            break;
        }
        case OP_TYPEID::Squeeze:
        {
            node = make_shared<op::Squeeze>(args[0], args[1]);
            break;
        }
        case OP_TYPEID::Subtract:
        {
            node = make_shared<op::Subtract>(
                args[0], args[1], read_auto_broadcast(node_js, "auto_broadcast"));
            break;
        }
        case OP_TYPEID::Subtract_v1:
        {
            node = make_shared<op::v1::Subtract>(
                args[0],
                args[1],
                read_auto_broadcast(node_js, "auto_broadcast", op::AutoBroadcastType::NUMPY));
            break;
        }
        case OP_TYPEID::ReduceSum_v1:
        {
            auto keep_dims = node_js.at("keep_dims").get<bool>();
            node = make_shared<op::v1::ReduceSum>(args[0], args[1], keep_dims);
            break;
        }
        case OP_TYPEID::Sum:
        {
            set<size_t> reduction_axes =
                get_or_default<set<size_t>>(node_js, "reduction_axes", set<size_t>());
            if (reduction_axes.empty())
            {
                node = make_shared<op::v0::Sum>(args[0], args[1]);
            }
            else
            {
                node = make_shared<op::v0::Sum>(args[0], reduction_axes);
            }
            break;
        }
        case OP_TYPEID::Tan:
        {
            node = make_shared<op::Tan>(args[0]);
            break;
        }
        case OP_TYPEID::Tanh:
        {
            node = make_shared<op::Tanh>(args[0]);
            break;
        }
        case OP_TYPEID::TensorIterator:
        {
            auto ti = make_shared<op::TensorIterator>(args);
            json jbody = node_js["body"];
            // Serializer assumes inputs are available before users sp we
            // need to make sure the body nodes are all deserialized before
            // referencing them.
            json jbody_nodes = jbody["nodes"];
            NodeVector body_nodes;
            for (json jnode : jbody_nodes)
            {
                body_nodes.push_back(deserialize_node(jnode));
            }
            json jparams = jbody["parameters"];
            ParameterVector parameters;
            for (json jparam : jparams)
            {
                parameters.push_back(as_type_ptr<op::Parameter>(deserialize_node(jparam)));
            }
            json jresults = jbody["results"];
            ResultVector results;
            for (json jresult : jresults)
            {
                results.push_back(as_type_ptr<op::Result>(deserialize_node(jresult)));
            }
            ti->set_body(make_shared<op::TensorIterator::BodyLambda>(results, parameters));
            json jins = node_js["input_descriptions"];
            for (json jin : jins)
            {
                ti->get_input_descriptions().push_back(
                    deserialize_tensor_iterator_input_description(jin));
            }
            json jouts = node_js["output_descriptions"];
            for (json jout : jouts)
            {
                ti->get_output_descriptions().push_back(
                    deserialize_tensor_iterator_output_description(jout));
            }
            ti->set_output_size(ti->get_output_descriptions().size());

            node = ti;
            break;
        }

        case OP_TYPEID::Tile:
        {
            node = make_shared<op::Tile>(args[0], args[1]);
            break;
        }
        case OP_TYPEID::TopK:
        {
            auto compute_max = node_js.at("compute_max").get<bool>();
            auto target_type = read_element_type(node_js.at("index_element_type"));
            op::TopKSortType sort =
                get_or_default<op::TopKSortType>(node_js, "sort", op::TopKSortType::SORT_VALUES);
            if (has_key(node_js, "top_k_axis"))
            {
                auto top_k_axis = node_js.at("top_k_axis").get<size_t>();
                if (has_key(node_js, "k"))
                {
                    auto k = node_js.at("k").get<size_t>();
                    node = make_shared<op::TopK>(
                        args[0], top_k_axis, target_type, k, compute_max, sort);
                }
                else
                {
                    node = make_shared<op::TopK>(
                        args[0], args[1], top_k_axis, target_type, compute_max, sort);
                }
            }
            else
            {
                node = make_shared<op::TopK>(
                    args[0], args[1], args[2], target_type, compute_max, sort);
            }
            break;
        }

        case OP_TYPEID::TopK_v1:
        {
            const auto axis = node_js.at("axis").get<size_t>();
            const auto mode = node_js.at("mode").get<op::v1::TopK::Mode>();
            const auto sort_type = node_js.at("sort_type").get<op::v1::TopK::SortType>();
            const auto index_element_type = read_element_type(node_js.at("index_element_type"));
            auto topk = make_shared<op::v1::TopK>(args[0], args[1], axis, mode, sort_type);
            topk->set_index_element_type(index_element_type);
            node = move(topk);
            break;
        }
        case OP_TYPEID::Transpose_v1:
        {
            node = make_shared<op::v1::Transpose>(args[0], args[1]);
            break;
        }
        case OP_TYPEID::StopGradient:
        {
            node = make_shared<op::StopGradient>(args[0]);
            break;
        }
        case OP_TYPEID::Unsqueeze:
        {
            node = make_shared<op::Unsqueeze>(args[0], args[1]);
            break;
        }
        case OP_TYPEID::VariadicSplit_v1:
        {
            node = make_shared<op::v1::VariadicSplit>(args[0], args[1], args[2]);
            break;
        }
        case OP_TYPEID::Xor:
        {
            node = make_shared<op::v0::Xor>(
                args[0], args[1], read_auto_broadcast(node_js, "auto_broadcast"));
            break;
        }
        case OP_TYPEID::UnknownOp:
        {
            stringstream ss;
            ss << "unsupported op " << type_info.name << ":" << type_info.version;
            throw runtime_error(ss.str());
        }
        }
#if defined(__GNUC__) && !(__GNUC__ == 4 && __GNUC_MINOR__ == 8)
#pragma GCC diagnostic pop
#endif

        for (auto& control_dep : control_deps_inputs)
        {
            node->add_control_dependency(deserialize_node_reference(control_dep));
        }

        if (!friendly_name.empty())
        {
            node->set_friendly_name(friendly_name);
        }
        else
        {
            node->set_friendly_name(node_name);
        }
        if (ngraph::get_provenance_enabled())
        {
            if (has_key(node_js, "provenance_tags"))
            {
                const std::vector<json> prov_js = node_js.at("provenance_tags");
                for (auto prov_tag : prov_js)
                {
                    node->add_provenance_tag(prov_tag);
                }
            }
        }
        m_node_map[node_name] = node;
    }
    catch (exception& err)
    {
        NGRAPH_INFO << err.what();
        string node_name;
        auto it = node_js.find("name");
        if (it != node_js.end())
        {
            node_name = it->get<string>();
        }
        else
        {
            node_name = "UNKNOWN";
        }
        throw runtime_error("Error parsing json at node '" + node_name + "'");
    }
    return node;
}

json JSONSerializer::serialize_output(const Output<Node>& output)
{
    json result;
    auto index = output.get_index();
    json json_node_reference = output.get_node()->get_name();
    if (index == 0)
    {
        result = json_node_reference;
    }
    else
    {
        result["node"] = json_node_reference;
        result["index"] = index;
    }
    return result;
}

json JSONSerializer::serialize_output_vector(const OutputVector& output_vector)
{
    json result;
    for (const Output<Node>& output : output_vector)
    {
        result.push_back(serialize_output(output));
    }
    return result;
}

json JSONSerializer::serialize_node(const Node& n)
{
    const NodeTypeInfo& type_info = n.get_type_info();
    json jtype_info;
    jtype_info["name"] = type_info.name;
    jtype_info["version"] = type_info.version;
    json node;
    node["type_info"] = jtype_info;
    node["name"] = n.get_name();
    auto op_version = n.get_version();
    node["op_version"] = op_version;

    if (n.get_name() != n.get_friendly_name())
    {
        node["friendly_name"] = n.get_friendly_name();
    }
    node["op"] = type_info.name;
    // TODO Multiple outputs
    json inputs = json::array();
    json control_deps = json::array();
    json outputs = json::array();

    for (auto& input : n.inputs())
    {
        inputs.push_back(serialize_output(input.get_source_output()));
    }
    for (auto cdep : n.get_control_dependencies())
    {
        control_deps.push_back(cdep->get_name());
    }
    for (auto& output : n.outputs())
    {
        outputs.push_back(output.get_tensor().get_name());
    }

    if (!inputs.empty())
    {
        node["inputs"] = inputs;
    }
    if (!control_deps.empty())
    {
        node["control_deps"] = control_deps;
    }
    if (!outputs.empty())
    {
        node["outputs"] = outputs;
    }

    if (s_serialize_output_shapes_enabled)
    {
        json output_shapes = json::array();
        for (size_t i = 0; i < n.get_output_size(); ++i)
        {
            output_shapes.push_back(n.get_output_shape(i));
        }
        node["output_shapes"] = output_shapes;
    }
    if (ngraph::get_provenance_enabled())
    {
        json provenance_tags = json::array();
        for (auto prov_tag : n.get_provenance_tags())
        {
            provenance_tags.push_back(prov_tag);
        }
        node["provenance_tags"] = provenance_tags;
    }

#if !(defined(__GNUC__) && (__GNUC__ == 4 && __GNUC_MINOR__ == 8))
#pragma GCC diagnostic push
#pragma GCC diagnostic error "-Wswitch"
#pragma GCC diagnostic error "-Wswitch-enum"
// #pragma GCC diagnostic error "-Wimplicit-fallthrough"
#endif
    switch (get_typeid(type_info))
    {
    case OP_TYPEID::Abs: { break;
    }
    case OP_TYPEID::Acos: { break;
    }
    case OP_TYPEID::Add:
    {
        const op::util::BinaryElementwiseArithmetic* tmp = nullptr;
        tmp = static_cast<const op::v0::Add*>(&n);
        if (tmp != nullptr && tmp->get_autob().m_type != op::AutoBroadcastType::NONE)
        {
            node["auto_broadcast"] = write_auto_broadcast(tmp->get_autob());
        }
        break;
    }
    case OP_TYPEID::Add_v1:
    {
        const op::util::BinaryElementwiseArithmetic* tmp = nullptr;
        tmp = static_cast<const op::v1::Add*>(&n);
        if (tmp != nullptr && tmp->get_autob().m_type != op::AutoBroadcastType::NONE)
        {
            node["auto_broadcast"] = write_auto_broadcast(tmp->get_autob());
        }
        break;
    }
    case OP_TYPEID::ArgMin:
    {
        auto tmp = static_cast<const op::ArgMin*>(&n);
        node["axis"] = tmp->get_reduction_axis();
        node["index_element_type"] = write_element_type(tmp->get_element_type());
        break;
    }
    case OP_TYPEID::ArgMax:
    {
        auto tmp = static_cast<const op::ArgMax*>(&n);
        node["axis"] = tmp->get_reduction_axis();
        node["index_element_type"] = write_element_type(tmp->get_element_type());
        break;
    }
    case OP_TYPEID::All:
    {
        auto tmp = static_cast<const op::All*>(&n);
        node["reduction_axes"] = serialize_axis_set(tmp->get_reduction_axes());
        break;
    }
    case OP_TYPEID::AllReduce: { break;
    }
    case OP_TYPEID::And:
    {
        auto tmp = static_cast<const op::And*>(&n);
        if (tmp->get_autob().m_type != op::AutoBroadcastType::NONE)
        {
            node["auto_broadcast"] = write_auto_broadcast(tmp->get_autob());
        }
        break;
    }
    case OP_TYPEID::Any:
    {
        auto tmp = static_cast<const op::Any*>(&n);
        node["reduction_axes"] = serialize_axis_set(tmp->get_reduction_axes());
        break;
    }
    case OP_TYPEID::Asin: { break;
    }
    case OP_TYPEID::Atan: { break;
    }
    case OP_TYPEID::Atan2:
    {
        auto tmp = dynamic_cast<const op::Atan2*>(&n);
        if (tmp->get_autob().m_type != op::AutoBroadcastType::NONE)
        {
            node["autob"] = write_auto_broadcast(tmp->get_autob());
        }
        break;
    }
    case OP_TYPEID::AvgPool:
    {
        auto tmp = static_cast<const op::v0::AvgPool*>(&n);
        node["window_shape"] = tmp->get_window_shape();
        node["window_movement_strides"] = tmp->get_window_movement_strides();
        node["padding_below"] = tmp->get_padding_below();
        node["padding_above"] = tmp->get_padding_above();
        node["include_padding_in_avg_computation"] = tmp->get_include_padding_in_avg_computation();
        node["pad_type"] = tmp->get_pad_type();
        if (tmp->get_ceil_mode())
        {
            node["ceil_mode"] = tmp->get_ceil_mode();
        }
        break;
    }
    case OP_TYPEID::AvgPool_v1:
    {
        auto tmp = static_cast<const op::v1::AvgPool*>(&n);
        node["kernel"] = tmp->get_kernel();
        node["strides"] = tmp->get_strides();
        node["pads_begin"] = tmp->get_pads_begin();
        node["pads_end"] = tmp->get_pads_end();
        node["exclude_pad"] = tmp->get_exclude_pad();
        node["auto_pad"] = tmp->get_auto_pad();
        node["rounding_type"] = tmp->get_rounding_type();
        break;
    }
    case OP_TYPEID::AvgPoolBackprop:
    {
        auto tmp = static_cast<const op::v0::AvgPoolBackprop*>(&n);
        node["forward_arg_shape"] = tmp->get_forward_arg_shape();
        node["window_shape"] = tmp->get_window_shape();
        node["window_movement_strides"] = tmp->get_window_movement_strides();
        node["padding_below"] = tmp->get_padding_below();
        node["padding_above"] = tmp->get_padding_above();
        node["include_padding_in_avg_computation"] = tmp->get_include_padding_in_avg_computation();
        break;
    }
    case OP_TYPEID::AvgPoolBackprop_v1:
    {
        auto tmp = static_cast<const op::v1::AvgPoolBackprop*>(&n);
        node["forward_arg_shape"] = tmp->get_forward_arg_shape();
        node["kernel"] = tmp->get_kernel();
        node["strides"] = tmp->get_strides();
        node["pads_begin"] = tmp->get_pads_begin();
        node["pads_end"] = tmp->get_pads_end();
        node["exclude_pad"] = tmp->get_exclude_pad();
        break;
    }
    case OP_TYPEID::BatchMatMul: { break;
    }
    case OP_TYPEID::BatchMatMulTranspose:
    {
        auto tmp = static_cast<const op::BatchMatMulTranspose*>(&n);
        node["transpose_0"] = tmp->get_transpose_arg0();
        node["transpose_1"] = tmp->get_transpose_arg1();
        break;
    }
    case OP_TYPEID::BatchNormTraining:
    {
        auto tmp = static_cast<const op::BatchNormTraining*>(&n);
        node["eps"] = tmp->get_eps_value();
        break;
    }
    case OP_TYPEID::BatchNormInference:
    {
        auto tmp = static_cast<const op::BatchNormInference*>(&n);
        node["eps"] = tmp->get_eps_value();
        break;
    }
    case OP_TYPEID::BatchNormTrainingBackprop:
    {
        auto tmp = static_cast<const op::BatchNormTrainingBackprop*>(&n);
        node["eps"] = tmp->get_eps_value();
        break;
    }
    case OP_TYPEID::BatchToSpace_v1: { break;
    }
    case OP_TYPEID::BinaryConvolution_v1:
    {
        auto tmp = static_cast<const op::v1::BinaryConvolution*>(&n);
        node["strides"] = tmp->get_strides();
        node["dilations"] = tmp->get_dilations();
        node["pads_begin"] = tmp->get_pads_begin();
        node["pads_end"] = tmp->get_pads_end();
        node["mode"] = tmp->get_mode();
        node["pad_value"] = tmp->get_pad_value();
        node["auto_pad"] = tmp->get_auto_pad();
        break;
    }
    case OP_TYPEID::Broadcast:
    {
        auto tmp = dynamic_cast<const op::v0::Broadcast*>(&n);
        node["axes"] = serialize_axis_set(tmp->get_broadcast_axes());
        node["shape"] = tmp->get_broadcast_shape();
        break;
    }
    case OP_TYPEID::Broadcast_v1:
    {
        auto tmp = dynamic_cast<const op::v1::Broadcast*>(&n);
        if (tmp->get_broadcast_spec().m_type != op::AutoBroadcastType::NONE)
        {
            node["auto_broadcast"] = write_auto_broadcast(tmp->get_broadcast_spec());
        }
        break;
    }
    case OP_TYPEID::BroadcastDistributed: { break;
    }
    case OP_TYPEID::BroadcastLike:
    {
        auto tmp = static_cast<const op::BroadcastLike*>(&n);
        node["initial_axes"] = serialize_axis_set(tmp->get_initial_broadcast_axes());
        break;
    }
    case OP_TYPEID::Ceiling: { break;
    }
    case OP_TYPEID::Clamp:
    {
        auto tmp = static_cast<const op::Clamp*>(&n);
        node["min"] = tmp->get_min();
        node["max"] = tmp->get_max();
        break;
    }
    case OP_TYPEID::Concat:
    {
        auto tmp = static_cast<const op::Concat*>(&n);
        node["axis"] = tmp->get_concatenation_axis();
        break;
    }
    case OP_TYPEID::Constant:
    {
        auto tmp = static_cast<const op::Constant*>(&n);
        if (tmp->get_all_data_elements_bitwise_identical() && shape_size(tmp->get_shape()) > 0)
        {
            vector<string> vs;
            vs.push_back(tmp->convert_value_to_string(0));
            node["value"] = vs;
        }
        else
        {
            node["value"] = tmp->get_value_strings();
        }
        node["shape"] = tmp->get_shape();
        node["element_type"] = write_element_type(tmp->get_element_type());
        break;
    }
    case OP_TYPEID::Convert:
    {
        auto tmp = static_cast<const op::Convert*>(&n);
        node["target_type"] = write_element_type(tmp->get_convert_element_type());
        break;
    }
    case OP_TYPEID::ConvertLike_v1: { break;
    }
    case OP_TYPEID::Convolution:
    {
        auto tmp = static_cast<const op::v0::Convolution*>(&n);
        node["window_movement_strides"] = tmp->get_window_movement_strides();
        node["window_dilation_strides"] = tmp->get_window_dilation_strides();
        node["padding_below"] = tmp->get_padding_below();
        node["padding_above"] = tmp->get_padding_above();
        node["data_dilation_strides"] = tmp->get_data_dilation_strides();
        node["pad_type"] = tmp->get_pad_type();
        break;
    }
    case OP_TYPEID::Convolution_v1:
    {
        auto tmp = static_cast<const op::v1::Convolution*>(&n);
        node["strides"] = tmp->get_strides();
        node["dilations"] = tmp->get_dilations();
        node["pads_begin"] = tmp->get_pads_begin();
        node["pads_end"] = tmp->get_pads_end();
        node["auto_pad"] = tmp->get_auto_pad();
        break;
    }
    case OP_TYPEID::ConvolutionBackpropData:
    {
        auto tmp = static_cast<const op::v0::ConvolutionBackpropData*>(&n);
        node["data_batch_shape"] = tmp->get_data_batch_shape();
        node["window_movement_strides_forward"] = tmp->get_window_movement_strides_forward();
        node["window_dilation_strides_forward"] = tmp->get_window_dilation_strides_forward();
        node["padding_below_forward"] = tmp->get_padding_below_forward();
        node["padding_above_forward"] = tmp->get_padding_above_forward();
        node["data_dilation_strides_forward"] = tmp->get_data_dilation_strides_forward();
        break;
    }
    case OP_TYPEID::ConvolutionBackpropData_v1:
    {
        auto tmp = static_cast<const op::v1::ConvolutionBackpropData*>(&n);
        node["strides"] = tmp->get_strides();
        node["dilations"] = tmp->get_dilations();
        node["pads_begin"] = tmp->get_pads_begin();
        node["pads_end"] = tmp->get_pads_end();
        node["auto_pad"] = tmp->get_auto_pad();
        node["output_padding"] = tmp->get_output_padding();
        break;
    }
    case OP_TYPEID::GroupConvolution_v1:
    {
        auto tmp = static_cast<const op::v1::GroupConvolution*>(&n);
        node["strides"] = tmp->get_strides();
        node["dilations"] = tmp->get_dilations();
        node["pads_begin"] = tmp->get_pads_begin();
        node["pads_end"] = tmp->get_pads_end();
        node["auto_pad"] = tmp->get_auto_pad();
        break;
    }
    case OP_TYPEID::GroupConvolutionBackpropData_v1:
    {
        auto tmp = static_cast<const op::v1::GroupConvolutionBackpropData*>(&n);
        node["strides"] = tmp->get_strides();
        node["dilations"] = tmp->get_dilations();
        node["pads_begin"] = tmp->get_pads_begin();
        node["pads_end"] = tmp->get_pads_end();
        node["auto_pad"] = tmp->get_auto_pad();
        node["output_padding"] = tmp->get_output_padding();
        break;
    }
    case OP_TYPEID::ConvolutionBackpropFilters:
    {
        auto tmp = static_cast<const op::v0::ConvolutionBackpropFilters*>(&n);
        node["filters_shape"] = tmp->get_filters_shape();
        node["window_movement_strides_forward"] = tmp->get_window_movement_strides_forward();
        node["window_dilation_strides_forward"] = tmp->get_window_dilation_strides_forward();
        node["padding_below_forward"] = tmp->get_padding_below_forward();
        node["padding_above_forward"] = tmp->get_padding_above_forward();
        node["data_dilation_strides_forward"] = tmp->get_data_dilation_strides_forward();
        break;
    }
    case OP_TYPEID::ConvolutionBackpropFilters_v1:
    {
        auto tmp = static_cast<const op::v1::ConvolutionBackpropFilters*>(&n);
        node["filters_shape"] = tmp->get_filters_shape();
        node["strides"] = tmp->get_strides();
        node["dilations"] = tmp->get_dilations();
        node["pads_begin"] = tmp->get_pads_begin();
        node["pads_end"] = tmp->get_pads_end();
        break;
    }
    case OP_TYPEID::ConvolutionBias:
    {
        auto tmp = static_cast<const op::ConvolutionBias*>(&n);
        node["window_movement_strides"] = tmp->get_window_movement_strides();
        node["window_dilation_strides"] = tmp->get_window_dilation_strides();
        node["padding_below"] = tmp->get_padding_below();
        node["padding_above"] = tmp->get_padding_above();
        node["data_dilation_strides"] = tmp->get_data_dilation_strides();
        break;
    }
    case OP_TYPEID::ConvolutionBiasAdd:
    {
        auto tmp = static_cast<const op::ConvolutionBiasAdd*>(&n);
        node["window_movement_strides"] = tmp->get_window_movement_strides();
        node["window_dilation_strides"] = tmp->get_window_dilation_strides();
        node["padding_below"] = tmp->get_padding_below();
        node["padding_above"] = tmp->get_padding_above();
        node["data_dilation_strides"] = tmp->get_data_dilation_strides();
        break;
    }
    case OP_TYPEID::ConvolutionBiasBackpropFiltersBias:
    {
        auto tmp = static_cast<const op::ConvolutionBiasBackpropFiltersBias*>(&n);
        node["filters_shape"] = tmp->get_filters_shape();
        node["bias_shape"] = tmp->get_bias_shape();
        node["window_movement_strides_forward"] = tmp->get_window_movement_strides_forward();
        node["window_dilation_strides_forward"] = tmp->get_window_dilation_strides_forward();
        node["padding_below_forward"] = tmp->get_padding_below_forward();
        node["padding_above_forward"] = tmp->get_padding_above_forward();
        node["data_dilation_strides_forward"] = tmp->get_data_dilation_strides_forward();
        break;
    }
    case OP_TYPEID::Cos: { break;
    }
    case OP_TYPEID::Cosh: { break;
    }
    case OP_TYPEID::CumSum:
    {
        auto tmp = static_cast<const op::CumSum*>(&n);
        node["exclusive"] = tmp->is_exclusive();
        node["reverse"] = tmp->is_reverse();
        break;
    }
    case OP_TYPEID::CrossEntropy:
    {
        auto tmp = static_cast<const op::CrossEntropy*>(&n);
        node["soft_label"] = tmp->get_soft_label();
        node["ignore_index"] = tmp->get_ignore_index();
        break;
    }
    case OP_TYPEID::CrossEntropyBackprop:
    {
        auto tmp = static_cast<const op::CrossEntropyBackprop*>(&n);
        node["soft_label"] = tmp->get_soft_label();
        node["ignore_index"] = tmp->get_ignore_index();
        break;
    }
    case OP_TYPEID::CropAndResize:
    {
        auto tmp = static_cast<const op::CropAndResize*>(&n);
        node["resize_method"] = as_string(tmp->get_resize_method());
        node["extrapolation_value"] = tmp->get_extrapolation_value();
        break;
    }
    case OP_TYPEID::CTCGreedyDecoder: { break;
    }
    case OP_TYPEID::CompiledKernel: { break;
    }
    case OP_TYPEID::DetectionOutput: { break;
    }
    case OP_TYPEID::PSROIPooling: { break;
    }
    case OP_TYPEID::PriorBox: { break;
    }
    case OP_TYPEID::PriorBoxClustered: { break;
    }
    case OP_TYPEID::Proposal: { break;
    }
    case OP_TYPEID::ROIPooling: { break;
    }
    case OP_TYPEID::RegionYolo: { break;
    }
    case OP_TYPEID::ReorgYolo: { break;
    }
    case OP_TYPEID::Round: { break;
    }
    case OP_TYPEID::DeformableConvolution_v1:
    {
        const auto tmp = static_cast<const op::v1::DeformableConvolution*>(&n);
        node["strides"] = tmp->get_strides();
        node["dilations"] = tmp->get_dilations();
        node["pads_begin"] = tmp->get_pads_begin();
        node["pads_end"] = tmp->get_pads_end();
        node["auto_pad"] = tmp->get_auto_pad();
        node["group"] = tmp->get_group();
        node["deformable_group"] = tmp->get_deformable_group();
        break;
    }
    case OP_TYPEID::DeformablePSROIPooling_v1:
    {
        auto tmp = static_cast<const op::v1::DeformablePSROIPooling*>(&n);
        node["output_dim"] = tmp->get_output_dim();
        node["group_size"] = tmp->get_group_size();
        node["spatial_scale"] = tmp->get_spatial_scale();
        node["mode"] = tmp->get_mode();
        node["spatial_bins_x"] = tmp->get_spatial_bins_x();
        node["spatial_bins_y"] = tmp->get_spatial_bins_y();
        node["trans_std"] = tmp->get_trans_std();
        node["part_size"] = tmp->get_part_size();
        break;
    }
    case OP_TYPEID::Dequantize:
    {
        auto tmp = static_cast<const op::Dequantize*>(&n);
        node["type"] = write_element_type(tmp->get_element_type());
        node["axes"] = serialize_axis_set(tmp->get_axes());
        break;
    }
    case OP_TYPEID::DepthToSpace:
    {
        auto tmp = static_cast<const op::DepthToSpace*>(&n);
        node["type"] = write_element_type(tmp->get_element_type());
        node["mode"] = tmp->get_mode();
        node["block_size"] = tmp->get_block_size();
        break;
    }
    case OP_TYPEID::Divide:
    {
        const op::util::BinaryElementwiseArithmetic* bea_node = nullptr;
        auto tmp = static_cast<const op::v0::Divide*>(&n);
        bea_node = tmp;
        node["pythondiv"] = tmp->is_pythondiv();
        if (bea_node != nullptr && bea_node->get_autob().m_type != op::AutoBroadcastType::NONE)
        {
            node["auto_broadcast"] = write_auto_broadcast(bea_node->get_autob());
        }
        break;
    }
    case OP_TYPEID::Divide_v1:
    {
        const op::util::BinaryElementwiseArithmetic* bea_node = nullptr;
        auto tmp = static_cast<const op::v1::Divide*>(&n);
        bea_node = tmp;
        node["pythondiv"] = tmp->is_pythondiv();
        if (bea_node != nullptr && bea_node->get_autob().m_type != op::AutoBroadcastType::NONE)
        {
            node["auto_broadcast"] = write_auto_broadcast(bea_node->get_autob());
        }
        break;
    }
    case OP_TYPEID::Dot:
    {
        auto tmp = static_cast<const op::Dot*>(&n);
        node["reduction_axes_count"] = tmp->get_reduction_axes_count();
        break;
    }
    case OP_TYPEID::DynBroadcast: { break;
    }
    case OP_TYPEID::DynPad: { break;
    }
    case OP_TYPEID::DynReplaceSlice:
    {
        auto tmp = static_cast<const op::DynReplaceSlice*>(&n);
        node["lower_bounds_mask"] = tmp->get_lower_bounds_mask();
        node["upper_bounds_mask"] = tmp->get_upper_bounds_mask();
        node["new_axis"] = tmp->get_new_axis();
        node["shrink_axis"] = tmp->get_shrink_axis();
        node["ellipsis_mask"] = tmp->get_ellipsis_mask();
        break;
    }
    case OP_TYPEID::Reshape_v1:
    {
        auto tmp = static_cast<const op::v1::Reshape*>(&n);
        node["special_zero"] = tmp->get_special_zero();
        break;
    }
    case OP_TYPEID::DynSlice:
    {
        auto tmp = static_cast<const op::DynSlice*>(&n);
        node["lower_bounds_mask"] = tmp->get_lower_bounds_mask();
        node["upper_bounds_mask"] = tmp->get_upper_bounds_mask();
        node["new_axis"] = tmp->get_new_axis();
        node["shrink_axis"] = tmp->get_shrink_axis();
        node["ellipsis_mask"] = tmp->get_ellipsis_mask();
        break;
    }
    case OP_TYPEID::Elu:
    {
        auto tmp = static_cast<const op::Elu*>(&n);
        node["alpha"] = tmp->get_alpha();
        break;
    }
    case OP_TYPEID::EmbeddingLookup: { break;
    }
    case OP_TYPEID::Equal:
    {
        const op::util::BinaryElementwiseComparison* tmp = nullptr;
        tmp = static_cast<const op::v0::Equal*>(&n);
        if (tmp != nullptr && tmp->get_autob().m_type != op::AutoBroadcastType::NONE)
        {
            node["auto_broadcast"] = write_auto_broadcast(tmp->get_autob());
        }
        break;
    }
    case OP_TYPEID::Equal_v1:
    {
        const op::util::BinaryElementwiseComparison* tmp = nullptr;
        tmp = static_cast<const op::v1::Equal*>(&n);
        if (tmp != nullptr && tmp->get_autob().m_type != op::AutoBroadcastType::NONE)
        {
            node["auto_broadcast"] = write_auto_broadcast(tmp->get_autob());
        }
        break;
    }
    case OP_TYPEID::Erf: { break;
    }
    case OP_TYPEID::Exp: { break;
    }
    case OP_TYPEID::FakeQuantize:
    {
        auto tmp = static_cast<const op::FakeQuantize*>(&n);
        node["levels"] = tmp->get_levels();
        break;
    }
    case OP_TYPEID::Floor: { break;
    }
    case OP_TYPEID::FloorMod_v1:
    {
        auto tmp = static_cast<const op::v1::FloorMod*>(&n);
        if (tmp->get_autob().m_type != op::AutoBroadcastType::NONE)
        {
            node["auto_broadcast"] = write_auto_broadcast(tmp->get_autob());
        }
        break;
    }
    case OP_TYPEID::Gather:
    {
        auto tmp = static_cast<const op::v0::Gather*>(&n);
        node["axis"] = tmp->get_axis();
        break;
    }
    case OP_TYPEID::Gather_v1: { break;
    }
    case OP_TYPEID::GatherND: { break;
    }
    case OP_TYPEID::GatherTree_v1: { break;
    }
    case OP_TYPEID::GetOutputElement:
    {
        auto tmp = static_cast<const op::GetOutputElement*>(&n);
        node["n"] = tmp->get_n();
        break;
    }
    case OP_TYPEID::Gelu: { break;
    }
    case OP_TYPEID::GeluBackpropFactor: { break;
    }
    case OP_TYPEID::Gemm:
    {
        auto tmp = static_cast<const op::Gemm*>(&n);
        node["alpha"] = tmp->get_alpha();
        node["beta"] = tmp->get_beta();
        node["transA"] = tmp->get_transA();
        node["transB"] = tmp->get_transB();
        break;
    }
    case OP_TYPEID::GenerateMask:
    {
        auto tmp = static_cast<const op::GenerateMask*>(&n);
        node["type"] = write_element_type(tmp->get_element_type());
        node["use_seed"] = tmp->get_use_seed();
        node["seed"] = tmp->get_seed();
        node["probability"] = tmp->get_probability();
        node["output_shape"] = tmp->get_mask_shape();
        break;
    }
    case OP_TYPEID::GenerateMask_v1:
    {
        auto tmp = static_cast<const op::GenerateMask*>(&n);
        node["type"] = write_element_type(tmp->get_element_type());
        node["use_seed"] = tmp->get_use_seed();
        node["seed"] = tmp->get_seed();
        node["probability"] = tmp->get_probability();
        break;
    }
    case OP_TYPEID::Greater:
    {
        const op::util::BinaryElementwiseComparison* tmp = nullptr;
        tmp = static_cast<const op::v0::Greater*>(&n);
        if (tmp != nullptr && tmp->get_autob().m_type != op::AutoBroadcastType::NONE)
        {
            node["auto_broadcast"] = write_auto_broadcast(tmp->get_autob());
        }
        break;
    }
    case OP_TYPEID::Greater_v1:
    {
        const op::util::BinaryElementwiseComparison* tmp = nullptr;
        tmp = static_cast<const op::v1::Greater*>(&n);
        if (tmp != nullptr && tmp->get_autob().m_type != op::AutoBroadcastType::NONE)
        {
            node["auto_broadcast"] = write_auto_broadcast(tmp->get_autob());
        }
        break;
    }
    case OP_TYPEID::GreaterEq:
    {
        const op::util::BinaryElementwiseComparison* tmp = nullptr;
        tmp = static_cast<const op::v0::GreaterEq*>(&n);
        if (tmp != nullptr && tmp->get_autob().m_type != op::AutoBroadcastType::NONE)
        {
            node["auto_broadcast"] = write_auto_broadcast(tmp->get_autob());
        }
        break;
    }
    case OP_TYPEID::GreaterEqual_v1:
    {
        const op::util::BinaryElementwiseComparison* tmp = nullptr;
        tmp = static_cast<const op::v1::GreaterEqual*>(&n);
        if (tmp != nullptr && tmp->get_autob().m_type != op::AutoBroadcastType::NONE)
        {
            node["auto_broadcast"] = write_auto_broadcast(tmp->get_autob());
        }
        break;
    }
    case OP_TYPEID::GRN:
    {
        auto tmp = static_cast<const op::GRN*>(&n);
        node["bias"] = tmp->get_bias();
        break;
    }
    case OP_TYPEID::GRUCell:
    {
        auto tmp = static_cast<const op::GRUCell*>(&n);
        node["hidden_size"] = tmp->get_hidden_size();
        node["clip"] = tmp->get_clip();
        node["activations"] = tmp->get_activations();
        node["activations_alpha"] = tmp->get_activations_alpha();
        node["activations_beta"] = tmp->get_activations_beta();
        node["linear_before_reset"] = tmp->get_linear_before_reset();
        break;
    }
    case OP_TYPEID::GroupConvolution:
    {
        auto tmp = static_cast<const op::GroupConvolution*>(&n);
        node["window_movement_strides"] = tmp->get_window_movement_strides();
        node["window_dilation_strides"] = tmp->get_window_dilation_strides();
        node["padding_below"] = tmp->get_padding_below();
        node["padding_above"] = tmp->get_padding_above();
        node["data_dilation_strides"] = tmp->get_data_dilation_strides();
        if (!tmp->has_groups_in_filters())
        {
            node["groups"] = tmp->get_groups();
        }
        node["pad_type"] = tmp->get_pad_type();
        break;
    }
    case OP_TYPEID::GroupConvolutionBackpropData:
    {
        auto tmp = static_cast<const op::GroupConvolutionBackpropData*>(&n);
        node["window_movement_strides"] = tmp->get_window_movement_strides();
        node["window_dilation_strides"] = tmp->get_window_dilation_strides();
        node["padding_below"] = tmp->get_padding_below();
        node["padding_above"] = tmp->get_padding_above();
        node["groups"] = tmp->get_groups();
        break;
    }
    case OP_TYPEID::GroupConvolutionBackpropFilters:
    {
        auto tmp = static_cast<const op::GroupConvolutionBackpropFilters*>(&n);
        node["window_movement_strides"] = tmp->get_window_movement_strides();
        node["window_dilation_strides"] = tmp->get_window_dilation_strides();
        node["padding_below"] = tmp->get_padding_below();
        node["padding_above"] = tmp->get_padding_above();
        node["groups"] = tmp->get_groups();
        break;
    }
    case OP_TYPEID::HardSigmoid: { break;
    }
    case OP_TYPEID::Interpolate: { break;
    }
    case OP_TYPEID::LayerNorm:
    {
        auto tmp = static_cast<const op::LayerNorm*>(&n);
        node["keep_stats"] = tmp->get_keep_stats();
        node["use_affine"] = tmp->get_use_affine();
        node["epsilon"] = tmp->get_epsilon();
        node["begin_norm_axis"] = tmp->get_begin_norm_axis();
        break;
    }
    case OP_TYPEID::LayerNormBackprop:
    {
        auto tmp = static_cast<const op::LayerNormBackprop*>(&n);
        node["use_stats"] = tmp->get_use_stats();
        node["use_affine"] = tmp->get_use_affine();
        node["epsilon"] = tmp->get_epsilon();
        node["begin_norm_axis"] = tmp->get_begin_norm_axis();
        break;
    }
    case OP_TYPEID::Less:
    {
        const op::util::BinaryElementwiseComparison* tmp = nullptr;
        tmp = static_cast<const op::v0::Less*>(&n);
        if (tmp != nullptr && tmp->get_autob().m_type != op::AutoBroadcastType::NONE)
        {
            node["auto_broadcast"] = write_auto_broadcast(tmp->get_autob());
        }
        break;
    }
    case OP_TYPEID::Less_v1:
    {
        const op::util::BinaryElementwiseComparison* tmp = nullptr;
        tmp = static_cast<const op::v1::Less*>(&n);
        if (tmp != nullptr && tmp->get_autob().m_type != op::AutoBroadcastType::NONE)
        {
            node["auto_broadcast"] = write_auto_broadcast(tmp->get_autob());
        }
        break;
    }
    case OP_TYPEID::LessEq:
    {
        auto tmp = static_cast<const op::v0::LessEq*>(&n);
        if (tmp->get_autob().m_type != op::AutoBroadcastType::NONE)
        {
            node["auto_broadcast"] = write_auto_broadcast(tmp->get_autob());
        }
        break;
    }
    case OP_TYPEID::LessEqual_v1:
    {
        auto tmp = static_cast<const op::v1::LessEqual*>(&n);
        if (tmp->get_autob().m_type != op::AutoBroadcastType::NONE)
        {
            node["auto_broadcast"] = write_auto_broadcast(tmp->get_autob());
        }
        break;
    }
    case OP_TYPEID::Log: { break;
    }
    case OP_TYPEID::LogicalAnd_v1:
    {
        auto tmp = static_cast<const op::v1::LogicalAnd*>(&n);
        if (tmp->get_autob().m_type != op::AutoBroadcastType::NONE)
        {
            node["auto_broadcast"] = write_auto_broadcast(tmp->get_autob());
        }
        break;
    }
    case OP_TYPEID::LogicalNot_v1: { break;
    }
    case OP_TYPEID::LogicalOr_v1:
    {
        auto tmp = static_cast<const op::v1::LogicalOr*>(&n);
        if (tmp->get_autob().m_type != op::AutoBroadcastType::NONE)
        {
            node["auto_broadcast"] = write_auto_broadcast(tmp->get_autob());
        }
        break;
    }
    case OP_TYPEID::LogicalXor_v1:
    {
        auto tmp = static_cast<const op::v1::LogicalXor*>(&n);
        if (tmp->get_autob().m_type != op::AutoBroadcastType::NONE)
        {
            node["auto_broadcast"] = write_auto_broadcast(tmp->get_autob());
        }
        break;
    }
    case OP_TYPEID::LRN:
    {
        auto tmp = static_cast<const op::LRN*>(&n);
        node["alpha"] = tmp->get_alpha();
        node["beta"] = tmp->get_beta();
        node["bias"] = tmp->get_bias();
        node["nsize"] = tmp->get_nsize();
        break;
    }
    case OP_TYPEID::LSTMCell:
    {
        auto tmp = static_cast<const op::LSTMCell*>(&n);
        node["hidden_size"] = tmp->get_hidden_size();
        node["weights_format"] = tmp->get_weights_format();
        node["clip"] = tmp->get_clip();
        node["activations"] = tmp->get_activations();
        node["activations_alpha"] = tmp->get_activations_alpha();
        node["activations_beta"] = tmp->get_activations_beta();
        node["input_forget"] = tmp->get_input_forget();
        break;
    }
    case OP_TYPEID::LSTMSequence:
    {
        auto tmp = dynamic_cast<const op::LSTMSequence*>(&n);
        node["direction"] = tmp->get_direction();
        node["hidden_size"] = tmp->get_hidden_size();
        node["weights_format"] = tmp->get_weights_format();
        node["clip_threshold"] = tmp->get_clip_threshold();
        node["activations"] = tmp->get_activations();
        node["activations_alpha"] = tmp->get_activations_alpha();
        node["activations_beta"] = tmp->get_activations_beta();
        node["input_forget"] = tmp->get_input_forget();
        break;
    }
    case OP_TYPEID::MatMul:
    {
        auto tmp = static_cast<const op::MatMul*>(&n);
        node["transpose_a"] = tmp->get_transpose_a();
        node["transpose_b"] = tmp->get_transpose_b();
        break;
    }
    case OP_TYPEID::Max:
    {
        auto tmp = static_cast<const op::Max*>(&n);
        node["reduction_axes"] = serialize_axis_set(tmp->get_reduction_axes());
        break;
    }
    case OP_TYPEID::MaxPool:
    {
        auto tmp = static_cast<const op::v0::MaxPool*>(&n);
        node["window_shape"] = tmp->get_window_shape();
        node["window_movement_strides"] = tmp->get_window_movement_strides();
        node["padding_below"] = tmp->get_padding_below();
        node["padding_above"] = tmp->get_padding_above();
        node["pad_type"] = tmp->get_pad_type();
        break;
    }
    case OP_TYPEID::MaxPool_v1:
    {
        auto tmp = static_cast<const op::v1::MaxPool*>(&n);
        node["kernel"] = tmp->get_kernel();
        node["strides"] = tmp->get_strides();
        node["pads_begin"] = tmp->get_pads_begin();
        node["pads_end"] = tmp->get_pads_end();
        node["auto_pad"] = tmp->get_auto_pad();
        node["rounding_type"] = tmp->get_rounding_type();
        break;
    }
    case OP_TYPEID::MaxPoolBackprop:
    {
        auto tmp = static_cast<const op::v0::MaxPoolBackprop*>(&n);
        node["window_shape"] = tmp->get_window_shape();
        node["window_movement_strides"] = tmp->get_window_movement_strides();
        node["padding_below"] = tmp->get_padding_below();
        node["padding_above"] = tmp->get_padding_above();
        break;
    }
    case OP_TYPEID::MaxPoolBackprop_v1:
    {
        auto tmp = static_cast<const op::v1::MaxPoolBackprop*>(&n);
        node["kernel"] = tmp->get_kernel();
        node["strides"] = tmp->get_strides();
        node["pads_begin"] = tmp->get_pads_begin();
        node["pads_end"] = tmp->get_pads_end();
        break;
    }
    case OP_TYPEID::Maximum:
    {
        const op::util::BinaryElementwiseArithmetic* tmp = nullptr;
        tmp = static_cast<const op::v0::Maximum*>(&n);
        if (tmp != nullptr && tmp->get_autob().m_type != op::AutoBroadcastType::NONE)
        {
            node["auto_broadcast"] = write_auto_broadcast(tmp->get_autob());
        }
        break;
    }
    case OP_TYPEID::Maximum_v1:
    {
        const op::util::BinaryElementwiseArithmetic* tmp = nullptr;
        tmp = static_cast<const op::v1::Maximum*>(&n);
        if (tmp != nullptr && tmp->get_autob().m_type != op::AutoBroadcastType::NONE)
        {
            node["auto_broadcast"] = write_auto_broadcast(tmp->get_autob());
        }
        break;
    }
    case OP_TYPEID::Min:
    {
        auto tmp = static_cast<const op::Min*>(&n);
        node["reduction_axes"] = serialize_axis_set(tmp->get_reduction_axes());
        break;
    }
    case OP_TYPEID::ReduceMin_v1:
    case OP_TYPEID::ReduceMax_v1: { break;
    }
    case OP_TYPEID::Minimum:
    {
        const op::util::BinaryElementwiseArithmetic* tmp = nullptr;
        tmp = static_cast<const op::v0::Minimum*>(&n);
        if (tmp != nullptr && tmp->get_autob().m_type != op::AutoBroadcastType::NONE)
        {
            node["auto_broadcast"] = write_auto_broadcast(tmp->get_autob());
        }
        break;
    }
    case OP_TYPEID::Minimum_v1:
    {
        const op::util::BinaryElementwiseArithmetic* tmp = nullptr;
        tmp = static_cast<const op::v1::Minimum*>(&n);
        if (tmp != nullptr && tmp->get_autob().m_type != op::AutoBroadcastType::NONE)
        {
            node["auto_broadcast"] = write_auto_broadcast(tmp->get_autob());
        }
        break;
    }
    case OP_TYPEID::Mod_v1:
    {
        auto tmp = static_cast<const op::v1::Mod*>(&n);
        node["auto_broadcast"] = write_auto_broadcast(tmp->get_auto_broadcast());
        break;
    }
    case OP_TYPEID::Multiply:
    {
        const op::util::BinaryElementwiseArithmetic* tmp = nullptr;
        tmp = static_cast<const op::v0::Multiply*>(&n);
        if (tmp != nullptr && tmp->get_autob().m_type != op::AutoBroadcastType::NONE)
        {
            node["auto_broadcast"] = write_auto_broadcast(tmp->get_autob());
        }
        break;
    }
    case OP_TYPEID::Multiply_v1:
    {
        const op::util::BinaryElementwiseArithmetic* tmp = nullptr;
        tmp = static_cast<const op::v1::Multiply*>(&n);
        if (tmp != nullptr && tmp->get_autob().m_type != op::AutoBroadcastType::NONE)
        {
            node["auto_broadcast"] = write_auto_broadcast(tmp->get_autob());
        }
        break;
    }
    case OP_TYPEID::MVN:
    {
        auto tmp = static_cast<const op::MVN*>(&n);
        node["reduction_axes"] = serialize_axis_set(tmp->get_reduction_axes());
        node["normalize_variance"] = tmp->get_normalize_variance();
        node["eps"] = tmp->get_eps();
        break;
    }
    case OP_TYPEID::Negative: { break;
    }
    case OP_TYPEID::NonMaxSuppression_v1:
    {
        const auto tmp = static_cast<const op::v1::NonMaxSuppression*>(&n);
        node["box_encoding"] = tmp->get_box_encoding();
        node["sort_result_descending"] = tmp->get_sort_result_descending();
        break;
    }
    case OP_TYPEID::NonZero_v3: { break;
    }
    case OP_TYPEID::NormalizeL2:
    {
        auto tmp = static_cast<const op::NormalizeL2*>(&n);
        node["eps"] = tmp->get_eps();
        node["eps_mode"] = tmp->get_eps_mode();
        break;
    }
    case OP_TYPEID::NotEqual:
    {
        const op::util::BinaryElementwiseComparison* tmp = nullptr;
        tmp = static_cast<const op::v0::NotEqual*>(&n);
        if (tmp != nullptr && tmp->get_autob().m_type != op::AutoBroadcastType::NONE)
        {
            node["auto_broadcast"] = write_auto_broadcast(tmp->get_autob());
        }
        break;
    }
    case OP_TYPEID::NotEqual_v1:
    {
        const op::util::BinaryElementwiseComparison* tmp = nullptr;
        tmp = static_cast<const op::v1::NotEqual*>(&n);
        if (tmp != nullptr && tmp->get_autob().m_type != op::AutoBroadcastType::NONE)
        {
            node["auto_broadcast"] = write_auto_broadcast(tmp->get_autob());
        }
        break;
    }
    case OP_TYPEID::Not: { break;
    }
    case OP_TYPEID::OneHot:
    {
        if (op_version == 0)
        {
            auto tmp = static_cast<const op::v0::OneHot*>(&n);
            node["shape"] = write_partial_shape(tmp->get_output_partial_shape(0));
            node["one_hot_axis"] = tmp->get_one_hot_axis();
        }
        if (op_version == 1)
        {
            auto tmp = static_cast<const op::v1::OneHot*>(&n);
            node["axis"] = tmp->get_axis();
        }
        break;
    }
    case OP_TYPEID::Or:
    {
        auto tmp = static_cast<const op::v0::Or*>(&n);
        if (tmp->get_autob().m_type != op::AutoBroadcastType::NONE)
        {
            node["auto_broadcast"] = write_auto_broadcast(tmp->get_autob());
        }
        break;
    }
    case OP_TYPEID::Pad:
    {
        auto tmp = static_cast<const op::v0::Pad*>(&n);
        node["padding_below"] = tmp->get_padding_below();
        node["padding_above"] = tmp->get_padding_above();
        node["pad_mode"] = tmp->get_pad_mode();
        break;
    }
    case OP_TYPEID::Pad_v1:
    {
        auto tmp = static_cast<const op::v1::Pad*>(&n);
        node["pad_mode"] = tmp->get_pad_mode();
        break;
    }
    case OP_TYPEID::Parameter:
    {
        auto tmp = static_cast<const op::Parameter*>(&n);
        node["shape"] = write_partial_shape(tmp->get_output_partial_shape(0));
        node["cacheable"] = tmp->get_cacheable();
        node["element_type"] = write_element_type(tmp->get_element_type());
        break;
    }
    case OP_TYPEID::PartialSlice:
    {
        auto tmp = dynamic_cast<const op::PartialSlice*>(&n);
        node["axes"] = tmp->get_axes();
        node["lower_bounds"] = tmp->get_lower_bounds();
        node["upper_bounds"] = tmp->get_upper_bounds();
        node["decrease_axes"] = tmp->get_decrease_axes();
        break;
    }
    case OP_TYPEID::PartialSliceBackprop:
    {
        auto tmp = dynamic_cast<const op::PartialSliceBackprop*>(&n);
        node["axes"] = tmp->get_axes();
        node["lower_bounds"] = tmp->get_lower_bounds();
        node["upper_bounds"] = tmp->get_upper_bounds();
        break;
    }
    case OP_TYPEID::Passthrough:
    {
        auto tmp = static_cast<const op::Passthrough*>(&n);
        node["logical_type"] = tmp->logical_type();
        node["language"] = tmp->language();
        node["function"] = tmp->function();
        std::vector<json> outputs_js;
        for (const auto& output_shape : tmp->output_shapes())
        {
            json output_js;
            output_js["element_type"] = write_element_type(std::get<0>(output_shape));
            output_js["shape"] = write_partial_shape(std::get<1>(output_shape));
            outputs_js.emplace_back(std::move(output_js));
        }
        node["output_shapes"] = std::move(outputs_js);
        break;
    }
    case OP_TYPEID::PRelu: { break;
    }
    case OP_TYPEID::Product:
    {
        auto tmp = static_cast<const op::Product*>(&n);
        node["reduction_axes"] = tmp->get_reduction_axes();
        break;
    }
    case OP_TYPEID::ReduceProd_v1:
    {
        auto tmp = static_cast<const op::v1::ReduceProd*>(&n);
        node["keep_dims"] = tmp->get_keep_dims();
        break;
    }
    case OP_TYPEID::Power:
    {
        const op::util::BinaryElementwiseArithmetic* tmp = nullptr;
        tmp = static_cast<const op::v0::Power*>(&n);
        if (tmp != nullptr && tmp->get_autob().m_type != op::AutoBroadcastType::NONE)
        {
            node["auto_broadcast"] = write_auto_broadcast(tmp->get_autob());
        }
        break;
    }
    case OP_TYPEID::Power_v1:
    {
        const op::util::BinaryElementwiseArithmetic* tmp = nullptr;
        tmp = static_cast<const op::v1::Power*>(&n);
        if (tmp != nullptr && tmp->get_autob().m_type != op::AutoBroadcastType::NONE)
        {
            node["auto_broadcast"] = write_auto_broadcast(tmp->get_autob());
        }
        break;
    }
    case OP_TYPEID::Quantize:
    {
        auto tmp = static_cast<const op::Quantize*>(&n);
        node["type"] = write_element_type(tmp->get_element_type());
        node["axes"] = serialize_axis_set(tmp->get_axes());
        node["round_mode"] = tmp->get_round_mode();
        break;
    }
    case OP_TYPEID::QuantizedConvolutionBias: { break;
    }
    case OP_TYPEID::QuantizedConvolutionBiasAdd: { break;
    }
    case OP_TYPEID::QuantizedConvolutionBiasSignedAdd: { break;
    }
    case OP_TYPEID::QuantizedConvolutionRelu: { break;
    }
    case OP_TYPEID::QuantizedConvolution:
    {
        auto tmp = static_cast<const op::QuantizedConvolution*>(&n);
        node["window_movement_strides"] = tmp->get_window_movement_strides();
        node["window_dilation_strides"] = tmp->get_window_dilation_strides();
        node["padding_below"] = tmp->get_padding_below();
        node["padding_above"] = tmp->get_padding_above();
        node["data_dilation_strides"] = tmp->get_data_dilation_strides();
        node["output_type"] = write_element_type(tmp->get_element_type());
        node["input_axes"] = tmp->get_input_axes();
        node["filter_axes"] = tmp->get_filter_axes();
        node["output_axes"] = tmp->get_output_axes();
        break;
    }
    case OP_TYPEID::QuantizedDotBias: { break;
    }
    case OP_TYPEID::QuantizedDot:
    {
        auto tmp = static_cast<const op::QuantizedDot*>(&n);
        node["reduction_axes_count"] = tmp->get_reduction_axes_count();
        node["output_type"] = write_element_type(tmp->get_element_type());
        node["input0_axes"] = tmp->get_input0_axes();
        node["input1_axes"] = tmp->get_input1_axes();
        node["output_axes"] = tmp->get_output_axes();
        break;
    }
    case OP_TYPEID::RandomUniform:
    {
        auto tmp = static_cast<const op::RandomUniform*>(&n);
        node["fixed_seed"] = tmp->get_fixed_seed();
        break;
    }
    case OP_TYPEID::Range: { break;
    }
    case OP_TYPEID::Recv:
    {
        auto tmp = static_cast<const op::Recv*>(&n);
        node["source_id"] = tmp->get_src_id();
        break;
    }
    case OP_TYPEID::ReduceLogicalAnd_v1:
    {
        const auto tmp = static_cast<const op::v1::ReduceLogicalAnd*>(&n);
        node["keep_dims"] = tmp->get_keep_dims();
        break;
    }
    case OP_TYPEID::ReduceLogicalOr_v1:
    {
        const auto tmp = static_cast<const op::v1::ReduceLogicalOr*>(&n);
        node["keep_dims"] = tmp->get_keep_dims();
        break;
    }
    case OP_TYPEID::ReduceMean_v1:
    {
        auto tmp = static_cast<const op::v1::ReduceMean*>(&n);
        node["keep_dims"] = tmp->get_keep_dims();
        break;
    }
    case OP_TYPEID::Relu: { break;
    }
    case OP_TYPEID::ReluBackprop: { break;
    }
    case OP_TYPEID::ReplaceSlice:
    {
        auto tmp = static_cast<const op::ReplaceSlice*>(&n);
        node["lower_bounds"] = tmp->get_lower_bounds();
        node["upper_bounds"] = tmp->get_upper_bounds();
        node["strides"] = tmp->get_strides();
        break;
    }
    case OP_TYPEID::Reshape:
    {
        auto tmp = static_cast<const op::Reshape*>(&n);
        node["input_order"] = tmp->get_input_order();
        node["output_shape"] = tmp->get_output_shape(0);
        break;
    }
    case OP_TYPEID::Result:
    {
        auto tmp = static_cast<const op::Result*>(&n);
        node["needs_default_layout"] = tmp->needs_default_layout();
        break;
    }
    case OP_TYPEID::Reverse:
    {
        const auto tmp = static_cast<const op::Reverse*>(&n);
        node["reversed_axes"] = serialize_axis_set(tmp->get_reversed_axes());
        break;
    }
    case OP_TYPEID::Reverse_v1:
    {
        const auto tmp = static_cast<const op::v1::Reverse*>(&n);
        node["mode"] = tmp->get_mode();
        break;
    }
    case OP_TYPEID::ReverseSequence:
    {
        auto tmp = static_cast<const op::ReverseSequence*>(&n);
        node["batch_axis"] = tmp->get_origin_batch_axis();
        node["sequence_axis"] = tmp->get_origin_sequence_axis();
        break;
    }
    case OP_TYPEID::RNNCell:
    {
        auto tmp = static_cast<const op::RNNCell*>(&n);
        node["hidden_size"] = tmp->get_hidden_size();
        node["clip"] = tmp->get_clip();
        node["activations"] = tmp->get_activations();
        node["activations_alpha"] = tmp->get_activations_alpha();
        node["activations_beta"] = tmp->get_activations_beta();
        break;
    }
    case OP_TYPEID::ROIAlign_v3:
    {
        auto tmp = static_cast<const op::ROIAlign*>(&n);
        node["pooled_h"] = tmp->get_pooled_h();
        node["pooled_w"] = tmp->get_pooled_w();
        node["sampling_ratio"] = tmp->get_sampling_ratio();
        node["spatial_scale"] = tmp->get_spatial_scale();
        node["mode"] = tmp->get_mode();
        break;
    }
    case OP_TYPEID::ScalarConstantLike:
    {
        auto tmp = static_cast<const op::ScalarConstantLike*>(&n);
        auto constant = tmp->as_constant();
        char* p_end;
        node["value"] = strtod(constant->get_value_strings()[0].c_str(), &p_end);
        break;
    }
    case OP_TYPEID::ScaleShift: { break;
    }
    case OP_TYPEID::ScatterAdd: { break;
    }
<<<<<<< HEAD
    case OP_TYPEID::ScatterAdd_v3: { break;
=======
    case OP_TYPEID::ScatterElementsUpdate_v3: { break;
>>>>>>> 4454bdd6
    }
    case OP_TYPEID::ScatterND: { break;
    }
    case OP_TYPEID::ScatterNDAdd: { break;
    }
    case OP_TYPEID::ScatterUpdate_v3: { break;
    }
    case OP_TYPEID::Select: { break;
    }
    case OP_TYPEID::Select_v1:
    {
        auto tmp = static_cast<const op::v1::Select*>(&n);
        node["auto_broadcast"] = write_auto_broadcast(tmp->get_auto_broadcast());
        break;
    }
    case OP_TYPEID::Selu: { break;
    }
    case OP_TYPEID::Send:
    {
        auto tmp = static_cast<const op::Send*>(&n);
        node["dest_id"] = tmp->get_dest_id();
        break;
    }
    case OP_TYPEID::ShapeOf: { break;
    }
    case OP_TYPEID::ShuffleChannels:
    {
        const auto tmp = static_cast<const op::ShuffleChannels*>(&n);
        node["axis"] = tmp->get_axis();
        node["groups"] = tmp->get_groups();
        break;
    }
    case OP_TYPEID::Sigmoid: { break;
    }
    case OP_TYPEID::SigmoidBackprop: { break;
    }
    case OP_TYPEID::Sign: { break;
    }
    case OP_TYPEID::Sin: { break;
    }
    case OP_TYPEID::Sinh: { break;
    }
    case OP_TYPEID::Slice:
    {
        auto tmp = static_cast<const op::Slice*>(&n);
        node["lower_bounds"] = tmp->get_lower_bounds();
        node["upper_bounds"] = tmp->get_upper_bounds();
        node["strides"] = tmp->get_strides();
        break;
    }
    case OP_TYPEID::StridedSlice_v1:
    {
        auto tmp = static_cast<const op::v1::StridedSlice*>(&n);
        node["begin_mask"] = tmp->get_begin_mask();
        node["end_mask"] = tmp->get_end_mask();
        node["new_axis_mask"] = tmp->get_new_axis_mask();
        node["shrink_axis_mask"] = tmp->get_shrink_axis_mask();
        node["ellipsis_mask"] = tmp->get_ellipsis_mask();
        break;
    }
    case OP_TYPEID::SpaceToBatch_v1: { break;
    }
    case OP_TYPEID::SpaceToDepth:
    {
        auto tmp = static_cast<const op::SpaceToDepth*>(&n);
        node["type"] = write_element_type(tmp->get_element_type());
        node["mode"] = tmp->get_mode();
        node["block_size"] = tmp->get_block_size();
        break;
    }
    case OP_TYPEID::Split:
    {
        const auto tmp = static_cast<const op::Split*>(&n);
        node["splits"] = tmp->get_splits();
        break;
    }
    case OP_TYPEID::Split_v1:
    {
        const auto tmp = static_cast<const op::v1::Split*>(&n);
        node["num_splits"] = tmp->get_num_splits();
        break;
    }
    case OP_TYPEID::Sqrt: { break;
    }
    case OP_TYPEID::SquaredDifference:
    {
        auto tmp = static_cast<const op::SquaredDifference*>(&n);
        if (tmp->get_autob().m_type != op::AutoBroadcastType::NONE)
        {
            node["auto_broadcast"] = write_auto_broadcast(tmp->get_autob());
        }
        break;
    }
    case OP_TYPEID::Squeeze: { break;
    }
    case OP_TYPEID::StopGradient: { break;
    }
    case OP_TYPEID::Subtract:
    {
        auto tmp = static_cast<const op::Subtract*>(&n);
        if (tmp->get_autob().m_type != op::AutoBroadcastType::NONE)
        {
            node["auto_broadcast"] = write_auto_broadcast(tmp->get_autob());
        }
        break;
    }
    case OP_TYPEID::Subtract_v1:
    {
        auto tmp = static_cast<const op::v1::Subtract*>(&n);
        if (tmp->get_autob().m_type != op::AutoBroadcastType::NONE)
        {
            node["auto_broadcast"] = write_auto_broadcast(tmp->get_autob());
        }
        break;
    }
    case OP_TYPEID::Sum:
    {
        auto tmp = static_cast<const op::Sum*>(&n);
        node["reduction_axes"] = tmp->get_reduction_axes();
        break;
    }
    case OP_TYPEID::Stack:
    {
        auto tmp = static_cast<const op::Stack*>(&n);
        node["axis"] = tmp->get_axis();
        break;
    }
    case OP_TYPEID::ReduceSum_v1:
    {
        auto tmp = static_cast<const op::v1::ReduceSum*>(&n);
        node["keep_dims"] = tmp->get_keep_dims();
        break;
    }
    case OP_TYPEID::Softmax: { break;
    }

    case OP_TYPEID::Softmax_v1:
    {
        auto tmp = static_cast<const op::v1::Softmax*>(&n);
        node["softmax_axis"] = tmp->get_axis();
        break;
    }
    case OP_TYPEID::SoftmaxCrossEntropy:
    {
        auto tmp = static_cast<const op::SoftmaxCrossEntropy*>(&n);
        node["soft_label"] = tmp->get_soft_label();
        node["ignore_index"] = tmp->get_ignore_index();
        break;
    }
    case OP_TYPEID::SoftmaxCrossEntropyBackprop:
    {
        auto tmp = static_cast<const op::SoftmaxCrossEntropyBackprop*>(&n);
        node["soft_label"] = tmp->get_soft_label();
        node["ignore_index"] = tmp->get_ignore_index();
        break;
    }
    case OP_TYPEID::Tan: { break;
    }
    case OP_TYPEID::Tanh: { break;
    }
    case OP_TYPEID::TensorIterator:
    {
        auto tmp = static_cast<const op::TensorIterator*>(&n);
        json body = json::object();
        {
            auto& body_results = tmp->get_body()->get_results();
            // Serializer assumes node inputs are already serialized, so
            // we need to capture the body-referenced nodes here.
            json body_nodes = json::array();
            for (auto n : topological_sort(body_results))
            {
                body_nodes.push_back(serialize_node(*n));
            }
            body["nodes"] = body_nodes;
            json params = json::array();
            for (auto param : tmp->get_body()->get_parameters())
            {
                params.push_back(serialize_node(*param));
            }
            body["parameters"] = params;
            json results = json::array();
            for (auto result : body_results)
            {
                results.push_back(serialize_node(*result));
            }
            body["results"] = results;
        }
        node["body"] = body;
        json ins = json::array();
        for (auto in : tmp->get_input_descriptions())
        {
            ins.push_back(serialize_tensor_iterator_input_description(in));
        }
        node["input_descriptions"] = ins;
        json outs = json::array();
        for (auto out : tmp->get_output_descriptions())
        {
            outs.push_back(serialize_tensor_iterator_output_description(out));
        }
        node["output_descriptions"] = outs;
        break;
    }
    case OP_TYPEID::Tile: { break;
    }
    case OP_TYPEID::TopK:
    {
        const auto tmp = static_cast<const op::TopK*>(&n);
        node["index_element_type"] = write_element_type(tmp->get_index_element_type());
        node["compute_max"] = tmp->get_compute_max();
        node["sort"] = tmp->get_sort();
        switch (tmp->inputs().size())
        {
        case 1:
            node["k"] = tmp->get_k();
            node["top_k_axis"] = tmp->get_top_k_axis();
            break;
        case 2: node["top_k_axis"] = tmp->get_top_k_axis(); break;
        case 3: break;
        default: throw runtime_error("TopK constructor not supported in serializer");
        }
        break;
    }

    case OP_TYPEID::TopK_v1:
    {
        const auto tmp = static_cast<const op::v1::TopK*>(&n);
        node["axis"] = tmp->get_provided_axis();
        node["mode"] = tmp->get_mode();
        node["sort_type"] = tmp->get_sort_type();
        node["index_element_type"] = write_element_type(tmp->get_index_element_type());
        break;
    }
    case OP_TYPEID::Transpose_v1: { break;
    }
    case OP_TYPEID::Unsqueeze: { break;
    }
    case OP_TYPEID::Xor:
    {
        auto tmp = static_cast<const op::v0::Xor*>(&n);
        if (tmp->get_autob().m_type != op::AutoBroadcastType::NONE)
        {
            node["auto_broadcast"] = write_auto_broadcast(tmp->get_autob());
        }
        break;
    }
    case OP_TYPEID::VariadicSplit_v1: { break;
    }
    case OP_TYPEID::UnknownOp: { break;
    }
    }
#if !(defined(__GNUC__) && (__GNUC__ == 4 && __GNUC_MINOR__ == 8))
#pragma GCC diagnostic pop
#endif
    return node;
}<|MERGE_RESOLUTION|>--- conflicted
+++ resolved
@@ -2669,15 +2669,14 @@
             node = make_shared<op::ScatterAdd>(args[0], args[1], args[2]);
             break;
         }
-<<<<<<< HEAD
         case OP_TYPEID::ScatterAdd_v3:
         {
             node = make_shared<op::v3::ScatterAdd>(args[0], args[1], args[2], args[3]);
-=======
+            break;
+        }
         case OP_TYPEID::ScatterElementsUpdate_v3:
         {
             node = make_shared<op::v3::ScatterElementsUpdate>(args[0], args[1], args[2], args[3]);
->>>>>>> 4454bdd6
             break;
         }
         case OP_TYPEID::ScatterND:
@@ -4437,11 +4436,9 @@
     }
     case OP_TYPEID::ScatterAdd: { break;
     }
-<<<<<<< HEAD
     case OP_TYPEID::ScatterAdd_v3: { break;
-=======
+    }
     case OP_TYPEID::ScatterElementsUpdate_v3: { break;
->>>>>>> 4454bdd6
     }
     case OP_TYPEID::ScatterND: { break;
     }
