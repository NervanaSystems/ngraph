//*****************************************************************************
// Copyright 2017-2019 Intel Corporation
//
// Licensed under the Apache License, Version 2.0 (the "License");
// you may not use this file except in compliance with the License.
// You may obtain a copy of the License at
//
//     http://www.apache.org/licenses/LICENSE-2.0
//
// Unless required by applicable law or agreed to in writing, software
// distributed under the License is distributed on an "AS IS" BASIS,
// WITHOUT WARRANTIES OR CONDITIONS OF ANY KIND, either express or implied.
// See the License for the specific language governing permissions and
// limitations under the License.
//*****************************************************************************

#include <fstream>
#include <functional>
#include <queue>
#include <stack>

#include "ngraph/cpio.hpp"
#include "ngraph/file_util.hpp"
#include "ngraph/graph_util.hpp"
#include "ngraph/op/abs.hpp"
#include "ngraph/op/acos.hpp"
#include "ngraph/op/add.hpp"
#include "ngraph/op/all.hpp"
#include "ngraph/op/allreduce.hpp"
#include "ngraph/op/and.hpp"
#include "ngraph/op/any.hpp"
#include "ngraph/op/argmax.hpp"
#include "ngraph/op/argmin.hpp"
#include "ngraph/op/asin.hpp"
#include "ngraph/op/atan.hpp"
#include "ngraph/op/avg_pool.hpp"
#include "ngraph/op/batch_norm.hpp"
#include "ngraph/op/binary_convolution.hpp"
#include "ngraph/op/broadcast.hpp"
#include "ngraph/op/broadcast_distributed.hpp"
#include "ngraph/op/ceiling.hpp"
#include "ngraph/op/concat.hpp"
#include "ngraph/op/constant.hpp"
#include "ngraph/op/convert.hpp"
#include "ngraph/op/convolution.hpp"
#include "ngraph/op/cos.hpp"
#include "ngraph/op/cosh.hpp"
#include "ngraph/op/dequantize.hpp"
#include "ngraph/op/divide.hpp"
#include "ngraph/op/dot.hpp"
#include "ngraph/op/embedding_lookup.hpp"
#include "ngraph/op/equal.hpp"
#include "ngraph/op/erf.hpp"
#include "ngraph/op/exp.hpp"
#include "ngraph/op/experimental/batch_mat_mul.hpp"
#include "ngraph/op/experimental/compiled_kernel.hpp"
#include "ngraph/op/experimental/dyn_broadcast.hpp"
#include "ngraph/op/experimental/dyn_pad.hpp"
#include "ngraph/op/experimental/dyn_replace_slice.hpp"
#include "ngraph/op/experimental/dyn_reshape.hpp"
#include "ngraph/op/experimental/dyn_slice.hpp"
#include "ngraph/op/experimental/generate_mask.hpp"
#include "ngraph/op/experimental/quantized_conv_bias.hpp"
#include "ngraph/op/experimental/quantized_conv_relu.hpp"
#include "ngraph/op/experimental/quantized_dot_bias.hpp"
#include "ngraph/op/experimental/random_uniform.hpp"
#include "ngraph/op/experimental/range.hpp"
#include "ngraph/op/experimental/shape_of.hpp"
#include "ngraph/op/experimental/tile.hpp"
#include "ngraph/op/experimental/transpose.hpp"
#include "ngraph/op/floor.hpp"
#include "ngraph/op/fused/clamp.hpp"
#include "ngraph/op/fused/conv_fused.hpp"
#include "ngraph/op/fused/depth_to_space.hpp"
#include "ngraph/op/fused/elu.hpp"
#include "ngraph/op/fused/fake_quantize.hpp"
#include "ngraph/op/fused/gelu.hpp"
#include "ngraph/op/fused/gemm.hpp"
#include "ngraph/op/fused/grn.hpp"
#include "ngraph/op/fused/group_conv.hpp"
#include "ngraph/op/fused/group_conv_transpose.hpp"
#include "ngraph/op/fused/gru_cell.hpp"
#include "ngraph/op/fused/hard_sigmoid.hpp"
#include "ngraph/op/fused/layer_norm.hpp"
#include "ngraph/op/fused/lstm_cell.hpp"
#include "ngraph/op/fused/lstm_sequence.hpp"
#include "ngraph/op/fused/matmul.hpp"
#include "ngraph/op/fused/mvn.hpp"
#include "ngraph/op/fused/normalize_l2.hpp"
#include "ngraph/op/fused/partial_slice.hpp"
#include "ngraph/op/fused/prelu.hpp"
#include "ngraph/op/fused/rnn_cell.hpp"
#include "ngraph/op/fused/scale_shift.hpp"
#include "ngraph/op/fused/shuffle_channels.hpp"
#include "ngraph/op/fused/softmax_crossentropy.hpp"
#include "ngraph/op/fused/space_to_depth.hpp"
#include "ngraph/op/fused/split.hpp"
#include "ngraph/op/fused/squared_difference.hpp"
#include "ngraph/op/fused/squeeze.hpp"
#include "ngraph/op/fused/unsqueeze.hpp"
#include "ngraph/op/gather.hpp"
#include "ngraph/op/gather_nd.hpp"
#include "ngraph/op/get_output_element.hpp"
#include "ngraph/op/greater.hpp"
#include "ngraph/op/greater_eq.hpp"
#include "ngraph/op/less.hpp"
#include "ngraph/op/less_eq.hpp"
#include "ngraph/op/log.hpp"
#include "ngraph/op/lrn.hpp"
#include "ngraph/op/max.hpp"
#include "ngraph/op/max_pool.hpp"
#include "ngraph/op/maximum.hpp"
#include "ngraph/op/min.hpp"
#include "ngraph/op/minimum.hpp"
#include "ngraph/op/multiply.hpp"
#include "ngraph/op/negative.hpp"
#include "ngraph/op/not.hpp"
#include "ngraph/op/not_equal.hpp"
#include "ngraph/op/one_hot.hpp"
#include "ngraph/op/or.hpp"
#include "ngraph/op/pad.hpp"
#include "ngraph/op/parameter.hpp"
#include "ngraph/op/passthrough.hpp"
#include "ngraph/op/power.hpp"
#include "ngraph/op/product.hpp"
#include "ngraph/op/quantize.hpp"
#include "ngraph/op/quantized_convolution.hpp"
#include "ngraph/op/quantized_dot.hpp"
#include "ngraph/op/recv.hpp"
#include "ngraph/op/reduce_prod.hpp"
#include "ngraph/op/reduce_sum.hpp"
#include "ngraph/op/relu.hpp"
#include "ngraph/op/replace_slice.hpp"
#include "ngraph/op/reshape.hpp"
#include "ngraph/op/result.hpp"
#include "ngraph/op/reverse.hpp"
#include "ngraph/op/reverse_sequence.hpp"
#include "ngraph/op/scatter_add.hpp"
#include "ngraph/op/scatter_nd_add.hpp"
#include "ngraph/op/select.hpp"
#include "ngraph/op/send.hpp"
#include "ngraph/op/sigmoid.hpp"
#include "ngraph/op/sign.hpp"
#include "ngraph/op/sin.hpp"
#include "ngraph/op/sinh.hpp"
#include "ngraph/op/slice.hpp"
#include "ngraph/op/softmax.hpp"
#include "ngraph/op/sqrt.hpp"
#include "ngraph/op/stop_gradient.hpp"
#include "ngraph/op/strided_slice.hpp"
#include "ngraph/op/subtract.hpp"
#include "ngraph/op/sum.hpp"
#include "ngraph/op/tan.hpp"
#include "ngraph/op/tanh.hpp"
#include "ngraph/op/topk.hpp"
#include "ngraph/op/util/attr_types.hpp"
#include "ngraph/op/xor.hpp"
#include "ngraph/provenance.hpp"
#include "ngraph/serializer.hpp"
#include "ngraph/util.hpp"
#include "nlohmann/json.hpp"

using namespace ngraph;
using namespace std;
using json = nlohmann::json;
using const_data_callback_t = shared_ptr<Node>(const string&, const element::Type&, const Shape&);

static bool s_serialize_output_shapes_enabled =
    (std::getenv("NGRAPH_SERIALIZER_OUTPUT_SHAPES") != nullptr);

void ngraph::set_serialize_output_shapes(bool enable)
{
    s_serialize_output_shapes_enabled = enable;
}

bool ngraph::get_serialize_output_shapes()
{
    return s_serialize_output_shapes_enabled;
}

// This expands the op list in op_tbl.hpp into a list of enumerations that look like this:
// Abs,
// Acos,
// ...
#define NGRAPH_OP(a, b) a,
enum class OP_TYPEID
{
#include "ngraph/op/fused_op_tbl.hpp"
#include "ngraph/op/op_tbl.hpp"
    UnknownOp
};
#undef NGRAPH_OP

static OP_TYPEID get_typeid(const string& s)
{
// This expands the op list in op_tbl.hpp into a list of enumerations that look like this:
// {"Abs", OP_TYPEID::Abs},
// {"Acos", OP_TYPEID::Acos},
// ...
#define NGRAPH_OP(a, b) {#a, OP_TYPEID::a},
    static const unordered_map<string, OP_TYPEID> typeid_map{
#include "ngraph/op/fused_op_tbl.hpp"
#include "ngraph/op/op_tbl.hpp"
    };
#undef NGRAPH_OP
    OP_TYPEID rc = OP_TYPEID::UnknownOp;
    auto it = typeid_map.find(s);
    if (it != typeid_map.end())
    {
        rc = it->second;
    }
    return rc;
}

bool has_key(json j, const std::string& key)
{
    return j.count(key) != 0;
}

template <typename T>
T get_or_default(json j, const std::string& key, const T& default_value)
{
    return has_key(j, key) ? j.at(key).get<T>() : default_value;
}

class JSONSerializer
{
public:
    void set_indent(size_t indent) { m_indent = indent; }
    void set_serialize_output_shapes(bool serialize_output_shapes)
    {
        m_serialize_output_shapes = serialize_output_shapes;
    }

    void set_binary_constant_data(bool binary_constant_data)
    {
        m_binary_constant_data = binary_constant_data;
    }

    json serialize_function(const Function& function);
    json serialize_output(const Output<Node>& output);
    json serialize_parameter_vector(const ParameterVector& parameters);
    json serialize_output_vector(const OutputVector& output_vector);
    json serialize_node_reference(const Node& node);
    json serialize_node(const Node& node);
    json serialize_axis_set(const AxisSet& axis_set);

protected:
    size_t m_indent{0};
    bool m_serialize_output_shapes{false};
    bool m_binary_constant_data{false};
    json m_json_nodes;
    set<const Node*> m_nodes_serialized;
    queue<const Node*> m_nodes_to_serialize;
};

class JSONDeserializer
{
public:
    void set_const_data_callback(function<const_data_callback_t> const_data_callback)
    {
        m_const_data_callback = const_data_callback;
    }

    shared_ptr<Function> deserialize_function(json j);
    Output<Node> deserialize_output(json j);
    OutputVector deserialize_output_vector(json j);
    ParameterVector deserialize_parameter_vector(json j);
    shared_ptr<Node> deserialize_node_reference(json j);
    shared_ptr<Node> deserialize_node(json j);
    AxisSet deserialize_axis_set(json j);

protected:
    unordered_map<string, shared_ptr<Node>> m_node_map;
    unordered_map<string, shared_ptr<Function>> m_function_map;
    function<const_data_callback_t> m_const_data_callback;
};

static string
    serialize(shared_ptr<ngraph::Function> func, size_t indent, bool binary_constant_data);

static json write_dimension(Dimension d)
{
    if (d.is_dynamic())
    {
        return nullptr;
    }
    else
    {
        return static_cast<size_t>(d);
    }
}

static Dimension read_dimension(json j)
{
    if (j.is_null())
    {
        return Dimension::dynamic();
    }
    else
    {
        return Dimension(static_cast<size_t>(j));
    }
}

static json write_partial_shape(const PartialShape& s)
{
    if (s.rank().is_dynamic())
    {
        return nullptr;
    }
    else
    {
        std::vector<json> vals(static_cast<size_t>(s.rank()));
        for (size_t i = 0; i < vals.size(); i++)
        {
            vals[i] = write_dimension(s[i]);
        }
        return move(vals);
    }
}

static PartialShape read_partial_shape(json j)
{
    if (j.is_null())
    {
        return PartialShape::dynamic();
    }
    else
    {
        std::vector<Dimension> dims(j.size());
        for (size_t i = 0; i < j.size(); i++)
        {
            dims[i] = read_dimension(j[i]);
        }
        return PartialShape(dims);
    }
}

static json write_auto_broadcast(const op::AutoBroadcastSpec& autob)
{
    json j;
    j["type"] = autob.m_type;
    j["axis"] = autob.m_axis;
    return j;
}

static op::AutoBroadcastSpec
    read_auto_broadcast(json js_node,
                        const std::string& attr,
                        const op::AutoBroadcastSpec& autob = op::AutoBroadcastSpec())
{
    if (has_key(js_node, attr))
    {
        json j = js_node[attr];
        return op::AutoBroadcastSpec(static_cast<op::AutoBroadcastType>(j.at("type")),
                                     j.at("axis").get<int64_t>());
    }
    else
    {
        return autob;
    }
}

static op::PadType read_pad_type(json node_js)
{
    return has_key(node_js, "pad_type") ? static_cast<op::PadType>(node_js.at("pad_type"))
                                        : op::PadType::EXPLICIT;
}

static op::PadMode read_pad_mode(json node_js)
{
    return has_key(node_js, "pad_mode") ? static_cast<op::PadMode>(node_js.at("pad_mode"))
                                        : op::PadMode::CONSTANT;
}

static op::RoundingType read_rounding_type(json node_js)
{
    return has_key(node_js, "rounding_type")
               ? static_cast<op::RoundingType>(node_js.at("rounding_type"))
               : op::RoundingType::FLOOR;
}

static json write_element_type(const ngraph::element::Type& n)
{
    json j;
    j = n.c_type_string();
    return j;
}

static element::Type read_element_type(json j)
{
    size_t bitwidth = 0;
    bool is_real = false;
    bool is_signed = false;
    bool is_quantized = false;
    string c_type_string = "";
    if (j.is_object())
    {
        bitwidth = j.at("bitwidth").get<size_t>();
        is_real = j.at("is_real").get<bool>();
        is_signed = j.at("is_signed").get<bool>();
        is_quantized = j.at("is_quantized").get<bool>();
        c_type_string = j.at("c_type_string").get<string>();
    }
    else
    {
        string c_type = j.get<string>();
        for (const element::Type* t : element::Type::get_known_types())
        {
            if (t->c_type_string() == c_type)
            {
                bitwidth = t->bitwidth();
                is_real = t->is_real();
                is_signed = t->is_signed();
                is_quantized = t->is_quantized();
                c_type_string = t->c_type_string();
                break;
            }
        }
    }
    return element::Type(bitwidth, is_real, is_signed, is_quantized, c_type_string);
}

void ngraph::serialize(const string& path, shared_ptr<ngraph::Function> func, size_t indent)
{
    ofstream out(path);
    serialize(out, func, indent);
}

void ngraph::serialize(ostream& out, shared_ptr<ngraph::Function> func, size_t indent)
{
    out << ::serialize(func, indent, false);
}

#if defined ENABLE_CPIO_FILE
static void serialize_to_cpio(ostream& out, shared_ptr<ngraph::Function> func, size_t indent)
{
    string j = ::serialize(func, indent, true);
    cpio::Writer writer(out);
    writer.write(func->get_name(), j.c_str(), static_cast<uint32_t>(j.size()));

    traverse_nodes(const_cast<Function*>(func.get()),
                   [&](shared_ptr<Node> node) {
                       if (auto c = node->as_type<op::Constant>())
                       {
                           uint32_t size =
                               static_cast<uint32_t>(shape_size(c->get_output_shape(0)) *
                                                     c->get_output_element_type(0).size());
                           writer.write(c->get_name(), c->get_data_ptr(), size);
                       }
                   },
                   true);
}
#endif

static string serialize(shared_ptr<Function> func, size_t indent, bool binary_constant_data)
{
    JSONSerializer serializer;
    serializer.set_binary_constant_data(binary_constant_data);
    serializer.set_indent(indent);
    serializer.set_serialize_output_shapes(s_serialize_output_shapes_enabled);

    json j;
    j.push_back(serializer.serialize_function(*func));

    string rc;
    if (indent == 0)
    {
        rc = j.dump();
    }
    else
    {
        rc = j.dump(static_cast<int>(indent));
    }
    return rc;
}

std::string ngraph::serialize(std::shared_ptr<ngraph::Function> func, size_t indent)
{
    return ::serialize(func, indent, false);
}

shared_ptr<ngraph::Function> ngraph::deserialize(istream& in)
{
    shared_ptr<Function> rc;
    if (cpio::is_cpio(in))
    {
        cpio::Reader reader(in);
        vector<cpio::FileInfo> file_info = reader.get_file_info();
        if (file_info.size() > 0)
        {
            // The first file is the model
            uint32_t size = static_cast<uint32_t>(file_info[0].get_size());
            char* data = new char[size];
            reader.read(file_info[0].get_name(), data, size);
            string jstr(data, size);
            delete[] data;
            json js = json::parse(jstr);
            JSONDeserializer deserializer;
            deserializer.set_const_data_callback(
                [&](const string& const_name, const element::Type& et, const Shape& shape) {
                    shared_ptr<Node> const_node;
                    for (const cpio::FileInfo& info : file_info)
                    {
                        if (info.get_name() == const_name)
                        {
                            void* const_data = ngraph_malloc(info.get_size());
                            reader.read(const_name, const_data, info.get_size());
                            const_node = make_shared<op::Constant>(et, shape, const_data);
                            ngraph_free(const_data);
                            break;
                        }
                    }
                    return const_node;
                });
            for (json func : js)
            {
                rc = deserializer.deserialize_function(func);
            }
        }
    }
    else
    {
        // json file?
        std::stringstream ss;
        ss << in.rdbuf();
        rc = deserialize(ss.str());
    }
    return rc;
}

shared_ptr<ngraph::Function> ngraph::deserialize(const string& s)
{
    shared_ptr<Function> rc;
    if (file_util::exists(s))
    {
        // s is a file and not a json string
        ifstream in(s, ios_base::binary | ios_base::in);
        rc = deserialize(in);
    }
    else
    {
        json js = json::parse(s);
        JSONDeserializer deserializer;
        for (json func : js)
        {
            rc = deserializer.deserialize_function(func);
        }
    }
    return rc;
}

json JSONSerializer::serialize_parameter_vector(const ParameterVector& parameters)
{
    json json_parameters = json::array();
    for (auto param : parameters)
    {
        json_parameters.push_back(serialize_node_reference(*param));
    }
    return json_parameters;
}

json JSONSerializer::serialize_function(const Function& f)
{
    json function;
    function["name"] = f.get_name();
    function["parameters"] = serialize_parameter_vector(f.get_parameters());

    // TODO Functions can return multiple results
    for (size_t i = 0; i < f.get_output_size(); ++i)
    {
        function["result"].push_back(serialize_node_reference(*f.get_output_op(i)));
    }
    function["ops"] = m_json_nodes;
    return function;
}

template <typename T>
T get_value(json js, const string& key)
{
    T rc = {};
    auto it = js.find(key);
    if (it != js.end())
    {
        rc = it->get<T>();
    }
    return rc;
}

shared_ptr<Node> JSONDeserializer::deserialize_node_reference(json j)
{
    const string& name = j;
    return m_node_map.at(name);
}

Output<Node> JSONDeserializer::deserialize_output(json j)
{
    size_t index;
    json json_node_reference;
    if (j.is_string())
    {
        json_node_reference = j;
        index = 0;
    }
    else if (j.is_object())
    {
        json_node_reference = j["node"];
        index = j["index"];
    }
    else
    {
        throw ngraph_error("Expected string or object an output while deserializing");
    }
    return Output<Node>(deserialize_node_reference(json_node_reference), index);
}

OutputVector JSONDeserializer::deserialize_output_vector(json j)
{
    OutputVector result;
    if (j.is_array())
    {
        for (json jelt : j)
        {
            result.push_back(deserialize_output(jelt));
        }
    }
    return result;
}

json JSONSerializer::serialize_axis_set(const AxisSet& axis_set)
{
    return static_cast<set<size_t>>(axis_set);
}

AxisSet JSONDeserializer::deserialize_axis_set(json j)
{
    AxisSet result;
    if (j.is_array())
    {
        result = j.get<set<size_t>>();
    }
    return result;
}

ParameterVector JSONDeserializer::deserialize_parameter_vector(json json_parameters)
{
    std::vector<std::shared_ptr<op::Parameter>> params;
    for (auto& param_ref : json_parameters)
    {
        params.push_back(as_type_ptr<op::Parameter>(deserialize_node_reference(param_ref)));
    }
    return params;
}

shared_ptr<Function> JSONDeserializer::deserialize_function(json func_js)
{
    string func_name = func_js.at("name").get<string>();
    vector<json> func_result = func_js.at("result");
    for (json node_js : func_js.at("ops"))
    {
        deserialize_node(node_js);
    }

    // This handles both graphs w/ `op::Result` and legacy graphs w/o it
    // If we are dealing w/ a legacy graph, add op::Result for each output node
    ResultVector result;
    size_t results = 0;
    for (auto& result_ref : func_result)
    {
        auto fr = deserialize_node_reference(result_ref);
        if (auto res = as_type_ptr<op::Result>(fr))
        {
            result.push_back(res);
            // make sure we have `op::Result` on top of all outputs
            results++;
        }
        else
        {
            result.push_back(std::make_shared<op::Result>(fr));
        }
    }

    if (results != 0 && results != func_result.size())
    {
        throw ngraph_error(
            "Graph serialization is inconsistent. Some op::Results appear to be missing");
    }

    ParameterVector params = deserialize_parameter_vector(func_js.at("parameters"));

    shared_ptr<Function> rc{make_shared<Function>(result, params, func_name)};
    m_function_map[func_name] = rc;
    return rc;
}

// This helps with conversions to old-style shared-ptr<Node> and new-style Output&
// arguments to node constructors. Uses of OutputHelper should be replaced with Output
// when all op constructors use the new style arguments.
struct OutputHelper
{
    OutputHelper(const Output<Node>& output)
        : m_output(output)
    {
    }

    operator shared_ptr<Node>() const { return get_output_element(m_output); }
    operator const Output<Node>&() const { return m_output; }
    Output<Node> m_output;
};

// This helps with conversions to old-style shared-ptr<Node> and new-style Output&
// arguments to node constructors. Uses of OutputVectorHelper should be replaced with OutputVector
// when all op constructors use the new style arguments.
struct OutputVectorHelper
{
    OutputVectorHelper(const OutputVector& output_vector)
        : m_vector(output_vector)
    {
    }
    OutputVectorHelper() = default;
    OutputHelper operator[](size_t i) const { return OutputHelper(m_vector[i]); }
    void push_back(const Output<Node>& output) { m_vector.push_back(output); }
    size_t size() const { return m_vector.size(); }
    operator vector<shared_ptr<Node>>() const
    {
        vector<shared_ptr<Node>> result;
        for (auto& o : m_vector)
        {
            result.push_back(OutputHelper(o));
        }
        return result;
    }
    operator const OutputVector&() const { return m_vector; }
    OutputVector m_vector;
};

shared_ptr<Node> JSONDeserializer::deserialize_node(json node_js)
{
    shared_ptr<Node> node;
    try
    {
        string node_name = node_js.at("name").get<string>();
        string node_op = node_js.at("op").get<string>();
        string friendly_name = get_value<string>(node_js, "friendly_name");
        size_t op_version = get_value<size_t>(node_js, "op_version");
        vector<json> control_deps_inputs = get_value<vector<json>>(node_js, "control_deps");
        vector<string> node_outputs = get_value<vector<string>>(node_js, "outputs");
        OutputVectorHelper args(deserialize_output_vector(node_js["inputs"]));

#if defined(__GNUC__) && !(__GNUC__ == 4 && __GNUC_MINOR__ == 8)
#pragma GCC diagnostic push
#pragma GCC diagnostic error "-Wswitch"
#pragma GCC diagnostic error "-Wswitch-enum"
// #pragma GCC diagnostic error "-Wimplicit-fallthrough"
#endif

        switch (get_typeid(node_op))
        {
        case OP_TYPEID::Abs:
        {
            node = make_shared<op::Abs>(args[0]);
            break;
        }
        case OP_TYPEID::Acos:
        {
            node = make_shared<op::Acos>(args[0]);
            break;
        }
        case OP_TYPEID::Add:
        {
            if (op_version == 0)
            {
                node = make_shared<op::v0::Add>(
                    args[0], args[1], read_auto_broadcast(node_js, "auto_broadcast"));
                break;
            }
            if (op_version == 1)
            {
                node = make_shared<op::v1::Add>(
                    args[0],
                    args[1],
                    read_auto_broadcast(node_js, "auto_broadcast", op::AutoBroadcastType::NUMPY));
                break;
            }
        }
        case OP_TYPEID::All:
        {
            auto reduction_axes = deserialize_axis_set(node_js.at("reduction_axes"));
            node = make_shared<op::All>(args[0], reduction_axes);
            break;
        }
        case OP_TYPEID::AllReduce:
        {
            node = make_shared<op::AllReduce>(args[0]);
            break;
        }
        case OP_TYPEID::And:
        {
            node = make_shared<op::And>(
                args[0], args[1], read_auto_broadcast(node_js, "auto_broadcast"));
            break;
        }
        case OP_TYPEID::Any:
        {
            auto reduction_axes = deserialize_axis_set(node_js.at("reduction_axes"));
            node = make_shared<op::Any>(args[0], reduction_axes);
            break;
        }
        case OP_TYPEID::ArgMin:
        {
            auto axis = node_js.at("axis").get<size_t>();
            auto target_type = read_element_type(node_js.at("index_element_type"));
            node = make_shared<op::ArgMin>(args[0], axis, target_type);
            break;
        }
        case OP_TYPEID::ArgMax:
        {
            auto axis = node_js.at("axis").get<size_t>();
            auto target_type = read_element_type(node_js.at("index_element_type"));
            node = make_shared<op::ArgMax>(args[0], axis, target_type);
            break;
        }
        case OP_TYPEID::Asin:
        {
            node = make_shared<op::Asin>(args[0]);
            break;
        }
        case OP_TYPEID::Atan:
        {
            node = make_shared<op::Atan>(args[0]);
            break;
        }
        case OP_TYPEID::AvgPool:
        {
            if (op_version == 0)
            {
                auto window_shape = node_js.at("window_shape").get<vector<size_t>>();
                auto window_movement_strides =
                    node_js.at("window_movement_strides").get<vector<size_t>>();
                auto padding_below = node_js.at("padding_below").get<vector<size_t>>();
                auto padding_above = node_js.at("padding_above").get<vector<size_t>>();
                auto include_padding_in_avg_computation =
                    node_js.at("include_padding_in_avg_computation").get<bool>();
                op::PadType pad_type = read_pad_type(node_js);
                bool ceil_mode = get_or_default<bool>(node_js, "ceil_mode", false);
                node = make_shared<op::v0::AvgPool>(args[0],
                                                    window_shape,
                                                    window_movement_strides,
                                                    padding_below,
                                                    padding_above,
                                                    include_padding_in_avg_computation,
                                                    pad_type,
                                                    ceil_mode);
            }
            if (op_version == 1)
            {
                auto kernel = node_js.at("kernel").get<vector<size_t>>();
                auto strides = node_js.at("strides").get<vector<size_t>>();
                auto pads_begin = node_js.at("pads_begin").get<vector<size_t>>();
                auto pads_end = node_js.at("pads_end").get<vector<size_t>>();
                auto exclude_pad = node_js.at("exclude_pad").get<bool>();
                op::PadType pad_type = read_pad_type(node_js);
                op::RoundingType rounding_type = read_rounding_type(node_js);
                node = make_shared<op::v1::AvgPool>(args[0],
                                                    strides,
                                                    pads_begin,
                                                    pads_end,
                                                    kernel,
                                                    exclude_pad,
                                                    rounding_type,
                                                    pad_type);
            }
            break;
        }
        case OP_TYPEID::AvgPoolBackprop:
        {
            if (op_version == 0)
            {
                auto forward_arg_shape = node_js.at("forward_arg_shape").get<vector<size_t>>();
                auto window_shape = node_js.at("window_shape").get<vector<size_t>>();
                auto window_movement_strides =
                    node_js.at("window_movement_strides").get<vector<size_t>>();
                auto padding_below = node_js.at("padding_below").get<vector<size_t>>();
                auto padding_above = node_js.at("padding_above").get<vector<size_t>>();
                auto include_padding_in_avg_computation =
                    get_or_default<bool>(node_js, "include_padding_in_avg_computation", false);
                node = make_shared<op::v0::AvgPoolBackprop>(forward_arg_shape,
                                                            args[0],
                                                            window_shape,
                                                            window_movement_strides,
                                                            padding_below,
                                                            padding_above,
                                                            include_padding_in_avg_computation);
            }
            if (op_version == 1)
            {
                auto kernel = node_js.at("kernel").get<vector<size_t>>();
                auto strides = node_js.at("strides").get<vector<size_t>>();
                auto pads_begin = node_js.at("pads_begin").get<vector<size_t>>();
                auto pads_end = node_js.at("pads_end").get<vector<size_t>>();
                auto exclude_pad = get_or_default<bool>(node_js, "exclude_pad", true);
                node = make_shared<op::v1::AvgPoolBackprop>(
                    args[0], args[1], strides, pads_begin, pads_end, kernel, exclude_pad);
            }
            break;
        }
        case OP_TYPEID::BatchMatMul:
        {
            node = make_shared<op::BatchMatMul>(args[0], args[1]);
            break;
        }

        case OP_TYPEID::BatchNormTraining:
        {
            auto epsilon = node_js.at("eps").get<double>();
            // Odd order for back-compatibility
            node = make_shared<op::BatchNormTraining>(args[2], args[0], args[1], epsilon);
            break;
        }
        case OP_TYPEID::BatchNormInference:
        {
            auto epsilon = node_js.at("eps").get<double>();
            // Odd order for back-compatibility
            node = make_shared<op::BatchNormInference>(
                args[2], args[0], args[1], args[3], args[4], epsilon);
            break;
        }
        case OP_TYPEID::BatchNormTrainingBackprop:
        {
            auto epsilon = node_js.at("eps").get<double>();
            // Odd order for back-compatibility
            node = make_shared<op::BatchNormTrainingBackprop>(
                args[2], args[0], args[1], args[3], args[4], args[5], epsilon);
            break;
        }
        case OP_TYPEID::BinaryConvolution:
        {
            auto strides = node_js.at("strides").get<vector<size_t>>();
            auto dilations = node_js.at("dilations").get<vector<size_t>>();
            auto pads_begin = node_js.at("pads_begin").get<vector<std::ptrdiff_t>>();
            auto pads_end = node_js.at("pads_end").get<vector<std::ptrdiff_t>>();
            auto mode = node_js.at("mode").get<op::v1::BinaryConvolution::BinaryConvolutionMode>();
            auto pad_value = node_js.at("pad_value").get<float>();
            op::PadType auto_pad = read_pad_type(node_js);

            node = make_shared<op::v1::BinaryConvolution>(args[0],
                                                          args[1],
                                                          strides,
                                                          pads_begin,
                                                          pads_end,
                                                          dilations,
                                                          mode,
                                                          pad_value,
                                                          auto_pad);
            break;
        }
        case OP_TYPEID::Broadcast:
        {
            if (op_version == 0)
            {
                auto shape = node_js.at("shape").get<vector<size_t>>();
                auto axes = deserialize_axis_set(node_js.at("axes"));
                node = make_shared<op::v0::Broadcast>(args[0], shape, axes);
            }
            if (op_version == 1)
            {
                node = make_shared<op::v1::Broadcast>(
                    args[0], args[1], args[2], read_auto_broadcast(node_js, "auto_broadcast"));
            }
            break;
        }
        case OP_TYPEID::BroadcastDistributed:
        {
            node = make_shared<op::BroadcastDistributed>(args[0]);
            break;
        }
        case OP_TYPEID::BroadcastLike:
        {
            auto initial_axes = deserialize_axis_set(node_js.at("initial_axes"));
            node = make_shared<op::BroadcastLike>(args[0], args[1], initial_axes);
            break;
        }
        case OP_TYPEID::Ceiling:
        {
            node = make_shared<op::Ceiling>(args[0]);
            break;
        }
        case OP_TYPEID::Clamp:
        {
            const auto clamp_min = node_js.at("min").get<float>();
            const auto clamp_max = node_js.at("max").get<float>();
            node = make_shared<op::Clamp>(args[0], clamp_min, clamp_max);
            break;
        }
        case OP_TYPEID::Concat:
        {
            auto axis = node_js.at("axis").get<size_t>();
            node = make_shared<op::Concat>(static_cast<OutputVector>(args), axis);
            break;
        }
        case OP_TYPEID::Constant:
        {
            auto type_node_js =
                has_key(node_js, "element_type") ? node_js : node_js.at("value_type");
            auto element_type = read_element_type(type_node_js.at("element_type"));
            auto shape = type_node_js.at("shape");
            auto value = node_js.at("value").get<vector<string>>();
            node = make_shared<op::Constant>(element_type, shape, value);
            break;
        }
        case OP_TYPEID::Convert:
        {
            auto target_type = read_element_type(node_js.at("target_type"));
            node = make_shared<op::Convert>(args[0], target_type);
            break;
        }
        case OP_TYPEID::Convolution:
        {
            if (op_version == 0)
            {
                auto window_movement_strides =
                    node_js.at("window_movement_strides").get<vector<size_t>>();
                auto window_dilation_strides =
                    node_js.at("window_dilation_strides").get<vector<size_t>>();
                auto padding_below = node_js.at("padding_below").get<vector<std::ptrdiff_t>>();
                auto padding_above = node_js.at("padding_above").get<vector<std::ptrdiff_t>>();

                // For backwards compatibility, we accept "image_dilation_strides" in place of
                // "data_dilation_strides", and we also allow it to be omitted altogether.
                json data_dilation_strides;
                if (has_key(node_js, "data_dilation_strides"))
                {
                    data_dilation_strides = node_js["data_dilation_strides"];
                }
                else if (has_key(node_js, "image_dilation_strides"))
                {
                    data_dilation_strides = node_js["image_dilation_strides"];
                }

                op::PadType pad_type = read_pad_type(node_js);

                if (data_dilation_strides.empty())
                {
                    node = make_shared<op::v0::Convolution>(args[0],
                                                            args[1],
                                                            window_movement_strides,
                                                            window_dilation_strides,
                                                            padding_below,
                                                            padding_above);
                }
                else
                {
                    node = make_shared<op::v0::Convolution>(
                        args[0],
                        args[1],
                        window_movement_strides,
                        window_dilation_strides,
                        padding_below,
                        padding_above,
                        data_dilation_strides.get<std::vector<size_t>>(),
                        pad_type);
                }
            }
            if (op_version == 1)
            {
                auto strides = node_js.at("strides").get<vector<size_t>>();
                auto dilations = node_js.at("dilations").get<vector<size_t>>();
                auto pads_begin = node_js.at("pads_begin").get<vector<std::ptrdiff_t>>();
                auto pads_end = node_js.at("pads_end").get<vector<std::ptrdiff_t>>();

                op::PadType auto_pad = read_pad_type(node_js);

                node = make_shared<op::v1::Convolution>(
                    args[0], args[1], strides, pads_begin, pads_end, dilations, auto_pad);
            }
            break;
        }
        case OP_TYPEID::ConvolutionBackpropData:
        {
            if (op_version == 0)
            {
                auto data_batch_shape = node_js.at("data_batch_shape").get<vector<size_t>>();
                auto window_movement_strides_forward =
                    node_js.at("window_movement_strides_forward").get<vector<size_t>>();
                auto window_dilation_strides_forward =
                    node_js.at("window_dilation_strides_forward").get<vector<size_t>>();
                auto padding_below_forward =
                    node_js.at("padding_below_forward").get<vector<std::ptrdiff_t>>();
                auto padding_above_forward =
                    node_js.at("padding_above_forward").get<vector<std::ptrdiff_t>>();
                auto data_dilation_strides_forward =
                    node_js.at("data_dilation_strides_forward").get<vector<size_t>>();
                node = make_shared<op::v0::ConvolutionBackpropData>(data_batch_shape,
                                                                    args[0],
                                                                    args[1],
                                                                    window_movement_strides_forward,
                                                                    window_dilation_strides_forward,
                                                                    padding_below_forward,
                                                                    padding_above_forward,
                                                                    data_dilation_strides_forward);
            }
            if (op_version == 1)
            {
                auto strides = node_js.at("strides").get<vector<size_t>>();
                auto dilations = node_js.at("dilations").get<vector<size_t>>();
                auto pads_begin = node_js.at("pads_begin").get<vector<std::ptrdiff_t>>();
                auto pads_end = node_js.at("pads_end").get<vector<std::ptrdiff_t>>();
                node = make_shared<op::v1::ConvolutionBackpropData>(
                    args[0], args[1], args[2], strides, dilations, pads_begin, pads_end);
            }
            break;
        }
        case OP_TYPEID::ConvolutionBackpropFilters:
        {
            if (op_version == 0)
            {
                auto filters_shape = node_js.at("filters_shape").get<vector<size_t>>();
                auto window_movement_strides_forward =
                    node_js.at("window_movement_strides_forward").get<vector<size_t>>();
                auto window_dilation_strides_forward =
                    node_js.at("window_dilation_strides_forward").get<vector<size_t>>();
                auto padding_below_forward =
                    node_js.at("padding_below_forward").get<vector<std::ptrdiff_t>>();
                auto padding_above_forward =
                    node_js.at("padding_above_forward").get<vector<std::ptrdiff_t>>();
                auto data_dilation_strides_forward =
                    node_js.at("data_dilation_strides_forward").get<vector<size_t>>();
                node =
                    make_shared<op::v0::ConvolutionBackpropFilters>(args[0],
                                                                    filters_shape,
                                                                    args[1],
                                                                    window_movement_strides_forward,
                                                                    window_dilation_strides_forward,
                                                                    padding_below_forward,
                                                                    padding_above_forward,
                                                                    data_dilation_strides_forward);
            }
            if (op_version == 1)
            {
                auto filters_shape = node_js.at("filters_shape").get<vector<size_t>>();
                auto strides = node_js.at("strides").get<vector<size_t>>();
                auto dilations = node_js.at("dilations").get<vector<size_t>>();
                auto pads_begin = node_js.at("pads_begin").get<vector<std::ptrdiff_t>>();
                auto pads_end = node_js.at("pads_end").get<vector<std::ptrdiff_t>>();
                node = make_shared<op::v1::ConvolutionBackpropFilters>(
                    args[0], args[1], args[2], strides, dilations, pads_begin, pads_end);
            }
            break;
        }
        case OP_TYPEID::ConvolutionBias:
        {
            auto window_movement_strides =
                node_js.at("window_movement_strides").get<vector<size_t>>();
            auto window_dilation_strides =
                node_js.at("window_dilation_strides").get<vector<size_t>>();
            auto padding_below = node_js.at("padding_below").get<vector<std::ptrdiff_t>>();
            auto padding_above = node_js.at("padding_above").get<vector<std::ptrdiff_t>>();
            auto data_dilation_strides = node_js.at("data_dilation_strides").get<vector<size_t>>();

            node = make_shared<op::ConvolutionBias>(args[0],
                                                    args[1],
                                                    args[2],
                                                    window_movement_strides,
                                                    window_dilation_strides,
                                                    padding_below,
                                                    padding_above,
                                                    data_dilation_strides);
            break;
        }
        case OP_TYPEID::ConvolutionBiasAdd:
        {
            auto window_movement_strides =
                node_js.at("window_movement_strides").get<vector<size_t>>();
            auto window_dilation_strides =
                node_js.at("window_dilation_strides").get<vector<size_t>>();
            auto padding_below = node_js.at("padding_below").get<vector<std::ptrdiff_t>>();
            auto padding_above = node_js.at("padding_above").get<vector<std::ptrdiff_t>>();
            auto data_dilation_strides = node_js.at("data_dilation_strides").get<vector<size_t>>();

            node = make_shared<op::ConvolutionBiasAdd>(args[0],
                                                       args[1],
                                                       args[2],
                                                       args[3],
                                                       window_movement_strides,
                                                       window_dilation_strides,
                                                       padding_below,
                                                       padding_above,
                                                       data_dilation_strides);
            break;
        }
        case OP_TYPEID::ConvolutionBiasBackpropFiltersBias:
        {
            auto filters_shape = node_js.at("filters_shape").get<vector<size_t>>();
            auto bias_shape = node_js.at("bias_shape").get<vector<size_t>>();
            auto window_movement_strides_forward =
                node_js.at("window_movement_strides_forward").get<vector<size_t>>();
            auto window_dilation_strides_forward =
                node_js.at("window_dilation_strides_forward").get<vector<size_t>>();
            auto padding_below_forward =
                node_js.at("padding_below_forward").get<vector<std::ptrdiff_t>>();
            auto padding_above_forward =
                node_js.at("padding_above_forward").get<vector<std::ptrdiff_t>>();
            auto data_dilation_strides_forward =
                node_js.at("data_dilation_strides_forward").get<vector<size_t>>();
            node =
                make_shared<op::ConvolutionBiasBackpropFiltersBias>(args[0],
                                                                    filters_shape,
                                                                    bias_shape,
                                                                    args[1],
                                                                    window_movement_strides_forward,
                                                                    window_dilation_strides_forward,
                                                                    padding_below_forward,
                                                                    padding_above_forward,
                                                                    data_dilation_strides_forward);
            break;
        }
        case OP_TYPEID::Cos:
        {
            node = make_shared<op::Cos>(args[0]);
            break;
        }
        case OP_TYPEID::Cosh:
        {
            node = make_shared<op::Cosh>(args[0]);
            break;
        }
        case OP_TYPEID::DepthToSpace:
        {
            auto mode = node_js.at("mode").get<op::DepthToSpace::DepthToSpaceMode>();
            auto block_size = node_js.at("block_size").get<size_t>();
            node = make_shared<op::DepthToSpace>(args[0], mode, block_size);
            break;
        }
        case OP_TYPEID::Dequantize:
        {
            auto type = read_element_type(node_js.at("type"));
            auto axes = deserialize_axis_set(node_js.at("axes"));
            node = make_shared<op::Dequantize>(args[0], args[1], args[2], type, axes);
            break;
        }
        case OP_TYPEID::Divide:
        {
            bool pythondiv = get_or_default(node_js, "pythondiv", true);
            if (op_version == 0)
            {
                node = make_shared<op::v0::Divide>(
                    args[0], args[1], pythondiv, read_auto_broadcast(node_js, "auto_broadcast"));
            }
            if (op_version == 1)
            {
                node = make_shared<op::v1::Divide>(
                    args[0],
                    args[1],
                    pythondiv,
                    read_auto_broadcast(node_js, "auto_broadcast", op::AutoBroadcastType::NUMPY));
            }
            break;
        }
        case OP_TYPEID::Dot:
        {
            // For backwards compatibility, reduction_axes_count is optional.
            if (has_key(node_js, "reduction_axes_count"))
            {
                size_t reduction_axes_count = node_js["reduction_axes_count"].get<size_t>();
                node = make_shared<op::Dot>(args[0], args[1], reduction_axes_count);
            }
            else
            {
                node = make_shared<op::Dot>(args[0], args[1]);
            }
            break;
        }
        case OP_TYPEID::DynBroadcast:
        {
            node = make_shared<op::DynBroadcast>(args[0], args[1], args[2]);
            break;
        }
        case OP_TYPEID::DynPad:
        {
            node = make_shared<op::DynPad>(args[0], args[1], args[2], args[3]);
            break;
        }
        case OP_TYPEID::DynReplaceSlice:
        {
            auto lower_bounds_mask = node_js.at("lower_bounds_mask").get<set<size_t>>();
            auto upper_bounds_mask = node_js.at("upper_bounds_mask").get<set<size_t>>();
            auto new_axis = node_js.at("new_axis").get<set<size_t>>();
            auto shrink_axis = node_js.at("shrink_axis").get<set<size_t>>();
            auto ellipsis_mask = node_js.at("ellipsis_mask").get<set<size_t>>();
            node = make_shared<op::DynReplaceSlice>(args[0],
                                                    args[1],
                                                    args[2],
                                                    args[3],
                                                    args[4],
                                                    lower_bounds_mask,
                                                    upper_bounds_mask,
                                                    new_axis,
                                                    shrink_axis,
                                                    ellipsis_mask);
            break;
        }
        case OP_TYPEID::DynReshape:
        {
            const auto zero_flag = node_js.at("zero_flag").get<bool>();
            if (op_version == 0)
            {
                node = make_shared<op::v0::DynReshape>(args[0], args[1], zero_flag);
            }
            if (op_version == 1)
            {
                node = make_shared<op::v1::Reshape>(args[0], args[1], zero_flag);
            }
            break;
        }
        case OP_TYPEID::DynSlice:
        {
            auto lower_bounds_mask = node_js.at("lower_bounds_mask").get<set<size_t>>();
            auto upper_bounds_mask = node_js.at("upper_bounds_mask").get<set<size_t>>();
            auto new_axis = node_js.at("new_axis").get<set<size_t>>();
            auto shrink_axis = node_js.at("shrink_axis").get<set<size_t>>();
            auto ellipsis_mask = node_js.at("ellipsis_mask").get<set<size_t>>();
            node = make_shared<op::DynSlice>(args[0],
                                             args[1],
                                             args[2],
                                             args[3],
                                             lower_bounds_mask,
                                             upper_bounds_mask,
                                             new_axis,
                                             shrink_axis,
                                             ellipsis_mask);
            break;
        }
        case OP_TYPEID::Elu:
        {
            auto alpha = node_js.at("alpha").get<double>();
            node = make_shared<op::Elu>(args[0], alpha);
            break;
        }
        case OP_TYPEID::EmbeddingLookup:
        {
            node = make_shared<op::EmbeddingLookup>(args[0], args[1]);
            break;
        }
        case OP_TYPEID::Equal:
        {
            if (op_version == 0)
            {
                node = make_shared<op::v0::Equal>(
                    args[0], args[1], read_auto_broadcast(node_js, "auto_broadcast"));
            }
            if (op_version == 1)
            {
                node = make_shared<op::v1::Equal>(
                    args[0],
                    args[1],
                    read_auto_broadcast(node_js, "auto_broadcast", op::AutoBroadcastType::NUMPY));
            }
            break;
        }
        case OP_TYPEID::Erf:
        {
            node = make_shared<op::Erf>(args[0]);
            break;
        }
        case OP_TYPEID::Exp:
        {
            node = make_shared<op::Exp>(args[0]);
            break;
        }
        case OP_TYPEID::FakeQuantize:
        {
            size_t levels = node_js.at("levels").get<size_t>();
            node =
                make_shared<op::FakeQuantize>(args[0], args[1], args[2], args[3], args[4], levels);
            break;
        }
        case OP_TYPEID::Floor:
        {
            node = make_shared<op::Floor>(args[0]);
            break;
        }
        case OP_TYPEID::Gather:
        {
            if (op_version == 0)
            {
                auto axis = node_js.at("axis").get<size_t>();
                node = make_shared<op::v0::Gather>(args[0], args[1], axis);
            }
            if (op_version == 1)
            {
                node = make_shared<op::v1::Gather>(args[0], args[1], args[2]);
            }
            break;
        }
        case OP_TYPEID::GatherND:
        {
            node = make_shared<op::GatherND>(args[0], args[1]);
            break;
        }
        case OP_TYPEID::Gelu:
        {
            node = make_shared<op::Gelu>(args[0]);
            break;
        }
        case OP_TYPEID::GeluBackpropFactor:
        {
            node = make_shared<op::GeluBackpropFactor>(args[0]);
            break;
        }
        case OP_TYPEID::Gemm:
        {
            auto alpha = node_js.at("alpha").get<double>();
            auto beta = node_js.at("beta").get<double>();
            auto transA = node_js.at("transA").get<bool>();
            auto transB = node_js.at("transB").get<bool>();
            node = make_shared<op::Gemm>(args[0], args[1], args[2], alpha, beta, transA, transB);
            break;
        }
        case OP_TYPEID::GenerateMask:
        {
            auto type = read_element_type(node_js.at("type"));
            auto seed = node_js.at("seed").get<unsigned int>();
            auto probability = node_js.at("probability").get<double>();
            bool use_seed = get_or_default<bool>(node_js, "use_seed", false);

            if (op_version == 0)
            {
                auto output_shape = node_js.at("output_shape").get<vector<size_t>>();

                node = make_shared<op::v0::GenerateMask>(
                    args[0], output_shape, type, seed, probability, use_seed);
            }
            if (op_version == 1)
            {
                node = make_shared<op::v1::GenerateMask>(
                    args[0], args[1], type, seed, probability, use_seed);
            }

            break;
        }
        case OP_TYPEID::GetOutputElement:
        {
            node = make_shared<op::GetOutputElement>(
                static_cast<Output<Node>>(args[0]).get_node_shared_ptr(),
                node_js.at("n").get<size_t>());
            break;
        }
        case OP_TYPEID::Greater:
        {
            if (op_version == 0)
            {
                node = make_shared<op::v0::Greater>(
                    args[0], args[1], read_auto_broadcast(node_js, "auto_broadcast"));
            }
            if (op_version == 1)
            {
                node = make_shared<op::v1::Greater>(
                    args[0],
                    args[1],
                    read_auto_broadcast(node_js, "auto_broadcast", op::AutoBroadcastType::NUMPY));
            }
            break;
        }
        case OP_TYPEID::GreaterEq:
        {
            if (op_version == 0)
            {
                node = make_shared<op::v0::GreaterEq>(
                    args[0], args[1], read_auto_broadcast(node_js, "auto_broadcast"));
            }
            if (op_version == 1)
            {
                node = make_shared<op::v1::GreaterEq>(
                    args[0],
                    args[1],
                    read_auto_broadcast(node_js, "auto_broadcast", op::AutoBroadcastType::NUMPY));
            }
            break;
        }
        case OP_TYPEID::GRN:
        {
            auto bias = node_js.at("bias").get<float>();
            node = make_shared<op::GRN>(args[0], bias);
            break;
        }
        case OP_TYPEID::GroupConvolution:
        {
            auto window_movement_strides =
                node_js.at("window_movement_strides").get<vector<size_t>>();
            auto window_dilation_strides =
                node_js.at("window_dilation_strides").get<vector<size_t>>();
            auto padding_below = node_js.at("padding_below").get<vector<std::ptrdiff_t>>();
            auto padding_above = node_js.at("padding_above").get<vector<std::ptrdiff_t>>();
            auto data_dilation_strides = node_js.at("data_dilation_strides").get<vector<size_t>>();
            auto groups = node_js.at("groups").get<size_t>();

            op::PadType pad_type = read_pad_type(node_js);
            node = make_shared<op::GroupConvolution>(args[0],
                                                     args[1],
                                                     window_movement_strides,
                                                     window_dilation_strides,
                                                     padding_below,
                                                     padding_above,
                                                     data_dilation_strides,
                                                     groups,
                                                     pad_type);
            break;
        }
        case OP_TYPEID::GroupConvolutionTranspose:
        {
            auto strides = node_js.at("strides").get<vector<size_t>>();
            auto dilations = node_js.at("dilations").get<vector<size_t>>();
            auto padding_begin = node_js.at("padding_begin").get<vector<ptrdiff_t>>();
            auto padding_end = node_js.at("padding_end").get<vector<ptrdiff_t>>();
            auto output_padding = node_js.at("output_padding").get<vector<ptrdiff_t>>();
            auto groups = node_js.at("groups").get<size_t>();
            op::PadType pad_type = read_pad_type(node_js);
            auto output_shape = node_js.at("output_shape").get<vector<size_t>>();

            node = make_shared<op::GroupConvolutionTranspose>(args[0],
                                                              args[1],
                                                              strides,
                                                              dilations,
                                                              padding_begin,
                                                              padding_end,
                                                              output_padding,
                                                              groups,
                                                              pad_type,
                                                              output_shape);
            break;
        }
        case OP_TYPEID::GRUCell:
        {
            auto hidden_size = node_js.at("hidden_size").get<size_t>();
            auto clip = node_js.at("clip").get<float>();
            auto activations = node_js.at("activations").get<vector<string>>();
            auto activation_alpha = node_js.at("activation_alpha").get<vector<float>>();
            auto activation_beta = node_js.at("activation_beta").get<vector<float>>();
            auto linear_before_reset = node_js.at("linear_before_reset").get<bool>();
            node = make_shared<op::GRUCell>(args[0],
                                            args[1],
                                            args[2],
                                            args[3],
                                            hidden_size,
                                            args[4],
                                            activations,
                                            activation_alpha,
                                            activation_beta,
                                            clip,
                                            linear_before_reset);
            break;
        }
        case OP_TYPEID::HardSigmoid:
        {
            auto alpha = node_js.at("alpha").get<float>();
            auto beta = node_js.at("beta").get<float>();
            node = make_shared<op::HardSigmoid>(args[0], alpha, beta);
            break;
        }
        case OP_TYPEID::LayerNorm:
        {
            auto keep_stats = node_js.at("keep_stats").get<bool>();
            auto use_affine = node_js.at("use_affine").get<bool>();
            auto epsilon = node_js.at("epsilon").get<double>();
            auto begin_norm_axis = node_js.at("begin_norm_axis").get<int64_t>();
            if (use_affine)
            {
                node = make_shared<op::LayerNorm>(
                    args[0], args[1], args[2], keep_stats, begin_norm_axis, epsilon);
            }
            else
            {
                node = make_shared<op::LayerNorm>(args[0], keep_stats, begin_norm_axis, epsilon);
            }
            break;
        }
        case OP_TYPEID::LayerNormBackprop:
        {
            auto use_stats = node_js.at("use_stats").get<bool>();
            auto use_affine = node_js.at("use_affine").get<bool>();
            auto epsilon = node_js.at("epsilon").get<double>();
            auto begin_norm_axis = node_js.at("begin_norm_axis").get<int64_t>();
            if (use_stats && use_affine)
            {
                node = make_shared<op::LayerNormBackprop>(
                    args[0], args[1], args[2], args[3], args[4], begin_norm_axis, epsilon);
            }
            else if (use_stats)
            {
                node = make_shared<op::LayerNormBackprop>(
                    args[0], args[1], args[2], args[3], begin_norm_axis, epsilon);
            }
            else if (use_affine)
            {
                node = make_shared<op::LayerNormBackprop>(
                    args[0], args[1], args[2], begin_norm_axis, epsilon);
            }
            else
            {
                node =
                    make_shared<op::LayerNormBackprop>(args[0], args[1], begin_norm_axis, epsilon);
            }
            break;
        }
        case OP_TYPEID::Less:
        {
            if (op_version == 0)
            {
                node = make_shared<op::v0::Less>(
                    args[0], args[1], read_auto_broadcast(node_js, "auto_broadcast"));
            }
            else if (op_version == 1)
            {
                node = make_shared<op::v1::Less>(
                    args[0],
                    args[1],
                    read_auto_broadcast(node_js, "auto_broadcast", op::AutoBroadcastType::NUMPY));
            }
            break;
        }
        case OP_TYPEID::LessEq:
        {
<<<<<<< HEAD
            if (op_version == 0)
            {
                node = make_shared<op::v0::LessEq>(
                    args[0], args[1], read_auto_broadcast(node_js, "auto_broadcast"));
            }
            else if (op_version == 1)
            {
                node = make_shared<op::v1::LessEq>(
                    args[0],
                    args[1],
                    read_auto_broadcast(node_js, "auto_broadcast", op::AutoBroadcastType::NUMPY));
            }
=======
            node = make_shared<op::v0::LessEq>(
                args[0], args[1], read_auto_broadcast(node_js, "auto_broadcast"));
            break;
        }
        case OP_TYPEID::LessEqual:
        {
            node = make_shared<op::v1::LessEqual>(
                args[0], args[1], read_auto_broadcast(node_js, "auto_broadcast"));
>>>>>>> 3d57b025
            break;
        }
        case OP_TYPEID::Log:
        {
            node = make_shared<op::Log>(args[0]);
            break;
        }
        case OP_TYPEID::LogicalAnd:
        {
            node = make_shared<op::v1::LogicalAnd>(
                args[0], args[1], read_auto_broadcast(node_js, "auto_broadcast"));
            break;
        }
        case OP_TYPEID::LogicalNot:
        {
            node = make_shared<op::v1::LogicalNot>(args[0]);
            break;
        }
        case OP_TYPEID::LogicalOr:
        {
            node = make_shared<op::v1::LogicalOr>(
                args[0], args[1], read_auto_broadcast(node_js, "auto_broadcast"));
            break;
        }
        case OP_TYPEID::LogicalXor:
        {
            node = make_shared<op::v1::LogicalXor>(
                args[0], args[1], read_auto_broadcast(node_js, "auto_broadcast"));
            break;
        }
        case OP_TYPEID::LRN:
        {
            auto alpha = node_js.at("alpha").get<double>();
            auto beta = node_js.at("beta").get<double>();
            auto bias = node_js.at("bias").get<double>();
            auto nsize = node_js.at("nsize").get<size_t>();
            node = make_shared<op::LRN>(args[0], args[1], alpha, beta, bias, nsize);
            break;
        }
        case OP_TYPEID::LSTMCell:
        {
            auto hidden_size = node_js.at("hidden_size").get<size_t>();
            auto clip = node_js.at("clip").get<float>();
            auto activations = node_js.at("activations").get<vector<string>>();
            auto activation_alpha = node_js.at("activation_alpha").get<vector<float>>();
            auto activation_beta = node_js.at("activation_beta").get<vector<float>>();
            auto input_forget = node_js.at("input_forget").get<bool>();
            node = make_shared<op::LSTMCell>(args[0],
                                             args[1],
                                             args[2],
                                             args[3],
                                             args[4],
                                             hidden_size,
                                             args[5],
                                             args[6],
                                             activations,
                                             activation_alpha,
                                             activation_beta,
                                             clip,
                                             input_forget);
            break;
        }
        case OP_TYPEID::LSTMSequence:
        {
            auto hidden_size = node_js.at("hidden_size").get<size_t>();
            auto clip = node_js.at("clip").get<float>();
            auto activations = node_js.at("activations").get<vector<string>>();
            auto activations_alpha = node_js.at("activations_alpha").get<vector<float>>();
            auto activations_beta = node_js.at("activations_beta").get<vector<float>>();
            auto input_forget = node_js.at("input_forget").get<bool>();
            auto direction = node_js.at("direction").get<op::LSTMSequence::direction>();
            if (args.size() == 8)
            {
                node = make_shared<op::LSTMSequence>(args[0],
                                                     args[1],
                                                     args[2],
                                                     args[3],
                                                     args[4],
                                                     args[5],
                                                     args[6],
                                                     args[7],
                                                     hidden_size,
                                                     direction,
                                                     activations_alpha,
                                                     activations_beta,
                                                     activations,
                                                     clip,
                                                     input_forget);
            }
            else
            {
                node = make_shared<op::LSTMSequence>(args[0],
                                                     args[1],
                                                     args[2],
                                                     args[3],
                                                     args[4],
                                                     args[5],
                                                     args[6],
                                                     hidden_size,
                                                     direction,
                                                     activations_alpha,
                                                     activations_beta,
                                                     activations,
                                                     clip,
                                                     input_forget);
            }
            break;
        }
        case OP_TYPEID::MatMul:
        {
            bool transpose_a = node_js.at("transpose_a").get<bool>();
            bool transpose_b = node_js.at("transpose_b").get<bool>();
            node = make_shared<op::MatMul>(args[0], args[1], transpose_a, transpose_b);
            break;
        }
        case OP_TYPEID::Max:
        {
            auto reduction_axes = deserialize_axis_set(node_js.at("reduction_axes"));
            node = make_shared<op::Max>(args[0], reduction_axes);
            break;
        }
        case OP_TYPEID::MaxPool:
        {
            if (op_version == 0)
            {
                auto window_shape = node_js.at("window_shape").get<vector<size_t>>();
                auto window_movement_strides =
                    node_js.at("window_movement_strides").get<vector<size_t>>();
                // For backwards compatibility, both (but not just one) of the padding_ fields may
                // be omitted.
                auto padding_below_maybe = get_or_default(node_js, "padding_below", json{});
                auto padding_above_maybe = get_or_default(node_js, "padding_above", json{});
                op::PadType pad_type = read_pad_type(node_js);
                if (padding_below_maybe.empty() && !padding_above_maybe.empty())
                {
                    throw runtime_error(
                        "MaxPool: padding_below is absent but padding_above is present");
                }
                else if (!padding_below_maybe.empty() && padding_above_maybe.empty())
                {
                    throw runtime_error(
                        "MaxPool: padding_below is present but padding_above is absent");
                }
                else if (!padding_below_maybe.empty() && !padding_above_maybe.empty())
                {
                    auto padding_below = padding_below_maybe.get<vector<size_t>>();
                    auto padding_above = padding_above_maybe.get<vector<size_t>>();
                    node = make_shared<op::v0::MaxPool>(args[0],
                                                        window_shape,
                                                        window_movement_strides,
                                                        padding_below,
                                                        padding_above,
                                                        pad_type);
                }
                else
                {
                    node = make_shared<op::v0::MaxPool>(
                        args[0], window_shape, window_movement_strides);
                }
            }
            if (op_version == 1)
            {
                auto kernel = node_js.at("kernel").get<vector<size_t>>();
                auto strides = node_js.at("strides").get<vector<size_t>>();
                auto pads_begin = node_js.at("pads_begin").get<vector<size_t>>();
                auto pads_end = node_js.at("pads_end").get<vector<size_t>>();
                auto rounding_type = read_rounding_type(node_js);
                op::PadType pad_type = read_pad_type(node_js);
                node = make_shared<op::v1::MaxPool>(
                    args[0], strides, pads_begin, pads_end, kernel, rounding_type, pad_type);
            }
            break;
        }
        case OP_TYPEID::MaxPoolBackprop:
        {
            if (op_version == 0)
            {
                auto window_shape = node_js.at("window_shape").get<vector<size_t>>();
                auto window_movement_strides =
                    node_js.at("window_movement_strides").get<vector<size_t>>();
                auto padding_below = node_js.at("padding_below").get<vector<size_t>>();
                auto padding_above = node_js.at("padding_above").get<vector<size_t>>();
                if (args.size() == 3)
                {
                    node = make_shared<op::v0::MaxPoolBackprop>(args[0],
                                                                args[1],
                                                                args[2],
                                                                window_shape,
                                                                window_movement_strides,
                                                                padding_below,
                                                                padding_above);
                }
                else
                {
                    node = make_shared<op::v0::MaxPoolBackprop>(args[0],
                                                                args[1],
                                                                window_shape,
                                                                window_movement_strides,
                                                                padding_below,
                                                                padding_above);
                }
            }
            if (op_version == 1)
            {
                auto kernel = node_js.at("kernel").get<vector<size_t>>();
                auto strides = node_js.at("strides").get<vector<size_t>>();
                auto pads_begin = node_js.at("pads_begin").get<vector<size_t>>();
                auto pads_end = node_js.at("pads_end").get<vector<size_t>>();
                if (args.size() == 3)
                {
                    node = make_shared<op::v1::MaxPoolBackprop>(
                        args[0], args[1], args[2], kernel, strides, pads_begin, pads_end);
                }
                else
                {
                    node = make_shared<op::v1::MaxPoolBackprop>(
                        args[0], args[1], kernel, strides, pads_begin, pads_end);
                }
            }
            break;
        }
        case OP_TYPEID::Maximum:
        {
            if (op_version == 0)
            {
                node = make_shared<op::v0::Maximum>(
                    args[0], args[1], read_auto_broadcast(node_js, "auto_broadcast"));
            }
            else if (op_version == 1)
            {
                node = make_shared<op::v1::Maximum>(
                    args[0],
                    args[1],
                    read_auto_broadcast(node_js, "auto_broadcast", op::AutoBroadcastType::NUMPY));
            }
            break;
        }
        case OP_TYPEID::Min:
        {
            auto reduction_axes = deserialize_axis_set(node_js.at("reduction_axes"));
            node = make_shared<op::Min>(args[0], reduction_axes);
            break;
        }
        case OP_TYPEID::Minimum:
        {
            if (op_version == 0)
            {
                node = make_shared<op::v0::Minimum>(
                    args[0], args[1], read_auto_broadcast(node_js, "auto_broadcast"));
            }
            else if (op_version == 1)
            {
                node = make_shared<op::v1::Minimum>(
                    args[0],
                    args[1],
                    read_auto_broadcast(node_js, "auto_broadcast", op::AutoBroadcastType::NUMPY));
            }
            break;
        }
        case OP_TYPEID::Multiply:
        {
            if (op_version == 0)
            {
                node = make_shared<op::v0::Multiply>(
                    args[0], args[1], read_auto_broadcast(node_js, "auto_broadcast"));
            }
            else if (op_version == 1)
            {
                node = make_shared<op::v1::Multiply>(
                    args[0],
                    args[1],
                    read_auto_broadcast(node_js, "auto_broadcast", op::AutoBroadcastType::NUMPY));
            }
            break;
        }
        case OP_TYPEID::MVN:
        {
            auto normalize_variance = node_js.at("normalize_variance").get<bool>();
            auto reduction_axes = deserialize_axis_set(node_js.at("reduction_axes"));
            auto eps = node_js.at("eps").get<double>();
            node = make_shared<op::MVN>(args[0], normalize_variance, normalize_variance, eps);
            break;
        }
        case OP_TYPEID::Negative:
        {
            node = make_shared<op::Negative>(args[0]);
            break;
        }
        case OP_TYPEID::NormalizeL2:
        {
            float eps = node_js.at("eps").get<float>();
            auto eps_mode = node_js.at("eps_mode").get<op::EpsMode>();
            node = make_shared<op::NormalizeL2>(args[0], args[1], eps, eps_mode);
            break;
        }
        case OP_TYPEID::NotEqual:
        {
            if (op_version == 0)
            {
                node = make_shared<op::v0::NotEqual>(
                    args[0], args[1], read_auto_broadcast(node_js, "auto_broadcast"));
            }
            else if (op_version == 1)
            {
                node = make_shared<op::v1::NotEqual>(
                    args[0],
                    args[1],
                    read_auto_broadcast(node_js, "auto_broadcast", op::AutoBroadcastType::NUMPY));
            }
            break;
        }
        case OP_TYPEID::Not:
        {
            node = make_shared<op::Not>(args[0]);
            break;
        }
        case OP_TYPEID::OneHot:
        {
            auto shape = node_js.at("shape").get<vector<size_t>>();
            auto one_hot_axis = node_js.at("one_hot_axis").get<size_t>();
            node = make_shared<op::OneHot>(args[0], read_partial_shape(shape), one_hot_axis);
            break;
        }
        case OP_TYPEID::Or:
        {
            node = make_shared<op::v0::Or>(
                args[0], args[1], read_auto_broadcast(node_js, "auto_broadcast"));
            break;
        }
        case OP_TYPEID::Pad:
        {
            if (op_version == 0)
            {
                auto padding_below = node_js.at("padding_below").get<vector<ptrdiff_t>>();
                auto padding_above = node_js.at("padding_above").get<vector<ptrdiff_t>>();

                // This is a legacy field whose functionality is no longer supported. The new
                // behavior is equivalent to interior padding of 0, so we will accept it under
                // those conditions.
                auto padding_interior = get_value<vector<size_t>>(node_js, "padding_interior");
                NGRAPH_CHECK(std::all_of(padding_interior.begin(),
                                         padding_interior.end(),
                                         [](size_t s) { return s == 0; }),
                             "Legacy padding_interior field must be zero everywhere.");

                auto pad_mode = read_pad_mode(node_js);

                node = make_shared<op::v0::Pad>(
                    args[0], args[1], padding_below, padding_above, pad_mode);
            }
            if (op_version == 1)
            {
                auto pad_mode = read_pad_mode(node_js);
                if (args.size() == 4)
                {
                    node = make_shared<op::v1::Pad>(args[0], args[1], args[2], args[3], pad_mode);
                }
                else
                {
                    node = make_shared<op::v1::Pad>(args[0], args[1], args[2], pad_mode);
                }
            }
            break;
        }
        case OP_TYPEID::Parameter:
        {
            auto type_node_js =
                has_key(node_js, "element_type") ? node_js : node_js.at("value_type");
            auto element_type = read_element_type(type_node_js.at("element_type"));
            auto shape = type_node_js.at("shape");
            auto cacheable = get_or_default<bool>(node_js, "cacheable", false);
            node = make_shared<op::Parameter>(element_type, read_partial_shape(shape), cacheable);
            break;
        }
        case OP_TYPEID::PartialSlice:
        {
            auto axes = node_js.at("axes").get<vector<size_t>>();
            auto lower_bounds = node_js.at("lower_bounds").get<vector<int64_t>>();
            auto upper_bounds = node_js.at("upper_bounds").get<vector<int64_t>>();
            auto decrease_axes = node_js.at("decrease_axes").get<vector<size_t>>();
            node = make_shared<op::PartialSlice>(
                args[0], axes, lower_bounds, upper_bounds, decrease_axes);
            break;
        }
        case OP_TYPEID::PartialSliceBackprop:
        {
            auto axes = node_js.at("axes").get<vector<size_t>>();
            auto lower_bounds = node_js.at("lower_bounds").get<vector<int64_t>>();
            auto upper_bounds = node_js.at("upper_bounds").get<vector<int64_t>>();
            node = make_shared<op::PartialSliceBackprop>(
                args[0], args[1], axes, lower_bounds, upper_bounds);
            break;
        }
        case OP_TYPEID::Passthrough:
        {
            std::vector<json> outputs_js = node_js.at("output_shapes");
            std::vector<std::tuple<element::Type, PartialShape>> outputs;
            for (auto output_js : outputs_js)
            {
                outputs.emplace_back(read_element_type(output_js.at("element_type")),
                                     read_partial_shape(output_js.at("shape")));
            }
            node = make_shared<op::Passthrough>(node_js.at("logical_type"),
                                                node_js.at("language"),
                                                node_js.at("function"),
                                                static_cast<OutputVector>(args),
                                                std::move(outputs));
            break;
        }
        case OP_TYPEID::Power:
        {
            if (op_version == 0)
            {
                node = make_shared<op::v0::Power>(
                    args[0], args[1], read_auto_broadcast(node_js, "auto_broadcast"));
            }
            else if (op_version == 1)
            {
                node = make_shared<op::v1::Power>(
                    args[0],
                    args[1],
                    read_auto_broadcast(node_js, "auto_broadcast", op::AutoBroadcastType::NUMPY));
            }
            break;
        }
        case OP_TYPEID::PRelu:
        {
            node = make_shared<op::PRelu>(args[0], args[1]);
            break;
        }
        case OP_TYPEID::Product:
        {
            if (op_version == 0)
            {
                auto reduction_axes = deserialize_axis_set(node_js.at("reduction_axes"));
                if (reduction_axes.empty())
                    node = make_shared<op::v0::Product>(args[0], args[1]);
                else
                    node = make_shared<op::v0::Product>(args[0], reduction_axes);
            }
            if (op_version == 1)
            {
                auto keep_dims = node_js.at("keep_dims").get<bool>();
                node = make_shared<op::v1::ReduceProd>(args[0], args[1], keep_dims);
            }
            break;
        }
        case OP_TYPEID::Quantize:
        {
            auto type = read_element_type(node_js.at("type"));
            auto axes = deserialize_axis_set(node_js.at("axes"));
            auto round_mode = node_js.at("round_mode").get<op::Quantize::RoundMode>();
            node = make_shared<op::Quantize>(args[0], args[1], args[2], type, axes, round_mode);
            break;
        }
        case OP_TYPEID::QuantizedConvolutionBias: { break;
        }
        case OP_TYPEID::QuantizedConvolutionBiasAdd: { break;
        }
        case OP_TYPEID::QuantizedConvolutionBiasSignedAdd: { break;
        }
        case OP_TYPEID::QuantizedConvolutionRelu: { break;
        }
        case OP_TYPEID::QuantizedConvolution:
        {
            auto window_movement_strides =
                node_js.at("window_movement_strides").get<vector<size_t>>();
            auto window_dilation_strides =
                node_js.at("window_dilation_strides").get<vector<size_t>>();
            auto padding_below = node_js.at("padding_below").get<vector<std::ptrdiff_t>>();
            auto padding_above = node_js.at("padding_above").get<vector<std::ptrdiff_t>>();
            auto data_dilation_strides = node_js["data_dilation_strides"];
            auto output_type = read_element_type(node_js.at("output_type"));
            auto input_axes = node_js.at("input_axes").get<set<size_t>>();
            auto filter_axes = node_js.at("filter_axes").get<set<size_t>>();
            auto output_axes = node_js.at("output_axes").get<set<size_t>>();
            node = make_shared<op::QuantizedConvolution>(
                args[0],
                args[1],
                window_movement_strides,
                window_dilation_strides,
                padding_below,
                padding_above,
                data_dilation_strides.get<std::vector<size_t>>(),
                args[2],
                args[3],
                args[4],
                args[5],
                args[6],
                args[7],
                output_type,
                input_axes,
                filter_axes,
                output_axes);

            break;
        }
        case OP_TYPEID::QuantizedDotBias: { break;
        }
        case OP_TYPEID::QuantizedDot:
        {
            size_t reduction_axes_count = node_js["reduction_axes_count"].get<size_t>();
            auto output_type = read_element_type(node_js.at("output_type"));
            auto input0_axes = node_js.at("input0_axes").get<set<size_t>>();
            auto input1_axes = node_js.at("input1_axes").get<set<size_t>>();
            auto output_axes = node_js.at("output_axes").get<set<size_t>>();

            node = make_shared<op::QuantizedDot>(args[0],
                                                 args[1],
                                                 reduction_axes_count,
                                                 args[2],
                                                 args[3],
                                                 args[4],
                                                 args[5],
                                                 args[6],
                                                 args[7],
                                                 output_type,
                                                 input0_axes,
                                                 input1_axes,
                                                 output_axes);

            break;
        }
        case OP_TYPEID::Recv:
        {
            auto src_id = node_js.at("source_id").get<size_t>();
            node = make_shared<op::Recv>(args[0], src_id);
            break;
        }
        case OP_TYPEID::RandomUniform:
        {
            auto fixed_seed = node_js.at("fixed_seed").get<uint64_t>();
            node = make_shared<op::RandomUniform>(args[0], args[1], args[2], args[3], fixed_seed);
            break;
        }
        case OP_TYPEID::Range:
        {
            node = make_shared<op::Range>(args[0], args[1], args[2]);
            break;
        }
        case OP_TYPEID::Relu:
        {
            node = make_shared<op::Relu>(args[0]);
            break;
        }
        case OP_TYPEID::ReluBackprop:
        {
            node = make_shared<op::ReluBackprop>(args[0], args[1]);
            break;
        }
        case OP_TYPEID::ReplaceSlice:
        {
            auto lower_bounds = node_js.at("lower_bounds").get<vector<size_t>>();
            auto upper_bounds = node_js.at("upper_bounds").get<vector<size_t>>();
            auto strides = node_js.at("strides").get<vector<size_t>>();
            node = make_shared<op::ReplaceSlice>(
                args[0], args[1], lower_bounds, upper_bounds, strides);
            break;
        }
        case OP_TYPEID::Reshape:
        {
            auto input_order = node_js.at("input_order").get<vector<size_t>>();
            auto output_shape = node_js.at("output_shape").get<vector<size_t>>();
            node = make_shared<op::Reshape>(args[0], input_order, output_shape);
            break;
        }
        case OP_TYPEID::Result:
        {
            auto needs_default_layout =
                get_or_default<bool>(node_js, "needs_default_layout", false);
            node = make_shared<op::Result>(args[0], needs_default_layout);
            break;
        }
        case OP_TYPEID::Reverse:
        {
            if (op_version == 0)
            {
                const auto reversed_axes = deserialize_axis_set(node_js.at("reversed_axes"));
                node = make_shared<op::Reverse>(args[0], reversed_axes);
                break;
            }
            else if (op_version == 1)
            {
                const auto mode = node_js.at("mode").get<op::v1::Reverse::Mode>();
                node = make_shared<op::v1::Reverse>(args[0], args[1], mode);
                break;
            }
            break;
        }
        case OP_TYPEID::ReverseSequence:
        {
            auto batch_axis = node_js.at("batch_axis").get<size_t>();
            auto sequence_axis = node_js.at("sequence_axis").get<size_t>();
            node = make_shared<op::ReverseSequence>(args[0], args[1], batch_axis, sequence_axis);
            break;
        }
        case OP_TYPEID::RNNCell:
        {
            auto hidden_size = node_js.at("hidden_size").get<size_t>();
            auto clip = node_js.at("clip").get<float>();
            auto activations = node_js.at("activations").get<vector<string>>();
            auto activation_alpha = node_js.at("activation_alpha").get<vector<float>>();
            auto activation_beta = node_js.at("activation_beta").get<vector<float>>();
            node = make_shared<op::RNNCell>(args[0],
                                            args[1],
                                            args[2],
                                            args[3],
                                            hidden_size,
                                            args[4],
                                            activations,
                                            activation_alpha,
                                            activation_beta,
                                            clip);
            break;
        }
        case OP_TYPEID::ScalarConstantLike:
        {
            double value = node_js.at("value").get<double>();
            node = make_shared<op::ScalarConstantLike>(args[0], value);
            break;
        }
        case OP_TYPEID::ScaleShift:
        {
            node = make_shared<op::ScaleShift>(args[0], args[1], args[2]);
            break;
        }
        case OP_TYPEID::ScatterAdd:
        {
            node = make_shared<op::ScatterAdd>(args[0], args[1], args[2]);
            break;
        }
        case OP_TYPEID::ScatterNDAdd:
        {
            node = make_shared<op::ScatterNDAdd>(args[0], args[1], args[2]);
            break;
        }
        case OP_TYPEID::Select:
        {
            node = make_shared<op::Select>(args[0], args[1], args[2]);
            break;
        }
        case OP_TYPEID::Send:
        {
            auto dest_id = node_js.at("dest_id").get<size_t>();
            node = make_shared<op::Send>(args[0], dest_id);
            break;
        }
        case OP_TYPEID::ShapeOf:
        {
            node = make_shared<op::ShapeOf>(args[0]);
            break;
        }
        case OP_TYPEID::ShuffleChannels:
        {
            const auto axis = node_js.at("axis").get<size_t>();
            const auto groups = node_js.at("groups").get<size_t>();
            node = make_shared<op::ShuffleChannels>(args[0], axis, groups);
            break;
        }
        case OP_TYPEID::Sigmoid:
        {
            node = make_shared<op::Sigmoid>(args[0]);
            break;
        }
        case OP_TYPEID::SigmoidBackprop:
        {
            node = make_shared<op::SigmoidBackprop>(args[0], args[1]);
            break;
        }
        case OP_TYPEID::Sign:
        {
            node = make_shared<op::Sign>(args[0]);
            break;
        }
        case OP_TYPEID::Sin:
        {
            node = make_shared<op::Sin>(args[0]);
            break;
        }
        case OP_TYPEID::Sinh:
        {
            node = make_shared<op::Sinh>(args[0]);
            break;
        }
        case OP_TYPEID::Slice:
        {
            if (op_version == 0)
            {
                auto lower_bounds = node_js.at("lower_bounds").get<vector<size_t>>();
                auto upper_bounds = node_js.at("upper_bounds").get<vector<size_t>>();
                auto strides = node_js.at("strides").get<vector<size_t>>();
                node = make_shared<op::Slice>(args[0], lower_bounds, upper_bounds, strides);
            }
            if (op_version == 1)
            {
                auto begin_mask = node_js.at("begin_mask").get<vector<int64_t>>();
                auto end_mask = node_js.at("end_mask").get<vector<int64_t>>();
                auto new_axis_mask = node_js.at("new_axis_mask").get<vector<int64_t>>();
                auto shrink_axis_mask = node_js.at("shrink_axis_mask").get<vector<int64_t>>();
                auto ellipsis_mask = node_js.at("ellipsis_mask").get<vector<int64_t>>();
                node = make_shared<op::v1::StridedSlice>(args[0],
                                                         args[1],
                                                         args[2],
                                                         args[3],
                                                         begin_mask,
                                                         end_mask,
                                                         new_axis_mask,
                                                         shrink_axis_mask,
                                                         ellipsis_mask);
            }
            break;
        }
        case OP_TYPEID::Softmax:
        {
            if (op_version == 0)
            {
                if (has_key(node_js, "softmax_axes"))
                {
                    auto softmax_axes = deserialize_axis_set(node_js.at("softmax_axes"));
                    node = make_shared<op::Softmax>(args[0], softmax_axes);
                }
                else
                {
                    node = make_shared<op::Softmax>(args[0], args[1]);
                }
            }
            if (op_version == 1)
            {
                size_t softmax_axis = node_js.at("softmax_axis");
                node = make_shared<op::v1::Softmax>(args[0], softmax_axis);
            }
            break;
        }
        case OP_TYPEID::SoftmaxCrossEntropy:
        {
            auto soft_label = node_js.at("soft_label");
            auto ignore_index = node_js.at("ignore_index");
            node = make_shared<op::SoftmaxCrossEntropy>(args[0], args[1], soft_label, ignore_index);
            break;
        }
        case OP_TYPEID::SoftmaxCrossEntropyBackprop:
        {
            auto soft_label = node_js.at("soft_label");
            auto ignore_index = node_js.at("ignore_index");
            node = make_shared<op::SoftmaxCrossEntropyBackprop>(
                args[0], args[1], args[2], soft_label, ignore_index);
            break;
        }
        case OP_TYPEID::SpaceToDepth:
        {
            auto block_size = node_js.at("block_size").get<size_t>();
            node = make_shared<op::SpaceToDepth>(args[0], block_size);
            break;
        }
        case OP_TYPEID::Split:
        {
            const auto axis = node_js.at("axis").get<size_t>();
            const auto splits = node_js.at("splits").get<vector<size_t>>();
            node = make_shared<op::Split>(args[0], axis, splits);
            break;
        }
        case OP_TYPEID::Sqrt:
        {
            node = make_shared<op::Sqrt>(args[0]);
            break;
        }
        case OP_TYPEID::SquaredDifference:
        {
            node = make_shared<op::SquaredDifference>(args[0], args[1]);
            break;
        }
        case OP_TYPEID::Squeeze:
        {
            node = make_shared<op::Squeeze>(args[0], args[1]);
            break;
        }
        case OP_TYPEID::Subtract:
        {
            node = make_shared<op::Subtract>(
                args[0], args[1], read_auto_broadcast(node_js, "auto_broadcast"));
            break;
        }
        case OP_TYPEID::Sum:
        {
            if (op_version == 0)
            {
                auto reduction_axes = deserialize_axis_set(node_js.at("reduction_axes"));
                if (reduction_axes.empty())
                    node = make_shared<op::v0::Sum>(args[0], args[1]);
                else
                    node = make_shared<op::v0::Sum>(args[0], reduction_axes);
            }
            if (op_version == 1)
            {
                auto keep_dims = node_js.at("keep_dims").get<bool>();
                node = make_shared<op::v1::ReduceSum>(args[0], args[1], keep_dims);
            }
            break;
        }
        case OP_TYPEID::Tan:
        {
            node = make_shared<op::Tan>(args[0]);
            break;
        }
        case OP_TYPEID::Tanh:
        {
            node = make_shared<op::Tanh>(args[0]);
            break;
        }
        case OP_TYPEID::Tile:
        {
            node = make_shared<op::Tile>(args[0], args[1]);
            break;
        }
        case OP_TYPEID::TopK:
        {
            if (op_version == 0)
            {
                auto compute_max = node_js.at("compute_max").get<bool>();
                auto target_type = read_element_type(node_js.at("index_element_type"));
                if (has_key(node_js, "top_k_axis"))
                {
                    auto top_k_axis = node_js.at("top_k_axis").get<size_t>();
                    if (has_key(node_js, "k"))
                    {
                        auto k = node_js.at("k").get<size_t>();
                        node =
                            make_shared<op::TopK>(args[0], top_k_axis, target_type, k, compute_max);
                    }
                    else
                    {
                        node = make_shared<op::TopK>(
                            args[0], args[1], top_k_axis, target_type, compute_max);
                    }
                }
                else
                {
                    node =
                        make_shared<op::TopK>(args[0], args[1], args[2], target_type, compute_max);
                }
            }
            else if (op_version == 1)
            {
                const auto axis = node_js.at("axis").get<size_t>();
                const auto mode = node_js.at("mode").get<op::v1::TopK::Mode>();
                const auto sort_type = node_js.at("sort_type").get<op::v1::TopK::SortType>();
                const auto index_element_type = read_element_type(node_js.at("index_element_type"));
                auto topk = make_shared<op::v1::TopK>(args[0], args[1], axis, mode, sort_type);
                topk->set_index_element_type(index_element_type);
                node = move(topk);
            }
            break;
        }
        case OP_TYPEID::Transpose:
        {
            node = make_shared<op::Transpose>(args[0], args[1]);
            break;
        }
        case OP_TYPEID::StopGradient:
        {
            node = make_shared<op::StopGradient>(args[0]);
            break;
        }
        case OP_TYPEID::Unsqueeze:
        {
            node = make_shared<op::Unsqueeze>(args[0], args[1]);
            break;
        }
        case OP_TYPEID::Xor:
        {
            node = make_shared<op::v0::Xor>(
                args[0], args[1], read_auto_broadcast(node_js, "auto_broadcast"));
            break;
        }
        case OP_TYPEID::UnknownOp:
        {
            stringstream ss;
            ss << "unsupported op " << node_op;
            throw runtime_error(ss.str());
        }
        }
#if defined(__GNUC__) && !(__GNUC__ == 4 && __GNUC_MINOR__ == 8)
#pragma GCC diagnostic pop
#endif

        for (auto& control_dep : control_deps_inputs)
        {
            node->add_control_dependency(deserialize_node_reference(control_dep));
        }

        if (!friendly_name.empty())
        {
            node->set_friendly_name(friendly_name);
        }
        else
        {
            node->set_friendly_name(node_name);
        }
        if (ngraph::get_provenance_enabled())
        {
            std::vector<json> prov_js = node_js.at("provenance_tags");
            for (auto prov_tag : prov_js)
            {
                node->add_provenance_tag(prov_tag);
            }
        }
        m_node_map[node_name] = node;
    }
    catch (...)
    {
        string node_name;
        auto it = node_js.find("name");
        if (it != node_js.end())
        {
            node_name = it->get<string>();
        }
        else
        {
            node_name = "UNKNOWN";
        }
        throw runtime_error("Error parsing json at node '" + node_name + "'");
    }
    return node;
}

json JSONSerializer::serialize_node_reference(const Node& n)
{
    if (m_nodes_serialized.count(&n) != 1)
    {
        m_nodes_to_serialize.push(&n);
        if (m_nodes_to_serialize.size() == 1)
        {
            // Nothing in the queue
            stack<json> serialized_nodes;
            while (!m_nodes_to_serialize.empty())
            {
                const Node* next_node = m_nodes_to_serialize.front();
                m_nodes_to_serialize.pop();
                serialized_nodes.push(serialize_node(*next_node));
            }
            while (serialized_nodes.size() > 0)
            {
                m_json_nodes.push_back(serialized_nodes.top());
                serialized_nodes.pop();
            }
        }
    }
    return n.get_name();
}

json JSONSerializer::serialize_output(const Output<Node>& output)
{
    json result;
    auto index = output.get_index();
    json json_node_reference = serialize_node_reference(*output.get_node());
    if (index == 0)
    {
        result = json_node_reference;
    }
    else
    {
        result["node"] = json_node_reference;
        result["index"] = index;
    }
    return result;
}

json JSONSerializer::serialize_output_vector(const OutputVector& output_vector)
{
    json result;
    for (const Output<Node>& output : output_vector)
    {
        result.push_back(serialize_output(output));
    }
    return result;
}

json JSONSerializer::serialize_node(const Node& n)
{
    m_nodes_serialized.insert(&n);
    json node;
    node["name"] = n.get_name();
    auto op_version = n.get_version();
    node["op_version"] = op_version;

    if (n.get_name() != n.get_friendly_name())
    {
        node["friendly_name"] = n.get_friendly_name();
    }
    node["op"] = n.description();
    // TODO Multiple outputs
    json inputs = json::array();
    json control_deps = json::array();
    json outputs = json::array();

    for (auto& input : n.inputs())
    {
        inputs.push_back(serialize_output(input.get_source_output()));
    }
    for (auto cdep : n.get_control_dependencies())
    {
        control_deps.push_back(serialize_node_reference(*cdep));
    }
    for (auto& output : n.outputs())
    {
        outputs.push_back(output.get_tensor().get_name());
    }

    if (!inputs.empty())
    {
        node["inputs"] = inputs;
    }
    if (!control_deps.empty())
    {
        node["control_deps"] = control_deps;
    }
    if (!outputs.empty())
    {
        node["outputs"] = outputs;
    }

    if (s_serialize_output_shapes_enabled)
    {
        json output_shapes = json::array();
        for (size_t i = 0; i < n.get_output_size(); ++i)
        {
            output_shapes.push_back(n.get_output_shape(i));
        }
        node["output_shapes"] = output_shapes;
    }
    if (ngraph::get_provenance_enabled())
    {
        json provenance_tags = json::array();
        for (auto prov_tag : n.get_provenance_tags())
        {
            provenance_tags.push_back(prov_tag);
        }
        node["provenance_tags"] = provenance_tags;
    }

    string node_op = n.description();
#if !(defined(__GNUC__) && (__GNUC__ == 4 && __GNUC_MINOR__ == 8))
#pragma GCC diagnostic push
#pragma GCC diagnostic error "-Wswitch"
#pragma GCC diagnostic error "-Wswitch-enum"
// #pragma GCC diagnostic error "-Wimplicit-fallthrough"
#endif
    switch (get_typeid(node_op))
    {
    case OP_TYPEID::Abs: { break;
    }
    case OP_TYPEID::Acos: { break;
    }
    case OP_TYPEID::Add:
    {
        const op::util::BinaryElementwiseArithmetic* tmp = nullptr;
        if (op_version == 0)
        {
            tmp = static_cast<const op::v0::Add*>(&n);
        }
        if (op_version == 1)
        {
            tmp = static_cast<const op::v1::Add*>(&n);
        }
        if (tmp != nullptr && tmp->get_autob().m_type != op::AutoBroadcastType::NONE)
        {
            node["auto_broadcast"] = write_auto_broadcast(tmp->get_autob());
        }
        break;
    }
    case OP_TYPEID::ArgMin:
    {
        auto tmp = static_cast<const op::ArgMin*>(&n);
        node["axis"] = tmp->get_reduction_axis();
        node["index_element_type"] = write_element_type(tmp->get_element_type());
        break;
    }
    case OP_TYPEID::ArgMax:
    {
        auto tmp = static_cast<const op::ArgMax*>(&n);
        node["axis"] = tmp->get_reduction_axis();
        node["index_element_type"] = write_element_type(tmp->get_element_type());
        break;
    }
    case OP_TYPEID::All:
    {
        auto tmp = static_cast<const op::All*>(&n);
        node["reduction_axes"] = serialize_axis_set(tmp->get_reduction_axes());
        break;
    }
    case OP_TYPEID::AllReduce: { break;
    }
    case OP_TYPEID::And:
    {
        auto tmp = static_cast<const op::And*>(&n);
        if (tmp->get_autob().m_type != op::AutoBroadcastType::NONE)
        {
            node["auto_broadcast"] = write_auto_broadcast(tmp->get_autob());
        }
        break;
    }
    case OP_TYPEID::Any:
    {
        auto tmp = static_cast<const op::Any*>(&n);
        node["reduction_axes"] = serialize_axis_set(tmp->get_reduction_axes());
        break;
    }
    case OP_TYPEID::Asin: { break;
    }
    case OP_TYPEID::Atan: { break;
    }
    case OP_TYPEID::AvgPool:
    {
        if (op_version == 0)
        {
            auto tmp = static_cast<const op::v0::AvgPool*>(&n);
            node["window_shape"] = tmp->get_window_shape();
            node["window_movement_strides"] = tmp->get_window_movement_strides();
            node["padding_below"] = tmp->get_padding_below();
            node["padding_above"] = tmp->get_padding_above();
            node["include_padding_in_avg_computation"] =
                tmp->get_include_padding_in_avg_computation();
            node["pad_type"] = tmp->get_pad_type();
            if (tmp->get_ceil_mode())
            {
                node["ceil_mode"] = tmp->get_ceil_mode();
            }
        }
        if (op_version == 1)
        {
            auto tmp = static_cast<const op::v1::AvgPool*>(&n);
            node["kernel"] = tmp->get_kernel();
            node["strides"] = tmp->get_strides();
            node["pads_begin"] = tmp->get_pads_begin();
            node["pads_end"] = tmp->get_pads_end();
            node["exclude_pad"] = tmp->get_exclude_pad();
            node["auto_pad"] = tmp->get_auto_pad();
            node["rounding_type"] = tmp->get_rounding_type();
        }
        break;
    }
    case OP_TYPEID::AvgPoolBackprop:
    {
        if (op_version == 0)
        {
            auto tmp = static_cast<const op::v0::AvgPoolBackprop*>(&n);
            node["forward_arg_shape"] = tmp->get_forward_arg_shape();
            node["window_shape"] = tmp->get_window_shape();
            node["window_movement_strides"] = tmp->get_window_movement_strides();
            node["padding_below"] = tmp->get_padding_below();
            node["padding_above"] = tmp->get_padding_above();
            node["include_padding_in_avg_computation"] =
                tmp->get_include_padding_in_avg_computation();
        }
        if (op_version == 1)
        {
            auto tmp = static_cast<const op::v1::AvgPoolBackprop*>(&n);
            node["forward_arg_shape"] = tmp->get_forward_arg_shape();
            node["kernel"] = tmp->get_kernel();
            node["strides"] = tmp->get_strides();
            node["pads_begin"] = tmp->get_pads_begin();
            node["pads_end"] = tmp->get_pads_end();
            node["exclude_pad"] = tmp->get_exclude_pad();
        }
        break;
    }
    case OP_TYPEID::BatchMatMul: { break;
    }
    case OP_TYPEID::BatchNormTraining:
    {
        auto tmp = static_cast<const op::BatchNormTraining*>(&n);
        node["eps"] = tmp->get_eps_value();
        break;
    }
    case OP_TYPEID::BatchNormInference:
    {
        auto tmp = static_cast<const op::BatchNormInference*>(&n);
        node["eps"] = tmp->get_eps_value();
        break;
    }
    case OP_TYPEID::BatchNormTrainingBackprop:
    {
        auto tmp = static_cast<const op::BatchNormTrainingBackprop*>(&n);
        node["eps"] = tmp->get_eps_value();
        break;
    }
    case OP_TYPEID::BinaryConvolution:
    {
        auto tmp = static_cast<const op::v1::BinaryConvolution*>(&n);
        node["strides"] = tmp->get_strides();
        node["dilations"] = tmp->get_dilations();
        node["pads_begin"] = tmp->get_pads_begin();
        node["pads_end"] = tmp->get_pads_end();
        node["mode"] = tmp->get_mode();
        node["pad_value"] = tmp->get_pad_value();
        node["auto_pad"] = tmp->get_auto_pad();
        break;
    }
    case OP_TYPEID::Broadcast:
    {
        if (op_version == 0)
        {
            auto tmp = dynamic_cast<const op::v0::Broadcast*>(&n);
            node["axes"] = serialize_axis_set(tmp->get_broadcast_axes());
            node["shape"] = tmp->get_broadcast_shape();
        }
        if (op_version == 1)
        {
            auto tmp = dynamic_cast<const op::v1::Broadcast*>(&n);
            if (tmp->get_broadcast_spec().m_type != op::AutoBroadcastType::NONE)
            {
                node["auto_broadcast"] = write_auto_broadcast(tmp->get_broadcast_spec());
            }
        }
        break;
    }
    case OP_TYPEID::BroadcastDistributed: { break;
    }
    case OP_TYPEID::BroadcastLike:
    {
        auto tmp = static_cast<const op::BroadcastLike*>(&n);
        node["initial_axes"] = serialize_axis_set(tmp->get_initial_broadcast_axes());
        break;
    }
    case OP_TYPEID::Ceiling: { break;
    }
    case OP_TYPEID::Clamp:
    {
        auto tmp = static_cast<const op::Clamp*>(&n);
        node["min"] = tmp->get_min();
        node["max"] = tmp->get_max();
        break;
    }
    case OP_TYPEID::Concat:
    {
        auto tmp = static_cast<const op::Concat*>(&n);
        node["axis"] = tmp->get_concatenation_axis();
        break;
    }
    case OP_TYPEID::Constant:
    {
        auto tmp = static_cast<const op::Constant*>(&n);
        if (tmp->are_all_data_elements_bitwise_identical() && shape_size(tmp->get_shape()) > 0)
        {
            vector<string> vs;
            vs.push_back(tmp->convert_value_to_string(0));
            node["value"] = vs;
        }
        else
        {
            node["value"] = tmp->get_value_strings();
        }
        node["shape"] = tmp->get_shape();
        node["element_type"] = write_element_type(tmp->get_element_type());
        break;
    }
    case OP_TYPEID::Convert:
    {
        auto tmp = static_cast<const op::Convert*>(&n);
        node["target_type"] = write_element_type(tmp->get_convert_element_type());
        break;
    }
    case OP_TYPEID::Convolution:
    {
        if (op_version == 0)
        {
            auto tmp = static_cast<const op::v0::Convolution*>(&n);
            node["window_movement_strides"] = tmp->get_window_movement_strides();
            node["window_dilation_strides"] = tmp->get_window_dilation_strides();
            node["padding_below"] = tmp->get_padding_below();
            node["padding_above"] = tmp->get_padding_above();
            node["data_dilation_strides"] = tmp->get_data_dilation_strides();
            node["pad_type"] = tmp->get_pad_type();
        }
        if (op_version == 1)
        {
            auto tmp = static_cast<const op::v1::Convolution*>(&n);
            node["strides"] = tmp->get_strides();
            node["dilations"] = tmp->get_dilations();
            node["pads_begin"] = tmp->get_pads_begin();
            node["pads_end"] = tmp->get_pads_end();
            node["auto_pad"] = tmp->get_auto_pad();
        }
        break;
    }
    case OP_TYPEID::ConvolutionBackpropData:
    {
        if (op_version == 0)
        {
            auto tmp = static_cast<const op::v0::ConvolutionBackpropData*>(&n);
            node["data_batch_shape"] = tmp->get_data_batch_shape();
            node["window_movement_strides_forward"] = tmp->get_window_movement_strides_forward();
            node["window_dilation_strides_forward"] = tmp->get_window_dilation_strides_forward();
            node["padding_below_forward"] = tmp->get_padding_below_forward();
            node["padding_above_forward"] = tmp->get_padding_above_forward();
            node["data_dilation_strides_forward"] = tmp->get_data_dilation_strides_forward();
        }
        if (op_version == 1)
        {
            auto tmp = static_cast<const op::v1::ConvolutionBackpropData*>(&n);
            node["data_batch_shape"] = tmp->get_data_batch_shape();
            node["strides"] = tmp->get_strides();
            node["dilations"] = tmp->get_dilations();
            node["pads_begin"] = tmp->get_pads_begin();
            node["pads_end"] = tmp->get_pads_end();
        }
        break;
    }
    case OP_TYPEID::ConvolutionBackpropFilters:
    {
        if (op_version == 0)
        {
            auto tmp = static_cast<const op::v0::ConvolutionBackpropFilters*>(&n);
            node["filters_shape"] = tmp->get_filters_shape();
            node["window_movement_strides_forward"] = tmp->get_window_movement_strides_forward();
            node["window_dilation_strides_forward"] = tmp->get_window_dilation_strides_forward();
            node["padding_below_forward"] = tmp->get_padding_below_forward();
            node["padding_above_forward"] = tmp->get_padding_above_forward();
            node["data_dilation_strides_forward"] = tmp->get_data_dilation_strides_forward();
        }
        if (op_version == 1)
        {
            auto tmp = static_cast<const op::v1::ConvolutionBackpropFilters*>(&n);
            node["filters_shape"] = tmp->get_filters_shape();
            node["strides"] = tmp->get_strides();
            node["dilations"] = tmp->get_dilations();
            node["pads_begin"] = tmp->get_pads_begin();
            node["pads_end"] = tmp->get_pads_end();
        }
        break;
    }
    case OP_TYPEID::ConvolutionBias:
    {
        auto tmp = static_cast<const op::ConvolutionBias*>(&n);
        node["window_movement_strides"] = tmp->get_window_movement_strides();
        node["window_dilation_strides"] = tmp->get_window_dilation_strides();
        node["padding_below"] = tmp->get_padding_below();
        node["padding_above"] = tmp->get_padding_above();
        node["data_dilation_strides"] = tmp->get_data_dilation_strides();
        break;
    }
    case OP_TYPEID::ConvolutionBiasAdd:
    {
        auto tmp = static_cast<const op::ConvolutionBiasAdd*>(&n);
        node["window_movement_strides"] = tmp->get_window_movement_strides();
        node["window_dilation_strides"] = tmp->get_window_dilation_strides();
        node["padding_below"] = tmp->get_padding_below();
        node["padding_above"] = tmp->get_padding_above();
        node["data_dilation_strides"] = tmp->get_data_dilation_strides();
        break;
    }
    case OP_TYPEID::ConvolutionBiasBackpropFiltersBias:
    {
        auto tmp = static_cast<const op::ConvolutionBiasBackpropFiltersBias*>(&n);
        node["filters_shape"] = tmp->get_filters_shape();
        node["bias_shape"] = tmp->get_bias_shape();
        node["window_movement_strides_forward"] = tmp->get_window_movement_strides_forward();
        node["window_dilation_strides_forward"] = tmp->get_window_dilation_strides_forward();
        node["padding_below_forward"] = tmp->get_padding_below_forward();
        node["padding_above_forward"] = tmp->get_padding_above_forward();
        node["data_dilation_strides_forward"] = tmp->get_data_dilation_strides_forward();
        break;
    }
    case OP_TYPEID::Cos: { break;
    }
    case OP_TYPEID::Cosh: { break;
    }
    case OP_TYPEID::Dequantize:
    {
        auto tmp = static_cast<const op::Dequantize*>(&n);
        node["type"] = write_element_type(tmp->get_element_type());
        node["axes"] = serialize_axis_set(tmp->get_axes());
        break;
    }
    case OP_TYPEID::DepthToSpace:
    {
        auto tmp = static_cast<const op::DepthToSpace*>(&n);
        node["type"] = write_element_type(tmp->get_element_type());
        node["mode"] = tmp->get_mode();
        node["block_size"] = tmp->get_block_size();
        break;
    }
    case OP_TYPEID::Divide:
    {
        const op::util::BinaryElementwiseArithmetic* bea_node = nullptr;
        if (op_version == 0)
        {
            auto tmp = static_cast<const op::v0::Divide*>(&n);
            bea_node = tmp;
            node["pythondiv"] = tmp->is_pythondiv();
        }
        else if (op_version == 1)
        {
            auto tmp = static_cast<const op::v1::Divide*>(&n);
            bea_node = tmp;
            node["pythondiv"] = tmp->is_pythondiv();
        }
        if (bea_node != nullptr && bea_node->get_autob().m_type != op::AutoBroadcastType::NONE)
        {
            node["auto_broadcast"] = write_auto_broadcast(bea_node->get_autob());
        }
        break;
    }
    case OP_TYPEID::Dot:
    {
        auto tmp = static_cast<const op::Dot*>(&n);
        node["reduction_axes_count"] = tmp->get_reduction_axes_count();
        break;
    }
    case OP_TYPEID::DynBroadcast: { break;
    }
    case OP_TYPEID::DynPad: { break;
    }
    case OP_TYPEID::DynReplaceSlice:
    {
        auto tmp = static_cast<const op::DynReplaceSlice*>(&n);
        node["lower_bounds_mask"] = tmp->get_lower_bounds_mask();
        node["upper_bounds_mask"] = tmp->get_upper_bounds_mask();
        node["new_axis"] = tmp->get_new_axis();
        node["shrink_axis"] = tmp->get_shrink_axis();
        node["ellipsis_mask"] = tmp->get_ellipsis_mask();
        break;
    }
    case OP_TYPEID::DynReshape:
    {
        if (op_version == 0)
        {
            auto tmp = static_cast<const op::v0::DynReshape*>(&n);
            node["zero_flag"] = tmp->get_zero_flag();
        }
        if (op_version == 1)
        {
            auto tmp = static_cast<const op::v1::Reshape*>(&n);
            node["zero_flag"] = tmp->get_zero_flag();
        }
        break;
    }
    case OP_TYPEID::DynSlice:
    {
        auto tmp = static_cast<const op::DynSlice*>(&n);
        node["lower_bounds_mask"] = tmp->get_lower_bounds_mask();
        node["upper_bounds_mask"] = tmp->get_upper_bounds_mask();
        node["new_axis"] = tmp->get_new_axis();
        node["shrink_axis"] = tmp->get_shrink_axis();
        node["ellipsis_mask"] = tmp->get_ellipsis_mask();
        break;
    }
    case OP_TYPEID::Elu:
    {
        auto tmp = static_cast<const op::Elu*>(&n);
        node["alpha"] = tmp->get_alpha();
        break;
    }
    case OP_TYPEID::EmbeddingLookup: { break;
    }
    case OP_TYPEID::Equal:
    {
        const op::util::BinaryElementwiseComparison* tmp = nullptr;
        if (op_version == 0)
        {
            tmp = static_cast<const op::v0::Equal*>(&n);
        }
        if (op_version == 1)
        {
            tmp = static_cast<const op::v1::Equal*>(&n);
        }
        if (tmp != nullptr && tmp->get_autob().m_type != op::AutoBroadcastType::NONE)
        {
            node["auto_broadcast"] = write_auto_broadcast(tmp->get_autob());
        }
        break;
    }
    case OP_TYPEID::Erf: { break;
    }
    case OP_TYPEID::Exp: { break;
    }
    case OP_TYPEID::FakeQuantize:
    {
        auto tmp = static_cast<const op::FakeQuantize*>(&n);
        node["levels"] = tmp->get_levels();
        break;
    }
    case OP_TYPEID::Floor: { break;
    }
    case OP_TYPEID::Gather:
    {
        if (op_version == 0)
        {
            auto tmp = static_cast<const op::v0::Gather*>(&n);
            node["axis"] = tmp->get_axis();
        }
        break;
    }
    case OP_TYPEID::GatherND: { break;
    }
    case OP_TYPEID::GetOutputElement:
    {
        auto tmp = static_cast<const op::GetOutputElement*>(&n);
        node["n"] = tmp->get_n();
        break;
    }
    case OP_TYPEID::Gelu: { break;
    }
    case OP_TYPEID::GeluBackpropFactor: { break;
    }
    case OP_TYPEID::Gemm:
    {
        auto tmp = static_cast<const op::Gemm*>(&n);
        node["alpha"] = tmp->get_alpha();
        node["beta"] = tmp->get_beta();
        node["transA"] = tmp->get_transA();
        node["transB"] = tmp->get_transB();
        break;
    }
    case OP_TYPEID::GenerateMask:
    {
        auto tmp = static_cast<const op::GenerateMask*>(&n);
        node["type"] = write_element_type(tmp->get_element_type());
        node["use_seed"] = tmp->get_use_seed();
        node["seed"] = tmp->get_seed();
        node["probability"] = tmp->get_probability();
        if (op_version == 0)
        {
            node["output_shape"] = tmp->get_mask_shape();
        }

        break;
    }
    case OP_TYPEID::Greater:
    {
        const op::util::BinaryElementwiseComparison* tmp = nullptr;
        if (op_version == 0)
        {
            tmp = static_cast<const op::v0::Greater*>(&n);
        }
        else if (op_version == 1)
        {
            tmp = static_cast<const op::v1::Greater*>(&n);
        }
        if (tmp != nullptr && tmp->get_autob().m_type != op::AutoBroadcastType::NONE)
        {
            node["auto_broadcast"] = write_auto_broadcast(tmp->get_autob());
        }
        break;
    }
    case OP_TYPEID::GreaterEq:
    {
        const op::util::BinaryElementwiseComparison* tmp = nullptr;
        if (op_version == 0)
        {
            tmp = static_cast<const op::v0::GreaterEq*>(&n);
        }
        else if (op_version == 1)
        {
            tmp = static_cast<const op::v1::GreaterEq*>(&n);
        }
        if (tmp != nullptr && tmp->get_autob().m_type != op::AutoBroadcastType::NONE)
        {
            node["auto_broadcast"] = write_auto_broadcast(tmp->get_autob());
        }
        break;
    }
    case OP_TYPEID::GRN:
    {
        auto tmp = static_cast<const op::GRN*>(&n);
        node["bias"] = tmp->get_bias();
        break;
    }
    case OP_TYPEID::GRUCell:
    {
        auto tmp = static_cast<const op::GRUCell*>(&n);
        node["hidden_size"] = tmp->get_hidden_size();
        node["clip"] = tmp->get_clip();
        node["activations"] = tmp->get_activations();
        node["activation_alpha"] = tmp->get_activation_alpha();
        node["activation_beta"] = tmp->get_activation_beta();
        node["linear_before_reset"] = tmp->get_linear_before_reset();
        break;
    }
    case OP_TYPEID::GroupConvolution:
    {
        auto tmp = static_cast<const op::GroupConvolution*>(&n);
        node["window_movement_strides"] = tmp->get_window_movement_strides();
        node["window_dilation_strides"] = tmp->get_window_dilation_strides();
        node["padding_below"] = tmp->get_padding_below();
        node["padding_above"] = tmp->get_padding_above();
        node["data_dilation_strides"] = tmp->get_data_dilation_strides();
        node["groups"] = tmp->get_groups();
        node["pad_type"] = tmp->get_pad_type();
        break;
    }
    case OP_TYPEID::GroupConvolutionTranspose:
    {
        auto tmp = static_cast<const op::GroupConvolutionTranspose*>(&n);
        node["strides"] = tmp->get_strides();
        node["dilations"] = tmp->get_dilations();
        node["padding_begin"] = tmp->get_padding_begin();
        node["padding_end"] = tmp->get_padding_end();
        node["output_padding"] = tmp->get_output_padding();
        node["groups"] = tmp->get_groups();
        node["pad_type"] = tmp->get_pad_type();
        node["output_shape"] = tmp->get_output_shape();
        break;
    }
    case OP_TYPEID::HardSigmoid:
    {
        auto tmp = static_cast<const op::HardSigmoid*>(&n);
        node["alpha"] = tmp->get_alpha();
        node["beta"] = tmp->get_beta();
        break;
    }
    case OP_TYPEID::LayerNorm:
    {
        auto tmp = static_cast<const op::LayerNorm*>(&n);
        node["keep_stats"] = tmp->get_keep_stats();
        node["use_affine"] = tmp->get_use_affine();
        node["epsilon"] = tmp->get_epsilon();
        node["begin_norm_axis"] = tmp->get_begin_norm_axis();
        break;
    }
    case OP_TYPEID::LayerNormBackprop:
    {
        auto tmp = static_cast<const op::LayerNormBackprop*>(&n);
        node["use_stats"] = tmp->get_use_stats();
        node["use_affine"] = tmp->get_use_affine();
        node["epsilon"] = tmp->get_epsilon();
        node["begin_norm_axis"] = tmp->get_begin_norm_axis();
        break;
    }
    case OP_TYPEID::Less:
    {
        const op::util::BinaryElementwiseComparison* tmp = nullptr;
        if (op_version == 0)
        {
            tmp = static_cast<const op::v0::Less*>(&n);
        }
        else if (op_version == 1)
        {
            tmp = static_cast<const op::v1::Less*>(&n);
        }
        if (tmp != nullptr && tmp->get_autob().m_type != op::AutoBroadcastType::NONE)
        {
            node["auto_broadcast"] = write_auto_broadcast(tmp->get_autob());
        }
        break;
    }
    case OP_TYPEID::LessEq:
    {
<<<<<<< HEAD
        const op::util::BinaryElementwiseComparison* tmp = nullptr;
        if (op_version == 0)
        {
            tmp = static_cast<const op::v0::LessEq*>(&n);
        }
        else if (op_version == 1)
        {
            tmp = static_cast<const op::v1::LessEq*>(&n);
        }
        if (tmp != nullptr && tmp->get_autob().m_type != op::AutoBroadcastType::NONE)
=======
        auto tmp = static_cast<const op::v0::LessEq*>(&n);
        if (tmp->get_autob().m_type != op::AutoBroadcastType::NONE)
        {
            node["auto_broadcast"] = write_auto_broadcast(tmp->get_autob());
        }
        break;
    }
    case OP_TYPEID::LessEqual:
    {
        auto tmp = static_cast<const op::v1::LessEqual*>(&n);
        if (tmp->get_autob().m_type != op::AutoBroadcastType::NONE)
>>>>>>> 3d57b025
        {
            node["auto_broadcast"] = write_auto_broadcast(tmp->get_autob());
        }
        break;
    }
    case OP_TYPEID::Log: { break;
    }
    case OP_TYPEID::LogicalAnd:
    {
        auto tmp = static_cast<const op::v1::LogicalAnd*>(&n);
        if (tmp->get_autob().m_type != op::AutoBroadcastType::NONE)
        {
            node["auto_broadcast"] = write_auto_broadcast(tmp->get_autob());
        }
        break;
    }
    case OP_TYPEID::LogicalNot: { break;
    }
    case OP_TYPEID::LogicalOr:
    {
        auto tmp = static_cast<const op::v1::LogicalOr*>(&n);
        if (tmp->get_autob().m_type != op::AutoBroadcastType::NONE)
        {
            node["auto_broadcast"] = write_auto_broadcast(tmp->get_autob());
        }
        break;
    }
    case OP_TYPEID::LogicalXor:
    {
        auto tmp = static_cast<const op::v1::LogicalXor*>(&n);
        if (tmp->get_autob().m_type != op::AutoBroadcastType::NONE)
        {
            node["auto_broadcast"] = write_auto_broadcast(tmp->get_autob());
        }
        break;
    }
    case OP_TYPEID::LRN:
    {
        auto tmp = static_cast<const op::LRN*>(&n);
        node["alpha"] = tmp->get_alpha();
        node["beta"] = tmp->get_beta();
        node["bias"] = tmp->get_bias();
        node["nsize"] = tmp->get_nsize();
        break;
    }
    case OP_TYPEID::LSTMCell:
    {
        auto tmp = static_cast<const op::LSTMCell*>(&n);
        node["hidden_size"] = tmp->get_hidden_size();
        node["clip"] = tmp->get_clip();
        node["activations"] = tmp->get_activations();
        node["activation_alpha"] = tmp->get_activation_alpha();
        node["activation_beta"] = tmp->get_activation_beta();
        node["input_forget"] = tmp->get_input_forget();
        break;
    }
    case OP_TYPEID::LSTMSequence:
    {
        auto tmp = dynamic_cast<const op::LSTMSequence*>(&n);
        node["direction"] = tmp->get_direction();
        node["hidden_size"] = tmp->get_hidden_size();
        node["clip_threshold"] = tmp->get_clip_threshold();
        node["activations"] = tmp->get_activations();
        node["activations_alpha"] = tmp->get_activations_alpha();
        node["activations_beta"] = tmp->get_activations_beta();
        node["input_forget"] = tmp->get_input_forget();
        break;
    }
    case OP_TYPEID::MatMul:
    {
        auto tmp = static_cast<const op::MatMul*>(&n);
        node["transpose_a"] = tmp->get_transpose_a();
        node["transpose_b"] = tmp->get_transpose_b();
        break;
    }
    case OP_TYPEID::Max:
    {
        auto tmp = static_cast<const op::Max*>(&n);
        node["reduction_axes"] = serialize_axis_set(tmp->get_reduction_axes());
        break;
    }
    case OP_TYPEID::MaxPool:
    {
        if (op_version == 0)
        {
            auto tmp = static_cast<const op::v0::MaxPool*>(&n);
            node["window_shape"] = tmp->get_window_shape();
            node["window_movement_strides"] = tmp->get_window_movement_strides();
            node["padding_below"] = tmp->get_padding_below();
            node["padding_above"] = tmp->get_padding_above();
            node["pad_type"] = tmp->get_pad_type();
        }
        if (op_version == 1)
        {
            auto tmp = static_cast<const op::v1::MaxPool*>(&n);
            node["kernel"] = tmp->get_kernel();
            node["strides"] = tmp->get_strides();
            node["pads_begin"] = tmp->get_pads_begin();
            node["pads_end"] = tmp->get_pads_end();
            node["auto_pad"] = tmp->get_auto_pad();
            node["rounding_type"] = tmp->get_rounding_type();
        }
        break;
    }
    case OP_TYPEID::MaxPoolBackprop:
    {
        if (op_version == 0)
        {
            auto tmp = static_cast<const op::v0::MaxPoolBackprop*>(&n);
            node["window_shape"] = tmp->get_window_shape();
            node["window_movement_strides"] = tmp->get_window_movement_strides();
            node["padding_below"] = tmp->get_padding_below();
            node["padding_above"] = tmp->get_padding_above();
        }
        if (op_version == 1)
        {
            auto tmp = static_cast<const op::v1::MaxPoolBackprop*>(&n);
            node["kernel"] = tmp->get_kernel();
            node["strides"] = tmp->get_strides();
            node["pads_begin"] = tmp->get_pads_begin();
            node["pads_end"] = tmp->get_pads_end();
        }
        break;
    }
    case OP_TYPEID::Maximum:
    {
        const op::util::BinaryElementwiseArithmetic* tmp = nullptr;
        if (op_version == 0)
        {
            tmp = static_cast<const op::v0::Maximum*>(&n);
        }
        else if (op_version == 1)
        {
            tmp = static_cast<const op::v1::Maximum*>(&n);
        }
        if (tmp != nullptr && tmp->get_autob().m_type != op::AutoBroadcastType::NONE)
        {
            node["auto_broadcast"] = write_auto_broadcast(tmp->get_autob());
        }
        break;
    }
    case OP_TYPEID::Min:
    {
        auto tmp = static_cast<const op::Min*>(&n);
        node["reduction_axes"] = serialize_axis_set(tmp->get_reduction_axes());
        break;
    }
    case OP_TYPEID::Minimum:
    {
        const op::util::BinaryElementwiseArithmetic* tmp = nullptr;
        if (op_version == 0)
        {
            tmp = static_cast<const op::v0::Minimum*>(&n);
        }
        else if (op_version == 1)
        {
            tmp = static_cast<const op::v1::Minimum*>(&n);
        }
        if (tmp != nullptr && tmp->get_autob().m_type != op::AutoBroadcastType::NONE)
        {
            node["auto_broadcast"] = write_auto_broadcast(tmp->get_autob());
        }
        break;
    }
    case OP_TYPEID::Multiply:
    {
        const op::util::BinaryElementwiseArithmetic* tmp = nullptr;
        if (op_version == 0)
        {
            tmp = static_cast<const op::v0::Multiply*>(&n);
        }
        else if (op_version == 1)
        {
            tmp = static_cast<const op::v1::Multiply*>(&n);
        }
        if (tmp != nullptr && tmp->get_autob().m_type != op::AutoBroadcastType::NONE)
        {
            node["auto_broadcast"] = write_auto_broadcast(tmp->get_autob());
        }
        break;
    }
    case OP_TYPEID::MVN:
    {
        auto tmp = static_cast<const op::MVN*>(&n);
        node["reduction_axes"] = serialize_axis_set(tmp->get_reduction_axes());
        node["normalize_variance"] = tmp->get_normalize_variance();
        node["eps"] = tmp->get_eps();
        break;
    }
    case OP_TYPEID::Negative: { break;
    }
    case OP_TYPEID::NormalizeL2:
    {
        auto tmp = static_cast<const op::NormalizeL2*>(&n);
        node["eps"] = tmp->get_eps();
        node["eps_mode"] = tmp->get_eps_mode();
        break;
    }
    case OP_TYPEID::NotEqual:
    {
        const op::util::BinaryElementwiseComparison* tmp = nullptr;
        if (op_version == 0)
        {
            tmp = static_cast<const op::v0::NotEqual*>(&n);
        }
        else if (op_version == 1)
        {
            tmp = static_cast<const op::v1::NotEqual*>(&n);
        }
        if (tmp != nullptr && tmp->get_autob().m_type != op::AutoBroadcastType::NONE)
        {
            node["auto_broadcast"] = write_auto_broadcast(tmp->get_autob());
        }
        break;
    }
    case OP_TYPEID::Not: { break;
    }
    case OP_TYPEID::OneHot:
    {
        auto tmp = static_cast<const op::OneHot*>(&n);
        node["shape"] = write_partial_shape(tmp->get_output_partial_shape(0));
        node["one_hot_axis"] = tmp->get_one_hot_axis();
        break;
    }
    case OP_TYPEID::Or:
    {
        auto tmp = static_cast<const op::v0::Or*>(&n);
        if (tmp->get_autob().m_type != op::AutoBroadcastType::NONE)
        {
            node["auto_broadcast"] = write_auto_broadcast(tmp->get_autob());
        }
        break;
    }
    case OP_TYPEID::Pad:
    {
        if (op_version == 0)
        {
            auto tmp = static_cast<const op::v0::Pad*>(&n);
            node["padding_below"] = tmp->get_padding_below();
            node["padding_above"] = tmp->get_padding_above();
            node["pad_mode"] = tmp->get_pad_mode();
        }
        if (op_version == 1)
        {
            auto tmp = static_cast<const op::v1::Pad*>(&n);
            node["pad_mode"] = tmp->get_pad_mode();
        }
        break;
    }
    case OP_TYPEID::Parameter:
    {
        auto tmp = static_cast<const op::Parameter*>(&n);
        node["shape"] = write_partial_shape(tmp->get_output_partial_shape(0));
        node["cacheable"] = tmp->get_cacheable();
        node["element_type"] = write_element_type(tmp->get_element_type());
        break;
    }
    case OP_TYPEID::PartialSlice:
    {
        auto tmp = dynamic_cast<const op::PartialSlice*>(&n);
        node["axes"] = tmp->get_axes();
        node["lower_bounds"] = tmp->get_lower_bounds();
        node["upper_bounds"] = tmp->get_upper_bounds();
        node["decrease_axes"] = tmp->get_decrease_axes();
        break;
    }
    case OP_TYPEID::PartialSliceBackprop:
    {
        auto tmp = dynamic_cast<const op::PartialSliceBackprop*>(&n);
        node["axes"] = tmp->get_axes();
        node["lower_bounds"] = tmp->get_lower_bounds();
        node["upper_bounds"] = tmp->get_upper_bounds();
        break;
    }
    case OP_TYPEID::Passthrough:
    {
        auto tmp = static_cast<const op::Passthrough*>(&n);
        node["logical_type"] = tmp->logical_type();
        node["language"] = tmp->language();
        node["function"] = tmp->function();
        std::vector<json> outputs_js;
        for (const auto& output_shape : tmp->output_shapes())
        {
            json output_js;
            output_js["element_type"] = write_element_type(std::get<0>(output_shape));
            output_js["shape"] = write_partial_shape(std::get<1>(output_shape));
            outputs_js.emplace_back(std::move(output_js));
        }
        node["output_shapes"] = std::move(outputs_js);
        break;
    }
    case OP_TYPEID::PRelu: { break;
    }
    case OP_TYPEID::Product:
    {
        if (op_version == 0)
        {
            break;
        }
        if (op_version == 1)
        {
            auto tmp = static_cast<const op::v1::ReduceProd*>(&n);
            node["keep_dims"] = tmp->get_keep_dims();
        }
        break;
    }
    case OP_TYPEID::Power:
    {
        const op::util::BinaryElementwiseArithmetic* tmp = nullptr;
        if (op_version == 0)
        {
            tmp = static_cast<const op::v0::Power*>(&n);
        }
        else if (op_version == 1)
        {
            tmp = static_cast<const op::v1::Power*>(&n);
        }
        if (tmp != nullptr && tmp->get_autob().m_type != op::AutoBroadcastType::NONE)
        {
            node["auto_broadcast"] = write_auto_broadcast(tmp->get_autob());
        }
        break;
    }
    case OP_TYPEID::Quantize:
    {
        auto tmp = static_cast<const op::Quantize*>(&n);
        node["type"] = write_element_type(tmp->get_element_type());
        node["axes"] = serialize_axis_set(tmp->get_axes());
        node["round_mode"] = tmp->get_round_mode();
        break;
    }
    case OP_TYPEID::QuantizedConvolutionBias: { break;
    }
    case OP_TYPEID::QuantizedConvolutionBiasAdd: { break;
    }
    case OP_TYPEID::QuantizedConvolutionBiasSignedAdd: { break;
    }
    case OP_TYPEID::QuantizedConvolutionRelu: { break;
    }
    case OP_TYPEID::QuantizedConvolution:
    {
        auto tmp = static_cast<const op::QuantizedConvolution*>(&n);
        node["window_movement_strides"] = tmp->get_window_movement_strides();
        node["window_dilation_strides"] = tmp->get_window_dilation_strides();
        node["padding_below"] = tmp->get_padding_below();
        node["padding_above"] = tmp->get_padding_above();
        node["data_dilation_strides"] = tmp->get_data_dilation_strides();
        node["output_type"] = write_element_type(tmp->get_element_type());
        node["input_axes"] = tmp->get_input_axes();
        node["filter_axes"] = tmp->get_filter_axes();
        node["output_axes"] = tmp->get_output_axes();
        break;
    }
    case OP_TYPEID::QuantizedDotBias: { break;
    }
    case OP_TYPEID::QuantizedDot:
    {
        auto tmp = static_cast<const op::QuantizedDot*>(&n);
        node["reduction_axes_count"] = tmp->get_reduction_axes_count();
        node["output_type"] = write_element_type(tmp->get_element_type());
        node["input0_axes"] = tmp->get_input0_axes();
        node["input1_axes"] = tmp->get_input1_axes();
        node["output_axes"] = tmp->get_output_axes();
        break;
    }
    case OP_TYPEID::Recv:
    {
        auto tmp = static_cast<const op::Recv*>(&n);
        node["source_id"] = tmp->get_src_id();
        break;
    }
    case OP_TYPEID::RandomUniform:
    {
        auto tmp = static_cast<const op::RandomUniform*>(&n);
        node["fixed_seed"] = tmp->get_fixed_seed();
        break;
    }
    case OP_TYPEID::Range: { break;
    }
    case OP_TYPEID::Relu: { break;
    }
    case OP_TYPEID::ReluBackprop: { break;
    }
    case OP_TYPEID::ReplaceSlice:
    {
        auto tmp = static_cast<const op::ReplaceSlice*>(&n);
        node["lower_bounds"] = tmp->get_lower_bounds();
        node["upper_bounds"] = tmp->get_upper_bounds();
        node["strides"] = tmp->get_strides();
        break;
    }
    case OP_TYPEID::Reshape:
    {
        auto tmp = static_cast<const op::Reshape*>(&n);
        node["input_order"] = tmp->get_input_order();
        node["output_shape"] = tmp->get_output_shape();
        break;
    }
    case OP_TYPEID::Result:
    {
        auto tmp = static_cast<const op::Result*>(&n);
        node["needs_default_layout"] = tmp->needs_default_layout();
        break;
    }
    case OP_TYPEID::Reverse:
    {
        if (op_version == 0)
        {
            const auto tmp = static_cast<const op::Reverse*>(&n);
            node["reversed_axes"] = serialize_axis_set(tmp->get_reversed_axes());
            break;
        }
        else if (op_version == 1)
        {
            const auto tmp = static_cast<const op::v1::Reverse*>(&n);
            node["mode"] = tmp->get_mode();
            break;
        }
        break;
    }
    case OP_TYPEID::ReverseSequence:
    {
        auto tmp = static_cast<const op::ReverseSequence*>(&n);
        node["batch_axis"] = tmp->get_batch_axis();
        node["sequence_axis"] = tmp->get_sequence_axis();
        break;
    }
    case OP_TYPEID::RNNCell:
    {
        auto tmp = static_cast<const op::RNNCell*>(&n);
        node["hidden_size"] = tmp->get_hidden_size();
        node["clip"] = tmp->get_clip();
        node["activations"] = tmp->get_activations();
        node["activation_alpha"] = tmp->get_activation_alpha();
        node["activation_beta"] = tmp->get_activation_beta();
        break;
    }
    case OP_TYPEID::ScalarConstantLike:
    {
        auto tmp = static_cast<const op::ScalarConstantLikeBase*>(&n);
        auto constant = tmp->as_constant();
        node["value"] = constant->get_value_strings()[0];
        node["element_type"] = write_element_type(constant->get_element_type());
        break;
    }
    case OP_TYPEID::ScaleShift: { break;
    }
    case OP_TYPEID::ScatterAdd: { break;
    }
    case OP_TYPEID::ScatterNDAdd: { break;
    }
    case OP_TYPEID::Select: { break;
    }
    case OP_TYPEID::Send:
    {
        auto tmp = static_cast<const op::Send*>(&n);
        node["dest_id"] = tmp->get_dest_id();
        break;
    }
    case OP_TYPEID::ShapeOf: { break;
    }
    case OP_TYPEID::ShuffleChannels:
    {
        const auto tmp = static_cast<const op::ShuffleChannels*>(&n);
        node["axis"] = tmp->get_axis();
        node["groups"] = tmp->get_groups();
        break;
    }
    case OP_TYPEID::Sigmoid: { break;
    }
    case OP_TYPEID::SigmoidBackprop: { break;
    }
    case OP_TYPEID::Sign: { break;
    }
    case OP_TYPEID::Sin: { break;
    }
    case OP_TYPEID::Sinh: { break;
    }
    case OP_TYPEID::Slice:
    {
        if (op_version == 0)
        {
            auto tmp = static_cast<const op::Slice*>(&n);
            node["lower_bounds"] = tmp->get_lower_bounds();
            node["upper_bounds"] = tmp->get_upper_bounds();
            node["strides"] = tmp->get_strides();
        }
        if (op_version == 1)
        {
            auto tmp = static_cast<const op::v1::StridedSlice*>(&n);
            node["begin_mask"] = tmp->get_begin_mask();
            node["end_mask"] = tmp->get_end_mask();
            node["new_axis_mask"] = tmp->get_new_axis_mask();
            node["shrink_axis_mask"] = tmp->get_shrink_axis_mask();
            node["ellipsis_mask"] = tmp->get_ellipsis_mask();
        }
        break;
    }
    case OP_TYPEID::SpaceToDepth:
    {
        auto tmp = static_cast<const op::SpaceToDepth*>(&n);
        node["type"] = write_element_type(tmp->get_element_type());
        node["block_size"] = tmp->get_block_size();
        break;
    }
    case OP_TYPEID::Split:
    {
        auto tmp = static_cast<const op::Split*>(&n);
        node["axis"] = tmp->get_axis();
        node["splits"] = tmp->get_splits();
        break;
    }
    case OP_TYPEID::Sqrt: { break;
    }
    case OP_TYPEID::SquaredDifference: { break;
    }
    case OP_TYPEID::Squeeze: { break;
    }
    case OP_TYPEID::StopGradient: { break;
    }
    case OP_TYPEID::Subtract:
    {
        auto tmp = static_cast<const op::Subtract*>(&n);
        if (tmp->get_autob().m_type != op::AutoBroadcastType::NONE)
        {
            node["auto_broadcast"] = write_auto_broadcast(tmp->get_autob());
        }
        break;
    }
    case OP_TYPEID::Sum:
    {
        if (op_version == 0)
        {
            break;
        }
        if (op_version == 1)
        {
            auto tmp = static_cast<const op::v1::ReduceSum*>(&n);
            node["keep_dims"] = tmp->get_keep_dims();
        }
        break;
    }
    case OP_TYPEID::Softmax:
    {
        if (op_version == 0)
        {
            break;
        }
        if (op_version == 1)
        {
            auto tmp = static_cast<const op::v1::Softmax*>(&n);
            node["softmax_axis"] = tmp->get_axis();
        }
        break;
    }
    case OP_TYPEID::SoftmaxCrossEntropy:
    {
        auto tmp = static_cast<const op::SoftmaxCrossEntropy*>(&n);
        node["soft_label"] = tmp->get_soft_label();
        node["ignore_index"] = tmp->get_ignore_index();
        break;
    }
    case OP_TYPEID::SoftmaxCrossEntropyBackprop:
    {
        auto tmp = static_cast<const op::SoftmaxCrossEntropyBackprop*>(&n);
        node["soft_label"] = tmp->get_soft_label();
        node["ignore_index"] = tmp->get_ignore_index();
        break;
    }
    case OP_TYPEID::Tan: { break;
    }
    case OP_TYPEID::Tanh: { break;
    }
    case OP_TYPEID::Tile: { break;
    }
    case OP_TYPEID::TopK:
    {
        if (op_version == 0)
        {
            const auto tmp = static_cast<const op::TopK*>(&n);
            node["index_element_type"] = write_element_type(tmp->get_index_element_type());
            node["compute_max"] = tmp->get_compute_max();
        }
        else if (op_version == 1)
        {
            const auto tmp = static_cast<const op::v1::TopK*>(&n);
            node["axis"] = tmp->get_axis();
            node["mode"] = tmp->get_mode();
            node["sort_type"] = tmp->get_sort_type();
            node["index_element_type"] = write_element_type(tmp->get_index_element_type());
        }
        break;
    }
    case OP_TYPEID::Transpose: { break;
    }
    case OP_TYPEID::Unsqueeze: { break;
    }
    case OP_TYPEID::Xor:
    {
        auto tmp = static_cast<const op::v0::Xor*>(&n);
        if (tmp->get_autob().m_type != op::AutoBroadcastType::NONE)
        {
            node["auto_broadcast"] = write_auto_broadcast(tmp->get_autob());
        }
        break;
    }
    case OP_TYPEID::UnknownOp: { break;
    }
    }
#if !(defined(__GNUC__) && (__GNUC__ == 4 && __GNUC_MINOR__ == 8))
#pragma GCC diagnostic pop
#endif
    return node;
}<|MERGE_RESOLUTION|>--- conflicted
+++ resolved
@@ -1621,20 +1621,6 @@
         }
         case OP_TYPEID::LessEq:
         {
-<<<<<<< HEAD
-            if (op_version == 0)
-            {
-                node = make_shared<op::v0::LessEq>(
-                    args[0], args[1], read_auto_broadcast(node_js, "auto_broadcast"));
-            }
-            else if (op_version == 1)
-            {
-                node = make_shared<op::v1::LessEq>(
-                    args[0],
-                    args[1],
-                    read_auto_broadcast(node_js, "auto_broadcast", op::AutoBroadcastType::NUMPY));
-            }
-=======
             node = make_shared<op::v0::LessEq>(
                 args[0], args[1], read_auto_broadcast(node_js, "auto_broadcast"));
             break;
@@ -1642,8 +1628,9 @@
         case OP_TYPEID::LessEqual:
         {
             node = make_shared<op::v1::LessEqual>(
-                args[0], args[1], read_auto_broadcast(node_js, "auto_broadcast"));
->>>>>>> 3d57b025
+                args[0],
+                args[1],
+                read_auto_broadcast(node_js, "auto_broadcast", op::AutoBroadcastType::NUMPY));
             break;
         }
         case OP_TYPEID::Log:
@@ -3292,18 +3279,6 @@
     }
     case OP_TYPEID::LessEq:
     {
-<<<<<<< HEAD
-        const op::util::BinaryElementwiseComparison* tmp = nullptr;
-        if (op_version == 0)
-        {
-            tmp = static_cast<const op::v0::LessEq*>(&n);
-        }
-        else if (op_version == 1)
-        {
-            tmp = static_cast<const op::v1::LessEq*>(&n);
-        }
-        if (tmp != nullptr && tmp->get_autob().m_type != op::AutoBroadcastType::NONE)
-=======
         auto tmp = static_cast<const op::v0::LessEq*>(&n);
         if (tmp->get_autob().m_type != op::AutoBroadcastType::NONE)
         {
@@ -3315,7 +3290,6 @@
     {
         auto tmp = static_cast<const op::v1::LessEqual*>(&n);
         if (tmp->get_autob().m_type != op::AutoBroadcastType::NONE)
->>>>>>> 3d57b025
         {
             node["auto_broadcast"] = write_auto_broadcast(tmp->get_autob());
         }
