//*****************************************************************************
// Copyright 2017-2018 Intel Corporation
//
// Licensed under the Apache License, Version 2.0 (the "License");
// you may not use this file except in compliance with the License.
// You may obtain a copy of the License at
//
//     http://www.apache.org/licenses/LICENSE-2.0
//
// Unless required by applicable law or agreed to in writing, software
// distributed under the License is distributed on an "AS IS" BASIS,
// WITHOUT WARRANTIES OR CONDITIONS OF ANY KIND, either express or implied.
// See the License for the specific language governing permissions and
// limitations under the License.
//*****************************************************************************

#include <fstream>
#include <functional>

#include "ngraph/cpio.hpp"
#include "ngraph/file_util.hpp"
#include "ngraph/graph_util.hpp"
#include "ngraph/op/abs.hpp"
#include "ngraph/op/acos.hpp"
#include "ngraph/op/add.hpp"
#include "ngraph/op/allreduce.hpp"
#include "ngraph/op/and.hpp"
#include "ngraph/op/argmax.hpp"
#include "ngraph/op/argmin.hpp"
#include "ngraph/op/asin.hpp"
#include "ngraph/op/atan.hpp"
#include "ngraph/op/avg_pool.hpp"
#include "ngraph/op/batch_norm.hpp"
#include "ngraph/op/broadcast.hpp"
#include "ngraph/op/ceiling.hpp"
#include "ngraph/op/concat.hpp"
#include "ngraph/op/constant.hpp"
#include "ngraph/op/convert.hpp"
#include "ngraph/op/convolution.hpp"
#include "ngraph/op/cos.hpp"
#include "ngraph/op/cosh.hpp"
#include "ngraph/op/dequantize.hpp"
#include "ngraph/op/divide.hpp"
#include "ngraph/op/dot.hpp"
#include "ngraph/op/equal.hpp"
#include "ngraph/op/exp.hpp"
#include "ngraph/op/floor.hpp"
#include "ngraph/op/function_call.hpp"
#include "ngraph/op/get_output_element.hpp"
#include "ngraph/op/greater.hpp"
#include "ngraph/op/greater_eq.hpp"
#include "ngraph/op/less.hpp"
#include "ngraph/op/less_eq.hpp"
#include "ngraph/op/log.hpp"
#include "ngraph/op/lrn.hpp"
#include "ngraph/op/max.hpp"
#include "ngraph/op/max_pool.hpp"
#include "ngraph/op/maximum.hpp"
#include "ngraph/op/min.hpp"
#include "ngraph/op/minimum.hpp"
#include "ngraph/op/multiply.hpp"
#include "ngraph/op/negative.hpp"
#include "ngraph/op/not.hpp"
#include "ngraph/op/not_equal.hpp"
#include "ngraph/op/one_hot.hpp"
#include "ngraph/op/or.hpp"
#include "ngraph/op/pad.hpp"
#include "ngraph/op/parameter.hpp"
#include "ngraph/op/power.hpp"
#include "ngraph/op/product.hpp"
#include "ngraph/op/quantize.hpp"
#include "ngraph/op/reduce.hpp"
#include "ngraph/op/reduce_window.hpp"
#include "ngraph/op/relu.hpp"
#include "ngraph/op/replace_slice.hpp"
#include "ngraph/op/reshape.hpp"
#include "ngraph/op/result.hpp"
#include "ngraph/op/reverse.hpp"
#include "ngraph/op/reverse_sequence.hpp"
#include "ngraph/op/select.hpp"
#include "ngraph/op/select_and_scatter.hpp"
#include "ngraph/op/sigmoid.hpp"
#include "ngraph/op/sign.hpp"
#include "ngraph/op/sin.hpp"
#include "ngraph/op/sinh.hpp"
#include "ngraph/op/slice.hpp"
#include "ngraph/op/softmax.hpp"
#include "ngraph/op/sqrt.hpp"
#include "ngraph/op/stop_gradient.hpp"
#include "ngraph/op/subtract.hpp"
#include "ngraph/op/sum.hpp"
#include "ngraph/op/tan.hpp"
#include "ngraph/op/tanh.hpp"
#include "ngraph/op/topk.hpp"
#include "ngraph/serializer.hpp"
#include "ngraph/util.hpp"
#include "nlohmann/json.hpp"

using namespace ngraph;
using namespace std;
using json = nlohmann::json;
using const_data_callback_t = shared_ptr<Node>(const string&, const element::Type&, const Shape&);

// This expands the op list in op_tbl.hpp into a list of enumerations that look like this:
// Abs,
// Acos,
// ...
#define NGRAPH_OP(a, b) a,
enum class OP_TYPEID
{
#include "ngraph/op/op_tbl.hpp"
};
#undef NGRAPH_OP

static OP_TYPEID get_typeid(const string& s)
{
// This expands the op list in op_tbl.hpp into a list of enumerations that look like this:
// {"Abs", OP_TYPEID::Abs},
// {"Acos", OP_TYPEID::Acos},
// ...
#define NGRAPH_OP(a, b) {#a, OP_TYPEID::a},
    static const unordered_map<string, OP_TYPEID> typeid_map{
#include "ngraph/op/op_tbl.hpp"
    };
#undef NGRAPH_OP
    return typeid_map.at(s);
}

template <typename T>
T get_or_default(nlohmann::json& j, const std::string& key, const T& default_value)
{
    return j.count(key) != 0 ? j.at(key).get<T>() : default_value;
}

static std::shared_ptr<ngraph::Function>
    read_function(const json&,
                  std::unordered_map<std::string, std::shared_ptr<Function>>&,
                  function<const_data_callback_t>);

static json write(const ngraph::Function&, bool binary_constant_data);
static json write(const ngraph::Node&, bool binary_constant_data);
static string
    serialize(shared_ptr<ngraph::Function> func, size_t indent, bool binary_constant_data);

static json write_element_type(const ngraph::element::Type& n)
{
    json j;
    j = n.c_type_string();
    return j;
}

static element::Type read_element_type(const json& j)
{
    size_t bitwidth = 0;
    bool is_real = false;
    bool is_signed = false;
    bool is_quantized = false;
    string c_type_string = "";
    if (j.is_object())
    {
        bitwidth = j.at("bitwidth").get<size_t>();
        is_real = j.at("is_real").get<bool>();
        is_signed = j.at("is_signed").get<bool>();
        is_quantized = j.at("is_quantized").get<bool>();
        c_type_string = j.at("c_type_string").get<string>();
    }
    else
    {
        string c_type = j.get<string>();
        for (const element::Type* t : element::Type::get_known_types())
        {
            if (t->c_type_string() == c_type)
            {
                bitwidth = t->bitwidth();
                is_real = t->is_real();
                is_signed = t->is_signed();
                is_quantized = t->is_quantized();
                c_type_string = t->c_type_string();
                break;
            }
        }
    }
    return element::Type(bitwidth, is_real, is_signed, is_quantized, c_type_string);
}

void ngraph::serialize(const string& path, shared_ptr<ngraph::Function> func, size_t indent)
{
    ofstream out(path);
    serialize(out, func, indent);
}

void ngraph::serialize(ostream& out, shared_ptr<ngraph::Function> func, size_t indent)
{
    string j = ::serialize(func, indent, true);
    cpio::Writer writer(out);
    writer.write(func->get_name(), j.c_str(), static_cast<uint32_t>(j.size()));

    traverse_functions(func, [&](shared_ptr<ngraph::Function> f) {
        traverse_nodes(const_cast<Function*>(f.get()),
                       [&](shared_ptr<Node> node) {
                           if (auto c = dynamic_pointer_cast<op::Constant>(node))
                           {
                               uint32_t size =
                                   static_cast<uint32_t>(shape_size(c->get_output_shape(0)) *
                                                         c->get_output_element_type(0).size());
                               writer.write(c->get_name(), c->get_data_ptr(), size);
                           }
                       },
                       true);
    });

    writer.close();
}

static string serialize(shared_ptr<ngraph::Function> func, size_t indent, bool binary_constant_data)
{
    json j;
    vector<json> functions;
    traverse_functions(func, [&](shared_ptr<ngraph::Function> f) {
        functions.push_back(write(*f, binary_constant_data));
    });
    for (auto it = functions.rbegin(); it != functions.rend(); it++)
    {
        j.push_back(*it);
    }

    string rc;
    if (indent == 0)
    {
        rc = j.dump();
    }
    else
    {
        rc = j.dump(static_cast<int>(indent));
    }
    return rc;
}

std::string ngraph::serialize(std::shared_ptr<ngraph::Function> func, size_t indent)
{
    return ::serialize(func, indent, false);
}

shared_ptr<ngraph::Function> ngraph::deserialize(istream& in)
{
    shared_ptr<Function> rc;
    if (cpio::is_cpio(in))
    {
        cpio::Reader reader(in);
        vector<cpio::FileInfo> file_info = reader.get_file_info();
        if (file_info.size() > 0)
        {
            // The first file is the model
            uint32_t size = static_cast<uint32_t>(file_info[0].get_size());
            char* data = new char[size];
            reader.read(file_info[0].get_name(), data, size);
            string jstr(data, size);
            delete[] data;
            json js = json::parse(jstr);
            unordered_map<string, shared_ptr<Function>> function_map;
            for (json func : js)
            {
                shared_ptr<Function> f = read_function(
                    func,
                    function_map,
                    [&](const string& const_name, const element::Type& et, const Shape& shape) {
                        shared_ptr<Node> const_node;
                        for (const cpio::FileInfo& info : file_info)
                        {
                            if (info.get_name() == const_name)
                            {
                                void* const_data = malloc(info.get_size());
                                reader.read(const_name, const_data, info.get_size());
                                const_node = make_shared<op::Constant>(et, shape, const_data);
                                free(const_data);
                                break;
                            }
                        }
                        return const_node;
                    });
                rc = f;
            }
        }
    }
    else
    {
        // json file?
        std::stringstream ss;
        ss << in.rdbuf();
        rc = deserialize(ss.str());
    }
    return rc;
}

shared_ptr<ngraph::Function> ngraph::deserialize(const string& s)
{
    shared_ptr<Function> rc;
    if (file_util::exists(s))
    {
        // s is a file and not a json string
        ifstream in(s, ios_base::binary | ios_base::in);
        rc = deserialize(in);
    }
    else
    {
        json js = json::parse(s);
        unordered_map<string, shared_ptr<Function>> function_map;
        for (json func : js)
        {
            shared_ptr<Function> f = read_function(func, function_map, nullptr);
            rc = f;
        }
    }

    return rc;
}

static json write(const Function& f, bool binary_constant_data)
{
    json function;
    function["name"] = f.get_name();

    vector<string> parameter_list;
    for (auto param : f.get_parameters())
    {
        parameter_list.push_back(param->get_name());
    }
    function["parameters"] = parameter_list;

    // TODO Functions can return multiple results
    for (size_t i = 0; i < f.get_output_size(); ++i)
    {
        function["result"].push_back(f.get_output_op(i)->get_name());
    }

    Function* pf = const_cast<Function*>(&f);
    json nodes;
    for (shared_ptr<Node> node : pf->get_ordered_ops(true))
    {
        nodes.push_back(write(*node, binary_constant_data));
    }

    function["ops"] = nodes;
    return function;
}

static shared_ptr<ngraph::Function>
    read_function(const json& func_js,
                  unordered_map<string, shared_ptr<Function>>& function_map,
                  function<const_data_callback_t> const_data_callback)
{
    shared_ptr<ngraph::Function> rc;

    string func_name = func_js.at("name").get<string>();
    vector<string> func_parameters = func_js.at("parameters").get<vector<string>>();
    vector<string> func_result = func_js.at("result").get<vector<string>>();
    unordered_map<string, shared_ptr<Node>> node_map;
    for (json node_js : func_js.at("ops"))
    {
        try
        {
            string node_name = node_js.at("name").get<string>();
            string node_op = node_js.at("op").get<string>();
            vector<string> node_inputs = node_js.at("inputs").get<vector<string>>();
            vector<string> control_deps_inputs =
                get_or_default<vector<string>>(node_js, "control_deps", vector<string>{});
            vector<string> node_outputs = node_js.at("outputs").get<vector<string>>();
            shared_ptr<Node> node;
            vector<shared_ptr<Node>> args;
            vector<shared_ptr<Node>> control_deps;
            for (const string& name : node_inputs)
            {
                args.push_back(node_map.at(name));
            }
#pragma GCC diagnostic push
#pragma GCC diagnostic error "-Wswitch"
#pragma GCC diagnostic error "-Wswitch-enum"
            // #pragma GCC diagnostic error "-Wimplicit-fallthrough"
            switch (get_typeid(node_op))
            {
            case OP_TYPEID::Abs:
            {
                node = make_shared<op::Abs>(args[0]);
                break;
            }
            case OP_TYPEID::Acos:
            {
                node = make_shared<op::Acos>(args[0]);
                break;
            }
            case OP_TYPEID::Add:
            {
                node = make_shared<op::Add>(args[0], args[1]);
                break;
            }
            case OP_TYPEID::AllReduce:
            {
                node = make_shared<op::AllReduce>(args[0]);
                break;
            }
            case OP_TYPEID::And:
            {
                node = make_shared<op::And>(args[0], args[1]);
                break;
            }
            case OP_TYPEID::ArgMin:
            {
                auto axis = node_js.at("axis").get<size_t>();
                auto target_type = read_element_type(node_js.at("index_element_type"));
                node = make_shared<op::ArgMin>(args[0], axis, target_type);
                break;
            }
            case OP_TYPEID::ArgMax:
            {
                auto axis = node_js.at("axis").get<size_t>();
                auto target_type = read_element_type(node_js.at("index_element_type"));
                node = make_shared<op::ArgMax>(args[0], axis, target_type);
                break;
            }
            case OP_TYPEID::Asin:
            {
                node = make_shared<op::Asin>(args[0]);
                break;
            }
            case OP_TYPEID::Atan:
            {
                node = make_shared<op::Atan>(args[0]);
                break;
            }
            case OP_TYPEID::AvgPool:
            {
                auto window_shape = node_js.at("window_shape").get<vector<size_t>>();
                auto window_movement_strides =
                    node_js.at("window_movement_strides").get<vector<size_t>>();
                auto padding_below = node_js.at("padding_below").get<vector<size_t>>();
                auto padding_above = node_js.at("padding_above").get<vector<size_t>>();
                auto include_padding_in_avg_computation =
                    node_js.at("include_padding_in_avg_computation").get<bool>();
                node = make_shared<op::AvgPool>(args[0],
                                                window_shape,
                                                window_movement_strides,
                                                padding_below,
                                                padding_above,
                                                include_padding_in_avg_computation);
                break;
            }
            case OP_TYPEID::AvgPoolBackprop:
            {
                auto forward_arg_shape = node_js.at("forward_arg_shape").get<vector<size_t>>();
                auto window_shape = node_js.at("window_shape").get<vector<size_t>>();
                auto window_movement_strides =
                    node_js.at("window_movement_strides").get<vector<size_t>>();
                auto padding_below = node_js.at("padding_below").get<vector<size_t>>();
                auto padding_above = node_js.at("padding_above").get<vector<size_t>>();
                auto include_padding_in_avg_computation =
                    get_or_default<bool>(node_js, "include_padding_in_avg_computation", false);
                node = make_shared<op::AvgPoolBackprop>(forward_arg_shape,
                                                        args[0],
                                                        window_shape,
                                                        window_movement_strides,
                                                        padding_below,
                                                        padding_above,
                                                        include_padding_in_avg_computation);
                break;
            }
<<<<<<< HEAD
            else if (node_op == "BatchNormTraining")
=======
            case OP_TYPEID::BatchNorm:
>>>>>>> f30910c6
            {
                auto epsilon = node_js.at("eps").get<double>();
                if (args.size() == 3)
                {
                    node = make_shared<op::BatchNormTraining>(epsilon, args[0], args[1], args[2]);
                }
                else
                {
                    node = make_shared<op::BatchNormTraining>(
                        epsilon, args[0], args[1], args[2], args[3], args[4]);
                }
                break;
            }
<<<<<<< HEAD
            else if (node_op == "BatchNormInference")
            {
                auto epsilon = node_js.at("eps").get<double>();
                node = make_shared<op::BatchNormInference>(
                    epsilon, args[0], args[1], args[2], args[3], args[4]);
            }
            else if (node_op == "BatchNormTrainingBackprop")
=======
            case OP_TYPEID::BatchNormBackprop:
>>>>>>> f30910c6
            {
                auto epsilon = node_js.at("eps").get<double>();
                node = make_shared<op::BatchNormTrainingBackprop>(
                    epsilon, args[0], args[1], args[2], args[3], args[4], args[5]);
                break;
            }
            case OP_TYPEID::Broadcast:
            {
                auto shape = node_js.at("shape").get<vector<size_t>>();
                auto axes = node_js.at("axes").get<set<size_t>>();
                node = make_shared<op::Broadcast>(args[0], shape, axes);
                break;
            }
            case OP_TYPEID::Ceiling:
            {
                node = make_shared<op::Ceiling>(args[0]);
                break;
            }
            case OP_TYPEID::Concat:
            {
                auto axis = node_js.at("axis").get<size_t>();
                node = make_shared<op::Concat>(args, axis);
                break;
            }
            case OP_TYPEID::Constant:
            {
                auto type_node_js =
                    node_js.count("element_type") == 0 ? node_js.at("value_type") : node_js;
                auto element_type = read_element_type(type_node_js.at("element_type"));
                auto shape = type_node_js.at("shape");
                try
                {
                    auto value = node_js.at("value").get<vector<string>>();
                    node = make_shared<op::Constant>(element_type, shape, value);
                }
                catch (...)
                {
                    node = const_data_callback(node_name, element_type, shape);
                }
                break;
            }
            case OP_TYPEID::Convert:
            {
                auto target_type = read_element_type(node_js.at("target_type"));
                node = make_shared<op::Convert>(args[0], target_type);
                break;
            }
            case OP_TYPEID::Convolution:
            {
                auto window_movement_strides =
                    node_js.at("window_movement_strides").get<vector<size_t>>();
                auto window_dilation_strides =
                    node_js.at("window_dilation_strides").get<vector<size_t>>();
                auto padding_below = node_js.at("padding_below").get<vector<std::ptrdiff_t>>();
                auto padding_above = node_js.at("padding_above").get<vector<std::ptrdiff_t>>();

                // For backwards compatibility, we accept "image_dilation_strides" in place of
                // "data_dilation_strides", and we also allow it to be omitted altogether.
                auto data_dilation_strides_maybe = node_js["data_dilation_strides"];
                if (data_dilation_strides_maybe.empty())
                {
                    data_dilation_strides_maybe = node_js["image_dilation_strides"];
                }

                if (data_dilation_strides_maybe.empty())
                {
                    node = make_shared<op::Convolution>(args[0],
                                                        args[1],
                                                        window_movement_strides,
                                                        window_dilation_strides,
                                                        padding_below,
                                                        padding_above);
                }
                else
                {
                    node = make_shared<op::Convolution>(
                        args[0],
                        args[1],
                        window_movement_strides,
                        window_dilation_strides,
                        padding_below,
                        padding_above,
                        data_dilation_strides_maybe.get<std::vector<size_t>>());
                }
                break;
            }
            case OP_TYPEID::ConvolutionBackpropData:
            {
                auto data_batch_shape = node_js.at("data_batch_shape").get<vector<size_t>>();
                auto window_movement_strides_forward =
                    node_js.at("window_movement_strides_forward").get<vector<size_t>>();
                auto window_dilation_strides_forward =
                    node_js.at("window_dilation_strides_forward").get<vector<size_t>>();
                auto padding_below_forward =
                    node_js.at("padding_below_forward").get<vector<std::ptrdiff_t>>();
                auto padding_above_forward =
                    node_js.at("padding_above_forward").get<vector<std::ptrdiff_t>>();
                auto data_dilation_strides_forward =
                    node_js.at("data_dilation_strides_forward").get<vector<size_t>>();
                node = make_shared<op::ConvolutionBackpropData>(data_batch_shape,
                                                                args[0],
                                                                args[1],
                                                                window_movement_strides_forward,
                                                                window_dilation_strides_forward,
                                                                padding_below_forward,
                                                                padding_above_forward,
                                                                data_dilation_strides_forward);
                break;
            }
            case OP_TYPEID::ConvolutionBackpropFilters:
            {
                auto filters_shape = node_js.at("filters_shape").get<vector<size_t>>();
                auto window_movement_strides_forward =
                    node_js.at("window_movement_strides_forward").get<vector<size_t>>();
                auto window_dilation_strides_forward =
                    node_js.at("window_dilation_strides_forward").get<vector<size_t>>();
                auto padding_below_forward =
                    node_js.at("padding_below_forward").get<vector<std::ptrdiff_t>>();
                auto padding_above_forward =
                    node_js.at("padding_above_forward").get<vector<std::ptrdiff_t>>();
                auto data_dilation_strides_forward =
                    node_js.at("data_dilation_strides_forward").get<vector<size_t>>();
                node = make_shared<op::ConvolutionBackpropFilters>(args[0],
                                                                   filters_shape,
                                                                   args[1],
                                                                   window_movement_strides_forward,
                                                                   window_dilation_strides_forward,
                                                                   padding_below_forward,
                                                                   padding_above_forward,
                                                                   data_dilation_strides_forward);
                break;
            }
            case OP_TYPEID::Cos:
            {
                node = make_shared<op::Cos>(args[0]);
                break;
            }
            case OP_TYPEID::Cosh:
            {
                node = make_shared<op::Cosh>(args[0]);
                break;
            }
            case OP_TYPEID::Dequantize:
            {
                auto type = read_element_type(node_js.at("type"));
                auto axes = node_js.at("axes").get<set<size_t>>();
                node = make_shared<op::Dequantize>(args[0], args[1], args[2], type, axes);
                break;
            }
            case OP_TYPEID::Divide:
            {
                node = make_shared<op::Divide>(args[0], args[1]);
                break;
            }
            case OP_TYPEID::Dot:
            {
                // For backwards compatibility, reduction_axes_count is optional.
                auto obj = node_js["reduction_axes_count"];
                if (obj.empty())
                {
                    node = make_shared<op::Dot>(args[0], args[1]);
                }
                else
                {
                    size_t reduction_axes_count = obj.get<size_t>();
                    node = make_shared<op::Dot>(args[0], args[1], reduction_axes_count);
                }
                break;
            }
            case OP_TYPEID::Equal:
            {
                node = make_shared<op::Equal>(args[0], args[1]);
                break;
            }
            case OP_TYPEID::Exp:
            {
                node = make_shared<op::Exp>(args[0]);
                break;
            }
            case OP_TYPEID::Floor:
            {
                node = make_shared<op::Floor>(args[0]);
                break;
            }
            case OP_TYPEID::FunctionCall:
            {
                string function_name = node_js.at("function").get<string>();
                shared_ptr<Function> f_ptr = function_map.at(function_name);
                node = make_shared<op::FunctionCall>(f_ptr, args);
                break;
            }
            case OP_TYPEID::GetOutputElement:
            {
                node = make_shared<op::GetOutputElement>(args[0], node_js.at("n").get<size_t>());
                break;
            }
            case OP_TYPEID::Greater:
            {
                node = make_shared<op::Greater>(args[0], args[1]);
                break;
            }
            case OP_TYPEID::GreaterEq:
            {
                node = make_shared<op::GreaterEq>(args[0], args[1]);
                break;
            }
            case OP_TYPEID::Less:
            {
                node = make_shared<op::Less>(args[0], args[1]);
                break;
            }
            case OP_TYPEID::LessEq:
            {
                node = make_shared<op::LessEq>(args[0], args[1]);
                break;
            }
            case OP_TYPEID::Log:
            {
                node = make_shared<op::Log>(args[0]);
                break;
            }
            case OP_TYPEID::LRN:
            {
                auto alpha = node_js.at("alpha").get<double>();
                auto beta = node_js.at("beta").get<double>();
                auto bias = node_js.at("bias").get<double>();
                auto nsize = node_js.at("nsize").get<size_t>();
                node = make_shared<op::LRN>(args[0], alpha, beta, bias, nsize);
                break;
            }
            case OP_TYPEID::Max:
            {
                auto reduction_axes = node_js.at("reduction_axes").get<set<size_t>>();
                node = make_shared<op::Max>(args[0], reduction_axes);
                break;
            }
            case OP_TYPEID::MaxPool:
            {
                auto window_shape = node_js.at("window_shape").get<vector<size_t>>();
                auto window_movement_strides =
                    node_js.at("window_movement_strides").get<vector<size_t>>();
                // For backwards compatibility, both (but not just one) of the padding_ fields may be
                // omitted.
                auto padding_below_maybe = node_js["padding_below"];
                auto padding_above_maybe = node_js["padding_above"];
                if (padding_below_maybe.empty() && !padding_above_maybe.empty())
                {
                    throw runtime_error(
                        "MaxPool: padding_below is absent but padding_above is present");
                }
                else if (!padding_below_maybe.empty() && padding_above_maybe.empty())
                {
                    throw runtime_error(
                        "MaxPool: padding_below is present but padding_above is absent");
                }
                else if (!padding_below_maybe.empty() && !padding_above_maybe.empty())
                {
                    auto padding_below = padding_below_maybe.get<vector<size_t>>();
                    auto padding_above = padding_above_maybe.get<vector<size_t>>();
                    node = make_shared<op::MaxPool>(args[0],
                                                    window_shape,
                                                    window_movement_strides,
                                                    padding_below,
                                                    padding_above);
                }
                else
                {
                    node = make_shared<op::MaxPool>(args[0], window_shape, window_movement_strides);
                }
                break;
            }
            case OP_TYPEID::MaxPoolBackprop:
            {
                auto window_shape = node_js.at("window_shape").get<vector<size_t>>();
                auto window_movement_strides =
                    node_js.at("window_movement_strides").get<vector<size_t>>();
                auto padding_below = node_js.at("padding_below").get<vector<size_t>>();
                auto padding_above = node_js.at("padding_above").get<vector<size_t>>();
                node = make_shared<op::MaxPoolBackprop>(args[0],
                                                        args[1],
                                                        window_shape,
                                                        window_movement_strides,
                                                        padding_below,
                                                        padding_above);
                break;
            }
            case OP_TYPEID::Maximum:
            {
                node = make_shared<op::Maximum>(args[0], args[1]);
                break;
            }
            case OP_TYPEID::Min:
            {
                auto reduction_axes = node_js.at("reduction_axes").get<set<size_t>>();
                node = make_shared<op::Min>(args[0], reduction_axes);
                break;
            }
            case OP_TYPEID::Minimum:
            {
                node = make_shared<op::Minimum>(args[0], args[1]);
                break;
            }
            case OP_TYPEID::Multiply:
            {
                node = make_shared<op::Multiply>(args[0], args[1]);
                break;
            }
            case OP_TYPEID::Negative:
            {
                node = make_shared<op::Negative>(args[0]);
                break;
            }
            case OP_TYPEID::NotEqual:
            {
                node = make_shared<op::NotEqual>(args[0], args[1]);
                break;
            }
            case OP_TYPEID::Not:
            {
                node = make_shared<op::Not>(args[0]);
                break;
            }
            case OP_TYPEID::OneHot:
            {
                auto shape = node_js.at("shape").get<vector<size_t>>();
                auto one_hot_axis = node_js.at("one_hot_axis").get<size_t>();
                node = make_shared<op::OneHot>(args[0], shape, one_hot_axis);
                break;
            }
            case OP_TYPEID::Or:
            {
                node = make_shared<op::Or>(args[0], args[1]);
                break;
            }
            case OP_TYPEID::Pad:
            {
                auto padding_below = node_js.at("padding_below").get<vector<size_t>>();
                auto padding_above = node_js.at("padding_above").get<vector<size_t>>();
                auto padding_interior = node_js.at("padding_interior").get<vector<size_t>>();
                node = make_shared<op::Pad>(
                    args[0], args[1], padding_below, padding_above, padding_interior);
                break;
            }
            case OP_TYPEID::Parameter:
            {
                auto type_node_js =
                    node_js.count("element_type") == 0 ? node_js.at("value_type") : node_js;
                auto element_type = read_element_type(type_node_js.at("element_type"));
                auto shape = type_node_js.at("shape");
                auto cacheable = get_or_default<bool>(node_js, "cacheable", false);
                node = make_shared<op::Parameter>(element_type, shape, cacheable);
                break;
            }
            case OP_TYPEID::Power:
            {
                node = make_shared<op::Power>(args[0], args[1]);
                break;
            }
            case OP_TYPEID::Product:
            {
                auto reduction_axes = node_js.at("reduction_axes").get<set<size_t>>();
                node = make_shared<op::Product>(args[0], reduction_axes);
                break;
            }
            case OP_TYPEID::Quantize:
            {
                auto type = read_element_type(node_js.at("type"));
                auto axes = node_js.at("axes").get<set<size_t>>();
                auto round_mode = node_js.at("round_mode").get<op::Quantize::RoundMode>();
                node = make_shared<op::Quantize>(args[0], args[1], args[2], type, axes, round_mode);
                break;
            }
            case OP_TYPEID::Reduce:
            {
                auto reduction_axes = node_js.at("reduction_axes").get<set<size_t>>();
                string function_name = node_js.at("function").get<string>();
                shared_ptr<Function> f_ptr = function_map.at(function_name);
                node = make_shared<op::Reduce>(args[0], args[1], f_ptr, reduction_axes);
                break;
            }
            case OP_TYPEID::ReduceWindow:
            {
                auto window_shape = node_js.at("window_shape").get<vector<size_t>>();
                auto window_movement_strides =
                    node_js.at("window_movement_strides").get<vector<size_t>>();
                string function_name = node_js.at("function").get<string>();
                shared_ptr<Function> f_ptr = function_map.at(function_name);
                node = make_shared<op::ReduceWindow>(
                    args[0], args[1], f_ptr, window_shape, window_movement_strides);
                break;
            }
            case OP_TYPEID::Relu:
            {
                node = make_shared<op::Relu>(args[0]);
                break;
            }
            case OP_TYPEID::ReluBackprop:
            {
                node = make_shared<op::ReluBackprop>(args[0], args[1]);
                break;
            }
            case OP_TYPEID::ReplaceSlice:
            {
                auto lower_bounds = node_js.at("lower_bounds").get<vector<size_t>>();
                auto upper_bounds = node_js.at("upper_bounds").get<vector<size_t>>();
                auto strides = node_js.at("strides").get<vector<size_t>>();
                node = make_shared<op::ReplaceSlice>(
                    args[0], args[1], lower_bounds, upper_bounds, strides);
                break;
            }
            case OP_TYPEID::Reshape:
            {
                auto input_order = node_js.at("input_order").get<vector<size_t>>();
                auto output_shape = node_js.at("output_shape").get<vector<size_t>>();
                node = make_shared<op::Reshape>(args[0], input_order, output_shape);
                break;
            }
            case OP_TYPEID::Result:
            {
                node = make_shared<op::Result>(args[0]);
                break;
            }
            case OP_TYPEID::Reverse:
            {
                auto reversed_axes = node_js.at("reversed_axes").get<set<size_t>>();
                node = make_shared<op::Reverse>(args[0], reversed_axes);
                break;
            }
            case OP_TYPEID::ReverseSequence:
            {
                auto batch_axis = node_js.at("batch_axis").get<size_t>();
                auto sequence_axis = node_js.at("sequence_axis").get<size_t>();
                node =
                    make_shared<op::ReverseSequence>(args[0], args[1], batch_axis, sequence_axis);
                break;
            }
            case OP_TYPEID::Select:
            {
                node = make_shared<op::Select>(args[0], args[1], args[2]);
                break;
            }
            case OP_TYPEID::SelectAndScatter:
            {
                string selection_function_name = node_js.at("selection_function").get<string>();
                shared_ptr<Function> selection_f_ptr = function_map.at(selection_function_name);
                string scatter_function_name = node_js.at("scatter_function").get<string>();
                shared_ptr<Function> scatter_f_ptr = function_map.at(scatter_function_name);

                auto window_shape = node_js.at("window_shape").get<vector<size_t>>();
                auto window_movement_strides =
                    node_js.at("window_movement_strides").get<vector<size_t>>();

                node = make_shared<op::SelectAndScatter>(args[0],
                                                         args[1],
                                                         args[2],
                                                         selection_f_ptr,
                                                         scatter_f_ptr,
                                                         window_shape,
                                                         window_movement_strides);
                break;
            }
            case OP_TYPEID::Sigmoid:
            {
                node = make_shared<op::Sigmoid>(args[0]);
                break;
            }
            case OP_TYPEID::SigmoidBackprop:
            {
                node = make_shared<op::SigmoidBackprop>(args[0], args[1]);
                break;
            }
            case OP_TYPEID::Sign:
            {
                node = make_shared<op::Sign>(args[0]);
                break;
            }
            case OP_TYPEID::Sin:
            {
                node = make_shared<op::Sin>(args[0]);
                break;
            }
            case OP_TYPEID::Sinh:
            {
                node = make_shared<op::Sinh>(args[0]);
                break;
            }
            case OP_TYPEID::Slice:
            {
                auto lower_bounds = node_js.at("lower_bounds").get<vector<size_t>>();
                auto upper_bounds = node_js.at("upper_bounds").get<vector<size_t>>();
                auto strides = node_js.at("strides").get<vector<size_t>>();
                node = make_shared<op::Slice>(args[0], lower_bounds, upper_bounds, strides);
                break;
            }
            case OP_TYPEID::Softmax:
            {
                auto softmax_axes = node_js.at("softmax_axes").get<set<size_t>>();
                node = make_shared<op::Softmax>(args[0], softmax_axes);
                break;
            }
            case OP_TYPEID::Sqrt:
            {
                node = make_shared<op::Sqrt>(args[0]);
                break;
            }
            case OP_TYPEID::Subtract:
            {
                node = make_shared<op::Subtract>(args[0], args[1]);
                break;
            }
            case OP_TYPEID::Sum:
            {
                auto reduction_axes = node_js.at("reduction_axes").get<set<size_t>>();
                node = make_shared<op::Sum>(args[0], reduction_axes);
                break;
            }
            case OP_TYPEID::Tan:
            {
                node = make_shared<op::Tan>(args[0]);
                break;
            }
            case OP_TYPEID::Tanh:
            {
                node = make_shared<op::Tanh>(args[0]);
                break;
            }
            case OP_TYPEID::TopK:
            {
                auto top_k_axis = node_js.at("top_k_axis").get<size_t>();
                auto k = node_js.at("k").get<size_t>();
                auto compute_max = node_js.at("compute_max").get<bool>();
                auto target_type = read_element_type(node_js.at("index_element_type"));
                node = make_shared<op::TopK>(args[0], top_k_axis, target_type, k, compute_max);
                break;
            }
            case OP_TYPEID::StopGradient:
            {
                node = make_shared<op::StopGradient>(args[0]);
                break;
            }
            default:
            {
                stringstream ss;
                ss << "unsupported op " << node_op;
                throw runtime_error(ss.str());
            }
            }
#pragma GCC diagnostic pop

            for (const string& name : control_deps_inputs)
            {
                node->add_control_dependency(node_map.at(name));
            }

            node_map[node_name] = node;

            // Typically, it could be unsafe to change the name of a node since it may break nameing
            // uniqueness. However, it could sometimes be helpful to use the original name from
            // the serialization for debugging.
            // node->set_name(node_name);
        }
        catch (...)
        {
            string node_name;
            try
            {
                node_name = node_js.at("name").get<string>();
            }
            catch (...)
            {
                node_name = "UNKNOWN";
            }
            throw runtime_error("Error parsing json at node '" + node_name + "'");
        }
    }

    // This handles both graphs w/ `op::Result` and legacy graphs w/o it
    // If we are dealing w/ a legacy graph, add op::Result for each output node
    ResultVector result;
    size_t results = 0;
    for (auto result_name : func_result)
    {
        auto fr = node_map.at(result_name);
        if (auto res = std::dynamic_pointer_cast<op::Result>(fr))
        {
            result.push_back(res);
            // make sure we have `op::Result` on top of all outputs
            results++;
        }
        else
        {
            result.push_back(std::make_shared<op::Result>(fr));
        }
    }

    if (results != 0 && results != func_result.size())
    {
        throw ngraph_error(
            " Graph serialization is inconsistent. Some op::Results appear to be missing");
    }

    std::vector<std::shared_ptr<op::Parameter>> params;
    for (auto param_name : func_parameters)
    {
        params.push_back(dynamic_pointer_cast<op::Parameter>(node_map.at(param_name)));
    }

    rc = make_shared<Function>(result, params, func_name);
    function_map[func_name] = rc;

    return rc;
}

static json write(const Node& n, bool binary_constant_data)
{
    json node;
    node["name"] = n.get_name();
    node["op"] = n.description();
    // TODO Multiple outputs
    json inputs = json::array();
    json control_deps = json::array();
    json outputs = json::array();

    for (const descriptor::Input& input : n.get_inputs())
    {
        inputs.push_back(input.get_output().get_node()->get_name());
    }
    for (auto cdep : n.get_control_dependencies())
    {
        control_deps.push_back(cdep->get_name());
    }
    for (size_t i = 0; i < n.get_output_size(); ++i)
    {
        outputs.push_back(n.get_output_tensor(i).get_name());
    }

    node["inputs"] = inputs;
    node["control_deps"] = control_deps;
    node["outputs"] = outputs;

    if (std::getenv("NGRAPH_SERIALIZER_OUTPUT_SHAPES") != nullptr)
    {
        json output_shapes = json::array();
        for (size_t i = 0; i < n.get_output_size(); ++i)
        {
            output_shapes.push_back(n.get_output_shape(i));
        }
        node["output_shapes"] = output_shapes;
    }

    string node_op = n.description();
#pragma GCC diagnostic push
#pragma GCC diagnostic error "-Wswitch"
#pragma GCC diagnostic error "-Wswitch-enum"
    // #pragma GCC diagnostic error "-Wimplicit-fallthrough"
    switch (get_typeid(node_op))
    {
    case OP_TYPEID::Abs: { break;
    }
    case OP_TYPEID::Acos: { break;
    }
    case OP_TYPEID::Add: { break;
    }
    case OP_TYPEID::ArgMin:
    {
        auto tmp = dynamic_cast<const op::ArgMin*>(&n);
        node["axis"] = tmp->get_reduction_axis();
        node["index_element_type"] = write_element_type(tmp->get_element_type());
        break;
    }
    case OP_TYPEID::ArgMax:
    {
        auto tmp = dynamic_cast<const op::ArgMax*>(&n);
        node["axis"] = tmp->get_reduction_axis();
        node["index_element_type"] = write_element_type(tmp->get_element_type());
        break;
    }
    case OP_TYPEID::AllReduce: { break;
    }
    case OP_TYPEID::And: { break;
    }
    case OP_TYPEID::Asin: { break;
    }
    case OP_TYPEID::Atan: { break;
    }
    case OP_TYPEID::AvgPool:
    {
        auto tmp = dynamic_cast<const op::AvgPool*>(&n);
        node["window_shape"] = tmp->get_window_shape();
        node["window_movement_strides"] = tmp->get_window_movement_strides();
        node["padding_below"] = tmp->get_padding_below();
        node["padding_above"] = tmp->get_padding_above();
        node["include_padding_in_avg_computation"] = tmp->get_include_padding_in_avg_computation();
        break;
    }
    case OP_TYPEID::AvgPoolBackprop:
    {
        auto tmp = dynamic_cast<const op::AvgPoolBackprop*>(&n);
        node["forward_arg_shape"] = tmp->get_forward_arg_shape();
        node["window_shape"] = tmp->get_window_shape();
        node["window_movement_strides"] = tmp->get_window_movement_strides();
        node["padding_below"] = tmp->get_padding_below();
        node["padding_above"] = tmp->get_padding_above();
        node["include_padding_in_avg_computation"] = tmp->get_include_padding_in_avg_computation();
        break;
    }
<<<<<<< HEAD
    else if (node_op == "BatchNormTraining")
    {
        auto tmp = dynamic_cast<const op::BatchNormTraining*>(&n);
        node["eps"] = tmp->get_eps_value();
    }
    else if (node_op == "BatchNormInference")
=======
    case OP_TYPEID::BatchNorm:
>>>>>>> f30910c6
    {
        auto tmp = dynamic_cast<const op::BatchNormInference*>(&n);
        node["eps"] = tmp->get_eps_value();
<<<<<<< HEAD
    }
    else if (node_op == "BatchNormTrainingBackprop")
=======
        node["training"] = tmp->get_training_flag();
        break;
    }
    case OP_TYPEID::BatchNormBackprop:
>>>>>>> f30910c6
    {
        auto tmp = dynamic_cast<const op::BatchNormTrainingBackprop*>(&n);
        node["eps"] = tmp->get_eps_value();
        break;
    }
    case OP_TYPEID::Broadcast:
    {
        auto tmp = dynamic_cast<const op::Broadcast*>(&n);
        node["axes"] = tmp->get_broadcast_axes();
        node["shape"] = tmp->get_broadcast_shape();
        break;
    }
    case OP_TYPEID::Ceiling: { break;
    }
    case OP_TYPEID::Concat:
    {
        auto tmp = dynamic_cast<const op::Concat*>(&n);
        node["axis"] = tmp->get_concatenation_axis();
        break;
    }
    case OP_TYPEID::Constant:
    {
        auto tmp = dynamic_cast<const op::Constant*>(&n);
        if (!binary_constant_data)
        {
            node["value"] = tmp->get_value_strings();
        }
        node["shape"] = tmp->get_shape();
        node["element_type"] = write_element_type(tmp->get_element_type());
        break;
    }
    case OP_TYPEID::Convert:
    {
        auto tmp = dynamic_cast<const op::Convert*>(&n);
        node["target_type"] = write_element_type(tmp->get_convert_element_type());
        break;
    }
    case OP_TYPEID::Convolution:
    {
        auto tmp = dynamic_cast<const op::Convolution*>(&n);
        node["window_movement_strides"] = tmp->get_window_movement_strides();
        node["window_dilation_strides"] = tmp->get_window_dilation_strides();
        node["padding_below"] = tmp->get_padding_below();
        node["padding_above"] = tmp->get_padding_above();
        node["data_dilation_strides"] = tmp->get_data_dilation_strides();
        break;
    }
    case OP_TYPEID::ConvolutionBackpropData:
    {
        auto tmp = dynamic_cast<const op::ConvolutionBackpropData*>(&n);
        node["data_batch_shape"] = tmp->get_data_batch_shape();
        node["window_movement_strides_forward"] = tmp->get_window_movement_strides_forward();
        node["window_dilation_strides_forward"] = tmp->get_window_dilation_strides_forward();
        node["padding_below_forward"] = tmp->get_padding_below_forward();
        node["padding_above_forward"] = tmp->get_padding_above_forward();
        node["data_dilation_strides_forward"] = tmp->get_data_dilation_strides_forward();
        break;
    }
    case OP_TYPEID::ConvolutionBackpropFilters:
    {
        auto tmp = dynamic_cast<const op::ConvolutionBackpropFilters*>(&n);
        node["filters_shape"] = tmp->get_filters_shape();
        node["window_movement_strides_forward"] = tmp->get_window_movement_strides_forward();
        node["window_dilation_strides_forward"] = tmp->get_window_dilation_strides_forward();
        node["padding_below_forward"] = tmp->get_padding_below_forward();
        node["padding_above_forward"] = tmp->get_padding_above_forward();
        node["data_dilation_strides_forward"] = tmp->get_data_dilation_strides_forward();
        break;
    }
    case OP_TYPEID::Cos: { break;
    }
    case OP_TYPEID::Cosh: { break;
    }
    case OP_TYPEID::Dequantize:
    {
        auto tmp = dynamic_cast<const op::Dequantize*>(&n);
        node["type"] = write_element_type(tmp->get_element_type());
        node["axes"] = tmp->get_axes();
        break;
    }
    case OP_TYPEID::Divide: { break;
    }
    case OP_TYPEID::Dot:
    {
        auto tmp = dynamic_cast<const op::Dot*>(&n);
        node["reduction_axes_count"] = tmp->get_reduction_axes_count();
        break;
    }
    case OP_TYPEID::Equal: { break;
    }
    case OP_TYPEID::Exp: { break;
    }
    case OP_TYPEID::Floor: { break;
    }
    case OP_TYPEID::FunctionCall:
    {
        node["function"] = n.get_functions()[0]->get_name();
        break;
    }
    case OP_TYPEID::GetOutputElement:
    {
        auto tmp = dynamic_cast<const op::GetOutputElement*>(&n);
        node["n"] = tmp->get_n();
        break;
    }
    case OP_TYPEID::Greater: { break;
    }
    case OP_TYPEID::GreaterEq: { break;
    }
    case OP_TYPEID::Less: { break;
    }
    case OP_TYPEID::LessEq: { break;
    }
    case OP_TYPEID::Log: { break;
    }
    case OP_TYPEID::LRN:
    {
        auto tmp = dynamic_cast<const op::LRN*>(&n);
        node["alpha"] = tmp->get_alpha();
        node["beta"] = tmp->get_beta();
        node["bias"] = tmp->get_bias();
        node["nsize"] = tmp->get_nsize();
        break;
    }
    case OP_TYPEID::Max:
    {
        auto tmp = dynamic_cast<const op::Max*>(&n);
        node["reduction_axes"] = tmp->get_reduction_axes();
        break;
    }
    case OP_TYPEID::MaxPool:
    {
        auto tmp = dynamic_cast<const op::MaxPool*>(&n);
        node["window_shape"] = tmp->get_window_shape();
        node["window_movement_strides"] = tmp->get_window_movement_strides();
        node["padding_below"] = tmp->get_padding_below();
        node["padding_above"] = tmp->get_padding_above();
        break;
    }
    case OP_TYPEID::MaxPoolBackprop:
    {
        auto tmp = dynamic_cast<const op::MaxPoolBackprop*>(&n);
        node["window_shape"] = tmp->get_window_shape();
        node["window_movement_strides"] = tmp->get_window_movement_strides();
        node["padding_below"] = tmp->get_padding_below();
        node["padding_above"] = tmp->get_padding_above();
        break;
    }
    case OP_TYPEID::Maximum: { break;
    }
    case OP_TYPEID::Min:
    {
        auto tmp = dynamic_cast<const op::Min*>(&n);
        node["reduction_axes"] = tmp->get_reduction_axes();
        break;
    }
    case OP_TYPEID::Minimum: { break;
    }
    case OP_TYPEID::Multiply: { break;
    }
    case OP_TYPEID::Negative: { break;
    }
    case OP_TYPEID::NotEqual: { break;
    }
    case OP_TYPEID::Not: { break;
    }
    case OP_TYPEID::OneHot:
    {
        auto tmp = dynamic_cast<const op::OneHot*>(&n);
        node["shape"] = tmp->get_shape();
        node["one_hot_axis"] = tmp->get_one_hot_axis();
        break;
    }
    case OP_TYPEID::Or: { break;
    }
    case OP_TYPEID::Pad:
    {
        auto tmp = dynamic_cast<const op::Pad*>(&n);
        node["padding_below"] = tmp->get_padding_below();
        node["padding_above"] = tmp->get_padding_above();
        node["padding_interior"] = tmp->get_padding_interior();
        break;
    }
    case OP_TYPEID::Parameter:
    {
        auto tmp = dynamic_cast<const op::Parameter*>(&n);
        node["shape"] = tmp->get_shape();
        node["cacheable"] = tmp->get_cacheable();
        node["element_type"] = write_element_type(tmp->get_element_type());
        break;
    }
    case OP_TYPEID::Product:
    {
        auto tmp = dynamic_cast<const op::Product*>(&n);
        node["reduction_axes"] = tmp->get_reduction_axes();
        break;
    }
    case OP_TYPEID::Power: { break;
    }
    case OP_TYPEID::Quantize:
    {
        auto tmp = dynamic_cast<const op::Quantize*>(&n);
        node["type"] = write_element_type(tmp->get_element_type());
        node["axes"] = tmp->get_axes();
        node["round_mode"] = tmp->get_round_mode();
        break;
    }
    case OP_TYPEID::Reduce:
    {
        auto tmp = dynamic_cast<const op::Reduce*>(&n);
        node["function"] = tmp->get_functions()[0]->get_name();
        node["reduction_axes"] = tmp->get_reduction_axes();
        break;
    }
    case OP_TYPEID::ReduceWindow:
    {
        auto tmp = dynamic_cast<const op::ReduceWindow*>(&n);
        node["function"] = tmp->get_functions()[0]->get_name();
        node["window_shape"] = tmp->get_window_shape();
        node["window_movement_strides"] = tmp->get_window_movement_strides();
        break;
    }
    case OP_TYPEID::Relu: { break;
    }
    case OP_TYPEID::ReluBackprop: { break;
    }
    case OP_TYPEID::ReplaceSlice:
    {
        auto tmp = dynamic_cast<const op::ReplaceSlice*>(&n);
        node["lower_bounds"] = tmp->get_lower_bounds();
        node["upper_bounds"] = tmp->get_upper_bounds();
        node["strides"] = tmp->get_strides();
        break;
    }
    case OP_TYPEID::Reshape:
    {
        auto tmp = dynamic_cast<const op::Reshape*>(&n);
        node["input_order"] = tmp->get_input_order();
        node["output_shape"] = tmp->get_output_shape();
        break;
    }
    case OP_TYPEID::Result: { break;
    }
    case OP_TYPEID::Reverse:
    {
        auto tmp = dynamic_cast<const op::Reverse*>(&n);
        node["reversed_axes"] = tmp->get_reversed_axes();
        break;
    }
    case OP_TYPEID::ReverseSequence:
    {
        auto tmp = dynamic_cast<const op::ReverseSequence*>(&n);
        node["batch_axis"] = tmp->get_batch_axis();
        node["sequence_axis"] = tmp->get_sequence_axis();
        break;
    }
    case OP_TYPEID::Select: { break;
    }
    case OP_TYPEID::SelectAndScatter:
    {
        auto tmp = dynamic_cast<const op::SelectAndScatter*>(&n);
        node["selection_function"] = tmp->get_functions()[0]->get_name();
        node["scatter_function"] = tmp->get_functions()[1]->get_name();
        node["window_shape"] = tmp->get_window_shape();
        node["window_movement_strides"] = tmp->get_window_movement_strides();
        break;
    }
    case OP_TYPEID::Sigmoid: { break;
    }
    case OP_TYPEID::SigmoidBackprop: { break;
    }
    case OP_TYPEID::Sign: { break;
    }
    case OP_TYPEID::Sin: { break;
    }
    case OP_TYPEID::Sinh: { break;
    }
    case OP_TYPEID::Slice:
    {
        auto tmp = dynamic_cast<const op::Slice*>(&n);
        node["lower_bounds"] = tmp->get_lower_bounds();
        node["upper_bounds"] = tmp->get_upper_bounds();
        node["strides"] = tmp->get_strides();
        break;
    }
    case OP_TYPEID::Sqrt: { break;
    }
    case OP_TYPEID::StopGradient: { break;
    }
    case OP_TYPEID::Subtract: { break;
    }
    case OP_TYPEID::Sum:
    {
        auto tmp = dynamic_cast<const op::Sum*>(&n);
        node["reduction_axes"] = tmp->get_reduction_axes();
        break;
    }
    case OP_TYPEID::Softmax:
    {
        auto tmp = dynamic_cast<const op::Softmax*>(&n);
        node["softmax_axes"] = tmp->get_axes();
        break;
    }
    case OP_TYPEID::Tan: { break;
    }
    case OP_TYPEID::Tanh: { break;
    }
    case OP_TYPEID::TopK:
    {
        auto tmp = dynamic_cast<const op::TopK*>(&n);
        node["top_k_axis"] = tmp->get_top_k_axis();
        node["index_element_type"] = write_element_type(tmp->get_index_element_type());
        node["k"] = tmp->get_k();
        node["compute_max"] = tmp->get_compute_max();
        break;
    }
    }
#pragma GCC diagnostic pop

    return node;
}<|MERGE_RESOLUTION|>--- conflicted
+++ resolved
@@ -463,11 +463,7 @@
                                                         include_padding_in_avg_computation);
                 break;
             }
-<<<<<<< HEAD
-            else if (node_op == "BatchNormTraining")
-=======
-            case OP_TYPEID::BatchNorm:
->>>>>>> f30910c6
+            case OP_TYPEID::BatchNormTraining:
             {
                 auto epsilon = node_js.at("eps").get<double>();
                 if (args.size() == 3)
@@ -481,17 +477,14 @@
                 }
                 break;
             }
-<<<<<<< HEAD
-            else if (node_op == "BatchNormInference")
+            case OP_TYPEID::BatchNormInference:
             {
                 auto epsilon = node_js.at("eps").get<double>();
                 node = make_shared<op::BatchNormInference>(
                     epsilon, args[0], args[1], args[2], args[3], args[4]);
-            }
-            else if (node_op == "BatchNormTrainingBackprop")
-=======
-            case OP_TYPEID::BatchNormBackprop:
->>>>>>> f30910c6
+                break;
+            }
+            case OP_TYPEID::BatchNormTrainingBackprop:
             {
                 auto epsilon = node_js.at("eps").get<double>();
                 node = make_shared<op::BatchNormTrainingBackprop>(
@@ -1198,28 +1191,18 @@
         node["include_padding_in_avg_computation"] = tmp->get_include_padding_in_avg_computation();
         break;
     }
-<<<<<<< HEAD
-    else if (node_op == "BatchNormTraining")
+    case OP_TYPEID::BatchNormTraining:
     {
         auto tmp = dynamic_cast<const op::BatchNormTraining*>(&n);
         node["eps"] = tmp->get_eps_value();
     }
-    else if (node_op == "BatchNormInference")
-=======
-    case OP_TYPEID::BatchNorm:
->>>>>>> f30910c6
+    case OP_TYPEID::BatchNormInference:
     {
         auto tmp = dynamic_cast<const op::BatchNormInference*>(&n);
         node["eps"] = tmp->get_eps_value();
-<<<<<<< HEAD
-    }
-    else if (node_op == "BatchNormTrainingBackprop")
-=======
-        node["training"] = tmp->get_training_flag();
-        break;
-    }
-    case OP_TYPEID::BatchNormBackprop:
->>>>>>> f30910c6
+        break;
+    }
+    case OP_TYPEID::BatchNormTrainingBackprop:
     {
         auto tmp = dynamic_cast<const op::BatchNormTrainingBackprop*>(&n);
         node["eps"] = tmp->get_eps_value();
