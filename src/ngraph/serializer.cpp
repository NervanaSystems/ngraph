--- conflicted
+++ resolved
@@ -1560,16 +1560,15 @@
 
             break;
         }
-<<<<<<< HEAD
         case OP_TYPEID::Recv:
         {
             auto src_id = node_js.at("source_id").get<size_t>();
             node = make_shared<op::Recv>(args[0], src_id);
-=======
+            break;
+        }
         case OP_TYPEID::Range:
         {
             node = make_shared<op::Range>(args[0], args[1], args[2]);
->>>>>>> 22c4f3fb
             break;
         }
         case OP_TYPEID::Relu:
@@ -2543,15 +2542,13 @@
         node["padding_above"] = tmp->get_padding_above();
         break;
     }
-<<<<<<< HEAD
     case OP_TYPEID::Recv:
     {
         auto tmp = dynamic_cast<const op::Recv*>(&n);
         node["source_id"] = tmp->get_src_id();
         break;
-=======
+    }
     case OP_TYPEID::Range: { break;
->>>>>>> 22c4f3fb
     }
     case OP_TYPEID::Relu: { break;
     }
