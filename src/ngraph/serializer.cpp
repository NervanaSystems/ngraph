--- conflicted
+++ resolved
@@ -2508,7 +2508,6 @@
     }
     case OP_TYPEID::Broadcast:
     {
-<<<<<<< HEAD
         if (op_version == 0)
         {
             auto tmp = dynamic_cast<const op::v0::Broadcast*>(&n);
@@ -2523,11 +2522,6 @@
                 node["auto_broadcast"] = write_auto_broadcast(tmp->get_broadcast_spec());
             }
         }
-=======
-        auto tmp = static_cast<const op::Broadcast*>(&n);
-        node["axes"] = serialize_axis_set(tmp->get_broadcast_axes());
-        node["shape"] = tmp->get_broadcast_shape();
->>>>>>> 47a727a6
         break;
     }
     case OP_TYPEID::BroadcastDistributed: { break;
