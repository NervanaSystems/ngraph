//*****************************************************************************
// Copyright 2017-2019 Intel Corporation
//
// Licensed under the Apache License, Version 2.0 (the "License");
// you may not use this file except in compliance with the License.
// You may obtain a copy of the License at
//
//     http://www.apache.org/licenses/LICENSE-2.0
//
// Unless required by applicable law or agreed to in writing, software
// distributed under the License is distributed on an "AS IS" BASIS,
// WITHOUT WARRANTIES OR CONDITIONS OF ANY KIND, either express or implied.
// See the License for the specific language governing permissions and
// limitations under the License.
//*****************************************************************************

#include <fstream>
#include <functional>

#include "ngraph/cpio.hpp"
#include "ngraph/file_util.hpp"
#include "ngraph/graph_util.hpp"
#include "ngraph/op/abs.hpp"
#include "ngraph/op/acos.hpp"
#include "ngraph/op/add.hpp"
#include "ngraph/op/all.hpp"
#include "ngraph/op/allreduce.hpp"
#include "ngraph/op/and.hpp"
#include "ngraph/op/any.hpp"
#include "ngraph/op/argmax.hpp"
#include "ngraph/op/argmin.hpp"
#include "ngraph/op/asin.hpp"
#include "ngraph/op/atan.hpp"
#include "ngraph/op/avg_pool.hpp"
#include "ngraph/op/batch_norm.hpp"
#include "ngraph/op/broadcast.hpp"
#include "ngraph/op/broadcast_distributed.hpp"
#include "ngraph/op/ceiling.hpp"
#include "ngraph/op/concat.hpp"
#include "ngraph/op/constant.hpp"
#include "ngraph/op/convert.hpp"
#include "ngraph/op/convolution.hpp"
#include "ngraph/op/cos.hpp"
#include "ngraph/op/cosh.hpp"
#include "ngraph/op/dequantize.hpp"
#include "ngraph/op/divide.hpp"
#include "ngraph/op/dot.hpp"
#include "ngraph/op/embedding_lookup.hpp"
#include "ngraph/op/equal.hpp"
#include "ngraph/op/erf.hpp"
#include "ngraph/op/exp.hpp"
#include "ngraph/op/experimental/batch_mat_mul.hpp"
#include "ngraph/op/experimental/dyn_broadcast.hpp"
#include "ngraph/op/experimental/dyn_pad.hpp"
#include "ngraph/op/experimental/dyn_reshape.hpp"
#include "ngraph/op/experimental/dyn_slice.hpp"
#include "ngraph/op/experimental/generate_mask.hpp"
#include "ngraph/op/experimental/quantized_avg_pool.hpp"
#include "ngraph/op/experimental/quantized_conv.hpp"
#include "ngraph/op/experimental/quantized_conv_bias.hpp"
#include "ngraph/op/experimental/quantized_conv_relu.hpp"
#include "ngraph/op/experimental/quantized_dot.hpp"
#include "ngraph/op/experimental/quantized_dot_bias.hpp"
#include "ngraph/op/experimental/quantized_max_pool.hpp"
#include "ngraph/op/experimental/shape_of.hpp"
#include "ngraph/op/experimental/transpose.hpp"
#include "ngraph/op/floor.hpp"
#include "ngraph/op/fused/conv_fused.hpp"
<<<<<<< HEAD
#include "ngraph/op/fused/hard_sigmoid.hpp"
=======
#include "ngraph/op/fused/depth_to_space.hpp"
#include "ngraph/op/fused/elu.hpp"
#include "ngraph/op/fused/group_conv.hpp"
>>>>>>> c2e46149
#include "ngraph/op/fused/prelu.hpp"
#include "ngraph/op/fused/space_to_depth.hpp"
#include "ngraph/op/gather.hpp"
#include "ngraph/op/gather_nd.hpp"
#include "ngraph/op/get_output_element.hpp"
#include "ngraph/op/greater.hpp"
#include "ngraph/op/greater_eq.hpp"
#include "ngraph/op/less.hpp"
#include "ngraph/op/less_eq.hpp"
#include "ngraph/op/log.hpp"
#include "ngraph/op/lrn.hpp"
#include "ngraph/op/max.hpp"
#include "ngraph/op/max_pool.hpp"
#include "ngraph/op/maximum.hpp"
#include "ngraph/op/min.hpp"
#include "ngraph/op/minimum.hpp"
#include "ngraph/op/multiply.hpp"
#include "ngraph/op/negative.hpp"
#include "ngraph/op/not.hpp"
#include "ngraph/op/not_equal.hpp"
#include "ngraph/op/one_hot.hpp"
#include "ngraph/op/or.hpp"
#include "ngraph/op/pad.hpp"
#include "ngraph/op/parameter.hpp"
#include "ngraph/op/passthrough.hpp"
#include "ngraph/op/power.hpp"
#include "ngraph/op/product.hpp"
#include "ngraph/op/quantize.hpp"
#include "ngraph/op/relu.hpp"
#include "ngraph/op/replace_slice.hpp"
#include "ngraph/op/reshape.hpp"
#include "ngraph/op/result.hpp"
#include "ngraph/op/reverse.hpp"
#include "ngraph/op/reverse_sequence.hpp"
#include "ngraph/op/select.hpp"
#include "ngraph/op/sigmoid.hpp"
#include "ngraph/op/sign.hpp"
#include "ngraph/op/sin.hpp"
#include "ngraph/op/sinh.hpp"
#include "ngraph/op/slice.hpp"
#include "ngraph/op/softmax.hpp"
#include "ngraph/op/sqrt.hpp"
#include "ngraph/op/stop_gradient.hpp"
#include "ngraph/op/subtract.hpp"
#include "ngraph/op/sum.hpp"
#include "ngraph/op/tan.hpp"
#include "ngraph/op/tanh.hpp"
#include "ngraph/op/topk.hpp"
#include "ngraph/serializer.hpp"
#include "ngraph/util.hpp"
#include "nlohmann/json.hpp"

using namespace ngraph;
using namespace std;
using json = nlohmann::json;
using const_data_callback_t = shared_ptr<Node>(const string&, const element::Type&, const Shape&);

static bool s_serialize_output_shapes_enabled =
    (std::getenv("NGRAPH_SERIALIZER_OUTPUT_SHAPES") != nullptr);

void ngraph::set_serialize_output_shapes(bool enable)
{
    s_serialize_output_shapes_enabled = enable;
}

// This expands the op list in op_tbl.hpp into a list of enumerations that look like this:
// Abs,
// Acos,
// ...
#define NGRAPH_OP(a, b) a,
enum class OP_TYPEID
{
#include "ngraph/op/fused_op_tbl.hpp"
#include "ngraph/op/op_tbl.hpp"
    UnknownOp
};
#undef NGRAPH_OP

static OP_TYPEID get_typeid(const string& s)
{
// This expands the op list in op_tbl.hpp into a list of enumerations that look like this:
// {"Abs", OP_TYPEID::Abs},
// {"Acos", OP_TYPEID::Acos},
// ...
#define NGRAPH_OP(a, b) {#a, OP_TYPEID::a},
    static const unordered_map<string, OP_TYPEID> typeid_map{
#include "ngraph/op/fused_op_tbl.hpp"
#include "ngraph/op/op_tbl.hpp"
    };
#undef NGRAPH_OP
    OP_TYPEID rc = OP_TYPEID::UnknownOp;
    auto it = typeid_map.find(s);
    if (it != typeid_map.end())
    {
        rc = it->second;
    }
    return rc;
}

template <typename T>
T get_or_default(nlohmann::json& j, const std::string& key, const T& default_value)
{
    return j.count(key) != 0 ? j.at(key).get<T>() : default_value;
}

static std::shared_ptr<ngraph::Function>
    read_function(const json&,
                  std::unordered_map<std::string, std::shared_ptr<Function>>&,
                  function<const_data_callback_t>);

static json write(const ngraph::Function&, bool binary_constant_data);
static json write(const ngraph::Node&, bool binary_constant_data);
static string
    serialize(shared_ptr<ngraph::Function> func, size_t indent, bool binary_constant_data);

static json write_dimension(Dimension d)
{
    if (d.is_dynamic())
    {
        return nullptr;
    }
    else
    {
        return static_cast<size_t>(d);
    }
}

static Dimension read_dimension(const json& j)
{
    if (j.is_null())
    {
        return Dimension::dynamic();
    }
    else
    {
        return Dimension(static_cast<size_t>(j));
    }
}

static json write_partial_shape(const PartialShape& s)
{
    if (s.rank().is_dynamic())
    {
        return nullptr;
    }
    else
    {
        std::vector<json> vals(static_cast<size_t>(s.rank()));
        for (size_t i = 0; i < vals.size(); i++)
        {
            vals[i] = write_dimension(s[i]);
        }
        return vals;
    }
}

static PartialShape read_partial_shape(const json& j)
{
    if (j.is_null())
    {
        return PartialShape::dynamic();
    }
    else
    {
        std::vector<Dimension> dims(j.size());
        for (size_t i = 0; i < j.size(); i++)
        {
            dims[i] = read_dimension(j[i]);
        }
        return PartialShape(dims);
    }
}

static json write_element_type(const ngraph::element::Type& n)
{
    json j;
    j = n.c_type_string();
    return j;
}

static element::Type read_element_type(const json& j)
{
    size_t bitwidth = 0;
    bool is_real = false;
    bool is_signed = false;
    bool is_quantized = false;
    string c_type_string = "";
    if (j.is_object())
    {
        bitwidth = j.at("bitwidth").get<size_t>();
        is_real = j.at("is_real").get<bool>();
        is_signed = j.at("is_signed").get<bool>();
        is_quantized = j.at("is_quantized").get<bool>();
        c_type_string = j.at("c_type_string").get<string>();
    }
    else
    {
        string c_type = j.get<string>();
        for (const element::Type* t : element::Type::get_known_types())
        {
            if (t->c_type_string() == c_type)
            {
                bitwidth = t->bitwidth();
                is_real = t->is_real();
                is_signed = t->is_signed();
                is_quantized = t->is_quantized();
                c_type_string = t->c_type_string();
                break;
            }
        }
    }
    return element::Type(bitwidth, is_real, is_signed, is_quantized, c_type_string);
}

void ngraph::serialize(const string& path, shared_ptr<ngraph::Function> func, size_t indent)
{
    ofstream out(path);
    serialize(out, func, indent);
}

void ngraph::serialize(ostream& out, shared_ptr<ngraph::Function> func, size_t indent)
{
    out << ::serialize(func, indent, false);
}

#if defined ENABLE_CPIO_FILE
static void serialize_to_cpio(ostream& out, shared_ptr<ngraph::Function> func, size_t indent)
{
    string j = ::serialize(func, indent, true);
    cpio::Writer writer(out);
    writer.write(func->get_name(), j.c_str(), static_cast<uint32_t>(j.size()));

    traverse_functions(func, [&](shared_ptr<ngraph::Function> f) {
        traverse_nodes(const_cast<Function*>(f.get()),
                       [&](shared_ptr<Node> node) {
                           if (auto c = dynamic_pointer_cast<op::Constant>(node))
                           {
                               uint32_t size =
                                   static_cast<uint32_t>(shape_size(c->get_output_shape(0)) *
                                                         c->get_output_element_type(0).size());
                               writer.write(c->get_name(), c->get_data_ptr(), size);
                           }
                       },
                       true);
    });
}
#endif

static string serialize(shared_ptr<ngraph::Function> func, size_t indent, bool binary_constant_data)
{
    json j;
    vector<json> functions;
    traverse_functions(func, [&](shared_ptr<ngraph::Function> f) {
        functions.push_back(write(*f, binary_constant_data));
    });
    for (auto it = functions.rbegin(); it != functions.rend(); it++)
    {
        j.push_back(*it);
    }

    string rc;
    if (indent == 0)
    {
        rc = j.dump();
    }
    else
    {
        rc = j.dump(static_cast<int>(indent));
    }
    return rc;
}

std::string ngraph::serialize(std::shared_ptr<ngraph::Function> func, size_t indent)
{
    return ::serialize(func, indent, false);
}

shared_ptr<ngraph::Function> ngraph::deserialize(istream& in)
{
    shared_ptr<Function> rc;
    if (cpio::is_cpio(in))
    {
        cpio::Reader reader(in);
        vector<cpio::FileInfo> file_info = reader.get_file_info();
        if (file_info.size() > 0)
        {
            // The first file is the model
            uint32_t size = static_cast<uint32_t>(file_info[0].get_size());
            char* data = new char[size];
            reader.read(file_info[0].get_name(), data, size);
            string jstr(data, size);
            delete[] data;
            json js = json::parse(jstr);
            unordered_map<string, shared_ptr<Function>> function_map;
            for (json func : js)
            {
                shared_ptr<Function> f = read_function(
                    func,
                    function_map,
                    [&](const string& const_name, const element::Type& et, const Shape& shape) {
                        shared_ptr<Node> const_node;
                        for (const cpio::FileInfo& info : file_info)
                        {
                            if (info.get_name() == const_name)
                            {
                                void* const_data = ngraph_malloc(info.get_size());
                                reader.read(const_name, const_data, info.get_size());
                                const_node = make_shared<op::Constant>(et, shape, const_data);
                                ngraph_free(const_data);
                                break;
                            }
                        }
                        return const_node;
                    });
                rc = f;
            }
        }
    }
    else
    {
        // json file?
        std::stringstream ss;
        ss << in.rdbuf();
        rc = deserialize(ss.str());
    }
    return rc;
}

shared_ptr<ngraph::Function> ngraph::deserialize(const string& s)
{
    shared_ptr<Function> rc;
    if (file_util::exists(s))
    {
        // s is a file and not a json string
        ifstream in(s, ios_base::binary | ios_base::in);
        rc = deserialize(in);
    }
    else
    {
        json js = json::parse(s);
        unordered_map<string, shared_ptr<Function>> function_map;
        for (json func : js)
        {
            shared_ptr<Function> f = read_function(func, function_map, nullptr);
            rc = f;
        }
    }

    return rc;
}

static json write(const Function& f, bool binary_constant_data)
{
    json function;
    function["name"] = f.get_name();

    vector<string> parameter_list;
    for (auto param : f.get_parameters())
    {
        parameter_list.push_back(param->get_name());
    }
    function["parameters"] = parameter_list;

    // TODO Functions can return multiple results
    for (size_t i = 0; i < f.get_output_size(); ++i)
    {
        function["result"].push_back(f.get_output_op(i)->get_name());
    }

    Function* pf = const_cast<Function*>(&f);
    json nodes;
    for (shared_ptr<Node> node : pf->get_ordered_ops(true))
    {
        nodes.push_back(write(*node, binary_constant_data));
    }

    function["ops"] = nodes;
    return function;
}

template <typename T>
T get_value(nlohmann::json js, const string& key)
{
    T rc;
    auto it = js.find(key);
    if (it != js.end())
    {
        rc = it->get<T>();
    }
    return rc;
}

static shared_ptr<ngraph::Function>
    read_function(const json& func_js,
                  unordered_map<string, shared_ptr<Function>>& function_map,
                  function<const_data_callback_t> const_data_callback)
{
    shared_ptr<ngraph::Function> rc;

    string func_name = func_js.at("name").get<string>();
    vector<string> func_parameters = func_js.at("parameters").get<vector<string>>();
    vector<string> func_result = func_js.at("result").get<vector<string>>();
    unordered_map<string, shared_ptr<Node>> node_map;
    for (json node_js : func_js.at("ops"))
    {
        try
        {
            string node_name = node_js.at("name").get<string>();
            string node_op = node_js.at("op").get<string>();
            string friendly_name = get_value<string>(node_js, "friendly_name");
            vector<string> node_inputs = get_value<vector<string>>(node_js, "inputs");
            vector<string> control_deps_inputs = get_value<vector<string>>(node_js, "control_deps");
            vector<string> node_outputs = get_value<vector<string>>(node_js, "outputs");
            shared_ptr<Node> node;
            vector<shared_ptr<Node>> args;
            for (const string& name : node_inputs)
            {
                args.push_back(node_map.at(name));
            }
#pragma GCC diagnostic push
#pragma GCC diagnostic error "-Wswitch"
#pragma GCC diagnostic error "-Wswitch-enum"
            // #pragma GCC diagnostic error "-Wimplicit-fallthrough"
            switch (get_typeid(node_op))
            {
            case OP_TYPEID::Abs:
            {
                node = make_shared<op::Abs>(args[0]);
                break;
            }
            case OP_TYPEID::Acos:
            {
                node = make_shared<op::Acos>(args[0]);
                break;
            }
            case OP_TYPEID::Add:
            {
                node = make_shared<op::Add>(args[0], args[1]);
                break;
            }
            case OP_TYPEID::All:
            {
                auto reduction_axes = node_js.at("reduction_axes").get<set<size_t>>();
                node = make_shared<op::All>(args[0], reduction_axes);
                break;
            }
            case OP_TYPEID::AllReduce:
            {
                node = make_shared<op::AllReduce>(args[0]);
                break;
            }
            case OP_TYPEID::And:
            {
                node = make_shared<op::And>(args[0], args[1]);
                break;
            }
            case OP_TYPEID::Any:
            {
                auto reduction_axes = node_js.at("reduction_axes").get<set<size_t>>();
                node = make_shared<op::Any>(args[0], reduction_axes);
                break;
            }
            case OP_TYPEID::ArgMin:
            {
                auto axis = node_js.at("axis").get<size_t>();
                auto target_type = read_element_type(node_js.at("index_element_type"));
                node = make_shared<op::ArgMin>(args[0], axis, target_type);
                break;
            }
            case OP_TYPEID::ArgMax:
            {
                auto axis = node_js.at("axis").get<size_t>();
                auto target_type = read_element_type(node_js.at("index_element_type"));
                node = make_shared<op::ArgMax>(args[0], axis, target_type);
                break;
            }
            case OP_TYPEID::Asin:
            {
                node = make_shared<op::Asin>(args[0]);
                break;
            }
            case OP_TYPEID::Atan:
            {
                node = make_shared<op::Atan>(args[0]);
                break;
            }
            case OP_TYPEID::AvgPool:
            {
                auto window_shape = node_js.at("window_shape").get<vector<size_t>>();
                auto window_movement_strides =
                    node_js.at("window_movement_strides").get<vector<size_t>>();
                auto padding_below = node_js.at("padding_below").get<vector<size_t>>();
                auto padding_above = node_js.at("padding_above").get<vector<size_t>>();
                auto include_padding_in_avg_computation =
                    node_js.at("include_padding_in_avg_computation").get<bool>();
                op::PadType pad_type = node_js["pad_type"].empty()
                                           ? op::PadType::EXPLICIT
                                           : static_cast<op::PadType>(node_js.at("pad_type"));
                node = make_shared<op::AvgPool>(args[0],
                                                window_shape,
                                                window_movement_strides,
                                                padding_below,
                                                padding_above,
                                                include_padding_in_avg_computation,
                                                pad_type);
                break;
            }
            case OP_TYPEID::AvgPoolBackprop:
            {
                auto forward_arg_shape = node_js.at("forward_arg_shape").get<vector<size_t>>();
                auto window_shape = node_js.at("window_shape").get<vector<size_t>>();
                auto window_movement_strides =
                    node_js.at("window_movement_strides").get<vector<size_t>>();
                auto padding_below = node_js.at("padding_below").get<vector<size_t>>();
                auto padding_above = node_js.at("padding_above").get<vector<size_t>>();
                auto include_padding_in_avg_computation =
                    get_or_default<bool>(node_js, "include_padding_in_avg_computation", false);
                node = make_shared<op::AvgPoolBackprop>(forward_arg_shape,
                                                        args[0],
                                                        window_shape,
                                                        window_movement_strides,
                                                        padding_below,
                                                        padding_above,
                                                        include_padding_in_avg_computation);
                break;
            }
            case OP_TYPEID::BatchMatMul:
            {
                node = make_shared<op::BatchMatMul>(args[0], args[1]);
                break;
            }

            case OP_TYPEID::BatchNormTraining:
            {
                auto epsilon = node_js.at("eps").get<double>();
                // Odd order for back-compatibility
                node = make_shared<op::BatchNormTraining>(args[2], args[0], args[1], epsilon);
                break;
            }
            case OP_TYPEID::BatchNormInference:
            {
                auto epsilon = node_js.at("eps").get<double>();
                // Odd order for back-compatibility
                node = make_shared<op::BatchNormInference>(
                    args[2], args[0], args[1], args[3], args[4], epsilon);
                break;
            }
            case OP_TYPEID::BatchNormTrainingBackprop:
            {
                auto epsilon = node_js.at("eps").get<double>();
                // Odd order for back-compatibility
                node = make_shared<op::BatchNormTrainingBackprop>(
                    args[2], args[0], args[1], args[3], args[4], args[5], epsilon);
                break;
            }
            case OP_TYPEID::Broadcast:
            {
                auto shape = node_js.at("shape").get<vector<size_t>>();
                auto axes = node_js.at("axes").get<set<size_t>>();
                node = make_shared<op::Broadcast>(args[0], shape, axes);
                break;
            }
            case OP_TYPEID::BroadcastDistributed:
            {
                node = make_shared<op::BroadcastDistributed>(args[0]);
                break;
            }
            case OP_TYPEID::BroadcastLike:
            {
                auto initial_axes = node_js.at("initial_axes").get<set<size_t>>();
                node = make_shared<op::BroadcastLike>(args[0], args[1], initial_axes);
                break;
            }
            case OP_TYPEID::Ceiling:
            {
                node = make_shared<op::Ceiling>(args[0]);
                break;
            }
            case OP_TYPEID::Concat:
            {
                auto axis = node_js.at("axis").get<size_t>();
                node = make_shared<op::Concat>(args, axis);
                break;
            }
            case OP_TYPEID::Constant:
            {
                auto type_node_js =
                    node_js.count("element_type") == 0 ? node_js.at("value_type") : node_js;
                auto element_type = read_element_type(type_node_js.at("element_type"));
                auto shape = type_node_js.at("shape");
                auto value_it = node_js.find("value");
                if (value_it != node_js.end())
                {
                    auto value = value_it->get<vector<string>>();
                    node = make_shared<op::Constant>(element_type, shape, value);
                }
                else
                {
                    node = const_data_callback(node_name, element_type, shape);
                }
                break;
            }
            case OP_TYPEID::Convert:
            {
                auto target_type = read_element_type(node_js.at("target_type"));
                node = make_shared<op::Convert>(args[0], target_type);
                break;
            }
            case OP_TYPEID::Convolution:
            {
                auto window_movement_strides =
                    node_js.at("window_movement_strides").get<vector<size_t>>();
                auto window_dilation_strides =
                    node_js.at("window_dilation_strides").get<vector<size_t>>();
                auto padding_below = node_js.at("padding_below").get<vector<std::ptrdiff_t>>();
                auto padding_above = node_js.at("padding_above").get<vector<std::ptrdiff_t>>();

                // For backwards compatibility, we accept "image_dilation_strides" in place of
                // "data_dilation_strides", and we also allow it to be omitted altogether.
                auto data_dilation_strides_maybe = node_js["data_dilation_strides"];
                if (data_dilation_strides_maybe.empty())
                {
                    data_dilation_strides_maybe = node_js["image_dilation_strides"];
                }

                op::PadType pad_type = node_js["pad_type"].empty()
                                           ? op::PadType::EXPLICIT
                                           : static_cast<op::PadType>(node_js.at("pad_type"));

                if (data_dilation_strides_maybe.empty())
                {
                    node = make_shared<op::Convolution>(args[0],
                                                        args[1],
                                                        window_movement_strides,
                                                        window_dilation_strides,
                                                        padding_below,
                                                        padding_above);
                }
                else
                {
                    node = make_shared<op::Convolution>(
                        args[0],
                        args[1],
                        window_movement_strides,
                        window_dilation_strides,
                        padding_below,
                        padding_above,
                        data_dilation_strides_maybe.get<std::vector<size_t>>(),
                        pad_type);
                }
                break;
            }
            case OP_TYPEID::ConvolutionBackpropData:
            {
                auto data_batch_shape = node_js.at("data_batch_shape").get<vector<size_t>>();
                auto window_movement_strides_forward =
                    node_js.at("window_movement_strides_forward").get<vector<size_t>>();
                auto window_dilation_strides_forward =
                    node_js.at("window_dilation_strides_forward").get<vector<size_t>>();
                auto padding_below_forward =
                    node_js.at("padding_below_forward").get<vector<std::ptrdiff_t>>();
                auto padding_above_forward =
                    node_js.at("padding_above_forward").get<vector<std::ptrdiff_t>>();
                auto data_dilation_strides_forward =
                    node_js.at("data_dilation_strides_forward").get<vector<size_t>>();
                node = make_shared<op::ConvolutionBackpropData>(data_batch_shape,
                                                                args[0],
                                                                args[1],
                                                                window_movement_strides_forward,
                                                                window_dilation_strides_forward,
                                                                padding_below_forward,
                                                                padding_above_forward,
                                                                data_dilation_strides_forward);
                break;
            }
            case OP_TYPEID::ConvolutionBackpropFilters:
            {
                auto filters_shape = node_js.at("filters_shape").get<vector<size_t>>();
                auto window_movement_strides_forward =
                    node_js.at("window_movement_strides_forward").get<vector<size_t>>();
                auto window_dilation_strides_forward =
                    node_js.at("window_dilation_strides_forward").get<vector<size_t>>();
                auto padding_below_forward =
                    node_js.at("padding_below_forward").get<vector<std::ptrdiff_t>>();
                auto padding_above_forward =
                    node_js.at("padding_above_forward").get<vector<std::ptrdiff_t>>();
                auto data_dilation_strides_forward =
                    node_js.at("data_dilation_strides_forward").get<vector<size_t>>();
                node = make_shared<op::ConvolutionBackpropFilters>(args[0],
                                                                   filters_shape,
                                                                   args[1],
                                                                   window_movement_strides_forward,
                                                                   window_dilation_strides_forward,
                                                                   padding_below_forward,
                                                                   padding_above_forward,
                                                                   data_dilation_strides_forward);
                break;
            }
            case OP_TYPEID::ConvolutionBias:
            {
                auto window_movement_strides =
                    node_js.at("window_movement_strides").get<vector<size_t>>();
                auto window_dilation_strides =
                    node_js.at("window_dilation_strides").get<vector<size_t>>();
                auto padding_below = node_js.at("padding_below").get<vector<std::ptrdiff_t>>();
                auto padding_above = node_js.at("padding_above").get<vector<std::ptrdiff_t>>();
                auto data_dilation_strides =
                    node_js.at("data_dilation_strides").get<vector<size_t>>();

                node = make_shared<op::ConvolutionBias>(args[0],
                                                        args[1],
                                                        args[2],
                                                        window_movement_strides,
                                                        window_dilation_strides,
                                                        padding_below,
                                                        padding_above,
                                                        data_dilation_strides);
                break;
            }
            case OP_TYPEID::ConvolutionBiasAdd:
            {
                auto window_movement_strides =
                    node_js.at("window_movement_strides").get<vector<size_t>>();
                auto window_dilation_strides =
                    node_js.at("window_dilation_strides").get<vector<size_t>>();
                auto padding_below = node_js.at("padding_below").get<vector<std::ptrdiff_t>>();
                auto padding_above = node_js.at("padding_above").get<vector<std::ptrdiff_t>>();
                auto data_dilation_strides =
                    node_js.at("data_dilation_strides").get<vector<size_t>>();

                node = make_shared<op::ConvolutionBiasAdd>(args[0],
                                                           args[1],
                                                           args[2],
                                                           args[3],
                                                           window_movement_strides,
                                                           window_dilation_strides,
                                                           padding_below,
                                                           padding_above,
                                                           data_dilation_strides);
                break;
            }
            case OP_TYPEID::ConvolutionBiasBackpropFiltersBias:
            {
                auto filters_shape = node_js.at("filters_shape").get<vector<size_t>>();
                auto bias_shape = node_js.at("bias_shape").get<vector<size_t>>();
                auto window_movement_strides_forward =
                    node_js.at("window_movement_strides_forward").get<vector<size_t>>();
                auto window_dilation_strides_forward =
                    node_js.at("window_dilation_strides_forward").get<vector<size_t>>();
                auto padding_below_forward =
                    node_js.at("padding_below_forward").get<vector<std::ptrdiff_t>>();
                auto padding_above_forward =
                    node_js.at("padding_above_forward").get<vector<std::ptrdiff_t>>();
                auto data_dilation_strides_forward =
                    node_js.at("data_dilation_strides_forward").get<vector<size_t>>();
                node = make_shared<op::ConvolutionBiasBackpropFiltersBias>(
                    args[0],
                    filters_shape,
                    bias_shape,
                    args[1],
                    window_movement_strides_forward,
                    window_dilation_strides_forward,
                    padding_below_forward,
                    padding_above_forward,
                    data_dilation_strides_forward);
                break;
            }
            case OP_TYPEID::Cos:
            {
                node = make_shared<op::Cos>(args[0]);
                break;
            }
            case OP_TYPEID::Cosh:
            {
                node = make_shared<op::Cosh>(args[0]);
                break;
            }
            case OP_TYPEID::DepthToSpace:
            {
                auto block_size = node_js.at("block_size").get<size_t>();
                node = make_shared<op::DepthToSpace>(args[0], block_size);
                break;
            }
            case OP_TYPEID::Dequantize:
            {
                auto type = read_element_type(node_js.at("type"));
                auto axes = node_js.at("axes").get<set<size_t>>();
                node = make_shared<op::Dequantize>(args[0], args[1], args[2], type, axes);
                break;
            }
            case OP_TYPEID::Divide:
            {
                node = make_shared<op::Divide>(args[0], args[1]);
                break;
            }
            case OP_TYPEID::Dot:
            {
                // For backwards compatibility, reduction_axes_count is optional.
                auto obj = node_js["reduction_axes_count"];
                if (obj.empty())
                {
                    node = make_shared<op::Dot>(args[0], args[1]);
                }
                else
                {
                    size_t reduction_axes_count = obj.get<size_t>();
                    node = make_shared<op::Dot>(args[0], args[1], reduction_axes_count);
                }
                break;
            }
            case OP_TYPEID::DynBroadcast:
            {
                node = make_shared<op::DynBroadcast>(args[0], args[1], args[2]);
                break;
            }
            case OP_TYPEID::DynPad:
            {
                node = make_shared<op::DynPad>(args[0], args[1], args[2], args[3]);
                break;
            }
            case OP_TYPEID::DynReshape:
            {
                node = make_shared<op::DynReshape>(args[0], args[1]);
                break;
            }
            case OP_TYPEID::DynSlice:
            {
                node = make_shared<op::DynSlice>(args[0], args[1], args[2], args[3]);
                break;
            }
            case OP_TYPEID::Elu:
            {
                node = make_shared<op::Elu>(args[0], args[1]);
                break;
            }
            case OP_TYPEID::EmbeddingLookup:
            {
                node = make_shared<op::EmbeddingLookup>(args[0], args[1]);
                break;
            }
            case OP_TYPEID::Equal:
            {
                node = make_shared<op::Equal>(args[0], args[1]);
                break;
            }
            case OP_TYPEID::Erf:
            {
                node = make_shared<op::Erf>(args[0]);
                break;
            }
            case OP_TYPEID::Exp:
            {
                node = make_shared<op::Exp>(args[0]);
                break;
            }
            case OP_TYPEID::Floor:
            {
                node = make_shared<op::Floor>(args[0]);
                break;
            }
            case OP_TYPEID::Gather:
            {
                auto axis = node_js.at("axis").get<size_t>();
                node = make_shared<op::Gather>(args[0], args[1], axis);
                break;
            }
            case OP_TYPEID::GatherND:
            {
                node = make_shared<op::GatherND>(args[0], args[1]);
                break;
            }
            case OP_TYPEID::GenerateMask:
            {
                auto output_shape = node_js.at("output_shape").get<vector<size_t>>();
                auto type = read_element_type(node_js.at("type"));
                auto seed = node_js.at("seed").get<unsigned int>();
                auto probability = node_js.at("probability").get<double>();

                node =
                    make_shared<op::GenerateMask>(args[0], output_shape, type, seed, probability);
                break;
            }
            case OP_TYPEID::GetOutputElement:
            {
                node = make_shared<op::GetOutputElement>(args[0], node_js.at("n").get<size_t>());
                break;
            }
            case OP_TYPEID::Greater:
            {
                node = make_shared<op::Greater>(args[0], args[1]);
                break;
            }
            case OP_TYPEID::GreaterEq:
            {
                node = make_shared<op::GreaterEq>(args[0], args[1]);
                break;
            }
<<<<<<< HEAD
            case OP_TYPEID::HardSigmoid:
            {
                auto alpha = node_js.at("alpha").get<double>();
                auto beta = node_js.at("beta").get<double>();
                node = make_shared<op::HardSigmoid>(args[0], alpha, beta);
=======
            case OP_TYPEID::GroupConvolution:
            {
                auto window_movement_strides =
                    node_js.at("window_movement_strides").get<vector<size_t>>();
                auto window_dilation_strides =
                    node_js.at("window_dilation_strides").get<vector<size_t>>();
                auto padding_below = node_js.at("padding_below").get<vector<std::ptrdiff_t>>();
                auto padding_above = node_js.at("padding_above").get<vector<std::ptrdiff_t>>();
                auto data_dilation_strides =
                    node_js.at("data_dilation_strides").get<vector<size_t>>();
                auto groups = node_js.at("groups").get<size_t>();

                op::PadType pad_type = node_js["pad_type"].empty()
                                           ? op::PadType::EXPLICIT
                                           : static_cast<op::PadType>(node_js.at("pad_type"));

                node = make_shared<op::GroupConvolution>(args[0],
                                                         args[1],
                                                         window_movement_strides,
                                                         window_dilation_strides,
                                                         padding_below,
                                                         padding_above,
                                                         data_dilation_strides,
                                                         groups,
                                                         pad_type);
>>>>>>> c2e46149
                break;
            }
            case OP_TYPEID::Less:
            {
                node = make_shared<op::Less>(args[0], args[1]);
                break;
            }
            case OP_TYPEID::LessEq:
            {
                node = make_shared<op::LessEq>(args[0], args[1]);
                break;
            }
            case OP_TYPEID::Log:
            {
                node = make_shared<op::Log>(args[0]);
                break;
            }
            case OP_TYPEID::LRN:
            {
                auto alpha = node_js.at("alpha").get<double>();
                auto beta = node_js.at("beta").get<double>();
                auto bias = node_js.at("bias").get<double>();
                auto nsize = node_js.at("nsize").get<size_t>();
                node = make_shared<op::LRN>(args[0], alpha, beta, bias, nsize);
                break;
            }
            case OP_TYPEID::Max:
            {
                auto reduction_axes = node_js.at("reduction_axes").get<set<size_t>>();
                node = make_shared<op::Max>(args[0], reduction_axes);
                break;
            }
            case OP_TYPEID::MaxPool:
            {
                auto window_shape = node_js.at("window_shape").get<vector<size_t>>();
                auto window_movement_strides =
                    node_js.at("window_movement_strides").get<vector<size_t>>();
                // For backwards compatibility, both (but not just one) of the padding_ fields may be
                // omitted.
                auto padding_below_maybe = node_js["padding_below"];
                auto padding_above_maybe = node_js["padding_above"];
                op::PadType pad_type = node_js["pad_type"].empty()
                                           ? op::PadType::EXPLICIT
                                           : static_cast<op::PadType>(node_js.at("pad_type"));
                if (padding_below_maybe.empty() && !padding_above_maybe.empty())
                {
                    throw runtime_error(
                        "MaxPool: padding_below is absent but padding_above is present");
                }
                else if (!padding_below_maybe.empty() && padding_above_maybe.empty())
                {
                    throw runtime_error(
                        "MaxPool: padding_below is present but padding_above is absent");
                }
                else if (!padding_below_maybe.empty() && !padding_above_maybe.empty())
                {
                    auto padding_below = padding_below_maybe.get<vector<size_t>>();
                    auto padding_above = padding_above_maybe.get<vector<size_t>>();
                    node = make_shared<op::MaxPool>(args[0],
                                                    window_shape,
                                                    window_movement_strides,
                                                    padding_below,
                                                    padding_above,
                                                    pad_type);
                }
                else
                {
                    node = make_shared<op::MaxPool>(args[0], window_shape, window_movement_strides);
                }
                break;
            }
            case OP_TYPEID::MaxPoolBackprop:
            {
                auto window_shape = node_js.at("window_shape").get<vector<size_t>>();
                auto window_movement_strides =
                    node_js.at("window_movement_strides").get<vector<size_t>>();
                auto padding_below = node_js.at("padding_below").get<vector<size_t>>();
                auto padding_above = node_js.at("padding_above").get<vector<size_t>>();
                if (args.size() == 3)
                {
                    node = make_shared<op::MaxPoolBackprop>(args[0],
                                                            args[1],
                                                            args[2],
                                                            window_shape,
                                                            window_movement_strides,
                                                            padding_below,
                                                            padding_above);
                }
                else
                {
                    node = make_shared<op::MaxPoolBackprop>(args[0],
                                                            args[1],
                                                            window_shape,
                                                            window_movement_strides,
                                                            padding_below,
                                                            padding_above);
                }
                break;
            }
            case OP_TYPEID::Maximum:
            {
                node = make_shared<op::Maximum>(args[0], args[1]);
                break;
            }
            case OP_TYPEID::Min:
            {
                auto reduction_axes = node_js.at("reduction_axes").get<set<size_t>>();
                node = make_shared<op::Min>(args[0], reduction_axes);
                break;
            }
            case OP_TYPEID::Minimum:
            {
                node = make_shared<op::Minimum>(args[0], args[1]);
                break;
            }
            case OP_TYPEID::Multiply:
            {
                node = make_shared<op::Multiply>(args[0], args[1]);
                break;
            }
            case OP_TYPEID::Negative:
            {
                node = make_shared<op::Negative>(args[0]);
                break;
            }
            case OP_TYPEID::NotEqual:
            {
                node = make_shared<op::NotEqual>(args[0], args[1]);
                break;
            }
            case OP_TYPEID::Not:
            {
                node = make_shared<op::Not>(args[0]);
                break;
            }
            case OP_TYPEID::OneHot:
            {
                auto shape = node_js.at("shape").get<vector<size_t>>();
                auto one_hot_axis = node_js.at("one_hot_axis").get<size_t>();
                node = make_shared<op::OneHot>(args[0], read_partial_shape(shape), one_hot_axis);
                break;
            }
            case OP_TYPEID::Or:
            {
                node = make_shared<op::Or>(args[0], args[1]);
                break;
            }
            case OP_TYPEID::Pad:
            {
                auto padding_below = node_js.at("padding_below").get<vector<ptrdiff_t>>();
                auto padding_above = node_js.at("padding_above").get<vector<ptrdiff_t>>();

                // This is a legacy field whose functionality is no longer supported. The new
                // behavior is equivalent to interior padding of 0, so we will accept it under
                // those conditions.
                auto padding_interior = get_value<vector<size_t>>(node_js, "padding_interior");
                NGRAPH_CHECK(std::all_of(padding_interior.begin(),
                                         padding_interior.end(),
                                         [](size_t s) { return s == 0; }),
                             "Legacy padding_interior field must be zero everywhere.");

                auto pad_mode = node_js.count("pad_mode") == 0
                                    ? op::PadMode::CONSTANT
                                    : static_cast<op::PadMode>(node_js.at("pad_mode"));

                node =
                    make_shared<op::Pad>(args[0], args[1], padding_below, padding_above, pad_mode);
                break;
            }
            case OP_TYPEID::Parameter:
            {
                auto type_node_js =
                    node_js.count("element_type") == 0 ? node_js.at("value_type") : node_js;
                auto element_type = read_element_type(type_node_js.at("element_type"));
                auto shape = type_node_js.at("shape");
                auto cacheable = get_or_default<bool>(node_js, "cacheable", false);
                node =
                    make_shared<op::Parameter>(element_type, read_partial_shape(shape), cacheable);
                break;
            }
            case OP_TYPEID::Passthrough:
            {
                std::vector<json> outputs_js = node_js.at("output_shapes");
                std::vector<std::tuple<element::Type, PartialShape>> outputs;
                for (auto output_js : outputs_js)
                {
                    outputs.emplace_back(read_element_type(output_js.at("element_type")),
                                         read_partial_shape(output_js.at("shape")));
                }
                node = make_shared<op::Passthrough>(node_js.at("logical_type"),
                                                    node_js.at("language"),
                                                    node_js.at("function"),
                                                    args,
                                                    std::move(outputs));
                break;
            }
            case OP_TYPEID::Power:
            {
                node = make_shared<op::Power>(args[0], args[1]);
                break;
            }
            case OP_TYPEID::PRelu:
            {
                node = make_shared<op::PRelu>(args[0], args[1]);
                break;
            }
            case OP_TYPEID::Product:
            {
                auto reduction_axes = node_js.at("reduction_axes").get<set<size_t>>();
                node = make_shared<op::Product>(args[0], reduction_axes);
                break;
            }
            case OP_TYPEID::Quantize:
            {
                auto type = read_element_type(node_js.at("type"));
                auto axes = node_js.at("axes").get<set<size_t>>();
                auto round_mode = node_js.at("round_mode").get<op::Quantize::RoundMode>();
                node = make_shared<op::Quantize>(args[0], args[1], args[2], type, axes, round_mode);
                break;
            }
            case OP_TYPEID::QuantizedAvgPool:
            {
                auto window_shape = node_js.at("window_shape").get<vector<size_t>>();
                auto window_movement_strides =
                    node_js.at("window_movement_strides").get<vector<size_t>>();
                auto padding_below = node_js.at("padding_below").get<vector<size_t>>();
                auto padding_above = node_js.at("padding_above").get<vector<size_t>>();
                auto include_padding_in_avg_computation =
                    node_js.at("include_padding_in_avg_computation").get<bool>();
                node = make_shared<op::QuantizedAvgPool>(args[0],
                                                         window_shape,
                                                         window_movement_strides,
                                                         padding_below,
                                                         padding_above,
                                                         include_padding_in_avg_computation);
                break;
            }
            case OP_TYPEID::QuantizedConvolutionBias: { break;
            }
            case OP_TYPEID::QuantizedConvolutionBiasAdd: { break;
            }
            case OP_TYPEID::QuantizedConvolutionBiasSignedAdd: { break;
            }
            case OP_TYPEID::QuantizedConvolutionRelu: { break;
            }
            case OP_TYPEID::QuantizedConvolution:
            {
                auto window_movement_strides =
                    node_js.at("window_movement_strides").get<vector<size_t>>();
                auto window_dilation_strides =
                    node_js.at("window_dilation_strides").get<vector<size_t>>();
                auto padding_below = node_js.at("padding_below").get<vector<std::ptrdiff_t>>();
                auto padding_above = node_js.at("padding_above").get<vector<std::ptrdiff_t>>();
                auto data_dilation_strides = node_js["data_dilation_strides"];
                node =
                    make_shared<op::Convolution>(args[0],
                                                 args[1],
                                                 window_movement_strides,
                                                 window_dilation_strides,
                                                 padding_below,
                                                 padding_above,
                                                 data_dilation_strides.get<std::vector<size_t>>());
                break;
            }
            case OP_TYPEID::QuantizedDotBias: { break;
            }
            case OP_TYPEID::QuantizedDot: { break;
            }
            case OP_TYPEID::QuantizedMaxPool:
            {
                auto window_shape = node_js.at("window_shape").get<vector<size_t>>();
                auto window_movement_strides =
                    node_js.at("window_movement_strides").get<vector<size_t>>();
                // For backwards compatibility, both (but not just one) of the padding_ fields may be
                // omitted.
                auto padding_below_maybe = node_js["padding_below"];
                auto padding_above_maybe = node_js["padding_above"];
                auto padding_below = padding_below_maybe.get<vector<size_t>>();
                auto padding_above = padding_above_maybe.get<vector<size_t>>();
                node = make_shared<op::QuantizedMaxPool>(
                    args[0], window_shape, window_movement_strides, padding_below, padding_above);

                break;
            }
            case OP_TYPEID::Relu:
            {
                node = make_shared<op::Relu>(args[0]);
                break;
            }
            case OP_TYPEID::ReluBackprop:
            {
                node = make_shared<op::ReluBackprop>(args[0], args[1]);
                break;
            }
            case OP_TYPEID::ReplaceSlice:
            {
                auto lower_bounds = node_js.at("lower_bounds").get<vector<size_t>>();
                auto upper_bounds = node_js.at("upper_bounds").get<vector<size_t>>();
                auto strides = node_js.at("strides").get<vector<size_t>>();
                node = make_shared<op::ReplaceSlice>(
                    args[0], args[1], lower_bounds, upper_bounds, strides);
                break;
            }
            case OP_TYPEID::Reshape:
            {
                auto input_order = node_js.at("input_order").get<vector<size_t>>();
                auto output_shape = node_js.at("output_shape").get<vector<size_t>>();
                node = make_shared<op::Reshape>(args[0], input_order, output_shape);
                break;
            }
            case OP_TYPEID::Result:
            {
                node = make_shared<op::Result>(args[0]);
                break;
            }
            case OP_TYPEID::Reverse:
            {
                auto reversed_axes = node_js.at("reversed_axes").get<set<size_t>>();
                node = make_shared<op::Reverse>(args[0], reversed_axes);
                break;
            }
            case OP_TYPEID::ReverseSequence:
            {
                auto batch_axis = node_js.at("batch_axis").get<size_t>();
                auto sequence_axis = node_js.at("sequence_axis").get<size_t>();
                node =
                    make_shared<op::ReverseSequence>(args[0], args[1], batch_axis, sequence_axis);
                break;
            }
            case OP_TYPEID::ScalarConstantLike:
            {
                double value = node_js.at("value").get<double>();
                node = make_shared<op::ScalarConstantLike>(args[0], value);
                break;
            }
            case OP_TYPEID::Select:
            {
                node = make_shared<op::Select>(args[0], args[1], args[2]);
                break;
            }
            case OP_TYPEID::ShapeOf:
            {
                node = make_shared<op::ShapeOf>(args[0]);
                break;
            }
            case OP_TYPEID::Sigmoid:
            {
                node = make_shared<op::Sigmoid>(args[0]);
                break;
            }
            case OP_TYPEID::SigmoidBackprop:
            {
                node = make_shared<op::SigmoidBackprop>(args[0], args[1]);
                break;
            }
            case OP_TYPEID::Sign:
            {
                node = make_shared<op::Sign>(args[0]);
                break;
            }
            case OP_TYPEID::Sin:
            {
                node = make_shared<op::Sin>(args[0]);
                break;
            }
            case OP_TYPEID::Sinh:
            {
                node = make_shared<op::Sinh>(args[0]);
                break;
            }
            case OP_TYPEID::Slice:
            {
                auto lower_bounds = node_js.at("lower_bounds").get<vector<size_t>>();
                auto upper_bounds = node_js.at("upper_bounds").get<vector<size_t>>();
                auto strides = node_js.at("strides").get<vector<size_t>>();
                node = make_shared<op::Slice>(args[0], lower_bounds, upper_bounds, strides);
                break;
            }
            case OP_TYPEID::Softmax:
            {
                auto softmax_axes = node_js.at("softmax_axes").get<set<size_t>>();
                node = make_shared<op::Softmax>(args[0], softmax_axes);
                break;
            }
            case OP_TYPEID::SpaceToDepth:
            {
                auto block_size = node_js.at("block_size").get<size_t>();
                node = make_shared<op::SpaceToDepth>(args[0], block_size);
                break;
            }
            case OP_TYPEID::Sqrt:
            {
                node = make_shared<op::Sqrt>(args[0]);
                break;
            }
            case OP_TYPEID::Subtract:
            {
                node = make_shared<op::Subtract>(args[0], args[1]);
                break;
            }
            case OP_TYPEID::Sum:
            {
                auto reduction_axes = node_js.at("reduction_axes").get<set<size_t>>();
                node = make_shared<op::Sum>(args[0], reduction_axes);
                break;
            }
            case OP_TYPEID::Tan:
            {
                node = make_shared<op::Tan>(args[0]);
                break;
            }
            case OP_TYPEID::Tanh:
            {
                node = make_shared<op::Tanh>(args[0]);
                break;
            }
            case OP_TYPEID::TopK:
            {
                auto top_k_axis = node_js.at("top_k_axis").get<size_t>();
                auto k = node_js.at("k").get<size_t>();
                auto compute_max = node_js.at("compute_max").get<bool>();
                auto target_type = read_element_type(node_js.at("index_element_type"));
                node = make_shared<op::TopK>(args[0], top_k_axis, target_type, k, compute_max);
                break;
            }
            case OP_TYPEID::Transpose:
            {
                node = make_shared<op::Transpose>(args[0], args[1]);
                break;
            }
            case OP_TYPEID::StopGradient:
            {
                node = make_shared<op::StopGradient>(args[0]);
                break;
            }
            case OP_TYPEID::UnknownOp:
            {
                stringstream ss;
                ss << "unsupported op " << node_op;
                throw runtime_error(ss.str());
            }
            }
#pragma GCC diagnostic pop

            for (const string& name : control_deps_inputs)
            {
                node->add_control_dependency(node_map.at(name));
            }

            if (!friendly_name.empty())
            {
                node->set_friendly_name(friendly_name);
            }
            node_map[node_name] = node;
        }
        catch (...)
        {
            string node_name;
            auto it = node_js.find("name");
            if (it != node_js.end())
            {
                node_name = it->get<string>();
            }
            else
            {
                node_name = "UNKNOWN";
            }
            throw runtime_error("Error parsing json at node '" + node_name + "'");
        }
    }

    // This handles both graphs w/ `op::Result` and legacy graphs w/o it
    // If we are dealing w/ a legacy graph, add op::Result for each output node
    ResultVector result;
    size_t results = 0;
    for (auto result_name : func_result)
    {
        auto fr = node_map.at(result_name);
        if (auto res = std::dynamic_pointer_cast<op::Result>(fr))
        {
            result.push_back(res);
            // make sure we have `op::Result` on top of all outputs
            results++;
        }
        else
        {
            result.push_back(std::make_shared<op::Result>(fr));
        }
    }

    if (results != 0 && results != func_result.size())
    {
        throw ngraph_error(
            " Graph serialization is inconsistent. Some op::Results appear to be missing");
    }

    std::vector<std::shared_ptr<op::Parameter>> params;
    for (auto param_name : func_parameters)
    {
        params.push_back(dynamic_pointer_cast<op::Parameter>(node_map.at(param_name)));
    }

    rc = make_shared<Function>(result, params, func_name);
    function_map[func_name] = rc;

    return rc;
}

static json write(const Node& n, bool binary_constant_data)
{
    json node;
    node["name"] = n.get_name();
    if (n.get_name() != n.get_friendly_name())
    {
        node["friendly_name"] = n.get_friendly_name();
    }
    node["op"] = n.description();
    // TODO Multiple outputs
    json inputs = json::array();
    json control_deps = json::array();
    json outputs = json::array();

    for (auto& input : n.inputs())
    {
        inputs.push_back(input.get_source_output().get_node()->get_name());
    }
    for (auto cdep : n.get_control_dependencies())
    {
        control_deps.push_back(cdep->get_name());
    }
    for (auto& output : n.outputs())
    {
        outputs.push_back(output.get_tensor().get_name());
    }

    if (!inputs.empty())
    {
        node["inputs"] = inputs;
    }
    if (!control_deps.empty())
    {
        node["control_deps"] = control_deps;
    }
    if (!outputs.empty())
    {
        node["outputs"] = outputs;
    }

    if (s_serialize_output_shapes_enabled)
    {
        json output_shapes = json::array();
        for (size_t i = 0; i < n.get_output_size(); ++i)
        {
            output_shapes.push_back(n.get_output_shape(i));
        }
        node["output_shapes"] = output_shapes;
    }

    string node_op = n.description();
#pragma GCC diagnostic push
#pragma GCC diagnostic error "-Wswitch"
#pragma GCC diagnostic error "-Wswitch-enum"
    // #pragma GCC diagnostic error "-Wimplicit-fallthrough"
    switch (get_typeid(node_op))
    {
    case OP_TYPEID::Abs: { break;
    }
    case OP_TYPEID::Acos: { break;
    }
    case OP_TYPEID::Add: { break;
    }
    case OP_TYPEID::ArgMin:
    {
        auto tmp = dynamic_cast<const op::ArgMin*>(&n);
        node["axis"] = tmp->get_reduction_axis();
        node["index_element_type"] = write_element_type(tmp->get_element_type());
        break;
    }
    case OP_TYPEID::ArgMax:
    {
        auto tmp = dynamic_cast<const op::ArgMax*>(&n);
        node["axis"] = tmp->get_reduction_axis();
        node["index_element_type"] = write_element_type(tmp->get_element_type());
        break;
    }
    case OP_TYPEID::All:
    {
        auto tmp = dynamic_cast<const op::All*>(&n);
        node["reduction_axes"] = tmp->get_reduction_axes();
        break;
    }
    case OP_TYPEID::AllReduce: { break;
    }
    case OP_TYPEID::And: { break;
    }
    case OP_TYPEID::Any:
    {
        auto tmp = dynamic_cast<const op::Any*>(&n);
        node["reduction_axes"] = tmp->get_reduction_axes();
        break;
    }
    case OP_TYPEID::Asin: { break;
    }
    case OP_TYPEID::Atan: { break;
    }
    case OP_TYPEID::AvgPool:
    {
        auto tmp = dynamic_cast<const op::AvgPool*>(&n);
        node["window_shape"] = tmp->get_window_shape();
        node["window_movement_strides"] = tmp->get_window_movement_strides();
        node["padding_below"] = tmp->get_padding_below();
        node["padding_above"] = tmp->get_padding_above();
        node["include_padding_in_avg_computation"] = tmp->get_include_padding_in_avg_computation();
        node["pad_type"] = tmp->get_pad_type();
        break;
    }
    case OP_TYPEID::AvgPoolBackprop:
    {
        auto tmp = dynamic_cast<const op::AvgPoolBackprop*>(&n);
        node["forward_arg_shape"] = tmp->get_forward_arg_shape();
        node["window_shape"] = tmp->get_window_shape();
        node["window_movement_strides"] = tmp->get_window_movement_strides();
        node["padding_below"] = tmp->get_padding_below();
        node["padding_above"] = tmp->get_padding_above();
        node["include_padding_in_avg_computation"] = tmp->get_include_padding_in_avg_computation();
        break;
    }
    case OP_TYPEID::BatchMatMul: { break;
    }
    case OP_TYPEID::BatchNormTraining:
    {
        auto tmp = dynamic_cast<const op::BatchNormTraining*>(&n);
        node["eps"] = tmp->get_eps_value();
        break;
    }
    case OP_TYPEID::BatchNormInference:
    {
        auto tmp = dynamic_cast<const op::BatchNormInference*>(&n);
        node["eps"] = tmp->get_eps_value();
        break;
    }
    case OP_TYPEID::BatchNormTrainingBackprop:
    {
        auto tmp = dynamic_cast<const op::BatchNormTrainingBackprop*>(&n);
        node["eps"] = tmp->get_eps_value();
        break;
    }
    case OP_TYPEID::Broadcast:
    {
        auto tmp = dynamic_cast<const op::Broadcast*>(&n);
        node["axes"] = tmp->get_broadcast_axes();
        node["shape"] = tmp->get_broadcast_shape();
        break;
    }
    case OP_TYPEID::BroadcastDistributed: { break;
    }
    case OP_TYPEID::BroadcastLike:
    {
        auto tmp = dynamic_cast<const op::BroadcastLike*>(&n);
        node["initial_axes"] = tmp->get_initial_broadcast_axes();
        break;
    }
    case OP_TYPEID::Ceiling: { break;
    }
    case OP_TYPEID::Concat:
    {
        auto tmp = dynamic_cast<const op::Concat*>(&n);
        node["axis"] = tmp->get_concatenation_axis();
        break;
    }
    case OP_TYPEID::Constant:
    {
        auto tmp = dynamic_cast<const op::Constant*>(&n);
        if (!binary_constant_data)
        {
            node["value"] = tmp->get_value_strings();
        }
        node["shape"] = tmp->get_shape();
        node["element_type"] = write_element_type(tmp->get_element_type());
        break;
    }
    case OP_TYPEID::Convert:
    {
        auto tmp = dynamic_cast<const op::Convert*>(&n);
        node["target_type"] = write_element_type(tmp->get_convert_element_type());
        break;
    }
    case OP_TYPEID::Convolution:
    {
        auto tmp = dynamic_cast<const op::Convolution*>(&n);
        node["window_movement_strides"] = tmp->get_window_movement_strides();
        node["window_dilation_strides"] = tmp->get_window_dilation_strides();
        node["padding_below"] = tmp->get_padding_below();
        node["padding_above"] = tmp->get_padding_above();
        node["data_dilation_strides"] = tmp->get_data_dilation_strides();
        node["pad_type"] = tmp->get_pad_type();
        break;
    }
    case OP_TYPEID::ConvolutionBackpropData:
    {
        auto tmp = dynamic_cast<const op::ConvolutionBackpropData*>(&n);
        node["data_batch_shape"] = tmp->get_data_batch_shape();
        node["window_movement_strides_forward"] = tmp->get_window_movement_strides_forward();
        node["window_dilation_strides_forward"] = tmp->get_window_dilation_strides_forward();
        node["padding_below_forward"] = tmp->get_padding_below_forward();
        node["padding_above_forward"] = tmp->get_padding_above_forward();
        node["data_dilation_strides_forward"] = tmp->get_data_dilation_strides_forward();
        break;
    }
    case OP_TYPEID::ConvolutionBackpropFilters:
    {
        auto tmp = dynamic_cast<const op::ConvolutionBackpropFilters*>(&n);
        node["filters_shape"] = tmp->get_filters_shape();
        node["window_movement_strides_forward"] = tmp->get_window_movement_strides_forward();
        node["window_dilation_strides_forward"] = tmp->get_window_dilation_strides_forward();
        node["padding_below_forward"] = tmp->get_padding_below_forward();
        node["padding_above_forward"] = tmp->get_padding_above_forward();
        node["data_dilation_strides_forward"] = tmp->get_data_dilation_strides_forward();
        break;
    }
    case OP_TYPEID::ConvolutionBias:
    {
        auto tmp = dynamic_cast<const op::ConvolutionBias*>(&n);
        node["window_movement_strides"] = tmp->get_window_movement_strides();
        node["window_dilation_strides"] = tmp->get_window_dilation_strides();
        node["padding_below"] = tmp->get_padding_below();
        node["padding_above"] = tmp->get_padding_above();
        node["data_dilation_strides"] = tmp->get_data_dilation_strides();
        break;
    }
    case OP_TYPEID::ConvolutionBiasAdd:
    {
        auto tmp = dynamic_cast<const op::ConvolutionBiasAdd*>(&n);
        node["window_movement_strides"] = tmp->get_window_movement_strides();
        node["window_dilation_strides"] = tmp->get_window_dilation_strides();
        node["padding_below"] = tmp->get_padding_below();
        node["padding_above"] = tmp->get_padding_above();
        node["data_dilation_strides"] = tmp->get_data_dilation_strides();
        break;
    }
    case OP_TYPEID::ConvolutionBiasBackpropFiltersBias:
    {
        auto tmp = dynamic_cast<const op::ConvolutionBiasBackpropFiltersBias*>(&n);
        node["filters_shape"] = tmp->get_filters_shape();
        node["bias_shape"] = tmp->get_bias_shape();
        node["window_movement_strides_forward"] = tmp->get_window_movement_strides_forward();
        node["window_dilation_strides_forward"] = tmp->get_window_dilation_strides_forward();
        node["padding_below_forward"] = tmp->get_padding_below_forward();
        node["padding_above_forward"] = tmp->get_padding_above_forward();
        node["data_dilation_strides_forward"] = tmp->get_data_dilation_strides_forward();
        break;
    }
    case OP_TYPEID::Cos: { break;
    }
    case OP_TYPEID::Cosh: { break;
    }
    case OP_TYPEID::Dequantize:
    {
        auto tmp = dynamic_cast<const op::Dequantize*>(&n);
        node["type"] = write_element_type(tmp->get_element_type());
        node["axes"] = tmp->get_axes();
        break;
    }
    case OP_TYPEID::DepthToSpace:
    {
        auto tmp = dynamic_cast<const op::DepthToSpace*>(&n);
        node["type"] = write_element_type(tmp->get_element_type());
        node["block_size"] = tmp->get_block_size();
        break;
    }
    case OP_TYPEID::Divide: { break;
    }
    case OP_TYPEID::Dot:
    {
        auto tmp = dynamic_cast<const op::Dot*>(&n);
        node["reduction_axes_count"] = tmp->get_reduction_axes_count();
        break;
    }
    case OP_TYPEID::DynBroadcast: { break;
    }
    case OP_TYPEID::DynPad: { break;
    }
    case OP_TYPEID::DynReshape: { break;
    }
    case OP_TYPEID::DynSlice: { break;
    }
    case OP_TYPEID::Elu: { break;
    }
    case OP_TYPEID::EmbeddingLookup: { break;
    }
    case OP_TYPEID::Equal: { break;
    }
    case OP_TYPEID::Erf: { break;
    }
    case OP_TYPEID::Exp: { break;
    }
    case OP_TYPEID::Floor: { break;
    }
    case OP_TYPEID::Gather:
    {
        auto tmp = dynamic_cast<const op::Gather*>(&n);
        node["axis"] = tmp->get_axis();
        break;
    }
    case OP_TYPEID::GatherND: { break;
    }
    case OP_TYPEID::GetOutputElement:
    {
        auto tmp = dynamic_cast<const op::GetOutputElement*>(&n);
        node["n"] = tmp->get_n();
        break;
    }
    case OP_TYPEID::GenerateMask:
    {
        auto tmp = dynamic_cast<const op::GenerateMask*>(&n);
        node["output_shape"] = tmp->get_shape();
        node["type"] = write_element_type(tmp->get_element_type());
        node["seed"] = tmp->get_seed();
        node["probability"] = tmp->get_probability();
        break;
    }
    case OP_TYPEID::Greater: { break;
    }
    case OP_TYPEID::GreaterEq: { break;
    }
<<<<<<< HEAD
    case OP_TYPEID::HardSigmoid:
    {
        auto tmp = dynamic_cast<const op::HardSigmoid*>(&n);
        node["alpha"] = tmp->get_alpha();
        node["beta"] = tmp->get_beta();
=======
    case OP_TYPEID::GroupConvolution:
    {
        auto tmp = dynamic_cast<const op::GroupConvolution*>(&n);
        node["window_movement_strides"] = tmp->get_window_movement_strides();
        node["window_dilation_strides"] = tmp->get_window_dilation_strides();
        node["padding_below"] = tmp->get_padding_below();
        node["padding_above"] = tmp->get_padding_above();
        node["data_dilation_strides"] = tmp->get_data_dilation_strides();
        node["groups"] = tmp->get_groups();
        node["pad_type"] = tmp->get_pad_type();
>>>>>>> c2e46149
        break;
    }
    case OP_TYPEID::Less: { break;
    }
    case OP_TYPEID::LessEq: { break;
    }
    case OP_TYPEID::Log: { break;
    }
    case OP_TYPEID::LRN:
    {
        auto tmp = dynamic_cast<const op::LRN*>(&n);
        node["alpha"] = tmp->get_alpha();
        node["beta"] = tmp->get_beta();
        node["bias"] = tmp->get_bias();
        node["nsize"] = tmp->get_nsize();
        break;
    }
    case OP_TYPEID::Max:
    {
        auto tmp = dynamic_cast<const op::Max*>(&n);
        node["reduction_axes"] = tmp->get_reduction_axes();
        break;
    }
    case OP_TYPEID::MaxPool:
    {
        auto tmp = dynamic_cast<const op::MaxPool*>(&n);
        node["window_shape"] = tmp->get_window_shape();
        node["window_movement_strides"] = tmp->get_window_movement_strides();
        node["padding_below"] = tmp->get_padding_below();
        node["padding_above"] = tmp->get_padding_above();
        node["pad_type"] = tmp->get_pad_type();
        break;
    }
    case OP_TYPEID::MaxPoolBackprop:
    {
        auto tmp = dynamic_cast<const op::MaxPoolBackprop*>(&n);
        node["window_shape"] = tmp->get_window_shape();
        node["window_movement_strides"] = tmp->get_window_movement_strides();
        node["padding_below"] = tmp->get_padding_below();
        node["padding_above"] = tmp->get_padding_above();
        break;
    }
    case OP_TYPEID::Maximum: { break;
    }
    case OP_TYPEID::Min:
    {
        auto tmp = dynamic_cast<const op::Min*>(&n);
        node["reduction_axes"] = tmp->get_reduction_axes();
        break;
    }
    case OP_TYPEID::Minimum: { break;
    }
    case OP_TYPEID::Multiply: { break;
    }
    case OP_TYPEID::Negative: { break;
    }
    case OP_TYPEID::NotEqual: { break;
    }
    case OP_TYPEID::Not: { break;
    }
    case OP_TYPEID::OneHot:
    {
        auto tmp = dynamic_cast<const op::OneHot*>(&n);
        node["shape"] = write_partial_shape(tmp->get_output_partial_shape(0));
        node["one_hot_axis"] = tmp->get_one_hot_axis();
        break;
    }
    case OP_TYPEID::Or: { break;
    }
    case OP_TYPEID::Pad:
    {
        auto tmp = dynamic_cast<const op::Pad*>(&n);
        node["padding_below"] = tmp->get_padding_below();
        node["padding_above"] = tmp->get_padding_above();
        node["pad_mode"] = tmp->get_pad_mode();
        break;
    }
    case OP_TYPEID::Parameter:
    {
        auto tmp = dynamic_cast<const op::Parameter*>(&n);
        node["shape"] = write_partial_shape(tmp->get_output_partial_shape(0));
        node["cacheable"] = tmp->get_cacheable();
        node["element_type"] = write_element_type(tmp->get_element_type());
        break;
    }
    case OP_TYPEID::Passthrough:
    {
        auto tmp = dynamic_cast<const op::Passthrough*>(&n);
        node["logical_type"] = tmp->logical_type();
        node["language"] = tmp->language();
        node["function"] = tmp->function();
        std::vector<json> outputs_js;
        for (const auto& output_shape : tmp->output_shapes())
        {
            json output_js;
            output_js["element_type"] = write_element_type(std::get<0>(output_shape));
            output_js["shape"] = write_partial_shape(std::get<1>(output_shape));
            outputs_js.emplace_back(std::move(output_js));
        }
        node["output_shapes"] = std::move(outputs_js);
        break;
    }
    case OP_TYPEID::PRelu: { break;
    }
    case OP_TYPEID::Product:
    {
        auto tmp = dynamic_cast<const op::Product*>(&n);
        node["reduction_axes"] = tmp->get_reduction_axes();
        break;
    }
    case OP_TYPEID::Power: { break;
    }
    case OP_TYPEID::Quantize:
    {
        auto tmp = dynamic_cast<const op::Quantize*>(&n);
        node["type"] = write_element_type(tmp->get_element_type());
        node["axes"] = tmp->get_axes();
        node["round_mode"] = tmp->get_round_mode();
        break;
    }
    case OP_TYPEID::QuantizedAvgPool:
    {
        auto tmp = dynamic_cast<const op::QuantizedAvgPool*>(&n);
        node["window_shape"] = tmp->get_window_shape();
        node["window_movement_strides"] = tmp->get_window_movement_strides();
        node["padding_below"] = tmp->get_padding_below();
        node["padding_above"] = tmp->get_padding_above();
        node["include_padding_in_avg_computation"] = tmp->get_include_padding_in_avg_computation();
        break;
    }
    case OP_TYPEID::QuantizedConvolutionBias: { break;
    }
    case OP_TYPEID::QuantizedConvolutionBiasAdd: { break;
    }
    case OP_TYPEID::QuantizedConvolutionBiasSignedAdd: { break;
    }
    case OP_TYPEID::QuantizedConvolutionRelu: { break;
    }
    case OP_TYPEID::QuantizedConvolution:
    {
        auto tmp = dynamic_cast<const op::QuantizedConvolution*>(&n);
        node["window_movement_strides"] = tmp->get_window_movement_strides();
        node["window_dilation_strides"] = tmp->get_window_dilation_strides();
        node["padding_below"] = tmp->get_padding_below();
        node["padding_above"] = tmp->get_padding_above();
        node["data_dilation_strides"] = tmp->get_data_dilation_strides();
        break;
    }
    case OP_TYPEID::QuantizedDotBias: { break;
    }
    case OP_TYPEID::QuantizedDot: { break;
    }
    case OP_TYPEID::QuantizedMaxPool:
    {
        auto tmp = dynamic_cast<const op::QuantizedMaxPool*>(&n);
        node["window_shape"] = tmp->get_window_shape();
        node["window_movement_strides"] = tmp->get_window_movement_strides();
        node["padding_below"] = tmp->get_padding_below();
        node["padding_above"] = tmp->get_padding_above();
        break;
    }
    case OP_TYPEID::Relu: { break;
    }
    case OP_TYPEID::ReluBackprop: { break;
    }
    case OP_TYPEID::ReplaceSlice:
    {
        auto tmp = dynamic_cast<const op::ReplaceSlice*>(&n);
        node["lower_bounds"] = tmp->get_lower_bounds();
        node["upper_bounds"] = tmp->get_upper_bounds();
        node["strides"] = tmp->get_strides();
        break;
    }
    case OP_TYPEID::Reshape:
    {
        auto tmp = dynamic_cast<const op::Reshape*>(&n);
        node["input_order"] = tmp->get_input_order();
        node["output_shape"] = tmp->get_output_shape();
        break;
    }
    case OP_TYPEID::Result: { break;
    }
    case OP_TYPEID::Reverse:
    {
        auto tmp = dynamic_cast<const op::Reverse*>(&n);
        node["reversed_axes"] = tmp->get_reversed_axes();
        break;
    }
    case OP_TYPEID::ReverseSequence:
    {
        auto tmp = dynamic_cast<const op::ReverseSequence*>(&n);
        node["batch_axis"] = tmp->get_batch_axis();
        node["sequence_axis"] = tmp->get_sequence_axis();
        break;
    }
    case OP_TYPEID::ScalarConstantLike:
    {
        auto tmp = dynamic_cast<const op::ScalarConstantLikeBase*>(&n);
        auto constant = tmp->as_constant();
        node["value"] = constant->get_value_strings()[0];
        node["element_type"] = write_element_type(constant->get_element_type());
        break;
    }
    case OP_TYPEID::Select: { break;
    }
    case OP_TYPEID::ShapeOf: { break;
    }
    case OP_TYPEID::Sigmoid: { break;
    }
    case OP_TYPEID::SigmoidBackprop: { break;
    }
    case OP_TYPEID::Sign: { break;
    }
    case OP_TYPEID::Sin: { break;
    }
    case OP_TYPEID::Sinh: { break;
    }
    case OP_TYPEID::Slice:
    {
        auto tmp = dynamic_cast<const op::Slice*>(&n);
        node["lower_bounds"] = tmp->get_lower_bounds();
        node["upper_bounds"] = tmp->get_upper_bounds();
        node["strides"] = tmp->get_strides();
        break;
    }
    case OP_TYPEID::SpaceToDepth:
    {
        auto tmp = dynamic_cast<const op::SpaceToDepth*>(&n);
        node["type"] = write_element_type(tmp->get_element_type());
        node["block_size"] = tmp->get_block_size();
        break;
    }
    case OP_TYPEID::Sqrt: { break;
    }
    case OP_TYPEID::StopGradient: { break;
    }
    case OP_TYPEID::Subtract: { break;
    }
    case OP_TYPEID::Sum:
    {
        auto tmp = dynamic_cast<const op::Sum*>(&n);
        node["reduction_axes"] = tmp->get_reduction_axes();
        break;
    }
    case OP_TYPEID::Softmax:
    {
        auto tmp = dynamic_cast<const op::Softmax*>(&n);
        node["softmax_axes"] = tmp->get_axes();
        break;
    }
    case OP_TYPEID::Tan: { break;
    }
    case OP_TYPEID::Tanh: { break;
    }
    case OP_TYPEID::TopK:
    {
        auto tmp = dynamic_cast<const op::TopK*>(&n);
        node["top_k_axis"] = tmp->get_top_k_axis();
        node["index_element_type"] = write_element_type(tmp->get_index_element_type());
        node["k"] = tmp->get_k();
        node["compute_max"] = tmp->get_compute_max();
        break;
    }
    case OP_TYPEID::Transpose: { break;
    }
    case OP_TYPEID::UnknownOp: { break;
    }
    }
#pragma GCC diagnostic pop

    return node;
}<|MERGE_RESOLUTION|>--- conflicted
+++ resolved
@@ -66,13 +66,10 @@
 #include "ngraph/op/experimental/transpose.hpp"
 #include "ngraph/op/floor.hpp"
 #include "ngraph/op/fused/conv_fused.hpp"
-<<<<<<< HEAD
 #include "ngraph/op/fused/hard_sigmoid.hpp"
-=======
 #include "ngraph/op/fused/depth_to_space.hpp"
 #include "ngraph/op/fused/elu.hpp"
 #include "ngraph/op/fused/group_conv.hpp"
->>>>>>> c2e46149
 #include "ngraph/op/fused/prelu.hpp"
 #include "ngraph/op/fused/space_to_depth.hpp"
 #include "ngraph/op/gather.hpp"
@@ -970,13 +967,13 @@
                 node = make_shared<op::GreaterEq>(args[0], args[1]);
                 break;
             }
-<<<<<<< HEAD
             case OP_TYPEID::HardSigmoid:
             {
                 auto alpha = node_js.at("alpha").get<double>();
                 auto beta = node_js.at("beta").get<double>();
                 node = make_shared<op::HardSigmoid>(args[0], alpha, beta);
-=======
+                break;
+            }
             case OP_TYPEID::GroupConvolution:
             {
                 auto window_movement_strides =
@@ -1002,7 +999,6 @@
                                                          data_dilation_strides,
                                                          groups,
                                                          pad_type);
->>>>>>> c2e46149
                 break;
             }
             case OP_TYPEID::Less:
@@ -1828,13 +1824,13 @@
     }
     case OP_TYPEID::GreaterEq: { break;
     }
-<<<<<<< HEAD
     case OP_TYPEID::HardSigmoid:
     {
         auto tmp = dynamic_cast<const op::HardSigmoid*>(&n);
         node["alpha"] = tmp->get_alpha();
         node["beta"] = tmp->get_beta();
-=======
+        break;
+    }
     case OP_TYPEID::GroupConvolution:
     {
         auto tmp = dynamic_cast<const op::GroupConvolution*>(&n);
@@ -1845,7 +1841,6 @@
         node["data_dilation_strides"] = tmp->get_data_dilation_strides();
         node["groups"] = tmp->get_groups();
         node["pad_type"] = tmp->get_pad_type();
->>>>>>> c2e46149
         break;
     }
     case OP_TYPEID::Less: { break;
