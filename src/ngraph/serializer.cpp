--- conflicted
+++ resolved
@@ -2255,11 +2255,7 @@
         }
         case OP_TYPEID::NonZero:
         {
-<<<<<<< HEAD
-            node = make_shared<op::v0::NonZero>(args[0]);
-=======
             node = make_shared<op::v3::NonZero>(args[0]);
->>>>>>> 9841b75e
 
             break;
         }
