//*****************************************************************************
// Copyright 2017-2019 Intel Corporation
//
// Licensed under the Apache License, Version 2.0 (the "License");
// you may not use this file except in compliance with the License.
// You may obtain a copy of the License at
//
//     http://www.apache.org/licenses/LICENSE-2.0
//
// Unless required by applicable law or agreed to in writing, software
// distributed under the License is distributed on an "AS IS" BASIS,
// WITHOUT WARRANTIES OR CONDITIONS OF ANY KIND, either express or implied.
// See the License for the specific language governing permissions and
// limitations under the License.
//*****************************************************************************

#include <fstream>
#include <functional>
#include <queue>
#include <stack>

#include "ngraph/cpio.hpp"
#include "ngraph/file_util.hpp"
#include "ngraph/graph_util.hpp"
#include "ngraph/op/abs.hpp"
#include "ngraph/op/acos.hpp"
#include "ngraph/op/add.hpp"
#include "ngraph/op/all.hpp"
#include "ngraph/op/allreduce.hpp"
#include "ngraph/op/and.hpp"
#include "ngraph/op/any.hpp"
#include "ngraph/op/argmax.hpp"
#include "ngraph/op/argmin.hpp"
#include "ngraph/op/asin.hpp"
#include "ngraph/op/atan.hpp"
#include "ngraph/op/atan2.hpp"
#include "ngraph/op/avg_pool.hpp"
#include "ngraph/op/batch_norm.hpp"
#include "ngraph/op/binary_convolution.hpp"
#include "ngraph/op/broadcast.hpp"
#include "ngraph/op/broadcast_distributed.hpp"
#include "ngraph/op/ceiling.hpp"
#include "ngraph/op/concat.hpp"
#include "ngraph/op/constant.hpp"
#include "ngraph/op/convert.hpp"
#include "ngraph/op/convolution.hpp"
#include "ngraph/op/cos.hpp"
#include "ngraph/op/cosh.hpp"
#include "ngraph/op/cum_sum.hpp"
#include "ngraph/op/dequantize.hpp"
#include "ngraph/op/divide.hpp"
#include "ngraph/op/dot.hpp"
#include "ngraph/op/embedding_lookup.hpp"
#include "ngraph/op/equal.hpp"
#include "ngraph/op/erf.hpp"
#include "ngraph/op/exp.hpp"
#include "ngraph/op/experimental/batch_mat_mul.hpp"
#include "ngraph/op/experimental/compiled_kernel.hpp"
#include "ngraph/op/experimental/dyn_broadcast.hpp"
#include "ngraph/op/experimental/dyn_pad.hpp"
#include "ngraph/op/experimental/dyn_replace_slice.hpp"
#include "ngraph/op/experimental/dyn_reshape.hpp"
#include "ngraph/op/experimental/dyn_slice.hpp"
#include "ngraph/op/experimental/generate_mask.hpp"
#include "ngraph/op/experimental/quantized_conv_bias.hpp"
#include "ngraph/op/experimental/quantized_conv_relu.hpp"
#include "ngraph/op/experimental/quantized_dot_bias.hpp"
#include "ngraph/op/experimental/random_uniform.hpp"
#include "ngraph/op/experimental/range.hpp"
#include "ngraph/op/experimental/shape_of.hpp"
#include "ngraph/op/experimental/tile.hpp"
#include "ngraph/op/experimental/transpose.hpp"
#include "ngraph/op/floor.hpp"
#include "ngraph/op/floor_mod.hpp"
#include "ngraph/op/fused/clamp.hpp"
#include "ngraph/op/fused/conv_fused.hpp"
#include "ngraph/op/fused/crossentropy.hpp"
#include "ngraph/op/fused/depth_to_space.hpp"
#include "ngraph/op/fused/elu.hpp"
#include "ngraph/op/fused/fake_quantize.hpp"
#include "ngraph/op/fused/gelu.hpp"
#include "ngraph/op/fused/gemm.hpp"
#include "ngraph/op/fused/grn.hpp"
#include "ngraph/op/fused/group_conv.hpp"
#include "ngraph/op/fused/group_conv_transpose.hpp"
#include "ngraph/op/fused/gru_cell.hpp"
#include "ngraph/op/fused/hard_sigmoid.hpp"
#include "ngraph/op/fused/layer_norm.hpp"
#include "ngraph/op/fused/log_softmax.hpp"
#include "ngraph/op/fused/lstm_cell.hpp"
#include "ngraph/op/fused/lstm_sequence.hpp"
#include "ngraph/op/fused/matmul.hpp"
#include "ngraph/op/fused/mvn.hpp"
#include "ngraph/op/fused/normalize_l2.hpp"
#include "ngraph/op/fused/partial_slice.hpp"
#include "ngraph/op/fused/prelu.hpp"
#include "ngraph/op/fused/reciprocal.hpp"
#include "ngraph/op/fused/rnn_cell.hpp"
#include "ngraph/op/fused/scale_shift.hpp"
#include "ngraph/op/fused/selu.hpp"
#include "ngraph/op/fused/shuffle_channels.hpp"
#include "ngraph/op/fused/softmax_crossentropy.hpp"
#include "ngraph/op/fused/space_to_depth.hpp"
#include "ngraph/op/fused/split.hpp"
#include "ngraph/op/fused/squared_difference.hpp"
#include "ngraph/op/fused/squeeze.hpp"
#include "ngraph/op/fused/unsqueeze.hpp"
#include "ngraph/op/gather.hpp"
#include "ngraph/op/gather_nd.hpp"
#include "ngraph/op/get_output_element.hpp"
#include "ngraph/op/greater.hpp"
#include "ngraph/op/greater_eq.hpp"
#include "ngraph/op/less.hpp"
#include "ngraph/op/less_eq.hpp"
#include "ngraph/op/log.hpp"
#include "ngraph/op/lrn.hpp"
#include "ngraph/op/max.hpp"
#include "ngraph/op/max_pool.hpp"
#include "ngraph/op/maximum.hpp"
#include "ngraph/op/min.hpp"
#include "ngraph/op/minimum.hpp"
#include "ngraph/op/multiply.hpp"
#include "ngraph/op/negative.hpp"
#include "ngraph/op/not.hpp"
#include "ngraph/op/not_equal.hpp"
#include "ngraph/op/one_hot.hpp"
#include "ngraph/op/or.hpp"
#include "ngraph/op/pad.hpp"
#include "ngraph/op/parameter.hpp"
#include "ngraph/op/passthrough.hpp"
#include "ngraph/op/power.hpp"
#include "ngraph/op/product.hpp"
#include "ngraph/op/quantize.hpp"
#include "ngraph/op/quantized_convolution.hpp"
#include "ngraph/op/quantized_dot.hpp"
#include "ngraph/op/recv.hpp"
#include "ngraph/op/reduce_prod.hpp"
#include "ngraph/op/reduce_sum.hpp"
#include "ngraph/op/relu.hpp"
#include "ngraph/op/replace_slice.hpp"
#include "ngraph/op/reshape.hpp"
#include "ngraph/op/result.hpp"
#include "ngraph/op/reverse.hpp"
#include "ngraph/op/reverse_sequence.hpp"
#include "ngraph/op/scatter_add.hpp"
#include "ngraph/op/scatter_nd_add.hpp"
#include "ngraph/op/select.hpp"
#include "ngraph/op/send.hpp"
#include "ngraph/op/sigmoid.hpp"
#include "ngraph/op/sign.hpp"
#include "ngraph/op/sin.hpp"
#include "ngraph/op/sinh.hpp"
#include "ngraph/op/slice.hpp"
#include "ngraph/op/softmax.hpp"
#include "ngraph/op/sqrt.hpp"
#include "ngraph/op/stop_gradient.hpp"
#include "ngraph/op/strided_slice.hpp"
#include "ngraph/op/subtract.hpp"
#include "ngraph/op/sum.hpp"
#include "ngraph/op/tan.hpp"
#include "ngraph/op/tanh.hpp"
#include "ngraph/op/tensor_iterator.hpp"
#include "ngraph/op/topk.hpp"
#include "ngraph/op/util/attr_types.hpp"
#include "ngraph/op/variadic_split.hpp"
#include "ngraph/op/xor.hpp"
#include "ngraph/provenance.hpp"
#include "ngraph/serializer.hpp"
#include "ngraph/util.hpp"
#include "nlohmann/json.hpp"

using namespace ngraph;
using namespace std;
using json = nlohmann::json;
using const_data_callback_t = shared_ptr<Node>(const string&, const element::Type&, const Shape&);

static bool s_serialize_output_shapes_enabled =
    (std::getenv("NGRAPH_SERIALIZER_OUTPUT_SHAPES") != nullptr);

void ngraph::set_serialize_output_shapes(bool enable)
{
    s_serialize_output_shapes_enabled = enable;
}

bool ngraph::get_serialize_output_shapes()
{
    return s_serialize_output_shapes_enabled;
}

// This expands the op list in op_tbl.hpp into a list of enumerations that look like this:
// Abs,
// Acos,
// ...
#define NGRAPH_OP(a, b) a,
enum class OP_TYPEID
{
#include "ngraph/op/fused_op_tbl.hpp"
#include "ngraph/op/op_tbl.hpp"
    UnknownOp
};
#undef NGRAPH_OP

static OP_TYPEID get_typeid(const string& s)
{
// This expands the op list in op_tbl.hpp into a list of enumerations that look like this:
// {"Abs", OP_TYPEID::Abs},
// {"Acos", OP_TYPEID::Acos},
// ...
#define NGRAPH_OP(a, b) {#a, OP_TYPEID::a},
    static const unordered_map<string, OP_TYPEID> typeid_map{
#include "ngraph/op/fused_op_tbl.hpp"
#include "ngraph/op/op_tbl.hpp"
    };
#undef NGRAPH_OP
    OP_TYPEID rc = OP_TYPEID::UnknownOp;
    auto it = typeid_map.find(s);
    if (it != typeid_map.end())
    {
        rc = it->second;
    }
    return rc;
}

bool has_key(json j, const std::string& key)
{
    return j.count(key) != 0;
}

template <typename T>
T get_or_default(json j, const std::string& key, const T& default_value)
{
    return has_key(j, key) ? j.at(key).get<T>() : default_value;
}

class JSONSerializer
{
public:
    void set_indent(size_t indent) { m_indent = indent; }
    void set_serialize_output_shapes(bool serialize_output_shapes)
    {
        m_serialize_output_shapes = serialize_output_shapes;
    }

    void set_binary_constant_data(bool binary_constant_data)
    {
        m_binary_constant_data = binary_constant_data;
    }

    json serialize_function(const Function& function);
    json serialize_output(const Output<Node>& output);
    json serialize_parameter_vector(const ParameterVector& parameters);
    json serialize_output_vector(const OutputVector& output_vector);
    json serialize_node_reference(const Node& node);
    json serialize_node(const Node& node);
    json serialize_axis_set(const AxisSet& axis_set);
    json serialize_tensor_iterator_input_description(
        const std::shared_ptr<op::TensorIterator::InputDescription>&);
    json serialize_tensor_iterator_output_description(
        const std::shared_ptr<op::TensorIterator::OutputDescription>&);

protected:
    size_t m_indent{0};
    bool m_serialize_output_shapes{false};
    bool m_binary_constant_data{false};
    json m_json_nodes;
    set<const Node*> m_nodes_serialized;
    queue<const Node*> m_nodes_to_serialize;
};

class JSONDeserializer
{
public:
    void set_const_data_callback(function<const_data_callback_t> const_data_callback)
    {
        m_const_data_callback = const_data_callback;
    }

    shared_ptr<Function> deserialize_function(json j);
    Output<Node> deserialize_output(json j);
    OutputVector deserialize_output_vector(json j);
    ParameterVector deserialize_parameter_vector(json j);
    shared_ptr<Node> deserialize_node_reference(json j);
    shared_ptr<Node> deserialize_node(json j);
    AxisSet deserialize_axis_set(json j);
    shared_ptr<op::TensorIterator::InputDescription>
        deserialize_tensor_iterator_input_description(json j);
    shared_ptr<op::TensorIterator::OutputDescription>
        deserialize_tensor_iterator_output_description(json j);

protected:
    unordered_map<string, shared_ptr<Node>> m_node_map;
    unordered_map<string, shared_ptr<Function>> m_function_map;
    function<const_data_callback_t> m_const_data_callback;
};

static string
    serialize(shared_ptr<ngraph::Function> func, size_t indent, bool binary_constant_data);

static json write_dimension(Dimension d)
{
    if (d.is_dynamic())
    {
        return nullptr;
    }
    else
    {
        return static_cast<size_t>(d);
    }
}

static Dimension read_dimension(json j)
{
    if (j.is_null())
    {
        return Dimension::dynamic();
    }
    else
    {
        return Dimension(static_cast<size_t>(j));
    }
}

static json write_partial_shape(const PartialShape& s)
{
    if (s.rank().is_dynamic())
    {
        return nullptr;
    }
    else
    {
        std::vector<json> vals(static_cast<size_t>(s.rank()));
        for (size_t i = 0; i < vals.size(); i++)
        {
            vals[i] = write_dimension(s[i]);
        }
        return move(vals);
    }
}

static PartialShape read_partial_shape(json j)
{
    if (j.is_null())
    {
        return PartialShape::dynamic();
    }
    else
    {
        std::vector<Dimension> dims(j.size());
        for (size_t i = 0; i < j.size(); i++)
        {
            dims[i] = read_dimension(j[i]);
        }
        return PartialShape(dims);
    }
}

static json write_auto_broadcast(const op::AutoBroadcastSpec& autob)
{
    json j;
    j["type"] = autob.m_type;
    j["axis"] = autob.m_axis;
    return j;
}

static op::AutoBroadcastSpec
    read_auto_broadcast(json js_node,
                        const std::string& attr,
                        const op::AutoBroadcastSpec& autob = op::AutoBroadcastSpec())
{
    if (has_key(js_node, attr))
    {
        json j = js_node[attr];
        return op::AutoBroadcastSpec(static_cast<op::AutoBroadcastType>(j.at("type")),
                                     j.at("axis").get<int64_t>());
    }
    else
    {
        return autob;
    }
}

static op::PadType read_pad_type(json node_js)
{
    return has_key(node_js, "pad_type") ? static_cast<op::PadType>(node_js.at("pad_type"))
                                        : op::PadType::EXPLICIT;
}

static op::PadMode read_pad_mode(json node_js)
{
    return has_key(node_js, "pad_mode") ? static_cast<op::PadMode>(node_js.at("pad_mode"))
                                        : op::PadMode::CONSTANT;
}

static op::RoundingType read_rounding_type(json node_js)
{
    return has_key(node_js, "rounding_type")
               ? static_cast<op::RoundingType>(node_js.at("rounding_type"))
               : op::RoundingType::FLOOR;
}

static json write_element_type(const ngraph::element::Type& n)
{
    json j;
    j = n.c_type_string();
    return j;
}

static element::Type read_element_type(json j)
{
    size_t bitwidth = 0;
    bool is_real = false;
    bool is_signed = false;
    bool is_quantized = false;
    string c_type_string = "";
    if (j.is_object())
    {
        bitwidth = j.at("bitwidth").get<size_t>();
        is_real = j.at("is_real").get<bool>();
        is_signed = j.at("is_signed").get<bool>();
        is_quantized = j.at("is_quantized").get<bool>();
        c_type_string = j.at("c_type_string").get<string>();
    }
    else
    {
        string c_type = j.get<string>();
        for (const element::Type* t : element::Type::get_known_types())
        {
            if (t->c_type_string() == c_type)
            {
                bitwidth = t->bitwidth();
                is_real = t->is_real();
                is_signed = t->is_signed();
                is_quantized = t->is_quantized();
                c_type_string = t->c_type_string();
                break;
            }
        }
    }
    return element::Type(bitwidth, is_real, is_signed, is_quantized, c_type_string);
}

static op::LSTMWeightsFormat read_lstm_weights_format(const json& js)
{
    return has_key(js, "weights_format")
               ? static_cast<op::LSTMWeightsFormat>(js.at("weights_format"))
               : op::LSTMWeightsFormat::IFCO;
}

void ngraph::serialize(const string& path, shared_ptr<ngraph::Function> func, size_t indent)
{
    ofstream out(path);
    serialize(out, func, indent);
}

void ngraph::serialize(ostream& out, shared_ptr<ngraph::Function> func, size_t indent)
{
    out << ::serialize(func, indent, false);
}

#if defined ENABLE_CPIO_FILE
static void serialize_to_cpio(ostream& out, shared_ptr<ngraph::Function> func, size_t indent)
{
    string j = ::serialize(func, indent, true);
    cpio::Writer writer(out);
    writer.write(func->get_name(), j.c_str(), static_cast<uint32_t>(j.size()));

    traverse_nodes(const_cast<Function*>(func.get()),
                   [&](shared_ptr<Node> node) {
                       if (auto c = node->as_type<op::Constant>())
                       {
                           uint32_t size =
                               static_cast<uint32_t>(shape_size(c->get_output_shape(0)) *
                                                     c->get_output_element_type(0).size());
                           writer.write(c->get_name(), c->get_data_ptr(), size);
                       }
                   },
                   true);
}
#endif

static string serialize(shared_ptr<Function> func, size_t indent, bool binary_constant_data)
{
    JSONSerializer serializer;
    serializer.set_binary_constant_data(binary_constant_data);
    serializer.set_indent(indent);
    serializer.set_serialize_output_shapes(s_serialize_output_shapes_enabled);

    json j;
    j.push_back(serializer.serialize_function(*func));

    string rc;
    if (indent == 0)
    {
        rc = j.dump();
    }
    else
    {
        rc = j.dump(static_cast<int>(indent));
    }
    return rc;
}

std::string ngraph::serialize(std::shared_ptr<ngraph::Function> func, size_t indent)
{
    return ::serialize(func, indent, false);
}

shared_ptr<ngraph::Function> ngraph::deserialize(istream& in)
{
    shared_ptr<Function> rc;
    if (cpio::is_cpio(in))
    {
        cpio::Reader reader(in);
        vector<cpio::FileInfo> file_info = reader.get_file_info();
        if (file_info.size() > 0)
        {
            // The first file is the model
            uint32_t size = static_cast<uint32_t>(file_info[0].get_size());
            char* data = new char[size];
            reader.read(file_info[0].get_name(), data, size);
            string jstr(data, size);
            delete[] data;
            json js = json::parse(jstr);
            JSONDeserializer deserializer;
            deserializer.set_const_data_callback(
                [&](const string& const_name, const element::Type& et, const Shape& shape) {
                    shared_ptr<Node> const_node;
                    for (const cpio::FileInfo& info : file_info)
                    {
                        if (info.get_name() == const_name)
                        {
                            void* const_data = ngraph_malloc(info.get_size());
                            reader.read(const_name, const_data, info.get_size());
                            const_node = make_shared<op::Constant>(et, shape, const_data);
                            ngraph_free(const_data);
                            break;
                        }
                    }
                    return const_node;
                });
            for (json func : js)
            {
                rc = deserializer.deserialize_function(func);
            }
        }
    }
    else
    {
        // json file?
        std::stringstream ss;
        ss << in.rdbuf();
        rc = deserialize(ss.str());
    }
    return rc;
}

shared_ptr<ngraph::Function> ngraph::deserialize(const string& s)
{
    shared_ptr<Function> rc;
    if (file_util::exists(s))
    {
        // s is a file and not a json string
        ifstream in(s, ios_base::binary | ios_base::in);
        rc = deserialize(in);
    }
    else
    {
        json js = json::parse(s);
        JSONDeserializer deserializer;
        for (json func : js)
        {
            rc = deserializer.deserialize_function(func);
        }
    }
    return rc;
}

json JSONSerializer::serialize_parameter_vector(const ParameterVector& parameters)
{
    json json_parameters = json::array();
    for (auto param : parameters)
    {
        json_parameters.push_back(serialize_node_reference(*param));
    }
    return json_parameters;
}

json JSONSerializer::serialize_function(const Function& f)
{
    json function;
    function["name"] = f.get_name();
    function["parameters"] = serialize_parameter_vector(f.get_parameters());

    // TODO Functions can return multiple results
    for (size_t i = 0; i < f.get_output_size(); ++i)
    {
        function["result"].push_back(serialize_node_reference(*f.get_output_op(i)));
    }
    function["ops"] = m_json_nodes;
    return function;
}

template <typename T>
T get_value(json js, const string& key)
{
    T rc = {};
    auto it = js.find(key);
    if (it != js.end())
    {
        rc = it->get<T>();
    }
    return rc;
}

shared_ptr<Node> JSONDeserializer::deserialize_node_reference(json j)
{
    const string& name = j;
    return m_node_map.at(name);
}

Output<Node> JSONDeserializer::deserialize_output(json j)
{
    size_t index;
    json json_node_reference;
    if (j.is_string())
    {
        json_node_reference = j;
        index = 0;
    }
    else if (j.is_object())
    {
        json_node_reference = j["node"];
        index = j["index"];
    }
    else
    {
        throw ngraph_error("Expected string or object an output while deserializing");
    }
    return Output<Node>(deserialize_node_reference(json_node_reference), index);
}

OutputVector JSONDeserializer::deserialize_output_vector(json j)
{
    OutputVector result;
    if (j.is_array())
    {
        for (json jelt : j)
        {
            result.push_back(deserialize_output(jelt));
        }
    }
    return result;
}

json JSONSerializer::serialize_axis_set(const AxisSet& axis_set)
{
    return static_cast<set<size_t>>(axis_set);
}

AxisSet JSONDeserializer::deserialize_axis_set(json j)
{
    AxisSet result;
    if (j.is_array())
    {
        result = j.get<set<size_t>>();
    }
    return result;
}

json JSONSerializer::serialize_tensor_iterator_input_description(
    const std::shared_ptr<op::TensorIterator::InputDescription>& input_description)
{
    json result;
    if (auto slice = as_type_ptr<op::TensorIterator::SliceInputDescription>(input_description))
    {
        result["kind"] = "slice";
        result["input_index"] = slice->m_input_index;
        result["body_parameter_index"] = slice->m_body_parameter_index;
        result["start"] = slice->m_start;
        result["stride"] = slice->m_stride;
        result["part_size"] = slice->m_part_size;
        result["end"] = slice->m_end;
        result["axis"] = slice->m_axis;
    }
    else if (auto merged =
                 as_type_ptr<op::TensorIterator::MergedInputDescription>(input_description))
    {
        result["kind"] = "merged";
        result["input_index"] = merged->m_input_index;
        result["body_parameter_index"] = merged->m_body_parameter_index;
        result["body_value_index"] = merged->m_body_value_index;
    }
    else if (auto constant =
                 as_type_ptr<op::TensorIterator::InvariantInputDescription>(input_description))
    {
        result["kind"] = "constant";
        result["input_index"] = constant->m_input_index;
        result["body_parameter_index"] = constant->m_body_parameter_index;
    }
    else
    {
        NGRAPH_UNREACHABLE("Unknown input description type");
    }
    return result;
}

shared_ptr<op::TensorIterator::InputDescription>
    JSONDeserializer::deserialize_tensor_iterator_input_description(json j)
{
    string kind = j["kind"];
    shared_ptr<op::TensorIterator::InputDescription> result;
    if (kind == "slice")
    {
        uint64_t input_index = j["input_index"].get<uint64_t>();
        uint64_t body_parameter_index = j["body_parameter_index"].get<uint64_t>();
        int64_t start = j["start"].get<int64_t>();
        int64_t stride = j["stride"].get<int64_t>();
        uint64_t part_size = j["part_size"].get<int64_t>();
        int64_t end = j["end"].get<int64_t>();
        int64_t axis = j["axis"].get<int64_t>();
        result = make_shared<op::TensorIterator::SliceInputDescription>(
            input_index, body_parameter_index, start, stride, part_size, end, axis);
    }
    else if (kind == "merged")
    {
        uint64_t input_index = j["input_index"].get<uint64_t>();
        uint64_t body_parameter_index = j["body_parameter_index"].get<uint64_t>();
        uint64_t body_value_index = j["body_value_index"].get<uint64_t>();
        result = make_shared<op::TensorIterator::MergedInputDescription>(
            input_index, body_parameter_index, body_value_index);
    }
    else if (kind == "constant")
    {
        uint64_t input_index = j["input_index"].get<uint64_t>();
        uint64_t body_parameter_index = j["body_parameter_index"].get<uint64_t>();
        result = make_shared<op::TensorIterator::InvariantInputDescription>(input_index,
                                                                            body_parameter_index);
    }
    else
    {
        NGRAPH_UNREACHABLE("Unknown input description type: ", kind);
    }
    return result;
}

json JSONSerializer::serialize_tensor_iterator_output_description(
    const std::shared_ptr<op::TensorIterator::OutputDescription>& output_description)
{
    json result;
    if (auto concat = as_type_ptr<op::TensorIterator::ConcatOutputDescription>(output_description))
    {
        result["kind"] = "concat";
        result["body_value_index"] = concat->m_body_value_index;
        result["output_index"] = concat->m_output_index;
        result["start"] = concat->m_start;
        result["stride"] = concat->m_stride;
        result["part_size"] = concat->m_part_size;
        result["end"] = concat->m_end;
        result["axis"] = concat->m_axis;
    }
    else if (auto body_output =
                 as_type_ptr<op::TensorIterator::BodyOutputDescription>(output_description))
    {
        result["kind"] = "body_output";
        result["body_value_index"] = body_output->m_body_value_index;
        result["output_index"] = body_output->m_output_index;
        result["iteration"] = body_output->m_iteration;
    }
    else
    {
        NGRAPH_UNREACHABLE("Unknown input description type");
    }
    return result;
}

std::shared_ptr<op::TensorIterator::OutputDescription>
    JSONDeserializer::deserialize_tensor_iterator_output_description(json j)
{
    string kind = j["kind"];
    shared_ptr<op::TensorIterator::OutputDescription> result;
    if (kind == "concat")
    {
        uint64_t body_value_index = j["body_value_index"].get<uint64_t>();
        uint64_t output_index = j["output_index"].get<uint64_t>();
        int64_t start = j["start"].get<int64_t>();
        int64_t stride = j["stride"].get<int64_t>();
        uint64_t part_size = j["part_size"].get<int64_t>();
        int64_t end = j["end"].get<int64_t>();
        int64_t axis = j["axis"].get<int64_t>();
        result = make_shared<op::TensorIterator::ConcatOutputDescription>(
            body_value_index, output_index, start, stride, part_size, end, axis);
    }
    else if (kind == "body_output")
    {
        uint64_t body_value_index = j["body_value_index"].get<uint64_t>();
        uint64_t output_index = j["output_index"].get<uint64_t>();
        int64_t iteration = j["iteration"].get<int64_t>();
        result = make_shared<op::TensorIterator::BodyOutputDescription>(
            body_value_index, output_index, iteration);
    }
    else
    {
        NGRAPH_UNREACHABLE("Unknown input description type: ", kind);
    }
    return result;
}

ParameterVector JSONDeserializer::deserialize_parameter_vector(json json_parameters)
{
    std::vector<std::shared_ptr<op::Parameter>> params;
    for (auto& param_ref : json_parameters)
    {
        params.push_back(as_type_ptr<op::Parameter>(deserialize_node_reference(param_ref)));
    }
    return params;
}

shared_ptr<Function> JSONDeserializer::deserialize_function(json func_js)
{
    string func_name = func_js.at("name").get<string>();
    vector<json> func_result = func_js.at("result");
    for (json node_js : func_js.at("ops"))
    {
        deserialize_node(node_js);
    }

    // This handles both graphs w/ `op::Result` and legacy graphs w/o it
    // If we are dealing w/ a legacy graph, add op::Result for each output node
    ResultVector result;
    size_t results = 0;
    for (auto& result_ref : func_result)
    {
        auto fr = deserialize_node_reference(result_ref);
        if (auto res = as_type_ptr<op::Result>(fr))
        {
            result.push_back(res);
            // make sure we have `op::Result` on top of all outputs
            results++;
        }
        else
        {
            result.push_back(std::make_shared<op::Result>(fr));
        }
    }

    if (results != 0 && results != func_result.size())
    {
        throw ngraph_error(
            "Graph serialization is inconsistent. Some op::Results appear to be missing");
    }

    ParameterVector params = deserialize_parameter_vector(func_js.at("parameters"));

    shared_ptr<Function> rc{make_shared<Function>(result, params, func_name)};
    m_function_map[func_name] = rc;
    return rc;
}

// This helps with conversions to old-style shared-ptr<Node> and new-style Output&
// arguments to node constructors. Uses of OutputHelper should be replaced with Output
// when all op constructors use the new style arguments.
struct OutputHelper
{
    OutputHelper(const Output<Node>& output)
        : m_output(output)
    {
    }

    operator shared_ptr<Node>() const { return get_output_element(m_output); }
    operator const Output<Node>&() const { return m_output; }
    Output<Node> m_output;
};

// This helps with conversions to old-style shared-ptr<Node> and new-style Output&
// arguments to node constructors. Uses of OutputVectorHelper should be replaced with OutputVector
// when all op constructors use the new style arguments.
struct OutputVectorHelper
{
    OutputVectorHelper(const OutputVector& output_vector)
        : m_vector(output_vector)
    {
    }
    OutputVectorHelper() = default;
    OutputHelper operator[](size_t i) const { return OutputHelper(m_vector[i]); }
    void push_back(const Output<Node>& output) { m_vector.push_back(output); }
    size_t size() const { return m_vector.size(); }
    operator vector<shared_ptr<Node>>() const
    {
        vector<shared_ptr<Node>> result;
        for (auto& o : m_vector)
        {
            result.push_back(OutputHelper(o));
        }
        return result;
    }
    operator const OutputVector&() const { return m_vector; }
    OutputVector m_vector;
};

shared_ptr<Node> JSONDeserializer::deserialize_node(json node_js)
{
    shared_ptr<Node> node;
    try
    {
        string node_name = node_js.at("name").get<string>();
        string node_op = node_js.at("op").get<string>();
        string friendly_name = get_value<string>(node_js, "friendly_name");
        size_t op_version = get_value<size_t>(node_js, "op_version");
        vector<json> control_deps_inputs = get_value<vector<json>>(node_js, "control_deps");
        vector<string> node_outputs = get_value<vector<string>>(node_js, "outputs");
        OutputVectorHelper args(deserialize_output_vector(node_js["inputs"]));

#if defined(__GNUC__) && !(__GNUC__ == 4 && __GNUC_MINOR__ == 8)
#pragma GCC diagnostic push
#pragma GCC diagnostic error "-Wswitch"
#pragma GCC diagnostic error "-Wswitch-enum"
// #pragma GCC diagnostic error "-Wimplicit-fallthrough"
#endif

        switch (get_typeid(node_op))
        {
        case OP_TYPEID::Abs:
        {
            node = make_shared<op::Abs>(args[0]);
            break;
        }
        case OP_TYPEID::Acos:
        {
            node = make_shared<op::Acos>(args[0]);
            break;
        }
        case OP_TYPEID::Add:
        {
            if (op_version == 0)
            {
                node = make_shared<op::v0::Add>(
                    args[0], args[1], read_auto_broadcast(node_js, "auto_broadcast"));
                break;
            }
            if (op_version == 1)
            {
                node = make_shared<op::v1::Add>(
                    args[0],
                    args[1],
                    read_auto_broadcast(node_js, "auto_broadcast", op::AutoBroadcastType::NUMPY));
                break;
            }
        }
        case OP_TYPEID::All:
        {
            auto reduction_axes = deserialize_axis_set(node_js.at("reduction_axes"));
            node = make_shared<op::All>(args[0], reduction_axes);
            break;
        }
        case OP_TYPEID::AllReduce:
        {
            node = make_shared<op::AllReduce>(args[0]);
            break;
        }
        case OP_TYPEID::And:
        {
            node = make_shared<op::And>(
                args[0], args[1], read_auto_broadcast(node_js, "auto_broadcast"));
            break;
        }
        case OP_TYPEID::Any:
        {
            auto reduction_axes = deserialize_axis_set(node_js.at("reduction_axes"));
            node = make_shared<op::Any>(args[0], reduction_axes);
            break;
        }
        case OP_TYPEID::ArgMin:
        {
            auto axis = node_js.at("axis").get<size_t>();
            auto target_type = read_element_type(node_js.at("index_element_type"));
            node = make_shared<op::ArgMin>(args[0], axis, target_type);
            break;
        }
        case OP_TYPEID::ArgMax:
        {
            auto axis = node_js.at("axis").get<size_t>();
            auto target_type = read_element_type(node_js.at("index_element_type"));
            node = make_shared<op::ArgMax>(args[0], axis, target_type);
            break;
        }
        case OP_TYPEID::Asin:
        {
            node = make_shared<op::Asin>(args[0]);
            break;
        }
        case OP_TYPEID::Atan:
        {
            node = make_shared<op::Atan>(args[0]);
            break;
        }
        case OP_TYPEID::Atan2:
        {
            node = make_shared<op::Atan2>(args[0], args[1], read_auto_broadcast(node_js, "autob"));
            break;
        }

        case OP_TYPEID::AvgPool:
        {
            if (op_version == 0)
            {
                auto window_shape = node_js.at("window_shape").get<vector<size_t>>();
                auto window_movement_strides =
                    node_js.at("window_movement_strides").get<vector<size_t>>();
                auto padding_below = node_js.at("padding_below").get<vector<size_t>>();
                auto padding_above = node_js.at("padding_above").get<vector<size_t>>();
                auto include_padding_in_avg_computation =
                    node_js.at("include_padding_in_avg_computation").get<bool>();
                op::PadType pad_type = read_pad_type(node_js);
                bool ceil_mode = get_or_default<bool>(node_js, "ceil_mode", false);
                node = make_shared<op::v0::AvgPool>(args[0],
                                                    window_shape,
                                                    window_movement_strides,
                                                    padding_below,
                                                    padding_above,
                                                    include_padding_in_avg_computation,
                                                    pad_type,
                                                    ceil_mode);
            }
            if (op_version == 1)
            {
                auto kernel = node_js.at("kernel").get<vector<size_t>>();
                auto strides = node_js.at("strides").get<vector<size_t>>();
                auto pads_begin = node_js.at("pads_begin").get<vector<size_t>>();
                auto pads_end = node_js.at("pads_end").get<vector<size_t>>();
                auto exclude_pad = node_js.at("exclude_pad").get<bool>();
                op::PadType pad_type = read_pad_type(node_js);
                op::RoundingType rounding_type = read_rounding_type(node_js);
                node = make_shared<op::v1::AvgPool>(args[0],
                                                    strides,
                                                    pads_begin,
                                                    pads_end,
                                                    kernel,
                                                    exclude_pad,
                                                    rounding_type,
                                                    pad_type);
            }
            break;
        }
        case OP_TYPEID::AvgPoolBackprop:
        {
            if (op_version == 0)
            {
                auto forward_arg_shape = node_js.at("forward_arg_shape").get<vector<size_t>>();
                auto window_shape = node_js.at("window_shape").get<vector<size_t>>();
                auto window_movement_strides =
                    node_js.at("window_movement_strides").get<vector<size_t>>();
                auto padding_below = node_js.at("padding_below").get<vector<size_t>>();
                auto padding_above = node_js.at("padding_above").get<vector<size_t>>();
                auto include_padding_in_avg_computation =
                    get_or_default<bool>(node_js, "include_padding_in_avg_computation", false);
                node = make_shared<op::v0::AvgPoolBackprop>(forward_arg_shape,
                                                            args[0],
                                                            window_shape,
                                                            window_movement_strides,
                                                            padding_below,
                                                            padding_above,
                                                            include_padding_in_avg_computation);
            }
            if (op_version == 1)
            {
                auto kernel = node_js.at("kernel").get<vector<size_t>>();
                auto strides = node_js.at("strides").get<vector<size_t>>();
                auto pads_begin = node_js.at("pads_begin").get<vector<size_t>>();
                auto pads_end = node_js.at("pads_end").get<vector<size_t>>();
                auto exclude_pad = get_or_default<bool>(node_js, "exclude_pad", true);
                node = make_shared<op::v1::AvgPoolBackprop>(
                    args[0], args[1], strides, pads_begin, pads_end, kernel, exclude_pad);
            }
            break;
        }
        case OP_TYPEID::BatchMatMul:
        {
            node = make_shared<op::BatchMatMul>(args[0], args[1]);
            break;
        }

        case OP_TYPEID::BatchNormTraining:
        {
            auto epsilon = node_js.at("eps").get<double>();
            // Odd order for back-compatibility
            node = make_shared<op::BatchNormTraining>(args[2], args[0], args[1], epsilon);
            break;
        }
        case OP_TYPEID::BatchNormInference:
        {
            auto epsilon = node_js.at("eps").get<double>();
            // Odd order for back-compatibility
            node = make_shared<op::BatchNormInference>(
                args[2], args[0], args[1], args[3], args[4], epsilon);
            break;
        }
        case OP_TYPEID::BatchNormTrainingBackprop:
        {
            auto epsilon = node_js.at("eps").get<double>();
            // Odd order for back-compatibility
            node = make_shared<op::BatchNormTrainingBackprop>(
                args[2], args[0], args[1], args[3], args[4], args[5], epsilon);
            break;
        }
        case OP_TYPEID::BinaryConvolution:
        {
            auto strides = node_js.at("strides").get<vector<size_t>>();
            auto dilations = node_js.at("dilations").get<vector<size_t>>();
            auto pads_begin = node_js.at("pads_begin").get<vector<std::ptrdiff_t>>();
            auto pads_end = node_js.at("pads_end").get<vector<std::ptrdiff_t>>();
            auto mode = node_js.at("mode").get<op::v1::BinaryConvolution::BinaryConvolutionMode>();
            auto pad_value = node_js.at("pad_value").get<float>();
            op::PadType auto_pad = read_pad_type(node_js);

            node = make_shared<op::v1::BinaryConvolution>(args[0],
                                                          args[1],
                                                          strides,
                                                          pads_begin,
                                                          pads_end,
                                                          dilations,
                                                          mode,
                                                          pad_value,
                                                          auto_pad);
            break;
        }
        case OP_TYPEID::Broadcast:
        {
            if (op_version == 0)
            {
                auto shape = node_js.at("shape").get<vector<size_t>>();
                auto axes = deserialize_axis_set(node_js.at("axes"));
                node = make_shared<op::v0::Broadcast>(args[0], shape, axes);
            }
            if (op_version == 1)
            {
                node = make_shared<op::v1::Broadcast>(
                    args[0], args[1], args[2], read_auto_broadcast(node_js, "auto_broadcast"));
            }
            break;
        }
        case OP_TYPEID::BroadcastDistributed:
        {
            node = make_shared<op::BroadcastDistributed>(args[0]);
            break;
        }
        case OP_TYPEID::BroadcastLike:
        {
            auto initial_axes = deserialize_axis_set(node_js.at("initial_axes"));
            node = make_shared<op::BroadcastLike>(args[0], args[1], initial_axes);
            break;
        }
        case OP_TYPEID::Ceiling:
        {
            node = make_shared<op::Ceiling>(args[0]);
            break;
        }
        case OP_TYPEID::Clamp:
        {
            const auto clamp_min = node_js.at("min").get<float>();
            const auto clamp_max = node_js.at("max").get<float>();
            node = make_shared<op::Clamp>(args[0], clamp_min, clamp_max);
            break;
        }
        case OP_TYPEID::Concat:
        {
            auto axis = node_js.at("axis").get<size_t>();
            node = make_shared<op::Concat>(static_cast<OutputVector>(args), axis);
            break;
        }
        case OP_TYPEID::Constant:
        {
            auto type_node_js =
                has_key(node_js, "element_type") ? node_js : node_js.at("value_type");
            auto element_type = read_element_type(type_node_js.at("element_type"));
            auto shape = type_node_js.at("shape");
            auto value = node_js.at("value").get<vector<string>>();
            node = make_shared<op::Constant>(element_type, shape, value);
            break;
        }
        case OP_TYPEID::Convert:
        {
            auto target_type = read_element_type(node_js.at("target_type"));
            node = make_shared<op::Convert>(args[0], target_type);
            break;
        }
        case OP_TYPEID::Convolution:
        {
            if (op_version == 0)
            {
                auto window_movement_strides =
                    node_js.at("window_movement_strides").get<vector<size_t>>();
                auto window_dilation_strides =
                    node_js.at("window_dilation_strides").get<vector<size_t>>();
                auto padding_below = node_js.at("padding_below").get<vector<std::ptrdiff_t>>();
                auto padding_above = node_js.at("padding_above").get<vector<std::ptrdiff_t>>();

                // For backwards compatibility, we accept "image_dilation_strides" in place of
                // "data_dilation_strides", and we also allow it to be omitted altogether.
                json data_dilation_strides;
                if (has_key(node_js, "data_dilation_strides"))
                {
                    data_dilation_strides = node_js["data_dilation_strides"];
                }
                else if (has_key(node_js, "image_dilation_strides"))
                {
                    data_dilation_strides = node_js["image_dilation_strides"];
                }

                op::PadType pad_type = read_pad_type(node_js);

                if (data_dilation_strides.empty())
                {
                    node = make_shared<op::v0::Convolution>(args[0],
                                                            args[1],
                                                            window_movement_strides,
                                                            window_dilation_strides,
                                                            padding_below,
                                                            padding_above);
                }
                else
                {
                    node = make_shared<op::v0::Convolution>(
                        args[0],
                        args[1],
                        window_movement_strides,
                        window_dilation_strides,
                        padding_below,
                        padding_above,
                        data_dilation_strides.get<std::vector<size_t>>(),
                        pad_type);
                }
            }
            if (op_version == 1)
            {
                auto strides = node_js.at("strides").get<vector<size_t>>();
                auto dilations = node_js.at("dilations").get<vector<size_t>>();
                auto pads_begin = node_js.at("pads_begin").get<vector<std::ptrdiff_t>>();
                auto pads_end = node_js.at("pads_end").get<vector<std::ptrdiff_t>>();

                op::PadType auto_pad = read_pad_type(node_js);

                node = make_shared<op::v1::Convolution>(
                    args[0], args[1], strides, pads_begin, pads_end, dilations, auto_pad);
            }
            break;
        }
        case OP_TYPEID::ConvolutionBackpropData:
        {
            if (op_version == 0)
            {
                auto data_batch_shape = node_js.at("data_batch_shape").get<vector<size_t>>();
                auto window_movement_strides_forward =
                    node_js.at("window_movement_strides_forward").get<vector<size_t>>();
                auto window_dilation_strides_forward =
                    node_js.at("window_dilation_strides_forward").get<vector<size_t>>();
                auto padding_below_forward =
                    node_js.at("padding_below_forward").get<vector<std::ptrdiff_t>>();
                auto padding_above_forward =
                    node_js.at("padding_above_forward").get<vector<std::ptrdiff_t>>();
                auto data_dilation_strides_forward =
                    node_js.at("data_dilation_strides_forward").get<vector<size_t>>();
                node = make_shared<op::v0::ConvolutionBackpropData>(data_batch_shape,
                                                                    args[0],
                                                                    args[1],
                                                                    window_movement_strides_forward,
                                                                    window_dilation_strides_forward,
                                                                    padding_below_forward,
                                                                    padding_above_forward,
                                                                    data_dilation_strides_forward);
            }
            if (op_version == 1)
            {
                auto strides = node_js.at("strides").get<vector<size_t>>();
                auto dilations = node_js.at("dilations").get<vector<size_t>>();
                auto pads_begin = node_js.at("pads_begin").get<vector<std::ptrdiff_t>>();
                auto pads_end = node_js.at("pads_end").get<vector<std::ptrdiff_t>>();
                node = make_shared<op::v1::ConvolutionBackpropData>(
                    args[0], args[1], args[2], strides, dilations, pads_begin, pads_end);
            }
            break;
        }
        case OP_TYPEID::ConvolutionBackpropFilters:
        {
            if (op_version == 0)
            {
                auto filters_shape = node_js.at("filters_shape").get<vector<size_t>>();
                auto window_movement_strides_forward =
                    node_js.at("window_movement_strides_forward").get<vector<size_t>>();
                auto window_dilation_strides_forward =
                    node_js.at("window_dilation_strides_forward").get<vector<size_t>>();
                auto padding_below_forward =
                    node_js.at("padding_below_forward").get<vector<std::ptrdiff_t>>();
                auto padding_above_forward =
                    node_js.at("padding_above_forward").get<vector<std::ptrdiff_t>>();
                auto data_dilation_strides_forward =
                    node_js.at("data_dilation_strides_forward").get<vector<size_t>>();
                node =
                    make_shared<op::v0::ConvolutionBackpropFilters>(args[0],
                                                                    filters_shape,
                                                                    args[1],
                                                                    window_movement_strides_forward,
                                                                    window_dilation_strides_forward,
                                                                    padding_below_forward,
                                                                    padding_above_forward,
                                                                    data_dilation_strides_forward);
            }
            if (op_version == 1)
            {
                auto filters_shape = node_js.at("filters_shape").get<vector<size_t>>();
                auto strides = node_js.at("strides").get<vector<size_t>>();
                auto dilations = node_js.at("dilations").get<vector<size_t>>();
                auto pads_begin = node_js.at("pads_begin").get<vector<std::ptrdiff_t>>();
                auto pads_end = node_js.at("pads_end").get<vector<std::ptrdiff_t>>();
                node = make_shared<op::v1::ConvolutionBackpropFilters>(
                    args[0], args[1], args[2], strides, dilations, pads_begin, pads_end);
            }
            break;
        }
        case OP_TYPEID::ConvolutionBias:
        {
            auto window_movement_strides =
                node_js.at("window_movement_strides").get<vector<size_t>>();
            auto window_dilation_strides =
                node_js.at("window_dilation_strides").get<vector<size_t>>();
            auto padding_below = node_js.at("padding_below").get<vector<std::ptrdiff_t>>();
            auto padding_above = node_js.at("padding_above").get<vector<std::ptrdiff_t>>();
            auto data_dilation_strides = node_js.at("data_dilation_strides").get<vector<size_t>>();

            node = make_shared<op::ConvolutionBias>(args[0],
                                                    args[1],
                                                    args[2],
                                                    window_movement_strides,
                                                    window_dilation_strides,
                                                    padding_below,
                                                    padding_above,
                                                    data_dilation_strides);
            break;
        }
        case OP_TYPEID::ConvolutionBiasAdd:
        {
            auto window_movement_strides =
                node_js.at("window_movement_strides").get<vector<size_t>>();
            auto window_dilation_strides =
                node_js.at("window_dilation_strides").get<vector<size_t>>();
            auto padding_below = node_js.at("padding_below").get<vector<std::ptrdiff_t>>();
            auto padding_above = node_js.at("padding_above").get<vector<std::ptrdiff_t>>();
            auto data_dilation_strides = node_js.at("data_dilation_strides").get<vector<size_t>>();

            node = make_shared<op::ConvolutionBiasAdd>(args[0],
                                                       args[1],
                                                       args[2],
                                                       args[3],
                                                       window_movement_strides,
                                                       window_dilation_strides,
                                                       padding_below,
                                                       padding_above,
                                                       data_dilation_strides);
            break;
        }
        case OP_TYPEID::ConvolutionBiasBackpropFiltersBias:
        {
            auto filters_shape = node_js.at("filters_shape").get<vector<size_t>>();
            auto bias_shape = node_js.at("bias_shape").get<vector<size_t>>();
            auto window_movement_strides_forward =
                node_js.at("window_movement_strides_forward").get<vector<size_t>>();
            auto window_dilation_strides_forward =
                node_js.at("window_dilation_strides_forward").get<vector<size_t>>();
            auto padding_below_forward =
                node_js.at("padding_below_forward").get<vector<std::ptrdiff_t>>();
            auto padding_above_forward =
                node_js.at("padding_above_forward").get<vector<std::ptrdiff_t>>();
            auto data_dilation_strides_forward =
                node_js.at("data_dilation_strides_forward").get<vector<size_t>>();
            node =
                make_shared<op::ConvolutionBiasBackpropFiltersBias>(args[0],
                                                                    filters_shape,
                                                                    bias_shape,
                                                                    args[1],
                                                                    window_movement_strides_forward,
                                                                    window_dilation_strides_forward,
                                                                    padding_below_forward,
                                                                    padding_above_forward,
                                                                    data_dilation_strides_forward);
            break;
        }
        case OP_TYPEID::Cos:
        {
            node = make_shared<op::Cos>(args[0]);
            break;
        }
        case OP_TYPEID::Cosh:
        {
            node = make_shared<op::Cosh>(args[0]);
            break;
        }
<<<<<<< HEAD
        case OP_TYPEID::CumSum:
        {
            auto axis = node_js.at("axis");
            auto exclusive = node_js.at("exclusive");
            auto reverse = node_js.at("reverse");
            node = make_shared<op::CumSum>(args[0], axis, exclusive, reverse);
=======
        case OP_TYPEID::CrossEntropy:
        {
            auto soft_label = node_js.at("soft_label");
            auto ignore_index = node_js.at("ignore_index");
            node = make_shared<op::CrossEntropy>(args[0], args[1], soft_label, ignore_index);
            break;
        }
        case OP_TYPEID::CrossEntropyBackprop:
        {
            auto soft_label = node_js.at("soft_label");
            auto ignore_index = node_js.at("ignore_index");
            node = make_shared<op::CrossEntropyBackprop>(
                args[0], args[1], args[2], soft_label, ignore_index);
>>>>>>> ca9adeb1
            break;
        }
        case OP_TYPEID::DepthToSpace:
        {
            auto mode = node_js.at("mode").get<op::DepthToSpace::DepthToSpaceMode>();
            auto block_size = node_js.at("block_size").get<size_t>();
            node = make_shared<op::DepthToSpace>(args[0], mode, block_size);
            break;
        }
        case OP_TYPEID::Dequantize:
        {
            auto type = read_element_type(node_js.at("type"));
            auto axes = deserialize_axis_set(node_js.at("axes"));
            node = make_shared<op::Dequantize>(args[0], args[1], args[2], type, axes);
            break;
        }
        case OP_TYPEID::Divide:
        {
            bool pythondiv = get_or_default(node_js, "pythondiv", true);
            if (op_version == 0)
            {
                node = make_shared<op::v0::Divide>(
                    args[0], args[1], pythondiv, read_auto_broadcast(node_js, "auto_broadcast"));
            }
            if (op_version == 1)
            {
                node = make_shared<op::v1::Divide>(
                    args[0],
                    args[1],
                    pythondiv,
                    read_auto_broadcast(node_js, "auto_broadcast", op::AutoBroadcastType::NUMPY));
            }
            break;
        }
        case OP_TYPEID::Dot:
        {
            // For backwards compatibility, reduction_axes_count is optional.
            if (has_key(node_js, "reduction_axes_count"))
            {
                size_t reduction_axes_count = node_js["reduction_axes_count"].get<size_t>();
                node = make_shared<op::Dot>(args[0], args[1], reduction_axes_count);
            }
            else
            {
                node = make_shared<op::Dot>(args[0], args[1]);
            }
            break;
        }
        case OP_TYPEID::DynBroadcast:
        {
            node = make_shared<op::DynBroadcast>(args[0], args[1], args[2]);
            break;
        }
        case OP_TYPEID::DynPad:
        {
            node = make_shared<op::DynPad>(args[0], args[1], args[2], args[3]);
            break;
        }
        case OP_TYPEID::DynReplaceSlice:
        {
            auto lower_bounds_mask = node_js.at("lower_bounds_mask").get<set<size_t>>();
            auto upper_bounds_mask = node_js.at("upper_bounds_mask").get<set<size_t>>();
            auto new_axis = node_js.at("new_axis").get<set<size_t>>();
            auto shrink_axis = node_js.at("shrink_axis").get<set<size_t>>();
            auto ellipsis_mask = node_js.at("ellipsis_mask").get<set<size_t>>();
            node = make_shared<op::DynReplaceSlice>(args[0],
                                                    args[1],
                                                    args[2],
                                                    args[3],
                                                    args[4],
                                                    lower_bounds_mask,
                                                    upper_bounds_mask,
                                                    new_axis,
                                                    shrink_axis,
                                                    ellipsis_mask);
            break;
        }
        case OP_TYPEID::DynReshape:
        {
            const auto zero_flag = node_js.at("zero_flag").get<bool>();
            if (op_version == 0)
            {
                node = make_shared<op::v0::DynReshape>(args[0], args[1], zero_flag);
            }
            if (op_version == 1)
            {
                node = make_shared<op::v1::Reshape>(args[0], args[1], zero_flag);
            }
            break;
        }
        case OP_TYPEID::DynSlice:
        {
            auto lower_bounds_mask = node_js.at("lower_bounds_mask").get<set<size_t>>();
            auto upper_bounds_mask = node_js.at("upper_bounds_mask").get<set<size_t>>();
            auto new_axis = node_js.at("new_axis").get<set<size_t>>();
            auto shrink_axis = node_js.at("shrink_axis").get<set<size_t>>();
            auto ellipsis_mask = node_js.at("ellipsis_mask").get<set<size_t>>();
            node = make_shared<op::DynSlice>(args[0],
                                             args[1],
                                             args[2],
                                             args[3],
                                             lower_bounds_mask,
                                             upper_bounds_mask,
                                             new_axis,
                                             shrink_axis,
                                             ellipsis_mask);
            break;
        }
        case OP_TYPEID::Elu:
        {
            auto alpha = node_js.at("alpha").get<double>();
            node = make_shared<op::Elu>(args[0], alpha);
            break;
        }
        case OP_TYPEID::EmbeddingLookup:
        {
            node = make_shared<op::EmbeddingLookup>(args[0], args[1]);
            break;
        }
        case OP_TYPEID::Equal:
        {
            if (op_version == 0)
            {
                node = make_shared<op::v0::Equal>(
                    args[0], args[1], read_auto_broadcast(node_js, "auto_broadcast"));
            }
            if (op_version == 1)
            {
                node = make_shared<op::v1::Equal>(
                    args[0],
                    args[1],
                    read_auto_broadcast(node_js, "auto_broadcast", op::AutoBroadcastType::NUMPY));
            }
            break;
        }
        case OP_TYPEID::Erf:
        {
            node = make_shared<op::Erf>(args[0]);
            break;
        }
        case OP_TYPEID::Exp:
        {
            node = make_shared<op::Exp>(args[0]);
            break;
        }
        case OP_TYPEID::FakeQuantize:
        {
            size_t levels = node_js.at("levels").get<size_t>();
            node =
                make_shared<op::FakeQuantize>(args[0], args[1], args[2], args[3], args[4], levels);
            break;
        }
        case OP_TYPEID::Floor:
        {
            node = make_shared<op::Floor>(args[0]);
            break;
        }
        case OP_TYPEID::FloorMod:
        {
            node = make_shared<op::FloorMod>(
                args[0], args[1], read_auto_broadcast(node_js, "auto_broadcast"));
            break;
        }
        case OP_TYPEID::Gather:
        {
            if (op_version == 0)
            {
                auto axis = node_js.at("axis").get<size_t>();
                node = make_shared<op::v0::Gather>(args[0], args[1], axis);
            }
            if (op_version == 1)
            {
                node = make_shared<op::v1::Gather>(args[0], args[1], args[2]);
            }
            break;
        }
        case OP_TYPEID::GatherND:
        {
            node = make_shared<op::GatherND>(args[0], args[1]);
            break;
        }
        case OP_TYPEID::Gelu:
        {
            node = make_shared<op::Gelu>(args[0]);
            break;
        }
        case OP_TYPEID::GeluBackpropFactor:
        {
            node = make_shared<op::GeluBackpropFactor>(args[0]);
            break;
        }
        case OP_TYPEID::Gemm:
        {
            auto alpha = node_js.at("alpha").get<double>();
            auto beta = node_js.at("beta").get<double>();
            auto transA = node_js.at("transA").get<bool>();
            auto transB = node_js.at("transB").get<bool>();
            node = make_shared<op::Gemm>(args[0], args[1], args[2], alpha, beta, transA, transB);
            break;
        }
        case OP_TYPEID::GenerateMask:
        {
            auto type = read_element_type(node_js.at("type"));
            auto seed = node_js.at("seed").get<unsigned int>();
            auto probability = node_js.at("probability").get<double>();
            bool use_seed = get_or_default<bool>(node_js, "use_seed", false);

            if (op_version == 0)
            {
                auto output_shape = node_js.at("output_shape").get<vector<size_t>>();

                node = make_shared<op::v0::GenerateMask>(
                    args[0], output_shape, type, seed, probability, use_seed);
            }
            if (op_version == 1)
            {
                node = make_shared<op::v1::GenerateMask>(
                    args[0], args[1], type, seed, probability, use_seed);
            }

            break;
        }
        case OP_TYPEID::GetOutputElement:
        {
            node = make_shared<op::GetOutputElement>(
                static_cast<Output<Node>>(args[0]).get_node_shared_ptr(),
                node_js.at("n").get<size_t>());
            break;
        }
        case OP_TYPEID::Greater:
        {
            if (op_version == 0)
            {
                node = make_shared<op::v0::Greater>(
                    args[0], args[1], read_auto_broadcast(node_js, "auto_broadcast"));
            }
            if (op_version == 1)
            {
                node = make_shared<op::v1::Greater>(
                    args[0],
                    args[1],
                    read_auto_broadcast(node_js, "auto_broadcast", op::AutoBroadcastType::NUMPY));
            }
            break;
        }
        case OP_TYPEID::GreaterEq:
        {
            if (op_version == 0)
            {
                node = make_shared<op::v0::GreaterEq>(
                    args[0], args[1], read_auto_broadcast(node_js, "auto_broadcast"));
            }
            if (op_version == 1)
            {
                node = make_shared<op::v1::GreaterEq>(
                    args[0],
                    args[1],
                    read_auto_broadcast(node_js, "auto_broadcast", op::AutoBroadcastType::NUMPY));
            }
            break;
        }
        case OP_TYPEID::GRN:
        {
            auto bias = node_js.at("bias").get<float>();
            node = make_shared<op::GRN>(args[0], bias);
            break;
        }
        case OP_TYPEID::GroupConvolution:
        {
            auto window_movement_strides =
                node_js.at("window_movement_strides").get<vector<size_t>>();
            auto window_dilation_strides =
                node_js.at("window_dilation_strides").get<vector<size_t>>();
            auto padding_below = node_js.at("padding_below").get<vector<std::ptrdiff_t>>();
            auto padding_above = node_js.at("padding_above").get<vector<std::ptrdiff_t>>();
            auto data_dilation_strides = node_js.at("data_dilation_strides").get<vector<size_t>>();
            auto groups = node_js.at("groups").get<size_t>();

            op::PadType pad_type = read_pad_type(node_js);
            node = make_shared<op::GroupConvolution>(args[0],
                                                     args[1],
                                                     window_movement_strides,
                                                     window_dilation_strides,
                                                     padding_below,
                                                     padding_above,
                                                     data_dilation_strides,
                                                     groups,
                                                     pad_type);
            break;
        }
        case OP_TYPEID::GroupConvolutionTranspose:
        {
            auto strides = node_js.at("strides").get<vector<size_t>>();
            auto dilations = node_js.at("dilations").get<vector<size_t>>();
            auto padding_begin = node_js.at("padding_begin").get<vector<ptrdiff_t>>();
            auto padding_end = node_js.at("padding_end").get<vector<ptrdiff_t>>();
            auto output_padding = node_js.at("output_padding").get<vector<ptrdiff_t>>();
            auto groups = node_js.at("groups").get<size_t>();
            op::PadType pad_type = read_pad_type(node_js);
            auto output_shape = node_js.at("output_shape").get<vector<size_t>>();

            node = make_shared<op::GroupConvolutionTranspose>(args[0],
                                                              args[1],
                                                              strides,
                                                              dilations,
                                                              padding_begin,
                                                              padding_end,
                                                              output_padding,
                                                              groups,
                                                              pad_type,
                                                              output_shape);
            break;
        }
        case OP_TYPEID::GRUCell:
        {
            auto hidden_size = node_js.at("hidden_size").get<size_t>();
            auto clip = node_js.at("clip").get<float>();
            auto activations = node_js.at("activations").get<vector<string>>();
            auto activation_alpha = node_js.at("activation_alpha").get<vector<float>>();
            auto activation_beta = node_js.at("activation_beta").get<vector<float>>();
            auto linear_before_reset = node_js.at("linear_before_reset").get<bool>();
            node = make_shared<op::GRUCell>(args[0],
                                            args[1],
                                            args[2],
                                            args[3],
                                            hidden_size,
                                            args[4],
                                            activations,
                                            activation_alpha,
                                            activation_beta,
                                            clip,
                                            linear_before_reset);
            break;
        }
        case OP_TYPEID::HardSigmoid:
        {
            auto alpha = node_js.at("alpha").get<float>();
            auto beta = node_js.at("beta").get<float>();
            node = make_shared<op::HardSigmoid>(args[0], alpha, beta);
            break;
        }
        case OP_TYPEID::LayerNorm:
        {
            auto keep_stats = node_js.at("keep_stats").get<bool>();
            auto use_affine = node_js.at("use_affine").get<bool>();
            auto epsilon = node_js.at("epsilon").get<double>();
            auto begin_norm_axis = node_js.at("begin_norm_axis").get<int64_t>();
            if (use_affine)
            {
                node = make_shared<op::LayerNorm>(
                    args[0], args[1], args[2], keep_stats, begin_norm_axis, epsilon);
            }
            else
            {
                node = make_shared<op::LayerNorm>(args[0], keep_stats, begin_norm_axis, epsilon);
            }
            break;
        }
        case OP_TYPEID::LayerNormBackprop:
        {
            auto use_stats = node_js.at("use_stats").get<bool>();
            auto use_affine = node_js.at("use_affine").get<bool>();
            auto epsilon = node_js.at("epsilon").get<double>();
            auto begin_norm_axis = node_js.at("begin_norm_axis").get<int64_t>();
            if (use_stats && use_affine)
            {
                node = make_shared<op::LayerNormBackprop>(
                    args[0], args[1], args[2], args[3], args[4], begin_norm_axis, epsilon);
            }
            else if (use_stats)
            {
                node = make_shared<op::LayerNormBackprop>(
                    args[0], args[1], args[2], args[3], begin_norm_axis, epsilon);
            }
            else if (use_affine)
            {
                node = make_shared<op::LayerNormBackprop>(
                    args[0], args[1], args[2], begin_norm_axis, epsilon);
            }
            else
            {
                node =
                    make_shared<op::LayerNormBackprop>(args[0], args[1], begin_norm_axis, epsilon);
            }
            break;
        }
        case OP_TYPEID::Less:
        {
            if (op_version == 0)
            {
                node = make_shared<op::v0::Less>(
                    args[0], args[1], read_auto_broadcast(node_js, "auto_broadcast"));
            }
            else if (op_version == 1)
            {
                node = make_shared<op::v1::Less>(
                    args[0],
                    args[1],
                    read_auto_broadcast(node_js, "auto_broadcast", op::AutoBroadcastType::NUMPY));
            }
            break;
        }
        case OP_TYPEID::LessEq:
        {
            node = make_shared<op::v0::LessEq>(
                args[0], args[1], read_auto_broadcast(node_js, "auto_broadcast"));
            break;
        }
        case OP_TYPEID::LessEqual:
        {
            node = make_shared<op::v1::LessEqual>(
                args[0],
                args[1],
                read_auto_broadcast(node_js, "auto_broadcast", op::AutoBroadcastType::NUMPY));
            break;
        }
        case OP_TYPEID::Log:
        {
            node = make_shared<op::Log>(args[0]);
            break;
        }
        case OP_TYPEID::LogicalAnd:
        {
            node = make_shared<op::v1::LogicalAnd>(
                args[0], args[1], read_auto_broadcast(node_js, "auto_broadcast"));
            break;
        }
        case OP_TYPEID::LogicalNot:
        {
            node = make_shared<op::v1::LogicalNot>(args[0]);
            break;
        }
        case OP_TYPEID::LogicalOr:
        {
            node = make_shared<op::v1::LogicalOr>(
                args[0], args[1], read_auto_broadcast(node_js, "auto_broadcast"));
            break;
        }
        case OP_TYPEID::LogicalXor:
        {
            node = make_shared<op::v1::LogicalXor>(
                args[0], args[1], read_auto_broadcast(node_js, "auto_broadcast"));
            break;
        }
        case OP_TYPEID::LogSoftmax:
        {
            auto axis = node_js.at("axis").get<int64_t>();
            node = make_shared<op::LogSoftmax>(args[0], axis);
            break;
        }
        case OP_TYPEID::LRN:
        {
            auto alpha = node_js.at("alpha").get<double>();
            auto beta = node_js.at("beta").get<double>();
            auto bias = node_js.at("bias").get<double>();
            auto nsize = node_js.at("nsize").get<size_t>();
            node = make_shared<op::LRN>(args[0], args[1], alpha, beta, bias, nsize);
            break;
        }
        case OP_TYPEID::LSTMCell:
        {
            auto hidden_size = node_js.at("hidden_size").get<size_t>();
            auto weights_format = read_lstm_weights_format(node_js);
            auto clip = node_js.at("clip").get<float>();
            auto activations = node_js.at("activations").get<vector<string>>();
            auto activations_alpha = node_js.at("activations_alpha").get<vector<float>>();
            auto activations_beta = node_js.at("activations_beta").get<vector<float>>();
            auto input_forget = node_js.at("input_forget").get<bool>();
            if (args.size() == 7)
            {
                node = make_shared<op::LSTMCell>(args[0],
                                                 args[1],
                                                 args[2],
                                                 args[3],
                                                 args[4],
                                                 args[5],
                                                 args[6],
                                                 hidden_size,
                                                 weights_format,
                                                 activations,
                                                 activations_alpha,
                                                 activations_beta,
                                                 clip,
                                                 input_forget);
            }
            if (args.size() == 6)
            {
                node = make_shared<op::LSTMCell>(args[0],
                                                 args[1],
                                                 args[2],
                                                 args[3],
                                                 args[4],
                                                 args[5],
                                                 hidden_size,
                                                 weights_format,
                                                 activations,
                                                 activations_alpha,
                                                 activations_beta,
                                                 clip,
                                                 input_forget);
            }
            else
            {
                node = make_shared<op::LSTMCell>(args[0],
                                                 args[1],
                                                 args[2],
                                                 args[3],
                                                 args[4],
                                                 hidden_size,
                                                 weights_format,
                                                 activations,
                                                 activations_alpha,
                                                 activations_beta,
                                                 clip,
                                                 input_forget);
            }
            break;
        }
        case OP_TYPEID::LSTMSequence:
        {
            auto hidden_size = node_js.at("hidden_size").get<size_t>();
            auto clip = node_js.at("clip").get<float>();
            auto activations = node_js.at("activations").get<vector<string>>();
            auto activations_alpha = node_js.at("activations_alpha").get<vector<float>>();
            auto activations_beta = node_js.at("activations_beta").get<vector<float>>();
            auto input_forget = node_js.at("input_forget").get<bool>();
            auto direction = node_js.at("direction").get<op::LSTMSequence::direction>();
            auto weights_format = read_lstm_weights_format(node_js);
            if (args.size() == 8)
            {
                node = make_shared<op::LSTMSequence>(args[0],
                                                     args[1],
                                                     args[2],
                                                     args[3],
                                                     args[4],
                                                     args[5],
                                                     args[6],
                                                     args[7],
                                                     hidden_size,
                                                     direction,
                                                     weights_format,
                                                     activations_alpha,
                                                     activations_beta,
                                                     activations,
                                                     clip,
                                                     input_forget);
            }
            else
            {
                node = make_shared<op::LSTMSequence>(args[0],
                                                     args[1],
                                                     args[2],
                                                     args[3],
                                                     args[4],
                                                     args[5],
                                                     args[6],
                                                     hidden_size,
                                                     direction,
                                                     weights_format,
                                                     activations_alpha,
                                                     activations_beta,
                                                     activations,
                                                     clip,
                                                     input_forget);
            }
            break;
        }
        case OP_TYPEID::MatMul:
        {
            bool transpose_a = node_js.at("transpose_a").get<bool>();
            bool transpose_b = node_js.at("transpose_b").get<bool>();
            node = make_shared<op::MatMul>(args[0], args[1], transpose_a, transpose_b);
            break;
        }
        case OP_TYPEID::Max:
        {
            auto reduction_axes = deserialize_axis_set(node_js.at("reduction_axes"));
            node = make_shared<op::Max>(args[0], reduction_axes);
            break;
        }
        case OP_TYPEID::MaxPool:
        {
            if (op_version == 0)
            {
                auto window_shape = node_js.at("window_shape").get<vector<size_t>>();
                auto window_movement_strides =
                    node_js.at("window_movement_strides").get<vector<size_t>>();
                // For backwards compatibility, both (but not just one) of the padding_ fields may
                // be omitted.
                auto padding_below_maybe = get_or_default(node_js, "padding_below", json{});
                auto padding_above_maybe = get_or_default(node_js, "padding_above", json{});
                op::PadType pad_type = read_pad_type(node_js);
                if (padding_below_maybe.empty() && !padding_above_maybe.empty())
                {
                    throw runtime_error(
                        "MaxPool: padding_below is absent but padding_above is present");
                }
                else if (!padding_below_maybe.empty() && padding_above_maybe.empty())
                {
                    throw runtime_error(
                        "MaxPool: padding_below is present but padding_above is absent");
                }
                else if (!padding_below_maybe.empty() && !padding_above_maybe.empty())
                {
                    auto padding_below = padding_below_maybe.get<vector<size_t>>();
                    auto padding_above = padding_above_maybe.get<vector<size_t>>();
                    node = make_shared<op::v0::MaxPool>(args[0],
                                                        window_shape,
                                                        window_movement_strides,
                                                        padding_below,
                                                        padding_above,
                                                        pad_type);
                }
                else
                {
                    node = make_shared<op::v0::MaxPool>(
                        args[0], window_shape, window_movement_strides);
                }
            }
            if (op_version == 1)
            {
                auto kernel = node_js.at("kernel").get<vector<size_t>>();
                auto strides = node_js.at("strides").get<vector<size_t>>();
                auto pads_begin = node_js.at("pads_begin").get<vector<size_t>>();
                auto pads_end = node_js.at("pads_end").get<vector<size_t>>();
                auto rounding_type = read_rounding_type(node_js);
                op::PadType pad_type = read_pad_type(node_js);
                node = make_shared<op::v1::MaxPool>(
                    args[0], strides, pads_begin, pads_end, kernel, rounding_type, pad_type);
            }
            break;
        }
        case OP_TYPEID::MaxPoolBackprop:
        {
            if (op_version == 0)
            {
                auto window_shape = node_js.at("window_shape").get<vector<size_t>>();
                auto window_movement_strides =
                    node_js.at("window_movement_strides").get<vector<size_t>>();
                auto padding_below = node_js.at("padding_below").get<vector<size_t>>();
                auto padding_above = node_js.at("padding_above").get<vector<size_t>>();
                if (args.size() == 3)
                {
                    node = make_shared<op::v0::MaxPoolBackprop>(args[0],
                                                                args[1],
                                                                args[2],
                                                                window_shape,
                                                                window_movement_strides,
                                                                padding_below,
                                                                padding_above);
                }
                else
                {
                    node = make_shared<op::v0::MaxPoolBackprop>(args[0],
                                                                args[1],
                                                                window_shape,
                                                                window_movement_strides,
                                                                padding_below,
                                                                padding_above);
                }
            }
            if (op_version == 1)
            {
                auto kernel = node_js.at("kernel").get<vector<size_t>>();
                auto strides = node_js.at("strides").get<vector<size_t>>();
                auto pads_begin = node_js.at("pads_begin").get<vector<size_t>>();
                auto pads_end = node_js.at("pads_end").get<vector<size_t>>();
                if (args.size() == 3)
                {
                    node = make_shared<op::v1::MaxPoolBackprop>(
                        args[0], args[1], args[2], kernel, strides, pads_begin, pads_end);
                }
                else
                {
                    node = make_shared<op::v1::MaxPoolBackprop>(
                        args[0], args[1], kernel, strides, pads_begin, pads_end);
                }
            }
            break;
        }
        case OP_TYPEID::Maximum:
        {
            if (op_version == 0)
            {
                node = make_shared<op::v0::Maximum>(
                    args[0], args[1], read_auto_broadcast(node_js, "auto_broadcast"));
            }
            else if (op_version == 1)
            {
                node = make_shared<op::v1::Maximum>(
                    args[0],
                    args[1],
                    read_auto_broadcast(node_js, "auto_broadcast", op::AutoBroadcastType::NUMPY));
            }
            break;
        }
        case OP_TYPEID::Min:
        {
            auto reduction_axes = deserialize_axis_set(node_js.at("reduction_axes"));
            node = make_shared<op::Min>(args[0], reduction_axes);
            break;
        }
        case OP_TYPEID::Minimum:
        {
            if (op_version == 0)
            {
                node = make_shared<op::v0::Minimum>(
                    args[0], args[1], read_auto_broadcast(node_js, "auto_broadcast"));
            }
            else if (op_version == 1)
            {
                node = make_shared<op::v1::Minimum>(
                    args[0],
                    args[1],
                    read_auto_broadcast(node_js, "auto_broadcast", op::AutoBroadcastType::NUMPY));
            }
            break;
        }
        case OP_TYPEID::Multiply:
        {
            if (op_version == 0)
            {
                node = make_shared<op::v0::Multiply>(
                    args[0], args[1], read_auto_broadcast(node_js, "auto_broadcast"));
            }
            else if (op_version == 1)
            {
                node = make_shared<op::v1::Multiply>(
                    args[0],
                    args[1],
                    read_auto_broadcast(node_js, "auto_broadcast", op::AutoBroadcastType::NUMPY));
            }
            break;
        }
        case OP_TYPEID::MVN:
        {
            auto normalize_variance = node_js.at("normalize_variance").get<bool>();
            auto reduction_axes = deserialize_axis_set(node_js.at("reduction_axes"));
            auto eps = node_js.at("eps").get<double>();
            node = make_shared<op::MVN>(args[0], normalize_variance, normalize_variance, eps);
            break;
        }
        case OP_TYPEID::Negative:
        {
            node = make_shared<op::Negative>(args[0]);
            break;
        }
        case OP_TYPEID::NormalizeL2:
        {
            float eps = node_js.at("eps").get<float>();
            auto eps_mode = node_js.at("eps_mode").get<op::EpsMode>();
            node = make_shared<op::NormalizeL2>(args[0], args[1], eps, eps_mode);
            break;
        }
        case OP_TYPEID::NotEqual:
        {
            if (op_version == 0)
            {
                node = make_shared<op::v0::NotEqual>(
                    args[0], args[1], read_auto_broadcast(node_js, "auto_broadcast"));
            }
            else if (op_version == 1)
            {
                node = make_shared<op::v1::NotEqual>(
                    args[0],
                    args[1],
                    read_auto_broadcast(node_js, "auto_broadcast", op::AutoBroadcastType::NUMPY));
            }
            break;
        }
        case OP_TYPEID::Not:
        {
            node = make_shared<op::Not>(args[0]);
            break;
        }
        case OP_TYPEID::OneHot:
        {
            auto shape = node_js.at("shape").get<vector<size_t>>();
            auto one_hot_axis = node_js.at("one_hot_axis").get<size_t>();
            node = make_shared<op::OneHot>(args[0], read_partial_shape(shape), one_hot_axis);
            break;
        }
        case OP_TYPEID::Or:
        {
            node = make_shared<op::v0::Or>(
                args[0], args[1], read_auto_broadcast(node_js, "auto_broadcast"));
            break;
        }
        case OP_TYPEID::Pad:
        {
            if (op_version == 0)
            {
                auto padding_below = node_js.at("padding_below").get<vector<ptrdiff_t>>();
                auto padding_above = node_js.at("padding_above").get<vector<ptrdiff_t>>();

                // This is a legacy field whose functionality is no longer supported. The new
                // behavior is equivalent to interior padding of 0, so we will accept it under
                // those conditions.
                auto padding_interior = get_value<vector<size_t>>(node_js, "padding_interior");
                NGRAPH_CHECK(std::all_of(padding_interior.begin(),
                                         padding_interior.end(),
                                         [](size_t s) { return s == 0; }),
                             "Legacy padding_interior field must be zero everywhere.");

                auto pad_mode = read_pad_mode(node_js);

                node = make_shared<op::v0::Pad>(
                    args[0], args[1], padding_below, padding_above, pad_mode);
            }
            if (op_version == 1)
            {
                auto pad_mode = read_pad_mode(node_js);
                if (args.size() == 4)
                {
                    node = make_shared<op::v1::Pad>(args[0], args[1], args[2], args[3], pad_mode);
                }
                else
                {
                    node = make_shared<op::v1::Pad>(args[0], args[1], args[2], pad_mode);
                }
            }
            break;
        }
        case OP_TYPEID::Parameter:
        {
            auto type_node_js =
                has_key(node_js, "element_type") ? node_js : node_js.at("value_type");
            auto element_type = read_element_type(type_node_js.at("element_type"));
            auto shape = type_node_js.at("shape");
            auto cacheable = get_or_default<bool>(node_js, "cacheable", false);
            node = make_shared<op::Parameter>(element_type, read_partial_shape(shape), cacheable);
            break;
        }
        case OP_TYPEID::PartialSlice:
        {
            auto axes = node_js.at("axes").get<vector<size_t>>();
            auto lower_bounds = node_js.at("lower_bounds").get<vector<int64_t>>();
            auto upper_bounds = node_js.at("upper_bounds").get<vector<int64_t>>();
            auto decrease_axes = node_js.at("decrease_axes").get<vector<size_t>>();
            node = make_shared<op::PartialSlice>(
                args[0], axes, lower_bounds, upper_bounds, decrease_axes);
            break;
        }
        case OP_TYPEID::PartialSliceBackprop:
        {
            auto axes = node_js.at("axes").get<vector<size_t>>();
            auto lower_bounds = node_js.at("lower_bounds").get<vector<int64_t>>();
            auto upper_bounds = node_js.at("upper_bounds").get<vector<int64_t>>();
            node = make_shared<op::PartialSliceBackprop>(
                args[0], args[1], axes, lower_bounds, upper_bounds);
            break;
        }
        case OP_TYPEID::Passthrough:
        {
            std::vector<json> outputs_js = node_js.at("output_shapes");
            std::vector<std::tuple<element::Type, PartialShape>> outputs;
            for (auto output_js : outputs_js)
            {
                outputs.emplace_back(read_element_type(output_js.at("element_type")),
                                     read_partial_shape(output_js.at("shape")));
            }
            node = make_shared<op::Passthrough>(node_js.at("logical_type"),
                                                node_js.at("language"),
                                                node_js.at("function"),
                                                static_cast<OutputVector>(args),
                                                std::move(outputs));
            break;
        }
        case OP_TYPEID::Power:
        {
            if (op_version == 0)
            {
                node = make_shared<op::v0::Power>(
                    args[0], args[1], read_auto_broadcast(node_js, "auto_broadcast"));
            }
            else if (op_version == 1)
            {
                node = make_shared<op::v1::Power>(
                    args[0],
                    args[1],
                    read_auto_broadcast(node_js, "auto_broadcast", op::AutoBroadcastType::NUMPY));
            }
            break;
        }
        case OP_TYPEID::PRelu:
        {
            node = make_shared<op::PRelu>(args[0], args[1]);
            break;
        }
        case OP_TYPEID::Product:
        {
            if (op_version == 0)
            {
                auto reduction_axes = deserialize_axis_set(node_js.at("reduction_axes"));
                if (reduction_axes.empty())
                    node = make_shared<op::v0::Product>(args[0], args[1]);
                else
                    node = make_shared<op::v0::Product>(args[0], reduction_axes);
            }
            if (op_version == 1)
            {
                auto keep_dims = node_js.at("keep_dims").get<bool>();
                node = make_shared<op::v1::ReduceProd>(args[0], args[1], keep_dims);
            }
            break;
        }
        case OP_TYPEID::Quantize:
        {
            auto type = read_element_type(node_js.at("type"));
            auto axes = deserialize_axis_set(node_js.at("axes"));
            auto round_mode = node_js.at("round_mode").get<op::Quantize::RoundMode>();
            node = make_shared<op::Quantize>(args[0], args[1], args[2], type, axes, round_mode);
            break;
        }
        case OP_TYPEID::QuantizedConvolutionBias: { break;
        }
        case OP_TYPEID::QuantizedConvolutionBiasAdd: { break;
        }
        case OP_TYPEID::QuantizedConvolutionBiasSignedAdd: { break;
        }
        case OP_TYPEID::QuantizedConvolutionRelu: { break;
        }
        case OP_TYPEID::QuantizedConvolution:
        {
            auto window_movement_strides =
                node_js.at("window_movement_strides").get<vector<size_t>>();
            auto window_dilation_strides =
                node_js.at("window_dilation_strides").get<vector<size_t>>();
            auto padding_below = node_js.at("padding_below").get<vector<std::ptrdiff_t>>();
            auto padding_above = node_js.at("padding_above").get<vector<std::ptrdiff_t>>();
            auto data_dilation_strides = node_js["data_dilation_strides"];
            auto output_type = read_element_type(node_js.at("output_type"));
            auto input_axes = node_js.at("input_axes").get<set<size_t>>();
            auto filter_axes = node_js.at("filter_axes").get<set<size_t>>();
            auto output_axes = node_js.at("output_axes").get<set<size_t>>();
            node = make_shared<op::QuantizedConvolution>(
                args[0],
                args[1],
                window_movement_strides,
                window_dilation_strides,
                padding_below,
                padding_above,
                data_dilation_strides.get<std::vector<size_t>>(),
                args[2],
                args[3],
                args[4],
                args[5],
                args[6],
                args[7],
                output_type,
                input_axes,
                filter_axes,
                output_axes);

            break;
        }
        case OP_TYPEID::QuantizedDotBias: { break;
        }
        case OP_TYPEID::QuantizedDot:
        {
            size_t reduction_axes_count = node_js["reduction_axes_count"].get<size_t>();
            auto output_type = read_element_type(node_js.at("output_type"));
            auto input0_axes = node_js.at("input0_axes").get<set<size_t>>();
            auto input1_axes = node_js.at("input1_axes").get<set<size_t>>();
            auto output_axes = node_js.at("output_axes").get<set<size_t>>();

            node = make_shared<op::QuantizedDot>(args[0],
                                                 args[1],
                                                 reduction_axes_count,
                                                 args[2],
                                                 args[3],
                                                 args[4],
                                                 args[5],
                                                 args[6],
                                                 args[7],
                                                 output_type,
                                                 input0_axes,
                                                 input1_axes,
                                                 output_axes);

            break;
        }
        case OP_TYPEID::Recv:
        {
            auto src_id = node_js.at("source_id").get<size_t>();
            node = make_shared<op::Recv>(args[0], src_id);
            break;
        }
        case OP_TYPEID::RandomUniform:
        {
            auto fixed_seed = node_js.at("fixed_seed").get<uint64_t>();
            node = make_shared<op::RandomUniform>(args[0], args[1], args[2], args[3], fixed_seed);
            break;
        }
        case OP_TYPEID::Range:
        {
            node = make_shared<op::Range>(args[0], args[1], args[2]);
            break;
        }
        case OP_TYPEID::Reciprocal:
        {
            node = make_shared<op::Reciprocal>(args[0]);
            break;
        }
        case OP_TYPEID::Relu:
        {
            node = make_shared<op::Relu>(args[0]);
            break;
        }
        case OP_TYPEID::ReluBackprop:
        {
            node = make_shared<op::ReluBackprop>(args[0], args[1]);
            break;
        }
        case OP_TYPEID::ReplaceSlice:
        {
            auto lower_bounds = node_js.at("lower_bounds").get<vector<size_t>>();
            auto upper_bounds = node_js.at("upper_bounds").get<vector<size_t>>();
            auto strides = node_js.at("strides").get<vector<size_t>>();
            node = make_shared<op::ReplaceSlice>(
                args[0], args[1], lower_bounds, upper_bounds, strides);
            break;
        }
        case OP_TYPEID::Reshape:
        {
            auto input_order = node_js.at("input_order").get<vector<size_t>>();
            auto output_shape = node_js.at("output_shape").get<vector<size_t>>();
            node = make_shared<op::Reshape>(args[0], input_order, output_shape);
            break;
        }
        case OP_TYPEID::Result:
        {
            auto needs_default_layout =
                get_or_default<bool>(node_js, "needs_default_layout", false);
            node = make_shared<op::Result>(args[0], needs_default_layout);
            break;
        }
        case OP_TYPEID::Reverse:
        {
            if (op_version == 0)
            {
                const auto reversed_axes = deserialize_axis_set(node_js.at("reversed_axes"));
                node = make_shared<op::Reverse>(args[0], reversed_axes);
                break;
            }
            else if (op_version == 1)
            {
                const auto mode = node_js.at("mode").get<op::v1::Reverse::Mode>();
                node = make_shared<op::v1::Reverse>(args[0], args[1], mode);
                break;
            }
            break;
        }
        case OP_TYPEID::ReverseSequence:
        {
            auto batch_axis = node_js.at("batch_axis").get<size_t>();
            auto sequence_axis = node_js.at("sequence_axis").get<size_t>();
            node = make_shared<op::ReverseSequence>(args[0], args[1], batch_axis, sequence_axis);
            break;
        }
        case OP_TYPEID::RNNCell:
        {
            auto hidden_size = node_js.at("hidden_size").get<size_t>();
            auto clip = node_js.at("clip").get<float>();
            auto activations = node_js.at("activations").get<vector<string>>();
            auto activation_alpha = node_js.at("activation_alpha").get<vector<float>>();
            auto activation_beta = node_js.at("activation_beta").get<vector<float>>();
            node = make_shared<op::RNNCell>(args[0],
                                            args[1],
                                            args[2],
                                            args[3],
                                            args[4],
                                            hidden_size,
                                            activations,
                                            activation_alpha,
                                            activation_beta,
                                            clip);
            break;
        }
        case OP_TYPEID::ScalarConstantLike:
        {
            double value = node_js.at("value").get<double>();
            node = make_shared<op::ScalarConstantLike>(args[0], value);
            break;
        }
        case OP_TYPEID::ScaleShift:
        {
            node = make_shared<op::ScaleShift>(args[0], args[1], args[2]);
            break;
        }
        case OP_TYPEID::ScatterAdd:
        {
            node = make_shared<op::ScatterAdd>(args[0], args[1], args[2]);
            break;
        }
        case OP_TYPEID::ScatterNDAdd:
        {
            node = make_shared<op::ScatterNDAdd>(args[0], args[1], args[2]);
            break;
        }
        case OP_TYPEID::Select:
        {
            node = make_shared<op::Select>(args[0], args[1], args[2]);
            break;
        }
        case OP_TYPEID::Selu:
        {
            node = make_shared<op::Selu>(args[0], args[1], args[2]);
            break;
        }
        case OP_TYPEID::Send:
        {
            auto dest_id = node_js.at("dest_id").get<size_t>();
            node = make_shared<op::Send>(args[0], dest_id);
            break;
        }
        case OP_TYPEID::ShapeOf:
        {
            node = make_shared<op::ShapeOf>(args[0]);
            break;
        }
        case OP_TYPEID::ShuffleChannels:
        {
            const auto axis = node_js.at("axis").get<size_t>();
            const auto groups = node_js.at("groups").get<size_t>();
            node = make_shared<op::ShuffleChannels>(args[0], axis, groups);
            break;
        }
        case OP_TYPEID::Sigmoid:
        {
            node = make_shared<op::Sigmoid>(args[0]);
            break;
        }
        case OP_TYPEID::SigmoidBackprop:
        {
            node = make_shared<op::SigmoidBackprop>(args[0], args[1]);
            break;
        }
        case OP_TYPEID::Sign:
        {
            node = make_shared<op::Sign>(args[0]);
            break;
        }
        case OP_TYPEID::Sin:
        {
            node = make_shared<op::Sin>(args[0]);
            break;
        }
        case OP_TYPEID::Sinh:
        {
            node = make_shared<op::Sinh>(args[0]);
            break;
        }
        case OP_TYPEID::Slice:
        {
            if (op_version == 0)
            {
                auto lower_bounds = node_js.at("lower_bounds").get<vector<size_t>>();
                auto upper_bounds = node_js.at("upper_bounds").get<vector<size_t>>();
                auto strides = node_js.at("strides").get<vector<size_t>>();
                node = make_shared<op::Slice>(args[0], lower_bounds, upper_bounds, strides);
            }
            if (op_version == 1)
            {
                auto begin_mask = node_js.at("begin_mask").get<vector<int64_t>>();
                auto end_mask = node_js.at("end_mask").get<vector<int64_t>>();
                auto new_axis_mask = node_js.at("new_axis_mask").get<vector<int64_t>>();
                auto shrink_axis_mask = node_js.at("shrink_axis_mask").get<vector<int64_t>>();
                auto ellipsis_mask = node_js.at("ellipsis_mask").get<vector<int64_t>>();
                node = make_shared<op::v1::StridedSlice>(args[0],
                                                         args[1],
                                                         args[2],
                                                         args[3],
                                                         begin_mask,
                                                         end_mask,
                                                         new_axis_mask,
                                                         shrink_axis_mask,
                                                         ellipsis_mask);
            }
            break;
        }
        case OP_TYPEID::Softmax:
        {
            if (op_version == 0)
            {
                if (has_key(node_js, "softmax_axes"))
                {
                    auto softmax_axes = deserialize_axis_set(node_js.at("softmax_axes"));
                    node = make_shared<op::Softmax>(args[0], softmax_axes);
                }
                else
                {
                    node = make_shared<op::Softmax>(args[0], args[1]);
                }
            }
            if (op_version == 1)
            {
                size_t softmax_axis = node_js.at("softmax_axis");
                node = make_shared<op::v1::Softmax>(args[0], softmax_axis);
            }
            break;
        }
        case OP_TYPEID::SoftmaxCrossEntropy:
        {
            auto soft_label = node_js.at("soft_label");
            auto ignore_index = node_js.at("ignore_index");
            node = make_shared<op::SoftmaxCrossEntropy>(args[0], args[1], soft_label, ignore_index);
            break;
        }
        case OP_TYPEID::SoftmaxCrossEntropyBackprop:
        {
            auto soft_label = node_js.at("soft_label");
            auto ignore_index = node_js.at("ignore_index");
            node = make_shared<op::SoftmaxCrossEntropyBackprop>(
                args[0], args[1], args[2], soft_label, ignore_index);
            break;
        }
        case OP_TYPEID::SpaceToDepth:
        {
            auto block_size = node_js.at("block_size").get<size_t>();
            auto mode = node_js.at("mode").get<op::SpaceToDepth::SpaceToDepthMode>();
            node = make_shared<op::SpaceToDepth>(args[0], mode, block_size);
            break;
        }
        case OP_TYPEID::Split:
        {
            const auto axis = node_js.at("axis").get<size_t>();
            const auto splits = node_js.at("splits").get<vector<size_t>>();
            node = make_shared<op::Split>(args[0], axis, splits);
            break;
        }
        case OP_TYPEID::Sqrt:
        {
            node = make_shared<op::Sqrt>(args[0]);
            break;
        }
        case OP_TYPEID::SquaredDifference:
        {
            node = make_shared<op::SquaredDifference>(
                args[0], args[1], read_auto_broadcast(node_js, "auto_broadcast"));
            break;
        }
        case OP_TYPEID::Squeeze:
        {
            node = make_shared<op::Squeeze>(args[0], args[1]);
            break;
        }
        case OP_TYPEID::Subtract:
        {
            node = make_shared<op::Subtract>(
                args[0], args[1], read_auto_broadcast(node_js, "auto_broadcast"));
            break;
        }
        case OP_TYPEID::Sum:
        {
            if (op_version == 0)
            {
                auto reduction_axes = deserialize_axis_set(node_js.at("reduction_axes"));
                if (reduction_axes.empty())
                    node = make_shared<op::v0::Sum>(args[0], args[1]);
                else
                    node = make_shared<op::v0::Sum>(args[0], reduction_axes);
            }
            if (op_version == 1)
            {
                auto keep_dims = node_js.at("keep_dims").get<bool>();
                node = make_shared<op::v1::ReduceSum>(args[0], args[1], keep_dims);
            }
            break;
        }
        case OP_TYPEID::Tan:
        {
            node = make_shared<op::Tan>(args[0]);
            break;
        }
        case OP_TYPEID::Tanh:
        {
            node = make_shared<op::Tanh>(args[0]);
            break;
        }
        case OP_TYPEID::TensorIterator:
        {
            auto ti = make_shared<op::TensorIterator>(args);
            json jbody = node_js["body"];
            // Serializer assumes inputs are available before users sp we
            // need to make sure the body nodes are all deserialized before
            // referencing them.
            json jbody_nodes = jbody["nodes"];
            NodeVector body_nodes;
            for (json jnode : jbody_nodes)
            {
                body_nodes.push_back(deserialize_node(jnode));
            }
            json jparams = jbody["parameters"];
            ParameterVector parameters;
            for (json jparam : jparams)
            {
                parameters.push_back(as_type_ptr<op::Parameter>(deserialize_node(jparam)));
            }
            json jresults = jbody["results"];
            ResultVector results;
            for (json jresult : jresults)
            {
                results.push_back(as_type_ptr<op::Result>(deserialize_node(jresult)));
            }
            ti->set_body(make_shared<op::TensorIterator::BodyLambda>(results, parameters));
            json jins = node_js["input_descriptions"];
            for (json jin : jins)
            {
                ti->get_input_descriptions().push_back(
                    deserialize_tensor_iterator_input_description(jin));
            }
            json jouts = node_js["output_descriptions"];
            for (json jout : jouts)
            {
                ti->get_output_descriptions().push_back(
                    deserialize_tensor_iterator_output_description(jout));
            }
            ti->set_output_size(ti->get_output_descriptions().size());

            node = ti;
            break;
        }

        case OP_TYPEID::Tile:
        {
            node = make_shared<op::Tile>(args[0], args[1]);
            break;
        }
        case OP_TYPEID::TopK:
        {
            if (op_version == 0)
            {
                auto compute_max = node_js.at("compute_max").get<bool>();
                auto target_type = read_element_type(node_js.at("index_element_type"));
                if (has_key(node_js, "top_k_axis"))
                {
                    auto top_k_axis = node_js.at("top_k_axis").get<size_t>();
                    if (has_key(node_js, "k"))
                    {
                        auto k = node_js.at("k").get<size_t>();
                        node =
                            make_shared<op::TopK>(args[0], top_k_axis, target_type, k, compute_max);
                    }
                    else
                    {
                        node = make_shared<op::TopK>(
                            args[0], args[1], top_k_axis, target_type, compute_max);
                    }
                }
                else
                {
                    node =
                        make_shared<op::TopK>(args[0], args[1], args[2], target_type, compute_max);
                }
            }
            else if (op_version == 1)
            {
                const auto axis = node_js.at("axis").get<size_t>();
                const auto mode = node_js.at("mode").get<op::v1::TopK::Mode>();
                const auto sort_type = node_js.at("sort_type").get<op::v1::TopK::SortType>();
                const auto index_element_type = read_element_type(node_js.at("index_element_type"));
                auto topk = make_shared<op::v1::TopK>(args[0], args[1], axis, mode, sort_type);
                topk->set_index_element_type(index_element_type);
                node = move(topk);
            }
            break;
        }
        case OP_TYPEID::Transpose:
        {
            node = make_shared<op::Transpose>(args[0], args[1]);
            break;
        }
        case OP_TYPEID::StopGradient:
        {
            node = make_shared<op::StopGradient>(args[0]);
            break;
        }
        case OP_TYPEID::Unsqueeze:
        {
            node = make_shared<op::Unsqueeze>(args[0], args[1]);
            break;
        }
        case OP_TYPEID::VariadicSplit:
        {
            node = make_shared<op::v1::VariadicSplit>(args[0], args[1], args[2]);
            break;
        }
        case OP_TYPEID::Xor:
        {
            node = make_shared<op::v0::Xor>(
                args[0], args[1], read_auto_broadcast(node_js, "auto_broadcast"));
            break;
        }
        case OP_TYPEID::UnknownOp:
        {
            stringstream ss;
            ss << "unsupported op " << node_op;
            throw runtime_error(ss.str());
        }
        }
#if defined(__GNUC__) && !(__GNUC__ == 4 && __GNUC_MINOR__ == 8)
#pragma GCC diagnostic pop
#endif

        for (auto& control_dep : control_deps_inputs)
        {
            node->add_control_dependency(deserialize_node_reference(control_dep));
        }

        if (!friendly_name.empty())
        {
            node->set_friendly_name(friendly_name);
        }
        else
        {
            node->set_friendly_name(node_name);
        }
        if (ngraph::get_provenance_enabled())
        {
            std::vector<json> prov_js = node_js.at("provenance_tags");
            for (auto prov_tag : prov_js)
            {
                node->add_provenance_tag(prov_tag);
            }
        }
        m_node_map[node_name] = node;
    }
    catch (...)
    {
        string node_name;
        auto it = node_js.find("name");
        if (it != node_js.end())
        {
            node_name = it->get<string>();
        }
        else
        {
            node_name = "UNKNOWN";
        }
        throw runtime_error("Error parsing json at node '" + node_name + "'");
    }
    return node;
}

json JSONSerializer::serialize_node_reference(const Node& n)
{
    if (m_nodes_serialized.count(&n) != 1)
    {
        m_nodes_to_serialize.push(&n);
        if (m_nodes_to_serialize.size() == 1)
        {
            // Nothing in the queue
            stack<json> serialized_nodes;
            while (!m_nodes_to_serialize.empty())
            {
                const Node* next_node = m_nodes_to_serialize.front();
                m_nodes_to_serialize.pop();
                serialized_nodes.push(serialize_node(*next_node));
            }
            while (serialized_nodes.size() > 0)
            {
                m_json_nodes.push_back(serialized_nodes.top());
                serialized_nodes.pop();
            }
        }
    }
    return n.get_name();
}

json JSONSerializer::serialize_output(const Output<Node>& output)
{
    json result;
    auto index = output.get_index();
    json json_node_reference = serialize_node_reference(*output.get_node());
    if (index == 0)
    {
        result = json_node_reference;
    }
    else
    {
        result["node"] = json_node_reference;
        result["index"] = index;
    }
    return result;
}

json JSONSerializer::serialize_output_vector(const OutputVector& output_vector)
{
    json result;
    for (const Output<Node>& output : output_vector)
    {
        result.push_back(serialize_output(output));
    }
    return result;
}

json JSONSerializer::serialize_node(const Node& n)
{
    m_nodes_serialized.insert(&n);
    json node;
    node["name"] = n.get_name();
    auto op_version = n.get_version();
    node["op_version"] = op_version;

    if (n.get_name() != n.get_friendly_name())
    {
        node["friendly_name"] = n.get_friendly_name();
    }
    node["op"] = n.description();
    // TODO Multiple outputs
    json inputs = json::array();
    json control_deps = json::array();
    json outputs = json::array();

    for (auto& input : n.inputs())
    {
        inputs.push_back(serialize_output(input.get_source_output()));
    }
    for (auto cdep : n.get_control_dependencies())
    {
        control_deps.push_back(serialize_node_reference(*cdep));
    }
    for (auto& output : n.outputs())
    {
        outputs.push_back(output.get_tensor().get_name());
    }

    if (!inputs.empty())
    {
        node["inputs"] = inputs;
    }
    if (!control_deps.empty())
    {
        node["control_deps"] = control_deps;
    }
    if (!outputs.empty())
    {
        node["outputs"] = outputs;
    }

    if (s_serialize_output_shapes_enabled)
    {
        json output_shapes = json::array();
        for (size_t i = 0; i < n.get_output_size(); ++i)
        {
            output_shapes.push_back(n.get_output_shape(i));
        }
        node["output_shapes"] = output_shapes;
    }
    if (ngraph::get_provenance_enabled())
    {
        json provenance_tags = json::array();
        for (auto prov_tag : n.get_provenance_tags())
        {
            provenance_tags.push_back(prov_tag);
        }
        node["provenance_tags"] = provenance_tags;
    }

    string node_op = n.description();
#if !(defined(__GNUC__) && (__GNUC__ == 4 && __GNUC_MINOR__ == 8))
#pragma GCC diagnostic push
#pragma GCC diagnostic error "-Wswitch"
#pragma GCC diagnostic error "-Wswitch-enum"
// #pragma GCC diagnostic error "-Wimplicit-fallthrough"
#endif
    switch (get_typeid(node_op))
    {
    case OP_TYPEID::Abs: { break;
    }
    case OP_TYPEID::Acos: { break;
    }
    case OP_TYPEID::Add:
    {
        const op::util::BinaryElementwiseArithmetic* tmp = nullptr;
        if (op_version == 0)
        {
            tmp = static_cast<const op::v0::Add*>(&n);
        }
        if (op_version == 1)
        {
            tmp = static_cast<const op::v1::Add*>(&n);
        }
        if (tmp != nullptr && tmp->get_autob().m_type != op::AutoBroadcastType::NONE)
        {
            node["auto_broadcast"] = write_auto_broadcast(tmp->get_autob());
        }
        break;
    }
    case OP_TYPEID::ArgMin:
    {
        auto tmp = static_cast<const op::ArgMin*>(&n);
        node["axis"] = tmp->get_reduction_axis();
        node["index_element_type"] = write_element_type(tmp->get_element_type());
        break;
    }
    case OP_TYPEID::ArgMax:
    {
        auto tmp = static_cast<const op::ArgMax*>(&n);
        node["axis"] = tmp->get_reduction_axis();
        node["index_element_type"] = write_element_type(tmp->get_element_type());
        break;
    }
    case OP_TYPEID::All:
    {
        auto tmp = static_cast<const op::All*>(&n);
        node["reduction_axes"] = serialize_axis_set(tmp->get_reduction_axes());
        break;
    }
    case OP_TYPEID::AllReduce: { break;
    }
    case OP_TYPEID::And:
    {
        auto tmp = static_cast<const op::And*>(&n);
        if (tmp->get_autob().m_type != op::AutoBroadcastType::NONE)
        {
            node["auto_broadcast"] = write_auto_broadcast(tmp->get_autob());
        }
        break;
    }
    case OP_TYPEID::Any:
    {
        auto tmp = static_cast<const op::Any*>(&n);
        node["reduction_axes"] = serialize_axis_set(tmp->get_reduction_axes());
        break;
    }
    case OP_TYPEID::Asin: { break;
    }
    case OP_TYPEID::Atan: { break;
    }
    case OP_TYPEID::Atan2:
    {
        auto tmp = dynamic_cast<const op::Atan2*>(&n);
        if (tmp->get_autob().m_type != op::AutoBroadcastType::NONE)
        {
            node["autob"] = write_auto_broadcast(tmp->get_autob());
        }
        break;
    }
    case OP_TYPEID::AvgPool:
    {
        if (op_version == 0)
        {
            auto tmp = static_cast<const op::v0::AvgPool*>(&n);
            node["window_shape"] = tmp->get_window_shape();
            node["window_movement_strides"] = tmp->get_window_movement_strides();
            node["padding_below"] = tmp->get_padding_below();
            node["padding_above"] = tmp->get_padding_above();
            node["include_padding_in_avg_computation"] =
                tmp->get_include_padding_in_avg_computation();
            node["pad_type"] = tmp->get_pad_type();
            if (tmp->get_ceil_mode())
            {
                node["ceil_mode"] = tmp->get_ceil_mode();
            }
        }
        if (op_version == 1)
        {
            auto tmp = static_cast<const op::v1::AvgPool*>(&n);
            node["kernel"] = tmp->get_kernel();
            node["strides"] = tmp->get_strides();
            node["pads_begin"] = tmp->get_pads_begin();
            node["pads_end"] = tmp->get_pads_end();
            node["exclude_pad"] = tmp->get_exclude_pad();
            node["auto_pad"] = tmp->get_auto_pad();
            node["rounding_type"] = tmp->get_rounding_type();
        }
        break;
    }
    case OP_TYPEID::AvgPoolBackprop:
    {
        if (op_version == 0)
        {
            auto tmp = static_cast<const op::v0::AvgPoolBackprop*>(&n);
            node["forward_arg_shape"] = tmp->get_forward_arg_shape();
            node["window_shape"] = tmp->get_window_shape();
            node["window_movement_strides"] = tmp->get_window_movement_strides();
            node["padding_below"] = tmp->get_padding_below();
            node["padding_above"] = tmp->get_padding_above();
            node["include_padding_in_avg_computation"] =
                tmp->get_include_padding_in_avg_computation();
        }
        if (op_version == 1)
        {
            auto tmp = static_cast<const op::v1::AvgPoolBackprop*>(&n);
            node["forward_arg_shape"] = tmp->get_forward_arg_shape();
            node["kernel"] = tmp->get_kernel();
            node["strides"] = tmp->get_strides();
            node["pads_begin"] = tmp->get_pads_begin();
            node["pads_end"] = tmp->get_pads_end();
            node["exclude_pad"] = tmp->get_exclude_pad();
        }
        break;
    }
    case OP_TYPEID::BatchMatMul: { break;
    }
    case OP_TYPEID::BatchNormTraining:
    {
        auto tmp = static_cast<const op::BatchNormTraining*>(&n);
        node["eps"] = tmp->get_eps_value();
        break;
    }
    case OP_TYPEID::BatchNormInference:
    {
        auto tmp = static_cast<const op::BatchNormInference*>(&n);
        node["eps"] = tmp->get_eps_value();
        break;
    }
    case OP_TYPEID::BatchNormTrainingBackprop:
    {
        auto tmp = static_cast<const op::BatchNormTrainingBackprop*>(&n);
        node["eps"] = tmp->get_eps_value();
        break;
    }
    case OP_TYPEID::BinaryConvolution:
    {
        auto tmp = static_cast<const op::v1::BinaryConvolution*>(&n);
        node["strides"] = tmp->get_strides();
        node["dilations"] = tmp->get_dilations();
        node["pads_begin"] = tmp->get_pads_begin();
        node["pads_end"] = tmp->get_pads_end();
        node["mode"] = tmp->get_mode();
        node["pad_value"] = tmp->get_pad_value();
        node["auto_pad"] = tmp->get_auto_pad();
        break;
    }
    case OP_TYPEID::Broadcast:
    {
        if (op_version == 0)
        {
            auto tmp = dynamic_cast<const op::v0::Broadcast*>(&n);
            node["axes"] = serialize_axis_set(tmp->get_broadcast_axes());
            node["shape"] = tmp->get_broadcast_shape();
        }
        if (op_version == 1)
        {
            auto tmp = dynamic_cast<const op::v1::Broadcast*>(&n);
            if (tmp->get_broadcast_spec().m_type != op::AutoBroadcastType::NONE)
            {
                node["auto_broadcast"] = write_auto_broadcast(tmp->get_broadcast_spec());
            }
        }
        break;
    }
    case OP_TYPEID::BroadcastDistributed: { break;
    }
    case OP_TYPEID::BroadcastLike:
    {
        auto tmp = static_cast<const op::BroadcastLike*>(&n);
        node["initial_axes"] = serialize_axis_set(tmp->get_initial_broadcast_axes());
        break;
    }
    case OP_TYPEID::Ceiling: { break;
    }
    case OP_TYPEID::Clamp:
    {
        auto tmp = static_cast<const op::Clamp*>(&n);
        node["min"] = tmp->get_min();
        node["max"] = tmp->get_max();
        break;
    }
    case OP_TYPEID::Concat:
    {
        auto tmp = static_cast<const op::Concat*>(&n);
        node["axis"] = tmp->get_concatenation_axis();
        break;
    }
    case OP_TYPEID::Constant:
    {
        auto tmp = static_cast<const op::Constant*>(&n);
        if (tmp->are_all_data_elements_bitwise_identical() && shape_size(tmp->get_shape()) > 0)
        {
            vector<string> vs;
            vs.push_back(tmp->convert_value_to_string(0));
            node["value"] = vs;
        }
        else
        {
            node["value"] = tmp->get_value_strings();
        }
        node["shape"] = tmp->get_shape();
        node["element_type"] = write_element_type(tmp->get_element_type());
        break;
    }
    case OP_TYPEID::Convert:
    {
        auto tmp = static_cast<const op::Convert*>(&n);
        node["target_type"] = write_element_type(tmp->get_convert_element_type());
        break;
    }
    case OP_TYPEID::Convolution:
    {
        if (op_version == 0)
        {
            auto tmp = static_cast<const op::v0::Convolution*>(&n);
            node["window_movement_strides"] = tmp->get_window_movement_strides();
            node["window_dilation_strides"] = tmp->get_window_dilation_strides();
            node["padding_below"] = tmp->get_padding_below();
            node["padding_above"] = tmp->get_padding_above();
            node["data_dilation_strides"] = tmp->get_data_dilation_strides();
            node["pad_type"] = tmp->get_pad_type();
        }
        if (op_version == 1)
        {
            auto tmp = static_cast<const op::v1::Convolution*>(&n);
            node["strides"] = tmp->get_strides();
            node["dilations"] = tmp->get_dilations();
            node["pads_begin"] = tmp->get_pads_begin();
            node["pads_end"] = tmp->get_pads_end();
            node["auto_pad"] = tmp->get_auto_pad();
        }
        break;
    }
    case OP_TYPEID::ConvolutionBackpropData:
    {
        if (op_version == 0)
        {
            auto tmp = static_cast<const op::v0::ConvolutionBackpropData*>(&n);
            node["data_batch_shape"] = tmp->get_data_batch_shape();
            node["window_movement_strides_forward"] = tmp->get_window_movement_strides_forward();
            node["window_dilation_strides_forward"] = tmp->get_window_dilation_strides_forward();
            node["padding_below_forward"] = tmp->get_padding_below_forward();
            node["padding_above_forward"] = tmp->get_padding_above_forward();
            node["data_dilation_strides_forward"] = tmp->get_data_dilation_strides_forward();
        }
        if (op_version == 1)
        {
            auto tmp = static_cast<const op::v1::ConvolutionBackpropData*>(&n);
            node["data_batch_shape"] = tmp->get_data_batch_shape();
            node["strides"] = tmp->get_strides();
            node["dilations"] = tmp->get_dilations();
            node["pads_begin"] = tmp->get_pads_begin();
            node["pads_end"] = tmp->get_pads_end();
        }
        break;
    }
    case OP_TYPEID::ConvolutionBackpropFilters:
    {
        if (op_version == 0)
        {
            auto tmp = static_cast<const op::v0::ConvolutionBackpropFilters*>(&n);
            node["filters_shape"] = tmp->get_filters_shape();
            node["window_movement_strides_forward"] = tmp->get_window_movement_strides_forward();
            node["window_dilation_strides_forward"] = tmp->get_window_dilation_strides_forward();
            node["padding_below_forward"] = tmp->get_padding_below_forward();
            node["padding_above_forward"] = tmp->get_padding_above_forward();
            node["data_dilation_strides_forward"] = tmp->get_data_dilation_strides_forward();
        }
        if (op_version == 1)
        {
            auto tmp = static_cast<const op::v1::ConvolutionBackpropFilters*>(&n);
            node["filters_shape"] = tmp->get_filters_shape();
            node["strides"] = tmp->get_strides();
            node["dilations"] = tmp->get_dilations();
            node["pads_begin"] = tmp->get_pads_begin();
            node["pads_end"] = tmp->get_pads_end();
        }
        break;
    }
    case OP_TYPEID::ConvolutionBias:
    {
        auto tmp = static_cast<const op::ConvolutionBias*>(&n);
        node["window_movement_strides"] = tmp->get_window_movement_strides();
        node["window_dilation_strides"] = tmp->get_window_dilation_strides();
        node["padding_below"] = tmp->get_padding_below();
        node["padding_above"] = tmp->get_padding_above();
        node["data_dilation_strides"] = tmp->get_data_dilation_strides();
        break;
    }
    case OP_TYPEID::ConvolutionBiasAdd:
    {
        auto tmp = static_cast<const op::ConvolutionBiasAdd*>(&n);
        node["window_movement_strides"] = tmp->get_window_movement_strides();
        node["window_dilation_strides"] = tmp->get_window_dilation_strides();
        node["padding_below"] = tmp->get_padding_below();
        node["padding_above"] = tmp->get_padding_above();
        node["data_dilation_strides"] = tmp->get_data_dilation_strides();
        break;
    }
    case OP_TYPEID::ConvolutionBiasBackpropFiltersBias:
    {
        auto tmp = static_cast<const op::ConvolutionBiasBackpropFiltersBias*>(&n);
        node["filters_shape"] = tmp->get_filters_shape();
        node["bias_shape"] = tmp->get_bias_shape();
        node["window_movement_strides_forward"] = tmp->get_window_movement_strides_forward();
        node["window_dilation_strides_forward"] = tmp->get_window_dilation_strides_forward();
        node["padding_below_forward"] = tmp->get_padding_below_forward();
        node["padding_above_forward"] = tmp->get_padding_above_forward();
        node["data_dilation_strides_forward"] = tmp->get_data_dilation_strides_forward();
        break;
    }
    case OP_TYPEID::Cos: { break;
    }
    case OP_TYPEID::Cosh: { break;
    }
<<<<<<< HEAD
    case OP_TYPEID::CumSum:
    {
        auto tmp = static_cast<const op::CumSum*>(&n);
        node["axis"] = tmp->get_axis();
        node["exclusive"] = tmp->is_exclusive();
        node["reverse"] = tmp->is_reverse();
=======
    case OP_TYPEID::CrossEntropy:
    {
        auto tmp = static_cast<const op::CrossEntropy*>(&n);
        node["soft_label"] = tmp->get_soft_label();
        node["ignore_index"] = tmp->get_ignore_index();
        break;
    }
    case OP_TYPEID::CrossEntropyBackprop:
    {
        auto tmp = static_cast<const op::CrossEntropyBackprop*>(&n);
        node["soft_label"] = tmp->get_soft_label();
        node["ignore_index"] = tmp->get_ignore_index();
>>>>>>> ca9adeb1
        break;
    }
    case OP_TYPEID::Dequantize:
    {
        auto tmp = static_cast<const op::Dequantize*>(&n);
        node["type"] = write_element_type(tmp->get_element_type());
        node["axes"] = serialize_axis_set(tmp->get_axes());
        break;
    }
    case OP_TYPEID::DepthToSpace:
    {
        auto tmp = static_cast<const op::DepthToSpace*>(&n);
        node["type"] = write_element_type(tmp->get_element_type());
        node["mode"] = tmp->get_mode();
        node["block_size"] = tmp->get_block_size();
        break;
    }
    case OP_TYPEID::Divide:
    {
        const op::util::BinaryElementwiseArithmetic* bea_node = nullptr;
        if (op_version == 0)
        {
            auto tmp = static_cast<const op::v0::Divide*>(&n);
            bea_node = tmp;
            node["pythondiv"] = tmp->is_pythondiv();
        }
        else if (op_version == 1)
        {
            auto tmp = static_cast<const op::v1::Divide*>(&n);
            bea_node = tmp;
            node["pythondiv"] = tmp->is_pythondiv();
        }
        if (bea_node != nullptr && bea_node->get_autob().m_type != op::AutoBroadcastType::NONE)
        {
            node["auto_broadcast"] = write_auto_broadcast(bea_node->get_autob());
        }
        break;
    }
    case OP_TYPEID::Dot:
    {
        auto tmp = static_cast<const op::Dot*>(&n);
        node["reduction_axes_count"] = tmp->get_reduction_axes_count();
        break;
    }
    case OP_TYPEID::DynBroadcast: { break;
    }
    case OP_TYPEID::DynPad: { break;
    }
    case OP_TYPEID::DynReplaceSlice:
    {
        auto tmp = static_cast<const op::DynReplaceSlice*>(&n);
        node["lower_bounds_mask"] = tmp->get_lower_bounds_mask();
        node["upper_bounds_mask"] = tmp->get_upper_bounds_mask();
        node["new_axis"] = tmp->get_new_axis();
        node["shrink_axis"] = tmp->get_shrink_axis();
        node["ellipsis_mask"] = tmp->get_ellipsis_mask();
        break;
    }
    case OP_TYPEID::DynReshape:
    {
        if (op_version == 0)
        {
            auto tmp = static_cast<const op::v0::DynReshape*>(&n);
            node["zero_flag"] = tmp->get_zero_flag();
        }
        if (op_version == 1)
        {
            auto tmp = static_cast<const op::v1::Reshape*>(&n);
            node["zero_flag"] = tmp->get_zero_flag();
        }
        break;
    }
    case OP_TYPEID::DynSlice:
    {
        auto tmp = static_cast<const op::DynSlice*>(&n);
        node["lower_bounds_mask"] = tmp->get_lower_bounds_mask();
        node["upper_bounds_mask"] = tmp->get_upper_bounds_mask();
        node["new_axis"] = tmp->get_new_axis();
        node["shrink_axis"] = tmp->get_shrink_axis();
        node["ellipsis_mask"] = tmp->get_ellipsis_mask();
        break;
    }
    case OP_TYPEID::Elu:
    {
        auto tmp = static_cast<const op::Elu*>(&n);
        node["alpha"] = tmp->get_alpha();
        break;
    }
    case OP_TYPEID::EmbeddingLookup: { break;
    }
    case OP_TYPEID::Equal:
    {
        const op::util::BinaryElementwiseComparison* tmp = nullptr;
        if (op_version == 0)
        {
            tmp = static_cast<const op::v0::Equal*>(&n);
        }
        if (op_version == 1)
        {
            tmp = static_cast<const op::v1::Equal*>(&n);
        }
        if (tmp != nullptr && tmp->get_autob().m_type != op::AutoBroadcastType::NONE)
        {
            node["auto_broadcast"] = write_auto_broadcast(tmp->get_autob());
        }
        break;
    }
    case OP_TYPEID::Erf: { break;
    }
    case OP_TYPEID::Exp: { break;
    }
    case OP_TYPEID::FakeQuantize:
    {
        auto tmp = static_cast<const op::FakeQuantize*>(&n);
        node["levels"] = tmp->get_levels();
        break;
    }
    case OP_TYPEID::Floor: { break;
    }
    case OP_TYPEID::FloorMod:
    {
        auto tmp = static_cast<const op::FloorMod*>(&n);
        if (tmp->get_autob().m_type != op::AutoBroadcastType::NONE)
        {
            node["auto_broadcast"] = write_auto_broadcast(tmp->get_autob());
        }
        break;
    }
    case OP_TYPEID::Gather:
    {
        if (op_version == 0)
        {
            auto tmp = static_cast<const op::v0::Gather*>(&n);
            node["axis"] = tmp->get_axis();
        }
        break;
    }
    case OP_TYPEID::GatherND: { break;
    }
    case OP_TYPEID::GetOutputElement:
    {
        auto tmp = static_cast<const op::GetOutputElement*>(&n);
        node["n"] = tmp->get_n();
        break;
    }
    case OP_TYPEID::Gelu: { break;
    }
    case OP_TYPEID::GeluBackpropFactor: { break;
    }
    case OP_TYPEID::Gemm:
    {
        auto tmp = static_cast<const op::Gemm*>(&n);
        node["alpha"] = tmp->get_alpha();
        node["beta"] = tmp->get_beta();
        node["transA"] = tmp->get_transA();
        node["transB"] = tmp->get_transB();
        break;
    }
    case OP_TYPEID::GenerateMask:
    {
        auto tmp = static_cast<const op::GenerateMask*>(&n);
        node["type"] = write_element_type(tmp->get_element_type());
        node["use_seed"] = tmp->get_use_seed();
        node["seed"] = tmp->get_seed();
        node["probability"] = tmp->get_probability();
        if (op_version == 0)
        {
            node["output_shape"] = tmp->get_mask_shape();
        }

        break;
    }
    case OP_TYPEID::Greater:
    {
        const op::util::BinaryElementwiseComparison* tmp = nullptr;
        if (op_version == 0)
        {
            tmp = static_cast<const op::v0::Greater*>(&n);
        }
        else if (op_version == 1)
        {
            tmp = static_cast<const op::v1::Greater*>(&n);
        }
        if (tmp != nullptr && tmp->get_autob().m_type != op::AutoBroadcastType::NONE)
        {
            node["auto_broadcast"] = write_auto_broadcast(tmp->get_autob());
        }
        break;
    }
    case OP_TYPEID::GreaterEq:
    {
        const op::util::BinaryElementwiseComparison* tmp = nullptr;
        if (op_version == 0)
        {
            tmp = static_cast<const op::v0::GreaterEq*>(&n);
        }
        else if (op_version == 1)
        {
            tmp = static_cast<const op::v1::GreaterEq*>(&n);
        }
        if (tmp != nullptr && tmp->get_autob().m_type != op::AutoBroadcastType::NONE)
        {
            node["auto_broadcast"] = write_auto_broadcast(tmp->get_autob());
        }
        break;
    }
    case OP_TYPEID::GRN:
    {
        auto tmp = static_cast<const op::GRN*>(&n);
        node["bias"] = tmp->get_bias();
        break;
    }
    case OP_TYPEID::GRUCell:
    {
        auto tmp = static_cast<const op::GRUCell*>(&n);
        node["hidden_size"] = tmp->get_hidden_size();
        node["clip"] = tmp->get_clip();
        node["activations"] = tmp->get_activations();
        node["activations_alpha"] = tmp->get_activations_alpha();
        node["activations_beta"] = tmp->get_activations_beta();
        node["linear_before_reset"] = tmp->get_linear_before_reset();
        break;
    }
    case OP_TYPEID::GroupConvolution:
    {
        auto tmp = static_cast<const op::GroupConvolution*>(&n);
        node["window_movement_strides"] = tmp->get_window_movement_strides();
        node["window_dilation_strides"] = tmp->get_window_dilation_strides();
        node["padding_below"] = tmp->get_padding_below();
        node["padding_above"] = tmp->get_padding_above();
        node["data_dilation_strides"] = tmp->get_data_dilation_strides();
        node["groups"] = tmp->get_groups();
        node["pad_type"] = tmp->get_pad_type();
        break;
    }
    case OP_TYPEID::GroupConvolutionTranspose:
    {
        auto tmp = static_cast<const op::GroupConvolutionTranspose*>(&n);
        node["strides"] = tmp->get_strides();
        node["dilations"] = tmp->get_dilations();
        node["padding_begin"] = tmp->get_padding_begin();
        node["padding_end"] = tmp->get_padding_end();
        node["output_padding"] = tmp->get_output_padding();
        node["groups"] = tmp->get_groups();
        node["pad_type"] = tmp->get_pad_type();
        node["output_shape"] = tmp->get_output_shape();
        break;
    }
    case OP_TYPEID::HardSigmoid:
    {
        auto tmp = static_cast<const op::HardSigmoid*>(&n);
        node["alpha"] = tmp->get_alpha();
        node["beta"] = tmp->get_beta();
        break;
    }
    case OP_TYPEID::LayerNorm:
    {
        auto tmp = static_cast<const op::LayerNorm*>(&n);
        node["keep_stats"] = tmp->get_keep_stats();
        node["use_affine"] = tmp->get_use_affine();
        node["epsilon"] = tmp->get_epsilon();
        node["begin_norm_axis"] = tmp->get_begin_norm_axis();
        break;
    }
    case OP_TYPEID::LayerNormBackprop:
    {
        auto tmp = static_cast<const op::LayerNormBackprop*>(&n);
        node["use_stats"] = tmp->get_use_stats();
        node["use_affine"] = tmp->get_use_affine();
        node["epsilon"] = tmp->get_epsilon();
        node["begin_norm_axis"] = tmp->get_begin_norm_axis();
        break;
    }
    case OP_TYPEID::Less:
    {
        const op::util::BinaryElementwiseComparison* tmp = nullptr;
        if (op_version == 0)
        {
            tmp = static_cast<const op::v0::Less*>(&n);
        }
        else if (op_version == 1)
        {
            tmp = static_cast<const op::v1::Less*>(&n);
        }
        if (tmp != nullptr && tmp->get_autob().m_type != op::AutoBroadcastType::NONE)
        {
            node["auto_broadcast"] = write_auto_broadcast(tmp->get_autob());
        }
        break;
    }
    case OP_TYPEID::LessEq:
    {
        auto tmp = static_cast<const op::v0::LessEq*>(&n);
        if (tmp->get_autob().m_type != op::AutoBroadcastType::NONE)
        {
            node["auto_broadcast"] = write_auto_broadcast(tmp->get_autob());
        }
        break;
    }
    case OP_TYPEID::LessEqual:
    {
        auto tmp = static_cast<const op::v1::LessEqual*>(&n);
        if (tmp->get_autob().m_type != op::AutoBroadcastType::NONE)
        {
            node["auto_broadcast"] = write_auto_broadcast(tmp->get_autob());
        }
        break;
    }
    case OP_TYPEID::Log: { break;
    }
    case OP_TYPEID::LogicalAnd:
    {
        auto tmp = static_cast<const op::v1::LogicalAnd*>(&n);
        if (tmp->get_autob().m_type != op::AutoBroadcastType::NONE)
        {
            node["auto_broadcast"] = write_auto_broadcast(tmp->get_autob());
        }
        break;
    }
    case OP_TYPEID::LogicalNot: { break;
    }
    case OP_TYPEID::LogicalOr:
    {
        auto tmp = static_cast<const op::v1::LogicalOr*>(&n);
        if (tmp->get_autob().m_type != op::AutoBroadcastType::NONE)
        {
            node["auto_broadcast"] = write_auto_broadcast(tmp->get_autob());
        }
        break;
    }
    case OP_TYPEID::LogicalXor:
    {
        auto tmp = static_cast<const op::v1::LogicalXor*>(&n);
        if (tmp->get_autob().m_type != op::AutoBroadcastType::NONE)
        {
            node["auto_broadcast"] = write_auto_broadcast(tmp->get_autob());
        }
        break;
    }
    case OP_TYPEID::LogSoftmax:
    {
        auto tmp = static_cast<const op::LogSoftmax*>(&n);
        node["axis"] = tmp->get_axis();
        break;
    }
    case OP_TYPEID::LRN:
    {
        auto tmp = static_cast<const op::LRN*>(&n);
        node["alpha"] = tmp->get_alpha();
        node["beta"] = tmp->get_beta();
        node["bias"] = tmp->get_bias();
        node["nsize"] = tmp->get_nsize();
        break;
    }
    case OP_TYPEID::LSTMCell:
    {
        auto tmp = static_cast<const op::LSTMCell*>(&n);
        node["hidden_size"] = tmp->get_hidden_size();
        node["weights_format"] = tmp->get_weights_format();
        node["clip"] = tmp->get_clip();
        node["activations"] = tmp->get_activations();
        node["activations_alpha"] = tmp->get_activations_alpha();
        node["activations_beta"] = tmp->get_activations_beta();
        node["input_forget"] = tmp->get_input_forget();
        break;
    }
    case OP_TYPEID::LSTMSequence:
    {
        auto tmp = dynamic_cast<const op::LSTMSequence*>(&n);
        node["direction"] = tmp->get_direction();
        node["hidden_size"] = tmp->get_hidden_size();
        node["weights_format"] = tmp->get_weights_format();
        node["clip_threshold"] = tmp->get_clip_threshold();
        node["activations"] = tmp->get_activations();
        node["activations_alpha"] = tmp->get_activations_alpha();
        node["activations_beta"] = tmp->get_activations_beta();
        node["input_forget"] = tmp->get_input_forget();
        break;
    }
    case OP_TYPEID::MatMul:
    {
        auto tmp = static_cast<const op::MatMul*>(&n);
        node["transpose_a"] = tmp->get_transpose_a();
        node["transpose_b"] = tmp->get_transpose_b();
        break;
    }
    case OP_TYPEID::Max:
    {
        auto tmp = static_cast<const op::Max*>(&n);
        node["reduction_axes"] = serialize_axis_set(tmp->get_reduction_axes());
        break;
    }
    case OP_TYPEID::MaxPool:
    {
        if (op_version == 0)
        {
            auto tmp = static_cast<const op::v0::MaxPool*>(&n);
            node["window_shape"] = tmp->get_window_shape();
            node["window_movement_strides"] = tmp->get_window_movement_strides();
            node["padding_below"] = tmp->get_padding_below();
            node["padding_above"] = tmp->get_padding_above();
            node["pad_type"] = tmp->get_pad_type();
        }
        if (op_version == 1)
        {
            auto tmp = static_cast<const op::v1::MaxPool*>(&n);
            node["kernel"] = tmp->get_kernel();
            node["strides"] = tmp->get_strides();
            node["pads_begin"] = tmp->get_pads_begin();
            node["pads_end"] = tmp->get_pads_end();
            node["auto_pad"] = tmp->get_auto_pad();
            node["rounding_type"] = tmp->get_rounding_type();
        }
        break;
    }
    case OP_TYPEID::MaxPoolBackprop:
    {
        if (op_version == 0)
        {
            auto tmp = static_cast<const op::v0::MaxPoolBackprop*>(&n);
            node["window_shape"] = tmp->get_window_shape();
            node["window_movement_strides"] = tmp->get_window_movement_strides();
            node["padding_below"] = tmp->get_padding_below();
            node["padding_above"] = tmp->get_padding_above();
        }
        if (op_version == 1)
        {
            auto tmp = static_cast<const op::v1::MaxPoolBackprop*>(&n);
            node["kernel"] = tmp->get_kernel();
            node["strides"] = tmp->get_strides();
            node["pads_begin"] = tmp->get_pads_begin();
            node["pads_end"] = tmp->get_pads_end();
        }
        break;
    }
    case OP_TYPEID::Maximum:
    {
        const op::util::BinaryElementwiseArithmetic* tmp = nullptr;
        if (op_version == 0)
        {
            tmp = static_cast<const op::v0::Maximum*>(&n);
        }
        else if (op_version == 1)
        {
            tmp = static_cast<const op::v1::Maximum*>(&n);
        }
        if (tmp != nullptr && tmp->get_autob().m_type != op::AutoBroadcastType::NONE)
        {
            node["auto_broadcast"] = write_auto_broadcast(tmp->get_autob());
        }
        break;
    }
    case OP_TYPEID::Min:
    {
        auto tmp = static_cast<const op::Min*>(&n);
        node["reduction_axes"] = serialize_axis_set(tmp->get_reduction_axes());
        break;
    }
    case OP_TYPEID::Minimum:
    {
        const op::util::BinaryElementwiseArithmetic* tmp = nullptr;
        if (op_version == 0)
        {
            tmp = static_cast<const op::v0::Minimum*>(&n);
        }
        else if (op_version == 1)
        {
            tmp = static_cast<const op::v1::Minimum*>(&n);
        }
        if (tmp != nullptr && tmp->get_autob().m_type != op::AutoBroadcastType::NONE)
        {
            node["auto_broadcast"] = write_auto_broadcast(tmp->get_autob());
        }
        break;
    }
    case OP_TYPEID::Multiply:
    {
        const op::util::BinaryElementwiseArithmetic* tmp = nullptr;
        if (op_version == 0)
        {
            tmp = static_cast<const op::v0::Multiply*>(&n);
        }
        else if (op_version == 1)
        {
            tmp = static_cast<const op::v1::Multiply*>(&n);
        }
        if (tmp != nullptr && tmp->get_autob().m_type != op::AutoBroadcastType::NONE)
        {
            node["auto_broadcast"] = write_auto_broadcast(tmp->get_autob());
        }
        break;
    }
    case OP_TYPEID::MVN:
    {
        auto tmp = static_cast<const op::MVN*>(&n);
        node["reduction_axes"] = serialize_axis_set(tmp->get_reduction_axes());
        node["normalize_variance"] = tmp->get_normalize_variance();
        node["eps"] = tmp->get_eps();
        break;
    }
    case OP_TYPEID::Negative: { break;
    }
    case OP_TYPEID::NormalizeL2:
    {
        auto tmp = static_cast<const op::NormalizeL2*>(&n);
        node["eps"] = tmp->get_eps();
        node["eps_mode"] = tmp->get_eps_mode();
        break;
    }
    case OP_TYPEID::NotEqual:
    {
        const op::util::BinaryElementwiseComparison* tmp = nullptr;
        if (op_version == 0)
        {
            tmp = static_cast<const op::v0::NotEqual*>(&n);
        }
        else if (op_version == 1)
        {
            tmp = static_cast<const op::v1::NotEqual*>(&n);
        }
        if (tmp != nullptr && tmp->get_autob().m_type != op::AutoBroadcastType::NONE)
        {
            node["auto_broadcast"] = write_auto_broadcast(tmp->get_autob());
        }
        break;
    }
    case OP_TYPEID::Not: { break;
    }
    case OP_TYPEID::OneHot:
    {
        auto tmp = static_cast<const op::OneHot*>(&n);
        node["shape"] = write_partial_shape(tmp->get_output_partial_shape(0));
        node["one_hot_axis"] = tmp->get_one_hot_axis();
        break;
    }
    case OP_TYPEID::Or:
    {
        auto tmp = static_cast<const op::v0::Or*>(&n);
        if (tmp->get_autob().m_type != op::AutoBroadcastType::NONE)
        {
            node["auto_broadcast"] = write_auto_broadcast(tmp->get_autob());
        }
        break;
    }
    case OP_TYPEID::Pad:
    {
        if (op_version == 0)
        {
            auto tmp = static_cast<const op::v0::Pad*>(&n);
            node["padding_below"] = tmp->get_padding_below();
            node["padding_above"] = tmp->get_padding_above();
            node["pad_mode"] = tmp->get_pad_mode();
        }
        if (op_version == 1)
        {
            auto tmp = static_cast<const op::v1::Pad*>(&n);
            node["pad_mode"] = tmp->get_pad_mode();
        }
        break;
    }
    case OP_TYPEID::Parameter:
    {
        auto tmp = static_cast<const op::Parameter*>(&n);
        node["shape"] = write_partial_shape(tmp->get_output_partial_shape(0));
        node["cacheable"] = tmp->get_cacheable();
        node["element_type"] = write_element_type(tmp->get_element_type());
        break;
    }
    case OP_TYPEID::PartialSlice:
    {
        auto tmp = dynamic_cast<const op::PartialSlice*>(&n);
        node["axes"] = tmp->get_axes();
        node["lower_bounds"] = tmp->get_lower_bounds();
        node["upper_bounds"] = tmp->get_upper_bounds();
        node["decrease_axes"] = tmp->get_decrease_axes();
        break;
    }
    case OP_TYPEID::PartialSliceBackprop:
    {
        auto tmp = dynamic_cast<const op::PartialSliceBackprop*>(&n);
        node["axes"] = tmp->get_axes();
        node["lower_bounds"] = tmp->get_lower_bounds();
        node["upper_bounds"] = tmp->get_upper_bounds();
        break;
    }
    case OP_TYPEID::Passthrough:
    {
        auto tmp = static_cast<const op::Passthrough*>(&n);
        node["logical_type"] = tmp->logical_type();
        node["language"] = tmp->language();
        node["function"] = tmp->function();
        std::vector<json> outputs_js;
        for (const auto& output_shape : tmp->output_shapes())
        {
            json output_js;
            output_js["element_type"] = write_element_type(std::get<0>(output_shape));
            output_js["shape"] = write_partial_shape(std::get<1>(output_shape));
            outputs_js.emplace_back(std::move(output_js));
        }
        node["output_shapes"] = std::move(outputs_js);
        break;
    }
    case OP_TYPEID::PRelu: { break;
    }
    case OP_TYPEID::Product:
    {
        if (op_version == 0)
        {
            break;
        }
        if (op_version == 1)
        {
            auto tmp = static_cast<const op::v1::ReduceProd*>(&n);
            node["keep_dims"] = tmp->get_keep_dims();
        }
        break;
    }
    case OP_TYPEID::Power:
    {
        const op::util::BinaryElementwiseArithmetic* tmp = nullptr;
        if (op_version == 0)
        {
            tmp = static_cast<const op::v0::Power*>(&n);
        }
        else if (op_version == 1)
        {
            tmp = static_cast<const op::v1::Power*>(&n);
        }
        if (tmp != nullptr && tmp->get_autob().m_type != op::AutoBroadcastType::NONE)
        {
            node["auto_broadcast"] = write_auto_broadcast(tmp->get_autob());
        }
        break;
    }
    case OP_TYPEID::Quantize:
    {
        auto tmp = static_cast<const op::Quantize*>(&n);
        node["type"] = write_element_type(tmp->get_element_type());
        node["axes"] = serialize_axis_set(tmp->get_axes());
        node["round_mode"] = tmp->get_round_mode();
        break;
    }
    case OP_TYPEID::QuantizedConvolutionBias: { break;
    }
    case OP_TYPEID::QuantizedConvolutionBiasAdd: { break;
    }
    case OP_TYPEID::QuantizedConvolutionBiasSignedAdd: { break;
    }
    case OP_TYPEID::QuantizedConvolutionRelu: { break;
    }
    case OP_TYPEID::QuantizedConvolution:
    {
        auto tmp = static_cast<const op::QuantizedConvolution*>(&n);
        node["window_movement_strides"] = tmp->get_window_movement_strides();
        node["window_dilation_strides"] = tmp->get_window_dilation_strides();
        node["padding_below"] = tmp->get_padding_below();
        node["padding_above"] = tmp->get_padding_above();
        node["data_dilation_strides"] = tmp->get_data_dilation_strides();
        node["output_type"] = write_element_type(tmp->get_element_type());
        node["input_axes"] = tmp->get_input_axes();
        node["filter_axes"] = tmp->get_filter_axes();
        node["output_axes"] = tmp->get_output_axes();
        break;
    }
    case OP_TYPEID::QuantizedDotBias: { break;
    }
    case OP_TYPEID::QuantizedDot:
    {
        auto tmp = static_cast<const op::QuantizedDot*>(&n);
        node["reduction_axes_count"] = tmp->get_reduction_axes_count();
        node["output_type"] = write_element_type(tmp->get_element_type());
        node["input0_axes"] = tmp->get_input0_axes();
        node["input1_axes"] = tmp->get_input1_axes();
        node["output_axes"] = tmp->get_output_axes();
        break;
    }
    case OP_TYPEID::Recv:
    {
        auto tmp = static_cast<const op::Recv*>(&n);
        node["source_id"] = tmp->get_src_id();
        break;
    }
    case OP_TYPEID::RandomUniform:
    {
        auto tmp = static_cast<const op::RandomUniform*>(&n);
        node["fixed_seed"] = tmp->get_fixed_seed();
        break;
    }
    case OP_TYPEID::Range: { break;
    }
    case OP_TYPEID::Reciprocal: { break;
    }
    case OP_TYPEID::Relu: { break;
    }
    case OP_TYPEID::ReluBackprop: { break;
    }
    case OP_TYPEID::ReplaceSlice:
    {
        auto tmp = static_cast<const op::ReplaceSlice*>(&n);
        node["lower_bounds"] = tmp->get_lower_bounds();
        node["upper_bounds"] = tmp->get_upper_bounds();
        node["strides"] = tmp->get_strides();
        break;
    }
    case OP_TYPEID::Reshape:
    {
        auto tmp = static_cast<const op::Reshape*>(&n);
        node["input_order"] = tmp->get_input_order();
        node["output_shape"] = tmp->get_output_shape();
        break;
    }
    case OP_TYPEID::Result:
    {
        auto tmp = static_cast<const op::Result*>(&n);
        node["needs_default_layout"] = tmp->needs_default_layout();
        break;
    }
    case OP_TYPEID::Reverse:
    {
        if (op_version == 0)
        {
            const auto tmp = static_cast<const op::Reverse*>(&n);
            node["reversed_axes"] = serialize_axis_set(tmp->get_reversed_axes());
            break;
        }
        else if (op_version == 1)
        {
            const auto tmp = static_cast<const op::v1::Reverse*>(&n);
            node["mode"] = tmp->get_mode();
            break;
        }
        break;
    }
    case OP_TYPEID::ReverseSequence:
    {
        auto tmp = static_cast<const op::ReverseSequence*>(&n);
        node["batch_axis"] = tmp->get_batch_axis();
        node["sequence_axis"] = tmp->get_sequence_axis();
        break;
    }
    case OP_TYPEID::RNNCell:
    {
        auto tmp = static_cast<const op::RNNCell*>(&n);
        node["hidden_size"] = tmp->get_hidden_size();
        node["clip"] = tmp->get_clip();
        node["activations"] = tmp->get_activations();
        node["activations_alpha"] = tmp->get_activations_alpha();
        node["activations_beta"] = tmp->get_activations_beta();
        break;
    }
    case OP_TYPEID::ScalarConstantLike:
    {
        auto tmp = static_cast<const op::ScalarConstantLikeBase*>(&n);
        auto constant = tmp->as_constant();
        node["value"] = constant->get_value_strings()[0];
        node["element_type"] = write_element_type(constant->get_element_type());
        break;
    }
    case OP_TYPEID::ScaleShift: { break;
    }
    case OP_TYPEID::ScatterAdd: { break;
    }
    case OP_TYPEID::ScatterNDAdd: { break;
    }
    case OP_TYPEID::Select: { break;
    }
    case OP_TYPEID::Selu: { break;
    }
    case OP_TYPEID::Send:
    {
        auto tmp = static_cast<const op::Send*>(&n);
        node["dest_id"] = tmp->get_dest_id();
        break;
    }
    case OP_TYPEID::ShapeOf: { break;
    }
    case OP_TYPEID::ShuffleChannels:
    {
        const auto tmp = static_cast<const op::ShuffleChannels*>(&n);
        node["axis"] = tmp->get_axis();
        node["groups"] = tmp->get_groups();
        break;
    }
    case OP_TYPEID::Sigmoid: { break;
    }
    case OP_TYPEID::SigmoidBackprop: { break;
    }
    case OP_TYPEID::Sign: { break;
    }
    case OP_TYPEID::Sin: { break;
    }
    case OP_TYPEID::Sinh: { break;
    }
    case OP_TYPEID::Slice:
    {
        if (op_version == 0)
        {
            auto tmp = static_cast<const op::Slice*>(&n);
            node["lower_bounds"] = tmp->get_lower_bounds();
            node["upper_bounds"] = tmp->get_upper_bounds();
            node["strides"] = tmp->get_strides();
        }
        if (op_version == 1)
        {
            auto tmp = static_cast<const op::v1::StridedSlice*>(&n);
            node["begin_mask"] = tmp->get_begin_mask();
            node["end_mask"] = tmp->get_end_mask();
            node["new_axis_mask"] = tmp->get_new_axis_mask();
            node["shrink_axis_mask"] = tmp->get_shrink_axis_mask();
            node["ellipsis_mask"] = tmp->get_ellipsis_mask();
        }
        break;
    }
    case OP_TYPEID::SpaceToDepth:
    {
        auto tmp = static_cast<const op::SpaceToDepth*>(&n);
        node["type"] = write_element_type(tmp->get_element_type());
        node["mode"] = tmp->get_mode();
        node["block_size"] = tmp->get_block_size();
        break;
    }
    case OP_TYPEID::Split:
    {
        auto tmp = static_cast<const op::Split*>(&n);
        node["axis"] = tmp->get_axis();
        node["splits"] = tmp->get_splits();
        break;
    }
    case OP_TYPEID::Sqrt: { break;
    }
    case OP_TYPEID::SquaredDifference:
    {
        auto tmp = static_cast<const op::SquaredDifference*>(&n);
        if (tmp->get_autob().m_type != op::AutoBroadcastType::NONE)
        {
            node["auto_broadcast"] = write_auto_broadcast(tmp->get_autob());
        }
        break;
    }
    case OP_TYPEID::Squeeze: { break;
    }
    case OP_TYPEID::StopGradient: { break;
    }
    case OP_TYPEID::Subtract:
    {
        auto tmp = static_cast<const op::Subtract*>(&n);
        if (tmp->get_autob().m_type != op::AutoBroadcastType::NONE)
        {
            node["auto_broadcast"] = write_auto_broadcast(tmp->get_autob());
        }
        break;
    }
    case OP_TYPEID::Sum:
    {
        if (op_version == 0)
        {
            break;
        }
        if (op_version == 1)
        {
            auto tmp = static_cast<const op::v1::ReduceSum*>(&n);
            node["keep_dims"] = tmp->get_keep_dims();
        }
        break;
    }
    case OP_TYPEID::Softmax:
    {
        if (op_version == 0)
        {
            break;
        }
        if (op_version == 1)
        {
            auto tmp = static_cast<const op::v1::Softmax*>(&n);
            node["softmax_axis"] = tmp->get_axis();
        }
        break;
    }
    case OP_TYPEID::SoftmaxCrossEntropy:
    {
        auto tmp = static_cast<const op::SoftmaxCrossEntropy*>(&n);
        node["soft_label"] = tmp->get_soft_label();
        node["ignore_index"] = tmp->get_ignore_index();
        break;
    }
    case OP_TYPEID::SoftmaxCrossEntropyBackprop:
    {
        auto tmp = static_cast<const op::SoftmaxCrossEntropyBackprop*>(&n);
        node["soft_label"] = tmp->get_soft_label();
        node["ignore_index"] = tmp->get_ignore_index();
        break;
    }
    case OP_TYPEID::Tan: { break;
    }
    case OP_TYPEID::Tanh: { break;
    }
    case OP_TYPEID::TensorIterator:
    {
        auto tmp = static_cast<const op::TensorIterator*>(&n);
        json body = json::object();
        {
            auto& body_results = tmp->get_body()->get_results();
            // Serializer assumes node inputs are already serialized, so
            // we need to capture the body-referenced nodes here.
            json body_nodes = json::array();
            for (auto n : topological_sort(body_results))
            {
                body_nodes.push_back(serialize_node(*n));
            }
            body["nodes"] = body_nodes;
            json params = json::array();
            for (auto param : tmp->get_body()->get_parameters())
            {
                params.push_back(serialize_node(*param));
            }
            body["parameters"] = params;
            json results = json::array();
            for (auto result : body_results)
            {
                results.push_back(serialize_node(*result));
            }
            body["results"] = results;
        }
        node["body"] = body;
        json ins = json::array();
        for (auto in : tmp->get_input_descriptions())
        {
            ins.push_back(serialize_tensor_iterator_input_description(in));
        }
        node["input_descriptions"] = ins;
        json outs = json::array();
        for (auto out : tmp->get_output_descriptions())
        {
            outs.push_back(serialize_tensor_iterator_output_description(out));
        }
        node["output_descriptions"] = outs;
        break;
    }
    case OP_TYPEID::Tile: { break;
    }
    case OP_TYPEID::TopK:
    {
        if (op_version == 0)
        {
            const auto tmp = static_cast<const op::TopK*>(&n);
            node["index_element_type"] = write_element_type(tmp->get_index_element_type());
            node["compute_max"] = tmp->get_compute_max();
        }
        else if (op_version == 1)
        {
            const auto tmp = static_cast<const op::v1::TopK*>(&n);
            node["axis"] = tmp->get_axis();
            node["mode"] = tmp->get_mode();
            node["sort_type"] = tmp->get_sort_type();
            node["index_element_type"] = write_element_type(tmp->get_index_element_type());
        }
        break;
    }
    case OP_TYPEID::Transpose: { break;
    }
    case OP_TYPEID::Unsqueeze: { break;
    }
    case OP_TYPEID::Xor:
    {
        auto tmp = static_cast<const op::v0::Xor*>(&n);
        if (tmp->get_autob().m_type != op::AutoBroadcastType::NONE)
        {
            node["auto_broadcast"] = write_auto_broadcast(tmp->get_autob());
        }
        break;
    }
    case OP_TYPEID::VariadicSplit: { break;
    }
    case OP_TYPEID::UnknownOp: { break;
    }
    }
#if !(defined(__GNUC__) && (__GNUC__ == 4 && __GNUC_MINOR__ == 8))
#pragma GCC diagnostic pop
#endif
    return node;
}<|MERGE_RESOLUTION|>--- conflicted
+++ resolved
@@ -1393,14 +1393,13 @@
             node = make_shared<op::Cosh>(args[0]);
             break;
         }
-<<<<<<< HEAD
         case OP_TYPEID::CumSum:
         {
             auto axis = node_js.at("axis");
             auto exclusive = node_js.at("exclusive");
             auto reverse = node_js.at("reverse");
             node = make_shared<op::CumSum>(args[0], axis, exclusive, reverse);
-=======
+        }
         case OP_TYPEID::CrossEntropy:
         {
             auto soft_label = node_js.at("soft_label");
@@ -1414,7 +1413,6 @@
             auto ignore_index = node_js.at("ignore_index");
             node = make_shared<op::CrossEntropyBackprop>(
                 args[0], args[1], args[2], soft_label, ignore_index);
->>>>>>> ca9adeb1
             break;
         }
         case OP_TYPEID::DepthToSpace:
@@ -3311,14 +3309,13 @@
     }
     case OP_TYPEID::Cosh: { break;
     }
-<<<<<<< HEAD
     case OP_TYPEID::CumSum:
     {
         auto tmp = static_cast<const op::CumSum*>(&n);
         node["axis"] = tmp->get_axis();
         node["exclusive"] = tmp->is_exclusive();
         node["reverse"] = tmp->is_reverse();
-=======
+    }
     case OP_TYPEID::CrossEntropy:
     {
         auto tmp = static_cast<const op::CrossEntropy*>(&n);
@@ -3331,7 +3328,6 @@
         auto tmp = static_cast<const op::CrossEntropyBackprop*>(&n);
         node["soft_label"] = tmp->get_soft_label();
         node["ignore_index"] = tmp->get_ignore_index();
->>>>>>> ca9adeb1
         break;
     }
     case OP_TYPEID::Dequantize:
