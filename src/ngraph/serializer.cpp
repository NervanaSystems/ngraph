//*****************************************************************************
// Copyright 2017-2019 Intel Corporation
//
// Licensed under the Apache License, Version 2.0 (the "License");
// you may not use this file except in compliance with the License.
// You may obtain a copy of the License at
//
//     http://www.apache.org/licenses/LICENSE-2.0
//
// Unless required by applicable law or agreed to in writing, software
// distributed under the License is distributed on an "AS IS" BASIS,
// WITHOUT WARRANTIES OR CONDITIONS OF ANY KIND, either express or implied.
// See the License for the specific language governing permissions and
// limitations under the License.
//*****************************************************************************

#include <fstream>
#include <functional>
#include <queue>
#include <stack>

#include "ngraph/cpio.hpp"
#include "ngraph/file_util.hpp"
#include "ngraph/graph_util.hpp"
#include "ngraph/op/abs.hpp"
#include "ngraph/op/acos.hpp"
#include "ngraph/op/add.hpp"
#include "ngraph/op/all.hpp"
#include "ngraph/op/allreduce.hpp"
#include "ngraph/op/and.hpp"
#include "ngraph/op/any.hpp"
#include "ngraph/op/argmax.hpp"
#include "ngraph/op/argmin.hpp"
#include "ngraph/op/asin.hpp"
#include "ngraph/op/atan.hpp"
#include "ngraph/op/avg_pool.hpp"
#include "ngraph/op/batch_norm.hpp"
#include "ngraph/op/broadcast.hpp"
#include "ngraph/op/broadcast_distributed.hpp"
#include "ngraph/op/ceiling.hpp"
#include "ngraph/op/concat.hpp"
#include "ngraph/op/constant.hpp"
#include "ngraph/op/convert.hpp"
#include "ngraph/op/convolution.hpp"
#include "ngraph/op/cos.hpp"
#include "ngraph/op/cosh.hpp"
#include "ngraph/op/dequantize.hpp"
#include "ngraph/op/divide.hpp"
#include "ngraph/op/dot.hpp"
#include "ngraph/op/embedding_lookup.hpp"
#include "ngraph/op/equal.hpp"
#include "ngraph/op/erf.hpp"
#include "ngraph/op/exp.hpp"
#include "ngraph/op/experimental/batch_mat_mul.hpp"
#include "ngraph/op/experimental/compiled_kernel.hpp"
#include "ngraph/op/experimental/dyn_broadcast.hpp"
#include "ngraph/op/experimental/dyn_pad.hpp"
#include "ngraph/op/experimental/dyn_reshape.hpp"
#include "ngraph/op/experimental/dyn_slice.hpp"
#include "ngraph/op/experimental/generate_mask.hpp"
#include "ngraph/op/experimental/quantized_avg_pool.hpp"
#include "ngraph/op/experimental/quantized_conv.hpp"
#include "ngraph/op/experimental/quantized_conv_bias.hpp"
#include "ngraph/op/experimental/quantized_conv_relu.hpp"
#include "ngraph/op/experimental/quantized_dot.hpp"
#include "ngraph/op/experimental/quantized_dot_bias.hpp"
#include "ngraph/op/experimental/quantized_max_pool.hpp"
#include "ngraph/op/experimental/range.hpp"
#include "ngraph/op/experimental/shape_of.hpp"
#include "ngraph/op/experimental/tile.hpp"
#include "ngraph/op/experimental/transpose.hpp"
#include "ngraph/op/floor.hpp"
#include "ngraph/op/fused/clamp.hpp"
#include "ngraph/op/fused/conv_fused.hpp"
#include "ngraph/op/fused/depth_to_space.hpp"
#include "ngraph/op/fused/elu.hpp"
#include "ngraph/op/fused/fake_quantize.hpp"
#include "ngraph/op/fused/gemm.hpp"
#include "ngraph/op/fused/grn.hpp"
#include "ngraph/op/fused/group_conv.hpp"
#include "ngraph/op/fused/group_conv_transpose.hpp"
#include "ngraph/op/fused/hard_sigmoid.hpp"
#include "ngraph/op/fused/leaky_relu.hpp"
#include "ngraph/op/fused/lstm_cell.hpp"
#include "ngraph/op/fused/mvn.hpp"
#include "ngraph/op/fused/normalize.hpp"
#include "ngraph/op/fused/prelu.hpp"
#include "ngraph/op/fused/scale_shift.hpp"
#include "ngraph/op/fused/shuffle_channels.hpp"
#include "ngraph/op/fused/space_to_depth.hpp"
#include "ngraph/op/fused/split.hpp"
#include "ngraph/op/fused/squared_difference.hpp"
#include "ngraph/op/fused/squeeze.hpp"
#include "ngraph/op/fused/unsqueeze.hpp"
#include "ngraph/op/gather.hpp"
#include "ngraph/op/gather_nd.hpp"
#include "ngraph/op/get_output_element.hpp"
#include "ngraph/op/greater.hpp"
#include "ngraph/op/greater_eq.hpp"
#include "ngraph/op/less.hpp"
#include "ngraph/op/less_eq.hpp"
#include "ngraph/op/log.hpp"
#include "ngraph/op/lrn.hpp"
#include "ngraph/op/max.hpp"
#include "ngraph/op/max_pool.hpp"
#include "ngraph/op/maximum.hpp"
#include "ngraph/op/min.hpp"
#include "ngraph/op/minimum.hpp"
#include "ngraph/op/multiply.hpp"
#include "ngraph/op/negative.hpp"
#include "ngraph/op/not.hpp"
#include "ngraph/op/not_equal.hpp"
#include "ngraph/op/one_hot.hpp"
#include "ngraph/op/or.hpp"
#include "ngraph/op/pad.hpp"
#include "ngraph/op/parameter.hpp"
#include "ngraph/op/passthrough.hpp"
#include "ngraph/op/power.hpp"
#include "ngraph/op/product.hpp"
#include "ngraph/op/quantize.hpp"
#include "ngraph/op/recv.hpp"
#include "ngraph/op/relu.hpp"
#include "ngraph/op/replace_slice.hpp"
#include "ngraph/op/reshape.hpp"
#include "ngraph/op/result.hpp"
#include "ngraph/op/reverse.hpp"
#include "ngraph/op/reverse_sequence.hpp"
#include "ngraph/op/scatter_add.hpp"
#include "ngraph/op/scatter_nd_add.hpp"
#include "ngraph/op/select.hpp"
<<<<<<< HEAD
#include "ngraph/op/sequence_push_front.hpp"
#include "ngraph/op/sequence_repeat.hpp"
=======
#include "ngraph/op/send.hpp"
>>>>>>> e8e3db24
#include "ngraph/op/sigmoid.hpp"
#include "ngraph/op/sign.hpp"
#include "ngraph/op/sin.hpp"
#include "ngraph/op/sinh.hpp"
#include "ngraph/op/slice.hpp"
#include "ngraph/op/slice_input.hpp"
#include "ngraph/op/slice_output.hpp"
#include "ngraph/op/softmax.hpp"
#include "ngraph/op/sqrt.hpp"
#include "ngraph/op/stop_gradient.hpp"
#include "ngraph/op/subtract.hpp"
#include "ngraph/op/sum.hpp"
#include "ngraph/op/tan.hpp"
#include "ngraph/op/tanh.hpp"
#include "ngraph/op/tensor_iterator.hpp"
#include "ngraph/op/topk.hpp"
#include "ngraph/provenance.hpp"
#include "ngraph/serializer.hpp"
#include "ngraph/util.hpp"
#include "nlohmann/json.hpp"

using namespace ngraph;
using namespace std;
using json = nlohmann::json;
using const_data_callback_t = shared_ptr<Node>(const string&, const element::Type&, const Shape&);

static bool s_serialize_output_shapes_enabled =
    (std::getenv("NGRAPH_SERIALIZER_OUTPUT_SHAPES") != nullptr);

void ngraph::set_serialize_output_shapes(bool enable)
{
    s_serialize_output_shapes_enabled = enable;
}

// This expands the op list in op_tbl.hpp into a list of enumerations that look like this:
// Abs,
// Acos,
// ...
#define NGRAPH_OP(a, b) a,
enum class OP_TYPEID
{
#include "ngraph/op/fused_op_tbl.hpp"
#include "ngraph/op/op_tbl.hpp"
    UnknownOp
};
#undef NGRAPH_OP

static OP_TYPEID get_typeid(const string& s)
{
// This expands the op list in op_tbl.hpp into a list of enumerations that look like this:
// {"Abs", OP_TYPEID::Abs},
// {"Acos", OP_TYPEID::Acos},
// ...
#define NGRAPH_OP(a, b) {#a, OP_TYPEID::a},
    static const unordered_map<string, OP_TYPEID> typeid_map{
#include "ngraph/op/fused_op_tbl.hpp"
#include "ngraph/op/op_tbl.hpp"
    };
#undef NGRAPH_OP
    OP_TYPEID rc = OP_TYPEID::UnknownOp;
    auto it = typeid_map.find(s);
    if (it != typeid_map.end())
    {
        rc = it->second;
    }
    return rc;
}

bool has_key(json j, const std::string& key)
{
    return j.count(key) != 0;
}

template <typename T>
T get_or_default(json j, const std::string& key, const T& default_value)
{
    return has_key(j, key) ? j.at(key).get<T>() : default_value;
}

class JSONSerializer
{
public:
    void set_indent(size_t indent) { m_indent = indent; }
    void set_serialize_output_shapes(bool serialize_output_shapes)
    {
        m_serialize_output_shapes = serialize_output_shapes;
    }

    void set_binary_constant_data(bool binary_constant_data)
    {
        m_binary_constant_data = binary_constant_data;
    }

    json serialize_function(const Function& function);
    json serialize_output(const Output<Node>& output);
    json serialize_parameter_vector(const ParameterVector& parameters);
    json serialize_output_vector(const OutputVector& output_vector);
    json serialize_node_reference(const Node& node);
    json serialize_node(const Node& node);
    json serialize_axis_set(const AxisSet& axis_set);

protected:
    size_t m_indent{0};
    bool m_serialize_output_shapes{false};
    bool m_binary_constant_data{false};
    json m_json_nodes;
    set<const Node*> m_nodes_serialized;
    queue<const Node*> m_nodes_to_serialize;
};

class JSONDeserializer
{
public:
    void set_const_data_callback(function<const_data_callback_t> const_data_callback)
    {
        m_const_data_callback = const_data_callback;
    }

    shared_ptr<Function> deserialize_function(json j);
    Output<Node> deserialize_output(json j);
    OutputVector deserialize_output_vector(json j);
    ParameterVector deserialize_parameter_vector(json j);
    shared_ptr<Node> deserialize_node_reference(json j);
    shared_ptr<Node> deserialize_node(json j);
    AxisSet deserialize_axis_set(json j);

protected:
    unordered_map<string, shared_ptr<Node>> m_node_map;
    unordered_map<string, shared_ptr<Function>> m_function_map;
    function<const_data_callback_t> m_const_data_callback;
};

static string
    serialize(shared_ptr<ngraph::Function> func, size_t indent, bool binary_constant_data);

static json write_dimension(Dimension d)
{
    if (d.is_dynamic())
    {
        return nullptr;
    }
    else
    {
        return static_cast<size_t>(d);
    }
}

static Dimension read_dimension(json j)
{
    if (j.is_null())
    {
        return Dimension::dynamic();
    }
    else
    {
        return Dimension(static_cast<size_t>(j));
    }
}

static json write_partial_shape(const PartialShape& s)
{
    if (s.rank().is_dynamic())
    {
        return nullptr;
    }
    else
    {
        std::vector<json> vals(static_cast<size_t>(s.rank()));
        for (size_t i = 0; i < vals.size(); i++)
        {
            vals[i] = write_dimension(s[i]);
        }
        return move(vals);
    }
}

static PartialShape read_partial_shape(json j)
{
    if (j.is_null())
    {
        return PartialShape::dynamic();
    }
    else
    {
        std::vector<Dimension> dims(j.size());
        for (size_t i = 0; i < j.size(); i++)
        {
            dims[i] = read_dimension(j[i]);
        }
        return PartialShape(dims);
    }
}

static json write_auto_broadcast(const op::AutoBroadcastSpec& autob)
{
    json j;
    j["type"] = autob.m_type;
    j["axis"] = autob.m_axis;
    return j;
}

static op::AutoBroadcastSpec read_auto_broadcast(json js_node, const std::string& attr)
{
    if (has_key(js_node, attr))
    {
        json j = js_node[attr];
        return op::AutoBroadcastSpec(static_cast<op::AutoBroadcastType>(j.at("type")),
                                     j.at("axis").get<size_t>());
    }
    else
    {
        return op::AutoBroadcastSpec();
    }
}

static op::PadType read_pad_type(json node_js)
{
    return has_key(node_js, "pad_type") ? static_cast<op::PadType>(node_js.at("pad_type"))
                                        : op::PadType::EXPLICIT;
}

static op::PadMode read_pad_mode(json node_js)
{
    return has_key(node_js, "pad_mode") ? static_cast<op::PadMode>(node_js.at("pad_mode"))
                                        : op::PadMode::CONSTANT;
}

static json write_element_type(const ngraph::element::Type& n)
{
    json j;
    j = n.c_type_string();
    return j;
}

static element::Type read_element_type(json j)
{
    size_t bitwidth = 0;
    bool is_real = false;
    bool is_signed = false;
    bool is_quantized = false;
    string c_type_string = "";
    if (j.is_object())
    {
        bitwidth = j.at("bitwidth").get<size_t>();
        is_real = j.at("is_real").get<bool>();
        is_signed = j.at("is_signed").get<bool>();
        is_quantized = j.at("is_quantized").get<bool>();
        c_type_string = j.at("c_type_string").get<string>();
    }
    else
    {
        string c_type = j.get<string>();
        for (const element::Type* t : element::Type::get_known_types())
        {
            if (t->c_type_string() == c_type)
            {
                bitwidth = t->bitwidth();
                is_real = t->is_real();
                is_signed = t->is_signed();
                is_quantized = t->is_quantized();
                c_type_string = t->c_type_string();
                break;
            }
        }
    }
    return element::Type(bitwidth, is_real, is_signed, is_quantized, c_type_string);
}

void ngraph::serialize(const string& path, shared_ptr<ngraph::Function> func, size_t indent)
{
    ofstream out(path);
    serialize(out, func, indent);
}

void ngraph::serialize(ostream& out, shared_ptr<ngraph::Function> func, size_t indent)
{
    out << ::serialize(func, indent, false);
}

#if defined ENABLE_CPIO_FILE
static void serialize_to_cpio(ostream& out, shared_ptr<ngraph::Function> func, size_t indent)
{
    string j = ::serialize(func, indent, true);
    cpio::Writer writer(out);
    writer.write(func->get_name(), j.c_str(), static_cast<uint32_t>(j.size()));

    traverse_nodes(const_cast<Function*>(func.get()),
                   [&](shared_ptr<Node> node) {
                       if (auto c = dynamic_pointer_cast<op::Constant>(node))
                       {
                           uint32_t size =
                               static_cast<uint32_t>(shape_size(c->get_output_shape(0)) *
                                                     c->get_output_element_type(0).size());
                           writer.write(c->get_name(), c->get_data_ptr(), size);
                       }
                   },
                   true);
}
#endif

static string serialize(shared_ptr<Function> func, size_t indent, bool binary_constant_data)
{
    JSONSerializer serializer;
    serializer.set_binary_constant_data(binary_constant_data);
    serializer.set_indent(indent);
    serializer.set_serialize_output_shapes(s_serialize_output_shapes_enabled);

    json j;
    j.push_back(serializer.serialize_function(*func));

    string rc;
    if (indent == 0)
    {
        rc = j.dump();
    }
    else
    {
        rc = j.dump(static_cast<int>(indent));
    }
    return rc;
}

std::string ngraph::serialize(std::shared_ptr<ngraph::Function> func, size_t indent)
{
    return ::serialize(func, indent, false);
}

shared_ptr<ngraph::Function> ngraph::deserialize(istream& in)
{
    shared_ptr<Function> rc;
    if (cpio::is_cpio(in))
    {
        cpio::Reader reader(in);
        vector<cpio::FileInfo> file_info = reader.get_file_info();
        if (file_info.size() > 0)
        {
            // The first file is the model
            uint32_t size = static_cast<uint32_t>(file_info[0].get_size());
            char* data = new char[size];
            reader.read(file_info[0].get_name(), data, size);
            string jstr(data, size);
            delete[] data;
            json js = json::parse(jstr);
            JSONDeserializer deserializer;
            deserializer.set_const_data_callback(
                [&](const string& const_name, const element::Type& et, const Shape& shape) {
                    shared_ptr<Node> const_node;
                    for (const cpio::FileInfo& info : file_info)
                    {
                        if (info.get_name() == const_name)
                        {
                            void* const_data = ngraph_malloc(info.get_size());
                            reader.read(const_name, const_data, info.get_size());
                            const_node = make_shared<op::Constant>(et, shape, const_data);
                            ngraph_free(const_data);
                            break;
                        }
                    }
                    return const_node;
                });
            for (json func : js)
            {
                rc = deserializer.deserialize_function(func);
            }
        }
    }
    else
    {
        // json file?
        std::stringstream ss;
        ss << in.rdbuf();
        rc = deserialize(ss.str());
    }
    return rc;
}

shared_ptr<ngraph::Function> ngraph::deserialize(const string& s)
{
    shared_ptr<Function> rc;
    if (file_util::exists(s))
    {
        // s is a file and not a json string
        ifstream in(s, ios_base::binary | ios_base::in);
        rc = deserialize(in);
    }
    else
    {
        json js = json::parse(s);
        JSONDeserializer deserializer;
        for (json func : js)
        {
            rc = deserializer.deserialize_function(func);
        }
    }
    return rc;
}

json JSONSerializer::serialize_parameter_vector(const ParameterVector& parameters)
{
    json json_parameters = json::array();
    for (auto param : parameters)
    {
        json_parameters.push_back(serialize_node_reference(*param));
    }
    return json_parameters;
}

json JSONSerializer::serialize_function(const Function& f)
{
    json function;
    function["name"] = f.get_name();
    function["parameters"] = serialize_parameter_vector(f.get_parameters());

    // TODO Functions can return multiple results
    for (size_t i = 0; i < f.get_output_size(); ++i)
    {
        function["result"].push_back(serialize_node_reference(*f.get_output_op(i)));
    }
    function["ops"] = m_json_nodes;
    return function;
}

template <typename T>
T get_value(json js, const string& key)
{
    T rc;
    auto it = js.find(key);
    if (it != js.end())
    {
        rc = it->get<T>();
    }
    return rc;
}

shared_ptr<Node> JSONDeserializer::deserialize_node_reference(json j)
{
    const string& name = j;
    return m_node_map.at(name);
}

Output<Node> JSONDeserializer::deserialize_output(json j)
{
    size_t index;
    json json_node_reference;
    if (j.is_string())
    {
        json_node_reference = j;
        index = 0;
    }
    else if (j.is_object())
    {
        json_node_reference = j["node"];
        index = j["index"];
    }
    else
    {
        throw ngraph_error("Expected string or object an output while deserializing");
    }
    return Output<Node>(deserialize_node_reference(json_node_reference), index);
}

OutputVector JSONDeserializer::deserialize_output_vector(json j)
{
    OutputVector result;
    if (j.is_array())
    {
        for (json jelt : j)
        {
            result.push_back(deserialize_output(jelt));
        }
    }
    return result;
}

json JSONSerializer::serialize_axis_set(const AxisSet& axis_set)
{
    return static_cast<set<size_t>>(axis_set);
}

AxisSet JSONDeserializer::deserialize_axis_set(json j)
{
    AxisSet result;
    if (j.is_array())
    {
        result = j.get<set<size_t>>();
    }
    return result;
}

ParameterVector JSONDeserializer::deserialize_parameter_vector(json json_parameters)
{
    std::vector<std::shared_ptr<op::Parameter>> params;
    for (auto& param_ref : json_parameters)
    {
        params.push_back(
            dynamic_pointer_cast<op::Parameter>(deserialize_node_reference(param_ref)));
    }
    return params;
}

shared_ptr<Function> JSONDeserializer::deserialize_function(json func_js)
{
    string func_name = func_js.at("name").get<string>();
    vector<json> func_result = func_js.at("result");
    for (json node_js : func_js.at("ops"))
    {
        deserialize_node(node_js);
    }

    // This handles both graphs w/ `op::Result` and legacy graphs w/o it
    // If we are dealing w/ a legacy graph, add op::Result for each output node
    ResultVector result;
    size_t results = 0;
    for (auto& result_ref : func_result)
    {
        auto fr = deserialize_node_reference(result_ref);
        if (auto res = std::dynamic_pointer_cast<op::Result>(fr))
        {
            result.push_back(res);
            // make sure we have `op::Result` on top of all outputs
            results++;
        }
        else
        {
            result.push_back(std::make_shared<op::Result>(fr));
        }
    }

    if (results != 0 && results != func_result.size())
    {
        throw ngraph_error(
            "Graph serialization is inconsistent. Some op::Results appear to be missing");
    }

    ParameterVector params = deserialize_parameter_vector(func_js.at("parameters"));

    shared_ptr<Function> rc{make_shared<Function>(result, params, func_name)};
    m_function_map[func_name] = rc;
    return rc;
}

// This helps with conversions to old-style shared-ptr<Node> and new-style Output&
// arguments to node constructors. Uses of OutputHelper should be replaced with Output
// when all op constructors use the new style arguments.
struct OutputHelper
{
    OutputHelper(const Output<Node>& output)
        : m_output(output)
    {
    }

    operator shared_ptr<Node>() const
    {
        return m_output.get_index() == 0
                   ? m_output.get_node_shared_ptr()
                   : make_shared<op::GetOutputElement>(m_output.get_node_shared_ptr(),
                                                       m_output.get_index());
    }
    operator const Output<Node>&() const { return m_output; }
    Output<Node> m_output;
};

// This helps with conversions to old-style shared-ptr<Node> and new-style Output&
// arguments to node constructors. Uses of OutputVectorHelper should be replaced with OutputVector
// when all op constructors use the new style arguments.
struct OutputVectorHelper
{
    OutputVectorHelper(const OutputVector& output_vector)
        : m_vector(output_vector)
    {
    }
    OutputVectorHelper() = default;
    OutputHelper operator[](size_t i) const { return OutputHelper(m_vector[i]); }
    void push_back(const Output<Node>& output) { m_vector.push_back(output); }
    size_t size() const { return m_vector.size(); }
    operator vector<shared_ptr<Node>>() const
    {
        vector<shared_ptr<Node>> result;
        for (auto& o : m_vector)
        {
            result.push_back(OutputHelper(o));
        }
        return result;
    }
    operator const OutputVector&() const { return m_vector; }
    OutputVector m_vector;
};

shared_ptr<Node> JSONDeserializer::deserialize_node(json node_js)
{
    shared_ptr<Node> node;
    try
    {
        string node_name = node_js.at("name").get<string>();
        string node_op = node_js.at("op").get<string>();
        string friendly_name = get_value<string>(node_js, "friendly_name");
        vector<json> control_deps_inputs = get_value<vector<json>>(node_js, "control_deps");
        vector<string> node_outputs = get_value<vector<string>>(node_js, "outputs");
        OutputVectorHelper args(deserialize_output_vector(node_js["inputs"]));
#if !(defined(__GNUC__) && __GNUC__ == 4 && __GNUC_MINOR__ == 8)
#pragma GCC diagnostic push
#pragma GCC diagnostic error "-Wswitch"
#pragma GCC diagnostic error "-Wswitch-enum"
// #pragma GCC diagnostic error "-Wimplicit-fallthrough"
#endif
        switch (get_typeid(node_op))
        {
        case OP_TYPEID::Abs:
        {
            node = make_shared<op::Abs>(args[0]);
            break;
        }
        case OP_TYPEID::Acos:
        {
            node = make_shared<op::Acos>(args[0]);
            break;
        }
        case OP_TYPEID::Add:
        {
            node = make_shared<op::Add>(args[0], args[1], read_auto_broadcast(node_js, "autob"));
            break;
        }
        case OP_TYPEID::All:
        {
            auto reduction_axes = deserialize_axis_set(node_js.at("reduction_axes"));
            node = make_shared<op::All>(args[0], reduction_axes);
            break;
        }
        case OP_TYPEID::AllReduce:
        {
            node = make_shared<op::AllReduce>(args[0]);
            break;
        }
        case OP_TYPEID::And:
        {
            node = make_shared<op::And>(args[0], args[1], read_auto_broadcast(node_js, "autob"));
            break;
        }
        case OP_TYPEID::Any:
        {
            auto reduction_axes = deserialize_axis_set(node_js.at("reduction_axes"));
            node = make_shared<op::Any>(args[0], reduction_axes);
            break;
        }
        case OP_TYPEID::ArgMin:
        {
            auto axis = node_js.at("axis").get<size_t>();
            auto target_type = read_element_type(node_js.at("index_element_type"));
            node = make_shared<op::ArgMin>(args[0], axis, target_type);
            break;
        }
        case OP_TYPEID::ArgMax:
        {
            auto axis = node_js.at("axis").get<size_t>();
            auto target_type = read_element_type(node_js.at("index_element_type"));
            node = make_shared<op::ArgMax>(args[0], axis, target_type);
            break;
        }
        case OP_TYPEID::Asin:
        {
            node = make_shared<op::Asin>(args[0]);
            break;
        }
        case OP_TYPEID::Atan:
        {
            node = make_shared<op::Atan>(args[0]);
            break;
        }
        case OP_TYPEID::AvgPool:
        {
            auto window_shape = node_js.at("window_shape").get<vector<size_t>>();
            auto window_movement_strides =
                node_js.at("window_movement_strides").get<vector<size_t>>();
            auto padding_below = node_js.at("padding_below").get<vector<size_t>>();
            auto padding_above = node_js.at("padding_above").get<vector<size_t>>();
            auto include_padding_in_avg_computation =
                node_js.at("include_padding_in_avg_computation").get<bool>();
            op::PadType pad_type = read_pad_type(node_js);
            bool ceil_mode = get_or_default<bool>(node_js, "ceil_mode", false);
            node = make_shared<op::AvgPool>(args[0],
                                            window_shape,
                                            window_movement_strides,
                                            padding_below,
                                            padding_above,
                                            include_padding_in_avg_computation,
                                            pad_type,
                                            ceil_mode);
            break;
        }
        case OP_TYPEID::AvgPoolBackprop:
        {
            auto forward_arg_shape = node_js.at("forward_arg_shape").get<vector<size_t>>();
            auto window_shape = node_js.at("window_shape").get<vector<size_t>>();
            auto window_movement_strides =
                node_js.at("window_movement_strides").get<vector<size_t>>();
            auto padding_below = node_js.at("padding_below").get<vector<size_t>>();
            auto padding_above = node_js.at("padding_above").get<vector<size_t>>();
            auto include_padding_in_avg_computation =
                get_or_default<bool>(node_js, "include_padding_in_avg_computation", false);
            node = make_shared<op::AvgPoolBackprop>(forward_arg_shape,
                                                    args[0],
                                                    window_shape,
                                                    window_movement_strides,
                                                    padding_below,
                                                    padding_above,
                                                    include_padding_in_avg_computation);
            break;
        }
        case OP_TYPEID::BatchMatMul:
        {
            node = make_shared<op::BatchMatMul>(args[0], args[1]);
            break;
        }

        case OP_TYPEID::BatchNormTraining:
        {
            auto epsilon = node_js.at("eps").get<double>();
            // Odd order for back-compatibility
            node = make_shared<op::BatchNormTraining>(args[2], args[0], args[1], epsilon);
            break;
        }
        case OP_TYPEID::BatchNormInference:
        {
            auto epsilon = node_js.at("eps").get<double>();
            // Odd order for back-compatibility
            node = make_shared<op::BatchNormInference>(
                args[2], args[0], args[1], args[3], args[4], epsilon);
            break;
        }
        case OP_TYPEID::BatchNormTrainingBackprop:
        {
            auto epsilon = node_js.at("eps").get<double>();
            // Odd order for back-compatibility
            node = make_shared<op::BatchNormTrainingBackprop>(
                args[2], args[0], args[1], args[3], args[4], args[5], epsilon);
            break;
        }
        case OP_TYPEID::Broadcast:
        {
            auto shape = node_js.at("shape").get<vector<size_t>>();
            auto axes = deserialize_axis_set(node_js.at("axes"));
            node = make_shared<op::Broadcast>(args[0], shape, axes);
            break;
        }
        case OP_TYPEID::BroadcastDistributed:
        {
            node = make_shared<op::BroadcastDistributed>(args[0]);
            break;
        }
        case OP_TYPEID::BroadcastLike:
        {
            auto initial_axes = deserialize_axis_set(node_js.at("initial_axes"));
            node = make_shared<op::BroadcastLike>(args[0], args[1], initial_axes);
            break;
        }
        case OP_TYPEID::Ceiling:
        {
            node = make_shared<op::Ceiling>(args[0]);
            break;
        }
        case OP_TYPEID::Clamp:
        {
            const auto clamp_min = node_js.at("min").get<float>();
            const auto clamp_max = node_js.at("max").get<float>();
            node = make_shared<op::Clamp>(args[0], clamp_min, clamp_max);
            break;
        }
        case OP_TYPEID::Concat:
        {
            auto axis = node_js.at("axis").get<size_t>();
            node = make_shared<op::Concat>(static_cast<OutputVector>(args), axis);
            break;
        }
        case OP_TYPEID::Constant:
        {
            auto type_node_js =
                has_key(node_js, "element_type") ? node_js : node_js.at("value_type");
            auto element_type = read_element_type(type_node_js.at("element_type"));
            auto shape = type_node_js.at("shape");
            auto value = node_js.at("value").get<vector<string>>();
            node = make_shared<op::Constant>(element_type, shape, value);
            break;
        }
        case OP_TYPEID::Convert:
        {
            auto target_type = read_element_type(node_js.at("target_type"));
            node = make_shared<op::Convert>(args[0], target_type);
            break;
        }
        case OP_TYPEID::Convolution:
        {
            auto window_movement_strides =
                node_js.at("window_movement_strides").get<vector<size_t>>();
            auto window_dilation_strides =
                node_js.at("window_dilation_strides").get<vector<size_t>>();
            auto padding_below = node_js.at("padding_below").get<vector<std::ptrdiff_t>>();
            auto padding_above = node_js.at("padding_above").get<vector<std::ptrdiff_t>>();

            // For backwards compatibility, we accept "image_dilation_strides" in place of
            // "data_dilation_strides", and we also allow it to be omitted altogether.
            json data_dilation_strides;
            if (has_key(node_js, "data_dilation_strides"))
            {
                data_dilation_strides = node_js["data_dilation_strides"];
            }
            else if (has_key(node_js, "image_dilation_strides"))
            {
                data_dilation_strides = node_js["image_dilation_strides"];
            }

            op::PadType pad_type = read_pad_type(node_js);

            if (data_dilation_strides.empty())
            {
                node = make_shared<op::Convolution>(args[0],
                                                    args[1],
                                                    window_movement_strides,
                                                    window_dilation_strides,
                                                    padding_below,
                                                    padding_above);
            }
            else
            {
                node =
                    make_shared<op::Convolution>(args[0],
                                                 args[1],
                                                 window_movement_strides,
                                                 window_dilation_strides,
                                                 padding_below,
                                                 padding_above,
                                                 data_dilation_strides.get<std::vector<size_t>>(),
                                                 pad_type);
            }
            break;
        }
        case OP_TYPEID::ConvolutionBackpropData:
        {
            auto data_batch_shape = node_js.at("data_batch_shape").get<vector<size_t>>();
            auto window_movement_strides_forward =
                node_js.at("window_movement_strides_forward").get<vector<size_t>>();
            auto window_dilation_strides_forward =
                node_js.at("window_dilation_strides_forward").get<vector<size_t>>();
            auto padding_below_forward =
                node_js.at("padding_below_forward").get<vector<std::ptrdiff_t>>();
            auto padding_above_forward =
                node_js.at("padding_above_forward").get<vector<std::ptrdiff_t>>();
            auto data_dilation_strides_forward =
                node_js.at("data_dilation_strides_forward").get<vector<size_t>>();
            node = make_shared<op::ConvolutionBackpropData>(data_batch_shape,
                                                            args[0],
                                                            args[1],
                                                            window_movement_strides_forward,
                                                            window_dilation_strides_forward,
                                                            padding_below_forward,
                                                            padding_above_forward,
                                                            data_dilation_strides_forward);
            break;
        }
        case OP_TYPEID::ConvolutionBackpropFilters:
        {
            auto filters_shape = node_js.at("filters_shape").get<vector<size_t>>();
            auto window_movement_strides_forward =
                node_js.at("window_movement_strides_forward").get<vector<size_t>>();
            auto window_dilation_strides_forward =
                node_js.at("window_dilation_strides_forward").get<vector<size_t>>();
            auto padding_below_forward =
                node_js.at("padding_below_forward").get<vector<std::ptrdiff_t>>();
            auto padding_above_forward =
                node_js.at("padding_above_forward").get<vector<std::ptrdiff_t>>();
            auto data_dilation_strides_forward =
                node_js.at("data_dilation_strides_forward").get<vector<size_t>>();
            node = make_shared<op::ConvolutionBackpropFilters>(args[0],
                                                               filters_shape,
                                                               args[1],
                                                               window_movement_strides_forward,
                                                               window_dilation_strides_forward,
                                                               padding_below_forward,
                                                               padding_above_forward,
                                                               data_dilation_strides_forward);
            break;
        }
        case OP_TYPEID::ConvolutionBias:
        {
            auto window_movement_strides =
                node_js.at("window_movement_strides").get<vector<size_t>>();
            auto window_dilation_strides =
                node_js.at("window_dilation_strides").get<vector<size_t>>();
            auto padding_below = node_js.at("padding_below").get<vector<std::ptrdiff_t>>();
            auto padding_above = node_js.at("padding_above").get<vector<std::ptrdiff_t>>();
            auto data_dilation_strides = node_js.at("data_dilation_strides").get<vector<size_t>>();

            node = make_shared<op::ConvolutionBias>(args[0],
                                                    args[1],
                                                    args[2],
                                                    window_movement_strides,
                                                    window_dilation_strides,
                                                    padding_below,
                                                    padding_above,
                                                    data_dilation_strides);
            break;
        }
        case OP_TYPEID::ConvolutionBiasAdd:
        {
            auto window_movement_strides =
                node_js.at("window_movement_strides").get<vector<size_t>>();
            auto window_dilation_strides =
                node_js.at("window_dilation_strides").get<vector<size_t>>();
            auto padding_below = node_js.at("padding_below").get<vector<std::ptrdiff_t>>();
            auto padding_above = node_js.at("padding_above").get<vector<std::ptrdiff_t>>();
            auto data_dilation_strides = node_js.at("data_dilation_strides").get<vector<size_t>>();

            node = make_shared<op::ConvolutionBiasAdd>(args[0],
                                                       args[1],
                                                       args[2],
                                                       args[3],
                                                       window_movement_strides,
                                                       window_dilation_strides,
                                                       padding_below,
                                                       padding_above,
                                                       data_dilation_strides);
            break;
        }
        case OP_TYPEID::ConvolutionBiasBackpropFiltersBias:
        {
            auto filters_shape = node_js.at("filters_shape").get<vector<size_t>>();
            auto bias_shape = node_js.at("bias_shape").get<vector<size_t>>();
            auto window_movement_strides_forward =
                node_js.at("window_movement_strides_forward").get<vector<size_t>>();
            auto window_dilation_strides_forward =
                node_js.at("window_dilation_strides_forward").get<vector<size_t>>();
            auto padding_below_forward =
                node_js.at("padding_below_forward").get<vector<std::ptrdiff_t>>();
            auto padding_above_forward =
                node_js.at("padding_above_forward").get<vector<std::ptrdiff_t>>();
            auto data_dilation_strides_forward =
                node_js.at("data_dilation_strides_forward").get<vector<size_t>>();
            node =
                make_shared<op::ConvolutionBiasBackpropFiltersBias>(args[0],
                                                                    filters_shape,
                                                                    bias_shape,
                                                                    args[1],
                                                                    window_movement_strides_forward,
                                                                    window_dilation_strides_forward,
                                                                    padding_below_forward,
                                                                    padding_above_forward,
                                                                    data_dilation_strides_forward);
            break;
        }
        case OP_TYPEID::Cos:
        {
            node = make_shared<op::Cos>(args[0]);
            break;
        }
        case OP_TYPEID::Cosh:
        {
            node = make_shared<op::Cosh>(args[0]);
            break;
        }
        case OP_TYPEID::DepthToSpace:
        {
            auto block_size = node_js.at("block_size").get<size_t>();
            node = make_shared<op::DepthToSpace>(args[0], block_size);
            break;
        }
        case OP_TYPEID::Dequantize:
        {
            auto type = read_element_type(node_js.at("type"));
            auto axes = deserialize_axis_set(node_js.at("axes"));
            node = make_shared<op::Dequantize>(args[0], args[1], args[2], type, axes);
            break;
        }
        case OP_TYPEID::Divide:
        {
            bool pythondiv = get_or_default(node_js, "pythondiv", true);
            node = make_shared<op::Divide>(
                args[0], args[1], pythondiv, read_auto_broadcast(node_js, "autob"));
            break;
        }
        case OP_TYPEID::Dot:
        {
            // For backwards compatibility, reduction_axes_count is optional.
            if (has_key(node_js, "reduction_axes_count"))
            {
                size_t reduction_axes_count = node_js["reduction_axes_count"].get<size_t>();
                node = make_shared<op::Dot>(args[0], args[1], reduction_axes_count);
            }
            else
            {
                node = make_shared<op::Dot>(args[0], args[1]);
            }
            break;
        }
        case OP_TYPEID::DynBroadcast:
        {
            node = make_shared<op::DynBroadcast>(args[0], args[1], args[2]);
            break;
        }
        case OP_TYPEID::DynPad:
        {
            node = make_shared<op::DynPad>(args[0], args[1], args[2], args[3]);
            break;
        }
        case OP_TYPEID::DynReshape:
        {
            node = make_shared<op::DynReshape>(args[0], args[1]);
            break;
        }
        case OP_TYPEID::DynSlice:
        {
            node = make_shared<op::DynSlice>(args[0], args[1], args[2], args[3]);
            break;
        }
        case OP_TYPEID::Elu:
        {
            node = make_shared<op::Elu>(args[0], args[1]);
            break;
        }
        case OP_TYPEID::EmbeddingLookup:
        {
            node = make_shared<op::EmbeddingLookup>(args[0], args[1]);
            break;
        }
        case OP_TYPEID::Equal:
        {
            node = make_shared<op::Equal>(args[0], args[1], read_auto_broadcast(node_js, "autob"));
            break;
        }
        case OP_TYPEID::Erf:
        {
            node = make_shared<op::Erf>(args[0]);
            break;
        }
        case OP_TYPEID::Exp:
        {
            node = make_shared<op::Exp>(args[0]);
            break;
        }
        case OP_TYPEID::FakeQuantize:
        {
            size_t levels = node_js.at("levels").get<size_t>();
            node =
                make_shared<op::FakeQuantize>(args[0], args[1], args[2], args[3], args[4], levels);
            break;
        }
        case OP_TYPEID::Floor:
        {
            node = make_shared<op::Floor>(args[0]);
            break;
        }
        case OP_TYPEID::Gather:
        {
            auto axis = node_js.at("axis").get<size_t>();
            node = make_shared<op::Gather>(args[0], args[1], axis);
            break;
        }
        case OP_TYPEID::GatherND:
        {
            node = make_shared<op::GatherND>(args[0], args[1]);
            break;
        }
        case OP_TYPEID::Gemm:
        {
            auto alpha = node_js.at("alpha").get<double>();
            auto beta = node_js.at("beta").get<double>();
            auto transA = node_js.at("transA").get<bool>();
            auto transB = node_js.at("transB").get<bool>();
            node = make_shared<op::Gemm>(args[0], args[1], args[2], alpha, beta, transA, transB);
            break;
        }
        case OP_TYPEID::GenerateMask:
        {
            auto output_shape = node_js.at("output_shape").get<vector<size_t>>();
            auto type = read_element_type(node_js.at("type"));
            auto seed = node_js.at("seed").get<unsigned int>();
            auto probability = node_js.at("probability").get<double>();
            bool use_seed = get_or_default<bool>(node_js, "use_seed", false);

            node = make_shared<op::GenerateMask>(
                args[0], output_shape, type, seed, probability, use_seed);
            break;
        }
        case OP_TYPEID::GetOutputElement:
        {
            node = make_shared<op::GetOutputElement>(args[0], node_js.at("n").get<size_t>());
            break;
        }
        case OP_TYPEID::Greater:
        {
            node =
                make_shared<op::Greater>(args[0], args[1], read_auto_broadcast(node_js, "autob"));
            break;
        }
        case OP_TYPEID::GreaterEq:
        {
            node =
                make_shared<op::GreaterEq>(args[0], args[1], read_auto_broadcast(node_js, "autob"));
            break;
        }
        case OP_TYPEID::GRN:
        {
            auto bias = node_js.at("bias").get<float>();
            node = make_shared<op::GRN>(args[0], bias);
            break;
        }
        case OP_TYPEID::HardSigmoid:
        {
            auto alpha = node_js.at("alpha").get<float>();
            auto beta = node_js.at("beta").get<float>();
            node = make_shared<op::HardSigmoid>(args[0], alpha, beta);
            break;
        }
        case OP_TYPEID::GroupConvolution:
        {
            auto window_movement_strides =
                node_js.at("window_movement_strides").get<vector<size_t>>();
            auto window_dilation_strides =
                node_js.at("window_dilation_strides").get<vector<size_t>>();
            auto padding_below = node_js.at("padding_below").get<vector<std::ptrdiff_t>>();
            auto padding_above = node_js.at("padding_above").get<vector<std::ptrdiff_t>>();
            auto data_dilation_strides = node_js.at("data_dilation_strides").get<vector<size_t>>();
            auto groups = node_js.at("groups").get<size_t>();

            op::PadType pad_type = read_pad_type(node_js);
            node = make_shared<op::GroupConvolution>(args[0],
                                                     args[1],
                                                     window_movement_strides,
                                                     window_dilation_strides,
                                                     padding_below,
                                                     padding_above,
                                                     data_dilation_strides,
                                                     groups,
                                                     pad_type);
            break;
        }
        case OP_TYPEID::GroupConvolutionTranspose:
        {
            auto strides = node_js.at("strides").get<vector<size_t>>();
            auto dilations = node_js.at("dilations").get<vector<size_t>>();
            auto padding_begin = node_js.at("padding_begin").get<vector<ptrdiff_t>>();
            auto padding_end = node_js.at("padding_end").get<vector<ptrdiff_t>>();
            auto output_padding = node_js.at("output_padding").get<vector<ptrdiff_t>>();
            auto groups = node_js.at("groups").get<size_t>();
            op::PadType pad_type = read_pad_type(node_js);
            auto output_shape = node_js.at("output_shape").get<vector<size_t>>();

            node = make_shared<op::GroupConvolutionTranspose>(args[0],
                                                              args[1],
                                                              strides,
                                                              dilations,
                                                              padding_begin,
                                                              padding_end,
                                                              output_padding,
                                                              groups,
                                                              pad_type,
                                                              output_shape);
            break;
        }
        case OP_TYPEID::LeakyRelu:
        {
            node = make_shared<op::LeakyRelu>(args[0], args[1]);
            break;
        }
        case OP_TYPEID::Less:
        {
            node = make_shared<op::Less>(args[0], args[1], read_auto_broadcast(node_js, "autob"));
            break;
        }
        case OP_TYPEID::LessEq:
        {
            node = make_shared<op::LessEq>(args[0], args[1], read_auto_broadcast(node_js, "autob"));
            break;
        }
        case OP_TYPEID::Log:
        {
            node = make_shared<op::Log>(args[0]);
            break;
        }
        case OP_TYPEID::LRN:
        {
            auto alpha = node_js.at("alpha").get<double>();
            auto beta = node_js.at("beta").get<double>();
            auto bias = node_js.at("bias").get<double>();
            auto nsize = node_js.at("nsize").get<size_t>();
            node = make_shared<op::LRN>(args[0], alpha, beta, bias, nsize);
            break;
        }
        case OP_TYPEID::LSTMCell:
        {
            auto hidden_size = node_js.at("hidden_size").get<size_t>();
            auto clip = node_js.at("clip").get<float>();
            auto activations = node_js.at("activations").get<vector<string>>();
            auto activation_alpha = node_js.at("activation_alpha").get<vector<float>>();
            auto activation_beta = node_js.at("activation_beta").get<vector<float>>();
            auto input_forget = node_js.at("input_forget").get<bool>();
            node = make_shared<op::LSTMCell>(args[0],
                                             args[1],
                                             args[2],
                                             args[3],
                                             args[4],
                                             hidden_size,
                                             args[5],
                                             args[6],
                                             activations,
                                             activation_alpha,
                                             activation_beta,
                                             clip,
                                             input_forget);
            break;
        }
        case OP_TYPEID::Max:
        {
            auto reduction_axes = deserialize_axis_set(node_js.at("reduction_axes"));
            node = make_shared<op::Max>(args[0], reduction_axes);
            break;
        }
        case OP_TYPEID::MaxPool:
        {
            auto window_shape = node_js.at("window_shape").get<vector<size_t>>();
            auto window_movement_strides =
                node_js.at("window_movement_strides").get<vector<size_t>>();
            // For backwards compatibility, both (but not just one) of the padding_ fields may be
            // omitted.
            auto padding_below_maybe = get_or_default(node_js, "padding_below", json{});
            auto padding_above_maybe = get_or_default(node_js, "padding_above", json{});
            op::PadType pad_type = read_pad_type(node_js);
            if (padding_below_maybe.empty() && !padding_above_maybe.empty())
            {
                throw runtime_error(
                    "MaxPool: padding_below is absent but padding_above is present");
            }
            else if (!padding_below_maybe.empty() && padding_above_maybe.empty())
            {
                throw runtime_error(
                    "MaxPool: padding_below is present but padding_above is absent");
            }
            else if (!padding_below_maybe.empty() && !padding_above_maybe.empty())
            {
                auto padding_below = padding_below_maybe.get<vector<size_t>>();
                auto padding_above = padding_above_maybe.get<vector<size_t>>();
                node = make_shared<op::MaxPool>(args[0],
                                                window_shape,
                                                window_movement_strides,
                                                padding_below,
                                                padding_above,
                                                pad_type);
            }
            else
            {
                node = make_shared<op::MaxPool>(args[0], window_shape, window_movement_strides);
            }
            break;
        }
        case OP_TYPEID::MaxPoolBackprop:
        {
            auto window_shape = node_js.at("window_shape").get<vector<size_t>>();
            auto window_movement_strides =
                node_js.at("window_movement_strides").get<vector<size_t>>();
            auto padding_below = node_js.at("padding_below").get<vector<size_t>>();
            auto padding_above = node_js.at("padding_above").get<vector<size_t>>();
            if (args.size() == 3)
            {
                node = make_shared<op::MaxPoolBackprop>(args[0],
                                                        args[1],
                                                        args[2],
                                                        window_shape,
                                                        window_movement_strides,
                                                        padding_below,
                                                        padding_above);
            }
            else
            {
                node = make_shared<op::MaxPoolBackprop>(args[0],
                                                        args[1],
                                                        window_shape,
                                                        window_movement_strides,
                                                        padding_below,
                                                        padding_above);
            }
            break;
        }
        case OP_TYPEID::Maximum:
        {
            node =
                make_shared<op::Maximum>(args[0], args[1], read_auto_broadcast(node_js, "autob"));
            break;
        }
        case OP_TYPEID::Min:
        {
            auto reduction_axes = deserialize_axis_set(node_js.at("reduction_axes"));
            node = make_shared<op::Min>(args[0], reduction_axes);
            break;
        }
        case OP_TYPEID::Minimum:
        {
            node =
                make_shared<op::Minimum>(args[0], args[1], read_auto_broadcast(node_js, "autob"));
            break;
        }
        case OP_TYPEID::Multiply:
        {
            node =
                make_shared<op::Multiply>(args[0], args[1], read_auto_broadcast(node_js, "autob"));
            break;
        }
        case OP_TYPEID::MVN:
        {
            auto normalize_variance = node_js.at("normalize_variance").get<bool>();
            auto reduction_axes = deserialize_axis_set(node_js.at("reduction_axes"));
            auto eps = node_js.at("eps").get<double>();
            node = make_shared<op::MVN>(args[0], normalize_variance, normalize_variance, eps);
            break;
        }
        case OP_TYPEID::Negative:
        {
            node = make_shared<op::Negative>(args[0]);
            break;
        }
        case OP_TYPEID::Normalize:
        {
            bool across_spatial = node_js.at("across_spatial").get<bool>();
            bool channel_shared = node_js.at("channel_shared").get<bool>();
            float eps = node_js.at("eps").get<float>();
            node =
                make_shared<op::Normalize>(args[0], args[1], across_spatial, channel_shared, eps);
            break;
        }
        case OP_TYPEID::NotEqual:
        {
            node =
                make_shared<op::NotEqual>(args[0], args[1], read_auto_broadcast(node_js, "autob"));
            break;
        }
        case OP_TYPEID::Not:
        {
            node = make_shared<op::Not>(args[0]);
            break;
        }
        case OP_TYPEID::OneHot:
        {
            auto shape = node_js.at("shape").get<vector<size_t>>();
            auto one_hot_axis = node_js.at("one_hot_axis").get<size_t>();
            node = make_shared<op::OneHot>(args[0], read_partial_shape(shape), one_hot_axis);
            break;
        }
        case OP_TYPEID::Or:
        {
            node = make_shared<op::Or>(args[0], args[1], read_auto_broadcast(node_js, "autob"));
            break;
        }
        case OP_TYPEID::Pad:
        {
            auto padding_below = node_js.at("padding_below").get<vector<ptrdiff_t>>();
            auto padding_above = node_js.at("padding_above").get<vector<ptrdiff_t>>();

            // This is a legacy field whose functionality is no longer supported. The new
            // behavior is equivalent to interior padding of 0, so we will accept it under
            // those conditions.
            auto padding_interior = get_value<vector<size_t>>(node_js, "padding_interior");
            NGRAPH_CHECK(std::all_of(padding_interior.begin(),
                                     padding_interior.end(),
                                     [](size_t s) { return s == 0; }),
                         "Legacy padding_interior field must be zero everywhere.");

            auto pad_mode = read_pad_mode(node_js);

            node = make_shared<op::Pad>(args[0], args[1], padding_below, padding_above, pad_mode);
            break;
        }
        case OP_TYPEID::Parameter:
        {
            auto type_node_js =
                has_key(node_js, "element_type") ? node_js : node_js.at("value_type");
            auto element_type = read_element_type(type_node_js.at("element_type"));
            auto shape = type_node_js.at("shape");
            auto cacheable = get_or_default<bool>(node_js, "cacheable", false);
            node = make_shared<op::Parameter>(element_type, read_partial_shape(shape), cacheable);
            break;
        }
        case OP_TYPEID::Passthrough:
        {
            std::vector<json> outputs_js = node_js.at("output_shapes");
            std::vector<std::tuple<element::Type, PartialShape>> outputs;
            for (auto output_js : outputs_js)
            {
                outputs.emplace_back(read_element_type(output_js.at("element_type")),
                                     read_partial_shape(output_js.at("shape")));
            }
            node = make_shared<op::Passthrough>(node_js.at("logical_type"),
                                                node_js.at("language"),
                                                node_js.at("function"),
                                                args,
                                                std::move(outputs));
            break;
        }
        case OP_TYPEID::Power:
        {
            node = make_shared<op::Power>(args[0], args[1], read_auto_broadcast(node_js, "autob"));
            break;
        }
        case OP_TYPEID::PRelu:
        {
            node = make_shared<op::PRelu>(args[0], args[1]);
            break;
        }
        case OP_TYPEID::Product:
        {
            auto reduction_axes = deserialize_axis_set(node_js.at("reduction_axes"));
            node = make_shared<op::Product>(args[0], reduction_axes);
            break;
        }
        case OP_TYPEID::Quantize:
        {
            auto type = read_element_type(node_js.at("type"));
            auto axes = deserialize_axis_set(node_js.at("axes"));
            auto round_mode = node_js.at("round_mode").get<op::Quantize::RoundMode>();
            node = make_shared<op::Quantize>(args[0], args[1], args[2], type, axes, round_mode);
            break;
        }
        case OP_TYPEID::QuantizedAvgPool:
        {
            auto window_shape = node_js.at("window_shape").get<vector<size_t>>();
            auto window_movement_strides =
                node_js.at("window_movement_strides").get<vector<size_t>>();
            auto padding_below = node_js.at("padding_below").get<vector<size_t>>();
            auto padding_above = node_js.at("padding_above").get<vector<size_t>>();
            auto include_padding_in_avg_computation =
                node_js.at("include_padding_in_avg_computation").get<bool>();
            node = make_shared<op::QuantizedAvgPool>(args[0],
                                                     window_shape,
                                                     window_movement_strides,
                                                     padding_below,
                                                     padding_above,
                                                     include_padding_in_avg_computation);
            break;
        }
        case OP_TYPEID::QuantizedConvolutionBias: { break;
        }
        case OP_TYPEID::QuantizedConvolutionBiasAdd: { break;
        }
        case OP_TYPEID::QuantizedConvolutionBiasSignedAdd: { break;
        }
        case OP_TYPEID::QuantizedConvolutionRelu: { break;
        }
        case OP_TYPEID::QuantizedConvolution:
        {
            auto window_movement_strides =
                node_js.at("window_movement_strides").get<vector<size_t>>();
            auto window_dilation_strides =
                node_js.at("window_dilation_strides").get<vector<size_t>>();
            auto padding_below = node_js.at("padding_below").get<vector<std::ptrdiff_t>>();
            auto padding_above = node_js.at("padding_above").get<vector<std::ptrdiff_t>>();
            auto data_dilation_strides = node_js["data_dilation_strides"];
            node = make_shared<op::Convolution>(args[0],
                                                args[1],
                                                window_movement_strides,
                                                window_dilation_strides,
                                                padding_below,
                                                padding_above,
                                                data_dilation_strides.get<std::vector<size_t>>());
            break;
        }
        case OP_TYPEID::QuantizedDotBias: { break;
        }
        case OP_TYPEID::QuantizedDot: { break;
        }
        case OP_TYPEID::QuantizedMaxPool:
        {
            auto window_shape = node_js.at("window_shape").get<vector<size_t>>();
            auto window_movement_strides =
                node_js.at("window_movement_strides").get<vector<size_t>>();
            // For backwards compatibility, both (but not just one) of the padding_ fields may be
            // omitted.
            auto padding_below_maybe = get_or_default(node_js, "padding_below", json{});
            auto padding_above_maybe = get_or_default(node_js, "padding_above", json{});
            auto padding_below = padding_below_maybe.get<vector<size_t>>();
            auto padding_above = padding_above_maybe.get<vector<size_t>>();
            node = make_shared<op::QuantizedMaxPool>(
                args[0], window_shape, window_movement_strides, padding_below, padding_above);

            break;
        }
        case OP_TYPEID::Recv:
        {
            auto src_id = node_js.at("source_id").get<size_t>();
            node = make_shared<op::Recv>(args[0], src_id);
            break;
        }
        case OP_TYPEID::Range:
        {
            node = make_shared<op::Range>(args[0], args[1], args[2]);
            break;
        }
        case OP_TYPEID::Relu:
        {
            node = make_shared<op::Relu>(args[0]);
            break;
        }
        case OP_TYPEID::ReluBackprop:
        {
            node = make_shared<op::ReluBackprop>(args[0], args[1]);
            break;
        }
        case OP_TYPEID::ReplaceSlice:
        {
            auto lower_bounds = node_js.at("lower_bounds").get<vector<size_t>>();
            auto upper_bounds = node_js.at("upper_bounds").get<vector<size_t>>();
            auto strides = node_js.at("strides").get<vector<size_t>>();
            node = make_shared<op::ReplaceSlice>(
                args[0], args[1], lower_bounds, upper_bounds, strides);
            break;
        }
        case OP_TYPEID::Reshape:
        {
            auto input_order = node_js.at("input_order").get<vector<size_t>>();
            auto output_shape = node_js.at("output_shape").get<vector<size_t>>();
            node = make_shared<op::Reshape>(args[0], input_order, output_shape);
            break;
        }
        case OP_TYPEID::Result:
        {
            auto needs_default_layout =
                get_or_default<bool>(node_js, "needs_default_layout", false);
            node = make_shared<op::Result>(args[0], needs_default_layout);
            break;
        }
        case OP_TYPEID::Reverse:
        {
            auto reversed_axes = deserialize_axis_set(node_js.at("reversed_axes"));
            node = make_shared<op::Reverse>(args[0], reversed_axes);
            break;
        }
        case OP_TYPEID::ReverseSequence:
        {
            auto batch_axis = node_js.at("batch_axis").get<size_t>();
            auto sequence_axis = node_js.at("sequence_axis").get<size_t>();
            node = make_shared<op::ReverseSequence>(args[0], args[1], batch_axis, sequence_axis);
            break;
        }
        case OP_TYPEID::ScalarConstantLike:
        {
            double value = node_js.at("value").get<double>();
            node = make_shared<op::ScalarConstantLike>(args[0], value);
            break;
        }
        case OP_TYPEID::ScaleShift:
        {
            node = make_shared<op::ScaleShift>(args[0], args[1], args[2]);
            break;
        }
        case OP_TYPEID::ScatterAdd:
        {
            node = make_shared<op::ScatterAdd>(args[0], args[1], args[2]);
            break;
        }
        case OP_TYPEID::ScatterNDAdd:
        {
            node = make_shared<op::ScatterNDAdd>(args[0], args[1], args[2]);
            break;
        }
        case OP_TYPEID::Select:
        {
            node = make_shared<op::Select>(args[0], args[1], args[2]);
            break;
        }
<<<<<<< HEAD
        case OP_TYPEID::SequencePushFront:
        {
            node = make_shared<op::SequencePushFront>(args[0], args[1]);
            break;
        }
        case OP_TYPEID::SequenceRepeat:
        {
            node = make_shared<op::SequenceRepeat>(args[0]);
            break;
        }

=======
        case OP_TYPEID::Send:
        {
            auto dest_id = node_js.at("dest_id").get<size_t>();
            node = make_shared<op::Send>(args[0], dest_id);
            break;
        }
>>>>>>> e8e3db24
        case OP_TYPEID::ShapeOf:
        {
            node = make_shared<op::ShapeOf>(args[0]);
            break;
        }
        case OP_TYPEID::ShuffleChannels:
        {
            const auto axis = node_js.at("axis").get<size_t>();
            const auto groups = node_js.at("groups").get<size_t>();
            node = make_shared<op::ShuffleChannels>(args[0], axis, groups);
            break;
        }
        case OP_TYPEID::Sigmoid:
        {
            node = make_shared<op::Sigmoid>(args[0]);
            break;
        }
        case OP_TYPEID::SigmoidBackprop:
        {
            node = make_shared<op::SigmoidBackprop>(args[0], args[1]);
            break;
        }
        case OP_TYPEID::Sign:
        {
            node = make_shared<op::Sign>(args[0]);
            break;
        }
        case OP_TYPEID::Sin:
        {
            node = make_shared<op::Sin>(args[0]);
            break;
        }
        case OP_TYPEID::Sinh:
        {
            node = make_shared<op::Sinh>(args[0]);
            break;
        }
        case OP_TYPEID::Slice:
        {
            auto lower_bounds = node_js.at("lower_bounds").get<vector<size_t>>();
            auto upper_bounds = node_js.at("upper_bounds").get<vector<size_t>>();
            auto strides = node_js.at("strides").get<vector<size_t>>();
            node = make_shared<op::Slice>(args[0], lower_bounds, upper_bounds, strides);
            break;
        }
        case OP_TYPEID::SliceInput:
        {
            auto axis = node_js.at("axis").get<ptrdiff_t>();
            auto start = node_js.at("start").get<ptrdiff_t>();
            auto stride = node_js.at("stride").get<ptrdiff_t>();
            auto part_size = node_js.at("part_size").get<ptrdiff_t>();
            auto end = node_js.at("end").get<ptrdiff_t>();
            node = make_shared<op::SliceInput>(args[0], axis, start, stride, part_size, end);
            break;
        }
        case OP_TYPEID::SliceOutput:
        {
            auto axis = node_js.at("axis").get<ptrdiff_t>();
            auto start = node_js.at("start").get<ptrdiff_t>();
            auto stride = node_js.at("stride").get<ptrdiff_t>();
            auto part_size = node_js.at("part_size").get<ptrdiff_t>();
            auto end = node_js.at("end").get<ptrdiff_t>();
            node = make_shared<op::SliceOutput>(args[0], axis, start, stride, part_size, end);
            break;
        }

        case OP_TYPEID::Softmax:
        {
            auto softmax_axes = deserialize_axis_set(node_js.at("softmax_axes"));
            node = make_shared<op::Softmax>(args[0], softmax_axes);
            break;
        }
        case OP_TYPEID::SpaceToDepth:
        {
            auto block_size = node_js.at("block_size").get<size_t>();
            node = make_shared<op::SpaceToDepth>(args[0], block_size);
            break;
        }
        case OP_TYPEID::Split:
        {
            const auto axis = node_js.at("axis").get<size_t>();
            const auto splits = node_js.at("splits").get<vector<size_t>>();
            node = make_shared<op::Split>(args[0], axis, splits);
            break;
        }
        case OP_TYPEID::Sqrt:
        {
            node = make_shared<op::Sqrt>(args[0]);
            break;
        }
        case OP_TYPEID::SquaredDifference:
        {
            node = make_shared<op::SquaredDifference>(args[0], args[1]);
            break;
        }
        case OP_TYPEID::Squeeze:
        {
            node = make_shared<op::Squeeze>(args[0], args[1]);
            break;
        }
        case OP_TYPEID::Subtract:
        {
            node =
                make_shared<op::Subtract>(args[0], args[1], read_auto_broadcast(node_js, "autob"));
            break;
        }
        case OP_TYPEID::Sum:
        {
            auto reduction_axes = deserialize_axis_set(node_js.at("reduction_axes"));
            node = make_shared<op::Sum>(args[0], reduction_axes);
            break;
        }
        case OP_TYPEID::Tan:
        {
            node = make_shared<op::Tan>(args[0]);
            break;
        }
        case OP_TYPEID::Tanh:
        {
            node = make_shared<op::Tanh>(args[0]);
            break;
        }
        case OP_TYPEID::TensorIterator:
        {
            OutputVector tensor_input_args = args;
            ParameterVector body_parameters =
                deserialize_parameter_vector(node_js["body_parameters"]);
            OutputVector body_outputs = deserialize_output_vector(node_js["body_outputs"]);
            OutputVector tensor_iterator_outputs =
                deserialize_output_vector(node_js["tensor_iterator_outputs"]);
            AxisSet sequence_inputs = deserialize_axis_set(node_js["sequence_inputs"]);
            AxisSet sequence_outputs = deserialize_axis_set(node_js["sequence_outputs"]);
            node = make_shared<op::TensorIterator>(tensor_input_args,
                                                   body_parameters,
                                                   body_outputs,
                                                   tensor_iterator_outputs,
                                                   sequence_inputs,
                                                   sequence_outputs);
            break;
        }

        case OP_TYPEID::Tile:
        {
            node = make_shared<op::Tile>(args[0], args[1]);
            break;
        }
        case OP_TYPEID::TopK:
        {
            auto top_k_axis = node_js.at("top_k_axis").get<size_t>();
            auto k = node_js.at("k").get<size_t>();
            auto compute_max = node_js.at("compute_max").get<bool>();
            auto target_type = read_element_type(node_js.at("index_element_type"));
            node = make_shared<op::TopK>(args[0], top_k_axis, target_type, k, compute_max);
            break;
        }
        case OP_TYPEID::Transpose:
        {
            node = make_shared<op::Transpose>(args[0], args[1]);
            break;
        }
        case OP_TYPEID::StopGradient:
        {
            node = make_shared<op::StopGradient>(args[0]);
            break;
        }
        case OP_TYPEID::Unsqueeze:
        {
            node = make_shared<op::Unsqueeze>(args[0], args[1]);
            break;
        }
        case OP_TYPEID::UnknownOp:
        {
            stringstream ss;
            ss << "unsupported op " << node_op;
            throw runtime_error(ss.str());
        }
        }
#if !(defined(__GNUC__) && (__GNUC__ == 4 && __GNUC_MINOR__ == 8))
#pragma GCC diagnostic pop
#endif

        for (auto& control_dep : control_deps_inputs)
        {
            node->add_control_dependency(deserialize_node_reference(control_dep));
        }

        if (!friendly_name.empty())
        {
            node->set_friendly_name(friendly_name);
        }
        else
        {
            node->set_friendly_name(node_name);
        }
        if (ngraph::get_provenance_enabled())
        {
            std::vector<json> prov_js = node_js.at("provenance_tags");
            for (auto prov_tag : prov_js)
            {
                node->add_provenance_tag(prov_tag);
            }
        }
        m_node_map[node_name] = node;
    }
    catch (...)
    {
        string node_name;
        auto it = node_js.find("name");
        if (it != node_js.end())
        {
            node_name = it->get<string>();
        }
        else
        {
            node_name = "UNKNOWN";
        }
        throw runtime_error("Error parsing json at node '" + node_name + "'");
    }
    return node;
}

json JSONSerializer::serialize_node_reference(const Node& n)
{
    if (m_nodes_serialized.count(&n) != 1)
    {
        m_nodes_to_serialize.push(&n);
        if (m_nodes_to_serialize.size() == 1)
        {
            // Nothing in the queue
            stack<json> serialized_nodes;
            while (!m_nodes_to_serialize.empty())
            {
                const Node* next_node = m_nodes_to_serialize.front();
                m_nodes_to_serialize.pop();
                serialized_nodes.push(serialize_node(*next_node));
            }
            while (serialized_nodes.size() > 0)
            {
                m_json_nodes.push_back(serialized_nodes.top());
                serialized_nodes.pop();
            }
        }
    }
    return n.get_name();
}

json JSONSerializer::serialize_output(const Output<Node>& output)
{
    json result;
    auto index = output.get_index();
    json json_node_reference = serialize_node_reference(*output.get_node());
    if (index == 0)
    {
        result = json_node_reference;
    }
    else
    {
        result["node"] = json_node_reference;
        result["index"] = index;
    }
    return result;
}

json JSONSerializer::serialize_output_vector(const OutputVector& output_vector)
{
    json result;
    for (const Output<Node>& output : output_vector)
    {
        result.push_back(serialize_output(output));
    }
    return result;
}

json JSONSerializer::serialize_node(const Node& n)
{
    m_nodes_serialized.insert(&n);
    json node;
    node["name"] = n.get_name();
    if (n.get_name() != n.get_friendly_name())
    {
        node["friendly_name"] = n.get_friendly_name();
    }
    node["op"] = n.description();
    // TODO Multiple outputs
    json inputs = json::array();
    json control_deps = json::array();
    json outputs = json::array();

    for (auto& input : n.inputs())
    {
        inputs.push_back(serialize_output(input.get_source_output()));
    }
    for (auto cdep : n.get_control_dependencies())
    {
        control_deps.push_back(serialize_node_reference(*cdep));
    }
    for (auto& output : n.outputs())
    {
        outputs.push_back(output.get_tensor().get_name());
    }

    if (!inputs.empty())
    {
        node["inputs"] = inputs;
    }
    if (!control_deps.empty())
    {
        node["control_deps"] = control_deps;
    }
    if (!outputs.empty())
    {
        node["outputs"] = outputs;
    }

    if (s_serialize_output_shapes_enabled)
    {
        json output_shapes = json::array();
        for (size_t i = 0; i < n.get_output_size(); ++i)
        {
            output_shapes.push_back(n.get_output_shape(i));
        }
        node["output_shapes"] = output_shapes;
    }
    if (ngraph::get_provenance_enabled())
    {
        json provenance_tags = json::array();
        for (auto prov_tag : n.get_provenance_tags())
        {
            provenance_tags.push_back(prov_tag);
        }
        node["provenance_tags"] = provenance_tags;
    }

    string node_op = n.description();
#if !(defined(__GNUC__) && (__GNUC__ == 4 && __GNUC_MINOR__ == 8))
#pragma GCC diagnostic push
#pragma GCC diagnostic error "-Wswitch"
#pragma GCC diagnostic error "-Wswitch-enum"
// #pragma GCC diagnostic error "-Wimplicit-fallthrough"
#endif
    switch (get_typeid(node_op))
    {
    case OP_TYPEID::Abs: { break;
    }
    case OP_TYPEID::Acos: { break;
    }
    case OP_TYPEID::Add:
    {
        auto tmp = dynamic_cast<const op::Add*>(&n);
        if (tmp->get_autob().m_type != op::AutoBroadcastType::NONE)
        {
            node["autob"] = write_auto_broadcast(tmp->get_autob());
        }
        break;
    }
    case OP_TYPEID::ArgMin:
    {
        auto tmp = dynamic_cast<const op::ArgMin*>(&n);
        node["axis"] = tmp->get_reduction_axis();
        node["index_element_type"] = write_element_type(tmp->get_element_type());
        break;
    }
    case OP_TYPEID::ArgMax:
    {
        auto tmp = dynamic_cast<const op::ArgMax*>(&n);
        node["axis"] = tmp->get_reduction_axis();
        node["index_element_type"] = write_element_type(tmp->get_element_type());
        break;
    }
    case OP_TYPEID::All:
    {
        auto tmp = dynamic_cast<const op::All*>(&n);
        node["reduction_axes"] = serialize_axis_set(tmp->get_reduction_axes());
        break;
    }
    case OP_TYPEID::AllReduce: { break;
    }
    case OP_TYPEID::And:
    {
        auto tmp = dynamic_cast<const op::And*>(&n);
        if (tmp->get_autob().m_type != op::AutoBroadcastType::NONE)
        {
            node["autob"] = write_auto_broadcast(tmp->get_autob());
        }
        break;
    }
    case OP_TYPEID::Any:
    {
        auto tmp = dynamic_cast<const op::Any*>(&n);
        node["reduction_axes"] = serialize_axis_set(tmp->get_reduction_axes());
        break;
    }
    case OP_TYPEID::Asin: { break;
    }
    case OP_TYPEID::Atan: { break;
    }
    case OP_TYPEID::AvgPool:
    {
        auto tmp = dynamic_cast<const op::AvgPool*>(&n);
        node["window_shape"] = tmp->get_window_shape();
        node["window_movement_strides"] = tmp->get_window_movement_strides();
        node["padding_below"] = tmp->get_padding_below();
        node["padding_above"] = tmp->get_padding_above();
        node["include_padding_in_avg_computation"] = tmp->get_include_padding_in_avg_computation();
        node["pad_type"] = tmp->get_pad_type();
        if (tmp->get_ceil_mode())
        {
            node["ceil_mode"] = tmp->get_ceil_mode();
        }
        break;
    }
    case OP_TYPEID::AvgPoolBackprop:
    {
        auto tmp = dynamic_cast<const op::AvgPoolBackprop*>(&n);
        node["forward_arg_shape"] = tmp->get_forward_arg_shape();
        node["window_shape"] = tmp->get_window_shape();
        node["window_movement_strides"] = tmp->get_window_movement_strides();
        node["padding_below"] = tmp->get_padding_below();
        node["padding_above"] = tmp->get_padding_above();
        node["include_padding_in_avg_computation"] = tmp->get_include_padding_in_avg_computation();
        break;
    }
    case OP_TYPEID::BatchMatMul: { break;
    }
    case OP_TYPEID::BatchNormTraining:
    {
        auto tmp = dynamic_cast<const op::BatchNormTraining*>(&n);
        node["eps"] = tmp->get_eps_value();
        break;
    }
    case OP_TYPEID::BatchNormInference:
    {
        auto tmp = dynamic_cast<const op::BatchNormInference*>(&n);
        node["eps"] = tmp->get_eps_value();
        break;
    }
    case OP_TYPEID::BatchNormTrainingBackprop:
    {
        auto tmp = dynamic_cast<const op::BatchNormTrainingBackprop*>(&n);
        node["eps"] = tmp->get_eps_value();
        break;
    }
    case OP_TYPEID::Broadcast:
    {
        auto tmp = dynamic_cast<const op::Broadcast*>(&n);
        node["axes"] = serialize_axis_set(tmp->get_broadcast_axes());
        node["shape"] = tmp->get_broadcast_shape();
        break;
    }
    case OP_TYPEID::BroadcastDistributed: { break;
    }
    case OP_TYPEID::BroadcastLike:
    {
        auto tmp = dynamic_cast<const op::BroadcastLike*>(&n);
        node["initial_axes"] = serialize_axis_set(tmp->get_initial_broadcast_axes());
        break;
    }
    case OP_TYPEID::Ceiling: { break;
    }
    case OP_TYPEID::Clamp:
    {
        auto tmp = dynamic_cast<const op::Clamp*>(&n);
        node["min"] = tmp->get_min();
        node["max"] = tmp->get_max();
        break;
    }
    case OP_TYPEID::Concat:
    {
        auto tmp = dynamic_cast<const op::Concat*>(&n);
        node["axis"] = tmp->get_concatenation_axis();
        break;
    }
    case OP_TYPEID::Constant:
    {
        auto tmp = dynamic_cast<const op::Constant*>(&n);
        if (tmp->are_all_data_elements_bitwise_identical() && shape_size(tmp->get_shape()) > 0)
        {
            vector<string> vs;
            vs.push_back(tmp->convert_value_to_string(0));
            node["value"] = vs;
        }
        else
        {
            node["value"] = tmp->get_value_strings();
        }
        node["shape"] = tmp->get_shape();
        node["element_type"] = write_element_type(tmp->get_element_type());
        break;
    }
    case OP_TYPEID::Convert:
    {
        auto tmp = dynamic_cast<const op::Convert*>(&n);
        node["target_type"] = write_element_type(tmp->get_convert_element_type());
        break;
    }
    case OP_TYPEID::Convolution:
    {
        auto tmp = dynamic_cast<const op::Convolution*>(&n);
        node["window_movement_strides"] = tmp->get_window_movement_strides();
        node["window_dilation_strides"] = tmp->get_window_dilation_strides();
        node["padding_below"] = tmp->get_padding_below();
        node["padding_above"] = tmp->get_padding_above();
        node["data_dilation_strides"] = tmp->get_data_dilation_strides();
        node["pad_type"] = tmp->get_pad_type();
        break;
    }
    case OP_TYPEID::ConvolutionBackpropData:
    {
        auto tmp = dynamic_cast<const op::ConvolutionBackpropData*>(&n);
        node["data_batch_shape"] = tmp->get_data_batch_shape();
        node["window_movement_strides_forward"] = tmp->get_window_movement_strides_forward();
        node["window_dilation_strides_forward"] = tmp->get_window_dilation_strides_forward();
        node["padding_below_forward"] = tmp->get_padding_below_forward();
        node["padding_above_forward"] = tmp->get_padding_above_forward();
        node["data_dilation_strides_forward"] = tmp->get_data_dilation_strides_forward();
        break;
    }
    case OP_TYPEID::ConvolutionBackpropFilters:
    {
        auto tmp = dynamic_cast<const op::ConvolutionBackpropFilters*>(&n);
        node["filters_shape"] = tmp->get_filters_shape();
        node["window_movement_strides_forward"] = tmp->get_window_movement_strides_forward();
        node["window_dilation_strides_forward"] = tmp->get_window_dilation_strides_forward();
        node["padding_below_forward"] = tmp->get_padding_below_forward();
        node["padding_above_forward"] = tmp->get_padding_above_forward();
        node["data_dilation_strides_forward"] = tmp->get_data_dilation_strides_forward();
        break;
    }
    case OP_TYPEID::ConvolutionBias:
    {
        auto tmp = dynamic_cast<const op::ConvolutionBias*>(&n);
        node["window_movement_strides"] = tmp->get_window_movement_strides();
        node["window_dilation_strides"] = tmp->get_window_dilation_strides();
        node["padding_below"] = tmp->get_padding_below();
        node["padding_above"] = tmp->get_padding_above();
        node["data_dilation_strides"] = tmp->get_data_dilation_strides();
        break;
    }
    case OP_TYPEID::ConvolutionBiasAdd:
    {
        auto tmp = dynamic_cast<const op::ConvolutionBiasAdd*>(&n);
        node["window_movement_strides"] = tmp->get_window_movement_strides();
        node["window_dilation_strides"] = tmp->get_window_dilation_strides();
        node["padding_below"] = tmp->get_padding_below();
        node["padding_above"] = tmp->get_padding_above();
        node["data_dilation_strides"] = tmp->get_data_dilation_strides();
        break;
    }
    case OP_TYPEID::ConvolutionBiasBackpropFiltersBias:
    {
        auto tmp = dynamic_cast<const op::ConvolutionBiasBackpropFiltersBias*>(&n);
        node["filters_shape"] = tmp->get_filters_shape();
        node["bias_shape"] = tmp->get_bias_shape();
        node["window_movement_strides_forward"] = tmp->get_window_movement_strides_forward();
        node["window_dilation_strides_forward"] = tmp->get_window_dilation_strides_forward();
        node["padding_below_forward"] = tmp->get_padding_below_forward();
        node["padding_above_forward"] = tmp->get_padding_above_forward();
        node["data_dilation_strides_forward"] = tmp->get_data_dilation_strides_forward();
        break;
    }
    case OP_TYPEID::Cos: { break;
    }
    case OP_TYPEID::Cosh: { break;
    }
    case OP_TYPEID::Dequantize:
    {
        auto tmp = dynamic_cast<const op::Dequantize*>(&n);
        node["type"] = write_element_type(tmp->get_element_type());
        node["axes"] = serialize_axis_set(tmp->get_axes());
        break;
    }
    case OP_TYPEID::DepthToSpace:
    {
        auto tmp = dynamic_cast<const op::DepthToSpace*>(&n);
        node["type"] = write_element_type(tmp->get_element_type());
        node["block_size"] = tmp->get_block_size();
        break;
    }
    case OP_TYPEID::Divide:
    {
        auto tmp = dynamic_cast<const op::Divide*>(&n);
        node["pythondiv"] = tmp->is_pythondiv();
        if (tmp->get_autob().m_type != op::AutoBroadcastType::NONE)
        {
            node["autob"] = write_auto_broadcast(tmp->get_autob());
        }
        break;
    }
    case OP_TYPEID::Dot:
    {
        auto tmp = dynamic_cast<const op::Dot*>(&n);
        node["reduction_axes_count"] = tmp->get_reduction_axes_count();
        break;
    }
    case OP_TYPEID::DynBroadcast: { break;
    }
    case OP_TYPEID::DynPad: { break;
    }
    case OP_TYPEID::DynReshape: { break;
    }
    case OP_TYPEID::DynSlice: { break;
    }
    case OP_TYPEID::Elu: { break;
    }
    case OP_TYPEID::EmbeddingLookup: { break;
    }
    case OP_TYPEID::Equal:
    {
        auto tmp = dynamic_cast<const op::Equal*>(&n);
        if (tmp->get_autob().m_type != op::AutoBroadcastType::NONE)
        {
            node["autob"] = write_auto_broadcast(tmp->get_autob());
        }
        break;
    }
    case OP_TYPEID::Erf: { break;
    }
    case OP_TYPEID::Exp: { break;
    }
    case OP_TYPEID::FakeQuantize:
    {
        auto tmp = dynamic_cast<const op::FakeQuantize*>(&n);
        node["levels"] = tmp->get_levels();
        break;
    }
    case OP_TYPEID::Floor: { break;
    }
    case OP_TYPEID::Gather:
    {
        auto tmp = dynamic_cast<const op::Gather*>(&n);
        node["axis"] = tmp->get_axis();
        break;
    }
    case OP_TYPEID::GatherND: { break;
    }
    case OP_TYPEID::GetOutputElement:
    {
        auto tmp = dynamic_cast<const op::GetOutputElement*>(&n);
        node["n"] = tmp->get_n();
        break;
    }
    case OP_TYPEID::Gemm:
    {
        auto tmp = dynamic_cast<const op::Gemm*>(&n);
        node["alpha"] = tmp->get_alpha();
        node["beta"] = tmp->get_beta();
        node["transA"] = tmp->get_transA();
        node["transB"] = tmp->get_transB();
        break;
    }
    case OP_TYPEID::GenerateMask:
    {
        auto tmp = dynamic_cast<const op::GenerateMask*>(&n);
        node["output_shape"] = tmp->get_mask_shape();
        node["type"] = write_element_type(tmp->get_element_type());
        node["use_seed"] = tmp->get_use_seed();
        node["seed"] = tmp->get_seed();
        node["probability"] = tmp->get_probability();
        break;
    }
    case OP_TYPEID::Greater:
    {
        auto tmp = dynamic_cast<const op::Greater*>(&n);
        if (tmp->get_autob().m_type != op::AutoBroadcastType::NONE)
        {
            node["autob"] = write_auto_broadcast(tmp->get_autob());
        }
        break;
    }
    case OP_TYPEID::GreaterEq:
    {
        auto tmp = dynamic_cast<const op::GreaterEq*>(&n);
        if (tmp->get_autob().m_type != op::AutoBroadcastType::NONE)
        {
            node["autob"] = write_auto_broadcast(tmp->get_autob());
        }
        break;
    }
    case OP_TYPEID::GRN:
    {
        auto tmp = dynamic_cast<const op::GRN*>(&n);
        node["bias"] = tmp->get_bias();
        break;
    }
    case OP_TYPEID::HardSigmoid:
    {
        auto tmp = dynamic_cast<const op::HardSigmoid*>(&n);
        node["alpha"] = tmp->get_alpha();
        node["beta"] = tmp->get_beta();
        break;
    }
    case OP_TYPEID::GroupConvolution:
    {
        auto tmp = dynamic_cast<const op::GroupConvolution*>(&n);
        node["window_movement_strides"] = tmp->get_window_movement_strides();
        node["window_dilation_strides"] = tmp->get_window_dilation_strides();
        node["padding_below"] = tmp->get_padding_below();
        node["padding_above"] = tmp->get_padding_above();
        node["data_dilation_strides"] = tmp->get_data_dilation_strides();
        node["groups"] = tmp->get_groups();
        node["pad_type"] = tmp->get_pad_type();
        break;
    }
    case OP_TYPEID::GroupConvolutionTranspose:
    {
        auto tmp = dynamic_cast<const op::GroupConvolutionTranspose*>(&n);
        node["strides"] = tmp->get_strides();
        node["dilations"] = tmp->get_dilations();
        node["padding_begin"] = tmp->get_padding_begin();
        node["padding_end"] = tmp->get_padding_end();
        node["output_padding"] = tmp->get_output_padding();
        node["groups"] = tmp->get_groups();
        node["pad_type"] = tmp->get_pad_type();
        node["output_shape"] = tmp->get_output_shape();
        break;
    }
    case OP_TYPEID::LeakyRelu: { break;
    }
    case OP_TYPEID::Less:
    {
        auto tmp = dynamic_cast<const op::Less*>(&n);
        if (tmp->get_autob().m_type != op::AutoBroadcastType::NONE)
        {
            node["autob"] = write_auto_broadcast(tmp->get_autob());
        }
        break;
    }
    case OP_TYPEID::LessEq:
    {
        auto tmp = dynamic_cast<const op::LessEq*>(&n);
        if (tmp->get_autob().m_type != op::AutoBroadcastType::NONE)
        {
            node["autob"] = write_auto_broadcast(tmp->get_autob());
        }
        break;
    }
    case OP_TYPEID::Log: { break;
    }
    case OP_TYPEID::LRN:
    {
        auto tmp = dynamic_cast<const op::LRN*>(&n);
        node["alpha"] = tmp->get_alpha();
        node["beta"] = tmp->get_beta();
        node["bias"] = tmp->get_bias();
        node["nsize"] = tmp->get_nsize();
        break;
    }
    case OP_TYPEID::LSTMCell:
    {
        auto tmp = dynamic_cast<const op::LSTMCell*>(&n);
        node["hidden_size"] = tmp->get_hidden_size();
        node["clip"] = tmp->get_clip();
        node["activations"] = tmp->get_activations();
        node["activation_alpha"] = tmp->get_activation_alpha();
        node["activation_beta"] = tmp->get_activation_beta();
        node["input_forget"] = tmp->get_input_forget();
        break;
    }
    case OP_TYPEID::Max:
    {
        auto tmp = dynamic_cast<const op::Max*>(&n);
        node["reduction_axes"] = serialize_axis_set(tmp->get_reduction_axes());
        break;
    }
    case OP_TYPEID::MaxPool:
    {
        auto tmp = dynamic_cast<const op::MaxPool*>(&n);
        node["window_shape"] = tmp->get_window_shape();
        node["window_movement_strides"] = tmp->get_window_movement_strides();
        node["padding_below"] = tmp->get_padding_below();
        node["padding_above"] = tmp->get_padding_above();
        node["pad_type"] = tmp->get_pad_type();
        break;
    }
    case OP_TYPEID::MaxPoolBackprop:
    {
        auto tmp = dynamic_cast<const op::MaxPoolBackprop*>(&n);
        node["window_shape"] = tmp->get_window_shape();
        node["window_movement_strides"] = tmp->get_window_movement_strides();
        node["padding_below"] = tmp->get_padding_below();
        node["padding_above"] = tmp->get_padding_above();
        break;
    }
    case OP_TYPEID::Maximum:
    {
        auto tmp = dynamic_cast<const op::Maximum*>(&n);
        if (tmp->get_autob().m_type != op::AutoBroadcastType::NONE)
        {
            node["autob"] = write_auto_broadcast(tmp->get_autob());
        }
        break;
    }
    case OP_TYPEID::Min:
    {
        auto tmp = dynamic_cast<const op::Min*>(&n);
        node["reduction_axes"] = serialize_axis_set(tmp->get_reduction_axes());
        break;
    }
    case OP_TYPEID::Minimum:
    {
        auto tmp = dynamic_cast<const op::Minimum*>(&n);
        if (tmp->get_autob().m_type != op::AutoBroadcastType::NONE)
        {
            node["autob"] = write_auto_broadcast(tmp->get_autob());
        }
        break;
    }
    case OP_TYPEID::Multiply:
    {
        auto tmp = dynamic_cast<const op::Multiply*>(&n);
        if (tmp->get_autob().m_type != op::AutoBroadcastType::NONE)
        {
            node["autob"] = write_auto_broadcast(tmp->get_autob());
        }
        break;
    }
    case OP_TYPEID::MVN:
    {
        auto tmp = dynamic_cast<const op::MVN*>(&n);
        node["reduction_axes"] = serialize_axis_set(tmp->get_reduction_axes());
        node["normalize_variance"] = tmp->get_normalize_variance();
        node["eps"] = tmp->get_eps();
        break;
    }
    case OP_TYPEID::Negative: { break;
    }
    case OP_TYPEID::Normalize:
    {
        auto tmp = dynamic_cast<const op::Normalize*>(&n);
        node["across_spatial"] = tmp->get_across_spatial();
        node["channel_shared"] = tmp->get_channel_shared();
        node["eps"] = tmp->get_eps();
        break;
    }
    case OP_TYPEID::NotEqual:
    {
        auto tmp = dynamic_cast<const op::NotEqual*>(&n);
        if (tmp->get_autob().m_type != op::AutoBroadcastType::NONE)
        {
            node["autob"] = write_auto_broadcast(tmp->get_autob());
        }
        break;
    }
    case OP_TYPEID::Not: { break;
    }
    case OP_TYPEID::OneHot:
    {
        auto tmp = dynamic_cast<const op::OneHot*>(&n);
        node["shape"] = write_partial_shape(tmp->get_output_partial_shape(0));
        node["one_hot_axis"] = tmp->get_one_hot_axis();
        break;
    }
    case OP_TYPEID::Or:
    {
        auto tmp = dynamic_cast<const op::Or*>(&n);
        if (tmp->get_autob().m_type != op::AutoBroadcastType::NONE)
        {
            node["autob"] = write_auto_broadcast(tmp->get_autob());
        }
        break;
    }
    case OP_TYPEID::Pad:
    {
        auto tmp = dynamic_cast<const op::Pad*>(&n);
        node["padding_below"] = tmp->get_padding_below();
        node["padding_above"] = tmp->get_padding_above();
        node["pad_mode"] = tmp->get_pad_mode();
        break;
    }
    case OP_TYPEID::Parameter:
    {
        auto tmp = dynamic_cast<const op::Parameter*>(&n);
        node["shape"] = write_partial_shape(tmp->get_output_partial_shape(0));
        node["cacheable"] = tmp->get_cacheable();
        node["element_type"] = write_element_type(tmp->get_element_type());
        break;
    }
    case OP_TYPEID::Passthrough:
    {
        auto tmp = dynamic_cast<const op::Passthrough*>(&n);
        node["logical_type"] = tmp->logical_type();
        node["language"] = tmp->language();
        node["function"] = tmp->function();
        std::vector<json> outputs_js;
        for (const auto& output_shape : tmp->output_shapes())
        {
            json output_js;
            output_js["element_type"] = write_element_type(std::get<0>(output_shape));
            output_js["shape"] = write_partial_shape(std::get<1>(output_shape));
            outputs_js.emplace_back(std::move(output_js));
        }
        node["output_shapes"] = std::move(outputs_js);
        break;
    }
    case OP_TYPEID::PRelu: { break;
    }
    case OP_TYPEID::Product:
    {
        auto tmp = dynamic_cast<const op::Product*>(&n);
        node["reduction_axes"] = serialize_axis_set(tmp->get_reduction_axes());
        break;
    }
    case OP_TYPEID::Power:
    {
        auto tmp = dynamic_cast<const op::Power*>(&n);
        if (tmp->get_autob().m_type != op::AutoBroadcastType::NONE)
        {
            node["autob"] = write_auto_broadcast(tmp->get_autob());
        }
        break;
    }
    case OP_TYPEID::Quantize:
    {
        auto tmp = dynamic_cast<const op::Quantize*>(&n);
        node["type"] = write_element_type(tmp->get_element_type());
        node["axes"] = serialize_axis_set(tmp->get_axes());
        node["round_mode"] = tmp->get_round_mode();
        break;
    }
    case OP_TYPEID::QuantizedAvgPool:
    {
        auto tmp = dynamic_cast<const op::QuantizedAvgPool*>(&n);
        node["window_shape"] = tmp->get_window_shape();
        node["window_movement_strides"] = tmp->get_window_movement_strides();
        node["padding_below"] = tmp->get_padding_below();
        node["padding_above"] = tmp->get_padding_above();
        node["include_padding_in_avg_computation"] = tmp->get_include_padding_in_avg_computation();
        break;
    }
    case OP_TYPEID::QuantizedConvolutionBias: { break;
    }
    case OP_TYPEID::QuantizedConvolutionBiasAdd: { break;
    }
    case OP_TYPEID::QuantizedConvolutionBiasSignedAdd: { break;
    }
    case OP_TYPEID::QuantizedConvolutionRelu: { break;
    }
    case OP_TYPEID::QuantizedConvolution:
    {
        auto tmp = dynamic_cast<const op::QuantizedConvolution*>(&n);
        node["window_movement_strides"] = tmp->get_window_movement_strides();
        node["window_dilation_strides"] = tmp->get_window_dilation_strides();
        node["padding_below"] = tmp->get_padding_below();
        node["padding_above"] = tmp->get_padding_above();
        node["data_dilation_strides"] = tmp->get_data_dilation_strides();
        break;
    }
    case OP_TYPEID::QuantizedDotBias: { break;
    }
    case OP_TYPEID::QuantizedDot: { break;
    }
    case OP_TYPEID::QuantizedMaxPool:
    {
        auto tmp = dynamic_cast<const op::QuantizedMaxPool*>(&n);
        node["window_shape"] = tmp->get_window_shape();
        node["window_movement_strides"] = tmp->get_window_movement_strides();
        node["padding_below"] = tmp->get_padding_below();
        node["padding_above"] = tmp->get_padding_above();
        break;
    }
    case OP_TYPEID::Recv:
    {
        auto tmp = dynamic_cast<const op::Recv*>(&n);
        node["source_id"] = tmp->get_src_id();
        break;
    }
    case OP_TYPEID::Range: { break;
    }
    case OP_TYPEID::Relu: { break;
    }
    case OP_TYPEID::ReluBackprop: { break;
    }
    case OP_TYPEID::ReplaceSlice:
    {
        auto tmp = dynamic_cast<const op::ReplaceSlice*>(&n);
        node["lower_bounds"] = tmp->get_lower_bounds();
        node["upper_bounds"] = tmp->get_upper_bounds();
        node["strides"] = tmp->get_strides();
        break;
    }
    case OP_TYPEID::Reshape:
    {
        auto tmp = dynamic_cast<const op::Reshape*>(&n);
        node["input_order"] = tmp->get_input_order();
        node["output_shape"] = tmp->get_output_shape();
        break;
    }
    case OP_TYPEID::Result:
    {
        auto tmp = dynamic_cast<const op::Result*>(&n);
        node["needs_default_layout"] = tmp->needs_default_layout();
        break;
    }
    case OP_TYPEID::Reverse:
    {
        auto tmp = dynamic_cast<const op::Reverse*>(&n);
        node["reversed_axes"] = serialize_axis_set(tmp->get_reversed_axes());
        break;
    }
    case OP_TYPEID::ReverseSequence:
    {
        auto tmp = dynamic_cast<const op::ReverseSequence*>(&n);
        node["batch_axis"] = tmp->get_batch_axis();
        node["sequence_axis"] = tmp->get_sequence_axis();
        break;
    }
    case OP_TYPEID::ScalarConstantLike:
    {
        auto tmp = dynamic_cast<const op::ScalarConstantLikeBase*>(&n);
        auto constant = tmp->as_constant();
        node["value"] = constant->get_value_strings()[0];
        node["element_type"] = write_element_type(constant->get_element_type());
        break;
    }
    case OP_TYPEID::ScaleShift: { break;
    }
    case OP_TYPEID::ScatterAdd: { break;
    }
    case OP_TYPEID::ScatterNDAdd: { break;
    }
    case OP_TYPEID::Select: { break;
    }
<<<<<<< HEAD
    case OP_TYPEID::SequencePushFront: { break;
    }
    case OP_TYPEID::SequenceRepeat: { break;
=======
    case OP_TYPEID::Send:
    {
        auto tmp = dynamic_cast<const op::Send*>(&n);
        node["dest_id"] = tmp->get_dest_id();
        break;
>>>>>>> e8e3db24
    }
    case OP_TYPEID::ShapeOf: { break;
    }
    case OP_TYPEID::ShuffleChannels:
    {
        const auto tmp = dynamic_cast<const op::ShuffleChannels*>(&n);
        node["axis"] = tmp->get_axis();
        node["groups"] = tmp->get_groups();
        break;
    }
    case OP_TYPEID::Sigmoid: { break;
    }
    case OP_TYPEID::SigmoidBackprop: { break;
    }
    case OP_TYPEID::Sign: { break;
    }
    case OP_TYPEID::Sin: { break;
    }
    case OP_TYPEID::Sinh: { break;
    }
    case OP_TYPEID::Slice:
    {
        auto tmp = dynamic_cast<const op::Slice*>(&n);
        node["lower_bounds"] = tmp->get_lower_bounds();
        node["upper_bounds"] = tmp->get_upper_bounds();
        node["strides"] = tmp->get_strides();
        break;
    }
    case OP_TYPEID::SliceInput:
    {
        auto tmp = static_cast<const op::SliceInput*>(&n);
        node["axis"] = tmp->get_axis();
        node["start"] = tmp->get_start();
        node["stride"] = tmp->get_stride();
        node["part_size"] = tmp->get_part_size();
        node["end"] = tmp->get_end();
        break;
    }
    case OP_TYPEID::SliceOutput:
    {
        auto tmp = static_cast<const op::SliceOutput*>(&n);
        node["axis"] = tmp->get_axis();
        node["start"] = tmp->get_start();
        node["stride"] = tmp->get_stride();
        node["part_size"] = tmp->get_part_size();
        node["end"] = tmp->get_end();
        break;
    }
    case OP_TYPEID::SpaceToDepth:
    {
        auto tmp = dynamic_cast<const op::SpaceToDepth*>(&n);
        node["type"] = write_element_type(tmp->get_element_type());
        node["block_size"] = tmp->get_block_size();
        break;
    }
    case OP_TYPEID::Split:
    {
        auto tmp = dynamic_cast<const op::Split*>(&n);
        node["axis"] = tmp->get_axis();
        node["splits"] = tmp->get_splits();
        break;
    }
    case OP_TYPEID::Sqrt: { break;
    }
    case OP_TYPEID::SquaredDifference: { break;
    }
    case OP_TYPEID::Squeeze: { break;
    }
    case OP_TYPEID::StopGradient: { break;
    }
    case OP_TYPEID::Subtract:
    {
        auto tmp = dynamic_cast<const op::Subtract*>(&n);
        if (tmp->get_autob().m_type != op::AutoBroadcastType::NONE)
        {
            node["autob"] = write_auto_broadcast(tmp->get_autob());
        }
        break;
    }
    case OP_TYPEID::Sum:
    {
        auto tmp = dynamic_cast<const op::Sum*>(&n);
        node["reduction_axes"] = serialize_axis_set(tmp->get_reduction_axes());
        break;
    }
    case OP_TYPEID::Softmax:
    {
        auto tmp = dynamic_cast<const op::Softmax*>(&n);
        node["softmax_axes"] = serialize_axis_set(tmp->get_axes());
        break;
    }
    case OP_TYPEID::Tan: { break;
    }
    case OP_TYPEID::Tanh: { break;
    }
    case OP_TYPEID::TensorIterator:
    {
        auto tmp = dynamic_cast<const op::TensorIterator*>(&n);
        node["body_parameters"] = serialize_parameter_vector(tmp->get_body_parameters());
        node["body_outputs"] = serialize_output_vector(tmp->get_body_outputs());
        node["tensor_iterator_outputs"] =
            serialize_output_vector(tmp->get_tensor_iterator_outputs());
        node["sequence_inputs"] = serialize_axis_set(tmp->get_sequence_inputs());
        node["sequence_outputs"] = serialize_axis_set(tmp->get_sequence_outputs());
        break;
    }
    case OP_TYPEID::Tile: { break;
    }
    case OP_TYPEID::TopK:
    {
        auto tmp = dynamic_cast<const op::TopK*>(&n);
        node["top_k_axis"] = tmp->get_top_k_axis();
        node["index_element_type"] = write_element_type(tmp->get_index_element_type());
        node["k"] = tmp->get_k();
        node["compute_max"] = tmp->get_compute_max();
        break;
    }
    case OP_TYPEID::Transpose: { break;
    }
    case OP_TYPEID::Unsqueeze: { break;
    }
    case OP_TYPEID::UnknownOp: { break;
    }
    }
#if !(defined(__GNUC__) && (__GNUC__ == 4 && __GNUC_MINOR__ == 8))
#pragma GCC diagnostic pop
#endif
    return node;
}<|MERGE_RESOLUTION|>--- conflicted
+++ resolved
@@ -128,12 +128,9 @@
 #include "ngraph/op/scatter_add.hpp"
 #include "ngraph/op/scatter_nd_add.hpp"
 #include "ngraph/op/select.hpp"
-<<<<<<< HEAD
+#include "ngraph/op/send.hpp"
 #include "ngraph/op/sequence_push_front.hpp"
 #include "ngraph/op/sequence_repeat.hpp"
-=======
-#include "ngraph/op/send.hpp"
->>>>>>> e8e3db24
 #include "ngraph/op/sigmoid.hpp"
 #include "ngraph/op/sign.hpp"
 #include "ngraph/op/sin.hpp"
@@ -1698,26 +1695,22 @@
             node = make_shared<op::Select>(args[0], args[1], args[2]);
             break;
         }
-<<<<<<< HEAD
-        case OP_TYPEID::SequencePushFront:
-        {
-            node = make_shared<op::SequencePushFront>(args[0], args[1]);
-            break;
-        }
-        case OP_TYPEID::SequenceRepeat:
-        {
-            node = make_shared<op::SequenceRepeat>(args[0]);
-            break;
-        }
-
-=======
         case OP_TYPEID::Send:
         {
             auto dest_id = node_js.at("dest_id").get<size_t>();
             node = make_shared<op::Send>(args[0], dest_id);
             break;
         }
->>>>>>> e8e3db24
+        case OP_TYPEID::SequencePushFront:
+        {
+            node = make_shared<op::SequencePushFront>(args[0], args[1]);
+            break;
+        }
+        case OP_TYPEID::SequenceRepeat:
+        {
+            node = make_shared<op::SequenceRepeat>(args[0]);
+            break;
+        }
         case OP_TYPEID::ShapeOf:
         {
             node = make_shared<op::ShapeOf>(args[0]);
@@ -2740,17 +2733,15 @@
     }
     case OP_TYPEID::Select: { break;
     }
-<<<<<<< HEAD
-    case OP_TYPEID::SequencePushFront: { break;
-    }
-    case OP_TYPEID::SequenceRepeat: { break;
-=======
     case OP_TYPEID::Send:
     {
         auto tmp = dynamic_cast<const op::Send*>(&n);
         node["dest_id"] = tmp->get_dest_id();
         break;
->>>>>>> e8e3db24
+    }
+    case OP_TYPEID::SequencePushFront: { break;
+    }
+    case OP_TYPEID::SequenceRepeat: { break;
     }
     case OP_TYPEID::ShapeOf: { break;
     }
