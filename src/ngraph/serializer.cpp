//*****************************************************************************
// Copyright 2017-2019 Intel Corporation
//
// Licensed under the Apache License, Version 2.0 (the "License");
// you may not use this file except in compliance with the License.
// You may obtain a copy of the License at
//
//     http://www.apache.org/licenses/LICENSE-2.0
//
// Unless required by applicable law or agreed to in writing, software
// distributed under the License is distributed on an "AS IS" BASIS,
// WITHOUT WARRANTIES OR CONDITIONS OF ANY KIND, either express or implied.
// See the License for the specific language governing permissions and
// limitations under the License.
//*****************************************************************************

#include <fstream>
#include <functional>
#include <queue>
#include <stack>

#include "ngraph/cpio.hpp"
#include "ngraph/file_util.hpp"
#include "ngraph/graph_util.hpp"
#include "ngraph/op/abs.hpp"
#include "ngraph/op/acos.hpp"
#include "ngraph/op/add.hpp"
#include "ngraph/op/all.hpp"
#include "ngraph/op/allreduce.hpp"
#include "ngraph/op/and.hpp"
#include "ngraph/op/any.hpp"
#include "ngraph/op/argmax.hpp"
#include "ngraph/op/argmin.hpp"
#include "ngraph/op/asin.hpp"
#include "ngraph/op/atan.hpp"
#include "ngraph/op/atan2.hpp"
#include "ngraph/op/avg_pool.hpp"
#include "ngraph/op/batch_norm.hpp"
#include "ngraph/op/binary_convolution.hpp"
#include "ngraph/op/broadcast.hpp"
#include "ngraph/op/broadcast_distributed.hpp"
#include "ngraph/op/ceiling.hpp"
#include "ngraph/op/concat.hpp"
#include "ngraph/op/constant.hpp"
#include "ngraph/op/convert.hpp"
#include "ngraph/op/convolution.hpp"
#include "ngraph/op/cos.hpp"
#include "ngraph/op/cosh.hpp"
#include "ngraph/op/dequantize.hpp"
#include "ngraph/op/divide.hpp"
#include "ngraph/op/dot.hpp"
#include "ngraph/op/embedding_lookup.hpp"
#include "ngraph/op/equal.hpp"
#include "ngraph/op/erf.hpp"
#include "ngraph/op/exp.hpp"
#include "ngraph/op/experimental/batch_mat_mul.hpp"
#include "ngraph/op/experimental/compiled_kernel.hpp"
#include "ngraph/op/experimental/dyn_broadcast.hpp"
#include "ngraph/op/experimental/dyn_pad.hpp"
#include "ngraph/op/experimental/dyn_replace_slice.hpp"
#include "ngraph/op/experimental/dyn_reshape.hpp"
#include "ngraph/op/experimental/dyn_slice.hpp"
#include "ngraph/op/experimental/generate_mask.hpp"
#include "ngraph/op/experimental/layers/interpolate.hpp"
#include "ngraph/op/experimental/quantized_conv_bias.hpp"
#include "ngraph/op/experimental/quantized_conv_relu.hpp"
#include "ngraph/op/experimental/quantized_dot_bias.hpp"
#include "ngraph/op/experimental/random_uniform.hpp"
#include "ngraph/op/experimental/range.hpp"
#include "ngraph/op/experimental/shape_of.hpp"
#include "ngraph/op/experimental/tile.hpp"
#include "ngraph/op/experimental/transpose.hpp"
#include "ngraph/op/floor.hpp"
#include "ngraph/op/floor_mod.hpp"
#include "ngraph/op/fused/batch_mat_mul_transpose.hpp"
#include "ngraph/op/fused/clamp.hpp"
#include "ngraph/op/fused/conv_fused.hpp"
#include "ngraph/op/fused/crossentropy.hpp"
#include "ngraph/op/fused/crossentropy.hpp"
#include "ngraph/op/fused/depth_to_space.hpp"
#include "ngraph/op/fused/elu.hpp"
#include "ngraph/op/fused/fake_quantize.hpp"
#include "ngraph/op/fused/gelu.hpp"
#include "ngraph/op/fused/gemm.hpp"
#include "ngraph/op/fused/grn.hpp"
#include "ngraph/op/fused/group_conv.hpp"
#include "ngraph/op/fused/group_conv_transpose.hpp"
#include "ngraph/op/fused/gru_cell.hpp"
#include "ngraph/op/fused/hard_sigmoid.hpp"
#include "ngraph/op/fused/layer_norm.hpp"
#include "ngraph/op/fused/log_softmax.hpp"
#include "ngraph/op/fused/lstm_cell.hpp"
#include "ngraph/op/fused/lstm_sequence.hpp"
#include "ngraph/op/fused/matmul.hpp"
#include "ngraph/op/fused/mvn.hpp"
#include "ngraph/op/fused/normalize_l2.hpp"
#include "ngraph/op/fused/partial_slice.hpp"
#include "ngraph/op/fused/prelu.hpp"
#include "ngraph/op/fused/reciprocal.hpp"
#include "ngraph/op/fused/rnn_cell.hpp"
#include "ngraph/op/fused/scale_shift.hpp"
#include "ngraph/op/fused/selu.hpp"
#include "ngraph/op/fused/shuffle_channels.hpp"
#include "ngraph/op/fused/softmax_crossentropy.hpp"
#include "ngraph/op/fused/space_to_depth.hpp"
#include "ngraph/op/fused/split.hpp"
#include "ngraph/op/fused/squared_difference.hpp"
#include "ngraph/op/fused/squeeze.hpp"
#include "ngraph/op/fused/unsqueeze.hpp"
#include "ngraph/op/gather.hpp"
#include "ngraph/op/gather_nd.hpp"
#include "ngraph/op/get_output_element.hpp"
#include "ngraph/op/greater.hpp"
#include "ngraph/op/greater_eq.hpp"
#include "ngraph/op/less.hpp"
#include "ngraph/op/less_eq.hpp"
#include "ngraph/op/log.hpp"
#include "ngraph/op/lrn.hpp"
#include "ngraph/op/max.hpp"
#include "ngraph/op/max_pool.hpp"
#include "ngraph/op/maximum.hpp"
#include "ngraph/op/min.hpp"
#include "ngraph/op/minimum.hpp"
#include "ngraph/op/multiply.hpp"
#include "ngraph/op/negative.hpp"
#include "ngraph/op/not.hpp"
#include "ngraph/op/not_equal.hpp"
#include "ngraph/op/one_hot.hpp"
#include "ngraph/op/or.hpp"
#include "ngraph/op/pad.hpp"
#include "ngraph/op/parameter.hpp"
#include "ngraph/op/passthrough.hpp"
#include "ngraph/op/power.hpp"
#include "ngraph/op/product.hpp"
#include "ngraph/op/quantize.hpp"
#include "ngraph/op/quantized_convolution.hpp"
#include "ngraph/op/quantized_dot.hpp"
#include "ngraph/op/recv.hpp"
#include "ngraph/op/reduce_prod.hpp"
#include "ngraph/op/reduce_sum.hpp"
#include "ngraph/op/relu.hpp"
#include "ngraph/op/replace_slice.hpp"
#include "ngraph/op/reshape.hpp"
#include "ngraph/op/result.hpp"
#include "ngraph/op/reverse.hpp"
#include "ngraph/op/reverse_sequence.hpp"
#include "ngraph/op/scatter_add.hpp"
#include "ngraph/op/scatter_nd_add.hpp"
#include "ngraph/op/select.hpp"
#include "ngraph/op/send.hpp"
#include "ngraph/op/sigmoid.hpp"
#include "ngraph/op/sign.hpp"
#include "ngraph/op/sin.hpp"
#include "ngraph/op/sinh.hpp"
#include "ngraph/op/slice.hpp"
#include "ngraph/op/softmax.hpp"
#include "ngraph/op/sqrt.hpp"
#include "ngraph/op/stop_gradient.hpp"
#include "ngraph/op/strided_slice.hpp"
#include "ngraph/op/strided_slice.hpp"
#include "ngraph/op/subtract.hpp"
#include "ngraph/op/sum.hpp"
#include "ngraph/op/tan.hpp"
#include "ngraph/op/tanh.hpp"
#include "ngraph/op/tensor_iterator.hpp"
#include "ngraph/op/topk.hpp"
#include "ngraph/op/util/attr_types.hpp"
#include "ngraph/op/variadic_split.hpp"
#include "ngraph/op/variadic_split.hpp"
#include "ngraph/op/xor.hpp"
#include "ngraph/provenance.hpp"
#include "ngraph/serializer.hpp"
#include "ngraph/util.hpp"
#include "nlohmann/json.hpp"

using namespace ngraph;
using namespace std;
using json = nlohmann::json;
using const_data_callback_t = shared_ptr<Node>(const string&, const element::Type&, const Shape&);

static bool s_serialize_output_shapes_enabled =
    (std::getenv("NGRAPH_SERIALIZER_OUTPUT_SHAPES") != nullptr);

void ngraph::set_serialize_output_shapes(bool enable)
{
    s_serialize_output_shapes_enabled = enable;
}

bool ngraph::get_serialize_output_shapes()
{
    return s_serialize_output_shapes_enabled;
}

namespace
{
    // This expands the op list in op_tbl.hpp into a list of enumerations that look like this:
    // Abs,
    // Acos,
    // ...
    enum class OP_TYPEID
    {
#define NGRAPH_OP(a, b) a,
#include "ngraph/op/op_v0_tbl.hpp"
#undef NGRAPH_OP
#define NGRAPH_OP(a, b) a##_v1,
#include "ngraph/op/op_v1_tbl.hpp"
#undef NGRAPH_OP
        UnknownOp
    };
}

static OP_TYPEID get_typeid(const NodeTypeInfo& type_info)
{
    // This expands the op list in op_tbl.hpp into a list of enumerations that look like this:
    // {Abs::type_info, OP_TYPEID::Abs},
    // {Acos::type_info, OP_TYPEID::Acos},
    // ...
    static const map<NodeTypeInfo, OP_TYPEID> type_info_map{
#define NGRAPH_OP(a, b) {b::a::type_info, OP_TYPEID::a},
#include "ngraph/op/op_v0_tbl.hpp"
#undef NGRAPH_OP
#define NGRAPH_OP(a, b) {b::a::type_info, OP_TYPEID::a##_v1},
#include "ngraph/op/op_v1_tbl.hpp"
#undef NGRAPH_OP
    };
    OP_TYPEID rc = OP_TYPEID::UnknownOp;

    auto it = type_info_map.find(type_info);
    if (it != type_info_map.end())
    {
        rc = it->second;
    }
    return rc;
}

bool has_key(json j, const std::string& key)
{
    return j.count(key) != 0;
}

template <typename T>
T get_or_default(json j, const std::string& key, const T& default_value)
{
    return has_key(j, key) ? j.at(key).get<T>() : default_value;
}

class JSONSerializer
{
public:
    void set_indent(size_t indent) { m_indent = indent; }
    void set_serialize_output_shapes(bool serialize_output_shapes)
    {
        m_serialize_output_shapes = serialize_output_shapes;
    }

    void set_binary_constant_data(bool binary_constant_data)
    {
        m_binary_constant_data = binary_constant_data;
    }

    json serialize_function(const Function& function);
    json serialize_output(const Output<Node>& output);
    json serialize_parameter_vector(const ParameterVector& parameters);
    json serialize_output_vector(const OutputVector& output_vector);
    json serialize_node_reference(const Node& node);
    json serialize_node(const Node& node);
    json serialize_axis_set(const AxisSet& axis_set);
    json serialize_tensor_iterator_input_description(
        const std::shared_ptr<op::TensorIterator::InputDescription>&);
    json serialize_tensor_iterator_output_description(
        const std::shared_ptr<op::TensorIterator::OutputDescription>&);

protected:
    size_t m_indent{0};
    bool m_serialize_output_shapes{false};
    bool m_binary_constant_data{false};
    json m_json_nodes;
    set<const Node*> m_nodes_serialized;
    queue<const Node*> m_nodes_to_serialize;
};

class JSONDeserializer
{
public:
    void set_const_data_callback(function<const_data_callback_t> const_data_callback)
    {
        m_const_data_callback = const_data_callback;
    }

    shared_ptr<Function> deserialize_function(json j);
    Output<Node> deserialize_output(json j);
    OutputVector deserialize_output_vector(json j);
    ParameterVector deserialize_parameter_vector(json j);
    shared_ptr<Node> deserialize_node_reference(json j);
    shared_ptr<Node> deserialize_node(json j);
    AxisSet deserialize_axis_set(json j);
    shared_ptr<op::TensorIterator::InputDescription>
        deserialize_tensor_iterator_input_description(json j);
    shared_ptr<op::TensorIterator::OutputDescription>
        deserialize_tensor_iterator_output_description(json j);

protected:
    unordered_map<string, shared_ptr<Node>> m_node_map;
    unordered_map<string, shared_ptr<Function>> m_function_map;
    function<const_data_callback_t> m_const_data_callback;
};

static string
    serialize(shared_ptr<ngraph::Function> func, size_t indent, bool binary_constant_data);

static json write_dimension(Dimension d)
{
    if (d.is_dynamic())
    {
        return nullptr;
    }
    else
    {
        return static_cast<size_t>(d);
    }
}

static Dimension read_dimension(json j)
{
    if (j.is_null())
    {
        return Dimension::dynamic();
    }
    else
    {
        return Dimension(static_cast<size_t>(j));
    }
}

static json write_partial_shape(const PartialShape& s)
{
    if (s.rank().is_dynamic())
    {
        return nullptr;
    }
    else
    {
        std::vector<json> vals(static_cast<size_t>(s.rank()));
        for (size_t i = 0; i < vals.size(); i++)
        {
            vals[i] = write_dimension(s[i]);
        }
        return move(vals);
    }
}

static PartialShape read_partial_shape(json j)
{
    if (j.is_null())
    {
        return PartialShape::dynamic();
    }
    else
    {
        std::vector<Dimension> dims(j.size());
        for (size_t i = 0; i < j.size(); i++)
        {
            dims[i] = read_dimension(j[i]);
        }
        return PartialShape(dims);
    }
}

static json write_auto_broadcast(const op::AutoBroadcastSpec& autob)
{
    json j;
    j["type"] = autob.m_type;
    j["axis"] = autob.m_axis;
    return j;
}

static op::AutoBroadcastSpec
    read_auto_broadcast(json js_node,
                        const std::string& attr,
                        const op::AutoBroadcastSpec& autob = op::AutoBroadcastSpec())
{
    if (has_key(js_node, attr))
    {
        json j = js_node[attr];
        return op::AutoBroadcastSpec(static_cast<op::AutoBroadcastType>(j.at("type")),
                                     j.at("axis").get<int64_t>());
    }
    else
    {
        return autob;
    }
}

static op::PadType read_pad_type(json node_js)
{
    return has_key(node_js, "pad_type") ? static_cast<op::PadType>(node_js.at("pad_type"))
                                        : op::PadType::EXPLICIT;
}

static op::PadMode read_pad_mode(json node_js)
{
    return has_key(node_js, "pad_mode") ? static_cast<op::PadMode>(node_js.at("pad_mode"))
                                        : op::PadMode::CONSTANT;
}

static op::RoundingType read_rounding_type(json node_js)
{
    return has_key(node_js, "rounding_type")
               ? static_cast<op::RoundingType>(node_js.at("rounding_type"))
               : op::RoundingType::FLOOR;
}

static json write_element_type(const ngraph::element::Type& n)
{
    json j;
    j = n.c_type_string();
    return j;
}

static element::Type read_element_type(json j)
{
    size_t bitwidth = 0;
    bool is_real = false;
    bool is_signed = false;
    bool is_quantized = false;
    string c_type_string = "";
    if (j.is_object())
    {
        bitwidth = j.at("bitwidth").get<size_t>();
        is_real = j.at("is_real").get<bool>();
        is_signed = j.at("is_signed").get<bool>();
        is_quantized = j.at("is_quantized").get<bool>();
        c_type_string = j.at("c_type_string").get<string>();
    }
    else
    {
        string c_type = j.get<string>();
        for (const element::Type* t : element::Type::get_known_types())
        {
            if (t->c_type_string() == c_type)
            {
                bitwidth = t->bitwidth();
                is_real = t->is_real();
                is_signed = t->is_signed();
                is_quantized = t->is_quantized();
                c_type_string = t->c_type_string();
                break;
            }
        }
    }
    return element::Type(bitwidth, is_real, is_signed, is_quantized, c_type_string);
}

static op::LSTMWeightsFormat read_lstm_weights_format(const json& js)
{
    return has_key(js, "weights_format")
               ? static_cast<op::LSTMWeightsFormat>(js.at("weights_format"))
               : op::LSTMWeightsFormat::IFCO;
}

void ngraph::serialize(const string& path, shared_ptr<ngraph::Function> func, size_t indent)
{
    ofstream out(path);
    serialize(out, func, indent);
}

void ngraph::serialize(ostream& out, shared_ptr<ngraph::Function> func, size_t indent)
{
    out << ::serialize(func, indent, false);
}

#if defined ENABLE_CPIO_FILE
static void serialize_to_cpio(ostream& out, shared_ptr<ngraph::Function> func, size_t indent)
{
    string j = ::serialize(func, indent, true);
    cpio::Writer writer(out);
    writer.write(func->get_name(), j.c_str(), static_cast<uint32_t>(j.size()));

    traverse_nodes(const_cast<Function*>(func.get()),
                   [&](shared_ptr<Node> node) {
                       if (auto c = node->as_type<op::Constant>())
                       {
                           uint32_t size =
                               static_cast<uint32_t>(shape_size(c->get_output_shape(0)) *
                                                     c->get_output_element_type(0).size());
                           writer.write(c->get_name(), c->get_data_ptr(), size);
                       }
                   },
                   true);
}
#endif

static string serialize(shared_ptr<Function> func, size_t indent, bool binary_constant_data)
{
    JSONSerializer serializer;
    serializer.set_binary_constant_data(binary_constant_data);
    serializer.set_indent(indent);
    serializer.set_serialize_output_shapes(s_serialize_output_shapes_enabled);

    json j;
    j.push_back(serializer.serialize_function(*func));

    string rc;
    if (indent == 0)
    {
        rc = j.dump();
    }
    else
    {
        rc = j.dump(static_cast<int>(indent));
    }
    return rc;
}

std::string ngraph::serialize(std::shared_ptr<ngraph::Function> func, size_t indent)
{
    return ::serialize(func, indent, false);
}

shared_ptr<ngraph::Function> ngraph::deserialize(istream& in)
{
    shared_ptr<Function> rc;
    if (cpio::is_cpio(in))
    {
        cpio::Reader reader(in);
        vector<cpio::FileInfo> file_info = reader.get_file_info();
        if (file_info.size() > 0)
        {
            // The first file is the model
            uint32_t size = static_cast<uint32_t>(file_info[0].get_size());
            char* data = new char[size];
            reader.read(file_info[0].get_name(), data, size);
            string jstr(data, size);
            delete[] data;
            json js = json::parse(jstr);
            JSONDeserializer deserializer;
            deserializer.set_const_data_callback(
                [&](const string& const_name, const element::Type& et, const Shape& shape) {
                    shared_ptr<Node> const_node;
                    for (const cpio::FileInfo& info : file_info)
                    {
                        if (info.get_name() == const_name)
                        {
                            void* const_data = ngraph_malloc(info.get_size());
                            reader.read(const_name, const_data, info.get_size());
                            const_node = make_shared<op::Constant>(et, shape, const_data);
                            ngraph_free(const_data);
                            break;
                        }
                    }
                    return const_node;
                });
            for (json func : js)
            {
                rc = deserializer.deserialize_function(func);
            }
        }
    }
    else
    {
        // json file?
        std::stringstream ss;
        ss << in.rdbuf();
        rc = deserialize(ss.str());
    }
    return rc;
}

shared_ptr<ngraph::Function> ngraph::deserialize(const string& s)
{
    shared_ptr<Function> rc;
    if (file_util::exists(s))
    {
        // s is a file and not a json string
        ifstream in(s, ios_base::binary | ios_base::in);
        rc = deserialize(in);
    }
    else
    {
        json js = json::parse(s);
        JSONDeserializer deserializer;
        for (json func : js)
        {
            rc = deserializer.deserialize_function(func);
        }
    }
    return rc;
}

json JSONSerializer::serialize_parameter_vector(const ParameterVector& parameters)
{
    json json_parameters = json::array();
    for (auto param : parameters)
    {
        json_parameters.push_back(serialize_node_reference(*param));
    }
    return json_parameters;
}

json JSONSerializer::serialize_function(const Function& f)
{
    json function;
    function["name"] = f.get_name();
    function["parameters"] = serialize_parameter_vector(f.get_parameters());

    // TODO Functions can return multiple results
    for (size_t i = 0; i < f.get_output_size(); ++i)
    {
        function["result"].push_back(serialize_node_reference(*f.get_output_op(i)));
    }
    function["ops"] = m_json_nodes;
    return function;
}

template <typename T>
T get_value(json js, const string& key)
{
    T rc = {};
    auto it = js.find(key);
    if (it != js.end())
    {
        rc = it->get<T>();
    }
    return rc;
}

shared_ptr<Node> JSONDeserializer::deserialize_node_reference(json j)
{
    const string& name = j;
    return m_node_map.at(name);
}

Output<Node> JSONDeserializer::deserialize_output(json j)
{
    size_t index;
    json json_node_reference;
    if (j.is_string())
    {
        json_node_reference = j;
        index = 0;
    }
    else if (j.is_object())
    {
        json_node_reference = j["node"];
        index = j["index"];
    }
    else
    {
        throw ngraph_error("Expected string or object an output while deserializing");
    }
    return Output<Node>(deserialize_node_reference(json_node_reference), index);
}

OutputVector JSONDeserializer::deserialize_output_vector(json j)
{
    OutputVector result;
    if (j.is_array())
    {
        for (json jelt : j)
        {
            result.push_back(deserialize_output(jelt));
        }
    }
    return result;
}

json JSONSerializer::serialize_axis_set(const AxisSet& axis_set)
{
    return static_cast<set<size_t>>(axis_set);
}

AxisSet JSONDeserializer::deserialize_axis_set(json j)
{
    AxisSet result;
    if (j.is_array())
    {
        result = j.get<set<size_t>>();
    }
    return result;
}

json JSONSerializer::serialize_tensor_iterator_input_description(
    const std::shared_ptr<op::TensorIterator::InputDescription>& input_description)
{
    json result;
    if (auto slice = as_type_ptr<op::TensorIterator::SliceInputDescription>(input_description))
    {
        result["kind"] = "slice";
        result["input_index"] = slice->m_input_index;
        result["body_parameter_index"] = slice->m_body_parameter_index;
        result["start"] = slice->m_start;
        result["stride"] = slice->m_stride;
        result["part_size"] = slice->m_part_size;
        result["end"] = slice->m_end;
        result["axis"] = slice->m_axis;
    }
    else if (auto merged =
                 as_type_ptr<op::TensorIterator::MergedInputDescription>(input_description))
    {
        result["kind"] = "merged";
        result["input_index"] = merged->m_input_index;
        result["body_parameter_index"] = merged->m_body_parameter_index;
        result["body_value_index"] = merged->m_body_value_index;
    }
    else if (auto constant =
                 as_type_ptr<op::TensorIterator::InvariantInputDescription>(input_description))
    {
        result["kind"] = "constant";
        result["input_index"] = constant->m_input_index;
        result["body_parameter_index"] = constant->m_body_parameter_index;
    }
    else
    {
        NGRAPH_UNREACHABLE("Unknown input description type");
    }
    return result;
}

shared_ptr<op::TensorIterator::InputDescription>
    JSONDeserializer::deserialize_tensor_iterator_input_description(json j)
{
    string kind = j["kind"];
    shared_ptr<op::TensorIterator::InputDescription> result;
    if (kind == "slice")
    {
        uint64_t input_index = j["input_index"].get<uint64_t>();
        uint64_t body_parameter_index = j["body_parameter_index"].get<uint64_t>();
        int64_t start = j["start"].get<int64_t>();
        int64_t stride = j["stride"].get<int64_t>();
        uint64_t part_size = j["part_size"].get<int64_t>();
        int64_t end = j["end"].get<int64_t>();
        int64_t axis = j["axis"].get<int64_t>();
        result = make_shared<op::TensorIterator::SliceInputDescription>(
            input_index, body_parameter_index, start, stride, part_size, end, axis);
    }
    else if (kind == "merged")
    {
        uint64_t input_index = j["input_index"].get<uint64_t>();
        uint64_t body_parameter_index = j["body_parameter_index"].get<uint64_t>();
        uint64_t body_value_index = j["body_value_index"].get<uint64_t>();
        result = make_shared<op::TensorIterator::MergedInputDescription>(
            input_index, body_parameter_index, body_value_index);
    }
    else if (kind == "constant")
    {
        uint64_t input_index = j["input_index"].get<uint64_t>();
        uint64_t body_parameter_index = j["body_parameter_index"].get<uint64_t>();
        result = make_shared<op::TensorIterator::InvariantInputDescription>(input_index,
                                                                            body_parameter_index);
    }
    else
    {
        NGRAPH_UNREACHABLE("Unknown input description type: ", kind);
    }
    return result;
}

json JSONSerializer::serialize_tensor_iterator_output_description(
    const std::shared_ptr<op::TensorIterator::OutputDescription>& output_description)
{
    json result;
    if (auto concat = as_type_ptr<op::TensorIterator::ConcatOutputDescription>(output_description))
    {
        result["kind"] = "concat";
        result["body_value_index"] = concat->m_body_value_index;
        result["output_index"] = concat->m_output_index;
        result["start"] = concat->m_start;
        result["stride"] = concat->m_stride;
        result["part_size"] = concat->m_part_size;
        result["end"] = concat->m_end;
        result["axis"] = concat->m_axis;
    }
    else if (auto body_output =
                 as_type_ptr<op::TensorIterator::BodyOutputDescription>(output_description))
    {
        result["kind"] = "body_output";
        result["body_value_index"] = body_output->m_body_value_index;
        result["output_index"] = body_output->m_output_index;
        result["iteration"] = body_output->m_iteration;
    }
    else
    {
        NGRAPH_UNREACHABLE("Unknown input description type");
    }
    return result;
}

std::shared_ptr<op::TensorIterator::OutputDescription>
    JSONDeserializer::deserialize_tensor_iterator_output_description(json j)
{
    string kind = j["kind"];
    shared_ptr<op::TensorIterator::OutputDescription> result;
    if (kind == "concat")
    {
        uint64_t body_value_index = j["body_value_index"].get<uint64_t>();
        uint64_t output_index = j["output_index"].get<uint64_t>();
        int64_t start = j["start"].get<int64_t>();
        int64_t stride = j["stride"].get<int64_t>();
        uint64_t part_size = j["part_size"].get<int64_t>();
        int64_t end = j["end"].get<int64_t>();
        int64_t axis = j["axis"].get<int64_t>();
        result = make_shared<op::TensorIterator::ConcatOutputDescription>(
            body_value_index, output_index, start, stride, part_size, end, axis);
    }
    else if (kind == "body_output")
    {
        uint64_t body_value_index = j["body_value_index"].get<uint64_t>();
        uint64_t output_index = j["output_index"].get<uint64_t>();
        int64_t iteration = j["iteration"].get<int64_t>();
        result = make_shared<op::TensorIterator::BodyOutputDescription>(
            body_value_index, output_index, iteration);
    }
    else
    {
        NGRAPH_UNREACHABLE("Unknown input description type: ", kind);
    }
    return result;
}

ParameterVector JSONDeserializer::deserialize_parameter_vector(json json_parameters)
{
    std::vector<std::shared_ptr<op::Parameter>> params;
    for (auto& param_ref : json_parameters)
    {
        params.push_back(as_type_ptr<op::Parameter>(deserialize_node_reference(param_ref)));
    }
    return params;
}

shared_ptr<Function> JSONDeserializer::deserialize_function(json func_js)
{
    string func_name = func_js.at("name").get<string>();
    vector<json> func_result = func_js.at("result");
    for (json node_js : func_js.at("ops"))
    {
        deserialize_node(node_js);
    }

    // This handles both graphs w/ `op::Result` and legacy graphs w/o it
    // If we are dealing w/ a legacy graph, add op::Result for each output node
    ResultVector result;
    size_t results = 0;
    for (auto& result_ref : func_result)
    {
        auto fr = deserialize_node_reference(result_ref);
        if (auto res = as_type_ptr<op::Result>(fr))
        {
            result.push_back(res);
            // make sure we have `op::Result` on top of all outputs
            results++;
        }
        else
        {
            result.push_back(std::make_shared<op::Result>(fr));
        }
    }

    if (results != 0 && results != func_result.size())
    {
        throw ngraph_error(
            "Graph serialization is inconsistent. Some op::Results appear to be missing");
    }

    ParameterVector params = deserialize_parameter_vector(func_js.at("parameters"));

    shared_ptr<Function> rc{make_shared<Function>(result, params, func_name)};
    m_function_map[func_name] = rc;
    return rc;
}

// This helps with conversions to old-style shared-ptr<Node> and new-style Output&
// arguments to node constructors. Uses of OutputHelper should be replaced with Output
// when all op constructors use the new style arguments.
struct OutputHelper
{
    OutputHelper(const Output<Node>& output)
        : m_output(output)
    {
    }

    operator shared_ptr<Node>() const { return get_output_element(m_output); }
    operator const Output<Node>&() const { return m_output; }
    Output<Node> m_output;
};

// This helps with conversions to old-style shared-ptr<Node> and new-style Output&
// arguments to node constructors. Uses of OutputVectorHelper should be replaced with OutputVector
// when all op constructors use the new style arguments.
struct OutputVectorHelper
{
    OutputVectorHelper(const OutputVector& output_vector)
        : m_vector(output_vector)
    {
    }
    OutputVectorHelper() = default;
    OutputHelper operator[](size_t i) const { return OutputHelper(m_vector[i]); }
    void push_back(const Output<Node>& output) { m_vector.push_back(output); }
    size_t size() const { return m_vector.size(); }
    operator vector<shared_ptr<Node>>() const
    {
        vector<shared_ptr<Node>> result;
        for (auto& o : m_vector)
        {
            result.push_back(OutputHelper(o));
        }
        return result;
    }
    operator const OutputVector&() const { return m_vector; }
    OutputVector m_vector;
};

shared_ptr<Node> JSONDeserializer::deserialize_node(json node_js)
{
    shared_ptr<Node> node;
    try
    {
        string node_op = node_js.at("op").get<string>();
        size_t op_version = get_value<size_t>(node_js, "op_version");
        NodeTypeInfo type_info{node_op.c_str(), op_version};
        string type_info_name;
        if (has_key(node_js, "type_info"))
        {
            json jtype_info = node_js["type_info"];
            type_info_name = jtype_info.at("name").get<string>();
            type_info.name = type_info_name.c_str();
            type_info.version = jtype_info.at("version").get<uint64_t>();
        }
        string node_name = node_js.at("name").get<string>();
        string friendly_name = get_value<string>(node_js, "friendly_name");
        vector<json> control_deps_inputs = get_value<vector<json>>(node_js, "control_deps");
        vector<string> node_outputs = get_value<vector<string>>(node_js, "outputs");
        OutputVectorHelper args(deserialize_output_vector(node_js["inputs"]));

#if defined(__GNUC__) && !(__GNUC__ == 4 && __GNUC_MINOR__ == 8)
#pragma GCC diagnostic push
#pragma GCC diagnostic error "-Wswitch"
#pragma GCC diagnostic error "-Wswitch-enum"
// #pragma GCC diagnostic error "-Wimplicit-fallthrough"
#endif

        switch (get_typeid(type_info))
        {
        case OP_TYPEID::Abs:
        case OP_TYPEID::Abs_v1:
        {
            node = make_shared<op::Abs>(args[0]);
            break;
        }
        case OP_TYPEID::Acos:
        case OP_TYPEID::Acos_v1:
        {
            node = make_shared<op::Acos>(args[0]);
            break;
        }
        case OP_TYPEID::Add:
        case OP_TYPEID::Add_v1:
        {
            if (op_version == 0)
            {
                node = make_shared<op::v0::Add>(
                    args[0], args[1], read_auto_broadcast(node_js, "auto_broadcast"));
                break;
            }
            if (op_version == 1)
            {
                node = make_shared<op::v1::Add>(
                    args[0],
                    args[1],
                    read_auto_broadcast(node_js, "auto_broadcast", op::AutoBroadcastType::NUMPY));
                break;
            }
        }
        case OP_TYPEID::All:
        {
            auto reduction_axes = deserialize_axis_set(node_js.at("reduction_axes"));
            node = make_shared<op::All>(args[0], reduction_axes);
            break;
        }
        case OP_TYPEID::AllReduce:
        {
            node = make_shared<op::AllReduce>(args[0]);
            break;
        }
        case OP_TYPEID::And:
        {
            node = make_shared<op::And>(
                args[0], args[1], read_auto_broadcast(node_js, "auto_broadcast"));
            break;
        }
        case OP_TYPEID::Any:
        {
            auto reduction_axes = deserialize_axis_set(node_js.at("reduction_axes"));
            node = make_shared<op::Any>(args[0], reduction_axes);
            break;
        }
        case OP_TYPEID::ArgMin:
        {
            auto axis = node_js.at("axis").get<size_t>();
            auto target_type = read_element_type(node_js.at("index_element_type"));
            node = make_shared<op::ArgMin>(args[0], axis, target_type);
            break;
        }
        case OP_TYPEID::ArgMax:
        {
            auto axis = node_js.at("axis").get<size_t>();
            auto target_type = read_element_type(node_js.at("index_element_type"));
            node = make_shared<op::ArgMax>(args[0], axis, target_type);
            break;
        }
        case OP_TYPEID::Asin:
        case OP_TYPEID::Asin_v1:
        {
            node = make_shared<op::Asin>(args[0]);
            break;
        }
        case OP_TYPEID::Atan:
        case OP_TYPEID::Atan_v1:
        {
            node = make_shared<op::Atan>(args[0]);
            break;
        }
        case OP_TYPEID::Atan2:
        {
            node = make_shared<op::Atan2>(args[0], args[1], read_auto_broadcast(node_js, "autob"));
            break;
        }

        case OP_TYPEID::AvgPool:
        case OP_TYPEID::AvgPool_v1:
        {
            if (op_version == 0)
            {
                auto window_shape = node_js.at("window_shape").get<vector<size_t>>();
                auto window_movement_strides =
                    node_js.at("window_movement_strides").get<vector<size_t>>();
                auto padding_below = node_js.at("padding_below").get<vector<size_t>>();
                auto padding_above = node_js.at("padding_above").get<vector<size_t>>();
                auto include_padding_in_avg_computation =
                    node_js.at("include_padding_in_avg_computation").get<bool>();
                op::PadType pad_type = read_pad_type(node_js);
                bool ceil_mode = get_or_default<bool>(node_js, "ceil_mode", false);
                node = make_shared<op::v0::AvgPool>(args[0],
                                                    window_shape,
                                                    window_movement_strides,
                                                    padding_below,
                                                    padding_above,
                                                    include_padding_in_avg_computation,
                                                    pad_type,
                                                    ceil_mode);
            }
            if (op_version == 1)
            {
                auto kernel = node_js.at("kernel").get<vector<size_t>>();
                auto strides = node_js.at("strides").get<vector<size_t>>();
                auto pads_begin = node_js.at("pads_begin").get<vector<size_t>>();
                auto pads_end = node_js.at("pads_end").get<vector<size_t>>();
                auto exclude_pad = node_js.at("exclude_pad").get<bool>();
                op::PadType pad_type = read_pad_type(node_js);
                op::RoundingType rounding_type = read_rounding_type(node_js);
                node = make_shared<op::v1::AvgPool>(args[0],
                                                    strides,
                                                    pads_begin,
                                                    pads_end,
                                                    kernel,
                                                    exclude_pad,
                                                    rounding_type,
                                                    pad_type);
            }
            break;
        }
        case OP_TYPEID::AvgPoolBackprop:
        case OP_TYPEID::AvgPoolBackprop_v1:
        {
            if (op_version == 0)
            {
                auto forward_arg_shape = node_js.at("forward_arg_shape").get<vector<size_t>>();
                auto window_shape = node_js.at("window_shape").get<vector<size_t>>();
                auto window_movement_strides =
                    node_js.at("window_movement_strides").get<vector<size_t>>();
                auto padding_below = node_js.at("padding_below").get<vector<size_t>>();
                auto padding_above = node_js.at("padding_above").get<vector<size_t>>();
                auto include_padding_in_avg_computation =
                    get_or_default<bool>(node_js, "include_padding_in_avg_computation", false);
                node = make_shared<op::v0::AvgPoolBackprop>(forward_arg_shape,
                                                            args[0],
                                                            window_shape,
                                                            window_movement_strides,
                                                            padding_below,
                                                            padding_above,
                                                            include_padding_in_avg_computation);
            }
            if (op_version == 1)
            {
                auto kernel = node_js.at("kernel").get<vector<size_t>>();
                auto strides = node_js.at("strides").get<vector<size_t>>();
                auto pads_begin = node_js.at("pads_begin").get<vector<size_t>>();
                auto pads_end = node_js.at("pads_end").get<vector<size_t>>();
                auto exclude_pad = get_or_default<bool>(node_js, "exclude_pad", true);
                node = make_shared<op::v1::AvgPoolBackprop>(
                    args[0], args[1], strides, pads_begin, pads_end, kernel, exclude_pad);
            }
            break;
        }
        case OP_TYPEID::BatchMatMul:
        {
            node = make_shared<op::BatchMatMul>(args[0], args[1]);
            break;
        }
        case OP_TYPEID::BatchMatMulTranspose:
        {
            auto transpose_0 = node_js.at("transpose_0").get<bool>();
            auto transpose_1 = node_js.at("transpose_1").get<bool>();
            node =
                make_shared<op::BatchMatMulTranspose>(args[0], args[1], transpose_0, transpose_1);
            break;
        }
        case OP_TYPEID::BatchNormTraining:
        {
            auto epsilon = node_js.at("eps").get<double>();
            // Odd order for back-compatibility
            node = make_shared<op::BatchNormTraining>(args[2], args[0], args[1], epsilon);
            break;
        }
        case OP_TYPEID::BatchNormInference:
        case OP_TYPEID::BatchNormInference_v1:
        {
            auto epsilon = node_js.at("eps").get<double>();
            // Odd order for back-compatibility
            node = make_shared<op::BatchNormInference>(
                args[2], args[0], args[1], args[3], args[4], epsilon);
            break;
        }
        case OP_TYPEID::BatchNormTrainingBackprop:
        {
            auto epsilon = node_js.at("eps").get<double>();
            // Odd order for back-compatibility
            node = make_shared<op::BatchNormTrainingBackprop>(
                args[2], args[0], args[1], args[3], args[4], args[5], epsilon);
            break;
        }
        case OP_TYPEID::BinaryConvolution_v1:
        {
            auto strides = node_js.at("strides").get<vector<size_t>>();
            auto dilations = node_js.at("dilations").get<vector<size_t>>();
            auto pads_begin = node_js.at("pads_begin").get<vector<std::ptrdiff_t>>();
            auto pads_end = node_js.at("pads_end").get<vector<std::ptrdiff_t>>();
            auto mode = node_js.at("mode").get<op::v1::BinaryConvolution::BinaryConvolutionMode>();
            auto pad_value = node_js.at("pad_value").get<float>();
            op::PadType auto_pad = read_pad_type(node_js);

            node = make_shared<op::v1::BinaryConvolution>(args[0],
                                                          args[1],
                                                          strides,
                                                          pads_begin,
                                                          pads_end,
                                                          dilations,
                                                          mode,
                                                          pad_value,
                                                          auto_pad);
            break;
        }
        case OP_TYPEID::Broadcast:
        case OP_TYPEID::Broadcast_v1:
        {
            if (op_version == 0)
            {
                auto shape = node_js.at("shape").get<vector<size_t>>();
                auto axes = deserialize_axis_set(node_js.at("axes"));
                node = make_shared<op::v0::Broadcast>(args[0], shape, axes);
            }
            if (op_version == 1)
            {
                node = make_shared<op::v1::Broadcast>(
                    args[0], args[1], args[2], read_auto_broadcast(node_js, "auto_broadcast"));
            }
            break;
        }
        case OP_TYPEID::BroadcastDistributed:
        {
            node = make_shared<op::BroadcastDistributed>(args[0]);
            break;
        }
        case OP_TYPEID::BroadcastLike:
        {
            auto initial_axes = deserialize_axis_set(node_js.at("initial_axes"));
            node = make_shared<op::BroadcastLike>(args[0], args[1], initial_axes);
            break;
        }
        case OP_TYPEID::Ceiling:
        case OP_TYPEID::Ceiling_v1:
        {
            node = make_shared<op::Ceiling>(args[0]);
            break;
        }
        case OP_TYPEID::Clamp_v1:
        {
            const auto clamp_min = node_js.at("min").get<float>();
            const auto clamp_max = node_js.at("max").get<float>();
            node = make_shared<op::Clamp>(args[0], clamp_min, clamp_max);
            break;
        }
        case OP_TYPEID::Concat:
        case OP_TYPEID::Concat_v1:
        {
            auto axis = node_js.at("axis").get<size_t>();
            node = make_shared<op::Concat>(static_cast<OutputVector>(args), axis);
            break;
        }
        case OP_TYPEID::Constant:
        case OP_TYPEID::Constant_v1:
        {
            auto type_node_js =
                has_key(node_js, "element_type") ? node_js : node_js.at("value_type");
            auto element_type = read_element_type(type_node_js.at("element_type"));
            auto shape = type_node_js.at("shape");
            auto value = node_js.at("value").get<vector<string>>();
            node = make_shared<op::Constant>(element_type, shape, value);
            break;
        }
        case OP_TYPEID::Convert:
        case OP_TYPEID::Convert_v1:
        {
            auto target_type = read_element_type(node_js.at("target_type"));
            node = make_shared<op::Convert>(args[0], target_type);
            break;
        }
        case OP_TYPEID::Convolution:
        case OP_TYPEID::Convolution_v1:
        {
            if (op_version == 0)
            {
                auto window_movement_strides =
                    node_js.at("window_movement_strides").get<vector<size_t>>();
                auto window_dilation_strides =
                    node_js.at("window_dilation_strides").get<vector<size_t>>();
                auto padding_below = node_js.at("padding_below").get<vector<std::ptrdiff_t>>();
                auto padding_above = node_js.at("padding_above").get<vector<std::ptrdiff_t>>();

                // For backwards compatibility, we accept "image_dilation_strides" in place of
                // "data_dilation_strides", and we also allow it to be omitted altogether.
                json data_dilation_strides;
                if (has_key(node_js, "data_dilation_strides"))
                {
                    data_dilation_strides = node_js["data_dilation_strides"];
                }
                else if (has_key(node_js, "image_dilation_strides"))
                {
                    data_dilation_strides = node_js["image_dilation_strides"];
                }

                op::PadType pad_type = read_pad_type(node_js);

                if (data_dilation_strides.empty())
                {
                    node = make_shared<op::v0::Convolution>(args[0],
                                                            args[1],
                                                            window_movement_strides,
                                                            window_dilation_strides,
                                                            padding_below,
                                                            padding_above);
                }
                else
                {
                    node = make_shared<op::v0::Convolution>(
                        args[0],
                        args[1],
                        window_movement_strides,
                        window_dilation_strides,
                        padding_below,
                        padding_above,
                        data_dilation_strides.get<std::vector<size_t>>(),
                        pad_type);
                }
            }
            if (op_version == 1)
            {
                auto strides = node_js.at("strides").get<vector<size_t>>();
                auto dilations = node_js.at("dilations").get<vector<size_t>>();
                auto pads_begin = node_js.at("pads_begin").get<vector<std::ptrdiff_t>>();
                auto pads_end = node_js.at("pads_end").get<vector<std::ptrdiff_t>>();

                op::PadType auto_pad = read_pad_type(node_js);

                node = make_shared<op::v1::Convolution>(
                    args[0], args[1], strides, pads_begin, pads_end, dilations, auto_pad);
            }
            break;
        }
        case OP_TYPEID::ConvolutionBackpropData:
        case OP_TYPEID::ConvolutionBackpropData_v1:
        {
            if (op_version == 0)
            {
                auto data_batch_shape = node_js.at("data_batch_shape").get<vector<size_t>>();
                auto window_movement_strides_forward =
                    node_js.at("window_movement_strides_forward").get<vector<size_t>>();
                auto window_dilation_strides_forward =
                    node_js.at("window_dilation_strides_forward").get<vector<size_t>>();
                auto padding_below_forward =
                    node_js.at("padding_below_forward").get<vector<std::ptrdiff_t>>();
                auto padding_above_forward =
                    node_js.at("padding_above_forward").get<vector<std::ptrdiff_t>>();
                auto data_dilation_strides_forward =
                    node_js.at("data_dilation_strides_forward").get<vector<size_t>>();
                node = make_shared<op::v0::ConvolutionBackpropData>(data_batch_shape,
                                                                    args[0],
                                                                    args[1],
                                                                    window_movement_strides_forward,
                                                                    window_dilation_strides_forward,
                                                                    padding_below_forward,
                                                                    padding_above_forward,
                                                                    data_dilation_strides_forward);
            }
            if (op_version == 1)
            {
                auto strides = node_js.at("strides").get<vector<size_t>>();
                auto dilations = node_js.at("dilations").get<vector<size_t>>();
                auto pads_begin = node_js.at("pads_begin").get<vector<std::ptrdiff_t>>();
                auto pads_end = node_js.at("pads_end").get<vector<std::ptrdiff_t>>();
                node = make_shared<op::v1::ConvolutionBackpropData>(
                    args[0], args[1], args[2], strides, dilations, pads_begin, pads_end);
            }
            break;
        }
        case OP_TYPEID::ConvolutionBackpropFilters:
        case OP_TYPEID::ConvolutionBackpropFilters_v1:
        {
            if (op_version == 0)
            {
                auto filters_shape = node_js.at("filters_shape").get<vector<size_t>>();
                auto window_movement_strides_forward =
                    node_js.at("window_movement_strides_forward").get<vector<size_t>>();
                auto window_dilation_strides_forward =
                    node_js.at("window_dilation_strides_forward").get<vector<size_t>>();
                auto padding_below_forward =
                    node_js.at("padding_below_forward").get<vector<std::ptrdiff_t>>();
                auto padding_above_forward =
                    node_js.at("padding_above_forward").get<vector<std::ptrdiff_t>>();
                auto data_dilation_strides_forward =
                    node_js.at("data_dilation_strides_forward").get<vector<size_t>>();
                node =
                    make_shared<op::v0::ConvolutionBackpropFilters>(args[0],
                                                                    filters_shape,
                                                                    args[1],
                                                                    window_movement_strides_forward,
                                                                    window_dilation_strides_forward,
                                                                    padding_below_forward,
                                                                    padding_above_forward,
                                                                    data_dilation_strides_forward);
            }
            if (op_version == 1)
            {
                auto filters_shape = node_js.at("filters_shape").get<vector<size_t>>();
                auto strides = node_js.at("strides").get<vector<size_t>>();
                auto dilations = node_js.at("dilations").get<vector<size_t>>();
                auto pads_begin = node_js.at("pads_begin").get<vector<std::ptrdiff_t>>();
                auto pads_end = node_js.at("pads_end").get<vector<std::ptrdiff_t>>();
                node = make_shared<op::v1::ConvolutionBackpropFilters>(
                    args[0], args[1], args[2], strides, dilations, pads_begin, pads_end);
            }
            break;
        }
        case OP_TYPEID::ConvolutionBias:
        {
            auto window_movement_strides =
                node_js.at("window_movement_strides").get<vector<size_t>>();
            auto window_dilation_strides =
                node_js.at("window_dilation_strides").get<vector<size_t>>();
            auto padding_below = node_js.at("padding_below").get<vector<std::ptrdiff_t>>();
            auto padding_above = node_js.at("padding_above").get<vector<std::ptrdiff_t>>();
            auto data_dilation_strides = node_js.at("data_dilation_strides").get<vector<size_t>>();

            node = make_shared<op::ConvolutionBias>(args[0],
                                                    args[1],
                                                    args[2],
                                                    window_movement_strides,
                                                    window_dilation_strides,
                                                    padding_below,
                                                    padding_above,
                                                    data_dilation_strides);
            break;
        }
        case OP_TYPEID::ConvolutionBiasAdd:
        {
            auto window_movement_strides =
                node_js.at("window_movement_strides").get<vector<size_t>>();
            auto window_dilation_strides =
                node_js.at("window_dilation_strides").get<vector<size_t>>();
            auto padding_below = node_js.at("padding_below").get<vector<std::ptrdiff_t>>();
            auto padding_above = node_js.at("padding_above").get<vector<std::ptrdiff_t>>();
            auto data_dilation_strides = node_js.at("data_dilation_strides").get<vector<size_t>>();

            node = make_shared<op::ConvolutionBiasAdd>(args[0],
                                                       args[1],
                                                       args[2],
                                                       args[3],
                                                       window_movement_strides,
                                                       window_dilation_strides,
                                                       padding_below,
                                                       padding_above,
                                                       data_dilation_strides);
            break;
        }
        case OP_TYPEID::ConvolutionBiasBackpropFiltersBias:
        {
            auto filters_shape = node_js.at("filters_shape").get<vector<size_t>>();
            auto bias_shape = node_js.at("bias_shape").get<vector<size_t>>();
            auto window_movement_strides_forward =
                node_js.at("window_movement_strides_forward").get<vector<size_t>>();
            auto window_dilation_strides_forward =
                node_js.at("window_dilation_strides_forward").get<vector<size_t>>();
            auto padding_below_forward =
                node_js.at("padding_below_forward").get<vector<std::ptrdiff_t>>();
            auto padding_above_forward =
                node_js.at("padding_above_forward").get<vector<std::ptrdiff_t>>();
            auto data_dilation_strides_forward =
                node_js.at("data_dilation_strides_forward").get<vector<size_t>>();
            node =
                make_shared<op::ConvolutionBiasBackpropFiltersBias>(args[0],
                                                                    filters_shape,
                                                                    bias_shape,
                                                                    args[1],
                                                                    window_movement_strides_forward,
                                                                    window_dilation_strides_forward,
                                                                    padding_below_forward,
                                                                    padding_above_forward,
                                                                    data_dilation_strides_forward);
            break;
        }
        case OP_TYPEID::Cos:
        case OP_TYPEID::Cos_v1:
        {
            node = make_shared<op::Cos>(args[0]);
            break;
        }
        case OP_TYPEID::Cosh:
        case OP_TYPEID::Cosh_v1:
        {
            node = make_shared<op::Cosh>(args[0]);
            break;
        }
        case OP_TYPEID::CrossEntropy:
        {
            auto soft_label = node_js.at("soft_label");
            auto ignore_index = node_js.at("ignore_index");
            node = make_shared<op::CrossEntropy>(args[0], args[1], soft_label, ignore_index);
            break;
        }
        case OP_TYPEID::CrossEntropyBackprop:
        {
            auto soft_label = node_js.at("soft_label");
            auto ignore_index = node_js.at("ignore_index");
            node = make_shared<op::CrossEntropyBackprop>(
                args[0], args[1], args[2], soft_label, ignore_index);
            break;
        }
        case OP_TYPEID::DepthToSpace_v1:
        {
            auto mode = node_js.at("mode").get<op::DepthToSpace::DepthToSpaceMode>();
            auto block_size = node_js.at("block_size").get<size_t>();
            node = make_shared<op::DepthToSpace>(args[0], mode, block_size);
            break;
        }
        case OP_TYPEID::Dequantize:
        {
            auto type = read_element_type(node_js.at("type"));
            auto axes = deserialize_axis_set(node_js.at("axes"));
            node = make_shared<op::Dequantize>(args[0], args[1], args[2], type, axes);
            break;
        }
        case OP_TYPEID::Divide:
        case OP_TYPEID::Divide_v1:
        {
            bool pythondiv = get_or_default(node_js, "pythondiv", true);
            if (op_version == 0)
            {
                node = make_shared<op::v0::Divide>(
                    args[0], args[1], pythondiv, read_auto_broadcast(node_js, "auto_broadcast"));
            }
            if (op_version == 1)
            {
                node = make_shared<op::v1::Divide>(
                    args[0],
                    args[1],
                    pythondiv,
                    read_auto_broadcast(node_js, "auto_broadcast", op::AutoBroadcastType::NUMPY));
            }
            break;
        }
        case OP_TYPEID::Dot:
        {
            // For backwards compatibility, reduction_axes_count is optional.
            if (has_key(node_js, "reduction_axes_count"))
            {
                size_t reduction_axes_count = node_js["reduction_axes_count"].get<size_t>();
                node = make_shared<op::Dot>(args[0], args[1], reduction_axes_count);
            }
            else
            {
                node = make_shared<op::Dot>(args[0], args[1]);
            }
            break;
        }
        case OP_TYPEID::DynBroadcast:
        {
            node = make_shared<op::DynBroadcast>(args[0], args[1], args[2]);
            break;
        }
        case OP_TYPEID::DynPad:
        {
            node = make_shared<op::DynPad>(args[0], args[1], args[2], args[3]);
            break;
        }
        case OP_TYPEID::DynReplaceSlice:
        {
            auto lower_bounds_mask = node_js.at("lower_bounds_mask").get<set<size_t>>();
            auto upper_bounds_mask = node_js.at("upper_bounds_mask").get<set<size_t>>();
            auto new_axis = node_js.at("new_axis").get<set<size_t>>();
            auto shrink_axis = node_js.at("shrink_axis").get<set<size_t>>();
            auto ellipsis_mask = node_js.at("ellipsis_mask").get<set<size_t>>();
            node = make_shared<op::DynReplaceSlice>(args[0],
                                                    args[1],
                                                    args[2],
                                                    args[3],
                                                    args[4],
                                                    lower_bounds_mask,
                                                    upper_bounds_mask,
                                                    new_axis,
                                                    shrink_axis,
                                                    ellipsis_mask);
            break;
        }
        case OP_TYPEID::DynReshape:
        case OP_TYPEID::Reshape_v1:
        {
            const auto zero_flag = node_js.at("zero_flag").get<bool>();
            if (op_version == 0)
            {
                node = make_shared<op::v0::DynReshape>(args[0], args[1], zero_flag);
            }
            if (op_version == 1)
            {
                node = make_shared<op::v1::Reshape>(args[0], args[1], zero_flag);
            }
            break;
        }
        case OP_TYPEID::DynSlice:
        {
            auto lower_bounds_mask = node_js.at("lower_bounds_mask").get<set<size_t>>();
            auto upper_bounds_mask = node_js.at("upper_bounds_mask").get<set<size_t>>();
            auto new_axis = node_js.at("new_axis").get<set<size_t>>();
            auto shrink_axis = node_js.at("shrink_axis").get<set<size_t>>();
            auto ellipsis_mask = node_js.at("ellipsis_mask").get<set<size_t>>();
            node = make_shared<op::DynSlice>(args[0],
                                             args[1],
                                             args[2],
                                             args[3],
                                             lower_bounds_mask,
                                             upper_bounds_mask,
                                             new_axis,
                                             shrink_axis,
                                             ellipsis_mask);
            break;
        }
        case OP_TYPEID::Elu_v1:
        {
            auto alpha = node_js.at("alpha").get<double>();
            node = make_shared<op::Elu>(args[0], alpha);
            break;
        }
        case OP_TYPEID::EmbeddingLookup:
        {
            node = make_shared<op::EmbeddingLookup>(args[0], args[1]);
            break;
        }
        case OP_TYPEID::Equal:
        case OP_TYPEID::Equal_v1:
        {
            if (op_version == 0)
            {
                node = make_shared<op::v0::Equal>(
                    args[0], args[1], read_auto_broadcast(node_js, "auto_broadcast"));
            }
            if (op_version == 1)
            {
                node = make_shared<op::v1::Equal>(
                    args[0],
                    args[1],
                    read_auto_broadcast(node_js, "auto_broadcast", op::AutoBroadcastType::NUMPY));
            }
            break;
        }
        case OP_TYPEID::Erf:
        case OP_TYPEID::Erf_v1:
        {
            node = make_shared<op::Erf>(args[0]);
            break;
        }
        case OP_TYPEID::Exp:
        case OP_TYPEID::Exp_v1:
        {
            node = make_shared<op::Exp>(args[0]);
            break;
        }
        case OP_TYPEID::FakeQuantize_v1:
        {
            size_t levels = node_js.at("levels").get<size_t>();
            node =
                make_shared<op::FakeQuantize>(args[0], args[1], args[2], args[3], args[4], levels);
            break;
        }
        case OP_TYPEID::Floor:
        case OP_TYPEID::Floor_v1:
        {
            node = make_shared<op::Floor>(args[0]);
            break;
        }
        case OP_TYPEID::FloorMod_v1:
        {
            node = make_shared<op::v1::FloorMod>(
                args[0], args[1], read_auto_broadcast(node_js, "auto_broadcast"));
            break;
        }
        case OP_TYPEID::Gather:
        case OP_TYPEID::Gather_v1:
        {
            if (op_version == 0)
            {
                auto axis = node_js.at("axis").get<size_t>();
                node = make_shared<op::v0::Gather>(args[0], args[1], axis);
            }
            if (op_version == 1)
            {
                node = make_shared<op::v1::Gather>(args[0], args[1], args[2]);
            }
            break;
        }
        case OP_TYPEID::GatherND:
        {
            node = make_shared<op::GatherND>(args[0], args[1]);
            break;
        }
        case OP_TYPEID::Gelu:
        {
            node = make_shared<op::Gelu>(args[0]);
            break;
        }
        case OP_TYPEID::GeluBackpropFactor:
        {
            node = make_shared<op::GeluBackpropFactor>(args[0]);
            break;
        }
        case OP_TYPEID::Gemm:
        {
            auto alpha = node_js.at("alpha").get<double>();
            auto beta = node_js.at("beta").get<double>();
            auto transA = node_js.at("transA").get<bool>();
            auto transB = node_js.at("transB").get<bool>();
            node = make_shared<op::Gemm>(args[0], args[1], args[2], alpha, beta, transA, transB);
            break;
        }
        case OP_TYPEID::GenerateMask:
        case OP_TYPEID::GenerateMask_v1:
        {
            auto type = read_element_type(node_js.at("type"));
            auto seed = node_js.at("seed").get<unsigned int>();
            auto probability = node_js.at("probability").get<double>();
            bool use_seed = get_or_default<bool>(node_js, "use_seed", false);

            if (op_version == 0)
            {
                auto output_shape = node_js.at("output_shape").get<vector<size_t>>();

                node = make_shared<op::v0::GenerateMask>(
                    args[0], output_shape, type, seed, probability, use_seed);
            }
            if (op_version == 1)
            {
                node = make_shared<op::v1::GenerateMask>(
                    args[0], args[1], type, seed, probability, use_seed);
            }

            break;
        }
        case OP_TYPEID::GetOutputElement:
        {
            node = make_shared<op::GetOutputElement>(
                static_cast<Output<Node>>(args[0]).get_node_shared_ptr(),
                node_js.at("n").get<size_t>());
            break;
        }
        case OP_TYPEID::Greater:
        case OP_TYPEID::Greater_v1:
        {
            if (op_version == 0)
            {
                node = make_shared<op::v0::Greater>(
                    args[0], args[1], read_auto_broadcast(node_js, "auto_broadcast"));
            }
            if (op_version == 1)
            {
                node = make_shared<op::v1::Greater>(
                    args[0],
                    args[1],
                    read_auto_broadcast(node_js, "auto_broadcast", op::AutoBroadcastType::NUMPY));
            }
            break;
        }
        case OP_TYPEID::GreaterEq:
        case OP_TYPEID::GreaterEq_v1:
        {
            if (op_version == 0)
            {
                node = make_shared<op::v0::GreaterEq>(
                    args[0], args[1], read_auto_broadcast(node_js, "auto_broadcast"));
            }
            if (op_version == 1)
            {
                node = make_shared<op::v1::GreaterEq>(
                    args[0],
                    args[1],
                    read_auto_broadcast(node_js, "auto_broadcast", op::AutoBroadcastType::NUMPY));
            }
            break;
        }
        case OP_TYPEID::GRN:
        {
            auto bias = node_js.at("bias").get<float>();
            node = make_shared<op::GRN>(args[0], bias);
            break;
        }
        case OP_TYPEID::GroupConvolution_v1:
        {
            auto window_movement_strides =
                node_js.at("window_movement_strides").get<vector<size_t>>();
            auto window_dilation_strides =
                node_js.at("window_dilation_strides").get<vector<size_t>>();
            auto padding_below = node_js.at("padding_below").get<vector<std::ptrdiff_t>>();
            auto padding_above = node_js.at("padding_above").get<vector<std::ptrdiff_t>>();
            auto data_dilation_strides = node_js.at("data_dilation_strides").get<vector<size_t>>();
            auto groups = node_js.at("groups").get<size_t>();

            op::PadType pad_type = read_pad_type(node_js);
            node = make_shared<op::GroupConvolution>(args[0],
                                                     args[1],
                                                     window_movement_strides,
                                                     window_dilation_strides,
                                                     padding_below,
                                                     padding_above,
                                                     data_dilation_strides,
                                                     groups,
                                                     pad_type);
            break;
        }
        case OP_TYPEID::GroupConvolutionTranspose:
        {
            auto strides = node_js.at("strides").get<vector<size_t>>();
            auto dilations = node_js.at("dilations").get<vector<size_t>>();
            auto padding_begin = node_js.at("padding_begin").get<vector<ptrdiff_t>>();
            auto padding_end = node_js.at("padding_end").get<vector<ptrdiff_t>>();
            auto output_padding = node_js.at("output_padding").get<vector<ptrdiff_t>>();
            auto groups = node_js.at("groups").get<size_t>();
            op::PadType pad_type = read_pad_type(node_js);
            auto output_shape = node_js.at("output_shape").get<vector<size_t>>();

            node = make_shared<op::GroupConvolutionTranspose>(args[0],
                                                              args[1],
                                                              strides,
                                                              dilations,
                                                              padding_begin,
                                                              padding_end,
                                                              output_padding,
                                                              groups,
                                                              pad_type,
                                                              output_shape);
            break;
        }
        case OP_TYPEID::GRUCell:
        {
            auto hidden_size = node_js.at("hidden_size").get<size_t>();
            auto clip = node_js.at("clip").get<float>();
            auto activations = node_js.at("activations").get<vector<string>>();
            auto activation_alpha = node_js.at("activation_alpha").get<vector<float>>();
            auto activation_beta = node_js.at("activation_beta").get<vector<float>>();
            auto linear_before_reset = node_js.at("linear_before_reset").get<bool>();
            node = make_shared<op::GRUCell>(args[0],
                                            args[1],
                                            args[2],
                                            args[3],
                                            hidden_size,
                                            args[4],
                                            activations,
                                            activation_alpha,
                                            activation_beta,
                                            clip,
                                            linear_before_reset);
            break;
        }
        case OP_TYPEID::HardSigmoid_v1:
        {
            node = make_shared<op::HardSigmoid>(args[0], args[1], args[2]);
            break;
        }
        case OP_TYPEID::Interpolate_v1: { break;
        }
        case OP_TYPEID::LayerNorm:
        {
            auto keep_stats = node_js.at("keep_stats").get<bool>();
            auto use_affine = node_js.at("use_affine").get<bool>();
            auto epsilon = node_js.at("epsilon").get<double>();
            auto begin_norm_axis = node_js.at("begin_norm_axis").get<int64_t>();
            if (use_affine)
            {
                node = make_shared<op::LayerNorm>(
                    args[0], args[1], args[2], keep_stats, begin_norm_axis, epsilon);
            }
            else
            {
                node = make_shared<op::LayerNorm>(args[0], keep_stats, begin_norm_axis, epsilon);
            }
            break;
        }
        case OP_TYPEID::LayerNormBackprop:
        {
            auto use_stats = node_js.at("use_stats").get<bool>();
            auto use_affine = node_js.at("use_affine").get<bool>();
            auto epsilon = node_js.at("epsilon").get<double>();
            auto begin_norm_axis = node_js.at("begin_norm_axis").get<int64_t>();
            if (use_stats && use_affine)
            {
                node = make_shared<op::LayerNormBackprop>(
                    args[0], args[1], args[2], args[3], args[4], begin_norm_axis, epsilon);
            }
            else if (use_stats)
            {
                node = make_shared<op::LayerNormBackprop>(
                    args[0], args[1], args[2], args[3], begin_norm_axis, epsilon);
            }
            else if (use_affine)
            {
                node = make_shared<op::LayerNormBackprop>(
                    args[0], args[1], args[2], begin_norm_axis, epsilon);
            }
            else
            {
                node =
                    make_shared<op::LayerNormBackprop>(args[0], args[1], begin_norm_axis, epsilon);
            }
            break;
        }
        case OP_TYPEID::Less:
        case OP_TYPEID::Less_v1:
        {
            if (op_version == 0)
            {
                node = make_shared<op::v0::Less>(
                    args[0], args[1], read_auto_broadcast(node_js, "auto_broadcast"));
            }
            else if (op_version == 1)
            {
                node = make_shared<op::v1::Less>(
                    args[0],
                    args[1],
                    read_auto_broadcast(node_js, "auto_broadcast", op::AutoBroadcastType::NUMPY));
            }
            break;
        }
        case OP_TYPEID::LessEq:
        {
            node = make_shared<op::v0::LessEq>(
                args[0], args[1], read_auto_broadcast(node_js, "auto_broadcast"));
            break;
        }
        case OP_TYPEID::LessEqual_v1:
        {
            node = make_shared<op::v1::LessEqual>(
                args[0],
                args[1],
                read_auto_broadcast(node_js, "auto_broadcast", op::AutoBroadcastType::NUMPY));
            break;
        }
        case OP_TYPEID::Log:
        case OP_TYPEID::Log_v1:
        {
            node = make_shared<op::Log>(args[0]);
            break;
        }
        case OP_TYPEID::LogicalAnd_v1:
        {
            node = make_shared<op::v1::LogicalAnd>(
                args[0], args[1], read_auto_broadcast(node_js, "auto_broadcast"));
            break;
        }
        case OP_TYPEID::LogicalNot_v1:
        {
            node = make_shared<op::v1::LogicalNot>(args[0]);
            break;
        }
        case OP_TYPEID::LogicalOr_v1:
        {
            node = make_shared<op::v1::LogicalOr>(
                args[0], args[1], read_auto_broadcast(node_js, "auto_broadcast"));
            break;
        }
        case OP_TYPEID::LogicalXor_v1:
        {
            node = make_shared<op::v1::LogicalXor>(
                args[0], args[1], read_auto_broadcast(node_js, "auto_broadcast"));
            break;
        }
        case OP_TYPEID::LogSoftmax:
        {
            auto axis = node_js.at("axis").get<int64_t>();
            node = make_shared<op::LogSoftmax>(args[0], axis);
            break;
        }
        case OP_TYPEID::LRN_v1:
        {
            auto alpha = node_js.at("alpha").get<double>();
            auto beta = node_js.at("beta").get<double>();
            auto bias = node_js.at("bias").get<double>();
            auto nsize = node_js.at("nsize").get<size_t>();
            node = make_shared<op::LRN>(args[0], args[1], alpha, beta, bias, nsize);
            break;
        }
        case OP_TYPEID::LSTMCell_v1:
        {
            auto hidden_size = node_js.at("hidden_size").get<size_t>();
            auto weights_format = read_lstm_weights_format(node_js);
            auto clip = node_js.at("clip").get<float>();
            auto activations = node_js.at("activations").get<vector<string>>();
            auto activations_alpha = node_js.at("activations_alpha").get<vector<float>>();
            auto activations_beta = node_js.at("activations_beta").get<vector<float>>();
            auto input_forget = node_js.at("input_forget").get<bool>();
            if (args.size() == 7)
            {
                node = make_shared<op::LSTMCell>(args[0],
                                                 args[1],
                                                 args[2],
                                                 args[3],
                                                 args[4],
                                                 args[5],
                                                 args[6],
                                                 hidden_size,
                                                 weights_format,
                                                 activations,
                                                 activations_alpha,
                                                 activations_beta,
                                                 clip,
                                                 input_forget);
            }
            if (args.size() == 6)
            {
                node = make_shared<op::LSTMCell>(args[0],
                                                 args[1],
                                                 args[2],
                                                 args[3],
                                                 args[4],
                                                 args[5],
                                                 hidden_size,
                                                 weights_format,
                                                 activations,
                                                 activations_alpha,
                                                 activations_beta,
                                                 clip,
                                                 input_forget);
            }
            else
            {
                node = make_shared<op::LSTMCell>(args[0],
                                                 args[1],
                                                 args[2],
                                                 args[3],
                                                 args[4],
                                                 hidden_size,
                                                 weights_format,
                                                 activations,
                                                 activations_alpha,
                                                 activations_beta,
                                                 clip,
                                                 input_forget);
            }
            break;
        }
        case OP_TYPEID::LSTMSequence_v1:
        {
            auto hidden_size = node_js.at("hidden_size").get<size_t>();
            auto clip = node_js.at("clip").get<float>();
            auto activations = node_js.at("activations").get<vector<string>>();
            auto activations_alpha = node_js.at("activations_alpha").get<vector<float>>();
            auto activations_beta = node_js.at("activations_beta").get<vector<float>>();
            auto input_forget = node_js.at("input_forget").get<bool>();
            auto direction = node_js.at("direction").get<op::LSTMSequence::direction>();
            auto weights_format = read_lstm_weights_format(node_js);
            if (args.size() == 8)
            {
                node = make_shared<op::LSTMSequence>(args[0],
                                                     args[1],
                                                     args[2],
                                                     args[3],
                                                     args[4],
                                                     args[5],
                                                     args[6],
                                                     args[7],
                                                     hidden_size,
                                                     direction,
                                                     weights_format,
                                                     activations_alpha,
                                                     activations_beta,
                                                     activations,
                                                     clip,
                                                     input_forget);
            }
            else
            {
                node = make_shared<op::LSTMSequence>(args[0],
                                                     args[1],
                                                     args[2],
                                                     args[3],
                                                     args[4],
                                                     args[5],
                                                     args[6],
                                                     hidden_size,
                                                     direction,
                                                     weights_format,
                                                     activations_alpha,
                                                     activations_beta,
                                                     activations,
                                                     clip,
                                                     input_forget);
            }
            break;
        }
        case OP_TYPEID::MatMul_v1:
        {
            bool transpose_a = node_js.at("transpose_a").get<bool>();
            bool transpose_b = node_js.at("transpose_b").get<bool>();
            node = make_shared<op::MatMul>(args[0], args[1], transpose_a, transpose_b);
            break;
        }
        case OP_TYPEID::Max:
        {
            auto reduction_axes = deserialize_axis_set(node_js.at("reduction_axes"));
            node = make_shared<op::Max>(args[0], reduction_axes);
            break;
        }
        case OP_TYPEID::ReduceMax_v1:
        {
            node = make_shared<op::v1::ReduceMax>(args[0], args[1]);
            break;
        }
        case OP_TYPEID::MaxPool:
        case OP_TYPEID::MaxPool_v1:
        {
            if (op_version == 0)
            {
                auto window_shape = node_js.at("window_shape").get<vector<size_t>>();
                auto window_movement_strides =
                    node_js.at("window_movement_strides").get<vector<size_t>>();
                // For backwards compatibility, both (but not just one) of the padding_ fields may
                // be omitted.
                auto padding_below_maybe = get_or_default(node_js, "padding_below", json{});
                auto padding_above_maybe = get_or_default(node_js, "padding_above", json{});
                op::PadType pad_type = read_pad_type(node_js);
                if (padding_below_maybe.empty() && !padding_above_maybe.empty())
                {
                    throw runtime_error(
                        "MaxPool: padding_below is absent but padding_above is present");
                }
                else if (!padding_below_maybe.empty() && padding_above_maybe.empty())
                {
                    throw runtime_error(
                        "MaxPool: padding_below is present but padding_above is absent");
                }
                else if (!padding_below_maybe.empty() && !padding_above_maybe.empty())
                {
                    auto padding_below = padding_below_maybe.get<vector<size_t>>();
                    auto padding_above = padding_above_maybe.get<vector<size_t>>();
                    node = make_shared<op::v0::MaxPool>(args[0],
                                                        window_shape,
                                                        window_movement_strides,
                                                        padding_below,
                                                        padding_above,
                                                        pad_type);
                }
                else
                {
                    node = make_shared<op::v0::MaxPool>(
                        args[0], window_shape, window_movement_strides);
                }
            }
            if (op_version == 1)
            {
                auto kernel = node_js.at("kernel").get<vector<size_t>>();
                auto strides = node_js.at("strides").get<vector<size_t>>();
                auto pads_begin = node_js.at("pads_begin").get<vector<size_t>>();
                auto pads_end = node_js.at("pads_end").get<vector<size_t>>();
                auto rounding_type = read_rounding_type(node_js);
                op::PadType pad_type = read_pad_type(node_js);
                node = make_shared<op::v1::MaxPool>(
                    args[0], strides, pads_begin, pads_end, kernel, rounding_type, pad_type);
            }
            break;
        }
        case OP_TYPEID::MaxPoolBackprop:
        case OP_TYPEID::MaxPoolBackprop_v1:
        {
            if (op_version == 0)
            {
                auto window_shape = node_js.at("window_shape").get<vector<size_t>>();
                auto window_movement_strides =
                    node_js.at("window_movement_strides").get<vector<size_t>>();
                auto padding_below = node_js.at("padding_below").get<vector<size_t>>();
                auto padding_above = node_js.at("padding_above").get<vector<size_t>>();
                if (args.size() == 3)
                {
                    node = make_shared<op::v0::MaxPoolBackprop>(args[0],
                                                                args[1],
                                                                args[2],
                                                                window_shape,
                                                                window_movement_strides,
                                                                padding_below,
                                                                padding_above);
                }
                else
                {
                    node = make_shared<op::v0::MaxPoolBackprop>(args[0],
                                                                args[1],
                                                                window_shape,
                                                                window_movement_strides,
                                                                padding_below,
                                                                padding_above);
                }
            }
            if (op_version == 1)
            {
                auto kernel = node_js.at("kernel").get<vector<size_t>>();
                auto strides = node_js.at("strides").get<vector<size_t>>();
                auto pads_begin = node_js.at("pads_begin").get<vector<size_t>>();
                auto pads_end = node_js.at("pads_end").get<vector<size_t>>();
                if (args.size() == 3)
                {
                    node = make_shared<op::v1::MaxPoolBackprop>(
                        args[0], args[1], args[2], kernel, strides, pads_begin, pads_end);
                }
                else
                {
                    node = make_shared<op::v1::MaxPoolBackprop>(
                        args[0], args[1], kernel, strides, pads_begin, pads_end);
                }
            }
            break;
        }
        case OP_TYPEID::Maximum:
        case OP_TYPEID::Maximum_v1:
        {
            if (op_version == 0)
            {
                node = make_shared<op::v0::Maximum>(
                    args[0], args[1], read_auto_broadcast(node_js, "auto_broadcast"));
            }
            else if (op_version == 1)
            {
                node = make_shared<op::v1::Maximum>(
                    args[0],
                    args[1],
                    read_auto_broadcast(node_js, "auto_broadcast", op::AutoBroadcastType::NUMPY));
            }
            break;
        }
        case OP_TYPEID::Min:
        {
            auto reduction_axes = deserialize_axis_set(node_js.at("reduction_axes"));
            node = make_shared<op::Min>(args[0], reduction_axes);
            break;
        }
        case OP_TYPEID::ReduceMin_v1:
        {
            node = make_shared<op::v1::ReduceMin>(args[0], args[1]);
            break;
        }
        case OP_TYPEID::Minimum:
        case OP_TYPEID::Minimum_v1:
        {
            if (op_version == 0)
            {
                node = make_shared<op::v0::Minimum>(
                    args[0], args[1], read_auto_broadcast(node_js, "auto_broadcast"));
            }
            else if (op_version == 1)
            {
                node = make_shared<op::v1::Minimum>(
                    args[0],
                    args[1],
                    read_auto_broadcast(node_js, "auto_broadcast", op::AutoBroadcastType::NUMPY));
            }
            break;
        }
        case OP_TYPEID::Multiply:
        case OP_TYPEID::Multiply_v1:
        {
            if (op_version == 0)
            {
                node = make_shared<op::v0::Multiply>(
                    args[0], args[1], read_auto_broadcast(node_js, "auto_broadcast"));
            }
            else if (op_version == 1)
            {
                node = make_shared<op::v1::Multiply>(
                    args[0],
                    args[1],
                    read_auto_broadcast(node_js, "auto_broadcast", op::AutoBroadcastType::NUMPY));
            }
            break;
        }
        case OP_TYPEID::MVN:
        {
            auto normalize_variance = node_js.at("normalize_variance").get<bool>();
            auto reduction_axes = deserialize_axis_set(node_js.at("reduction_axes"));
            auto eps = node_js.at("eps").get<double>();
            node = make_shared<op::MVN>(args[0], normalize_variance, normalize_variance, eps);
            break;
        }
        case OP_TYPEID::Negative:
        case OP_TYPEID::Negative_v1:
        {
            node = make_shared<op::Negative>(args[0]);
            break;
        }
        case OP_TYPEID::NormalizeL2_v1:
        {
            float eps = node_js.at("eps").get<float>();
            auto eps_mode = node_js.at("eps_mode").get<op::EpsMode>();
            node = make_shared<op::NormalizeL2>(args[0], args[1], eps, eps_mode);
            break;
        }
        case OP_TYPEID::NotEqual:
        case OP_TYPEID::NotEqual_v1:
        {
            if (op_version == 0)
            {
                node = make_shared<op::v0::NotEqual>(
                    args[0], args[1], read_auto_broadcast(node_js, "auto_broadcast"));
            }
            else if (op_version == 1)
            {
                node = make_shared<op::v1::NotEqual>(
                    args[0],
                    args[1],
                    read_auto_broadcast(node_js, "auto_broadcast", op::AutoBroadcastType::NUMPY));
            }
            break;
        }
        case OP_TYPEID::Not:
        {
            node = make_shared<op::Not>(args[0]);
            break;
        }
        case OP_TYPEID::OneHot:
        case OP_TYPEID::OneHot_v1:
        {
            auto shape = node_js.at("shape").get<vector<size_t>>();
            auto one_hot_axis = node_js.at("one_hot_axis").get<size_t>();
            node = make_shared<op::OneHot>(args[0], read_partial_shape(shape), one_hot_axis);
            break;
        }
        case OP_TYPEID::Or:
        {
            node = make_shared<op::v0::Or>(
                args[0], args[1], read_auto_broadcast(node_js, "auto_broadcast"));
            break;
        }
        case OP_TYPEID::Pad:
        case OP_TYPEID::Pad_v1:
        {
            if (op_version == 0)
            {
                auto padding_below = node_js.at("padding_below").get<vector<ptrdiff_t>>();
                auto padding_above = node_js.at("padding_above").get<vector<ptrdiff_t>>();

                // This is a legacy field whose functionality is no longer supported. The new
                // behavior is equivalent to interior padding of 0, so we will accept it under
                // those conditions.
                auto padding_interior = get_value<vector<size_t>>(node_js, "padding_interior");
                NGRAPH_CHECK(std::all_of(padding_interior.begin(),
                                         padding_interior.end(),
                                         [](size_t s) { return s == 0; }),
                             "Legacy padding_interior field must be zero everywhere.");

                auto pad_mode = read_pad_mode(node_js);

                node = make_shared<op::v0::Pad>(
                    args[0], args[1], padding_below, padding_above, pad_mode);
            }
            if (op_version == 1)
            {
                auto pad_mode = read_pad_mode(node_js);
                if (args.size() == 4)
                {
                    node = make_shared<op::v1::Pad>(args[0], args[1], args[2], args[3], pad_mode);
                }
                else
                {
                    node = make_shared<op::v1::Pad>(args[0], args[1], args[2], pad_mode);
                }
            }
            break;
        }
        case OP_TYPEID::Parameter:
        case OP_TYPEID::Parameter_v1:
        {
            auto type_node_js =
                has_key(node_js, "element_type") ? node_js : node_js.at("value_type");
            auto element_type = read_element_type(type_node_js.at("element_type"));
            auto shape = type_node_js.at("shape");
            auto cacheable = get_or_default<bool>(node_js, "cacheable", false);
            node = make_shared<op::Parameter>(element_type, read_partial_shape(shape), cacheable);
            break;
        }
        case OP_TYPEID::PartialSlice:
        {
            auto axes = node_js.at("axes").get<vector<size_t>>();
            auto lower_bounds = node_js.at("lower_bounds").get<vector<int64_t>>();
            auto upper_bounds = node_js.at("upper_bounds").get<vector<int64_t>>();
            auto decrease_axes = node_js.at("decrease_axes").get<vector<size_t>>();
            node = make_shared<op::PartialSlice>(
                args[0], axes, lower_bounds, upper_bounds, decrease_axes);
            break;
        }
        case OP_TYPEID::PartialSliceBackprop:
        {
            auto axes = node_js.at("axes").get<vector<size_t>>();
            auto lower_bounds = node_js.at("lower_bounds").get<vector<int64_t>>();
            auto upper_bounds = node_js.at("upper_bounds").get<vector<int64_t>>();
            node = make_shared<op::PartialSliceBackprop>(
                args[0], args[1], axes, lower_bounds, upper_bounds);
            break;
        }
        case OP_TYPEID::Passthrough:
        {
            std::vector<json> outputs_js = node_js.at("output_shapes");
            std::vector<std::tuple<element::Type, PartialShape>> outputs;
            for (auto output_js : outputs_js)
            {
                outputs.emplace_back(read_element_type(output_js.at("element_type")),
                                     read_partial_shape(output_js.at("shape")));
            }
            node = make_shared<op::Passthrough>(node_js.at("logical_type"),
                                                node_js.at("language"),
                                                node_js.at("function"),
                                                static_cast<OutputVector>(args),
                                                std::move(outputs));
            break;
        }
        case OP_TYPEID::Power:
        case OP_TYPEID::Power_v1:
        {
            if (op_version == 0)
            {
                node = make_shared<op::v0::Power>(
                    args[0], args[1], read_auto_broadcast(node_js, "auto_broadcast"));
            }
            else if (op_version == 1)
            {
                node = make_shared<op::v1::Power>(
                    args[0],
                    args[1],
                    read_auto_broadcast(node_js, "auto_broadcast", op::AutoBroadcastType::NUMPY));
            }
            break;
        }
        case OP_TYPEID::PRelu_v1:
        {
            node = make_shared<op::PRelu>(args[0], args[1]);
            break;
        }
        case OP_TYPEID::Product:
        case OP_TYPEID::ReduceProd_v1:
        {
            if (op_version == 0)
            {
                auto reduction_axes = deserialize_axis_set(node_js.at("reduction_axes"));
                if (reduction_axes.empty())
                    node = make_shared<op::v0::Product>(args[0], args[1]);
                else
                    node = make_shared<op::v0::Product>(args[0], reduction_axes);
            }
            if (op_version == 1)
            {
                auto keep_dims = node_js.at("keep_dims").get<bool>();
                node = make_shared<op::v1::ReduceProd>(args[0], args[1], keep_dims);
            }
            break;
        }
        case OP_TYPEID::Quantize:
        {
            auto type = read_element_type(node_js.at("type"));
            auto axes = deserialize_axis_set(node_js.at("axes"));
            auto round_mode = node_js.at("round_mode").get<op::Quantize::RoundMode>();
            node = make_shared<op::Quantize>(args[0], args[1], args[2], type, axes, round_mode);
            break;
        }
        case OP_TYPEID::QuantizedConvolutionBias: { break;
        }
        case OP_TYPEID::QuantizedConvolutionBiasAdd: { break;
        }
        case OP_TYPEID::QuantizedConvolutionBiasSignedAdd: { break;
        }
        case OP_TYPEID::QuantizedConvolutionRelu: { break;
        }
        case OP_TYPEID::QuantizedConvolution:
        {
            auto window_movement_strides =
                node_js.at("window_movement_strides").get<vector<size_t>>();
            auto window_dilation_strides =
                node_js.at("window_dilation_strides").get<vector<size_t>>();
            auto padding_below = node_js.at("padding_below").get<vector<std::ptrdiff_t>>();
            auto padding_above = node_js.at("padding_above").get<vector<std::ptrdiff_t>>();
            auto data_dilation_strides = node_js["data_dilation_strides"];
            auto output_type = read_element_type(node_js.at("output_type"));
            auto input_axes = node_js.at("input_axes").get<set<size_t>>();
            auto filter_axes = node_js.at("filter_axes").get<set<size_t>>();
            auto output_axes = node_js.at("output_axes").get<set<size_t>>();
            node = make_shared<op::QuantizedConvolution>(
                args[0],
                args[1],
                window_movement_strides,
                window_dilation_strides,
                padding_below,
                padding_above,
                data_dilation_strides.get<std::vector<size_t>>(),
                args[2],
                args[3],
                args[4],
                args[5],
                args[6],
                args[7],
                output_type,
                input_axes,
                filter_axes,
                output_axes);

            break;
        }
        case OP_TYPEID::QuantizedDotBias: { break;
        }
        case OP_TYPEID::QuantizedDot:
        {
            size_t reduction_axes_count = node_js["reduction_axes_count"].get<size_t>();
            auto output_type = read_element_type(node_js.at("output_type"));
            auto input0_axes = node_js.at("input0_axes").get<set<size_t>>();
            auto input1_axes = node_js.at("input1_axes").get<set<size_t>>();
            auto output_axes = node_js.at("output_axes").get<set<size_t>>();

            node = make_shared<op::QuantizedDot>(args[0],
                                                 args[1],
                                                 reduction_axes_count,
                                                 args[2],
                                                 args[3],
                                                 args[4],
                                                 args[5],
                                                 args[6],
                                                 args[7],
                                                 output_type,
                                                 input0_axes,
                                                 input1_axes,
                                                 output_axes);

            break;
        }
        case OP_TYPEID::Recv:
        {
            auto src_id = node_js.at("source_id").get<size_t>();
            node = make_shared<op::Recv>(args[0], src_id);
            break;
        }
        case OP_TYPEID::RandomUniform:
        {
            auto fixed_seed = node_js.at("fixed_seed").get<uint64_t>();
            node = make_shared<op::RandomUniform>(args[0], args[1], args[2], args[3], fixed_seed);
            break;
        }
        case OP_TYPEID::Range:
        case OP_TYPEID::Range_v1:
        {
            node = make_shared<op::Range>(args[0], args[1], args[2]);
            break;
        }
        case OP_TYPEID::Reciprocal:
        {
            node = make_shared<op::Reciprocal>(args[0]);
            break;
        }
        case OP_TYPEID::Relu:
        case OP_TYPEID::Relu_v1:
        {
            node = make_shared<op::Relu>(args[0]);
            break;
        }
        case OP_TYPEID::ReluBackprop:
        {
            node = make_shared<op::ReluBackprop>(args[0], args[1]);
            break;
        }
        case OP_TYPEID::ReplaceSlice:
        {
            auto lower_bounds = node_js.at("lower_bounds").get<vector<size_t>>();
            auto upper_bounds = node_js.at("upper_bounds").get<vector<size_t>>();
            auto strides = node_js.at("strides").get<vector<size_t>>();
            node = make_shared<op::ReplaceSlice>(
                args[0], args[1], lower_bounds, upper_bounds, strides);
            break;
        }
        case OP_TYPEID::Reshape:
        {
            auto input_order = node_js.at("input_order").get<vector<size_t>>();
            auto output_shape = node_js.at("output_shape").get<vector<size_t>>();
            node = make_shared<op::Reshape>(args[0], input_order, output_shape);
            break;
        }
        case OP_TYPEID::Result:
        case OP_TYPEID::Result_v1:
        {
            auto needs_default_layout =
                get_or_default<bool>(node_js, "needs_default_layout", false);
            node = make_shared<op::Result>(args[0], needs_default_layout);
            break;
        }
        case OP_TYPEID::Reverse:
        case OP_TYPEID::Reverse_v1:
        {
            if (op_version == 0)
            {
                const auto reversed_axes = deserialize_axis_set(node_js.at("reversed_axes"));
                node = make_shared<op::Reverse>(args[0], reversed_axes);
                break;
            }
            else if (op_version == 1)
            {
                const auto mode = node_js.at("mode").get<op::v1::Reverse::Mode>();
                node = make_shared<op::v1::Reverse>(args[0], args[1], mode);
                break;
            }
            break;
        }
        case OP_TYPEID::ReverseSequence:
        case OP_TYPEID::ReverseSequence_v1:
        {
            auto batch_axis = node_js.at("batch_axis").get<size_t>();
            auto sequence_axis = node_js.at("sequence_axis").get<size_t>();
            node = make_shared<op::ReverseSequence>(args[0], args[1], batch_axis, sequence_axis);
            break;
        }
        case OP_TYPEID::RNNCell_v1:
        {
            auto hidden_size = node_js.at("hidden_size").get<size_t>();
            auto clip = node_js.at("clip").get<float>();
            auto activations = node_js.at("activations").get<vector<string>>();
            auto activation_alpha = node_js.at("activation_alpha").get<vector<float>>();
            auto activation_beta = node_js.at("activation_beta").get<vector<float>>();
            node = make_shared<op::RNNCell>(args[0],
                                            args[1],
                                            args[2],
                                            args[3],
                                            args[4],
                                            hidden_size,
                                            activations,
                                            activation_alpha,
                                            activation_beta,
                                            clip);
            break;
        }
        case OP_TYPEID::ScalarConstantLike:
        {
            double value = node_js.at("value").get<double>();
            node = make_shared<op::ScalarConstantLike>(args[0], value);
            break;
        }
        case OP_TYPEID::ScaleShift:
        {
            node = make_shared<op::ScaleShift>(args[0], args[1], args[2]);
            break;
        }
        case OP_TYPEID::ScatterAdd:
        {
            node = make_shared<op::ScatterAdd>(args[0], args[1], args[2]);
            break;
        }
        case OP_TYPEID::ScatterNDAdd:
        {
            node = make_shared<op::ScatterNDAdd>(args[0], args[1], args[2]);
            break;
        }
        case OP_TYPEID::Select:
        {
            node = make_shared<op::Select>(args[0], args[1], args[2]);
            break;
        }
        case OP_TYPEID::Selu:
        {
            node = make_shared<op::Selu>(args[0], args[1], args[2]);
            break;
        }
        case OP_TYPEID::Send:
        {
            auto dest_id = node_js.at("dest_id").get<size_t>();
            node = make_shared<op::Send>(args[0], dest_id);
            break;
        }
        case OP_TYPEID::ShapeOf:
        case OP_TYPEID::ShapeOf_v1:
        {
            node = make_shared<op::ShapeOf>(args[0]);
            break;
        }
        case OP_TYPEID::ShuffleChannels_v1:
        {
            const auto axis = node_js.at("axis").get<size_t>();
            const auto groups = node_js.at("groups").get<size_t>();
            node = make_shared<op::ShuffleChannels>(args[0], axis, groups);
            break;
        }
        case OP_TYPEID::Sigmoid:
        case OP_TYPEID::Sigmoid_v1:
        {
            node = make_shared<op::Sigmoid>(args[0]);
            break;
        }
        case OP_TYPEID::SigmoidBackprop:
        {
            node = make_shared<op::SigmoidBackprop>(args[0], args[1]);
            break;
        }
        case OP_TYPEID::Sign:
        case OP_TYPEID::Sign_v1:
        {
            node = make_shared<op::Sign>(args[0]);
            break;
        }
        case OP_TYPEID::Sin:
        case OP_TYPEID::Sin_v1:
        {
            node = make_shared<op::Sin>(args[0]);
            break;
        }
        case OP_TYPEID::Sinh:
        case OP_TYPEID::Sinh_v1:
        {
            node = make_shared<op::Sinh>(args[0]);
            break;
        }
        case OP_TYPEID::Slice:
        case OP_TYPEID::StridedSlice_v1:
        {
            if (op_version == 0)
            {
                auto lower_bounds = node_js.at("lower_bounds").get<vector<size_t>>();
                auto upper_bounds = node_js.at("upper_bounds").get<vector<size_t>>();
                auto strides = node_js.at("strides").get<vector<size_t>>();
                node = make_shared<op::Slice>(args[0], lower_bounds, upper_bounds, strides);
            }
            if (op_version == 1)
            {
                auto begin_mask = node_js.at("begin_mask").get<vector<int64_t>>();
                auto end_mask = node_js.at("end_mask").get<vector<int64_t>>();
                auto new_axis_mask = node_js.at("new_axis_mask").get<vector<int64_t>>();
                auto shrink_axis_mask = node_js.at("shrink_axis_mask").get<vector<int64_t>>();
                auto ellipsis_mask = node_js.at("ellipsis_mask").get<vector<int64_t>>();
                node = make_shared<op::v1::StridedSlice>(args[0],
                                                         args[1],
                                                         args[2],
                                                         args[3],
                                                         begin_mask,
                                                         end_mask,
                                                         new_axis_mask,
                                                         shrink_axis_mask,
                                                         ellipsis_mask);
            }
            break;
        }
        case OP_TYPEID::Softmax:
        case OP_TYPEID::Softmax_v1:
        {
            if (op_version == 0)
            {
                if (has_key(node_js, "softmax_axes"))
                {
                    auto softmax_axes = deserialize_axis_set(node_js.at("softmax_axes"));
                    node = make_shared<op::Softmax>(args[0], softmax_axes);
                }
                else
                {
                    node = make_shared<op::Softmax>(args[0], args[1]);
                }
            }
            if (op_version == 1)
            {
                size_t softmax_axis = node_js.at("softmax_axis");
                node = make_shared<op::v1::Softmax>(args[0], softmax_axis);
            }
            break;
        }
        case OP_TYPEID::SoftmaxCrossEntropy:
        {
            auto soft_label = node_js.at("soft_label");
            auto ignore_index = node_js.at("ignore_index");
            node = make_shared<op::SoftmaxCrossEntropy>(args[0], args[1], soft_label, ignore_index);
            break;
        }
        case OP_TYPEID::SoftmaxCrossEntropyBackprop:
        {
            auto soft_label = node_js.at("soft_label");
            auto ignore_index = node_js.at("ignore_index");
            node = make_shared<op::SoftmaxCrossEntropyBackprop>(
                args[0], args[1], args[2], soft_label, ignore_index);
            break;
        }
        case OP_TYPEID::SpaceToDepth_v1:
        {
            auto block_size = node_js.at("block_size").get<size_t>();
            auto mode = node_js.at("mode").get<op::SpaceToDepth::SpaceToDepthMode>();
            node = make_shared<op::SpaceToDepth>(args[0], mode, block_size);
            break;
        }
        case OP_TYPEID::Split_v1:
        {
            const auto axis = node_js.at("axis").get<size_t>();
            const auto splits = node_js.at("splits").get<vector<size_t>>();
            node = make_shared<op::Split>(args[0], axis, splits);
            break;
        }
        case OP_TYPEID::Sqrt:
        case OP_TYPEID::Sqrt_v1:
        {
            node = make_shared<op::Sqrt>(args[0]);
            break;
        }
        case OP_TYPEID::SquaredDifference_v1:
        {
            node = make_shared<op::SquaredDifference>(
                args[0], args[1], read_auto_broadcast(node_js, "auto_broadcast"));
            break;
        }
        case OP_TYPEID::Squeeze_v1:
        {
            node = make_shared<op::Squeeze>(args[0], args[1]);
            break;
        }
        case OP_TYPEID::Subtract:
        case OP_TYPEID::Subtract_v1:
        {
            node = make_shared<op::Subtract>(
                args[0], args[1], read_auto_broadcast(node_js, "auto_broadcast"));
            break;
        }
        case OP_TYPEID::ReduceSum_v1:
        case OP_TYPEID::Sum:
        {
            if (op_version == 0)
            {
                auto reduction_axes = deserialize_axis_set(node_js.at("reduction_axes"));
                if (reduction_axes.empty())
                    node = make_shared<op::v0::Sum>(args[0], args[1]);
                else
                    node = make_shared<op::v0::Sum>(args[0], reduction_axes);
            }
            if (op_version == 1)
            {
                auto keep_dims = node_js.at("keep_dims").get<bool>();
                node = make_shared<op::v1::ReduceSum>(args[0], args[1], keep_dims);
            }
            break;
        }
        case OP_TYPEID::Tan:
        case OP_TYPEID::Tan_v1:
        {
            node = make_shared<op::Tan>(args[0]);
            break;
        }
        case OP_TYPEID::Tanh:
        case OP_TYPEID::Tanh_v1:
        {
            node = make_shared<op::Tanh>(args[0]);
            break;
        }
        case OP_TYPEID::TensorIterator_v1:
        {
            auto ti = make_shared<op::TensorIterator>(args);
            json jbody = node_js["body"];
            // Serializer assumes inputs are available before users sp we
            // need to make sure the body nodes are all deserialized before
            // referencing them.
            json jbody_nodes = jbody["nodes"];
            NodeVector body_nodes;
            for (json jnode : jbody_nodes)
            {
                body_nodes.push_back(deserialize_node(jnode));
            }
            json jparams = jbody["parameters"];
            ParameterVector parameters;
            for (json jparam : jparams)
            {
                parameters.push_back(as_type_ptr<op::Parameter>(deserialize_node(jparam)));
            }
            json jresults = jbody["results"];
            ResultVector results;
            for (json jresult : jresults)
            {
                results.push_back(as_type_ptr<op::Result>(deserialize_node(jresult)));
            }
            ti->set_body(make_shared<op::TensorIterator::BodyLambda>(results, parameters));
            json jins = node_js["input_descriptions"];
            for (json jin : jins)
            {
                ti->get_input_descriptions().push_back(
                    deserialize_tensor_iterator_input_description(jin));
            }
            json jouts = node_js["output_descriptions"];
            for (json jout : jouts)
            {
                ti->get_output_descriptions().push_back(
                    deserialize_tensor_iterator_output_description(jout));
            }
            ti->set_output_size(ti->get_output_descriptions().size());

            node = ti;
            break;
        }

        case OP_TYPEID::Tile:
        case OP_TYPEID::Tile_v1:
        {
            node = make_shared<op::Tile>(args[0], args[1]);
            break;
        }
        case OP_TYPEID::TopK:
        case OP_TYPEID::TopK_v1:
        {
            if (op_version == 0)
            {
                auto compute_max = node_js.at("compute_max").get<bool>();
                auto target_type = read_element_type(node_js.at("index_element_type"));
                if (has_key(node_js, "top_k_axis"))
                {
                    auto top_k_axis = node_js.at("top_k_axis").get<size_t>();
                    if (has_key(node_js, "k"))
                    {
                        auto k = node_js.at("k").get<size_t>();
                        node =
                            make_shared<op::TopK>(args[0], top_k_axis, target_type, k, compute_max);
                    }
                    else
                    {
                        node = make_shared<op::TopK>(
                            args[0], args[1], top_k_axis, target_type, compute_max);
                    }
                }
                else
                {
                    node =
                        make_shared<op::TopK>(args[0], args[1], args[2], target_type, compute_max);
                }
            }
            else if (op_version == 1)
            {
                const auto axis = node_js.at("axis").get<size_t>();
                const auto mode = node_js.at("mode").get<op::v1::TopK::Mode>();
                const auto sort_type = node_js.at("sort_type").get<op::v1::TopK::SortType>();
                const auto index_element_type = read_element_type(node_js.at("index_element_type"));
                auto topk = make_shared<op::v1::TopK>(args[0], args[1], axis, mode, sort_type);
                topk->set_index_element_type(index_element_type);
                node = move(topk);
            }
            break;
        }
        case OP_TYPEID::Transpose:
        case OP_TYPEID::Transpose_v1:
        {
            node = make_shared<op::Transpose>(args[0], args[1]);
            break;
        }
        case OP_TYPEID::StopGradient:
        {
            node = make_shared<op::StopGradient>(args[0]);
            break;
        }
        case OP_TYPEID::Unsqueeze_v1:
        {
            node = make_shared<op::Unsqueeze>(args[0], args[1]);
            break;
        }
        case OP_TYPEID::VariadicSplit_v1:
        {
            node = make_shared<op::v1::VariadicSplit>(args[0], args[1], args[2]);
            break;
        }
        case OP_TYPEID::Xor:
        {
            node = make_shared<op::v0::Xor>(
                args[0], args[1], read_auto_broadcast(node_js, "auto_broadcast"));
            break;
        }
        case OP_TYPEID::UnknownOp:
        {
            stringstream ss;
            ss << "unsupported op " << type_info.name << ":" << type_info.version;
            throw runtime_error(ss.str());
        }
        }
#if defined(__GNUC__) && !(__GNUC__ == 4 && __GNUC_MINOR__ == 8)
#pragma GCC diagnostic pop
#endif

        for (auto& control_dep : control_deps_inputs)
        {
            node->add_control_dependency(deserialize_node_reference(control_dep));
        }

        if (!friendly_name.empty())
        {
            node->set_friendly_name(friendly_name);
        }
        else
        {
            node->set_friendly_name(node_name);
        }
        if (ngraph::get_provenance_enabled())
        {
            std::vector<json> prov_js = node_js.at("provenance_tags");
            for (auto prov_tag : prov_js)
            {
                node->add_provenance_tag(prov_tag);
            }
        }
        m_node_map[node_name] = node;
    }
    catch (...)
    {
        string node_name;
        auto it = node_js.find("name");
        if (it != node_js.end())
        {
            node_name = it->get<string>();
        }
        else
        {
            node_name = "UNKNOWN";
        }
        throw runtime_error("Error parsing json at node '" + node_name + "'");
    }
    return node;
}

json JSONSerializer::serialize_node_reference(const Node& n)
{
    if (m_nodes_serialized.count(&n) != 1)
    {
        m_nodes_to_serialize.push(&n);
        if (m_nodes_to_serialize.size() == 1)
        {
            // Nothing in the queue
            stack<json> serialized_nodes;
            while (!m_nodes_to_serialize.empty())
            {
                const Node* next_node = m_nodes_to_serialize.front();
                m_nodes_to_serialize.pop();
                serialized_nodes.push(serialize_node(*next_node));
            }
            while (serialized_nodes.size() > 0)
            {
                m_json_nodes.push_back(serialized_nodes.top());
                serialized_nodes.pop();
            }
        }
    }
    return n.get_name();
}

json JSONSerializer::serialize_output(const Output<Node>& output)
{
    json result;
    auto index = output.get_index();
    json json_node_reference = serialize_node_reference(*output.get_node());
    if (index == 0)
    {
        result = json_node_reference;
    }
    else
    {
        result["node"] = json_node_reference;
        result["index"] = index;
    }
    return result;
}

json JSONSerializer::serialize_output_vector(const OutputVector& output_vector)
{
    json result;
    for (const Output<Node>& output : output_vector)
    {
        result.push_back(serialize_output(output));
    }
    return result;
}

json JSONSerializer::serialize_node(const Node& n)
{
    m_nodes_serialized.insert(&n);
    const NodeTypeInfo& type_info = n.get_type_info();
    json jtype_info;
    jtype_info["name"] = type_info.name;
    jtype_info["version"] = type_info.version;
    json node;
    node["type_info"] = jtype_info;
    node["name"] = n.get_name();
    auto op_version = n.get_version();
    node["op_version"] = op_version;

    if (n.get_name() != n.get_friendly_name())
    {
        node["friendly_name"] = n.get_friendly_name();
    }
    node["op"] = n.type_info.name;
    // TODO Multiple outputs
    json inputs = json::array();
    json control_deps = json::array();
    json outputs = json::array();

    for (auto& input : n.inputs())
    {
        inputs.push_back(serialize_output(input.get_source_output()));
    }
    for (auto cdep : n.get_control_dependencies())
    {
        control_deps.push_back(serialize_node_reference(*cdep));
    }
    for (auto& output : n.outputs())
    {
        outputs.push_back(output.get_tensor().get_name());
    }

    if (!inputs.empty())
    {
        node["inputs"] = inputs;
    }
    if (!control_deps.empty())
    {
        node["control_deps"] = control_deps;
    }
    if (!outputs.empty())
    {
        node["outputs"] = outputs;
    }

    if (s_serialize_output_shapes_enabled)
    {
        json output_shapes = json::array();
        for (size_t i = 0; i < n.get_output_size(); ++i)
        {
            output_shapes.push_back(n.get_output_shape(i));
        }
        node["output_shapes"] = output_shapes;
    }
    if (ngraph::get_provenance_enabled())
    {
        json provenance_tags = json::array();
        for (auto prov_tag : n.get_provenance_tags())
        {
            provenance_tags.push_back(prov_tag);
        }
        node["provenance_tags"] = provenance_tags;
    }

#if !(defined(__GNUC__) && (__GNUC__ == 4 && __GNUC_MINOR__ == 8))
#pragma GCC diagnostic push
#pragma GCC diagnostic error "-Wswitch"
#pragma GCC diagnostic error "-Wswitch-enum"
// #pragma GCC diagnostic error "-Wimplicit-fallthrough"
#endif
    switch (get_typeid(type_info))
    {
    case OP_TYPEID::Abs:
    case OP_TYPEID::Abs_v1: { break;
    }
    case OP_TYPEID::Acos:
    case OP_TYPEID::Acos_v1: { break;
    }
    case OP_TYPEID::Add:
    case OP_TYPEID::Add_v1:
    {
        const op::util::BinaryElementwiseArithmetic* tmp = nullptr;
        if (op_version == 0)
        {
            tmp = static_cast<const op::v0::Add*>(&n);
        }
        if (op_version == 1)
        {
            tmp = static_cast<const op::v1::Add*>(&n);
        }
        if (tmp != nullptr && tmp->get_autob().m_type != op::AutoBroadcastType::NONE)
        {
            node["auto_broadcast"] = write_auto_broadcast(tmp->get_autob());
        }
        break;
    }
    case OP_TYPEID::ArgMin:
    {
        auto tmp = static_cast<const op::ArgMin*>(&n);
        node["axis"] = tmp->get_reduction_axis();
        node["index_element_type"] = write_element_type(tmp->get_element_type());
        break;
    }
    case OP_TYPEID::ArgMax:
    {
        auto tmp = static_cast<const op::ArgMax*>(&n);
        node["axis"] = tmp->get_reduction_axis();
        node["index_element_type"] = write_element_type(tmp->get_element_type());
        break;
    }
    case OP_TYPEID::All:
    {
        auto tmp = static_cast<const op::All*>(&n);
        node["reduction_axes"] = serialize_axis_set(tmp->get_reduction_axes());
        break;
    }
    case OP_TYPEID::AllReduce: { break;
    }
    case OP_TYPEID::And:
    {
        auto tmp = static_cast<const op::And*>(&n);
        if (tmp->get_autob().m_type != op::AutoBroadcastType::NONE)
        {
            node["auto_broadcast"] = write_auto_broadcast(tmp->get_autob());
        }
        break;
    }
    case OP_TYPEID::Any:
    {
        auto tmp = static_cast<const op::Any*>(&n);
        node["reduction_axes"] = serialize_axis_set(tmp->get_reduction_axes());
        break;
    }
    case OP_TYPEID::Asin:
    case OP_TYPEID::Asin_v1: { break;
    }
    case OP_TYPEID::Atan:
    case OP_TYPEID::Atan_v1: { break;
    }
    case OP_TYPEID::Atan2:
    {
        auto tmp = dynamic_cast<const op::Atan2*>(&n);
        if (tmp->get_autob().m_type != op::AutoBroadcastType::NONE)
        {
            node["autob"] = write_auto_broadcast(tmp->get_autob());
        }
        break;
    }
    case OP_TYPEID::AvgPool:
    case OP_TYPEID::AvgPool_v1:
    {
        if (op_version == 0)
        {
            auto tmp = static_cast<const op::v0::AvgPool*>(&n);
            node["window_shape"] = tmp->get_window_shape();
            node["window_movement_strides"] = tmp->get_window_movement_strides();
            node["padding_below"] = tmp->get_padding_below();
            node["padding_above"] = tmp->get_padding_above();
            node["include_padding_in_avg_computation"] =
                tmp->get_include_padding_in_avg_computation();
            node["pad_type"] = tmp->get_pad_type();
            if (tmp->get_ceil_mode())
            {
                node["ceil_mode"] = tmp->get_ceil_mode();
            }
        }
        if (op_version == 1)
        {
            auto tmp = static_cast<const op::v1::AvgPool*>(&n);
            node["kernel"] = tmp->get_kernel();
            node["strides"] = tmp->get_strides();
            node["pads_begin"] = tmp->get_pads_begin();
            node["pads_end"] = tmp->get_pads_end();
            node["exclude_pad"] = tmp->get_exclude_pad();
            node["auto_pad"] = tmp->get_auto_pad();
            node["rounding_type"] = tmp->get_rounding_type();
        }
        break;
    }
    case OP_TYPEID::AvgPoolBackprop:
    case OP_TYPEID::AvgPoolBackprop_v1:
    {
        if (op_version == 0)
        {
            auto tmp = static_cast<const op::v0::AvgPoolBackprop*>(&n);
            node["forward_arg_shape"] = tmp->get_forward_arg_shape();
            node["window_shape"] = tmp->get_window_shape();
            node["window_movement_strides"] = tmp->get_window_movement_strides();
            node["padding_below"] = tmp->get_padding_below();
            node["padding_above"] = tmp->get_padding_above();
            node["include_padding_in_avg_computation"] =
                tmp->get_include_padding_in_avg_computation();
        }
        if (op_version == 1)
        {
            auto tmp = static_cast<const op::v1::AvgPoolBackprop*>(&n);
            node["forward_arg_shape"] = tmp->get_forward_arg_shape();
            node["kernel"] = tmp->get_kernel();
            node["strides"] = tmp->get_strides();
            node["pads_begin"] = tmp->get_pads_begin();
            node["pads_end"] = tmp->get_pads_end();
            node["exclude_pad"] = tmp->get_exclude_pad();
        }
        break;
    }
    case OP_TYPEID::BatchMatMul: { break;
    }
    case OP_TYPEID::BatchMatMulTranspose:
    {
        auto tmp = static_cast<const op::BatchMatMulTranspose*>(&n);
        node["transpose_0"] = tmp->get_transpose_arg0();
        node["transpose_1"] = tmp->get_transpose_arg1();
        break;
    }
    case OP_TYPEID::BatchNormTraining:
    {
        auto tmp = static_cast<const op::BatchNormTraining*>(&n);
        node["eps"] = tmp->get_eps_value();
        break;
    }
    case OP_TYPEID::BatchNormInference:
    case OP_TYPEID::BatchNormInference_v1:
    {
        auto tmp = static_cast<const op::BatchNormInference*>(&n);
        node["eps"] = tmp->get_eps_value();
        break;
    }
    case OP_TYPEID::BatchNormTrainingBackprop:
    {
        auto tmp = static_cast<const op::BatchNormTrainingBackprop*>(&n);
        node["eps"] = tmp->get_eps_value();
        break;
    }
    case OP_TYPEID::BinaryConvolution_v1:
    {
        auto tmp = static_cast<const op::v1::BinaryConvolution*>(&n);
        node["strides"] = tmp->get_strides();
        node["dilations"] = tmp->get_dilations();
        node["pads_begin"] = tmp->get_pads_begin();
        node["pads_end"] = tmp->get_pads_end();
        node["mode"] = tmp->get_mode();
        node["pad_value"] = tmp->get_pad_value();
        node["auto_pad"] = tmp->get_auto_pad();
        break;
    }
    case OP_TYPEID::Broadcast:
    case OP_TYPEID::Broadcast_v1:
    {
        if (op_version == 0)
        {
            auto tmp = dynamic_cast<const op::v0::Broadcast*>(&n);
            node["axes"] = serialize_axis_set(tmp->get_broadcast_axes());
            node["shape"] = tmp->get_broadcast_shape();
        }
        if (op_version == 1)
        {
            auto tmp = dynamic_cast<const op::v1::Broadcast*>(&n);
            if (tmp->get_broadcast_spec().m_type != op::AutoBroadcastType::NONE)
            {
                node["auto_broadcast"] = write_auto_broadcast(tmp->get_broadcast_spec());
            }
        }
        break;
    }
    case OP_TYPEID::BroadcastDistributed: { break;
    }
    case OP_TYPEID::BroadcastLike:
    {
        auto tmp = static_cast<const op::BroadcastLike*>(&n);
        node["initial_axes"] = serialize_axis_set(tmp->get_initial_broadcast_axes());
        break;
    }
    case OP_TYPEID::Ceiling:
    case OP_TYPEID::Ceiling_v1: { break;
    }
    case OP_TYPEID::Clamp_v1:
    {
        auto tmp = static_cast<const op::Clamp*>(&n);
        node["min"] = tmp->get_min();
        node["max"] = tmp->get_max();
        break;
    }
    case OP_TYPEID::Concat:
    case OP_TYPEID::Concat_v1:
    {
        auto tmp = static_cast<const op::Concat*>(&n);
        node["axis"] = tmp->get_concatenation_axis();
        break;
    }
    case OP_TYPEID::Constant:
    case OP_TYPEID::Constant_v1:
    {
        auto tmp = static_cast<const op::Constant*>(&n);
        if (tmp->are_all_data_elements_bitwise_identical() && shape_size(tmp->get_shape()) > 0)
        {
            vector<string> vs;
            vs.push_back(tmp->convert_value_to_string(0));
            node["value"] = vs;
        }
        else
        {
            node["value"] = tmp->get_value_strings();
        }
        node["shape"] = tmp->get_shape();
        node["element_type"] = write_element_type(tmp->get_element_type());
        break;
    }
    case OP_TYPEID::Convert:
    case OP_TYPEID::Convert_v1:
    {
        auto tmp = static_cast<const op::Convert*>(&n);
        node["target_type"] = write_element_type(tmp->get_convert_element_type());
        break;
    }
    case OP_TYPEID::Convolution:
    case OP_TYPEID::Convolution_v1:
    {
        if (op_version == 0)
        {
            auto tmp = static_cast<const op::v0::Convolution*>(&n);
            node["window_movement_strides"] = tmp->get_window_movement_strides();
            node["window_dilation_strides"] = tmp->get_window_dilation_strides();
            node["padding_below"] = tmp->get_padding_below();
            node["padding_above"] = tmp->get_padding_above();
            node["data_dilation_strides"] = tmp->get_data_dilation_strides();
            node["pad_type"] = tmp->get_pad_type();
        }
        if (op_version == 1)
        {
            auto tmp = static_cast<const op::v1::Convolution*>(&n);
            node["strides"] = tmp->get_strides();
            node["dilations"] = tmp->get_dilations();
            node["pads_begin"] = tmp->get_pads_begin();
            node["pads_end"] = tmp->get_pads_end();
            node["auto_pad"] = tmp->get_auto_pad();
        }
        break;
    }
    case OP_TYPEID::ConvolutionBackpropData:
    case OP_TYPEID::ConvolutionBackpropData_v1:
    {
        if (op_version == 0)
        {
            auto tmp = static_cast<const op::v0::ConvolutionBackpropData*>(&n);
            node["data_batch_shape"] = tmp->get_data_batch_shape();
            node["window_movement_strides_forward"] = tmp->get_window_movement_strides_forward();
            node["window_dilation_strides_forward"] = tmp->get_window_dilation_strides_forward();
            node["padding_below_forward"] = tmp->get_padding_below_forward();
            node["padding_above_forward"] = tmp->get_padding_above_forward();
            node["data_dilation_strides_forward"] = tmp->get_data_dilation_strides_forward();
        }
        if (op_version == 1)
        {
            auto tmp = static_cast<const op::v1::ConvolutionBackpropData*>(&n);
            node["data_batch_shape"] = tmp->get_data_batch_shape();
            node["strides"] = tmp->get_strides();
            node["dilations"] = tmp->get_dilations();
            node["pads_begin"] = tmp->get_pads_begin();
            node["pads_end"] = tmp->get_pads_end();
        }
        break;
    }
    case OP_TYPEID::ConvolutionBackpropFilters:
    case OP_TYPEID::ConvolutionBackpropFilters_v1:
    {
        if (op_version == 0)
        {
            auto tmp = static_cast<const op::v0::ConvolutionBackpropFilters*>(&n);
            node["filters_shape"] = tmp->get_filters_shape();
            node["window_movement_strides_forward"] = tmp->get_window_movement_strides_forward();
            node["window_dilation_strides_forward"] = tmp->get_window_dilation_strides_forward();
            node["padding_below_forward"] = tmp->get_padding_below_forward();
            node["padding_above_forward"] = tmp->get_padding_above_forward();
            node["data_dilation_strides_forward"] = tmp->get_data_dilation_strides_forward();
        }
        if (op_version == 1)
        {
            auto tmp = static_cast<const op::v1::ConvolutionBackpropFilters*>(&n);
            node["filters_shape"] = tmp->get_filters_shape();
            node["strides"] = tmp->get_strides();
            node["dilations"] = tmp->get_dilations();
            node["pads_begin"] = tmp->get_pads_begin();
            node["pads_end"] = tmp->get_pads_end();
        }
        break;
    }
    case OP_TYPEID::ConvolutionBias:
    {
        auto tmp = static_cast<const op::ConvolutionBias*>(&n);
        node["window_movement_strides"] = tmp->get_window_movement_strides();
        node["window_dilation_strides"] = tmp->get_window_dilation_strides();
        node["padding_below"] = tmp->get_padding_below();
        node["padding_above"] = tmp->get_padding_above();
        node["data_dilation_strides"] = tmp->get_data_dilation_strides();
        break;
    }
    case OP_TYPEID::ConvolutionBiasAdd:
    {
        auto tmp = static_cast<const op::ConvolutionBiasAdd*>(&n);
        node["window_movement_strides"] = tmp->get_window_movement_strides();
        node["window_dilation_strides"] = tmp->get_window_dilation_strides();
        node["padding_below"] = tmp->get_padding_below();
        node["padding_above"] = tmp->get_padding_above();
        node["data_dilation_strides"] = tmp->get_data_dilation_strides();
        break;
    }
    case OP_TYPEID::ConvolutionBiasBackpropFiltersBias:
    {
        auto tmp = static_cast<const op::ConvolutionBiasBackpropFiltersBias*>(&n);
        node["filters_shape"] = tmp->get_filters_shape();
        node["bias_shape"] = tmp->get_bias_shape();
        node["window_movement_strides_forward"] = tmp->get_window_movement_strides_forward();
        node["window_dilation_strides_forward"] = tmp->get_window_dilation_strides_forward();
        node["padding_below_forward"] = tmp->get_padding_below_forward();
        node["padding_above_forward"] = tmp->get_padding_above_forward();
        node["data_dilation_strides_forward"] = tmp->get_data_dilation_strides_forward();
        break;
    }
    case OP_TYPEID::Cos:
    case OP_TYPEID::Cos_v1: { break;
    }
    case OP_TYPEID::Cosh:
    case OP_TYPEID::Cosh_v1: { break;
    }
    case OP_TYPEID::CrossEntropy:
    {
        auto tmp = static_cast<const op::CrossEntropy*>(&n);
        node["soft_label"] = tmp->get_soft_label();
        node["ignore_index"] = tmp->get_ignore_index();
        break;
    }
    case OP_TYPEID::CrossEntropyBackprop:
    {
        auto tmp = static_cast<const op::CrossEntropyBackprop*>(&n);
        node["soft_label"] = tmp->get_soft_label();
        node["ignore_index"] = tmp->get_ignore_index();
        break;
    }
    case OP_TYPEID::Dequantize:
    {
        auto tmp = static_cast<const op::Dequantize*>(&n);
        node["type"] = write_element_type(tmp->get_element_type());
        node["axes"] = serialize_axis_set(tmp->get_axes());
        break;
    }
    case OP_TYPEID::DepthToSpace_v1:
    {
        auto tmp = static_cast<const op::DepthToSpace*>(&n);
        node["type"] = write_element_type(tmp->get_element_type());
        node["mode"] = tmp->get_mode();
        node["block_size"] = tmp->get_block_size();
        break;
    }
    case OP_TYPEID::Divide:
    case OP_TYPEID::Divide_v1:
    {
        const op::util::BinaryElementwiseArithmetic* bea_node = nullptr;
        if (op_version == 0)
        {
            auto tmp = static_cast<const op::v0::Divide*>(&n);
            bea_node = tmp;
            node["pythondiv"] = tmp->is_pythondiv();
        }
        else if (op_version == 1)
        {
            auto tmp = static_cast<const op::v1::Divide*>(&n);
            bea_node = tmp;
            node["pythondiv"] = tmp->is_pythondiv();
        }
        if (bea_node != nullptr && bea_node->get_autob().m_type != op::AutoBroadcastType::NONE)
        {
            node["auto_broadcast"] = write_auto_broadcast(bea_node->get_autob());
        }
        break;
    }
    case OP_TYPEID::Dot:
    {
        auto tmp = static_cast<const op::Dot*>(&n);
        node["reduction_axes_count"] = tmp->get_reduction_axes_count();
        break;
    }
    case OP_TYPEID::DynBroadcast: { break;
    }
    case OP_TYPEID::DynPad: { break;
    }
    case OP_TYPEID::DynReplaceSlice:
    {
        auto tmp = static_cast<const op::DynReplaceSlice*>(&n);
        node["lower_bounds_mask"] = tmp->get_lower_bounds_mask();
        node["upper_bounds_mask"] = tmp->get_upper_bounds_mask();
        node["new_axis"] = tmp->get_new_axis();
        node["shrink_axis"] = tmp->get_shrink_axis();
        node["ellipsis_mask"] = tmp->get_ellipsis_mask();
        break;
    }
    case OP_TYPEID::DynReshape:
    case OP_TYPEID::Reshape_v1:
    {
        if (op_version == 0)
        {
            auto tmp = static_cast<const op::v0::DynReshape*>(&n);
            node["zero_flag"] = tmp->get_zero_flag();
        }
        if (op_version == 1)
        {
            auto tmp = static_cast<const op::v1::Reshape*>(&n);
            node["zero_flag"] = tmp->get_zero_flag();
        }
        break;
    }
    case OP_TYPEID::DynSlice:
    {
        auto tmp = static_cast<const op::DynSlice*>(&n);
        node["lower_bounds_mask"] = tmp->get_lower_bounds_mask();
        node["upper_bounds_mask"] = tmp->get_upper_bounds_mask();
        node["new_axis"] = tmp->get_new_axis();
        node["shrink_axis"] = tmp->get_shrink_axis();
        node["ellipsis_mask"] = tmp->get_ellipsis_mask();
        break;
    }
    case OP_TYPEID::Elu_v1:
    {
        auto tmp = static_cast<const op::Elu*>(&n);
        node["alpha"] = tmp->get_alpha();
        break;
    }
    case OP_TYPEID::EmbeddingLookup: { break;
    }
    case OP_TYPEID::Equal:
    case OP_TYPEID::Equal_v1:
    {
        const op::util::BinaryElementwiseComparison* tmp = nullptr;
        if (op_version == 0)
        {
            tmp = static_cast<const op::v0::Equal*>(&n);
        }
        if (op_version == 1)
        {
            tmp = static_cast<const op::v1::Equal*>(&n);
        }
        if (tmp != nullptr && tmp->get_autob().m_type != op::AutoBroadcastType::NONE)
        {
            node["auto_broadcast"] = write_auto_broadcast(tmp->get_autob());
        }
        break;
    }
    case OP_TYPEID::Erf:
    case OP_TYPEID::Erf_v1: { break;
    }
    case OP_TYPEID::Exp:
    case OP_TYPEID::Exp_v1: { break;
    }
    case OP_TYPEID::FakeQuantize_v1:
    {
        auto tmp = static_cast<const op::FakeQuantize*>(&n);
        node["levels"] = tmp->get_levels();
        break;
    }
    case OP_TYPEID::Floor:
    case OP_TYPEID::Floor_v1: { break;
    }
    case OP_TYPEID::FloorMod_v1:
    {
        auto tmp = static_cast<const op::v1::FloorMod*>(&n);
        if (tmp->get_autob().m_type != op::AutoBroadcastType::NONE)
        {
            node["auto_broadcast"] = write_auto_broadcast(tmp->get_autob());
        }
        break;
    }
    case OP_TYPEID::Gather:
    case OP_TYPEID::Gather_v1:
    {
        if (op_version == 0)
        {
            auto tmp = static_cast<const op::v0::Gather*>(&n);
            node["axis"] = tmp->get_axis();
        }
        break;
    }
    case OP_TYPEID::GatherND: { break;
    }
    case OP_TYPEID::GetOutputElement:
    {
        auto tmp = static_cast<const op::GetOutputElement*>(&n);
        node["n"] = tmp->get_n();
        break;
    }
    case OP_TYPEID::Gelu: { break;
    }
    case OP_TYPEID::GeluBackpropFactor: { break;
    }
    case OP_TYPEID::Gemm:
    {
        auto tmp = static_cast<const op::Gemm*>(&n);
        node["alpha"] = tmp->get_alpha();
        node["beta"] = tmp->get_beta();
        node["transA"] = tmp->get_transA();
        node["transB"] = tmp->get_transB();
        break;
    }
    case OP_TYPEID::GenerateMask:
    case OP_TYPEID::GenerateMask_v1:
    {
        auto tmp = static_cast<const op::GenerateMask*>(&n);
        node["type"] = write_element_type(tmp->get_element_type());
        node["use_seed"] = tmp->get_use_seed();
        node["seed"] = tmp->get_seed();
        node["probability"] = tmp->get_probability();
        if (op_version == 0)
        {
            node["output_shape"] = tmp->get_mask_shape();
        }

        break;
    }
    case OP_TYPEID::Greater:
    case OP_TYPEID::Greater_v1:
    {
        const op::util::BinaryElementwiseComparison* tmp = nullptr;
        if (op_version == 0)
        {
            tmp = static_cast<const op::v0::Greater*>(&n);
        }
        else if (op_version == 1)
        {
            tmp = static_cast<const op::v1::Greater*>(&n);
        }
        if (tmp != nullptr && tmp->get_autob().m_type != op::AutoBroadcastType::NONE)
        {
            node["auto_broadcast"] = write_auto_broadcast(tmp->get_autob());
        }
        break;
    }
    case OP_TYPEID::GreaterEq:
    case OP_TYPEID::GreaterEq_v1:
    {
        const op::util::BinaryElementwiseComparison* tmp = nullptr;
        if (op_version == 0)
        {
            tmp = static_cast<const op::v0::GreaterEq*>(&n);
        }
        else if (op_version == 1)
        {
            tmp = static_cast<const op::v1::GreaterEq*>(&n);
        }
        if (tmp != nullptr && tmp->get_autob().m_type != op::AutoBroadcastType::NONE)
        {
            node["auto_broadcast"] = write_auto_broadcast(tmp->get_autob());
        }
        break;
    }
    case OP_TYPEID::GRN:
    {
        auto tmp = static_cast<const op::GRN*>(&n);
        node["bias"] = tmp->get_bias();
        break;
    }
    case OP_TYPEID::GRUCell:
    {
        auto tmp = static_cast<const op::GRUCell*>(&n);
        node["hidden_size"] = tmp->get_hidden_size();
        node["clip"] = tmp->get_clip();
        node["activations"] = tmp->get_activations();
        node["activations_alpha"] = tmp->get_activations_alpha();
        node["activations_beta"] = tmp->get_activations_beta();
        node["linear_before_reset"] = tmp->get_linear_before_reset();
        break;
    }
    case OP_TYPEID::GroupConvolution_v1:
    {
        auto tmp = static_cast<const op::GroupConvolution*>(&n);
        node["window_movement_strides"] = tmp->get_window_movement_strides();
        node["window_dilation_strides"] = tmp->get_window_dilation_strides();
        node["padding_below"] = tmp->get_padding_below();
        node["padding_above"] = tmp->get_padding_above();
        node["data_dilation_strides"] = tmp->get_data_dilation_strides();
        node["groups"] = tmp->get_groups();
        node["pad_type"] = tmp->get_pad_type();
        break;
    }
    case OP_TYPEID::GroupConvolutionTranspose:
    {
        auto tmp = static_cast<const op::GroupConvolutionTranspose*>(&n);
        node["strides"] = tmp->get_strides();
        node["dilations"] = tmp->get_dilations();
        node["padding_begin"] = tmp->get_padding_begin();
        node["padding_end"] = tmp->get_padding_end();
        node["output_padding"] = tmp->get_output_padding();
        node["groups"] = tmp->get_groups();
        node["pad_type"] = tmp->get_pad_type();
        node["output_shape"] = tmp->get_output_shape();
        break;
    }
<<<<<<< HEAD
    case OP_TYPEID::HardSigmoid: { break;
=======
    case OP_TYPEID::HardSigmoid_v1:
    {
        auto tmp = static_cast<const op::HardSigmoid*>(&n);
        node["alpha"] = tmp->get_alpha();
        node["beta"] = tmp->get_beta();
        break;
>>>>>>> 0d688830
    }
    case OP_TYPEID::Interpolate_v1: { break;
    }
    case OP_TYPEID::LayerNorm:
    {
        auto tmp = static_cast<const op::LayerNorm*>(&n);
        node["keep_stats"] = tmp->get_keep_stats();
        node["use_affine"] = tmp->get_use_affine();
        node["epsilon"] = tmp->get_epsilon();
        node["begin_norm_axis"] = tmp->get_begin_norm_axis();
        break;
    }
    case OP_TYPEID::LayerNormBackprop:
    {
        auto tmp = static_cast<const op::LayerNormBackprop*>(&n);
        node["use_stats"] = tmp->get_use_stats();
        node["use_affine"] = tmp->get_use_affine();
        node["epsilon"] = tmp->get_epsilon();
        node["begin_norm_axis"] = tmp->get_begin_norm_axis();
        break;
    }
    case OP_TYPEID::Less:
    case OP_TYPEID::Less_v1:
    {
        const op::util::BinaryElementwiseComparison* tmp = nullptr;
        if (op_version == 0)
        {
            tmp = static_cast<const op::v0::Less*>(&n);
        }
        else if (op_version == 1)
        {
            tmp = static_cast<const op::v1::Less*>(&n);
        }
        if (tmp != nullptr && tmp->get_autob().m_type != op::AutoBroadcastType::NONE)
        {
            node["auto_broadcast"] = write_auto_broadcast(tmp->get_autob());
        }
        break;
    }
    case OP_TYPEID::LessEq:
    {
        auto tmp = static_cast<const op::v0::LessEq*>(&n);
        if (tmp->get_autob().m_type != op::AutoBroadcastType::NONE)
        {
            node["auto_broadcast"] = write_auto_broadcast(tmp->get_autob());
        }
        break;
    }
    case OP_TYPEID::LessEqual_v1:
    {
        auto tmp = static_cast<const op::v1::LessEqual*>(&n);
        if (tmp->get_autob().m_type != op::AutoBroadcastType::NONE)
        {
            node["auto_broadcast"] = write_auto_broadcast(tmp->get_autob());
        }
        break;
    }
    case OP_TYPEID::Log:
    case OP_TYPEID::Log_v1: { break;
    }
    case OP_TYPEID::LogicalAnd_v1:
    {
        auto tmp = static_cast<const op::v1::LogicalAnd*>(&n);
        if (tmp->get_autob().m_type != op::AutoBroadcastType::NONE)
        {
            node["auto_broadcast"] = write_auto_broadcast(tmp->get_autob());
        }
        break;
    }
    case OP_TYPEID::LogicalNot_v1: { break;
    }
    case OP_TYPEID::LogicalOr_v1:
    {
        auto tmp = static_cast<const op::v1::LogicalOr*>(&n);
        if (tmp->get_autob().m_type != op::AutoBroadcastType::NONE)
        {
            node["auto_broadcast"] = write_auto_broadcast(tmp->get_autob());
        }
        break;
    }
    case OP_TYPEID::LogicalXor_v1:
    {
        auto tmp = static_cast<const op::v1::LogicalXor*>(&n);
        if (tmp->get_autob().m_type != op::AutoBroadcastType::NONE)
        {
            node["auto_broadcast"] = write_auto_broadcast(tmp->get_autob());
        }
        break;
    }
    case OP_TYPEID::LogSoftmax:
    {
        auto tmp = static_cast<const op::LogSoftmax*>(&n);
        node["axis"] = tmp->get_axis();
        break;
    }
    case OP_TYPEID::LRN_v1:
    {
        auto tmp = static_cast<const op::LRN*>(&n);
        node["alpha"] = tmp->get_alpha();
        node["beta"] = tmp->get_beta();
        node["bias"] = tmp->get_bias();
        node["nsize"] = tmp->get_nsize();
        break;
    }
    case OP_TYPEID::LSTMCell_v1:
    {
        auto tmp = static_cast<const op::LSTMCell*>(&n);
        node["hidden_size"] = tmp->get_hidden_size();
        node["weights_format"] = tmp->get_weights_format();
        node["clip"] = tmp->get_clip();
        node["activations"] = tmp->get_activations();
        node["activations_alpha"] = tmp->get_activations_alpha();
        node["activations_beta"] = tmp->get_activations_beta();
        node["input_forget"] = tmp->get_input_forget();
        break;
    }
    case OP_TYPEID::LSTMSequence_v1:
    {
        auto tmp = dynamic_cast<const op::LSTMSequence*>(&n);
        node["direction"] = tmp->get_direction();
        node["hidden_size"] = tmp->get_hidden_size();
        node["weights_format"] = tmp->get_weights_format();
        node["clip_threshold"] = tmp->get_clip_threshold();
        node["activations"] = tmp->get_activations();
        node["activations_alpha"] = tmp->get_activations_alpha();
        node["activations_beta"] = tmp->get_activations_beta();
        node["input_forget"] = tmp->get_input_forget();
        break;
    }
    case OP_TYPEID::MatMul_v1:
    {
        auto tmp = static_cast<const op::MatMul*>(&n);
        node["transpose_a"] = tmp->get_transpose_a();
        node["transpose_b"] = tmp->get_transpose_b();
        break;
    }
    case OP_TYPEID::Max:
    {
        auto tmp = static_cast<const op::Max*>(&n);
        node["reduction_axes"] = serialize_axis_set(tmp->get_reduction_axes());
        break;
    }
    case OP_TYPEID::MaxPool:
    case OP_TYPEID::MaxPool_v1:
    {
        if (op_version == 0)
        {
            auto tmp = static_cast<const op::v0::MaxPool*>(&n);
            node["window_shape"] = tmp->get_window_shape();
            node["window_movement_strides"] = tmp->get_window_movement_strides();
            node["padding_below"] = tmp->get_padding_below();
            node["padding_above"] = tmp->get_padding_above();
            node["pad_type"] = tmp->get_pad_type();
        }
        if (op_version == 1)
        {
            auto tmp = static_cast<const op::v1::MaxPool*>(&n);
            node["kernel"] = tmp->get_kernel();
            node["strides"] = tmp->get_strides();
            node["pads_begin"] = tmp->get_pads_begin();
            node["pads_end"] = tmp->get_pads_end();
            node["auto_pad"] = tmp->get_auto_pad();
            node["rounding_type"] = tmp->get_rounding_type();
        }
        break;
    }
    case OP_TYPEID::MaxPoolBackprop:
    case OP_TYPEID::MaxPoolBackprop_v1:
    {
        if (op_version == 0)
        {
            auto tmp = static_cast<const op::v0::MaxPoolBackprop*>(&n);
            node["window_shape"] = tmp->get_window_shape();
            node["window_movement_strides"] = tmp->get_window_movement_strides();
            node["padding_below"] = tmp->get_padding_below();
            node["padding_above"] = tmp->get_padding_above();
        }
        if (op_version == 1)
        {
            auto tmp = static_cast<const op::v1::MaxPoolBackprop*>(&n);
            node["kernel"] = tmp->get_kernel();
            node["strides"] = tmp->get_strides();
            node["pads_begin"] = tmp->get_pads_begin();
            node["pads_end"] = tmp->get_pads_end();
        }
        break;
    }
    case OP_TYPEID::Maximum:
    case OP_TYPEID::Maximum_v1:
    {
        const op::util::BinaryElementwiseArithmetic* tmp = nullptr;
        if (op_version == 0)
        {
            tmp = static_cast<const op::v0::Maximum*>(&n);
        }
        else if (op_version == 1)
        {
            tmp = static_cast<const op::v1::Maximum*>(&n);
        }
        if (tmp != nullptr && tmp->get_autob().m_type != op::AutoBroadcastType::NONE)
        {
            node["auto_broadcast"] = write_auto_broadcast(tmp->get_autob());
        }
        break;
    }
    case OP_TYPEID::Min:
    {
        auto tmp = static_cast<const op::Min*>(&n);
        node["reduction_axes"] = serialize_axis_set(tmp->get_reduction_axes());
        break;
    }
    case OP_TYPEID::ReduceMin_v1:
    case OP_TYPEID::ReduceMax_v1: { break;
    }
    case OP_TYPEID::Minimum:
    case OP_TYPEID::Minimum_v1:
    {
        const op::util::BinaryElementwiseArithmetic* tmp = nullptr;
        if (op_version == 0)
        {
            tmp = static_cast<const op::v0::Minimum*>(&n);
        }
        else if (op_version == 1)
        {
            tmp = static_cast<const op::v1::Minimum*>(&n);
        }
        if (tmp != nullptr && tmp->get_autob().m_type != op::AutoBroadcastType::NONE)
        {
            node["auto_broadcast"] = write_auto_broadcast(tmp->get_autob());
        }
        break;
    }
    case OP_TYPEID::Multiply:
    case OP_TYPEID::Multiply_v1:
    {
        const op::util::BinaryElementwiseArithmetic* tmp = nullptr;
        if (op_version == 0)
        {
            tmp = static_cast<const op::v0::Multiply*>(&n);
        }
        else if (op_version == 1)
        {
            tmp = static_cast<const op::v1::Multiply*>(&n);
        }
        if (tmp != nullptr && tmp->get_autob().m_type != op::AutoBroadcastType::NONE)
        {
            node["auto_broadcast"] = write_auto_broadcast(tmp->get_autob());
        }
        break;
    }
    case OP_TYPEID::MVN:
    {
        auto tmp = static_cast<const op::MVN*>(&n);
        node["reduction_axes"] = serialize_axis_set(tmp->get_reduction_axes());
        node["normalize_variance"] = tmp->get_normalize_variance();
        node["eps"] = tmp->get_eps();
        break;
    }
    case OP_TYPEID::Negative:
    case OP_TYPEID::Negative_v1: { break;
    }
    case OP_TYPEID::NormalizeL2_v1:
    {
        auto tmp = static_cast<const op::NormalizeL2*>(&n);
        node["eps"] = tmp->get_eps();
        node["eps_mode"] = tmp->get_eps_mode();
        break;
    }
    case OP_TYPEID::NotEqual:
    case OP_TYPEID::NotEqual_v1:
    {
        const op::util::BinaryElementwiseComparison* tmp = nullptr;
        if (op_version == 0)
        {
            tmp = static_cast<const op::v0::NotEqual*>(&n);
        }
        else if (op_version == 1)
        {
            tmp = static_cast<const op::v1::NotEqual*>(&n);
        }
        if (tmp != nullptr && tmp->get_autob().m_type != op::AutoBroadcastType::NONE)
        {
            node["auto_broadcast"] = write_auto_broadcast(tmp->get_autob());
        }
        break;
    }
    case OP_TYPEID::Not: { break;
    }
    case OP_TYPEID::OneHot:
    case OP_TYPEID::OneHot_v1:
    {
        auto tmp = static_cast<const op::OneHot*>(&n);
        node["shape"] = write_partial_shape(tmp->get_output_partial_shape(0));
        node["one_hot_axis"] = tmp->get_one_hot_axis();
        break;
    }
    case OP_TYPEID::Or:
    {
        auto tmp = static_cast<const op::v0::Or*>(&n);
        if (tmp->get_autob().m_type != op::AutoBroadcastType::NONE)
        {
            node["auto_broadcast"] = write_auto_broadcast(tmp->get_autob());
        }
        break;
    }
    case OP_TYPEID::Pad:
    case OP_TYPEID::Pad_v1:
    {
        if (op_version == 0)
        {
            auto tmp = static_cast<const op::v0::Pad*>(&n);
            node["padding_below"] = tmp->get_padding_below();
            node["padding_above"] = tmp->get_padding_above();
            node["pad_mode"] = tmp->get_pad_mode();
        }
        if (op_version == 1)
        {
            auto tmp = static_cast<const op::v1::Pad*>(&n);
            node["pad_mode"] = tmp->get_pad_mode();
        }
        break;
    }
    case OP_TYPEID::Parameter:
    case OP_TYPEID::Parameter_v1:
    {
        auto tmp = static_cast<const op::Parameter*>(&n);
        node["shape"] = write_partial_shape(tmp->get_output_partial_shape(0));
        node["cacheable"] = tmp->get_cacheable();
        node["element_type"] = write_element_type(tmp->get_element_type());
        break;
    }
    case OP_TYPEID::PartialSlice:
    {
        auto tmp = dynamic_cast<const op::PartialSlice*>(&n);
        node["axes"] = tmp->get_axes();
        node["lower_bounds"] = tmp->get_lower_bounds();
        node["upper_bounds"] = tmp->get_upper_bounds();
        node["decrease_axes"] = tmp->get_decrease_axes();
        break;
    }
    case OP_TYPEID::PartialSliceBackprop:
    {
        auto tmp = dynamic_cast<const op::PartialSliceBackprop*>(&n);
        node["axes"] = tmp->get_axes();
        node["lower_bounds"] = tmp->get_lower_bounds();
        node["upper_bounds"] = tmp->get_upper_bounds();
        break;
    }
    case OP_TYPEID::Passthrough:
    {
        auto tmp = static_cast<const op::Passthrough*>(&n);
        node["logical_type"] = tmp->logical_type();
        node["language"] = tmp->language();
        node["function"] = tmp->function();
        std::vector<json> outputs_js;
        for (const auto& output_shape : tmp->output_shapes())
        {
            json output_js;
            output_js["element_type"] = write_element_type(std::get<0>(output_shape));
            output_js["shape"] = write_partial_shape(std::get<1>(output_shape));
            outputs_js.emplace_back(std::move(output_js));
        }
        node["output_shapes"] = std::move(outputs_js);
        break;
    }
    case OP_TYPEID::PRelu_v1: { break;
    }
    case OP_TYPEID::Product:
    case OP_TYPEID::ReduceProd_v1:
    {
        if (op_version == 0)
        {
            break;
        }
        if (op_version == 1)
        {
            auto tmp = static_cast<const op::v1::ReduceProd*>(&n);
            node["keep_dims"] = tmp->get_keep_dims();
        }
        break;
    }
    case OP_TYPEID::Power:
    case OP_TYPEID::Power_v1:
    {
        const op::util::BinaryElementwiseArithmetic* tmp = nullptr;
        if (op_version == 0)
        {
            tmp = static_cast<const op::v0::Power*>(&n);
        }
        else if (op_version == 1)
        {
            tmp = static_cast<const op::v1::Power*>(&n);
        }
        if (tmp != nullptr && tmp->get_autob().m_type != op::AutoBroadcastType::NONE)
        {
            node["auto_broadcast"] = write_auto_broadcast(tmp->get_autob());
        }
        break;
    }
    case OP_TYPEID::Quantize:
    {
        auto tmp = static_cast<const op::Quantize*>(&n);
        node["type"] = write_element_type(tmp->get_element_type());
        node["axes"] = serialize_axis_set(tmp->get_axes());
        node["round_mode"] = tmp->get_round_mode();
        break;
    }
    case OP_TYPEID::QuantizedConvolutionBias: { break;
    }
    case OP_TYPEID::QuantizedConvolutionBiasAdd: { break;
    }
    case OP_TYPEID::QuantizedConvolutionBiasSignedAdd: { break;
    }
    case OP_TYPEID::QuantizedConvolutionRelu: { break;
    }
    case OP_TYPEID::QuantizedConvolution:
    {
        auto tmp = static_cast<const op::QuantizedConvolution*>(&n);
        node["window_movement_strides"] = tmp->get_window_movement_strides();
        node["window_dilation_strides"] = tmp->get_window_dilation_strides();
        node["padding_below"] = tmp->get_padding_below();
        node["padding_above"] = tmp->get_padding_above();
        node["data_dilation_strides"] = tmp->get_data_dilation_strides();
        node["output_type"] = write_element_type(tmp->get_element_type());
        node["input_axes"] = tmp->get_input_axes();
        node["filter_axes"] = tmp->get_filter_axes();
        node["output_axes"] = tmp->get_output_axes();
        break;
    }
    case OP_TYPEID::QuantizedDotBias: { break;
    }
    case OP_TYPEID::QuantizedDot:
    {
        auto tmp = static_cast<const op::QuantizedDot*>(&n);
        node["reduction_axes_count"] = tmp->get_reduction_axes_count();
        node["output_type"] = write_element_type(tmp->get_element_type());
        node["input0_axes"] = tmp->get_input0_axes();
        node["input1_axes"] = tmp->get_input1_axes();
        node["output_axes"] = tmp->get_output_axes();
        break;
    }
    case OP_TYPEID::Recv:
    {
        auto tmp = static_cast<const op::Recv*>(&n);
        node["source_id"] = tmp->get_src_id();
        break;
    }
    case OP_TYPEID::RandomUniform:
    {
        auto tmp = static_cast<const op::RandomUniform*>(&n);
        node["fixed_seed"] = tmp->get_fixed_seed();
        break;
    }
    case OP_TYPEID::Range:
    case OP_TYPEID::Range_v1: { break;
    }
    case OP_TYPEID::Reciprocal: { break;
    }
    case OP_TYPEID::Relu:
    case OP_TYPEID::Relu_v1: { break;
    }
    case OP_TYPEID::ReluBackprop: { break;
    }
    case OP_TYPEID::ReplaceSlice:
    {
        auto tmp = static_cast<const op::ReplaceSlice*>(&n);
        node["lower_bounds"] = tmp->get_lower_bounds();
        node["upper_bounds"] = tmp->get_upper_bounds();
        node["strides"] = tmp->get_strides();
        break;
    }
    case OP_TYPEID::Reshape:
    {
        auto tmp = static_cast<const op::Reshape*>(&n);
        node["input_order"] = tmp->get_input_order();
        node["output_shape"] = tmp->get_output_shape();
        break;
    }
    case OP_TYPEID::Result:
    case OP_TYPEID::Result_v1:
    {
        auto tmp = static_cast<const op::Result*>(&n);
        node["needs_default_layout"] = tmp->needs_default_layout();
        break;
    }
    case OP_TYPEID::Reverse:
    case OP_TYPEID::Reverse_v1:
    {
        if (op_version == 0)
        {
            const auto tmp = static_cast<const op::Reverse*>(&n);
            node["reversed_axes"] = serialize_axis_set(tmp->get_reversed_axes());
            break;
        }
        else if (op_version == 1)
        {
            const auto tmp = static_cast<const op::v1::Reverse*>(&n);
            node["mode"] = tmp->get_mode();
            break;
        }
        break;
    }
    case OP_TYPEID::ReverseSequence:
    case OP_TYPEID::ReverseSequence_v1:
    {
        auto tmp = static_cast<const op::ReverseSequence*>(&n);
        node["batch_axis"] = tmp->get_batch_axis();
        node["sequence_axis"] = tmp->get_sequence_axis();
        break;
    }
    case OP_TYPEID::RNNCell_v1:
    {
        auto tmp = static_cast<const op::RNNCell*>(&n);
        node["hidden_size"] = tmp->get_hidden_size();
        node["clip"] = tmp->get_clip();
        node["activations"] = tmp->get_activations();
        node["activations_alpha"] = tmp->get_activations_alpha();
        node["activations_beta"] = tmp->get_activations_beta();
        break;
    }
    case OP_TYPEID::ScalarConstantLike:
    {
        auto tmp = static_cast<const op::ScalarConstantLikeBase*>(&n);
        auto constant = tmp->as_constant();
        node["value"] = constant->get_value_strings()[0];
        node["element_type"] = write_element_type(constant->get_element_type());
        break;
    }
    case OP_TYPEID::ScaleShift: { break;
    }
    case OP_TYPEID::ScatterAdd: { break;
    }
    case OP_TYPEID::ScatterNDAdd: { break;
    }
    case OP_TYPEID::Select: { break;
    }
    case OP_TYPEID::Selu: { break;
    }
    case OP_TYPEID::Send:
    {
        auto tmp = static_cast<const op::Send*>(&n);
        node["dest_id"] = tmp->get_dest_id();
        break;
    }
    case OP_TYPEID::ShapeOf:
    case OP_TYPEID::ShapeOf_v1: { break;
    }
    case OP_TYPEID::ShuffleChannels_v1:
    {
        const auto tmp = static_cast<const op::ShuffleChannels*>(&n);
        node["axis"] = tmp->get_axis();
        node["groups"] = tmp->get_groups();
        break;
    }
    case OP_TYPEID::Sigmoid:
    case OP_TYPEID::Sigmoid_v1: { break;
    }
    case OP_TYPEID::SigmoidBackprop: { break;
    }
    case OP_TYPEID::Sign:
    case OP_TYPEID::Sign_v1: { break;
    }
    case OP_TYPEID::Sin:
    case OP_TYPEID::Sin_v1: { break;
    }
    case OP_TYPEID::Sinh:
    case OP_TYPEID::Sinh_v1: { break;
    }
    case OP_TYPEID::Slice:
    case OP_TYPEID::StridedSlice_v1:
    {
        if (op_version == 0)
        {
            auto tmp = static_cast<const op::Slice*>(&n);
            node["lower_bounds"] = tmp->get_lower_bounds();
            node["upper_bounds"] = tmp->get_upper_bounds();
            node["strides"] = tmp->get_strides();
        }
        if (op_version == 1)
        {
            auto tmp = static_cast<const op::v1::StridedSlice*>(&n);
            node["begin_mask"] = tmp->get_begin_mask();
            node["end_mask"] = tmp->get_end_mask();
            node["new_axis_mask"] = tmp->get_new_axis_mask();
            node["shrink_axis_mask"] = tmp->get_shrink_axis_mask();
            node["ellipsis_mask"] = tmp->get_ellipsis_mask();
        }
        break;
    }
    case OP_TYPEID::SpaceToDepth_v1:
    {
        auto tmp = static_cast<const op::SpaceToDepth*>(&n);
        node["type"] = write_element_type(tmp->get_element_type());
        node["mode"] = tmp->get_mode();
        node["block_size"] = tmp->get_block_size();
        break;
    }
    case OP_TYPEID::Split_v1:
    {
        auto tmp = static_cast<const op::Split*>(&n);
        node["axis"] = tmp->get_axis();
        node["splits"] = tmp->get_splits();
        break;
    }
    case OP_TYPEID::Sqrt:
    case OP_TYPEID::Sqrt_v1: { break;
    }
    case OP_TYPEID::SquaredDifference_v1:
    {
        auto tmp = static_cast<const op::SquaredDifference*>(&n);
        if (tmp->get_autob().m_type != op::AutoBroadcastType::NONE)
        {
            node["auto_broadcast"] = write_auto_broadcast(tmp->get_autob());
        }
        break;
    }
    case OP_TYPEID::Squeeze_v1: { break;
    }
    case OP_TYPEID::StopGradient: { break;
    }
    case OP_TYPEID::Subtract:
    case OP_TYPEID::Subtract_v1:
    {
        auto tmp = static_cast<const op::Subtract*>(&n);
        if (tmp->get_autob().m_type != op::AutoBroadcastType::NONE)
        {
            node["auto_broadcast"] = write_auto_broadcast(tmp->get_autob());
        }
        break;
    }
    case OP_TYPEID::Sum:
    case OP_TYPEID::ReduceSum_v1:
    {
        if (op_version == 0)
        {
            break;
        }
        if (op_version == 1)
        {
            auto tmp = static_cast<const op::v1::ReduceSum*>(&n);
            node["keep_dims"] = tmp->get_keep_dims();
        }
        break;
    }
    case OP_TYPEID::Softmax:
    case OP_TYPEID::Softmax_v1:
    {
        if (op_version == 0)
        {
            break;
        }
        if (op_version == 1)
        {
            auto tmp = static_cast<const op::v1::Softmax*>(&n);
            node["softmax_axis"] = tmp->get_axis();
        }
        break;
    }
    case OP_TYPEID::SoftmaxCrossEntropy:
    {
        auto tmp = static_cast<const op::SoftmaxCrossEntropy*>(&n);
        node["soft_label"] = tmp->get_soft_label();
        node["ignore_index"] = tmp->get_ignore_index();
        break;
    }
    case OP_TYPEID::SoftmaxCrossEntropyBackprop:
    {
        auto tmp = static_cast<const op::SoftmaxCrossEntropyBackprop*>(&n);
        node["soft_label"] = tmp->get_soft_label();
        node["ignore_index"] = tmp->get_ignore_index();
        break;
    }
    case OP_TYPEID::Tan:
    case OP_TYPEID::Tan_v1: { break;
    }
    case OP_TYPEID::Tanh:
    case OP_TYPEID::Tanh_v1: { break;
    }
    case OP_TYPEID::TensorIterator_v1:
    {
        auto tmp = static_cast<const op::TensorIterator*>(&n);
        json body = json::object();
        {
            auto& body_results = tmp->get_body()->get_results();
            // Serializer assumes node inputs are already serialized, so
            // we need to capture the body-referenced nodes here.
            json body_nodes = json::array();
            for (auto n : topological_sort(body_results))
            {
                body_nodes.push_back(serialize_node(*n));
            }
            body["nodes"] = body_nodes;
            json params = json::array();
            for (auto param : tmp->get_body()->get_parameters())
            {
                params.push_back(serialize_node(*param));
            }
            body["parameters"] = params;
            json results = json::array();
            for (auto result : body_results)
            {
                results.push_back(serialize_node(*result));
            }
            body["results"] = results;
        }
        node["body"] = body;
        json ins = json::array();
        for (auto in : tmp->get_input_descriptions())
        {
            ins.push_back(serialize_tensor_iterator_input_description(in));
        }
        node["input_descriptions"] = ins;
        json outs = json::array();
        for (auto out : tmp->get_output_descriptions())
        {
            outs.push_back(serialize_tensor_iterator_output_description(out));
        }
        node["output_descriptions"] = outs;
        break;
    }
    case OP_TYPEID::Tile:
    case OP_TYPEID::Tile_v1: { break;
    }
    case OP_TYPEID::TopK:
    case OP_TYPEID::TopK_v1:
    {
        if (op_version == 0)
        {
            const auto tmp = static_cast<const op::TopK*>(&n);
            node["index_element_type"] = write_element_type(tmp->get_index_element_type());
            node["compute_max"] = tmp->get_compute_max();
        }
        else if (op_version == 1)
        {
            const auto tmp = static_cast<const op::v1::TopK*>(&n);
            node["axis"] = tmp->get_axis();
            node["mode"] = tmp->get_mode();
            node["sort_type"] = tmp->get_sort_type();
            node["index_element_type"] = write_element_type(tmp->get_index_element_type());
        }
        break;
    }
    case OP_TYPEID::Transpose:
    case OP_TYPEID::Transpose_v1: { break;
    }
    case OP_TYPEID::Unsqueeze_v1: { break;
    }
    case OP_TYPEID::Xor:
    {
        auto tmp = static_cast<const op::v0::Xor*>(&n);
        if (tmp->get_autob().m_type != op::AutoBroadcastType::NONE)
        {
            node["auto_broadcast"] = write_auto_broadcast(tmp->get_autob());
        }
        break;
    }
    case OP_TYPEID::VariadicSplit_v1: { break;
    }
    case OP_TYPEID::UnknownOp: { break;
    }
    }
#if !(defined(__GNUC__) && (__GNUC__ == 4 && __GNUC_MINOR__ == 8))
#pragma GCC diagnostic pop
#endif
    return node;
}<|MERGE_RESOLUTION|>--- conflicted
+++ resolved
@@ -3701,16 +3701,14 @@
         node["output_shape"] = tmp->get_output_shape();
         break;
     }
-<<<<<<< HEAD
     case OP_TYPEID::HardSigmoid: { break;
-=======
+    }
     case OP_TYPEID::HardSigmoid_v1:
     {
         auto tmp = static_cast<const op::HardSigmoid*>(&n);
         node["alpha"] = tmp->get_alpha();
         node["beta"] = tmp->get_beta();
         break;
->>>>>>> 0d688830
     }
     case OP_TYPEID::Interpolate_v1: { break;
     }
