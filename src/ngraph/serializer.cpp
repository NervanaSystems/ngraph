//*****************************************************************************
// Copyright 2017-2019 Intel Corporation
//
// Licensed under the Apache License, Version 2.0 (the "License");
// you may not use this file except in compliance with the License.
// You may obtain a copy of the License at
//
//     http://www.apache.org/licenses/LICENSE-2.0
//
// Unless required by applicable law or agreed to in writing, software
// distributed under the License is distributed on an "AS IS" BASIS,
// WITHOUT WARRANTIES OR CONDITIONS OF ANY KIND, either express or implied.
// See the License for the specific language governing permissions and
// limitations under the License.
//*****************************************************************************

#include <fstream>
#include <functional>
#include <queue>
#include <stack>

#include "ngraph/cpio.hpp"
#include "ngraph/file_util.hpp"
#include "ngraph/graph_util.hpp"
#include "ngraph/ops.hpp"
#include "ngraph/provenance.hpp"
#include "ngraph/serializer.hpp"
#include "ngraph/util.hpp"
#include "nlohmann/json.hpp"

using namespace ngraph;
using namespace std;
using json = nlohmann::json;
using const_data_callback_t = shared_ptr<Node>(const string&, const element::Type&, const Shape&);

static bool s_serialize_output_shapes_enabled =
    (std::getenv("NGRAPH_SERIALIZER_OUTPUT_SHAPES") != nullptr);

void ngraph::set_serialize_output_shapes(bool enable)
{
    s_serialize_output_shapes_enabled = enable;
}

bool ngraph::get_serialize_output_shapes()
{
    return s_serialize_output_shapes_enabled;
}

namespace
{
    // This expands the op list in op_tbl.hpp into a list of enumerations that look like this:
    // Abs,
    // Acos,
    // ...
    enum class OP_TYPEID
    {
#define VSUF0(NAME) NAME
#define VSUF1(NAME) NAME##_v1
#define NGRAPH_OP(NAME, NAMESPACE, VERSION) VSUF##VERSION(NAME),
#include "ngraph/op/op_version_tbl.hpp"
#undef NGRAPH_OP
        UnknownOp
    };
}

static OP_TYPEID get_typeid(const NodeTypeInfo& type_info)
{
    // This expands the op list in op_tbl.hpp into a list of enumerations that look like this:
    // {Abs::type_info, OP_TYPEID::Abs},
    // {Acos::type_info, OP_TYPEID::Acos},
    // ...
    static const map<NodeTypeInfo, OP_TYPEID> type_info_map{
#define NGRAPH_OP(NAME, NAMESPACE, VERSION)                                                        \
    {NAMESPACE::NAME::type_info, OP_TYPEID::VSUF##VERSION(NAME)},
#include "ngraph/op/op_version_tbl.hpp"
#undef NGRAPH_OP
    };
    OP_TYPEID rc = OP_TYPEID::UnknownOp;

    auto it = type_info_map.find(type_info);
    if (it != type_info_map.end())
    {
        rc = it->second;
    }
    return rc;
}

bool has_key(json j, const std::string& key)
{
    return j.count(key) != 0;
}

template <typename T>
T get_or_default(json j, const std::string& key, const T& default_value)
{
    return has_key(j, key) ? j.at(key).get<T>() : default_value;
}

class JSONSerializer
{
public:
    void set_indent(size_t indent) { m_indent = indent; }
    void set_serialize_output_shapes(bool serialize_output_shapes)
    {
        m_serialize_output_shapes = serialize_output_shapes;
    }

    void set_binary_constant_data(bool binary_constant_data)
    {
        m_binary_constant_data = binary_constant_data;
    }

    json serialize_function(const Function& function);
    json serialize_output(const Output<Node>& output);
    json serialize_parameter_vector(const ParameterVector& parameters);
    json serialize_output_vector(const OutputVector& output_vector);
    json serialize_node_reference(const Node& node);
    json serialize_node(const Node& node);
    json serialize_axis_set(const AxisSet& axis_set);
    json serialize_tensor_iterator_input_description(
        const std::shared_ptr<op::TensorIterator::InputDescription>&);
    json serialize_tensor_iterator_output_description(
        const std::shared_ptr<op::TensorIterator::OutputDescription>&);

protected:
    size_t m_indent{0};
    bool m_serialize_output_shapes{false};
    bool m_binary_constant_data{false};
    json m_json_nodes;
    set<const Node*> m_nodes_serialized;
    queue<const Node*> m_nodes_to_serialize;
};

class JSONDeserializer
{
public:
    void set_const_data_callback(function<const_data_callback_t> const_data_callback)
    {
        m_const_data_callback = const_data_callback;
    }

    shared_ptr<Function> deserialize_function(json j);
    Output<Node> deserialize_output(json j);
    OutputVector deserialize_output_vector(json j);
    ParameterVector deserialize_parameter_vector(json j);
    shared_ptr<Node> deserialize_node_reference(json j);
    shared_ptr<Node> deserialize_node(json j);
    AxisSet deserialize_axis_set(json j);
    shared_ptr<op::TensorIterator::InputDescription>
        deserialize_tensor_iterator_input_description(json j);
    shared_ptr<op::TensorIterator::OutputDescription>
        deserialize_tensor_iterator_output_description(json j);

protected:
    unordered_map<string, shared_ptr<Node>> m_node_map;
    unordered_map<string, shared_ptr<Function>> m_function_map;
    function<const_data_callback_t> m_const_data_callback;
};

static string
    serialize(shared_ptr<ngraph::Function> func, size_t indent, bool binary_constant_data);

static json write_dimension(Dimension d)
{
    if (d.is_dynamic())
    {
        return nullptr;
    }
    else
    {
        return static_cast<size_t>(d);
    }
}

static Dimension read_dimension(json j)
{
    if (j.is_null())
    {
        return Dimension::dynamic();
    }
    else
    {
        return Dimension(static_cast<size_t>(j));
    }
}

static json write_partial_shape(const PartialShape& s)
{
    if (s.rank().is_dynamic())
    {
        return nullptr;
    }
    else
    {
        std::vector<json> vals(static_cast<size_t>(s.rank()));
        for (size_t i = 0; i < vals.size(); i++)
        {
            vals[i] = write_dimension(s[i]);
        }
        return move(vals);
    }
}

static PartialShape read_partial_shape(json j)
{
    if (j.is_null())
    {
        return PartialShape::dynamic();
    }
    else
    {
        std::vector<Dimension> dims(j.size());
        for (size_t i = 0; i < j.size(); i++)
        {
            dims[i] = read_dimension(j[i]);
        }
        return PartialShape(dims);
    }
}

static json write_auto_broadcast(const op::AutoBroadcastSpec& autob)
{
    json j;
    j["type"] = autob.m_type;
    j["axis"] = autob.m_axis;
    return j;
}

static op::AutoBroadcastSpec
    read_auto_broadcast(json js_node,
                        const std::string& attr,
                        const op::AutoBroadcastSpec& autob = op::AutoBroadcastSpec())
{
    if (has_key(js_node, attr))
    {
        json j = js_node[attr];
        return op::AutoBroadcastSpec(static_cast<op::AutoBroadcastType>(j.at("type")),
                                     j.at("axis").get<int64_t>());
    }
    else
    {
        return autob;
    }
}

static op::PadType read_pad_type(json node_js)
{
    return has_key(node_js, "pad_type") ? static_cast<op::PadType>(node_js.at("pad_type"))
                                        : op::PadType::EXPLICIT;
}

static op::PadMode read_pad_mode(json node_js)
{
    return has_key(node_js, "pad_mode") ? static_cast<op::PadMode>(node_js.at("pad_mode"))
                                        : op::PadMode::CONSTANT;
}

static op::RoundingType read_rounding_type(json node_js)
{
    return has_key(node_js, "rounding_type")
               ? static_cast<op::RoundingType>(node_js.at("rounding_type"))
               : op::RoundingType::FLOOR;
}

static json write_element_type(const ngraph::element::Type& n)
{
    json j;
    j = n.c_type_string();
    return j;
}

static element::Type read_element_type(json j)
{
    size_t bitwidth = 0;
    bool is_real = false;
    bool is_signed = false;
    bool is_quantized = false;
    string c_type_string = "";
    if (j.is_object())
    {
        bitwidth = j.at("bitwidth").get<size_t>();
        is_real = j.at("is_real").get<bool>();
        is_signed = j.at("is_signed").get<bool>();
        is_quantized = j.at("is_quantized").get<bool>();
        c_type_string = j.at("c_type_string").get<string>();
    }
    else
    {
        string c_type = j.get<string>();
        for (const element::Type* t : element::Type::get_known_types())
        {
            if (t->c_type_string() == c_type)
            {
                bitwidth = t->bitwidth();
                is_real = t->is_real();
                is_signed = t->is_signed();
                is_quantized = t->is_quantized();
                c_type_string = t->c_type_string();
                break;
            }
        }
    }
    return element::Type(bitwidth, is_real, is_signed, is_quantized, c_type_string);
}

static op::LSTMWeightsFormat read_lstm_weights_format(const json& js)
{
    return has_key(js, "weights_format")
               ? static_cast<op::LSTMWeightsFormat>(js.at("weights_format"))
               : op::LSTMWeightsFormat::IFCO;
}

void ngraph::serialize(const string& path, shared_ptr<ngraph::Function> func, size_t indent)
{
    ofstream out(path);
    serialize(out, func, indent);
}

void ngraph::serialize(ostream& out, shared_ptr<ngraph::Function> func, size_t indent)
{
    out << ::serialize(func, indent, false);
}

#if defined ENABLE_CPIO_FILE
static void serialize_to_cpio(ostream& out, shared_ptr<ngraph::Function> func, size_t indent)
{
    string j = ::serialize(func, indent, true);
    cpio::Writer writer(out);
    writer.write(func->get_name(), j.c_str(), static_cast<uint32_t>(j.size()));

    traverse_nodes(const_cast<Function*>(func.get()),
                   [&](shared_ptr<Node> node) {
                       if (auto c = node->as_type<op::Constant>())
                       {
                           uint32_t size =
                               static_cast<uint32_t>(shape_size(c->get_output_shape(0)) *
                                                     c->get_output_element_type(0).size());
                           writer.write(c->get_name(), c->get_data_ptr(), size);
                       }
                   },
                   true);
}
#endif

static string serialize(shared_ptr<Function> func, size_t indent, bool binary_constant_data)
{
    JSONSerializer serializer;
    serializer.set_binary_constant_data(binary_constant_data);
    serializer.set_indent(indent);
    serializer.set_serialize_output_shapes(s_serialize_output_shapes_enabled);

    json j;
    j.push_back(serializer.serialize_function(*func));

    string rc;
    if (indent == 0)
    {
        rc = j.dump();
    }
    else
    {
        rc = j.dump(static_cast<int>(indent));
    }
    return rc;
}

std::string ngraph::serialize(std::shared_ptr<ngraph::Function> func, size_t indent)
{
    return ::serialize(func, indent, false);
}

shared_ptr<ngraph::Function> ngraph::deserialize(istream& in)
{
    shared_ptr<Function> rc;
    if (cpio::is_cpio(in))
    {
        cpio::Reader reader(in);
        vector<cpio::FileInfo> file_info = reader.get_file_info();
        if (file_info.size() > 0)
        {
            // The first file is the model
            uint32_t size = static_cast<uint32_t>(file_info[0].get_size());
            char* data = new char[size];
            reader.read(file_info[0].get_name(), data, size);
            string jstr(data, size);
            delete[] data;
            json js = json::parse(jstr);
            JSONDeserializer deserializer;
            deserializer.set_const_data_callback(
                [&](const string& const_name, const element::Type& et, const Shape& shape) {
                    shared_ptr<Node> const_node;
                    for (const cpio::FileInfo& info : file_info)
                    {
                        if (info.get_name() == const_name)
                        {
                            void* const_data = ngraph_malloc(info.get_size());
                            reader.read(const_name, const_data, info.get_size());
                            const_node = make_shared<op::Constant>(et, shape, const_data);
                            ngraph_free(const_data);
                            break;
                        }
                    }
                    return const_node;
                });
            for (json func : js)
            {
                rc = deserializer.deserialize_function(func);
            }
        }
    }
    else
    {
        // json file?
        std::stringstream ss;
        ss << in.rdbuf();
        rc = deserialize(ss.str());
    }
    return rc;
}

shared_ptr<ngraph::Function> ngraph::deserialize(const string& s)
{
    shared_ptr<Function> rc;
    if (file_util::exists(s))
    {
        // s is a file and not a json string
        ifstream in(s, ios_base::binary | ios_base::in);
        rc = deserialize(in);
    }
    else
    {
        json js = json::parse(s);
        JSONDeserializer deserializer;
        for (json func : js)
        {
            rc = deserializer.deserialize_function(func);
        }
    }
    return rc;
}

json JSONSerializer::serialize_parameter_vector(const ParameterVector& parameters)
{
    json json_parameters = json::array();
    for (auto param : parameters)
    {
        json_parameters.push_back(serialize_node_reference(*param));
    }
    return json_parameters;
}

json JSONSerializer::serialize_function(const Function& f)
{
    json function;
    function["name"] = f.get_name();
    function["parameters"] = serialize_parameter_vector(f.get_parameters());

    // TODO Functions can return multiple results
    for (size_t i = 0; i < f.get_output_size(); ++i)
    {
        function["result"].push_back(serialize_node_reference(*f.get_output_op(i)));
    }
    function["ops"] = m_json_nodes;
    return function;
}

template <typename T>
T get_value(json js, const string& key)
{
    T rc = {};
    auto it = js.find(key);
    if (it != js.end())
    {
        rc = it->get<T>();
    }
    return rc;
}

shared_ptr<Node> JSONDeserializer::deserialize_node_reference(json j)
{
    const string& name = j;
    return m_node_map.at(name);
}

Output<Node> JSONDeserializer::deserialize_output(json j)
{
    size_t index;
    json json_node_reference;
    if (j.is_string())
    {
        json_node_reference = j;
        index = 0;
    }
    else if (j.is_object())
    {
        json_node_reference = j["node"];
        index = j["index"];
    }
    else
    {
        throw ngraph_error("Expected string or object an output while deserializing");
    }
    return Output<Node>(deserialize_node_reference(json_node_reference), index);
}

OutputVector JSONDeserializer::deserialize_output_vector(json j)
{
    OutputVector result;
    if (j.is_array())
    {
        for (json jelt : j)
        {
            result.push_back(deserialize_output(jelt));
        }
    }
    return result;
}

json JSONSerializer::serialize_axis_set(const AxisSet& axis_set)
{
    return static_cast<set<size_t>>(axis_set);
}

AxisSet JSONDeserializer::deserialize_axis_set(json j)
{
    AxisSet result;
    if (j.is_array())
    {
        result = j.get<set<size_t>>();
    }
    return result;
}

json JSONSerializer::serialize_tensor_iterator_input_description(
    const std::shared_ptr<op::TensorIterator::InputDescription>& input_description)
{
    json result;
    if (auto slice = as_type_ptr<op::TensorIterator::SliceInputDescription>(input_description))
    {
        result["kind"] = "slice";
        result["input_index"] = slice->m_input_index;
        result["body_parameter_index"] = slice->m_body_parameter_index;
        result["start"] = slice->m_start;
        result["stride"] = slice->m_stride;
        result["part_size"] = slice->m_part_size;
        result["end"] = slice->m_end;
        result["axis"] = slice->m_axis;
    }
    else if (auto merged =
                 as_type_ptr<op::TensorIterator::MergedInputDescription>(input_description))
    {
        result["kind"] = "merged";
        result["input_index"] = merged->m_input_index;
        result["body_parameter_index"] = merged->m_body_parameter_index;
        result["body_value_index"] = merged->m_body_value_index;
    }
    else if (auto constant =
                 as_type_ptr<op::TensorIterator::InvariantInputDescription>(input_description))
    {
        result["kind"] = "constant";
        result["input_index"] = constant->m_input_index;
        result["body_parameter_index"] = constant->m_body_parameter_index;
    }
    else
    {
        NGRAPH_UNREACHABLE("Unknown input description type");
    }
    return result;
}

shared_ptr<op::TensorIterator::InputDescription>
    JSONDeserializer::deserialize_tensor_iterator_input_description(json j)
{
    string kind = j["kind"];
    shared_ptr<op::TensorIterator::InputDescription> result;
    if (kind == "slice")
    {
        uint64_t input_index = j["input_index"].get<uint64_t>();
        uint64_t body_parameter_index = j["body_parameter_index"].get<uint64_t>();
        int64_t start = j["start"].get<int64_t>();
        int64_t stride = j["stride"].get<int64_t>();
        uint64_t part_size = j["part_size"].get<int64_t>();
        int64_t end = j["end"].get<int64_t>();
        int64_t axis = j["axis"].get<int64_t>();
        result = make_shared<op::TensorIterator::SliceInputDescription>(
            input_index, body_parameter_index, start, stride, part_size, end, axis);
    }
    else if (kind == "merged")
    {
        uint64_t input_index = j["input_index"].get<uint64_t>();
        uint64_t body_parameter_index = j["body_parameter_index"].get<uint64_t>();
        uint64_t body_value_index = j["body_value_index"].get<uint64_t>();
        result = make_shared<op::TensorIterator::MergedInputDescription>(
            input_index, body_parameter_index, body_value_index);
    }
    else if (kind == "constant")
    {
        uint64_t input_index = j["input_index"].get<uint64_t>();
        uint64_t body_parameter_index = j["body_parameter_index"].get<uint64_t>();
        result = make_shared<op::TensorIterator::InvariantInputDescription>(input_index,
                                                                            body_parameter_index);
    }
    else
    {
        NGRAPH_UNREACHABLE("Unknown input description type: ", kind);
    }
    return result;
}

json JSONSerializer::serialize_tensor_iterator_output_description(
    const std::shared_ptr<op::TensorIterator::OutputDescription>& output_description)
{
    json result;
    if (auto concat = as_type_ptr<op::TensorIterator::ConcatOutputDescription>(output_description))
    {
        result["kind"] = "concat";
        result["body_value_index"] = concat->m_body_value_index;
        result["output_index"] = concat->m_output_index;
        result["start"] = concat->m_start;
        result["stride"] = concat->m_stride;
        result["part_size"] = concat->m_part_size;
        result["end"] = concat->m_end;
        result["axis"] = concat->m_axis;
    }
    else if (auto body_output =
                 as_type_ptr<op::TensorIterator::BodyOutputDescription>(output_description))
    {
        result["kind"] = "body_output";
        result["body_value_index"] = body_output->m_body_value_index;
        result["output_index"] = body_output->m_output_index;
        result["iteration"] = body_output->m_iteration;
    }
    else
    {
        NGRAPH_UNREACHABLE("Unknown input description type");
    }
    return result;
}

std::shared_ptr<op::TensorIterator::OutputDescription>
    JSONDeserializer::deserialize_tensor_iterator_output_description(json j)
{
    string kind = j["kind"];
    shared_ptr<op::TensorIterator::OutputDescription> result;
    if (kind == "concat")
    {
        uint64_t body_value_index = j["body_value_index"].get<uint64_t>();
        uint64_t output_index = j["output_index"].get<uint64_t>();
        int64_t start = j["start"].get<int64_t>();
        int64_t stride = j["stride"].get<int64_t>();
        uint64_t part_size = j["part_size"].get<int64_t>();
        int64_t end = j["end"].get<int64_t>();
        int64_t axis = j["axis"].get<int64_t>();
        result = make_shared<op::TensorIterator::ConcatOutputDescription>(
            body_value_index, output_index, start, stride, part_size, end, axis);
    }
    else if (kind == "body_output")
    {
        uint64_t body_value_index = j["body_value_index"].get<uint64_t>();
        uint64_t output_index = j["output_index"].get<uint64_t>();
        int64_t iteration = j["iteration"].get<int64_t>();
        result = make_shared<op::TensorIterator::BodyOutputDescription>(
            body_value_index, output_index, iteration);
    }
    else
    {
        NGRAPH_UNREACHABLE("Unknown input description type: ", kind);
    }
    return result;
}

ParameterVector JSONDeserializer::deserialize_parameter_vector(json json_parameters)
{
    std::vector<std::shared_ptr<op::Parameter>> params;
    for (auto& param_ref : json_parameters)
    {
        params.push_back(as_type_ptr<op::Parameter>(deserialize_node_reference(param_ref)));
    }
    return params;
}

shared_ptr<Function> JSONDeserializer::deserialize_function(json func_js)
{
    string func_name = func_js.at("name").get<string>();
    vector<json> func_result = func_js.at("result");
    for (json node_js : func_js.at("ops"))
    {
        deserialize_node(node_js);
    }

    // This handles both graphs w/ `op::Result` and legacy graphs w/o it
    // If we are dealing w/ a legacy graph, add op::Result for each output node
    ResultVector result;
    size_t results = 0;
    for (auto& result_ref : func_result)
    {
        auto fr = deserialize_node_reference(result_ref);
        if (auto res = as_type_ptr<op::Result>(fr))
        {
            result.push_back(res);
            // make sure we have `op::Result` on top of all outputs
            results++;
        }
        else
        {
            result.push_back(std::make_shared<op::Result>(fr));
        }
    }

    if (results != 0 && results != func_result.size())
    {
        throw ngraph_error(
            "Graph serialization is inconsistent. Some op::Results appear to be missing");
    }

    ParameterVector params = deserialize_parameter_vector(func_js.at("parameters"));

    shared_ptr<Function> rc{make_shared<Function>(result, params, func_name)};
    m_function_map[func_name] = rc;
    return rc;
}

// This helps with conversions to old-style shared-ptr<Node> and new-style Output&
// arguments to node constructors. Uses of OutputHelper should be replaced with Output
// when all op constructors use the new style arguments.
struct OutputHelper
{
    OutputHelper(const Output<Node>& output)
        : m_output(output)
    {
    }

    operator shared_ptr<Node>() const { return get_output_element(m_output); }
    operator const Output<Node>&() const { return m_output; }
    Output<Node> m_output;
};

// This helps with conversions to old-style shared-ptr<Node> and new-style Output&
// arguments to node constructors. Uses of OutputVectorHelper should be replaced with OutputVector
// when all op constructors use the new style arguments.
struct OutputVectorHelper
{
    OutputVectorHelper(const OutputVector& output_vector)
        : m_vector(output_vector)
    {
    }
    OutputVectorHelper() = default;
    OutputHelper operator[](size_t i) const { return OutputHelper(m_vector[i]); }
    void push_back(const Output<Node>& output) { m_vector.push_back(output); }
    size_t size() const { return m_vector.size(); }
    operator vector<shared_ptr<Node>>() const
    {
        vector<shared_ptr<Node>> result;
        for (auto& o : m_vector)
        {
            result.push_back(OutputHelper(o));
        }
        return result;
    }
    operator const OutputVector&() const { return m_vector; }
    OutputVector m_vector;
};

shared_ptr<Node> JSONDeserializer::deserialize_node(json node_js)
{
    shared_ptr<Node> node;
    try
    {
        string node_op = node_js.at("op").get<string>();
        size_t op_version = get_value<size_t>(node_js, "op_version");
        NodeTypeInfo type_info{node_op.c_str(), op_version};
        string type_info_name;
        if (has_key(node_js, "type_info"))
        {
            json jtype_info = node_js["type_info"];
            type_info_name = jtype_info.at("name").get<string>();
            type_info.name = type_info_name.c_str();
            type_info.version = jtype_info.at("version").get<uint64_t>();
        }
        string node_name = node_js.at("name").get<string>();
        string friendly_name = get_value<string>(node_js, "friendly_name");
        vector<json> control_deps_inputs = get_value<vector<json>>(node_js, "control_deps");
        vector<string> node_outputs = get_value<vector<string>>(node_js, "outputs");
        OutputVectorHelper args(deserialize_output_vector(node_js["inputs"]));

#if defined(__GNUC__) && !(__GNUC__ == 4 && __GNUC_MINOR__ == 8)
#pragma GCC diagnostic push
#pragma GCC diagnostic error "-Wswitch"
#pragma GCC diagnostic error "-Wswitch-enum"
// #pragma GCC diagnostic error "-Wimplicit-fallthrough"
#endif

        switch (get_typeid(type_info))
        {
        case OP_TYPEID::Abs:
        {
            node = make_shared<op::Abs>(args[0]);
            break;
        }
        case OP_TYPEID::Acos:
        {
            node = make_shared<op::Acos>(args[0]);
            break;
        }
        case OP_TYPEID::Add:
        {
            node = make_shared<op::v0::Add>(
                args[0], args[1], read_auto_broadcast(node_js, "auto_broadcast"));
            break;
        }
        case OP_TYPEID::Add_v1:
        {
            node = make_shared<op::v1::Add>(
                args[0],
                args[1],
                read_auto_broadcast(node_js, "auto_broadcast", op::AutoBroadcastType::NUMPY));
            break;
        }
        case OP_TYPEID::All:
        {
            auto reduction_axes = deserialize_axis_set(node_js.at("reduction_axes"));
            node = make_shared<op::All>(args[0], reduction_axes);
            break;
        }
        case OP_TYPEID::AllReduce:
        {
            node = make_shared<op::AllReduce>(args[0]);
            break;
        }
        case OP_TYPEID::And:
        {
            node = make_shared<op::And>(
                args[0], args[1], read_auto_broadcast(node_js, "auto_broadcast"));
            break;
        }
        case OP_TYPEID::Any:
        {
            auto reduction_axes = deserialize_axis_set(node_js.at("reduction_axes"));
            node = make_shared<op::Any>(args[0], reduction_axes);
            break;
        }
        case OP_TYPEID::ArgMin:
        {
            auto axis = node_js.at("axis").get<size_t>();
            auto target_type = read_element_type(node_js.at("index_element_type"));
            node = make_shared<op::ArgMin>(args[0], axis, target_type);
            break;
        }
        case OP_TYPEID::ArgMax:
        {
            auto axis = node_js.at("axis").get<size_t>();
            auto target_type = read_element_type(node_js.at("index_element_type"));
            node = make_shared<op::ArgMax>(args[0], axis, target_type);
            break;
        }
        case OP_TYPEID::Asin:
        {
            node = make_shared<op::Asin>(args[0]);
            break;
        }
        case OP_TYPEID::Atan:
        {
            node = make_shared<op::Atan>(args[0]);
            break;
        }
        case OP_TYPEID::Atan2:
        {
            node = make_shared<op::Atan2>(args[0], args[1], read_auto_broadcast(node_js, "autob"));
            break;
        }

        case OP_TYPEID::AvgPool:
        {
            auto window_shape = node_js.at("window_shape").get<vector<size_t>>();
            auto window_movement_strides =
                node_js.at("window_movement_strides").get<vector<size_t>>();
            auto padding_below = node_js.at("padding_below").get<vector<size_t>>();
            auto padding_above = node_js.at("padding_above").get<vector<size_t>>();
            auto include_padding_in_avg_computation =
                node_js.at("include_padding_in_avg_computation").get<bool>();
            op::PadType pad_type = read_pad_type(node_js);
            bool ceil_mode = get_or_default<bool>(node_js, "ceil_mode", false);
            node = make_shared<op::v0::AvgPool>(args[0],
                                                window_shape,
                                                window_movement_strides,
                                                padding_below,
                                                padding_above,
                                                include_padding_in_avg_computation,
                                                pad_type,
                                                ceil_mode);
            break;
        }
        case OP_TYPEID::AvgPool_v1:
        {
            auto kernel = node_js.at("kernel").get<vector<size_t>>();
            auto strides = node_js.at("strides").get<vector<size_t>>();
            auto pads_begin = node_js.at("pads_begin").get<vector<size_t>>();
            auto pads_end = node_js.at("pads_end").get<vector<size_t>>();
            auto exclude_pad = node_js.at("exclude_pad").get<bool>();
            op::PadType pad_type = read_pad_type(node_js);
            op::RoundingType rounding_type = read_rounding_type(node_js);
            node = make_shared<op::v1::AvgPool>(args[0],
                                                strides,
                                                pads_begin,
                                                pads_end,
                                                kernel,
                                                exclude_pad,
                                                rounding_type,
                                                pad_type);

            break;
        }
        case OP_TYPEID::AvgPoolBackprop:
        {
            auto forward_arg_shape = node_js.at("forward_arg_shape").get<vector<size_t>>();
            auto window_shape = node_js.at("window_shape").get<vector<size_t>>();
            auto window_movement_strides =
                node_js.at("window_movement_strides").get<vector<size_t>>();
            auto padding_below = node_js.at("padding_below").get<vector<size_t>>();
            auto padding_above = node_js.at("padding_above").get<vector<size_t>>();
            auto include_padding_in_avg_computation =
                get_or_default<bool>(node_js, "include_padding_in_avg_computation", false);
            node = make_shared<op::v0::AvgPoolBackprop>(forward_arg_shape,
                                                        args[0],
                                                        window_shape,
                                                        window_movement_strides,
                                                        padding_below,
                                                        padding_above,
                                                        include_padding_in_avg_computation);
            break;
        }

        case OP_TYPEID::AvgPoolBackprop_v1:
        {
            auto kernel = node_js.at("kernel").get<vector<size_t>>();
            auto strides = node_js.at("strides").get<vector<size_t>>();
            auto pads_begin = node_js.at("pads_begin").get<vector<size_t>>();
            auto pads_end = node_js.at("pads_end").get<vector<size_t>>();
            auto exclude_pad = get_or_default<bool>(node_js, "exclude_pad", true);
            node = make_shared<op::v1::AvgPoolBackprop>(
                args[0], args[1], strides, pads_begin, pads_end, kernel, exclude_pad);

            break;
        }
        case OP_TYPEID::BatchMatMul:
        {
            node = make_shared<op::BatchMatMul>(args[0], args[1]);
            break;
        }
        case OP_TYPEID::BatchMatMulTranspose:
        {
            auto transpose_0 = node_js.at("transpose_0").get<bool>();
            auto transpose_1 = node_js.at("transpose_1").get<bool>();
            node =
                make_shared<op::BatchMatMulTranspose>(args[0], args[1], transpose_0, transpose_1);
            break;
        }
        case OP_TYPEID::BatchNormTraining:
        {
            auto epsilon = node_js.at("eps").get<double>();
            // Odd order for back-compatibility
            node = make_shared<op::BatchNormTraining>(args[2], args[0], args[1], epsilon);
            break;
        }
        case OP_TYPEID::BatchNormInference:
        {
            auto epsilon = node_js.at("eps").get<double>();
            // Odd order for back-compatibility
            node = make_shared<op::BatchNormInference>(
                args[2], args[0], args[1], args[3], args[4], epsilon);
            break;
        }
        case OP_TYPEID::BatchNormTrainingBackprop:
        {
            auto epsilon = node_js.at("eps").get<double>();
            // Odd order for back-compatibility
            node = make_shared<op::BatchNormTrainingBackprop>(
                args[2], args[0], args[1], args[3], args[4], args[5], epsilon);
            break;
        }
        case OP_TYPEID::BinaryConvolution_v1:
        {
            auto strides = node_js.at("strides").get<vector<size_t>>();
            auto dilations = node_js.at("dilations").get<vector<size_t>>();
            auto pads_begin = node_js.at("pads_begin").get<vector<std::ptrdiff_t>>();
            auto pads_end = node_js.at("pads_end").get<vector<std::ptrdiff_t>>();
            auto mode = node_js.at("mode").get<op::v1::BinaryConvolution::BinaryConvolutionMode>();
            auto pad_value = node_js.at("pad_value").get<float>();
            op::PadType auto_pad = read_pad_type(node_js);

            node = make_shared<op::v1::BinaryConvolution>(args[0],
                                                          args[1],
                                                          strides,
                                                          pads_begin,
                                                          pads_end,
                                                          dilations,
                                                          mode,
                                                          pad_value,
                                                          auto_pad);
            break;
        }
        case OP_TYPEID::Broadcast:
        {
            auto shape = node_js.at("shape").get<vector<size_t>>();
            auto axes = deserialize_axis_set(node_js.at("axes"));
            node = make_shared<op::v0::Broadcast>(args[0], shape, axes);
            break;
        }
        case OP_TYPEID::Broadcast_v1:
        {
            node = make_shared<op::v1::Broadcast>(
                args[0], args[1], args[2], read_auto_broadcast(node_js, "auto_broadcast"));
            break;
        }
        case OP_TYPEID::BroadcastDistributed:
        {
            node = make_shared<op::BroadcastDistributed>(args[0]);
            break;
        }
        case OP_TYPEID::BroadcastLike:
        {
            auto initial_axes = deserialize_axis_set(node_js.at("initial_axes"));
            node = make_shared<op::BroadcastLike>(args[0], args[1], initial_axes);
            break;
        }
        case OP_TYPEID::Ceiling:
        {
            node = make_shared<op::Ceiling>(args[0]);
            break;
        }
        case OP_TYPEID::Clamp:
        {
            const auto clamp_min = node_js.at("min").get<float>();
            const auto clamp_max = node_js.at("max").get<float>();
            node = make_shared<op::Clamp>(args[0], clamp_min, clamp_max);
            break;
        }
        case OP_TYPEID::Concat:
        {
            auto axis = node_js.at("axis").get<size_t>();
            node = make_shared<op::Concat>(static_cast<OutputVector>(args), axis);
            break;
        }
        case OP_TYPEID::Constant:
        {
            auto type_node_js =
                has_key(node_js, "element_type") ? node_js : node_js.at("value_type");
            auto element_type = read_element_type(type_node_js.at("element_type"));
            auto shape = type_node_js.at("shape");
            auto value = node_js.at("value").get<vector<string>>();
            node = make_shared<op::Constant>(element_type, shape, value);
            break;
        }
        case OP_TYPEID::Convert:
        {
            auto target_type = read_element_type(node_js.at("target_type"));
            node = make_shared<op::Convert>(args[0], target_type);
            break;
        }
        case OP_TYPEID::Convolution:
        {
            auto window_movement_strides =
                node_js.at("window_movement_strides").get<vector<size_t>>();
            auto window_dilation_strides =
                node_js.at("window_dilation_strides").get<vector<size_t>>();
            auto padding_below = node_js.at("padding_below").get<vector<std::ptrdiff_t>>();
            auto padding_above = node_js.at("padding_above").get<vector<std::ptrdiff_t>>();

            // For backwards compatibility, we accept "image_dilation_strides" in place of
            // "data_dilation_strides", and we also allow it to be omitted altogether.
            json data_dilation_strides;
            if (has_key(node_js, "data_dilation_strides"))
            {
                data_dilation_strides = node_js["data_dilation_strides"];
            }
            else if (has_key(node_js, "image_dilation_strides"))
            {
                data_dilation_strides = node_js["image_dilation_strides"];
            }

            op::PadType pad_type = read_pad_type(node_js);

            if (data_dilation_strides.empty())
            {
                node = make_shared<op::v0::Convolution>(args[0],
                                                        args[1],
                                                        window_movement_strides,
                                                        window_dilation_strides,
                                                        padding_below,
                                                        padding_above);
            }
            else
            {
                node = make_shared<op::v0::Convolution>(
                    args[0],
                    args[1],
                    window_movement_strides,
                    window_dilation_strides,
                    padding_below,
                    padding_above,
                    data_dilation_strides.get<std::vector<size_t>>(),
                    pad_type);
            }
            break;
        }

        case OP_TYPEID::Convolution_v1:
        {
            auto strides = node_js.at("strides").get<vector<size_t>>();
            auto dilations = node_js.at("dilations").get<vector<size_t>>();
            auto pads_begin = node_js.at("pads_begin").get<vector<std::ptrdiff_t>>();
            auto pads_end = node_js.at("pads_end").get<vector<std::ptrdiff_t>>();

            op::PadType auto_pad = read_pad_type(node_js);

            node = make_shared<op::v1::Convolution>(
                args[0], args[1], strides, pads_begin, pads_end, dilations, auto_pad);

            break;
        }
        case OP_TYPEID::ConvolutionBackpropData:
        {
            auto data_batch_shape = node_js.at("data_batch_shape").get<vector<size_t>>();
            auto window_movement_strides_forward =
                node_js.at("window_movement_strides_forward").get<vector<size_t>>();
            auto window_dilation_strides_forward =
                node_js.at("window_dilation_strides_forward").get<vector<size_t>>();
            auto padding_below_forward =
                node_js.at("padding_below_forward").get<vector<std::ptrdiff_t>>();
            auto padding_above_forward =
                node_js.at("padding_above_forward").get<vector<std::ptrdiff_t>>();
            auto data_dilation_strides_forward =
                node_js.at("data_dilation_strides_forward").get<vector<size_t>>();
            node = make_shared<op::v0::ConvolutionBackpropData>(data_batch_shape,
                                                                args[0],
                                                                args[1],
                                                                window_movement_strides_forward,
                                                                window_dilation_strides_forward,
                                                                padding_below_forward,
                                                                padding_above_forward,
                                                                data_dilation_strides_forward);
            break;
        }
        case OP_TYPEID::ConvolutionBackpropData_v1:
        {
<<<<<<< HEAD
            if (op_version == 0)
            {
                auto data_batch_shape = node_js.at("data_batch_shape").get<vector<size_t>>();
                auto window_movement_strides_forward =
                    node_js.at("window_movement_strides_forward").get<vector<size_t>>();
                auto window_dilation_strides_forward =
                    node_js.at("window_dilation_strides_forward").get<vector<size_t>>();
                auto padding_below_forward =
                    node_js.at("padding_below_forward").get<vector<std::ptrdiff_t>>();
                auto padding_above_forward =
                    node_js.at("padding_above_forward").get<vector<std::ptrdiff_t>>();
                auto data_dilation_strides_forward =
                    node_js.at("data_dilation_strides_forward").get<vector<size_t>>();
                node = make_shared<op::v0::ConvolutionBackpropData>(data_batch_shape,
                                                                    args[0],
                                                                    args[1],
                                                                    window_movement_strides_forward,
                                                                    window_dilation_strides_forward,
                                                                    padding_below_forward,
                                                                    padding_above_forward,
                                                                    data_dilation_strides_forward);
            }
            if (op_version == 1)
            {
                auto strides = node_js.at("strides").get<vector<size_t>>();
                auto dilations = node_js.at("dilations").get<vector<size_t>>();
                auto pads_begin = node_js.at("pads_begin").get<vector<std::ptrdiff_t>>();
                auto pads_end = node_js.at("pads_end").get<vector<std::ptrdiff_t>>();
                auto output_padding = node_js.at("output_padding").get<vector<std::ptrdiff_t>>();
                if (args.size() == 3)
                {
                    node = make_shared<op::v1::ConvolutionBackpropData>(args[0],
                                                                        args[1],
                                                                        args[2],
                                                                        strides,
                                                                        pads_begin,
                                                                        pads_end,
                                                                        dilations,
                                                                        read_pad_type(node_js),
                                                                        output_padding);
                }
                else
                {
                    node = make_shared<op::v1::ConvolutionBackpropData>(args[0],
                                                                        args[1],
                                                                        strides,
                                                                        pads_begin,
                                                                        pads_end,
                                                                        dilations,
                                                                        read_pad_type(node_js),
                                                                        output_padding);
                }
            }
=======
            auto strides = node_js.at("strides").get<vector<size_t>>();
            auto dilations = node_js.at("dilations").get<vector<size_t>>();
            auto pads_begin = node_js.at("pads_begin").get<vector<std::ptrdiff_t>>();
            auto pads_end = node_js.at("pads_end").get<vector<std::ptrdiff_t>>();
            node = make_shared<op::v1::ConvolutionBackpropData>(
                args[0], args[1], args[2], strides, dilations, pads_begin, pads_end);

>>>>>>> f6bddf08
            break;
        }
        case OP_TYPEID::ConvolutionBackpropFilters:
        {
            auto filters_shape = node_js.at("filters_shape").get<vector<size_t>>();
            auto window_movement_strides_forward =
                node_js.at("window_movement_strides_forward").get<vector<size_t>>();
            auto window_dilation_strides_forward =
                node_js.at("window_dilation_strides_forward").get<vector<size_t>>();
            auto padding_below_forward =
                node_js.at("padding_below_forward").get<vector<std::ptrdiff_t>>();
            auto padding_above_forward =
                node_js.at("padding_above_forward").get<vector<std::ptrdiff_t>>();
            auto data_dilation_strides_forward =
                node_js.at("data_dilation_strides_forward").get<vector<size_t>>();
            node = make_shared<op::v0::ConvolutionBackpropFilters>(args[0],
                                                                   filters_shape,
                                                                   args[1],
                                                                   window_movement_strides_forward,
                                                                   window_dilation_strides_forward,
                                                                   padding_below_forward,
                                                                   padding_above_forward,
                                                                   data_dilation_strides_forward);
            break;
        }
        case OP_TYPEID::ConvolutionBackpropFilters_v1:
        {
            auto filters_shape = node_js.at("filters_shape").get<vector<size_t>>();
            auto strides = node_js.at("strides").get<vector<size_t>>();
            auto dilations = node_js.at("dilations").get<vector<size_t>>();
            auto pads_begin = node_js.at("pads_begin").get<vector<std::ptrdiff_t>>();
            auto pads_end = node_js.at("pads_end").get<vector<std::ptrdiff_t>>();
            node = make_shared<op::v1::ConvolutionBackpropFilters>(
                args[0], args[1], args[2], strides, dilations, pads_begin, pads_end);

            break;
        }
        case OP_TYPEID::ConvolutionBias:
        {
            auto window_movement_strides =
                node_js.at("window_movement_strides").get<vector<size_t>>();
            auto window_dilation_strides =
                node_js.at("window_dilation_strides").get<vector<size_t>>();
            auto padding_below = node_js.at("padding_below").get<vector<std::ptrdiff_t>>();
            auto padding_above = node_js.at("padding_above").get<vector<std::ptrdiff_t>>();
            auto data_dilation_strides = node_js.at("data_dilation_strides").get<vector<size_t>>();

            node = make_shared<op::ConvolutionBias>(args[0],
                                                    args[1],
                                                    args[2],
                                                    window_movement_strides,
                                                    window_dilation_strides,
                                                    padding_below,
                                                    padding_above,
                                                    data_dilation_strides);
            break;
        }
        case OP_TYPEID::ConvolutionBiasAdd:
        {
            auto window_movement_strides =
                node_js.at("window_movement_strides").get<vector<size_t>>();
            auto window_dilation_strides =
                node_js.at("window_dilation_strides").get<vector<size_t>>();
            auto padding_below = node_js.at("padding_below").get<vector<std::ptrdiff_t>>();
            auto padding_above = node_js.at("padding_above").get<vector<std::ptrdiff_t>>();
            auto data_dilation_strides = node_js.at("data_dilation_strides").get<vector<size_t>>();

            node = make_shared<op::ConvolutionBiasAdd>(args[0],
                                                       args[1],
                                                       args[2],
                                                       args[3],
                                                       window_movement_strides,
                                                       window_dilation_strides,
                                                       padding_below,
                                                       padding_above,
                                                       data_dilation_strides);
            break;
        }
        case OP_TYPEID::ConvolutionBiasBackpropFiltersBias:
        {
            auto filters_shape = node_js.at("filters_shape").get<vector<size_t>>();
            auto bias_shape = node_js.at("bias_shape").get<vector<size_t>>();
            auto window_movement_strides_forward =
                node_js.at("window_movement_strides_forward").get<vector<size_t>>();
            auto window_dilation_strides_forward =
                node_js.at("window_dilation_strides_forward").get<vector<size_t>>();
            auto padding_below_forward =
                node_js.at("padding_below_forward").get<vector<std::ptrdiff_t>>();
            auto padding_above_forward =
                node_js.at("padding_above_forward").get<vector<std::ptrdiff_t>>();
            auto data_dilation_strides_forward =
                node_js.at("data_dilation_strides_forward").get<vector<size_t>>();
            node =
                make_shared<op::ConvolutionBiasBackpropFiltersBias>(args[0],
                                                                    filters_shape,
                                                                    bias_shape,
                                                                    args[1],
                                                                    window_movement_strides_forward,
                                                                    window_dilation_strides_forward,
                                                                    padding_below_forward,
                                                                    padding_above_forward,
                                                                    data_dilation_strides_forward);
            break;
        }
        case OP_TYPEID::Cos:
        {
            node = make_shared<op::Cos>(args[0]);
            break;
        }
        case OP_TYPEID::Cosh:
        {
            node = make_shared<op::Cosh>(args[0]);
            break;
        }
        case OP_TYPEID::CumSum:
        {
            auto exclusive = node_js.at("exclusive");
            auto reverse = node_js.at("reverse");
            node = make_shared<op::CumSum>(args[0], args[1], exclusive, reverse);
            break;
        }
        case OP_TYPEID::CrossEntropy:
        {
            auto soft_label = node_js.at("soft_label");
            auto ignore_index = node_js.at("ignore_index");
            node = make_shared<op::CrossEntropy>(args[0], args[1], soft_label, ignore_index);
            break;
        }
        case OP_TYPEID::CrossEntropyBackprop:
        {
            auto soft_label = node_js.at("soft_label");
            auto ignore_index = node_js.at("ignore_index");
            node = make_shared<op::CrossEntropyBackprop>(
                args[0], args[1], args[2], soft_label, ignore_index);
            break;
        }
        case OP_TYPEID::CropAndResize:
        {
            auto resize_method =
                as_type<op::CropAndResize::ResizeMethod>(node_js.at("resize_method").get<string>());
            auto extrapolation_value = node_js.at("extrapolation_value").get<float>();
            node = make_shared<op::CropAndResize>(
                args[0], args[1], args[2], args[3], resize_method, extrapolation_value);
            break;
        }
        case OP_TYPEID::CompiledKernel: { break;
        }
        case OP_TYPEID::CTCGreedyDecoder: { break;
        }
        case OP_TYPEID::DepthToSpace_v1:
        {
            auto mode = node_js.at("mode").get<op::DepthToSpace::DepthToSpaceMode>();
            auto block_size = node_js.at("block_size").get<size_t>();
            node = make_shared<op::DepthToSpace>(args[0], mode, block_size);
            break;
        }
        case OP_TYPEID::DetectionOutput: { break;
        }
        case OP_TYPEID::Dequantize:
        {
            auto type = read_element_type(node_js.at("type"));
            auto axes = deserialize_axis_set(node_js.at("axes"));
            node = make_shared<op::Dequantize>(args[0], args[1], args[2], type, axes);
            break;
        }
        case OP_TYPEID::Divide:
        {
            bool pythondiv = get_or_default(node_js, "pythondiv", true);
            node = make_shared<op::v0::Divide>(
                args[0], args[1], pythondiv, read_auto_broadcast(node_js, "auto_broadcast"));
            break;
        }
        case OP_TYPEID::Divide_v1:
        {
            bool pythondiv = get_or_default(node_js, "pythondiv", true);
            node = make_shared<op::v1::Divide>(
                args[0],
                args[1],
                pythondiv,
                read_auto_broadcast(node_js, "auto_broadcast", op::AutoBroadcastType::NUMPY));
            break;
        }
        case OP_TYPEID::Dot:
        {
            // For backwards compatibility, reduction_axes_count is optional.
            if (has_key(node_js, "reduction_axes_count"))
            {
                size_t reduction_axes_count = node_js["reduction_axes_count"].get<size_t>();
                node = make_shared<op::Dot>(args[0], args[1], reduction_axes_count);
            }
            else
            {
                node = make_shared<op::Dot>(args[0], args[1]);
            }
            break;
        }
        case OP_TYPEID::DynBroadcast:
        {
            node = make_shared<op::DynBroadcast>(args[0], args[1], args[2]);
            break;
        }
        case OP_TYPEID::DynPad:
        {
            node = make_shared<op::DynPad>(args[0], args[1], args[2], args[3]);
            break;
        }
        case OP_TYPEID::DynReplaceSlice:
        {
            auto lower_bounds_mask = node_js.at("lower_bounds_mask").get<set<size_t>>();
            auto upper_bounds_mask = node_js.at("upper_bounds_mask").get<set<size_t>>();
            auto new_axis = node_js.at("new_axis").get<set<size_t>>();
            auto shrink_axis = node_js.at("shrink_axis").get<set<size_t>>();
            auto ellipsis_mask = node_js.at("ellipsis_mask").get<set<size_t>>();
            node = make_shared<op::DynReplaceSlice>(args[0],
                                                    args[1],
                                                    args[2],
                                                    args[3],
                                                    args[4],
                                                    lower_bounds_mask,
                                                    upper_bounds_mask,
                                                    new_axis,
                                                    shrink_axis,
                                                    ellipsis_mask);
            break;
        }
        case OP_TYPEID::DynReshape:
        {
            const auto zero_flag = node_js.at("zero_flag").get<bool>();
            node = make_shared<op::v0::DynReshape>(args[0], args[1], zero_flag);
            break;
        }
        case OP_TYPEID::Reshape_v1:
        {
            const auto zero_flag = node_js.at("zero_flag").get<bool>();
            node = make_shared<op::v1::Reshape>(args[0], args[1], zero_flag);
            break;
        }
        case OP_TYPEID::DynSlice:
        {
            auto lower_bounds_mask = node_js.at("lower_bounds_mask").get<set<size_t>>();
            auto upper_bounds_mask = node_js.at("upper_bounds_mask").get<set<size_t>>();
            auto new_axis = node_js.at("new_axis").get<set<size_t>>();
            auto shrink_axis = node_js.at("shrink_axis").get<set<size_t>>();
            auto ellipsis_mask = node_js.at("ellipsis_mask").get<set<size_t>>();
            node = make_shared<op::DynSlice>(args[0],
                                             args[1],
                                             args[2],
                                             args[3],
                                             lower_bounds_mask,
                                             upper_bounds_mask,
                                             new_axis,
                                             shrink_axis,
                                             ellipsis_mask);
            break;
        }
        case OP_TYPEID::Elu:
        {
            auto alpha = node_js.at("alpha").get<double>();
            node = make_shared<op::Elu>(args[0], alpha);
            break;
        }
        case OP_TYPEID::EmbeddingLookup:
        {
            node = make_shared<op::EmbeddingLookup>(args[0], args[1]);
            break;
        }
        case OP_TYPEID::Equal:
        {
            node = make_shared<op::v0::Equal>(
                args[0], args[1], read_auto_broadcast(node_js, "auto_broadcast"));
            break;
        }
        case OP_TYPEID::Equal_v1:
        {
            node = make_shared<op::v1::Equal>(
                args[0],
                args[1],
                read_auto_broadcast(node_js, "auto_broadcast", op::AutoBroadcastType::NUMPY));
            break;
        }
        case OP_TYPEID::Erf:
        {
            node = make_shared<op::Erf>(args[0]);
            break;
        }
        case OP_TYPEID::Exp:
        {
            node = make_shared<op::Exp>(args[0]);
            break;
        }
        case OP_TYPEID::FakeQuantize:
        {
            size_t levels = node_js.at("levels").get<size_t>();
            node =
                make_shared<op::FakeQuantize>(args[0], args[1], args[2], args[3], args[4], levels);
            break;
        }
        case OP_TYPEID::Floor:
        {
            node = make_shared<op::Floor>(args[0]);
            break;
        }
        case OP_TYPEID::FloorMod_v1:
        {
            node = make_shared<op::v1::FloorMod>(
                args[0], args[1], read_auto_broadcast(node_js, "auto_broadcast"));
            break;
        }
        case OP_TYPEID::Gather:
        {
            auto axis = node_js.at("axis").get<size_t>();
            node = make_shared<op::v0::Gather>(args[0], args[1], axis);
            break;
        }
        case OP_TYPEID::Gather_v1:
        {
            node = make_shared<op::v1::Gather>(args[0], args[1], args[2]);
            break;
        }
        case OP_TYPEID::GatherND:
        {
            node = make_shared<op::GatherND>(args[0], args[1]);
            break;
        }
        case OP_TYPEID::Gelu:
        {
            node = make_shared<op::Gelu>(args[0]);
            break;
        }
        case OP_TYPEID::GeluBackpropFactor:
        {
            node = make_shared<op::GeluBackpropFactor>(args[0]);
            break;
        }
        case OP_TYPEID::Gemm:
        {
            auto alpha = node_js.at("alpha").get<double>();
            auto beta = node_js.at("beta").get<double>();
            auto transA = node_js.at("transA").get<bool>();
            auto transB = node_js.at("transB").get<bool>();
            node = make_shared<op::Gemm>(args[0], args[1], args[2], alpha, beta, transA, transB);
            break;
        }
        case OP_TYPEID::GenerateMask:
        {
            auto type = read_element_type(node_js.at("type"));
            auto seed = node_js.at("seed").get<unsigned int>();
            auto probability = node_js.at("probability").get<double>();
            bool use_seed = get_or_default<bool>(node_js, "use_seed", false);

            auto output_shape = node_js.at("output_shape").get<vector<size_t>>();

            node = make_shared<op::v0::GenerateMask>(
                args[0], output_shape, type, seed, probability, use_seed);

            break;
        }
        case OP_TYPEID::GenerateMask_v1:
        {
            auto type = read_element_type(node_js.at("type"));
            auto seed = node_js.at("seed").get<unsigned int>();
            auto probability = node_js.at("probability").get<double>();
            bool use_seed = get_or_default<bool>(node_js, "use_seed", false);

            node = make_shared<op::v1::GenerateMask>(
                args[0], args[1], type, seed, probability, use_seed);

            break;
        }
        case OP_TYPEID::GetOutputElement:
        {
            node = make_shared<op::GetOutputElement>(
                static_cast<Output<Node>>(args[0]).get_node_shared_ptr(),
                node_js.at("n").get<size_t>());
            break;
        }
        case OP_TYPEID::Greater:
        {
            node = make_shared<op::v0::Greater>(
                args[0], args[1], read_auto_broadcast(node_js, "auto_broadcast"));
            break;
        }
        case OP_TYPEID::Greater_v1:
        {
            node = make_shared<op::v1::Greater>(
                args[0],
                args[1],
                read_auto_broadcast(node_js, "auto_broadcast", op::AutoBroadcastType::NUMPY));
            break;
        }
        case OP_TYPEID::GreaterEq:
        {
            node = make_shared<op::v0::GreaterEq>(
                args[0], args[1], read_auto_broadcast(node_js, "auto_broadcast"));
            break;
        }
        case OP_TYPEID::GreaterEqual_v1:
        {
            node = make_shared<op::v1::GreaterEqual>(
                args[0],
                args[1],
                read_auto_broadcast(node_js, "auto_broadcast", op::AutoBroadcastType::NUMPY));
            break;
        }
        case OP_TYPEID::GRN:
        {
            auto bias = node_js.at("bias").get<float>();
            node = make_shared<op::GRN>(args[0], bias);
            break;
        }
        case OP_TYPEID::GroupConvolution:
        {
            auto window_movement_strides =
                node_js.at("window_movement_strides").get<vector<size_t>>();
            auto window_dilation_strides =
                node_js.at("window_dilation_strides").get<vector<size_t>>();
            auto padding_below = node_js.at("padding_below").get<vector<std::ptrdiff_t>>();
            auto padding_above = node_js.at("padding_above").get<vector<std::ptrdiff_t>>();
            auto data_dilation_strides = node_js.at("data_dilation_strides").get<vector<size_t>>();
            auto groups = node_js.at("groups").get<size_t>();

            op::PadType pad_type = read_pad_type(node_js);
            node = make_shared<op::GroupConvolution>(args[0],
                                                     args[1],
                                                     window_movement_strides,
                                                     window_dilation_strides,
                                                     padding_below,
                                                     padding_above,
                                                     data_dilation_strides,
                                                     groups,
                                                     pad_type);
            break;
        }
        case OP_TYPEID::GroupConvolutionTranspose:
        {
            auto strides = node_js.at("strides").get<vector<size_t>>();
            auto dilations = node_js.at("dilations").get<vector<size_t>>();
            auto padding_begin = node_js.at("padding_begin").get<vector<ptrdiff_t>>();
            auto padding_end = node_js.at("padding_end").get<vector<ptrdiff_t>>();
            auto output_padding = node_js.at("output_padding").get<vector<ptrdiff_t>>();
            auto groups = node_js.at("groups").get<size_t>();
            op::PadType pad_type = read_pad_type(node_js);
            auto output_shape = node_js.at("output_shape").get<vector<size_t>>();

            node = make_shared<op::GroupConvolutionTranspose>(args[0],
                                                              args[1],
                                                              strides,
                                                              dilations,
                                                              padding_begin,
                                                              padding_end,
                                                              output_padding,
                                                              groups,
                                                              pad_type,
                                                              output_shape);
            break;
        }
        case OP_TYPEID::GRUCell:
        {
            auto hidden_size = node_js.at("hidden_size").get<size_t>();
            auto clip = node_js.at("clip").get<float>();
            auto activations = node_js.at("activations").get<vector<string>>();
            auto activation_alpha = node_js.at("activation_alpha").get<vector<float>>();
            auto activation_beta = node_js.at("activation_beta").get<vector<float>>();
            auto linear_before_reset = node_js.at("linear_before_reset").get<bool>();
            node = make_shared<op::GRUCell>(args[0],
                                            args[1],
                                            args[2],
                                            args[3],
                                            hidden_size,
                                            args[4],
                                            activations,
                                            activation_alpha,
                                            activation_beta,
                                            clip,
                                            linear_before_reset);
            break;
        }
        case OP_TYPEID::HardSigmoid:
        {
            node = make_shared<op::HardSigmoid>(args[0], args[1], args[2]);
            break;
        }
        case OP_TYPEID::Interpolate: { break;
        }
        case OP_TYPEID::LayerNorm:
        {
            auto keep_stats = node_js.at("keep_stats").get<bool>();
            auto use_affine = node_js.at("use_affine").get<bool>();
            auto epsilon = node_js.at("epsilon").get<double>();
            auto begin_norm_axis = node_js.at("begin_norm_axis").get<int64_t>();
            if (use_affine)
            {
                node = make_shared<op::LayerNorm>(
                    args[0], args[1], args[2], keep_stats, begin_norm_axis, epsilon);
            }
            else
            {
                node = make_shared<op::LayerNorm>(args[0], keep_stats, begin_norm_axis, epsilon);
            }
            break;
        }
        case OP_TYPEID::LayerNormBackprop:
        {
            auto use_stats = node_js.at("use_stats").get<bool>();
            auto use_affine = node_js.at("use_affine").get<bool>();
            auto epsilon = node_js.at("epsilon").get<double>();
            auto begin_norm_axis = node_js.at("begin_norm_axis").get<int64_t>();
            if (use_stats && use_affine)
            {
                node = make_shared<op::LayerNormBackprop>(
                    args[0], args[1], args[2], args[3], args[4], begin_norm_axis, epsilon);
            }
            else if (use_stats)
            {
                node = make_shared<op::LayerNormBackprop>(
                    args[0], args[1], args[2], args[3], begin_norm_axis, epsilon);
            }
            else if (use_affine)
            {
                node = make_shared<op::LayerNormBackprop>(
                    args[0], args[1], args[2], begin_norm_axis, epsilon);
            }
            else
            {
                node =
                    make_shared<op::LayerNormBackprop>(args[0], args[1], begin_norm_axis, epsilon);
            }
            break;
        }
        case OP_TYPEID::Less:
        {
            node = make_shared<op::v0::Less>(
                args[0], args[1], read_auto_broadcast(node_js, "auto_broadcast"));
            break;
        }
        case OP_TYPEID::Less_v1:
        {
            node = make_shared<op::v1::Less>(
                args[0],
                args[1],
                read_auto_broadcast(node_js, "auto_broadcast", op::AutoBroadcastType::NUMPY));
            break;
        }
        case OP_TYPEID::LessEq:
        {
            node = make_shared<op::v0::LessEq>(
                args[0], args[1], read_auto_broadcast(node_js, "auto_broadcast"));
            break;
        }
        case OP_TYPEID::LessEqual_v1:
        {
            node = make_shared<op::v1::LessEqual>(
                args[0],
                args[1],
                read_auto_broadcast(node_js, "auto_broadcast", op::AutoBroadcastType::NUMPY));
            break;
        }
        case OP_TYPEID::Log:
        {
            node = make_shared<op::Log>(args[0]);
            break;
        }
        case OP_TYPEID::LogicalAnd_v1:
        {
            node = make_shared<op::v1::LogicalAnd>(
                args[0], args[1], read_auto_broadcast(node_js, "auto_broadcast"));
            break;
        }
        case OP_TYPEID::LogicalNot_v1:
        {
            node = make_shared<op::v1::LogicalNot>(args[0]);
            break;
        }
        case OP_TYPEID::LogicalOr_v1:
        {
            node = make_shared<op::v1::LogicalOr>(
                args[0], args[1], read_auto_broadcast(node_js, "auto_broadcast"));
            break;
        }
        case OP_TYPEID::LogicalXor_v1:
        {
            node = make_shared<op::v1::LogicalXor>(
                args[0], args[1], read_auto_broadcast(node_js, "auto_broadcast"));
            break;
        }
        case OP_TYPEID::LogSoftmax:
        {
            auto axis = node_js.at("axis").get<int64_t>();
            node = make_shared<op::LogSoftmax>(args[0], axis);
            break;
        }
        case OP_TYPEID::LRN:
        {
            auto alpha = node_js.at("alpha").get<double>();
            auto beta = node_js.at("beta").get<double>();
            auto bias = node_js.at("bias").get<double>();
            auto nsize = node_js.at("nsize").get<size_t>();
            node = make_shared<op::LRN>(args[0], args[1], alpha, beta, bias, nsize);
            break;
        }
        case OP_TYPEID::LSTMCell:
        {
            auto hidden_size = node_js.at("hidden_size").get<size_t>();
            auto weights_format = read_lstm_weights_format(node_js);
            auto clip = node_js.at("clip").get<float>();
            auto activations = node_js.at("activations").get<vector<string>>();
            auto activations_alpha = node_js.at("activations_alpha").get<vector<float>>();
            auto activations_beta = node_js.at("activations_beta").get<vector<float>>();
            auto input_forget = node_js.at("input_forget").get<bool>();
            if (args.size() == 7)
            {
                node = make_shared<op::LSTMCell>(args[0],
                                                 args[1],
                                                 args[2],
                                                 args[3],
                                                 args[4],
                                                 args[5],
                                                 args[6],
                                                 hidden_size,
                                                 weights_format,
                                                 activations,
                                                 activations_alpha,
                                                 activations_beta,
                                                 clip,
                                                 input_forget);
            }
            if (args.size() == 6)
            {
                node = make_shared<op::LSTMCell>(args[0],
                                                 args[1],
                                                 args[2],
                                                 args[3],
                                                 args[4],
                                                 args[5],
                                                 hidden_size,
                                                 weights_format,
                                                 activations,
                                                 activations_alpha,
                                                 activations_beta,
                                                 clip,
                                                 input_forget);
            }
            else
            {
                node = make_shared<op::LSTMCell>(args[0],
                                                 args[1],
                                                 args[2],
                                                 args[3],
                                                 args[4],
                                                 hidden_size,
                                                 weights_format,
                                                 activations,
                                                 activations_alpha,
                                                 activations_beta,
                                                 clip,
                                                 input_forget);
            }
            break;
        }
        case OP_TYPEID::LSTMSequence:
        {
            auto hidden_size = node_js.at("hidden_size").get<size_t>();
            auto clip = node_js.at("clip").get<float>();
            auto activations = node_js.at("activations").get<vector<string>>();
            auto activations_alpha = node_js.at("activations_alpha").get<vector<float>>();
            auto activations_beta = node_js.at("activations_beta").get<vector<float>>();
            auto input_forget = node_js.at("input_forget").get<bool>();
            auto direction = node_js.at("direction").get<op::LSTMSequence::direction>();
            auto weights_format = read_lstm_weights_format(node_js);
            if (args.size() == 8)
            {
                node = make_shared<op::LSTMSequence>(args[0],
                                                     args[1],
                                                     args[2],
                                                     args[3],
                                                     args[4],
                                                     args[5],
                                                     args[6],
                                                     args[7],
                                                     hidden_size,
                                                     direction,
                                                     weights_format,
                                                     activations_alpha,
                                                     activations_beta,
                                                     activations,
                                                     clip,
                                                     input_forget);
            }
            else
            {
                node = make_shared<op::LSTMSequence>(args[0],
                                                     args[1],
                                                     args[2],
                                                     args[3],
                                                     args[4],
                                                     args[5],
                                                     args[6],
                                                     hidden_size,
                                                     direction,
                                                     weights_format,
                                                     activations_alpha,
                                                     activations_beta,
                                                     activations,
                                                     clip,
                                                     input_forget);
            }
            break;
        }
        case OP_TYPEID::MatMul:
        {
            bool transpose_a = node_js.at("transpose_a").get<bool>();
            bool transpose_b = node_js.at("transpose_b").get<bool>();
            node = make_shared<op::MatMul>(args[0], args[1], transpose_a, transpose_b);
            break;
        }
        case OP_TYPEID::Max:
        {
            auto reduction_axes = deserialize_axis_set(node_js.at("reduction_axes"));
            node = make_shared<op::Max>(args[0], reduction_axes);
            break;
        }
        case OP_TYPEID::ReduceMax_v1:
        {
            node = make_shared<op::v1::ReduceMax>(args[0], args[1]);
            break;
        }
        case OP_TYPEID::MaxPool:
        {
            auto window_shape = node_js.at("window_shape").get<vector<size_t>>();
            auto window_movement_strides =
                node_js.at("window_movement_strides").get<vector<size_t>>();
            // For backwards compatibility, both (but not just one) of the padding_ fields may
            // be omitted.
            auto padding_below_maybe = get_or_default(node_js, "padding_below", json{});
            auto padding_above_maybe = get_or_default(node_js, "padding_above", json{});
            op::PadType pad_type = read_pad_type(node_js);
            if (padding_below_maybe.empty() && !padding_above_maybe.empty())
            {
                throw runtime_error(
                    "MaxPool: padding_below is absent but padding_above is present");
            }
            else if (!padding_below_maybe.empty() && padding_above_maybe.empty())
            {
                throw runtime_error(
                    "MaxPool: padding_below is present but padding_above is absent");
            }
            else if (!padding_below_maybe.empty() && !padding_above_maybe.empty())
            {
                auto padding_below = padding_below_maybe.get<vector<size_t>>();
                auto padding_above = padding_above_maybe.get<vector<size_t>>();
                node = make_shared<op::v0::MaxPool>(args[0],
                                                    window_shape,
                                                    window_movement_strides,
                                                    padding_below,
                                                    padding_above,
                                                    pad_type);
            }
            else
            {
                node = make_shared<op::v0::MaxPool>(args[0], window_shape, window_movement_strides);
            }

            break;
        }

        case OP_TYPEID::MaxPool_v1:
        {
            auto kernel = node_js.at("kernel").get<vector<size_t>>();
            auto strides = node_js.at("strides").get<vector<size_t>>();
            auto pads_begin = node_js.at("pads_begin").get<vector<size_t>>();
            auto pads_end = node_js.at("pads_end").get<vector<size_t>>();
            auto rounding_type = read_rounding_type(node_js);
            op::PadType pad_type = read_pad_type(node_js);
            node = make_shared<op::v1::MaxPool>(
                args[0], strides, pads_begin, pads_end, kernel, rounding_type, pad_type);
            break;
        }
        case OP_TYPEID::MaxPoolBackprop:
        {
            auto window_shape = node_js.at("window_shape").get<vector<size_t>>();
            auto window_movement_strides =
                node_js.at("window_movement_strides").get<vector<size_t>>();
            auto padding_below = node_js.at("padding_below").get<vector<size_t>>();
            auto padding_above = node_js.at("padding_above").get<vector<size_t>>();
            if (args.size() == 3)
            {
                node = make_shared<op::v0::MaxPoolBackprop>(args[0],
                                                            args[1],
                                                            args[2],
                                                            window_shape,
                                                            window_movement_strides,
                                                            padding_below,
                                                            padding_above);
            }
            else
            {
                node = make_shared<op::v0::MaxPoolBackprop>(args[0],
                                                            args[1],
                                                            window_shape,
                                                            window_movement_strides,
                                                            padding_below,
                                                            padding_above);
            }
            break;
        }

        case OP_TYPEID::MaxPoolBackprop_v1:
        {
            auto kernel = node_js.at("kernel").get<vector<size_t>>();
            auto strides = node_js.at("strides").get<vector<size_t>>();
            auto pads_begin = node_js.at("pads_begin").get<vector<size_t>>();
            auto pads_end = node_js.at("pads_end").get<vector<size_t>>();
            if (args.size() == 3)
            {
                node = make_shared<op::v1::MaxPoolBackprop>(
                    args[0], args[1], args[2], kernel, strides, pads_begin, pads_end);
            }
            else
            {
                node = make_shared<op::v1::MaxPoolBackprop>(
                    args[0], args[1], kernel, strides, pads_begin, pads_end);
            }

            break;
        }
        case OP_TYPEID::Maximum:
        {
            node = make_shared<op::v0::Maximum>(
                args[0], args[1], read_auto_broadcast(node_js, "auto_broadcast"));
            break;
        }
        case OP_TYPEID::Maximum_v1:
        {
            node = make_shared<op::v1::Maximum>(
                args[0],
                args[1],
                read_auto_broadcast(node_js, "auto_broadcast", op::AutoBroadcastType::NUMPY));
            break;
        }
        case OP_TYPEID::Min:
        {
            auto reduction_axes = deserialize_axis_set(node_js.at("reduction_axes"));
            node = make_shared<op::Min>(args[0], reduction_axes);
            break;
        }
        case OP_TYPEID::ReduceMin_v1:
        {
            node = make_shared<op::v1::ReduceMin>(args[0], args[1]);
            break;
        }
        case OP_TYPEID::Minimum:
        {
            node = make_shared<op::v0::Minimum>(
                args[0], args[1], read_auto_broadcast(node_js, "auto_broadcast"));
            break;
        }

        case OP_TYPEID::Minimum_v1:
        {
            node = make_shared<op::v1::Minimum>(
                args[0],
                args[1],
                read_auto_broadcast(node_js, "auto_broadcast", op::AutoBroadcastType::NUMPY));
            break;
        }
        case OP_TYPEID::Mod_v1:
        {
            node = make_shared<op::v1::Mod>(
                args[0], args[1], read_auto_broadcast(node_js, "auto_broadcast"));
        }
        case OP_TYPEID::Multiply:
        {
            node = make_shared<op::v0::Multiply>(
                args[0], args[1], read_auto_broadcast(node_js, "auto_broadcast"));
            break;
        }
        case OP_TYPEID::Multiply_v1:
        {
            node = make_shared<op::v1::Multiply>(
                args[0],
                args[1],
                read_auto_broadcast(node_js, "auto_broadcast", op::AutoBroadcastType::NUMPY));
            break;
        }
        case OP_TYPEID::MVN:
        {
            auto normalize_variance = node_js.at("normalize_variance").get<bool>();
            auto reduction_axes = deserialize_axis_set(node_js.at("reduction_axes"));
            auto eps = node_js.at("eps").get<double>();
            node = make_shared<op::MVN>(args[0], normalize_variance, normalize_variance, eps);
            break;
        }
        case OP_TYPEID::Negative:
        {
            node = make_shared<op::Negative>(args[0]);
            break;
        }
        case OP_TYPEID::NormalizeL2:
        {
            float eps = node_js.at("eps").get<float>();
            auto eps_mode = node_js.at("eps_mode").get<op::EpsMode>();
            node = make_shared<op::NormalizeL2>(args[0], args[1], eps, eps_mode);
            break;
        }
        case OP_TYPEID::NotEqual:
        {
            node = make_shared<op::v0::NotEqual>(
                args[0], args[1], read_auto_broadcast(node_js, "auto_broadcast"));
            break;
        }
        case OP_TYPEID::NotEqual_v1:
        {
            node = make_shared<op::v1::NotEqual>(
                args[0],
                args[1],
                read_auto_broadcast(node_js, "auto_broadcast", op::AutoBroadcastType::NUMPY));
            break;
        }
        case OP_TYPEID::Not:
        {
            node = make_shared<op::Not>(args[0]);
            break;
        }
        case OP_TYPEID::OneHot:
        {
            if (op_version == 0)
            {
                auto shape = node_js.at("shape").get<vector<size_t>>();
                auto one_hot_axis = node_js.at("one_hot_axis").get<size_t>();
                node =
                    make_shared<op::v0::OneHot>(args[0], read_partial_shape(shape), one_hot_axis);
            }
            if (op_version == 1)
            {
                auto axis = node_js.at("axis").get<int64_t>();
                node = make_shared<op::v1::OneHot>(args[0], args[1], args[2], args[3], axis);
            }
            break;
        }
        case OP_TYPEID::Or:
        {
            node = make_shared<op::v0::Or>(
                args[0], args[1], read_auto_broadcast(node_js, "auto_broadcast"));
            break;
        }
        case OP_TYPEID::Pad:
        {
            auto padding_below = node_js.at("padding_below").get<vector<ptrdiff_t>>();
            auto padding_above = node_js.at("padding_above").get<vector<ptrdiff_t>>();

            // This is a legacy field whose functionality is no longer supported. The new
            // behavior is equivalent to interior padding of 0, so we will accept it under
            // those conditions.
            auto padding_interior = get_value<vector<size_t>>(node_js, "padding_interior");
            NGRAPH_CHECK(std::all_of(padding_interior.begin(),
                                     padding_interior.end(),
                                     [](size_t s) { return s == 0; }),
                         "Legacy padding_interior field must be zero everywhere.");

            auto pad_mode = read_pad_mode(node_js);

            node =
                make_shared<op::v0::Pad>(args[0], args[1], padding_below, padding_above, pad_mode);

            break;
        }

        case OP_TYPEID::Pad_v1:
        {
            auto pad_mode = read_pad_mode(node_js);
            if (args.size() == 4)
            {
                node = make_shared<op::v1::Pad>(args[0], args[1], args[2], args[3], pad_mode);
            }
            else
            {
                node = make_shared<op::v1::Pad>(args[0], args[1], args[2], pad_mode);
            }
            break;
        }
        case OP_TYPEID::Parameter:
        {
            auto type_node_js =
                has_key(node_js, "element_type") ? node_js : node_js.at("value_type");
            auto element_type = read_element_type(type_node_js.at("element_type"));
            auto shape = type_node_js.at("shape");
            auto cacheable = get_or_default<bool>(node_js, "cacheable", false);
            node = make_shared<op::Parameter>(element_type, read_partial_shape(shape), cacheable);
            break;
        }
        case OP_TYPEID::PartialSlice:
        {
            auto axes = node_js.at("axes").get<vector<size_t>>();
            auto lower_bounds = node_js.at("lower_bounds").get<vector<int64_t>>();
            auto upper_bounds = node_js.at("upper_bounds").get<vector<int64_t>>();
            auto decrease_axes = node_js.at("decrease_axes").get<vector<size_t>>();
            node = make_shared<op::PartialSlice>(
                args[0], axes, lower_bounds, upper_bounds, decrease_axes);
            break;
        }
        case OP_TYPEID::PartialSliceBackprop:
        {
            auto axes = node_js.at("axes").get<vector<size_t>>();
            auto lower_bounds = node_js.at("lower_bounds").get<vector<int64_t>>();
            auto upper_bounds = node_js.at("upper_bounds").get<vector<int64_t>>();
            node = make_shared<op::PartialSliceBackprop>(
                args[0], args[1], axes, lower_bounds, upper_bounds);
            break;
        }
        case OP_TYPEID::Passthrough:
        {
            std::vector<json> outputs_js = node_js.at("output_shapes");
            std::vector<std::tuple<element::Type, PartialShape>> outputs;
            for (auto output_js : outputs_js)
            {
                outputs.emplace_back(read_element_type(output_js.at("element_type")),
                                     read_partial_shape(output_js.at("shape")));
            }
            node = make_shared<op::Passthrough>(node_js.at("logical_type"),
                                                node_js.at("language"),
                                                node_js.at("function"),
                                                static_cast<OutputVector>(args),
                                                std::move(outputs));
            break;
        }
        case OP_TYPEID::Power:
        {
            node = make_shared<op::v0::Power>(
                args[0], args[1], read_auto_broadcast(node_js, "auto_broadcast"));
            break;
        }
        case OP_TYPEID::Power_v1:
        {
            node = make_shared<op::v1::Power>(
                args[0],
                args[1],
                read_auto_broadcast(node_js, "auto_broadcast", op::AutoBroadcastType::NUMPY));
            break;
        }
        case OP_TYPEID::PRelu:
        {
            node = make_shared<op::PRelu>(args[0], args[1]);
            break;
        }
        case OP_TYPEID::Product:
        {
            auto reduction_axes = deserialize_axis_set(node_js.at("reduction_axes"));
            if (reduction_axes.empty())
                node = make_shared<op::v0::Product>(args[0], args[1]);
            else
                node = make_shared<op::v0::Product>(args[0], reduction_axes);
            break;
        }
        case OP_TYPEID::ReduceProd_v1:
        {
            auto keep_dims = node_js.at("keep_dims").get<bool>();
            node = make_shared<op::v1::ReduceProd>(args[0], args[1], keep_dims);
            break;
        }
        case OP_TYPEID::PSROIPooling: { break;
        }
        case OP_TYPEID::PriorBox: { break;
        }
        case OP_TYPEID::PriorBoxClustered: { break;
        }
        case OP_TYPEID::Proposal: { break;
        }

        case OP_TYPEID::Quantize:
        {
            auto type = read_element_type(node_js.at("type"));
            auto axes = deserialize_axis_set(node_js.at("axes"));
            auto round_mode = node_js.at("round_mode").get<op::Quantize::RoundMode>();
            node = make_shared<op::Quantize>(args[0], args[1], args[2], type, axes, round_mode);
            break;
        }
        case OP_TYPEID::QuantizedConvolutionBias: { break;
        }
        case OP_TYPEID::QuantizedConvolutionBiasAdd: { break;
        }
        case OP_TYPEID::QuantizedConvolutionBiasSignedAdd: { break;
        }
        case OP_TYPEID::QuantizedConvolutionRelu: { break;
        }
        case OP_TYPEID::QuantizedConvolution:
        {
            auto window_movement_strides =
                node_js.at("window_movement_strides").get<vector<size_t>>();
            auto window_dilation_strides =
                node_js.at("window_dilation_strides").get<vector<size_t>>();
            auto padding_below = node_js.at("padding_below").get<vector<std::ptrdiff_t>>();
            auto padding_above = node_js.at("padding_above").get<vector<std::ptrdiff_t>>();
            auto data_dilation_strides = node_js["data_dilation_strides"];
            auto output_type = read_element_type(node_js.at("output_type"));
            auto input_axes = node_js.at("input_axes").get<set<size_t>>();
            auto filter_axes = node_js.at("filter_axes").get<set<size_t>>();
            auto output_axes = node_js.at("output_axes").get<set<size_t>>();
            node = make_shared<op::QuantizedConvolution>(
                args[0],
                args[1],
                window_movement_strides,
                window_dilation_strides,
                padding_below,
                padding_above,
                data_dilation_strides.get<std::vector<size_t>>(),
                args[2],
                args[3],
                args[4],
                args[5],
                args[6],
                args[7],
                output_type,
                input_axes,
                filter_axes,
                output_axes);

            break;
        }
        case OP_TYPEID::QuantizedDotBias: { break;
        }
        case OP_TYPEID::QuantizedDot:
        {
            size_t reduction_axes_count = node_js["reduction_axes_count"].get<size_t>();
            auto output_type = read_element_type(node_js.at("output_type"));
            auto input0_axes = node_js.at("input0_axes").get<set<size_t>>();
            auto input1_axes = node_js.at("input1_axes").get<set<size_t>>();
            auto output_axes = node_js.at("output_axes").get<set<size_t>>();

            node = make_shared<op::QuantizedDot>(args[0],
                                                 args[1],
                                                 reduction_axes_count,
                                                 args[2],
                                                 args[3],
                                                 args[4],
                                                 args[5],
                                                 args[6],
                                                 args[7],
                                                 output_type,
                                                 input0_axes,
                                                 input1_axes,
                                                 output_axes);

            break;
        }
        case OP_TYPEID::Recv:
        {
            auto src_id = node_js.at("source_id").get<size_t>();
            node = make_shared<op::Recv>(args[0], src_id);
            break;
        }
        case OP_TYPEID::RandomUniform:
        {
            auto fixed_seed = node_js.at("fixed_seed").get<uint64_t>();
            node = make_shared<op::RandomUniform>(args[0], args[1], args[2], args[3], fixed_seed);
            break;
        }
        case OP_TYPEID::Range:
        {
            node = make_shared<op::Range>(args[0], args[1], args[2]);
            break;
        }
        case OP_TYPEID::Reciprocal:
        {
            node = make_shared<op::Reciprocal>(args[0]);
            break;
        }
        case OP_TYPEID::ReduceMean_v1:
        {
            auto keep_dims = node_js.at("keep_dims").get<bool>();
            node = make_shared<op::v1::ReduceMean>(args[0], args[1], keep_dims);

            break;
        }
        case OP_TYPEID::Relu:
        {
            node = make_shared<op::Relu>(args[0]);
            break;
        }
        case OP_TYPEID::ReluBackprop:
        {
            node = make_shared<op::ReluBackprop>(args[0], args[1]);
            break;
        }
        case OP_TYPEID::ReplaceSlice:
        {
            auto lower_bounds = node_js.at("lower_bounds").get<vector<size_t>>();
            auto upper_bounds = node_js.at("upper_bounds").get<vector<size_t>>();
            auto strides = node_js.at("strides").get<vector<size_t>>();
            node = make_shared<op::ReplaceSlice>(
                args[0], args[1], lower_bounds, upper_bounds, strides);
            break;
        }
        case OP_TYPEID::Reshape:
        {
            auto input_order = node_js.at("input_order").get<vector<size_t>>();
            auto output_shape = node_js.at("output_shape").get<vector<size_t>>();
            node = make_shared<op::Reshape>(args[0], input_order, output_shape);
            break;
        }
        case OP_TYPEID::Result:
        {
            auto needs_default_layout =
                get_or_default<bool>(node_js, "needs_default_layout", false);
            node = make_shared<op::Result>(args[0], needs_default_layout);
            break;
        }
        case OP_TYPEID::Reverse:
        {
            const auto reversed_axes = deserialize_axis_set(node_js.at("reversed_axes"));
            node = make_shared<op::Reverse>(args[0], reversed_axes);
            break;
        }
        case OP_TYPEID::Reverse_v1:
        {
            const auto mode = node_js.at("mode").get<op::v1::Reverse::Mode>();
            node = make_shared<op::v1::Reverse>(args[0], args[1], mode);
            break;
        }
        case OP_TYPEID::ReverseSequence:
        {
            auto batch_axis = node_js.at("batch_axis").get<size_t>();
            auto sequence_axis = node_js.at("sequence_axis").get<size_t>();
            node = make_shared<op::ReverseSequence>(args[0], args[1], batch_axis, sequence_axis);
            break;
        }
        case OP_TYPEID::RNNCell:
        {
            auto hidden_size = node_js.at("hidden_size").get<size_t>();
            auto clip = node_js.at("clip").get<float>();
            auto activations = node_js.at("activations").get<vector<string>>();
            auto activation_alpha = node_js.at("activation_alpha").get<vector<float>>();
            auto activation_beta = node_js.at("activation_beta").get<vector<float>>();
            node = make_shared<op::RNNCell>(args[0],
                                            args[1],
                                            args[2],
                                            args[3],
                                            args[4],
                                            hidden_size,
                                            activations,
                                            activation_alpha,
                                            activation_beta,
                                            clip);
            break;
        }
        case OP_TYPEID::ROIPooling: { break;
        }
        case OP_TYPEID::RegionYolo: { break;
        }
        case OP_TYPEID::ReorgYolo: { break;
        }

        case OP_TYPEID::ScalarConstantLikeBase:
        {
            double value = node_js.at("value").get<double>();
            node = make_shared<op::ScalarConstantLike>(args[0], value);
            break;
        }
        case OP_TYPEID::ScaleShift:
        {
            node = make_shared<op::ScaleShift>(args[0], args[1], args[2]);
            break;
        }
        case OP_TYPEID::ScatterAdd:
        {
            node = make_shared<op::ScatterAdd>(args[0], args[1], args[2]);
            break;
        }
        case OP_TYPEID::ScatterNDAdd:
        {
            node = make_shared<op::ScatterNDAdd>(args[0], args[1], args[2]);
            break;
        }
        case OP_TYPEID::Select:
        {
            node = make_shared<op::Select>(args[0], args[1], args[2]);
            break;
        }
        case OP_TYPEID::Selu:
        {
            node = make_shared<op::Selu>(args[0], args[1], args[2]);
            break;
        }
        case OP_TYPEID::Send:
        {
            auto dest_id = node_js.at("dest_id").get<size_t>();
            node = make_shared<op::Send>(args[0], dest_id);
            break;
        }
        case OP_TYPEID::ShapeOf:
        {
            node = make_shared<op::ShapeOf>(args[0]);
            break;
        }
        case OP_TYPEID::ShuffleChannels:
        {
            const auto axis = node_js.at("axis").get<size_t>();
            const auto groups = node_js.at("groups").get<size_t>();
            node = make_shared<op::ShuffleChannels>(args[0], axis, groups);
            break;
        }
        case OP_TYPEID::Sigmoid:
        {
            node = make_shared<op::Sigmoid>(args[0]);
            break;
        }
        case OP_TYPEID::SigmoidBackprop:
        {
            node = make_shared<op::SigmoidBackprop>(args[0], args[1]);
            break;
        }
        case OP_TYPEID::Sign:
        {
            node = make_shared<op::Sign>(args[0]);
            break;
        }
        case OP_TYPEID::Sin:
        {
            node = make_shared<op::Sin>(args[0]);
            break;
        }
        case OP_TYPEID::Sinh:
        {
            node = make_shared<op::Sinh>(args[0]);
            break;
        }
        case OP_TYPEID::Slice:
        {
            auto lower_bounds = node_js.at("lower_bounds").get<vector<size_t>>();
            auto upper_bounds = node_js.at("upper_bounds").get<vector<size_t>>();
            auto strides = node_js.at("strides").get<vector<size_t>>();
            node = make_shared<op::Slice>(args[0], lower_bounds, upper_bounds, strides);
            break;
        }

        case OP_TYPEID::StridedSlice_v1:
        {
            auto begin_mask = node_js.at("begin_mask").get<vector<int64_t>>();
            auto end_mask = node_js.at("end_mask").get<vector<int64_t>>();
            auto new_axis_mask = node_js.at("new_axis_mask").get<vector<int64_t>>();
            auto shrink_axis_mask = node_js.at("shrink_axis_mask").get<vector<int64_t>>();
            auto ellipsis_mask = node_js.at("ellipsis_mask").get<vector<int64_t>>();
            node = make_shared<op::v1::StridedSlice>(args[0],
                                                     args[1],
                                                     args[2],
                                                     args[3],
                                                     begin_mask,
                                                     end_mask,
                                                     new_axis_mask,
                                                     shrink_axis_mask,
                                                     ellipsis_mask);

            break;
        }
        case OP_TYPEID::Softmax:
        {
            if (has_key(node_js, "softmax_axes"))
            {
                auto softmax_axes = deserialize_axis_set(node_js.at("softmax_axes"));
                node = make_shared<op::Softmax>(args[0], softmax_axes);
            }
            else
            {
                node = make_shared<op::Softmax>(args[0], args[1]);
            }

            break;
        }

        case OP_TYPEID::Softmax_v1:
        {
            size_t softmax_axis = node_js.at("softmax_axis");
            node = make_shared<op::v1::Softmax>(args[0], softmax_axis);
            break;
        }
        case OP_TYPEID::SoftmaxCrossEntropy:
        {
            auto soft_label = node_js.at("soft_label");
            auto ignore_index = node_js.at("ignore_index");
            node = make_shared<op::SoftmaxCrossEntropy>(args[0], args[1], soft_label, ignore_index);
            break;
        }
        case OP_TYPEID::SoftmaxCrossEntropyBackprop:
        {
            auto soft_label = node_js.at("soft_label");
            auto ignore_index = node_js.at("ignore_index");
            node = make_shared<op::SoftmaxCrossEntropyBackprop>(
                args[0], args[1], args[2], soft_label, ignore_index);
            break;
        }
        case OP_TYPEID::SpaceToDepth:
        {
            auto block_size = node_js.at("block_size").get<size_t>();
            auto mode = node_js.at("mode").get<op::SpaceToDepth::SpaceToDepthMode>();
            node = make_shared<op::SpaceToDepth>(args[0], mode, block_size);
            break;
        }
        case OP_TYPEID::Split:
        {
            const auto axis = node_js.at("axis").get<size_t>();
            const auto splits = node_js.at("splits").get<vector<size_t>>();
            node = make_shared<op::Split>(args[0], axis, splits);
            break;
        }
        case OP_TYPEID::Sqrt:
        {
            node = make_shared<op::Sqrt>(args[0]);
            break;
        }
        case OP_TYPEID::SquaredDifference:
        {
            node = make_shared<op::SquaredDifference>(
                args[0], args[1], read_auto_broadcast(node_js, "auto_broadcast"));
            break;
        }
        case OP_TYPEID::Squeeze:
        {
            node = make_shared<op::Squeeze>(args[0], args[1]);
            break;
        }
        case OP_TYPEID::Subtract:
        {
            node = make_shared<op::Subtract>(
                args[0], args[1], read_auto_broadcast(node_js, "auto_broadcast"));
            break;
        }
        case OP_TYPEID::ReduceSum_v1:
        {
            auto keep_dims = node_js.at("keep_dims").get<bool>();
            node = make_shared<op::v1::ReduceSum>(args[0], args[1], keep_dims);
            break;
        }
        case OP_TYPEID::Sum:
        {
            auto reduction_axes = deserialize_axis_set(node_js.at("reduction_axes"));
            if (reduction_axes.empty())
                node = make_shared<op::v0::Sum>(args[0], args[1]);
            else
                node = make_shared<op::v0::Sum>(args[0], reduction_axes);
            break;
        }
        case OP_TYPEID::Tan:
        {
            node = make_shared<op::Tan>(args[0]);
            break;
        }
        case OP_TYPEID::Tanh:
        {
            node = make_shared<op::Tanh>(args[0]);
            break;
        }
        case OP_TYPEID::TensorIterator:
        {
            auto ti = make_shared<op::TensorIterator>(args);
            json jbody = node_js["body"];
            // Serializer assumes inputs are available before users sp we
            // need to make sure the body nodes are all deserialized before
            // referencing them.
            json jbody_nodes = jbody["nodes"];
            NodeVector body_nodes;
            for (json jnode : jbody_nodes)
            {
                body_nodes.push_back(deserialize_node(jnode));
            }
            json jparams = jbody["parameters"];
            ParameterVector parameters;
            for (json jparam : jparams)
            {
                parameters.push_back(as_type_ptr<op::Parameter>(deserialize_node(jparam)));
            }
            json jresults = jbody["results"];
            ResultVector results;
            for (json jresult : jresults)
            {
                results.push_back(as_type_ptr<op::Result>(deserialize_node(jresult)));
            }
            ti->set_body(make_shared<op::TensorIterator::BodyLambda>(results, parameters));
            json jins = node_js["input_descriptions"];
            for (json jin : jins)
            {
                ti->get_input_descriptions().push_back(
                    deserialize_tensor_iterator_input_description(jin));
            }
            json jouts = node_js["output_descriptions"];
            for (json jout : jouts)
            {
                ti->get_output_descriptions().push_back(
                    deserialize_tensor_iterator_output_description(jout));
            }
            ti->set_output_size(ti->get_output_descriptions().size());

            node = ti;
            break;
        }

        case OP_TYPEID::Tile:
        {
            node = make_shared<op::Tile>(args[0], args[1]);
            break;
        }
        case OP_TYPEID::TopK:
        {
            auto compute_max = node_js.at("compute_max").get<bool>();
            auto target_type = read_element_type(node_js.at("index_element_type"));
            if (has_key(node_js, "top_k_axis"))
            {
                auto top_k_axis = node_js.at("top_k_axis").get<size_t>();
                if (has_key(node_js, "k"))
                {
                    auto k = node_js.at("k").get<size_t>();
                    node = make_shared<op::TopK>(args[0], top_k_axis, target_type, k, compute_max);
                }
                else
                {
                    node = make_shared<op::TopK>(
                        args[0], args[1], top_k_axis, target_type, compute_max);
                }
            }
            else
            {
                node = make_shared<op::TopK>(args[0], args[1], args[2], target_type, compute_max);
            }
            break;
        }

        case OP_TYPEID::TopK_v1:
        {
            const auto axis = node_js.at("axis").get<size_t>();
            const auto mode = node_js.at("mode").get<op::v1::TopK::Mode>();
            const auto sort_type = node_js.at("sort_type").get<op::v1::TopK::SortType>();
            const auto index_element_type = read_element_type(node_js.at("index_element_type"));
            auto topk = make_shared<op::v1::TopK>(args[0], args[1], axis, mode, sort_type);
            topk->set_index_element_type(index_element_type);
            node = move(topk);
            break;
        }
        case OP_TYPEID::Transpose:
        {
            node = make_shared<op::Transpose>(args[0], args[1]);
            break;
        }
        case OP_TYPEID::StopGradient:
        {
            node = make_shared<op::StopGradient>(args[0]);
            break;
        }
        case OP_TYPEID::Unsqueeze:
        {
            node = make_shared<op::Unsqueeze>(args[0], args[1]);
            break;
        }
        case OP_TYPEID::VariadicSplit_v1:
        {
            node = make_shared<op::v1::VariadicSplit>(args[0], args[1], args[2]);
            break;
        }
        case OP_TYPEID::Xor:
        {
            node = make_shared<op::v0::Xor>(
                args[0], args[1], read_auto_broadcast(node_js, "auto_broadcast"));
            break;
        }
        case OP_TYPEID::UnknownOp:
        {
            stringstream ss;
            ss << "unsupported op " << type_info.name << ":" << type_info.version;
            throw runtime_error(ss.str());
        }
        }
#if defined(__GNUC__) && !(__GNUC__ == 4 && __GNUC_MINOR__ == 8)
#pragma GCC diagnostic pop
#endif

        for (auto& control_dep : control_deps_inputs)
        {
            node->add_control_dependency(deserialize_node_reference(control_dep));
        }

        if (!friendly_name.empty())
        {
            node->set_friendly_name(friendly_name);
        }
        else
        {
            node->set_friendly_name(node_name);
        }
        if (ngraph::get_provenance_enabled())
        {
            std::vector<json> prov_js = node_js.at("provenance_tags");
            for (auto prov_tag : prov_js)
            {
                node->add_provenance_tag(prov_tag);
            }
        }
        m_node_map[node_name] = node;
    }
    catch (...)
    {
        string node_name;
        auto it = node_js.find("name");
        if (it != node_js.end())
        {
            node_name = it->get<string>();
        }
        else
        {
            node_name = "UNKNOWN";
        }
        throw runtime_error("Error parsing json at node '" + node_name + "'");
    }
    return node;
}

json JSONSerializer::serialize_node_reference(const Node& n)
{
    if (m_nodes_serialized.count(&n) != 1)
    {
        m_nodes_to_serialize.push(&n);
        if (m_nodes_to_serialize.size() == 1)
        {
            // Nothing in the queue
            stack<json> serialized_nodes;
            while (!m_nodes_to_serialize.empty())
            {
                const Node* next_node = m_nodes_to_serialize.front();
                m_nodes_to_serialize.pop();
                serialized_nodes.push(serialize_node(*next_node));
            }
            while (serialized_nodes.size() > 0)
            {
                m_json_nodes.push_back(serialized_nodes.top());
                serialized_nodes.pop();
            }
        }
    }
    return n.get_name();
}

json JSONSerializer::serialize_output(const Output<Node>& output)
{
    json result;
    auto index = output.get_index();
    json json_node_reference = serialize_node_reference(*output.get_node());
    if (index == 0)
    {
        result = json_node_reference;
    }
    else
    {
        result["node"] = json_node_reference;
        result["index"] = index;
    }
    return result;
}

json JSONSerializer::serialize_output_vector(const OutputVector& output_vector)
{
    json result;
    for (const Output<Node>& output : output_vector)
    {
        result.push_back(serialize_output(output));
    }
    return result;
}

json JSONSerializer::serialize_node(const Node& n)
{
    m_nodes_serialized.insert(&n);
    const NodeTypeInfo& type_info = n.get_type_info();
    json jtype_info;
    jtype_info["name"] = type_info.name;
    jtype_info["version"] = type_info.version;
    json node;
    node["type_info"] = jtype_info;
    node["name"] = n.get_name();
    auto op_version = n.get_version();
    node["op_version"] = op_version;

    if (n.get_name() != n.get_friendly_name())
    {
        node["friendly_name"] = n.get_friendly_name();
    }
    node["op"] = n.type_info.name;
    // TODO Multiple outputs
    json inputs = json::array();
    json control_deps = json::array();
    json outputs = json::array();

    for (auto& input : n.inputs())
    {
        inputs.push_back(serialize_output(input.get_source_output()));
    }
    for (auto cdep : n.get_control_dependencies())
    {
        control_deps.push_back(serialize_node_reference(*cdep));
    }
    for (auto& output : n.outputs())
    {
        outputs.push_back(output.get_tensor().get_name());
    }

    if (!inputs.empty())
    {
        node["inputs"] = inputs;
    }
    if (!control_deps.empty())
    {
        node["control_deps"] = control_deps;
    }
    if (!outputs.empty())
    {
        node["outputs"] = outputs;
    }

    if (s_serialize_output_shapes_enabled)
    {
        json output_shapes = json::array();
        for (size_t i = 0; i < n.get_output_size(); ++i)
        {
            output_shapes.push_back(n.get_output_shape(i));
        }
        node["output_shapes"] = output_shapes;
    }
    if (ngraph::get_provenance_enabled())
    {
        json provenance_tags = json::array();
        for (auto prov_tag : n.get_provenance_tags())
        {
            provenance_tags.push_back(prov_tag);
        }
        node["provenance_tags"] = provenance_tags;
    }

#if !(defined(__GNUC__) && (__GNUC__ == 4 && __GNUC_MINOR__ == 8))
#pragma GCC diagnostic push
#pragma GCC diagnostic error "-Wswitch"
#pragma GCC diagnostic error "-Wswitch-enum"
// #pragma GCC diagnostic error "-Wimplicit-fallthrough"
#endif
    switch (get_typeid(type_info))
    {
    case OP_TYPEID::Abs: { break;
    }
    case OP_TYPEID::Acos: { break;
    }
    case OP_TYPEID::Add:
    {
        const op::util::BinaryElementwiseArithmetic* tmp = nullptr;
        tmp = static_cast<const op::v0::Add*>(&n);
        if (tmp != nullptr && tmp->get_autob().m_type != op::AutoBroadcastType::NONE)
        {
            node["auto_broadcast"] = write_auto_broadcast(tmp->get_autob());
        }
        break;
    }
    case OP_TYPEID::Add_v1:
    {
        const op::util::BinaryElementwiseArithmetic* tmp = nullptr;
        tmp = static_cast<const op::v1::Add*>(&n);
        if (tmp != nullptr && tmp->get_autob().m_type != op::AutoBroadcastType::NONE)
        {
            node["auto_broadcast"] = write_auto_broadcast(tmp->get_autob());
        }
        break;
    }
    case OP_TYPEID::ArgMin:
    {
        auto tmp = static_cast<const op::ArgMin*>(&n);
        node["axis"] = tmp->get_reduction_axis();
        node["index_element_type"] = write_element_type(tmp->get_element_type());
        break;
    }
    case OP_TYPEID::ArgMax:
    {
        auto tmp = static_cast<const op::ArgMax*>(&n);
        node["axis"] = tmp->get_reduction_axis();
        node["index_element_type"] = write_element_type(tmp->get_element_type());
        break;
    }
    case OP_TYPEID::All:
    {
        auto tmp = static_cast<const op::All*>(&n);
        node["reduction_axes"] = serialize_axis_set(tmp->get_reduction_axes());
        break;
    }
    case OP_TYPEID::AllReduce: { break;
    }
    case OP_TYPEID::And:
    {
        auto tmp = static_cast<const op::And*>(&n);
        if (tmp->get_autob().m_type != op::AutoBroadcastType::NONE)
        {
            node["auto_broadcast"] = write_auto_broadcast(tmp->get_autob());
        }
        break;
    }
    case OP_TYPEID::Any:
    {
        auto tmp = static_cast<const op::Any*>(&n);
        node["reduction_axes"] = serialize_axis_set(tmp->get_reduction_axes());
        break;
    }
    case OP_TYPEID::Asin: { break;
    }
    case OP_TYPEID::Atan: { break;
    }
    case OP_TYPEID::Atan2:
    {
        auto tmp = dynamic_cast<const op::Atan2*>(&n);
        if (tmp->get_autob().m_type != op::AutoBroadcastType::NONE)
        {
            node["autob"] = write_auto_broadcast(tmp->get_autob());
        }
        break;
    }
    case OP_TYPEID::AvgPool:
    {
        auto tmp = static_cast<const op::v0::AvgPool*>(&n);
        node["window_shape"] = tmp->get_window_shape();
        node["window_movement_strides"] = tmp->get_window_movement_strides();
        node["padding_below"] = tmp->get_padding_below();
        node["padding_above"] = tmp->get_padding_above();
        node["include_padding_in_avg_computation"] = tmp->get_include_padding_in_avg_computation();
        node["pad_type"] = tmp->get_pad_type();
        if (tmp->get_ceil_mode())
        {
            node["ceil_mode"] = tmp->get_ceil_mode();
        }
        break;
    }
    case OP_TYPEID::AvgPool_v1:
    {
        auto tmp = static_cast<const op::v1::AvgPool*>(&n);
        node["kernel"] = tmp->get_kernel();
        node["strides"] = tmp->get_strides();
        node["pads_begin"] = tmp->get_pads_begin();
        node["pads_end"] = tmp->get_pads_end();
        node["exclude_pad"] = tmp->get_exclude_pad();
        node["auto_pad"] = tmp->get_auto_pad();
        node["rounding_type"] = tmp->get_rounding_type();
        break;
    }
    case OP_TYPEID::AvgPoolBackprop:
    {
        auto tmp = static_cast<const op::v0::AvgPoolBackprop*>(&n);
        node["forward_arg_shape"] = tmp->get_forward_arg_shape();
        node["window_shape"] = tmp->get_window_shape();
        node["window_movement_strides"] = tmp->get_window_movement_strides();
        node["padding_below"] = tmp->get_padding_below();
        node["padding_above"] = tmp->get_padding_above();
        node["include_padding_in_avg_computation"] = tmp->get_include_padding_in_avg_computation();
        break;
    }
    case OP_TYPEID::AvgPoolBackprop_v1:
    {
        auto tmp = static_cast<const op::v1::AvgPoolBackprop*>(&n);
        node["forward_arg_shape"] = tmp->get_forward_arg_shape();
        node["kernel"] = tmp->get_kernel();
        node["strides"] = tmp->get_strides();
        node["pads_begin"] = tmp->get_pads_begin();
        node["pads_end"] = tmp->get_pads_end();
        node["exclude_pad"] = tmp->get_exclude_pad();
        break;
    }
    case OP_TYPEID::BatchMatMul: { break;
    }
    case OP_TYPEID::BatchMatMulTranspose:
    {
        auto tmp = static_cast<const op::BatchMatMulTranspose*>(&n);
        node["transpose_0"] = tmp->get_transpose_arg0();
        node["transpose_1"] = tmp->get_transpose_arg1();
        break;
    }
    case OP_TYPEID::BatchNormTraining:
    {
        auto tmp = static_cast<const op::BatchNormTraining*>(&n);
        node["eps"] = tmp->get_eps_value();
        break;
    }
    case OP_TYPEID::BatchNormInference:
    {
        auto tmp = static_cast<const op::BatchNormInference*>(&n);
        node["eps"] = tmp->get_eps_value();
        break;
    }
    case OP_TYPEID::BatchNormTrainingBackprop:
    {
        auto tmp = static_cast<const op::BatchNormTrainingBackprop*>(&n);
        node["eps"] = tmp->get_eps_value();
        break;
    }
    case OP_TYPEID::BinaryConvolution_v1:
    {
        auto tmp = static_cast<const op::v1::BinaryConvolution*>(&n);
        node["strides"] = tmp->get_strides();
        node["dilations"] = tmp->get_dilations();
        node["pads_begin"] = tmp->get_pads_begin();
        node["pads_end"] = tmp->get_pads_end();
        node["mode"] = tmp->get_mode();
        node["pad_value"] = tmp->get_pad_value();
        node["auto_pad"] = tmp->get_auto_pad();
        break;
    }
    case OP_TYPEID::Broadcast:
    {
        auto tmp = dynamic_cast<const op::v0::Broadcast*>(&n);
        node["axes"] = serialize_axis_set(tmp->get_broadcast_axes());
        node["shape"] = tmp->get_broadcast_shape();
        break;
    }
    case OP_TYPEID::Broadcast_v1:
    {
        auto tmp = dynamic_cast<const op::v1::Broadcast*>(&n);
        if (tmp->get_broadcast_spec().m_type != op::AutoBroadcastType::NONE)
        {
            node["auto_broadcast"] = write_auto_broadcast(tmp->get_broadcast_spec());
        }
        break;
    }
    case OP_TYPEID::BroadcastDistributed: { break;
    }
    case OP_TYPEID::BroadcastLike:
    {
        auto tmp = static_cast<const op::BroadcastLike*>(&n);
        node["initial_axes"] = serialize_axis_set(tmp->get_initial_broadcast_axes());
        break;
    }
    case OP_TYPEID::Ceiling: { break;
    }
    case OP_TYPEID::Clamp:
    {
        auto tmp = static_cast<const op::Clamp*>(&n);
        node["min"] = tmp->get_min();
        node["max"] = tmp->get_max();
        break;
    }
    case OP_TYPEID::Concat:
    {
        auto tmp = static_cast<const op::Concat*>(&n);
        node["axis"] = tmp->get_concatenation_axis();
        break;
    }
    case OP_TYPEID::Constant:
    {
        auto tmp = static_cast<const op::Constant*>(&n);
        if (tmp->are_all_data_elements_bitwise_identical() && shape_size(tmp->get_shape()) > 0)
        {
            vector<string> vs;
            vs.push_back(tmp->convert_value_to_string(0));
            node["value"] = vs;
        }
        else
        {
            node["value"] = tmp->get_value_strings();
        }
        node["shape"] = tmp->get_shape();
        node["element_type"] = write_element_type(tmp->get_element_type());
        break;
    }
    case OP_TYPEID::Convert:
    {
        auto tmp = static_cast<const op::Convert*>(&n);
        node["target_type"] = write_element_type(tmp->get_convert_element_type());
        break;
    }
    case OP_TYPEID::Convolution:
    {
        auto tmp = static_cast<const op::v0::Convolution*>(&n);
        node["window_movement_strides"] = tmp->get_window_movement_strides();
        node["window_dilation_strides"] = tmp->get_window_dilation_strides();
        node["padding_below"] = tmp->get_padding_below();
        node["padding_above"] = tmp->get_padding_above();
        node["data_dilation_strides"] = tmp->get_data_dilation_strides();
        node["pad_type"] = tmp->get_pad_type();
        break;
    }
    case OP_TYPEID::Convolution_v1:
    {
        auto tmp = static_cast<const op::v1::Convolution*>(&n);
        node["strides"] = tmp->get_strides();
        node["dilations"] = tmp->get_dilations();
        node["pads_begin"] = tmp->get_pads_begin();
        node["pads_end"] = tmp->get_pads_end();
        node["auto_pad"] = tmp->get_auto_pad();
        break;
    }
    case OP_TYPEID::ConvolutionBackpropData:
    {
        auto tmp = static_cast<const op::v0::ConvolutionBackpropData*>(&n);
        node["data_batch_shape"] = tmp->get_data_batch_shape();
        node["window_movement_strides_forward"] = tmp->get_window_movement_strides_forward();
        node["window_dilation_strides_forward"] = tmp->get_window_dilation_strides_forward();
        node["padding_below_forward"] = tmp->get_padding_below_forward();
        node["padding_above_forward"] = tmp->get_padding_above_forward();
        node["data_dilation_strides_forward"] = tmp->get_data_dilation_strides_forward();
        break;
    }
    case OP_TYPEID::ConvolutionBackpropData_v1:
    {
<<<<<<< HEAD
        if (op_version == 0)
        {
            auto tmp = static_cast<const op::v0::ConvolutionBackpropData*>(&n);
            node["data_batch_shape"] = tmp->get_data_batch_shape();
            node["window_movement_strides_forward"] = tmp->get_window_movement_strides_forward();
            node["window_dilation_strides_forward"] = tmp->get_window_dilation_strides_forward();
            node["padding_below_forward"] = tmp->get_padding_below_forward();
            node["padding_above_forward"] = tmp->get_padding_above_forward();
            node["data_dilation_strides_forward"] = tmp->get_data_dilation_strides_forward();
        }
        if (op_version == 1)
        {
            auto tmp = static_cast<const op::v1::ConvolutionBackpropData*>(&n);
            node["strides"] = tmp->get_strides();
            node["dilations"] = tmp->get_dilations();
            node["pads_begin"] = tmp->get_pads_begin();
            node["pads_end"] = tmp->get_pads_end();
            node["auto_pad"] = tmp->get_auto_pad();
            node["output_padding"] = tmp->get_output_padding();
        }
=======
        auto tmp = static_cast<const op::v1::ConvolutionBackpropData*>(&n);
        node["data_batch_shape"] = tmp->get_data_batch_shape();
        node["strides"] = tmp->get_strides();
        node["dilations"] = tmp->get_dilations();
        node["pads_begin"] = tmp->get_pads_begin();
        node["pads_end"] = tmp->get_pads_end();
>>>>>>> f6bddf08
        break;
    }
    case OP_TYPEID::ConvolutionBackpropFilters:
    {
        auto tmp = static_cast<const op::v0::ConvolutionBackpropFilters*>(&n);
        node["filters_shape"] = tmp->get_filters_shape();
        node["window_movement_strides_forward"] = tmp->get_window_movement_strides_forward();
        node["window_dilation_strides_forward"] = tmp->get_window_dilation_strides_forward();
        node["padding_below_forward"] = tmp->get_padding_below_forward();
        node["padding_above_forward"] = tmp->get_padding_above_forward();
        node["data_dilation_strides_forward"] = tmp->get_data_dilation_strides_forward();
        break;
    }
    case OP_TYPEID::ConvolutionBackpropFilters_v1:
    {
        auto tmp = static_cast<const op::v1::ConvolutionBackpropFilters*>(&n);
        node["filters_shape"] = tmp->get_filters_shape();
        node["strides"] = tmp->get_strides();
        node["dilations"] = tmp->get_dilations();
        node["pads_begin"] = tmp->get_pads_begin();
        node["pads_end"] = tmp->get_pads_end();
        break;
    }
    case OP_TYPEID::ConvolutionBias:
    {
        auto tmp = static_cast<const op::ConvolutionBias*>(&n);
        node["window_movement_strides"] = tmp->get_window_movement_strides();
        node["window_dilation_strides"] = tmp->get_window_dilation_strides();
        node["padding_below"] = tmp->get_padding_below();
        node["padding_above"] = tmp->get_padding_above();
        node["data_dilation_strides"] = tmp->get_data_dilation_strides();
        break;
    }
    case OP_TYPEID::ConvolutionBiasAdd:
    {
        auto tmp = static_cast<const op::ConvolutionBiasAdd*>(&n);
        node["window_movement_strides"] = tmp->get_window_movement_strides();
        node["window_dilation_strides"] = tmp->get_window_dilation_strides();
        node["padding_below"] = tmp->get_padding_below();
        node["padding_above"] = tmp->get_padding_above();
        node["data_dilation_strides"] = tmp->get_data_dilation_strides();
        break;
    }
    case OP_TYPEID::ConvolutionBiasBackpropFiltersBias:
    {
        auto tmp = static_cast<const op::ConvolutionBiasBackpropFiltersBias*>(&n);
        node["filters_shape"] = tmp->get_filters_shape();
        node["bias_shape"] = tmp->get_bias_shape();
        node["window_movement_strides_forward"] = tmp->get_window_movement_strides_forward();
        node["window_dilation_strides_forward"] = tmp->get_window_dilation_strides_forward();
        node["padding_below_forward"] = tmp->get_padding_below_forward();
        node["padding_above_forward"] = tmp->get_padding_above_forward();
        node["data_dilation_strides_forward"] = tmp->get_data_dilation_strides_forward();
        break;
    }
    case OP_TYPEID::Cos: { break;
    }
    case OP_TYPEID::Cosh: { break;
    }
    case OP_TYPEID::CumSum:
    {
        auto tmp = static_cast<const op::CumSum*>(&n);
        node["exclusive"] = tmp->is_exclusive();
        node["reverse"] = tmp->is_reverse();
        break;
    }
    case OP_TYPEID::CrossEntropy:
    {
        auto tmp = static_cast<const op::CrossEntropy*>(&n);
        node["soft_label"] = tmp->get_soft_label();
        node["ignore_index"] = tmp->get_ignore_index();
        break;
    }
    case OP_TYPEID::CrossEntropyBackprop:
    {
        auto tmp = static_cast<const op::CrossEntropyBackprop*>(&n);
        node["soft_label"] = tmp->get_soft_label();
        node["ignore_index"] = tmp->get_ignore_index();
        break;
    }
    case OP_TYPEID::CropAndResize:
    {
        auto tmp = static_cast<const op::CropAndResize*>(&n);
        node["resize_method"] = as_string(tmp->get_resize_method());
        node["extrapolation_value"] = tmp->get_extrapolation_value();
        break;
    }
    case OP_TYPEID::CTCGreedyDecoder: { break;
    }
    case OP_TYPEID::CompiledKernel: { break;
    }
    case OP_TYPEID::DetectionOutput: { break;
    }
    case OP_TYPEID::PSROIPooling: { break;
    }
    case OP_TYPEID::PriorBox: { break;
    }
    case OP_TYPEID::PriorBoxClustered: { break;
    }
    case OP_TYPEID::Proposal: { break;
    }
    case OP_TYPEID::ROIPooling: { break;
    }
    case OP_TYPEID::RegionYolo: { break;
    }
    case OP_TYPEID::ReorgYolo: { break;
    }

    case OP_TYPEID::Dequantize:
    {
        auto tmp = static_cast<const op::Dequantize*>(&n);
        node["type"] = write_element_type(tmp->get_element_type());
        node["axes"] = serialize_axis_set(tmp->get_axes());
        break;
    }
    case OP_TYPEID::DepthToSpace_v1:
    {
        auto tmp = static_cast<const op::DepthToSpace*>(&n);
        node["type"] = write_element_type(tmp->get_element_type());
        node["mode"] = tmp->get_mode();
        node["block_size"] = tmp->get_block_size();
        break;
    }
    case OP_TYPEID::Divide:
    {
        const op::util::BinaryElementwiseArithmetic* bea_node = nullptr;
        auto tmp = static_cast<const op::v0::Divide*>(&n);
        bea_node = tmp;
        node["pythondiv"] = tmp->is_pythondiv();
        if (bea_node != nullptr && bea_node->get_autob().m_type != op::AutoBroadcastType::NONE)
        {
            node["auto_broadcast"] = write_auto_broadcast(bea_node->get_autob());
        }
        break;
    }
    case OP_TYPEID::Divide_v1:
    {
        const op::util::BinaryElementwiseArithmetic* bea_node = nullptr;
        auto tmp = static_cast<const op::v1::Divide*>(&n);
        bea_node = tmp;
        node["pythondiv"] = tmp->is_pythondiv();
        if (bea_node != nullptr && bea_node->get_autob().m_type != op::AutoBroadcastType::NONE)
        {
            node["auto_broadcast"] = write_auto_broadcast(bea_node->get_autob());
        }
        break;
    }
    case OP_TYPEID::Dot:
    {
        auto tmp = static_cast<const op::Dot*>(&n);
        node["reduction_axes_count"] = tmp->get_reduction_axes_count();
        break;
    }
    case OP_TYPEID::DynBroadcast: { break;
    }
    case OP_TYPEID::DynPad: { break;
    }
    case OP_TYPEID::DynReplaceSlice:
    {
        auto tmp = static_cast<const op::DynReplaceSlice*>(&n);
        node["lower_bounds_mask"] = tmp->get_lower_bounds_mask();
        node["upper_bounds_mask"] = tmp->get_upper_bounds_mask();
        node["new_axis"] = tmp->get_new_axis();
        node["shrink_axis"] = tmp->get_shrink_axis();
        node["ellipsis_mask"] = tmp->get_ellipsis_mask();
        break;
    }
    case OP_TYPEID::DynReshape:
    {
        auto tmp = static_cast<const op::v0::DynReshape*>(&n);
        node["zero_flag"] = tmp->get_zero_flag();
        break;
    }
    case OP_TYPEID::Reshape_v1:
    {
        auto tmp = static_cast<const op::v1::Reshape*>(&n);
        node["zero_flag"] = tmp->get_zero_flag();
        break;
    }
    case OP_TYPEID::DynSlice:
    {
        auto tmp = static_cast<const op::DynSlice*>(&n);
        node["lower_bounds_mask"] = tmp->get_lower_bounds_mask();
        node["upper_bounds_mask"] = tmp->get_upper_bounds_mask();
        node["new_axis"] = tmp->get_new_axis();
        node["shrink_axis"] = tmp->get_shrink_axis();
        node["ellipsis_mask"] = tmp->get_ellipsis_mask();
        break;
    }
    case OP_TYPEID::Elu:
    {
        auto tmp = static_cast<const op::Elu*>(&n);
        node["alpha"] = tmp->get_alpha();
        break;
    }
    case OP_TYPEID::EmbeddingLookup: { break;
    }
    case OP_TYPEID::Equal:
    {
        const op::util::BinaryElementwiseComparison* tmp = nullptr;
        tmp = static_cast<const op::v0::Equal*>(&n);
        if (tmp != nullptr && tmp->get_autob().m_type != op::AutoBroadcastType::NONE)
        {
            node["auto_broadcast"] = write_auto_broadcast(tmp->get_autob());
        }
        break;
    }
    case OP_TYPEID::Equal_v1:
    {
        const op::util::BinaryElementwiseComparison* tmp = nullptr;
        tmp = static_cast<const op::v1::Equal*>(&n);
        if (tmp != nullptr && tmp->get_autob().m_type != op::AutoBroadcastType::NONE)
        {
            node["auto_broadcast"] = write_auto_broadcast(tmp->get_autob());
        }
        break;
    }
    case OP_TYPEID::Erf: { break;
    }
    case OP_TYPEID::Exp: { break;
    }
    case OP_TYPEID::FakeQuantize:
    {
        auto tmp = static_cast<const op::FakeQuantize*>(&n);
        node["levels"] = tmp->get_levels();
        break;
    }
    case OP_TYPEID::Floor: { break;
    }
    case OP_TYPEID::FloorMod_v1:
    {
        auto tmp = static_cast<const op::v1::FloorMod*>(&n);
        if (tmp->get_autob().m_type != op::AutoBroadcastType::NONE)
        {
            node["auto_broadcast"] = write_auto_broadcast(tmp->get_autob());
        }
        break;
    }
    case OP_TYPEID::Gather:
    {
        auto tmp = static_cast<const op::v0::Gather*>(&n);
        node["axis"] = tmp->get_axis();
        break;
    }
    case OP_TYPEID::Gather_v1: { break;
    }
    case OP_TYPEID::GatherND: { break;
    }
    case OP_TYPEID::GetOutputElement:
    {
        auto tmp = static_cast<const op::GetOutputElement*>(&n);
        node["n"] = tmp->get_n();
        break;
    }
    case OP_TYPEID::Gelu: { break;
    }
    case OP_TYPEID::GeluBackpropFactor: { break;
    }
    case OP_TYPEID::Gemm:
    {
        auto tmp = static_cast<const op::Gemm*>(&n);
        node["alpha"] = tmp->get_alpha();
        node["beta"] = tmp->get_beta();
        node["transA"] = tmp->get_transA();
        node["transB"] = tmp->get_transB();
        break;
    }
    case OP_TYPEID::GenerateMask:
    {
        auto tmp = static_cast<const op::GenerateMask*>(&n);
        node["type"] = write_element_type(tmp->get_element_type());
        node["use_seed"] = tmp->get_use_seed();
        node["seed"] = tmp->get_seed();
        node["probability"] = tmp->get_probability();
        node["output_shape"] = tmp->get_mask_shape();
        break;
    }
    case OP_TYPEID::GenerateMask_v1:
    {
        auto tmp = static_cast<const op::GenerateMask*>(&n);
        node["type"] = write_element_type(tmp->get_element_type());
        node["use_seed"] = tmp->get_use_seed();
        node["seed"] = tmp->get_seed();
        node["probability"] = tmp->get_probability();
        break;
    }
    case OP_TYPEID::Greater:
    {
        const op::util::BinaryElementwiseComparison* tmp = nullptr;
        tmp = static_cast<const op::v0::Greater*>(&n);
        if (tmp != nullptr && tmp->get_autob().m_type != op::AutoBroadcastType::NONE)
        {
            node["auto_broadcast"] = write_auto_broadcast(tmp->get_autob());
        }
        break;
    }
    case OP_TYPEID::Greater_v1:
    {
        const op::util::BinaryElementwiseComparison* tmp = nullptr;
        tmp = static_cast<const op::v1::Greater*>(&n);
        if (tmp != nullptr && tmp->get_autob().m_type != op::AutoBroadcastType::NONE)
        {
            node["auto_broadcast"] = write_auto_broadcast(tmp->get_autob());
        }
        break;
    }
    case OP_TYPEID::GreaterEq:
    {
        const op::util::BinaryElementwiseComparison* tmp = nullptr;
        tmp = static_cast<const op::v0::GreaterEq*>(&n);
        if (tmp != nullptr && tmp->get_autob().m_type != op::AutoBroadcastType::NONE)
        {
            node["auto_broadcast"] = write_auto_broadcast(tmp->get_autob());
        }
        break;
    }
    case OP_TYPEID::GreaterEqual_v1:
    {
        const op::util::BinaryElementwiseComparison* tmp = nullptr;
        tmp = static_cast<const op::v1::GreaterEqual*>(&n);
        if (tmp != nullptr && tmp->get_autob().m_type != op::AutoBroadcastType::NONE)
        {
            node["auto_broadcast"] = write_auto_broadcast(tmp->get_autob());
        }
        break;
    }
    case OP_TYPEID::GRN:
    {
        auto tmp = static_cast<const op::GRN*>(&n);
        node["bias"] = tmp->get_bias();
        break;
    }
    case OP_TYPEID::GRUCell:
    {
        auto tmp = static_cast<const op::GRUCell*>(&n);
        node["hidden_size"] = tmp->get_hidden_size();
        node["clip"] = tmp->get_clip();
        node["activations"] = tmp->get_activations();
        node["activations_alpha"] = tmp->get_activations_alpha();
        node["activations_beta"] = tmp->get_activations_beta();
        node["linear_before_reset"] = tmp->get_linear_before_reset();
        break;
    }
    case OP_TYPEID::GroupConvolution:
    {
        auto tmp = static_cast<const op::GroupConvolution*>(&n);
        node["window_movement_strides"] = tmp->get_window_movement_strides();
        node["window_dilation_strides"] = tmp->get_window_dilation_strides();
        node["padding_below"] = tmp->get_padding_below();
        node["padding_above"] = tmp->get_padding_above();
        node["data_dilation_strides"] = tmp->get_data_dilation_strides();
        node["groups"] = tmp->get_groups();
        node["pad_type"] = tmp->get_pad_type();
        break;
    }
    case OP_TYPEID::GroupConvolutionTranspose:
    {
        auto tmp = static_cast<const op::GroupConvolutionTranspose*>(&n);
        node["strides"] = tmp->get_strides();
        node["dilations"] = tmp->get_dilations();
        node["padding_begin"] = tmp->get_padding_begin();
        node["padding_end"] = tmp->get_padding_end();
        node["output_padding"] = tmp->get_output_padding();
        node["groups"] = tmp->get_groups();
        node["pad_type"] = tmp->get_pad_type();
        node["output_shape"] = tmp->get_output_shape();
        break;
    }
    case OP_TYPEID::HardSigmoid: { break;
    }
    case OP_TYPEID::Interpolate: { break;
    }
    case OP_TYPEID::LayerNorm:
    {
        auto tmp = static_cast<const op::LayerNorm*>(&n);
        node["keep_stats"] = tmp->get_keep_stats();
        node["use_affine"] = tmp->get_use_affine();
        node["epsilon"] = tmp->get_epsilon();
        node["begin_norm_axis"] = tmp->get_begin_norm_axis();
        break;
    }
    case OP_TYPEID::LayerNormBackprop:
    {
        auto tmp = static_cast<const op::LayerNormBackprop*>(&n);
        node["use_stats"] = tmp->get_use_stats();
        node["use_affine"] = tmp->get_use_affine();
        node["epsilon"] = tmp->get_epsilon();
        node["begin_norm_axis"] = tmp->get_begin_norm_axis();
        break;
    }
    case OP_TYPEID::Less:
    {
        const op::util::BinaryElementwiseComparison* tmp = nullptr;
        tmp = static_cast<const op::v0::Less*>(&n);
        if (tmp != nullptr && tmp->get_autob().m_type != op::AutoBroadcastType::NONE)
        {
            node["auto_broadcast"] = write_auto_broadcast(tmp->get_autob());
        }
        break;
    }
    case OP_TYPEID::Less_v1:
    {
        const op::util::BinaryElementwiseComparison* tmp = nullptr;
        tmp = static_cast<const op::v1::Less*>(&n);
        if (tmp != nullptr && tmp->get_autob().m_type != op::AutoBroadcastType::NONE)
        {
            node["auto_broadcast"] = write_auto_broadcast(tmp->get_autob());
        }
        break;
    }
    case OP_TYPEID::LessEq:
    {
        auto tmp = static_cast<const op::v0::LessEq*>(&n);
        if (tmp->get_autob().m_type != op::AutoBroadcastType::NONE)
        {
            node["auto_broadcast"] = write_auto_broadcast(tmp->get_autob());
        }
        break;
    }
    case OP_TYPEID::LessEqual_v1:
    {
        auto tmp = static_cast<const op::v1::LessEqual*>(&n);
        if (tmp->get_autob().m_type != op::AutoBroadcastType::NONE)
        {
            node["auto_broadcast"] = write_auto_broadcast(tmp->get_autob());
        }
        break;
    }
    case OP_TYPEID::Log: { break;
    }
    case OP_TYPEID::LogicalAnd_v1:
    {
        auto tmp = static_cast<const op::v1::LogicalAnd*>(&n);
        if (tmp->get_autob().m_type != op::AutoBroadcastType::NONE)
        {
            node["auto_broadcast"] = write_auto_broadcast(tmp->get_autob());
        }
        break;
    }
    case OP_TYPEID::LogicalNot_v1: { break;
    }
    case OP_TYPEID::LogicalOr_v1:
    {
        auto tmp = static_cast<const op::v1::LogicalOr*>(&n);
        if (tmp->get_autob().m_type != op::AutoBroadcastType::NONE)
        {
            node["auto_broadcast"] = write_auto_broadcast(tmp->get_autob());
        }
        break;
    }
    case OP_TYPEID::LogicalXor_v1:
    {
        auto tmp = static_cast<const op::v1::LogicalXor*>(&n);
        if (tmp->get_autob().m_type != op::AutoBroadcastType::NONE)
        {
            node["auto_broadcast"] = write_auto_broadcast(tmp->get_autob());
        }
        break;
    }
    case OP_TYPEID::LogSoftmax:
    {
        auto tmp = static_cast<const op::LogSoftmax*>(&n);
        node["axis"] = tmp->get_axis();
        break;
    }
    case OP_TYPEID::LRN:
    {
        auto tmp = static_cast<const op::LRN*>(&n);
        node["alpha"] = tmp->get_alpha();
        node["beta"] = tmp->get_beta();
        node["bias"] = tmp->get_bias();
        node["nsize"] = tmp->get_nsize();
        break;
    }
    case OP_TYPEID::LSTMCell:
    {
        auto tmp = static_cast<const op::LSTMCell*>(&n);
        node["hidden_size"] = tmp->get_hidden_size();
        node["weights_format"] = tmp->get_weights_format();
        node["clip"] = tmp->get_clip();
        node["activations"] = tmp->get_activations();
        node["activations_alpha"] = tmp->get_activations_alpha();
        node["activations_beta"] = tmp->get_activations_beta();
        node["input_forget"] = tmp->get_input_forget();
        break;
    }
    case OP_TYPEID::LSTMSequence:
    {
        auto tmp = dynamic_cast<const op::LSTMSequence*>(&n);
        node["direction"] = tmp->get_direction();
        node["hidden_size"] = tmp->get_hidden_size();
        node["weights_format"] = tmp->get_weights_format();
        node["clip_threshold"] = tmp->get_clip_threshold();
        node["activations"] = tmp->get_activations();
        node["activations_alpha"] = tmp->get_activations_alpha();
        node["activations_beta"] = tmp->get_activations_beta();
        node["input_forget"] = tmp->get_input_forget();
        break;
    }
    case OP_TYPEID::MatMul:
    {
        auto tmp = static_cast<const op::MatMul*>(&n);
        node["transpose_a"] = tmp->get_transpose_a();
        node["transpose_b"] = tmp->get_transpose_b();
        break;
    }
    case OP_TYPEID::Max:
    {
        auto tmp = static_cast<const op::Max*>(&n);
        node["reduction_axes"] = serialize_axis_set(tmp->get_reduction_axes());
        break;
    }
    case OP_TYPEID::MaxPool:
    {
        auto tmp = static_cast<const op::v0::MaxPool*>(&n);
        node["window_shape"] = tmp->get_window_shape();
        node["window_movement_strides"] = tmp->get_window_movement_strides();
        node["padding_below"] = tmp->get_padding_below();
        node["padding_above"] = tmp->get_padding_above();
        node["pad_type"] = tmp->get_pad_type();
        break;
    }
    case OP_TYPEID::MaxPool_v1:
    {
        auto tmp = static_cast<const op::v1::MaxPool*>(&n);
        node["kernel"] = tmp->get_kernel();
        node["strides"] = tmp->get_strides();
        node["pads_begin"] = tmp->get_pads_begin();
        node["pads_end"] = tmp->get_pads_end();
        node["auto_pad"] = tmp->get_auto_pad();
        node["rounding_type"] = tmp->get_rounding_type();
        break;
    }
    case OP_TYPEID::MaxPoolBackprop:
    {
        auto tmp = static_cast<const op::v0::MaxPoolBackprop*>(&n);
        node["window_shape"] = tmp->get_window_shape();
        node["window_movement_strides"] = tmp->get_window_movement_strides();
        node["padding_below"] = tmp->get_padding_below();
        node["padding_above"] = tmp->get_padding_above();
        break;
    }
    case OP_TYPEID::MaxPoolBackprop_v1:
    {
        auto tmp = static_cast<const op::v1::MaxPoolBackprop*>(&n);
        node["kernel"] = tmp->get_kernel();
        node["strides"] = tmp->get_strides();
        node["pads_begin"] = tmp->get_pads_begin();
        node["pads_end"] = tmp->get_pads_end();
        break;
    }
    case OP_TYPEID::Maximum:
    {
        const op::util::BinaryElementwiseArithmetic* tmp = nullptr;
        tmp = static_cast<const op::v0::Maximum*>(&n);
        if (tmp != nullptr && tmp->get_autob().m_type != op::AutoBroadcastType::NONE)
        {
            node["auto_broadcast"] = write_auto_broadcast(tmp->get_autob());
        }
        break;
    }
    case OP_TYPEID::Maximum_v1:
    {
        const op::util::BinaryElementwiseArithmetic* tmp = nullptr;
        tmp = static_cast<const op::v1::Maximum*>(&n);
        if (tmp != nullptr && tmp->get_autob().m_type != op::AutoBroadcastType::NONE)
        {
            node["auto_broadcast"] = write_auto_broadcast(tmp->get_autob());
        }
        break;
    }
    case OP_TYPEID::Min:
    {
        auto tmp = static_cast<const op::Min*>(&n);
        node["reduction_axes"] = serialize_axis_set(tmp->get_reduction_axes());
        break;
    }
    case OP_TYPEID::ReduceMin_v1:
    case OP_TYPEID::ReduceMax_v1: { break;
    }
    case OP_TYPEID::Minimum:
    {
        const op::util::BinaryElementwiseArithmetic* tmp = nullptr;
        tmp = static_cast<const op::v0::Minimum*>(&n);
        if (tmp != nullptr && tmp->get_autob().m_type != op::AutoBroadcastType::NONE)
        {
            node["auto_broadcast"] = write_auto_broadcast(tmp->get_autob());
        }
        break;
    }
    case OP_TYPEID::Minimum_v1:
    {
        const op::util::BinaryElementwiseArithmetic* tmp = nullptr;
        tmp = static_cast<const op::v1::Minimum*>(&n);
        if (tmp != nullptr && tmp->get_autob().m_type != op::AutoBroadcastType::NONE)
        {
            node["auto_broadcast"] = write_auto_broadcast(tmp->get_autob());
        }
        break;
    }
    case OP_TYPEID::Mod_v1:
    {
        auto tmp = static_cast<const op::v1::Mod*>(&n);
        node["auto_broadcast"] = write_auto_broadcast(tmp->get_auto_broadcast());
        break;
    }
    case OP_TYPEID::Multiply:
    {
        const op::util::BinaryElementwiseArithmetic* tmp = nullptr;
        tmp = static_cast<const op::v0::Multiply*>(&n);
        if (tmp != nullptr && tmp->get_autob().m_type != op::AutoBroadcastType::NONE)
        {
            node["auto_broadcast"] = write_auto_broadcast(tmp->get_autob());
        }
        break;
    }
    case OP_TYPEID::Multiply_v1:
    {
        const op::util::BinaryElementwiseArithmetic* tmp = nullptr;
        tmp = static_cast<const op::v1::Multiply*>(&n);
        if (tmp != nullptr && tmp->get_autob().m_type != op::AutoBroadcastType::NONE)
        {
            node["auto_broadcast"] = write_auto_broadcast(tmp->get_autob());
        }
        break;
    }
    case OP_TYPEID::MVN:
    {
        auto tmp = static_cast<const op::MVN*>(&n);
        node["reduction_axes"] = serialize_axis_set(tmp->get_reduction_axes());
        node["normalize_variance"] = tmp->get_normalize_variance();
        node["eps"] = tmp->get_eps();
        break;
    }
    case OP_TYPEID::Negative: { break;
    }
    case OP_TYPEID::NormalizeL2:
    {
        auto tmp = static_cast<const op::NormalizeL2*>(&n);
        node["eps"] = tmp->get_eps();
        node["eps_mode"] = tmp->get_eps_mode();
        break;
    }
    case OP_TYPEID::NotEqual:
    {
        const op::util::BinaryElementwiseComparison* tmp = nullptr;
        tmp = static_cast<const op::v0::NotEqual*>(&n);
        if (tmp != nullptr && tmp->get_autob().m_type != op::AutoBroadcastType::NONE)
        {
            node["auto_broadcast"] = write_auto_broadcast(tmp->get_autob());
        }
        break;
    }
    case OP_TYPEID::NotEqual_v1:
    {
        const op::util::BinaryElementwiseComparison* tmp = nullptr;
        tmp = static_cast<const op::v1::NotEqual*>(&n);
        if (tmp != nullptr && tmp->get_autob().m_type != op::AutoBroadcastType::NONE)
        {
            node["auto_broadcast"] = write_auto_broadcast(tmp->get_autob());
        }
        break;
    }
    case OP_TYPEID::Not: { break;
    }
    case OP_TYPEID::OneHot:
    {
        if (op_version == 0)
        {
            auto tmp = static_cast<const op::v0::OneHot*>(&n);
            node["shape"] = write_partial_shape(tmp->get_output_partial_shape(0));
            node["one_hot_axis"] = tmp->get_one_hot_axis();
        }
        if (op_version == 1)
        {
            auto tmp = static_cast<const op::v1::OneHot*>(&n);
            node["axis"] = tmp->get_axis();
        }
        break;
    }
    case OP_TYPEID::Or:
    {
        auto tmp = static_cast<const op::v0::Or*>(&n);
        if (tmp->get_autob().m_type != op::AutoBroadcastType::NONE)
        {
            node["auto_broadcast"] = write_auto_broadcast(tmp->get_autob());
        }
        break;
    }
    case OP_TYPEID::Pad:
    {
        auto tmp = static_cast<const op::v0::Pad*>(&n);
        node["padding_below"] = tmp->get_padding_below();
        node["padding_above"] = tmp->get_padding_above();
        node["pad_mode"] = tmp->get_pad_mode();
        break;
    }
    case OP_TYPEID::Pad_v1:
    {
        auto tmp = static_cast<const op::v1::Pad*>(&n);
        node["pad_mode"] = tmp->get_pad_mode();
        break;
    }
    case OP_TYPEID::Parameter:
    {
        auto tmp = static_cast<const op::Parameter*>(&n);
        node["shape"] = write_partial_shape(tmp->get_output_partial_shape(0));
        node["cacheable"] = tmp->get_cacheable();
        node["element_type"] = write_element_type(tmp->get_element_type());
        break;
    }
    case OP_TYPEID::PartialSlice:
    {
        auto tmp = dynamic_cast<const op::PartialSlice*>(&n);
        node["axes"] = tmp->get_axes();
        node["lower_bounds"] = tmp->get_lower_bounds();
        node["upper_bounds"] = tmp->get_upper_bounds();
        node["decrease_axes"] = tmp->get_decrease_axes();
        break;
    }
    case OP_TYPEID::PartialSliceBackprop:
    {
        auto tmp = dynamic_cast<const op::PartialSliceBackprop*>(&n);
        node["axes"] = tmp->get_axes();
        node["lower_bounds"] = tmp->get_lower_bounds();
        node["upper_bounds"] = tmp->get_upper_bounds();
        break;
    }
    case OP_TYPEID::Passthrough:
    {
        auto tmp = static_cast<const op::Passthrough*>(&n);
        node["logical_type"] = tmp->logical_type();
        node["language"] = tmp->language();
        node["function"] = tmp->function();
        std::vector<json> outputs_js;
        for (const auto& output_shape : tmp->output_shapes())
        {
            json output_js;
            output_js["element_type"] = write_element_type(std::get<0>(output_shape));
            output_js["shape"] = write_partial_shape(std::get<1>(output_shape));
            outputs_js.emplace_back(std::move(output_js));
        }
        node["output_shapes"] = std::move(outputs_js);
        break;
    }
    case OP_TYPEID::PRelu: { break;
    }
    case OP_TYPEID::Product: { break;
    }
    case OP_TYPEID::ReduceProd_v1:
    {
        auto tmp = static_cast<const op::v1::ReduceProd*>(&n);
        node["keep_dims"] = tmp->get_keep_dims();
        break;
    }
    case OP_TYPEID::Power:
    {
        const op::util::BinaryElementwiseArithmetic* tmp = nullptr;
        tmp = static_cast<const op::v0::Power*>(&n);
        if (tmp != nullptr && tmp->get_autob().m_type != op::AutoBroadcastType::NONE)
        {
            node["auto_broadcast"] = write_auto_broadcast(tmp->get_autob());
        }
        break;
    }
    case OP_TYPEID::Power_v1:
    {
        const op::util::BinaryElementwiseArithmetic* tmp = nullptr;
        tmp = static_cast<const op::v1::Power*>(&n);
        if (tmp != nullptr && tmp->get_autob().m_type != op::AutoBroadcastType::NONE)
        {
            node["auto_broadcast"] = write_auto_broadcast(tmp->get_autob());
        }
        break;
    }
    case OP_TYPEID::Quantize:
    {
        auto tmp = static_cast<const op::Quantize*>(&n);
        node["type"] = write_element_type(tmp->get_element_type());
        node["axes"] = serialize_axis_set(tmp->get_axes());
        node["round_mode"] = tmp->get_round_mode();
        break;
    }
    case OP_TYPEID::QuantizedConvolutionBias: { break;
    }
    case OP_TYPEID::QuantizedConvolutionBiasAdd: { break;
    }
    case OP_TYPEID::QuantizedConvolutionBiasSignedAdd: { break;
    }
    case OP_TYPEID::QuantizedConvolutionRelu: { break;
    }
    case OP_TYPEID::QuantizedConvolution:
    {
        auto tmp = static_cast<const op::QuantizedConvolution*>(&n);
        node["window_movement_strides"] = tmp->get_window_movement_strides();
        node["window_dilation_strides"] = tmp->get_window_dilation_strides();
        node["padding_below"] = tmp->get_padding_below();
        node["padding_above"] = tmp->get_padding_above();
        node["data_dilation_strides"] = tmp->get_data_dilation_strides();
        node["output_type"] = write_element_type(tmp->get_element_type());
        node["input_axes"] = tmp->get_input_axes();
        node["filter_axes"] = tmp->get_filter_axes();
        node["output_axes"] = tmp->get_output_axes();
        break;
    }
    case OP_TYPEID::QuantizedDotBias: { break;
    }
    case OP_TYPEID::QuantizedDot:
    {
        auto tmp = static_cast<const op::QuantizedDot*>(&n);
        node["reduction_axes_count"] = tmp->get_reduction_axes_count();
        node["output_type"] = write_element_type(tmp->get_element_type());
        node["input0_axes"] = tmp->get_input0_axes();
        node["input1_axes"] = tmp->get_input1_axes();
        node["output_axes"] = tmp->get_output_axes();
        break;
    }
    case OP_TYPEID::Recv:
    {
        auto tmp = static_cast<const op::Recv*>(&n);
        node["source_id"] = tmp->get_src_id();
        break;
    }
    case OP_TYPEID::RandomUniform:
    {
        auto tmp = static_cast<const op::RandomUniform*>(&n);
        node["fixed_seed"] = tmp->get_fixed_seed();
        break;
    }
    case OP_TYPEID::Range: { break;
    }
    case OP_TYPEID::Reciprocal: { break;
    }
    case OP_TYPEID::ReduceMean_v1:
    {
        auto tmp = static_cast<const op::v1::ReduceMean*>(&n);
        node["keep_dims"] = tmp->get_keep_dims();
        break;
    }
    case OP_TYPEID::Relu: { break;
    }
    case OP_TYPEID::ReluBackprop: { break;
    }
    case OP_TYPEID::ReplaceSlice:
    {
        auto tmp = static_cast<const op::ReplaceSlice*>(&n);
        node["lower_bounds"] = tmp->get_lower_bounds();
        node["upper_bounds"] = tmp->get_upper_bounds();
        node["strides"] = tmp->get_strides();
        break;
    }
    case OP_TYPEID::Reshape:
    {
        auto tmp = static_cast<const op::Reshape*>(&n);
        node["input_order"] = tmp->get_input_order();
        node["output_shape"] = tmp->get_output_shape();
        break;
    }
    case OP_TYPEID::Result:
    {
        auto tmp = static_cast<const op::Result*>(&n);
        node["needs_default_layout"] = tmp->needs_default_layout();
        break;
    }
    case OP_TYPEID::Reverse:
    {
        const auto tmp = static_cast<const op::Reverse*>(&n);
        node["reversed_axes"] = serialize_axis_set(tmp->get_reversed_axes());
        break;
    }
    case OP_TYPEID::Reverse_v1:
    {
        const auto tmp = static_cast<const op::v1::Reverse*>(&n);
        node["mode"] = tmp->get_mode();
        break;
    }
    case OP_TYPEID::ReverseSequence:
    {
        auto tmp = static_cast<const op::ReverseSequence*>(&n);
        node["batch_axis"] = tmp->get_batch_axis();
        node["sequence_axis"] = tmp->get_sequence_axis();
        break;
    }
    case OP_TYPEID::RNNCell:
    {
        auto tmp = static_cast<const op::RNNCell*>(&n);
        node["hidden_size"] = tmp->get_hidden_size();
        node["clip"] = tmp->get_clip();
        node["activations"] = tmp->get_activations();
        node["activations_alpha"] = tmp->get_activations_alpha();
        node["activations_beta"] = tmp->get_activations_beta();
        break;
    }
    case OP_TYPEID::ScalarConstantLikeBase:
    {
        auto tmp = static_cast<const op::ScalarConstantLikeBase*>(&n);
        auto constant = tmp->as_constant();
        node["value"] = constant->get_value_strings()[0];
        node["element_type"] = write_element_type(constant->get_element_type());
        break;
    }
    case OP_TYPEID::ScaleShift: { break;
    }
    case OP_TYPEID::ScatterAdd: { break;
    }
    case OP_TYPEID::ScatterNDAdd: { break;
    }
    case OP_TYPEID::Select: { break;
    }
    case OP_TYPEID::Selu: { break;
    }
    case OP_TYPEID::Send:
    {
        auto tmp = static_cast<const op::Send*>(&n);
        node["dest_id"] = tmp->get_dest_id();
        break;
    }
    case OP_TYPEID::ShapeOf: { break;
    }
    case OP_TYPEID::ShuffleChannels:
    {
        const auto tmp = static_cast<const op::ShuffleChannels*>(&n);
        node["axis"] = tmp->get_axis();
        node["groups"] = tmp->get_groups();
        break;
    }
    case OP_TYPEID::Sigmoid: { break;
    }
    case OP_TYPEID::SigmoidBackprop: { break;
    }
    case OP_TYPEID::Sign: { break;
    }
    case OP_TYPEID::Sin: { break;
    }
    case OP_TYPEID::Sinh: { break;
    }
    case OP_TYPEID::Slice:
    {
        auto tmp = static_cast<const op::Slice*>(&n);
        node["lower_bounds"] = tmp->get_lower_bounds();
        node["upper_bounds"] = tmp->get_upper_bounds();
        node["strides"] = tmp->get_strides();
        break;
    }
    case OP_TYPEID::StridedSlice_v1:
    {
        auto tmp = static_cast<const op::v1::StridedSlice*>(&n);
        node["begin_mask"] = tmp->get_begin_mask();
        node["end_mask"] = tmp->get_end_mask();
        node["new_axis_mask"] = tmp->get_new_axis_mask();
        node["shrink_axis_mask"] = tmp->get_shrink_axis_mask();
        node["ellipsis_mask"] = tmp->get_ellipsis_mask();
        break;
    }
    case OP_TYPEID::SpaceToDepth:
    {
        auto tmp = static_cast<const op::SpaceToDepth*>(&n);
        node["type"] = write_element_type(tmp->get_element_type());
        node["mode"] = tmp->get_mode();
        node["block_size"] = tmp->get_block_size();
        break;
    }
    case OP_TYPEID::Split:
    {
        auto tmp = static_cast<const op::Split*>(&n);
        node["axis"] = tmp->get_axis();
        node["splits"] = tmp->get_splits();
        break;
    }
    case OP_TYPEID::Sqrt: { break;
    }
    case OP_TYPEID::SquaredDifference:
    {
        auto tmp = static_cast<const op::SquaredDifference*>(&n);
        if (tmp->get_autob().m_type != op::AutoBroadcastType::NONE)
        {
            node["auto_broadcast"] = write_auto_broadcast(tmp->get_autob());
        }
        break;
    }
    case OP_TYPEID::Squeeze: { break;
    }
    case OP_TYPEID::StopGradient: { break;
    }
    case OP_TYPEID::Subtract:
    {
        auto tmp = static_cast<const op::Subtract*>(&n);
        if (tmp->get_autob().m_type != op::AutoBroadcastType::NONE)
        {
            node["auto_broadcast"] = write_auto_broadcast(tmp->get_autob());
        }
        break;
    }
    case OP_TYPEID::Sum: { break;
    }
    case OP_TYPEID::ReduceSum_v1:
    {
        auto tmp = static_cast<const op::v1::ReduceSum*>(&n);
        node["keep_dims"] = tmp->get_keep_dims();
        break;
    }
    case OP_TYPEID::Softmax: { break;
    }

    case OP_TYPEID::Softmax_v1:
    {
        auto tmp = static_cast<const op::v1::Softmax*>(&n);
        node["softmax_axis"] = tmp->get_axis();
        break;
    }
    case OP_TYPEID::SoftmaxCrossEntropy:
    {
        auto tmp = static_cast<const op::SoftmaxCrossEntropy*>(&n);
        node["soft_label"] = tmp->get_soft_label();
        node["ignore_index"] = tmp->get_ignore_index();
        break;
    }
    case OP_TYPEID::SoftmaxCrossEntropyBackprop:
    {
        auto tmp = static_cast<const op::SoftmaxCrossEntropyBackprop*>(&n);
        node["soft_label"] = tmp->get_soft_label();
        node["ignore_index"] = tmp->get_ignore_index();
        break;
    }
    case OP_TYPEID::Tan: { break;
    }
    case OP_TYPEID::Tanh: { break;
    }
    case OP_TYPEID::TensorIterator:
    {
        auto tmp = static_cast<const op::TensorIterator*>(&n);
        json body = json::object();
        {
            auto& body_results = tmp->get_body()->get_results();
            // Serializer assumes node inputs are already serialized, so
            // we need to capture the body-referenced nodes here.
            json body_nodes = json::array();
            for (auto n : topological_sort(body_results))
            {
                body_nodes.push_back(serialize_node(*n));
            }
            body["nodes"] = body_nodes;
            json params = json::array();
            for (auto param : tmp->get_body()->get_parameters())
            {
                params.push_back(serialize_node(*param));
            }
            body["parameters"] = params;
            json results = json::array();
            for (auto result : body_results)
            {
                results.push_back(serialize_node(*result));
            }
            body["results"] = results;
        }
        node["body"] = body;
        json ins = json::array();
        for (auto in : tmp->get_input_descriptions())
        {
            ins.push_back(serialize_tensor_iterator_input_description(in));
        }
        node["input_descriptions"] = ins;
        json outs = json::array();
        for (auto out : tmp->get_output_descriptions())
        {
            outs.push_back(serialize_tensor_iterator_output_description(out));
        }
        node["output_descriptions"] = outs;
        break;
    }
    case OP_TYPEID::Tile: { break;
    }
    case OP_TYPEID::TopK:
    {
        const auto tmp = static_cast<const op::TopK*>(&n);
        node["index_element_type"] = write_element_type(tmp->get_index_element_type());
        node["compute_max"] = tmp->get_compute_max();
        break;
    }

    case OP_TYPEID::TopK_v1:
    {
        const auto tmp = static_cast<const op::v1::TopK*>(&n);
        node["axis"] = tmp->get_axis();
        node["mode"] = tmp->get_mode();
        node["sort_type"] = tmp->get_sort_type();
        node["index_element_type"] = write_element_type(tmp->get_index_element_type());
        break;
    }
    case OP_TYPEID::Transpose: { break;
    }
    case OP_TYPEID::Unsqueeze: { break;
    }
    case OP_TYPEID::Xor:
    {
        auto tmp = static_cast<const op::v0::Xor*>(&n);
        if (tmp->get_autob().m_type != op::AutoBroadcastType::NONE)
        {
            node["auto_broadcast"] = write_auto_broadcast(tmp->get_autob());
        }
        break;
    }
    case OP_TYPEID::VariadicSplit_v1: { break;
    }
    case OP_TYPEID::UnknownOp: { break;
    }
    }
#if !(defined(__GNUC__) && (__GNUC__ == 4 && __GNUC_MINOR__ == 8))
#pragma GCC diagnostic pop
#endif
    return node;
}<|MERGE_RESOLUTION|>--- conflicted
+++ resolved
@@ -1143,69 +1143,34 @@
         }
         case OP_TYPEID::ConvolutionBackpropData_v1:
         {
-<<<<<<< HEAD
-            if (op_version == 0)
-            {
-                auto data_batch_shape = node_js.at("data_batch_shape").get<vector<size_t>>();
-                auto window_movement_strides_forward =
-                    node_js.at("window_movement_strides_forward").get<vector<size_t>>();
-                auto window_dilation_strides_forward =
-                    node_js.at("window_dilation_strides_forward").get<vector<size_t>>();
-                auto padding_below_forward =
-                    node_js.at("padding_below_forward").get<vector<std::ptrdiff_t>>();
-                auto padding_above_forward =
-                    node_js.at("padding_above_forward").get<vector<std::ptrdiff_t>>();
-                auto data_dilation_strides_forward =
-                    node_js.at("data_dilation_strides_forward").get<vector<size_t>>();
-                node = make_shared<op::v0::ConvolutionBackpropData>(data_batch_shape,
-                                                                    args[0],
-                                                                    args[1],
-                                                                    window_movement_strides_forward,
-                                                                    window_dilation_strides_forward,
-                                                                    padding_below_forward,
-                                                                    padding_above_forward,
-                                                                    data_dilation_strides_forward);
-            }
-            if (op_version == 1)
-            {
-                auto strides = node_js.at("strides").get<vector<size_t>>();
-                auto dilations = node_js.at("dilations").get<vector<size_t>>();
-                auto pads_begin = node_js.at("pads_begin").get<vector<std::ptrdiff_t>>();
-                auto pads_end = node_js.at("pads_end").get<vector<std::ptrdiff_t>>();
-                auto output_padding = node_js.at("output_padding").get<vector<std::ptrdiff_t>>();
-                if (args.size() == 3)
-                {
-                    node = make_shared<op::v1::ConvolutionBackpropData>(args[0],
-                                                                        args[1],
-                                                                        args[2],
-                                                                        strides,
-                                                                        pads_begin,
-                                                                        pads_end,
-                                                                        dilations,
-                                                                        read_pad_type(node_js),
-                                                                        output_padding);
-                }
-                else
-                {
-                    node = make_shared<op::v1::ConvolutionBackpropData>(args[0],
-                                                                        args[1],
-                                                                        strides,
-                                                                        pads_begin,
-                                                                        pads_end,
-                                                                        dilations,
-                                                                        read_pad_type(node_js),
-                                                                        output_padding);
-                }
-            }
-=======
             auto strides = node_js.at("strides").get<vector<size_t>>();
             auto dilations = node_js.at("dilations").get<vector<size_t>>();
             auto pads_begin = node_js.at("pads_begin").get<vector<std::ptrdiff_t>>();
             auto pads_end = node_js.at("pads_end").get<vector<std::ptrdiff_t>>();
-            node = make_shared<op::v1::ConvolutionBackpropData>(
-                args[0], args[1], args[2], strides, dilations, pads_begin, pads_end);
-
->>>>>>> f6bddf08
+            auto output_padding = node_js.at("output_padding").get<vector<std::ptrdiff_t>>();
+            if (args.size() == 3)
+            {
+                node = make_shared<op::v1::ConvolutionBackpropData>(args[0],
+                                                                    args[1],
+                                                                    args[2],
+                                                                    strides,
+                                                                    pads_begin,
+                                                                    pads_end,
+                                                                    dilations,
+                                                                    read_pad_type(node_js),
+                                                                    output_padding);
+            }
+            else
+            {
+                node = make_shared<op::v1::ConvolutionBackpropData>(args[0],
+                                                                    args[1],
+                                                                    strides,
+                                                                    pads_begin,
+                                                                    pads_end,
+                                                                    dilations,
+                                                                    read_pad_type(node_js),
+                                                                    output_padding);
+            }
             break;
         }
         case OP_TYPEID::ConvolutionBackpropFilters:
@@ -3204,35 +3169,13 @@
     }
     case OP_TYPEID::ConvolutionBackpropData_v1:
     {
-<<<<<<< HEAD
-        if (op_version == 0)
-        {
-            auto tmp = static_cast<const op::v0::ConvolutionBackpropData*>(&n);
-            node["data_batch_shape"] = tmp->get_data_batch_shape();
-            node["window_movement_strides_forward"] = tmp->get_window_movement_strides_forward();
-            node["window_dilation_strides_forward"] = tmp->get_window_dilation_strides_forward();
-            node["padding_below_forward"] = tmp->get_padding_below_forward();
-            node["padding_above_forward"] = tmp->get_padding_above_forward();
-            node["data_dilation_strides_forward"] = tmp->get_data_dilation_strides_forward();
-        }
-        if (op_version == 1)
-        {
-            auto tmp = static_cast<const op::v1::ConvolutionBackpropData*>(&n);
-            node["strides"] = tmp->get_strides();
-            node["dilations"] = tmp->get_dilations();
-            node["pads_begin"] = tmp->get_pads_begin();
-            node["pads_end"] = tmp->get_pads_end();
-            node["auto_pad"] = tmp->get_auto_pad();
-            node["output_padding"] = tmp->get_output_padding();
-        }
-=======
         auto tmp = static_cast<const op::v1::ConvolutionBackpropData*>(&n);
-        node["data_batch_shape"] = tmp->get_data_batch_shape();
         node["strides"] = tmp->get_strides();
         node["dilations"] = tmp->get_dilations();
         node["pads_begin"] = tmp->get_pads_begin();
         node["pads_end"] = tmp->get_pads_end();
->>>>>>> f6bddf08
+        node["auto_pad"] = tmp->get_auto_pad();
+        node["output_padding"] = tmp->get_output_padding();
         break;
     }
     case OP_TYPEID::ConvolutionBackpropFilters:
