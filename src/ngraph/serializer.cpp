//*****************************************************************************
// Copyright 2017-2019 Intel Corporation
//
// Licensed under the Apache License, Version 2.0 (the "License");
// you may not use this file except in compliance with the License.
// You may obtain a copy of the License at
//
//     http://www.apache.org/licenses/LICENSE-2.0
//
// Unless required by applicable law or agreed to in writing, software
// distributed under the License is distributed on an "AS IS" BASIS,
// WITHOUT WARRANTIES OR CONDITIONS OF ANY KIND, either express or implied.
// See the License for the specific language governing permissions and
// limitations under the License.
//*****************************************************************************

#include <fstream>
#include <functional>

#include "ngraph/cpio.hpp"
#include "ngraph/file_util.hpp"
#include "ngraph/graph_util.hpp"
#include "ngraph/op/abs.hpp"
#include "ngraph/op/acos.hpp"
#include "ngraph/op/add.hpp"
#include "ngraph/op/all.hpp"
#include "ngraph/op/allreduce.hpp"
#include "ngraph/op/and.hpp"
#include "ngraph/op/any.hpp"
#include "ngraph/op/argmax.hpp"
#include "ngraph/op/argmin.hpp"
#include "ngraph/op/asin.hpp"
#include "ngraph/op/atan.hpp"
#include "ngraph/op/avg_pool.hpp"
#include "ngraph/op/batch_norm.hpp"
#include "ngraph/op/broadcast.hpp"
#include "ngraph/op/broadcast_distributed.hpp"
#include "ngraph/op/ceiling.hpp"
#include "ngraph/op/concat.hpp"
#include "ngraph/op/constant.hpp"
#include "ngraph/op/convert.hpp"
#include "ngraph/op/convolution.hpp"
#include "ngraph/op/cos.hpp"
#include "ngraph/op/cosh.hpp"
#include "ngraph/op/dequantize.hpp"
#include "ngraph/op/divide.hpp"
#include "ngraph/op/dot.hpp"
#include "ngraph/op/embedding_lookup.hpp"
#include "ngraph/op/equal.hpp"
#include "ngraph/op/erf.hpp"
#include "ngraph/op/exp.hpp"
#include "ngraph/op/experimental/batch_mat_mul.hpp"
#include "ngraph/op/experimental/dyn_broadcast.hpp"
#include "ngraph/op/experimental/dyn_pad.hpp"
#include "ngraph/op/experimental/dyn_reshape.hpp"
#include "ngraph/op/experimental/dyn_slice.hpp"
#include "ngraph/op/experimental/generate_mask.hpp"
#include "ngraph/op/experimental/quantized_avg_pool.hpp"
#include "ngraph/op/experimental/quantized_conv.hpp"
#include "ngraph/op/experimental/quantized_conv_bias.hpp"
#include "ngraph/op/experimental/quantized_conv_relu.hpp"
#include "ngraph/op/experimental/quantized_dot.hpp"
#include "ngraph/op/experimental/quantized_dot_bias.hpp"
#include "ngraph/op/experimental/quantized_max_pool.hpp"
#include "ngraph/op/experimental/shape_of.hpp"
#include "ngraph/op/experimental/tile.hpp"
#include "ngraph/op/experimental/transpose.hpp"
#include "ngraph/op/floor.hpp"
#include "ngraph/op/fused/clamp.hpp"
#include "ngraph/op/fused/conv_fused.hpp"
#include "ngraph/op/fused/depth_to_space.hpp"
#include "ngraph/op/fused/elu.hpp"
#include "ngraph/op/fused/fake_quantize.hpp"
#include "ngraph/op/fused/gemm.hpp"
#include "ngraph/op/fused/grn.hpp"
#include "ngraph/op/fused/group_conv.hpp"
#include "ngraph/op/fused/hard_sigmoid.hpp"
#include "ngraph/op/fused/leaky_relu.hpp"
#include "ngraph/op/fused/mvn.hpp"
#include "ngraph/op/fused/normalize.hpp"
#include "ngraph/op/fused/prelu.hpp"
#include "ngraph/op/fused/scale_shift.hpp"
#include "ngraph/op/fused/shuffle_channels.hpp"
#include "ngraph/op/fused/space_to_depth.hpp"
#include "ngraph/op/fused/split.hpp"
#include "ngraph/op/fused/squared_difference.hpp"
#include "ngraph/op/fused/squeeze.hpp"
#include "ngraph/op/fused/unsqueeze.hpp"
#include "ngraph/op/gather.hpp"
#include "ngraph/op/gather_nd.hpp"
#include "ngraph/op/get_output_element.hpp"
#include "ngraph/op/greater.hpp"
#include "ngraph/op/greater_eq.hpp"
#include "ngraph/op/less.hpp"
#include "ngraph/op/less_eq.hpp"
#include "ngraph/op/log.hpp"
#include "ngraph/op/lrn.hpp"
#include "ngraph/op/max.hpp"
#include "ngraph/op/max_pool.hpp"
#include "ngraph/op/maximum.hpp"
#include "ngraph/op/min.hpp"
#include "ngraph/op/minimum.hpp"
#include "ngraph/op/multiply.hpp"
#include "ngraph/op/negative.hpp"
#include "ngraph/op/not.hpp"
#include "ngraph/op/not_equal.hpp"
#include "ngraph/op/one_hot.hpp"
#include "ngraph/op/or.hpp"
#include "ngraph/op/pad.hpp"
#include "ngraph/op/parameter.hpp"
#include "ngraph/op/passthrough.hpp"
#include "ngraph/op/power.hpp"
#include "ngraph/op/product.hpp"
#include "ngraph/op/quantize.hpp"
#include "ngraph/op/relu.hpp"
#include "ngraph/op/replace_slice.hpp"
#include "ngraph/op/reshape.hpp"
#include "ngraph/op/result.hpp"
#include "ngraph/op/reverse.hpp"
#include "ngraph/op/reverse_sequence.hpp"
#include "ngraph/op/scatter_add.hpp"
#include "ngraph/op/scatter_nd_add.hpp"
#include "ngraph/op/select.hpp"
#include "ngraph/op/sigmoid.hpp"
#include "ngraph/op/sign.hpp"
#include "ngraph/op/sin.hpp"
#include "ngraph/op/sinh.hpp"
#include "ngraph/op/slice.hpp"
#include "ngraph/op/softmax.hpp"
#include "ngraph/op/sqrt.hpp"
#include "ngraph/op/stop_gradient.hpp"
#include "ngraph/op/subtract.hpp"
#include "ngraph/op/sum.hpp"
#include "ngraph/op/tan.hpp"
#include "ngraph/op/tanh.hpp"
#include "ngraph/op/topk.hpp"
#include "ngraph/serializer.hpp"
#include "ngraph/util.hpp"
#include "nlohmann/json.hpp"

using namespace ngraph;
using namespace std;
using json = nlohmann::json;
using const_data_callback_t = shared_ptr<Node>(const string&, const element::Type&, const Shape&);

static bool s_serialize_output_shapes_enabled =
    (std::getenv("NGRAPH_SERIALIZER_OUTPUT_SHAPES") != nullptr);

void ngraph::set_serialize_output_shapes(bool enable)
{
    s_serialize_output_shapes_enabled = enable;
}

// This expands the op list in op_tbl.hpp into a list of enumerations that look like this:
// Abs,
// Acos,
// ...
#define NGRAPH_OP(a, b) a,
enum class OP_TYPEID
{
#include "ngraph/op/fused_op_tbl.hpp"
#include "ngraph/op/op_tbl.hpp"
    UnknownOp
};
#undef NGRAPH_OP

static OP_TYPEID get_typeid(const string& s)
{
// This expands the op list in op_tbl.hpp into a list of enumerations that look like this:
// {"Abs", OP_TYPEID::Abs},
// {"Acos", OP_TYPEID::Acos},
// ...
#define NGRAPH_OP(a, b) {#a, OP_TYPEID::a},
    static const unordered_map<string, OP_TYPEID> typeid_map{
#include "ngraph/op/fused_op_tbl.hpp"
#include "ngraph/op/op_tbl.hpp"
    };
#undef NGRAPH_OP
    OP_TYPEID rc = OP_TYPEID::UnknownOp;
    auto it = typeid_map.find(s);
    if (it != typeid_map.end())
    {
        rc = it->second;
    }
    return rc;
}

template <typename T>
T get_or_default(nlohmann::json& j, const std::string& key, const T& default_value)
{
    return j.count(key) != 0 ? j.at(key).get<T>() : default_value;
}

static std::shared_ptr<ngraph::Function>
    read_function(const json&,
                  std::unordered_map<std::string, std::shared_ptr<Function>>&,
                  function<const_data_callback_t>);

static json write(const ngraph::Function&, bool binary_constant_data);
static json write(const ngraph::Node&, bool binary_constant_data);
static string
    serialize(shared_ptr<ngraph::Function> func, size_t indent, bool binary_constant_data);

static json write_dimension(Dimension d)
{
    if (d.is_dynamic())
    {
        return nullptr;
    }
    else
    {
        return static_cast<size_t>(d);
    }
}

static Dimension read_dimension(const json& j)
{
    if (j.is_null())
    {
        return Dimension::dynamic();
    }
    else
    {
        return Dimension(static_cast<size_t>(j));
    }
}

static json write_partial_shape(const PartialShape& s)
{
    if (s.rank().is_dynamic())
    {
        return nullptr;
    }
    else
    {
        std::vector<json> vals(static_cast<size_t>(s.rank()));
        for (size_t i = 0; i < vals.size(); i++)
        {
            vals[i] = write_dimension(s[i]);
        }
        return move(vals);
    }
}

static PartialShape read_partial_shape(const json& j)
{
    if (j.is_null())
    {
        return PartialShape::dynamic();
    }
    else
    {
        std::vector<Dimension> dims(j.size());
        for (size_t i = 0; i < j.size(); i++)
        {
            dims[i] = read_dimension(j[i]);
        }
        return PartialShape(dims);
    }
}

static json write_auto_broadcast(const op::AutoBroadcastSpec& autob)
{
    json j;
    j["type"] = autob.m_type;
    j["axis"] = autob.m_axis;
    return j;
}

static op::AutoBroadcastSpec read_auto_broadcast(const json& j)
{
    if (!j.is_object())
    {
        return op::AutoBroadcastSpec();
    }
    else
    {
        return op::AutoBroadcastSpec(static_cast<op::AutoBroadcastType>(j.at("type")),
                                     j.at("axis").get<size_t>());
    }
}

static json write_element_type(const ngraph::element::Type& n)
{
    json j;
    j = n.c_type_string();
    return j;
}

static element::Type read_element_type(const json& j)
{
    size_t bitwidth = 0;
    bool is_real = false;
    bool is_signed = false;
    bool is_quantized = false;
    string c_type_string = "";
    if (j.is_object())
    {
        bitwidth = j.at("bitwidth").get<size_t>();
        is_real = j.at("is_real").get<bool>();
        is_signed = j.at("is_signed").get<bool>();
        is_quantized = j.at("is_quantized").get<bool>();
        c_type_string = j.at("c_type_string").get<string>();
    }
    else
    {
        string c_type = j.get<string>();
        for (const element::Type* t : element::Type::get_known_types())
        {
            if (t->c_type_string() == c_type)
            {
                bitwidth = t->bitwidth();
                is_real = t->is_real();
                is_signed = t->is_signed();
                is_quantized = t->is_quantized();
                c_type_string = t->c_type_string();
                break;
            }
        }
    }
    return element::Type(bitwidth, is_real, is_signed, is_quantized, c_type_string);
}

void ngraph::serialize(const string& path, shared_ptr<ngraph::Function> func, size_t indent)
{
    ofstream out(path);
    serialize(out, func, indent);
}

void ngraph::serialize(ostream& out, shared_ptr<ngraph::Function> func, size_t indent)
{
    out << ::serialize(func, indent, false);
}

#if defined ENABLE_CPIO_FILE
static void serialize_to_cpio(ostream& out, shared_ptr<ngraph::Function> func, size_t indent)
{
    string j = ::serialize(func, indent, true);
    cpio::Writer writer(out);
    writer.write(func->get_name(), j.c_str(), static_cast<uint32_t>(j.size()));

    traverse_functions(func, [&](shared_ptr<ngraph::Function> f) {
        traverse_nodes(const_cast<Function*>(f.get()),
                       [&](shared_ptr<Node> node) {
                           if (auto c = dynamic_pointer_cast<op::Constant>(node))
                           {
                               uint32_t size =
                                   static_cast<uint32_t>(shape_size(c->get_output_shape(0)) *
                                                         c->get_output_element_type(0).size());
                               writer.write(c->get_name(), c->get_data_ptr(), size);
                           }
                       },
                       true);
    });
}
#endif

static string serialize(shared_ptr<ngraph::Function> func, size_t indent, bool binary_constant_data)
{
    json j;
    vector<json> functions;
    traverse_functions(func, [&](shared_ptr<ngraph::Function> f) {
        functions.push_back(write(*f, binary_constant_data));
    });
    for (auto it = functions.rbegin(); it != functions.rend(); it++)
    {
        j.push_back(*it);
    }

    string rc;
    if (indent == 0)
    {
        rc = j.dump();
    }
    else
    {
        rc = j.dump(static_cast<int>(indent));
    }
    return rc;
}

std::string ngraph::serialize(std::shared_ptr<ngraph::Function> func, size_t indent)
{
    return ::serialize(func, indent, false);
}

shared_ptr<ngraph::Function> ngraph::deserialize(istream& in)
{
    shared_ptr<Function> rc;
    if (cpio::is_cpio(in))
    {
        cpio::Reader reader(in);
        vector<cpio::FileInfo> file_info = reader.get_file_info();
        if (file_info.size() > 0)
        {
            // The first file is the model
            uint32_t size = static_cast<uint32_t>(file_info[0].get_size());
            char* data = new char[size];
            reader.read(file_info[0].get_name(), data, size);
            string jstr(data, size);
            delete[] data;
            json js = json::parse(jstr);
            unordered_map<string, shared_ptr<Function>> function_map;
            for (json func : js)
            {
                shared_ptr<Function> f = read_function(
                    func,
                    function_map,
                    [&](const string& const_name, const element::Type& et, const Shape& shape) {
                        shared_ptr<Node> const_node;
                        for (const cpio::FileInfo& info : file_info)
                        {
                            if (info.get_name() == const_name)
                            {
                                void* const_data = ngraph_malloc(info.get_size());
                                reader.read(const_name, const_data, info.get_size());
                                const_node = make_shared<op::Constant>(et, shape, const_data);
                                ngraph_free(const_data);
                                break;
                            }
                        }
                        return const_node;
                    });
                rc = f;
            }
        }
    }
    else
    {
        // json file?
        std::stringstream ss;
        ss << in.rdbuf();
        rc = deserialize(ss.str());
    }
    return rc;
}

shared_ptr<ngraph::Function> ngraph::deserialize(const string& s)
{
    shared_ptr<Function> rc;
    if (file_util::exists(s))
    {
        // s is a file and not a json string
        ifstream in(s, ios_base::binary | ios_base::in);
        rc = deserialize(in);
    }
    else
    {
        json js = json::parse(s);
        unordered_map<string, shared_ptr<Function>> function_map;
        for (json func : js)
        {
            shared_ptr<Function> f = read_function(func, function_map, nullptr);
            rc = f;
        }
    }

    return rc;
}

static json write(const Function& f, bool binary_constant_data)
{
    json function;
    function["name"] = f.get_name();

    vector<string> parameter_list;
    for (auto param : f.get_parameters())
    {
        parameter_list.push_back(param->get_name());
    }
    function["parameters"] = parameter_list;

    // TODO Functions can return multiple results
    for (size_t i = 0; i < f.get_output_size(); ++i)
    {
        function["result"].push_back(f.get_output_op(i)->get_name());
    }

    Function* pf = const_cast<Function*>(&f);
    json nodes;
    for (shared_ptr<Node> node : pf->get_ordered_ops(true))
    {
        nodes.push_back(write(*node, binary_constant_data));
    }

    function["ops"] = nodes;
    return function;
}

template <typename T>
T get_value(nlohmann::json js, const string& key)
{
    T rc;
    auto it = js.find(key);
    if (it != js.end())
    {
        rc = it->get<T>();
    }
    return rc;
}

static shared_ptr<ngraph::Function>
    read_function(const json& func_js,
                  unordered_map<string, shared_ptr<Function>>& function_map,
                  function<const_data_callback_t> const_data_callback)
{
    shared_ptr<ngraph::Function> rc;

    string func_name = func_js.at("name").get<string>();
    vector<string> func_parameters = func_js.at("parameters").get<vector<string>>();
    vector<string> func_result = func_js.at("result").get<vector<string>>();
    unordered_map<string, shared_ptr<Node>> node_map;
    for (json node_js : func_js.at("ops"))
    {
        try
        {
            string node_name = node_js.at("name").get<string>();
            string node_op = node_js.at("op").get<string>();
            string friendly_name = get_value<string>(node_js, "friendly_name");
            vector<string> node_inputs = get_value<vector<string>>(node_js, "inputs");
            vector<string> control_deps_inputs = get_value<vector<string>>(node_js, "control_deps");
            vector<string> node_outputs = get_value<vector<string>>(node_js, "outputs");
            shared_ptr<Node> node;
            vector<shared_ptr<Node>> args;
            for (const string& name : node_inputs)
            {
                args.push_back(node_map.at(name));
            }
#if !(defined(__GNUC__) && __GNUC__ == 4 && __GNUC_MINOR__ == 8)
#pragma GCC diagnostic push
#pragma GCC diagnostic error "-Wswitch"
#pragma GCC diagnostic error "-Wswitch-enum"
// #pragma GCC diagnostic error "-Wimplicit-fallthrough"
#endif
            switch (get_typeid(node_op))
            {
            case OP_TYPEID::Abs:
            {
                node = make_shared<op::Abs>(args[0]);
                break;
            }
            case OP_TYPEID::Acos:
            {
                node = make_shared<op::Acos>(args[0]);
                break;
            }
            case OP_TYPEID::Add:
            {
                node =
                    make_shared<op::Add>(args[0], args[1], read_auto_broadcast(node_js["autob"]));
                break;
            }
            case OP_TYPEID::All:
            {
                auto reduction_axes = node_js.at("reduction_axes").get<set<size_t>>();
                node = make_shared<op::All>(args[0], reduction_axes);
                break;
            }
            case OP_TYPEID::AllReduce:
            {
                node = make_shared<op::AllReduce>(args[0]);
                break;
            }
            case OP_TYPEID::And:
            {
                node =
                    make_shared<op::And>(args[0], args[1], read_auto_broadcast(node_js["autob"]));
                break;
            }
            case OP_TYPEID::Any:
            {
                auto reduction_axes = node_js.at("reduction_axes").get<set<size_t>>();
                node = make_shared<op::Any>(args[0], reduction_axes);
                break;
            }
            case OP_TYPEID::ArgMin:
            {
                auto axis = node_js.at("axis").get<size_t>();
                auto target_type = read_element_type(node_js.at("index_element_type"));
                node = make_shared<op::ArgMin>(args[0], axis, target_type);
                break;
            }
            case OP_TYPEID::ArgMax:
            {
                auto axis = node_js.at("axis").get<size_t>();
                auto target_type = read_element_type(node_js.at("index_element_type"));
                node = make_shared<op::ArgMax>(args[0], axis, target_type);
                break;
            }
            case OP_TYPEID::Asin:
            {
                node = make_shared<op::Asin>(args[0]);
                break;
            }
            case OP_TYPEID::Atan:
            {
                node = make_shared<op::Atan>(args[0]);
                break;
            }
            case OP_TYPEID::AvgPool:
            {
                auto window_shape = node_js.at("window_shape").get<vector<size_t>>();
                auto window_movement_strides =
                    node_js.at("window_movement_strides").get<vector<size_t>>();
                auto padding_below = node_js.at("padding_below").get<vector<size_t>>();
                auto padding_above = node_js.at("padding_above").get<vector<size_t>>();
                auto include_padding_in_avg_computation =
                    node_js.at("include_padding_in_avg_computation").get<bool>();
                op::PadType pad_type = node_js["pad_type"].empty()
                                           ? op::PadType::EXPLICIT
                                           : static_cast<op::PadType>(node_js.at("pad_type"));
                node = make_shared<op::AvgPool>(args[0],
                                                window_shape,
                                                window_movement_strides,
                                                padding_below,
                                                padding_above,
                                                include_padding_in_avg_computation,
                                                pad_type);
                break;
            }
            case OP_TYPEID::AvgPoolBackprop:
            {
                auto forward_arg_shape = node_js.at("forward_arg_shape").get<vector<size_t>>();
                auto window_shape = node_js.at("window_shape").get<vector<size_t>>();
                auto window_movement_strides =
                    node_js.at("window_movement_strides").get<vector<size_t>>();
                auto padding_below = node_js.at("padding_below").get<vector<size_t>>();
                auto padding_above = node_js.at("padding_above").get<vector<size_t>>();
                auto include_padding_in_avg_computation =
                    get_or_default<bool>(node_js, "include_padding_in_avg_computation", false);
                node = make_shared<op::AvgPoolBackprop>(forward_arg_shape,
                                                        args[0],
                                                        window_shape,
                                                        window_movement_strides,
                                                        padding_below,
                                                        padding_above,
                                                        include_padding_in_avg_computation);
                break;
            }
            case OP_TYPEID::BatchMatMul:
            {
                node = make_shared<op::BatchMatMul>(args[0], args[1]);
                break;
            }

            case OP_TYPEID::BatchNormTraining:
            {
                auto epsilon = node_js.at("eps").get<double>();
                // Odd order for back-compatibility
                node = make_shared<op::BatchNormTraining>(args[2], args[0], args[1], epsilon);
                break;
            }
            case OP_TYPEID::BatchNormInference:
            {
                auto epsilon = node_js.at("eps").get<double>();
                // Odd order for back-compatibility
                node = make_shared<op::BatchNormInference>(
                    args[2], args[0], args[1], args[3], args[4], epsilon);
                break;
            }
            case OP_TYPEID::BatchNormTrainingBackprop:
            {
                auto epsilon = node_js.at("eps").get<double>();
                // Odd order for back-compatibility
                node = make_shared<op::BatchNormTrainingBackprop>(
                    args[2], args[0], args[1], args[3], args[4], args[5], epsilon);
                break;
            }
            case OP_TYPEID::Broadcast:
            {
                auto shape = node_js.at("shape").get<vector<size_t>>();
                auto axes = node_js.at("axes").get<set<size_t>>();
                node = make_shared<op::Broadcast>(args[0], shape, axes);
                break;
            }
            case OP_TYPEID::BroadcastDistributed:
            {
                node = make_shared<op::BroadcastDistributed>(args[0]);
                break;
            }
            case OP_TYPEID::BroadcastLike:
            {
                auto initial_axes = node_js.at("initial_axes").get<set<size_t>>();
                node = make_shared<op::BroadcastLike>(args[0], args[1], initial_axes);
                break;
            }
            case OP_TYPEID::Ceiling:
            {
                node = make_shared<op::Ceiling>(args[0]);
                break;
            }
            case OP_TYPEID::Clamp:
            {
                const auto clamp_min = node_js.at("min").get<float>();
                const auto clamp_max = node_js.at("max").get<float>();
                node = make_shared<op::Clamp>(args[0], clamp_min, clamp_max);
                break;
            }
            case OP_TYPEID::Concat:
            {
                auto axis = node_js.at("axis").get<size_t>();
                node = make_shared<op::Concat>(args, axis);
                break;
            }
            case OP_TYPEID::Constant:
            {
                auto type_node_js =
                    node_js.count("element_type") == 0 ? node_js.at("value_type") : node_js;
                auto element_type = read_element_type(type_node_js.at("element_type"));
                auto shape = type_node_js.at("shape");
                auto value = node_js.at("value").get<vector<string>>();
                node = make_shared<op::Constant>(element_type, shape, value);
                break;
            }
            case OP_TYPEID::Convert:
            {
                auto target_type = read_element_type(node_js.at("target_type"));
                node = make_shared<op::Convert>(args[0], target_type);
                break;
            }
            case OP_TYPEID::Convolution:
            {
                auto window_movement_strides =
                    node_js.at("window_movement_strides").get<vector<size_t>>();
                auto window_dilation_strides =
                    node_js.at("window_dilation_strides").get<vector<size_t>>();
                auto padding_below = node_js.at("padding_below").get<vector<std::ptrdiff_t>>();
                auto padding_above = node_js.at("padding_above").get<vector<std::ptrdiff_t>>();

                // For backwards compatibility, we accept "image_dilation_strides" in place of
                // "data_dilation_strides", and we also allow it to be omitted altogether.
                auto data_dilation_strides_maybe = node_js["data_dilation_strides"];
                if (data_dilation_strides_maybe.empty())
                {
                    data_dilation_strides_maybe = node_js["image_dilation_strides"];
                }

                op::PadType pad_type = node_js["pad_type"].empty()
                                           ? op::PadType::EXPLICIT
                                           : static_cast<op::PadType>(node_js.at("pad_type"));

                if (data_dilation_strides_maybe.empty())
                {
                    node = make_shared<op::Convolution>(args[0],
                                                        args[1],
                                                        window_movement_strides,
                                                        window_dilation_strides,
                                                        padding_below,
                                                        padding_above);
                }
                else
                {
                    node = make_shared<op::Convolution>(
                        args[0],
                        args[1],
                        window_movement_strides,
                        window_dilation_strides,
                        padding_below,
                        padding_above,
                        data_dilation_strides_maybe.get<std::vector<size_t>>(),
                        pad_type);
                }
                break;
            }
            case OP_TYPEID::ConvolutionBackpropData:
            {
                auto data_batch_shape = node_js.at("data_batch_shape").get<vector<size_t>>();
                auto window_movement_strides_forward =
                    node_js.at("window_movement_strides_forward").get<vector<size_t>>();
                auto window_dilation_strides_forward =
                    node_js.at("window_dilation_strides_forward").get<vector<size_t>>();
                auto padding_below_forward =
                    node_js.at("padding_below_forward").get<vector<std::ptrdiff_t>>();
                auto padding_above_forward =
                    node_js.at("padding_above_forward").get<vector<std::ptrdiff_t>>();
                auto data_dilation_strides_forward =
                    node_js.at("data_dilation_strides_forward").get<vector<size_t>>();
                node = make_shared<op::ConvolutionBackpropData>(data_batch_shape,
                                                                args[0],
                                                                args[1],
                                                                window_movement_strides_forward,
                                                                window_dilation_strides_forward,
                                                                padding_below_forward,
                                                                padding_above_forward,
                                                                data_dilation_strides_forward);
                break;
            }
            case OP_TYPEID::ConvolutionBackpropFilters:
            {
                auto filters_shape = node_js.at("filters_shape").get<vector<size_t>>();
                auto window_movement_strides_forward =
                    node_js.at("window_movement_strides_forward").get<vector<size_t>>();
                auto window_dilation_strides_forward =
                    node_js.at("window_dilation_strides_forward").get<vector<size_t>>();
                auto padding_below_forward =
                    node_js.at("padding_below_forward").get<vector<std::ptrdiff_t>>();
                auto padding_above_forward =
                    node_js.at("padding_above_forward").get<vector<std::ptrdiff_t>>();
                auto data_dilation_strides_forward =
                    node_js.at("data_dilation_strides_forward").get<vector<size_t>>();
                node = make_shared<op::ConvolutionBackpropFilters>(args[0],
                                                                   filters_shape,
                                                                   args[1],
                                                                   window_movement_strides_forward,
                                                                   window_dilation_strides_forward,
                                                                   padding_below_forward,
                                                                   padding_above_forward,
                                                                   data_dilation_strides_forward);
                break;
            }
            case OP_TYPEID::ConvolutionBias:
            {
                auto window_movement_strides =
                    node_js.at("window_movement_strides").get<vector<size_t>>();
                auto window_dilation_strides =
                    node_js.at("window_dilation_strides").get<vector<size_t>>();
                auto padding_below = node_js.at("padding_below").get<vector<std::ptrdiff_t>>();
                auto padding_above = node_js.at("padding_above").get<vector<std::ptrdiff_t>>();
                auto data_dilation_strides =
                    node_js.at("data_dilation_strides").get<vector<size_t>>();

                node = make_shared<op::ConvolutionBias>(args[0],
                                                        args[1],
                                                        args[2],
                                                        window_movement_strides,
                                                        window_dilation_strides,
                                                        padding_below,
                                                        padding_above,
                                                        data_dilation_strides);
                break;
            }
            case OP_TYPEID::ConvolutionBiasAdd:
            {
                auto window_movement_strides =
                    node_js.at("window_movement_strides").get<vector<size_t>>();
                auto window_dilation_strides =
                    node_js.at("window_dilation_strides").get<vector<size_t>>();
                auto padding_below = node_js.at("padding_below").get<vector<std::ptrdiff_t>>();
                auto padding_above = node_js.at("padding_above").get<vector<std::ptrdiff_t>>();
                auto data_dilation_strides =
                    node_js.at("data_dilation_strides").get<vector<size_t>>();

                node = make_shared<op::ConvolutionBiasAdd>(args[0],
                                                           args[1],
                                                           args[2],
                                                           args[3],
                                                           window_movement_strides,
                                                           window_dilation_strides,
                                                           padding_below,
                                                           padding_above,
                                                           data_dilation_strides);
                break;
            }
            case OP_TYPEID::ConvolutionBiasBackpropFiltersBias:
            {
                auto filters_shape = node_js.at("filters_shape").get<vector<size_t>>();
                auto bias_shape = node_js.at("bias_shape").get<vector<size_t>>();
                auto window_movement_strides_forward =
                    node_js.at("window_movement_strides_forward").get<vector<size_t>>();
                auto window_dilation_strides_forward =
                    node_js.at("window_dilation_strides_forward").get<vector<size_t>>();
                auto padding_below_forward =
                    node_js.at("padding_below_forward").get<vector<std::ptrdiff_t>>();
                auto padding_above_forward =
                    node_js.at("padding_above_forward").get<vector<std::ptrdiff_t>>();
                auto data_dilation_strides_forward =
                    node_js.at("data_dilation_strides_forward").get<vector<size_t>>();
                node = make_shared<op::ConvolutionBiasBackpropFiltersBias>(
                    args[0],
                    filters_shape,
                    bias_shape,
                    args[1],
                    window_movement_strides_forward,
                    window_dilation_strides_forward,
                    padding_below_forward,
                    padding_above_forward,
                    data_dilation_strides_forward);
                break;
            }
            case OP_TYPEID::Cos:
            {
                node = make_shared<op::Cos>(args[0]);
                break;
            }
            case OP_TYPEID::Cosh:
            {
                node = make_shared<op::Cosh>(args[0]);
                break;
            }
            case OP_TYPEID::DepthToSpace:
            {
                auto block_size = node_js.at("block_size").get<size_t>();
                node = make_shared<op::DepthToSpace>(args[0], block_size);
                break;
            }
            case OP_TYPEID::Dequantize:
            {
                auto type = read_element_type(node_js.at("type"));
                auto axes = node_js.at("axes").get<set<size_t>>();
                node = make_shared<op::Dequantize>(args[0], args[1], args[2], type, axes);
                break;
            }
            case OP_TYPEID::Divide:
            {
                node = make_shared<op::Divide>(
                    args[0], args[1], read_auto_broadcast(node_js["autob"]));
                break;
            }
            case OP_TYPEID::Dot:
            {
                // For backwards compatibility, reduction_axes_count is optional.
                auto obj = node_js["reduction_axes_count"];
                if (obj.empty())
                {
                    node = make_shared<op::Dot>(args[0], args[1]);
                }
                else
                {
                    size_t reduction_axes_count = obj.get<size_t>();
                    node = make_shared<op::Dot>(args[0], args[1], reduction_axes_count);
                }
                break;
            }
            case OP_TYPEID::DynBroadcast:
            {
                node = make_shared<op::DynBroadcast>(args[0], args[1], args[2]);
                break;
            }
            case OP_TYPEID::DynPad:
            {
                node = make_shared<op::DynPad>(args[0], args[1], args[2], args[3]);
                break;
            }
            case OP_TYPEID::DynReshape:
            {
                node = make_shared<op::DynReshape>(args[0], args[1]);
                break;
            }
            case OP_TYPEID::DynSlice:
            {
                node = make_shared<op::DynSlice>(args[0], args[1], args[2], args[3]);
                break;
            }
            case OP_TYPEID::Elu:
            {
                node = make_shared<op::Elu>(args[0], args[1]);
                break;
            }
            case OP_TYPEID::EmbeddingLookup:
            {
                node = make_shared<op::EmbeddingLookup>(args[0], args[1]);
                break;
            }
            case OP_TYPEID::Equal:
            {
                node =
                    make_shared<op::Equal>(args[0], args[1], read_auto_broadcast(node_js["autob"]));
                break;
            }
            case OP_TYPEID::Erf:
            {
                node = make_shared<op::Erf>(args[0]);
                break;
            }
            case OP_TYPEID::Exp:
            {
                node = make_shared<op::Exp>(args[0]);
                break;
            }
            case OP_TYPEID::FakeQuantize:
            {
                size_t levels = node_js.at("levels").get<size_t>();
                node = make_shared<op::FakeQuantize>(
                    args[0], args[1], args[2], args[3], args[4], levels);
                break;
            }
            case OP_TYPEID::Floor:
            {
                node = make_shared<op::Floor>(args[0]);
                break;
            }
            case OP_TYPEID::Gather:
            {
                auto axis = node_js.at("axis").get<size_t>();
                node = make_shared<op::Gather>(args[0], args[1], axis);
                break;
            }
            case OP_TYPEID::GatherND:
            {
                node = make_shared<op::GatherND>(args[0], args[1]);
                break;
            }
            case OP_TYPEID::Gemm:
            {
                auto alpha = node_js.at("alpha").get<double>();
                auto beta = node_js.at("beta").get<double>();
                auto transA = node_js.at("transA").get<bool>();
                auto transB = node_js.at("transB").get<bool>();
                node =
                    make_shared<op::Gemm>(args[0], args[1], args[2], alpha, beta, transA, transB);
                break;
            }
            case OP_TYPEID::GenerateMask:
            {
                auto output_shape = node_js.at("output_shape").get<vector<size_t>>();
                auto type = read_element_type(node_js.at("type"));
                auto seed = node_js.at("seed").get<unsigned int>();
                auto probability = node_js.at("probability").get<double>();

                node =
                    make_shared<op::GenerateMask>(args[0], output_shape, type, seed, probability);
                break;
            }
            case OP_TYPEID::GetOutputElement:
            {
                node = make_shared<op::GetOutputElement>(args[0], node_js.at("n").get<size_t>());
                break;
            }
            case OP_TYPEID::Greater:
            {
                node = make_shared<op::Greater>(
                    args[0], args[1], read_auto_broadcast(node_js["autob"]));
                break;
            }
            case OP_TYPEID::GreaterEq:
            {
                node = make_shared<op::GreaterEq>(
                    args[0], args[1], read_auto_broadcast(node_js["autob"]));
                break;
            }
            case OP_TYPEID::GRN:
            {
                auto bias = node_js.at("bias").get<float>();
                node = make_shared<op::GRN>(args[0], bias);
                break;
            }
            case OP_TYPEID::HardSigmoid:
            {
                auto alpha = node_js.at("alpha").get<float>();
                auto beta = node_js.at("beta").get<float>();
                node = make_shared<op::HardSigmoid>(args[0], alpha, beta);
                break;
            }
            case OP_TYPEID::GroupConvolution:
            {
                auto window_movement_strides =
                    node_js.at("window_movement_strides").get<vector<size_t>>();
                auto window_dilation_strides =
                    node_js.at("window_dilation_strides").get<vector<size_t>>();
                auto padding_below = node_js.at("padding_below").get<vector<std::ptrdiff_t>>();
                auto padding_above = node_js.at("padding_above").get<vector<std::ptrdiff_t>>();
                auto data_dilation_strides =
                    node_js.at("data_dilation_strides").get<vector<size_t>>();
                auto groups = node_js.at("groups").get<size_t>();

                op::PadType pad_type = node_js["pad_type"].empty()
                                           ? op::PadType::EXPLICIT
                                           : static_cast<op::PadType>(node_js.at("pad_type"));

                node = make_shared<op::GroupConvolution>(args[0],
                                                         args[1],
                                                         window_movement_strides,
                                                         window_dilation_strides,
                                                         padding_below,
                                                         padding_above,
                                                         data_dilation_strides,
                                                         groups,
                                                         pad_type);
                break;
            }
            case OP_TYPEID::LeakyRelu:
            {
                node = make_shared<op::LeakyRelu>(args[0], args[1]);
                break;
            }
            case OP_TYPEID::Less:
            {
                node =
                    make_shared<op::Less>(args[0], args[1], read_auto_broadcast(node_js["autob"]));
                break;
            }
            case OP_TYPEID::LessEq:
            {
                node = make_shared<op::LessEq>(
                    args[0], args[1], read_auto_broadcast(node_js["autob"]));
                break;
            }
            case OP_TYPEID::Log:
            {
                node = make_shared<op::Log>(args[0]);
                break;
            }
            case OP_TYPEID::LRN:
            {
                auto alpha = node_js.at("alpha").get<double>();
                auto beta = node_js.at("beta").get<double>();
                auto bias = node_js.at("bias").get<double>();
                auto nsize = node_js.at("nsize").get<size_t>();
                node = make_shared<op::LRN>(args[0], alpha, beta, bias, nsize);
                break;
            }
            case OP_TYPEID::Max:
            {
                auto reduction_axes = node_js.at("reduction_axes").get<set<size_t>>();
                node = make_shared<op::Max>(args[0], reduction_axes);
                break;
            }
            case OP_TYPEID::MaxPool:
            {
                auto window_shape = node_js.at("window_shape").get<vector<size_t>>();
                auto window_movement_strides =
                    node_js.at("window_movement_strides").get<vector<size_t>>();
                // For backwards compatibility, both (but not just one) of the padding_ fields may be
                // omitted.
                auto padding_below_maybe = node_js["padding_below"];
                auto padding_above_maybe = node_js["padding_above"];
                op::PadType pad_type = node_js["pad_type"].empty()
                                           ? op::PadType::EXPLICIT
                                           : static_cast<op::PadType>(node_js.at("pad_type"));
                if (padding_below_maybe.empty() && !padding_above_maybe.empty())
                {
                    throw runtime_error(
                        "MaxPool: padding_below is absent but padding_above is present");
                }
                else if (!padding_below_maybe.empty() && padding_above_maybe.empty())
                {
                    throw runtime_error(
                        "MaxPool: padding_below is present but padding_above is absent");
                }
                else if (!padding_below_maybe.empty() && !padding_above_maybe.empty())
                {
                    auto padding_below = padding_below_maybe.get<vector<size_t>>();
                    auto padding_above = padding_above_maybe.get<vector<size_t>>();
                    node = make_shared<op::MaxPool>(args[0],
                                                    window_shape,
                                                    window_movement_strides,
                                                    padding_below,
                                                    padding_above,
                                                    pad_type);
                }
                else
                {
                    node = make_shared<op::MaxPool>(args[0], window_shape, window_movement_strides);
                }
                break;
            }
            case OP_TYPEID::MaxPoolBackprop:
            {
                auto window_shape = node_js.at("window_shape").get<vector<size_t>>();
                auto window_movement_strides =
                    node_js.at("window_movement_strides").get<vector<size_t>>();
                auto padding_below = node_js.at("padding_below").get<vector<size_t>>();
                auto padding_above = node_js.at("padding_above").get<vector<size_t>>();
                if (args.size() == 3)
                {
                    node = make_shared<op::MaxPoolBackprop>(args[0],
                                                            args[1],
                                                            args[2],
                                                            window_shape,
                                                            window_movement_strides,
                                                            padding_below,
                                                            padding_above);
                }
                else
                {
                    node = make_shared<op::MaxPoolBackprop>(args[0],
                                                            args[1],
                                                            window_shape,
                                                            window_movement_strides,
                                                            padding_below,
                                                            padding_above);
                }
                break;
            }
            case OP_TYPEID::Maximum:
            {
                node = make_shared<op::Maximum>(
                    args[0], args[1], read_auto_broadcast(node_js["autob"]));
                break;
            }
            case OP_TYPEID::Min:
            {
                auto reduction_axes = node_js.at("reduction_axes").get<set<size_t>>();
                node = make_shared<op::Min>(args[0], reduction_axes);
                break;
            }
            case OP_TYPEID::Minimum:
            {
                node = make_shared<op::Minimum>(
                    args[0], args[1], read_auto_broadcast(node_js["autob"]));
                break;
            }
            case OP_TYPEID::Multiply:
            {
                node = make_shared<op::Multiply>(
                    args[0], args[1], read_auto_broadcast(node_js["autob"]));
                break;
            }
            case OP_TYPEID::MVN:
            {
                auto normalize_variance = node_js.at("normalize_variance").get<bool>();
                auto across_channels = node_js.at("across_channels").get<bool>();
                auto eps = node_js.at("eps").get<double>();
                node = make_shared<op::MVN>(args[0], normalize_variance, across_channels, eps);
                break;
            }
            case OP_TYPEID::Negative:
            {
                node = make_shared<op::Negative>(args[0]);
                break;
            }
            case OP_TYPEID::Normalize:
            {
                bool across_spatial = node_js.at("across_spatial").get<bool>();
                bool channel_shared = node_js.at("channel_shared").get<bool>();
                float eps = node_js.at("eps").get<float>();
                node = make_shared<op::Normalize>(
                    args[0], args[1], across_spatial, channel_shared, eps);
                break;
            }
            case OP_TYPEID::NotEqual:
            {
                node = make_shared<op::NotEqual>(
                    args[0], args[1], read_auto_broadcast(node_js["autob"]));
                break;
            }
            case OP_TYPEID::Not:
            {
                node = make_shared<op::Not>(args[0]);
                break;
            }
            case OP_TYPEID::OneHot:
            {
                auto shape = node_js.at("shape").get<vector<size_t>>();
                auto one_hot_axis = node_js.at("one_hot_axis").get<size_t>();
                node = make_shared<op::OneHot>(args[0], read_partial_shape(shape), one_hot_axis);
                break;
            }
            case OP_TYPEID::Or:
            {
                node = make_shared<op::Or>(args[0], args[1], read_auto_broadcast(node_js["autob"]));
                break;
            }
            case OP_TYPEID::Pad:
            {
                auto padding_below = node_js.at("padding_below").get<vector<ptrdiff_t>>();
                auto padding_above = node_js.at("padding_above").get<vector<ptrdiff_t>>();

                // This is a legacy field whose functionality is no longer supported. The new
                // behavior is equivalent to interior padding of 0, so we will accept it under
                // those conditions.
                auto padding_interior = get_value<vector<size_t>>(node_js, "padding_interior");
                NGRAPH_CHECK(std::all_of(padding_interior.begin(),
                                         padding_interior.end(),
                                         [](size_t s) { return s == 0; }),
                             "Legacy padding_interior field must be zero everywhere.");

                auto pad_mode = node_js.count("pad_mode") == 0
                                    ? op::PadMode::CONSTANT
                                    : static_cast<op::PadMode>(node_js.at("pad_mode"));

                node =
                    make_shared<op::Pad>(args[0], args[1], padding_below, padding_above, pad_mode);
                break;
            }
            case OP_TYPEID::Parameter:
            {
                auto type_node_js =
                    node_js.count("element_type") == 0 ? node_js.at("value_type") : node_js;
                auto element_type = read_element_type(type_node_js.at("element_type"));
                auto shape = type_node_js.at("shape");
                auto cacheable = get_or_default<bool>(node_js, "cacheable", false);
                node =
                    make_shared<op::Parameter>(element_type, read_partial_shape(shape), cacheable);
                break;
            }
            case OP_TYPEID::Passthrough:
            {
                std::vector<json> outputs_js = node_js.at("output_shapes");
                std::vector<std::tuple<element::Type, PartialShape>> outputs;
                for (auto output_js : outputs_js)
                {
                    outputs.emplace_back(read_element_type(output_js.at("element_type")),
                                         read_partial_shape(output_js.at("shape")));
                }
                node = make_shared<op::Passthrough>(node_js.at("logical_type"),
                                                    node_js.at("language"),
                                                    node_js.at("function"),
                                                    args,
                                                    std::move(outputs));
                break;
            }
            case OP_TYPEID::Power:
            {
                node =
                    make_shared<op::Power>(args[0], args[1], read_auto_broadcast(node_js["autob"]));
                break;
            }
            case OP_TYPEID::PRelu:
            {
                node = make_shared<op::PRelu>(args[0], args[1]);
                break;
            }
            case OP_TYPEID::Product:
            {
                auto reduction_axes = node_js.at("reduction_axes").get<set<size_t>>();
                node = make_shared<op::Product>(args[0], reduction_axes);
                break;
            }
            case OP_TYPEID::Quantize:
            {
                auto type = read_element_type(node_js.at("type"));
                auto axes = node_js.at("axes").get<set<size_t>>();
                auto round_mode = node_js.at("round_mode").get<op::Quantize::RoundMode>();
                node = make_shared<op::Quantize>(args[0], args[1], args[2], type, axes, round_mode);
                break;
            }
            case OP_TYPEID::QuantizedAvgPool:
            {
                auto window_shape = node_js.at("window_shape").get<vector<size_t>>();
                auto window_movement_strides =
                    node_js.at("window_movement_strides").get<vector<size_t>>();
                auto padding_below = node_js.at("padding_below").get<vector<size_t>>();
                auto padding_above = node_js.at("padding_above").get<vector<size_t>>();
                auto include_padding_in_avg_computation =
                    node_js.at("include_padding_in_avg_computation").get<bool>();
                node = make_shared<op::QuantizedAvgPool>(args[0],
                                                         window_shape,
                                                         window_movement_strides,
                                                         padding_below,
                                                         padding_above,
                                                         include_padding_in_avg_computation);
                break;
            }
            case OP_TYPEID::QuantizedConvolutionBias: { break;
            }
            case OP_TYPEID::QuantizedConvolutionBiasAdd: { break;
            }
            case OP_TYPEID::QuantizedConvolutionBiasSignedAdd: { break;
            }
            case OP_TYPEID::QuantizedConvolutionRelu: { break;
            }
            case OP_TYPEID::QuantizedConvolution:
            {
                auto window_movement_strides =
                    node_js.at("window_movement_strides").get<vector<size_t>>();
                auto window_dilation_strides =
                    node_js.at("window_dilation_strides").get<vector<size_t>>();
                auto padding_below = node_js.at("padding_below").get<vector<std::ptrdiff_t>>();
                auto padding_above = node_js.at("padding_above").get<vector<std::ptrdiff_t>>();
                auto data_dilation_strides = node_js["data_dilation_strides"];
                node =
                    make_shared<op::Convolution>(args[0],
                                                 args[1],
                                                 window_movement_strides,
                                                 window_dilation_strides,
                                                 padding_below,
                                                 padding_above,
                                                 data_dilation_strides.get<std::vector<size_t>>());
                break;
            }
            case OP_TYPEID::QuantizedDotBias: { break;
            }
            case OP_TYPEID::QuantizedDot: { break;
            }
            case OP_TYPEID::QuantizedMaxPool:
            {
                auto window_shape = node_js.at("window_shape").get<vector<size_t>>();
                auto window_movement_strides =
                    node_js.at("window_movement_strides").get<vector<size_t>>();
                // For backwards compatibility, both (but not just one) of the padding_ fields may be
                // omitted.
                auto padding_below_maybe = node_js["padding_below"];
                auto padding_above_maybe = node_js["padding_above"];
                auto padding_below = padding_below_maybe.get<vector<size_t>>();
                auto padding_above = padding_above_maybe.get<vector<size_t>>();
                node = make_shared<op::QuantizedMaxPool>(
                    args[0], window_shape, window_movement_strides, padding_below, padding_above);

                break;
            }
            case OP_TYPEID::Relu:
            {
                node = make_shared<op::Relu>(args[0]);
                break;
            }
            case OP_TYPEID::ReluBackprop:
            {
                node = make_shared<op::ReluBackprop>(args[0], args[1]);
                break;
            }
            case OP_TYPEID::ReplaceSlice:
            {
                auto lower_bounds = node_js.at("lower_bounds").get<vector<size_t>>();
                auto upper_bounds = node_js.at("upper_bounds").get<vector<size_t>>();
                auto strides = node_js.at("strides").get<vector<size_t>>();
                node = make_shared<op::ReplaceSlice>(
                    args[0], args[1], lower_bounds, upper_bounds, strides);
                break;
            }
            case OP_TYPEID::Reshape:
            {
                auto input_order = node_js.at("input_order").get<vector<size_t>>();
                auto output_shape = node_js.at("output_shape").get<vector<size_t>>();
                node = make_shared<op::Reshape>(args[0], input_order, output_shape);
                break;
            }
            case OP_TYPEID::Result:
            {
                node = make_shared<op::Result>(args[0]);
                break;
            }
            case OP_TYPEID::Reverse:
            {
                auto reversed_axes = node_js.at("reversed_axes").get<set<size_t>>();
                node = make_shared<op::Reverse>(args[0], reversed_axes);
                break;
            }
            case OP_TYPEID::ReverseSequence:
            {
                auto batch_axis = node_js.at("batch_axis").get<size_t>();
                auto sequence_axis = node_js.at("sequence_axis").get<size_t>();
                node =
                    make_shared<op::ReverseSequence>(args[0], args[1], batch_axis, sequence_axis);
                break;
            }
            case OP_TYPEID::ScalarConstantLike:
            {
                double value = node_js.at("value").get<double>();
                node = make_shared<op::ScalarConstantLike>(args[0], value);
                break;
            }
            case OP_TYPEID::ScaleShift:
            {
                node = make_shared<op::ScaleShift>(args[0], args[1], args[2]);
                break;
            }
            case OP_TYPEID::ScatterAdd:
            {
                node = make_shared<op::ScatterAdd>(args[0], args[1], args[2]);
                break;
            }
            case OP_TYPEID::ScatterNDAdd:
            {
                node = make_shared<op::ScatterNDAdd>(args[0], args[1], args[2]);
                break;
            }
            case OP_TYPEID::Select:
            {
                node = make_shared<op::Select>(args[0], args[1], args[2]);
                break;
            }
            case OP_TYPEID::ShapeOf:
            {
                node = make_shared<op::ShapeOf>(args[0]);
                break;
            }
            case OP_TYPEID::ShuffleChannels:
            {
                const auto axis = node_js.at("axis").get<size_t>();
                const auto groups = node_js.at("groups").get<size_t>();
                node = make_shared<op::ShuffleChannels>(args[0], axis, groups);
                break;
            }
            case OP_TYPEID::Sigmoid:
            {
                node = make_shared<op::Sigmoid>(args[0]);
                break;
            }
            case OP_TYPEID::SigmoidBackprop:
            {
                node = make_shared<op::SigmoidBackprop>(args[0], args[1]);
                break;
            }
            case OP_TYPEID::Sign:
            {
                node = make_shared<op::Sign>(args[0]);
                break;
            }
            case OP_TYPEID::Sin:
            {
                node = make_shared<op::Sin>(args[0]);
                break;
            }
            case OP_TYPEID::Sinh:
            {
                node = make_shared<op::Sinh>(args[0]);
                break;
            }
            case OP_TYPEID::Slice:
            {
                auto lower_bounds = node_js.at("lower_bounds").get<vector<size_t>>();
                auto upper_bounds = node_js.at("upper_bounds").get<vector<size_t>>();
                auto strides = node_js.at("strides").get<vector<size_t>>();
                node = make_shared<op::Slice>(args[0], lower_bounds, upper_bounds, strides);
                break;
            }
            case OP_TYPEID::Softmax:
            {
                auto softmax_axes = node_js.at("softmax_axes").get<set<size_t>>();
                node = make_shared<op::Softmax>(args[0], softmax_axes);
                break;
            }
            case OP_TYPEID::SpaceToDepth:
            {
                auto block_size = node_js.at("block_size").get<size_t>();
                node = make_shared<op::SpaceToDepth>(args[0], block_size);
                break;
            }
            case OP_TYPEID::Split:
            {
                const auto axis = node_js.at("axis").get<size_t>();
                const auto splits = node_js.at("splits").get<vector<size_t>>();
                node = make_shared<op::Split>(args[0], axis, splits);
                break;
            }
            case OP_TYPEID::Sqrt:
            {
                node = make_shared<op::Sqrt>(args[0]);
                break;
            }
            case OP_TYPEID::SquaredDifference:
            {
                node = make_shared<op::SquaredDifference>(args[0], args[1]);
                break;
            }
            case OP_TYPEID::Squeeze:
            {
                node = make_shared<op::Squeeze>(args[0], args[1]);
                break;
            }
            case OP_TYPEID::Subtract:
            {
                node = make_shared<op::Subtract>(
                    args[0], args[1], read_auto_broadcast(node_js["autob"]));
                break;
            }
            case OP_TYPEID::Sum:
            {
                auto reduction_axes = node_js.at("reduction_axes").get<set<size_t>>();
                node = make_shared<op::Sum>(args[0], reduction_axes);
                break;
            }
            case OP_TYPEID::Tan:
            {
                node = make_shared<op::Tan>(args[0]);
                break;
            }
            case OP_TYPEID::Tanh:
            {
                node = make_shared<op::Tanh>(args[0]);
                break;
            }
            case OP_TYPEID::Tile:
            {
                node = make_shared<op::Tile>(args[0], args[1]);
                break;
            }
            case OP_TYPEID::TopK:
            {
                auto top_k_axis = node_js.at("top_k_axis").get<size_t>();
                auto k = node_js.at("k").get<size_t>();
                auto compute_max = node_js.at("compute_max").get<bool>();
                auto target_type = read_element_type(node_js.at("index_element_type"));
                node = make_shared<op::TopK>(args[0], top_k_axis, target_type, k, compute_max);
                break;
            }
            case OP_TYPEID::Transpose:
            {
                node = make_shared<op::Transpose>(args[0], args[1]);
                break;
            }
            case OP_TYPEID::StopGradient:
            {
                node = make_shared<op::StopGradient>(args[0]);
                break;
            }
            case OP_TYPEID::Unsqueeze:
            {
                node = make_shared<op::Unsqueeze>(args[0], args[1]);
                break;
            }
            case OP_TYPEID::UnknownOp:
            {
                stringstream ss;
                ss << "unsupported op " << node_op;
                throw runtime_error(ss.str());
            }
            }
#if !(defined(__GNUC__) && (__GNUC__ == 4 && __GNUC_MINOR__ == 8))
#pragma GCC diagnostic pop
#endif

            for (const string& name : control_deps_inputs)
            {
                node->add_control_dependency(node_map.at(name));
            }

            if (!friendly_name.empty())
            {
                node->set_friendly_name(friendly_name);
            }
            node_map[node_name] = node;
        }
        catch (...)
        {
            string node_name;
            auto it = node_js.find("name");
            if (it != node_js.end())
            {
                node_name = it->get<string>();
            }
            else
            {
                node_name = "UNKNOWN";
            }
            throw runtime_error("Error parsing json at node '" + node_name + "'");
        }
    }

    // This handles both graphs w/ `op::Result` and legacy graphs w/o it
    // If we are dealing w/ a legacy graph, add op::Result for each output node
    ResultVector result;
    size_t results = 0;
    for (auto result_name : func_result)
    {
        auto fr = node_map.at(result_name);
        if (auto res = std::dynamic_pointer_cast<op::Result>(fr))
        {
            result.push_back(res);
            // make sure we have `op::Result` on top of all outputs
            results++;
        }
        else
        {
            result.push_back(std::make_shared<op::Result>(fr));
        }
    }

    if (results != 0 && results != func_result.size())
    {
        throw ngraph_error(
            " Graph serialization is inconsistent. Some op::Results appear to be missing");
    }

    std::vector<std::shared_ptr<op::Parameter>> params;
    for (auto param_name : func_parameters)
    {
        params.push_back(dynamic_pointer_cast<op::Parameter>(node_map.at(param_name)));
    }

    rc = make_shared<Function>(result, params, func_name);
    function_map[func_name] = rc;

    return rc;
}

static json write(const Node& n, bool binary_constant_data)
{
    json node;
    node["name"] = n.get_name();
    if (n.get_name() != n.get_friendly_name())
    {
        node["friendly_name"] = n.get_friendly_name();
    }
    node["op"] = n.description();
    // TODO Multiple outputs
    json inputs = json::array();
    json control_deps = json::array();
    json outputs = json::array();

    for (auto& input : n.inputs())
    {
        inputs.push_back(input.get_source_output().get_node()->get_name());
    }
    for (auto cdep : n.get_control_dependencies())
    {
        control_deps.push_back(cdep->get_name());
    }
    for (auto& output : n.outputs())
    {
        outputs.push_back(output.get_tensor().get_name());
    }

    if (!inputs.empty())
    {
        node["inputs"] = inputs;
    }
    if (!control_deps.empty())
    {
        node["control_deps"] = control_deps;
    }
    if (!outputs.empty())
    {
        node["outputs"] = outputs;
    }

    if (s_serialize_output_shapes_enabled)
    {
        json output_shapes = json::array();
        for (size_t i = 0; i < n.get_output_size(); ++i)
        {
            output_shapes.push_back(n.get_output_shape(i));
        }
        node["output_shapes"] = output_shapes;
    }

    string node_op = n.description();
#if !(defined(__GNUC__) && (__GNUC__ == 4 && __GNUC_MINOR__ == 8))
#pragma GCC diagnostic push
#pragma GCC diagnostic error "-Wswitch"
#pragma GCC diagnostic error "-Wswitch-enum"
// #pragma GCC diagnostic error "-Wimplicit-fallthrough"
#endif
    switch (get_typeid(node_op))
    {
    case OP_TYPEID::Abs: { break;
    }
    case OP_TYPEID::Acos: { break;
    }
    case OP_TYPEID::Add:
    {
        auto tmp = dynamic_cast<const op::Add*>(&n);
        if (tmp->get_autob().m_type != op::AutoBroadcastType::NONE)
        {
            node["autob"] = write_auto_broadcast(tmp->get_autob());
        }
        break;
    }
    case OP_TYPEID::ArgMin:
    {
        auto tmp = dynamic_cast<const op::ArgMin*>(&n);
        node["axis"] = tmp->get_reduction_axis();
        node["index_element_type"] = write_element_type(tmp->get_element_type());
        break;
    }
    case OP_TYPEID::ArgMax:
    {
        auto tmp = dynamic_cast<const op::ArgMax*>(&n);
        node["axis"] = tmp->get_reduction_axis();
        node["index_element_type"] = write_element_type(tmp->get_element_type());
        break;
    }
    case OP_TYPEID::All:
    {
        auto tmp = dynamic_cast<const op::All*>(&n);
        node["reduction_axes"] = tmp->get_reduction_axes();
        break;
    }
    case OP_TYPEID::AllReduce: { break;
    }
    case OP_TYPEID::And:
    {
        auto tmp = dynamic_cast<const op::And*>(&n);
        if (tmp->get_autob().m_type != op::AutoBroadcastType::NONE)
        {
            node["autob"] = write_auto_broadcast(tmp->get_autob());
        }
        break;
    }
    case OP_TYPEID::Any:
    {
        auto tmp = dynamic_cast<const op::Any*>(&n);
        node["reduction_axes"] = tmp->get_reduction_axes();
        break;
    }
    case OP_TYPEID::Asin: { break;
    }
    case OP_TYPEID::Atan: { break;
    }
    case OP_TYPEID::AvgPool:
    {
        auto tmp = dynamic_cast<const op::AvgPool*>(&n);
        node["window_shape"] = tmp->get_window_shape();
        node["window_movement_strides"] = tmp->get_window_movement_strides();
        node["padding_below"] = tmp->get_padding_below();
        node["padding_above"] = tmp->get_padding_above();
        node["include_padding_in_avg_computation"] = tmp->get_include_padding_in_avg_computation();
        node["pad_type"] = tmp->get_pad_type();
        break;
    }
    case OP_TYPEID::AvgPoolBackprop:
    {
        auto tmp = dynamic_cast<const op::AvgPoolBackprop*>(&n);
        node["forward_arg_shape"] = tmp->get_forward_arg_shape();
        node["window_shape"] = tmp->get_window_shape();
        node["window_movement_strides"] = tmp->get_window_movement_strides();
        node["padding_below"] = tmp->get_padding_below();
        node["padding_above"] = tmp->get_padding_above();
        node["include_padding_in_avg_computation"] = tmp->get_include_padding_in_avg_computation();
        break;
    }
    case OP_TYPEID::BatchMatMul: { break;
    }
    case OP_TYPEID::BatchNormTraining:
    {
        auto tmp = dynamic_cast<const op::BatchNormTraining*>(&n);
        node["eps"] = tmp->get_eps_value();
        break;
    }
    case OP_TYPEID::BatchNormInference:
    {
        auto tmp = dynamic_cast<const op::BatchNormInference*>(&n);
        node["eps"] = tmp->get_eps_value();
        break;
    }
    case OP_TYPEID::BatchNormTrainingBackprop:
    {
        auto tmp = dynamic_cast<const op::BatchNormTrainingBackprop*>(&n);
        node["eps"] = tmp->get_eps_value();
        break;
    }
    case OP_TYPEID::Broadcast:
    {
        auto tmp = dynamic_cast<const op::Broadcast*>(&n);
        node["axes"] = tmp->get_broadcast_axes();
        node["shape"] = tmp->get_broadcast_shape();
        break;
    }
    case OP_TYPEID::BroadcastDistributed: { break;
    }
    case OP_TYPEID::BroadcastLike:
    {
        auto tmp = dynamic_cast<const op::BroadcastLike*>(&n);
        node["initial_axes"] = tmp->get_initial_broadcast_axes();
        break;
    }
    case OP_TYPEID::Ceiling: { break;
    }
    case OP_TYPEID::Clamp:
    {
        auto tmp = dynamic_cast<const op::Clamp*>(&n);
        node["min"] = tmp->get_min();
        node["max"] = tmp->get_max();
        break;
    }
    case OP_TYPEID::Concat:
    {
        auto tmp = dynamic_cast<const op::Concat*>(&n);
        node["axis"] = tmp->get_concatenation_axis();
        break;
    }
    case OP_TYPEID::Constant:
    {
        auto tmp = dynamic_cast<const op::Constant*>(&n);
<<<<<<< HEAD
        if (shape_size(tmp->get_shape()) && tmp->are_all_data_elements_bitwise_identical())
=======
        if (tmp->are_all_data_elements_bitwise_identical() && shape_size(tmp->get_shape()) > 0)
>>>>>>> 27bc5f39
        {
            vector<string> vs;
            vs.push_back(tmp->convert_value_to_string(0));
            node["value"] = vs;
        }
        else
        {
            node["value"] = tmp->get_value_strings();
        }
        node["shape"] = tmp->get_shape();
        node["element_type"] = write_element_type(tmp->get_element_type());
        break;
    }
    case OP_TYPEID::Convert:
    {
        auto tmp = dynamic_cast<const op::Convert*>(&n);
        node["target_type"] = write_element_type(tmp->get_convert_element_type());
        break;
    }
    case OP_TYPEID::Convolution:
    {
        auto tmp = dynamic_cast<const op::Convolution*>(&n);
        node["window_movement_strides"] = tmp->get_window_movement_strides();
        node["window_dilation_strides"] = tmp->get_window_dilation_strides();
        node["padding_below"] = tmp->get_padding_below();
        node["padding_above"] = tmp->get_padding_above();
        node["data_dilation_strides"] = tmp->get_data_dilation_strides();
        node["pad_type"] = tmp->get_pad_type();
        break;
    }
    case OP_TYPEID::ConvolutionBackpropData:
    {
        auto tmp = dynamic_cast<const op::ConvolutionBackpropData*>(&n);
        node["data_batch_shape"] = tmp->get_data_batch_shape();
        node["window_movement_strides_forward"] = tmp->get_window_movement_strides_forward();
        node["window_dilation_strides_forward"] = tmp->get_window_dilation_strides_forward();
        node["padding_below_forward"] = tmp->get_padding_below_forward();
        node["padding_above_forward"] = tmp->get_padding_above_forward();
        node["data_dilation_strides_forward"] = tmp->get_data_dilation_strides_forward();
        break;
    }
    case OP_TYPEID::ConvolutionBackpropFilters:
    {
        auto tmp = dynamic_cast<const op::ConvolutionBackpropFilters*>(&n);
        node["filters_shape"] = tmp->get_filters_shape();
        node["window_movement_strides_forward"] = tmp->get_window_movement_strides_forward();
        node["window_dilation_strides_forward"] = tmp->get_window_dilation_strides_forward();
        node["padding_below_forward"] = tmp->get_padding_below_forward();
        node["padding_above_forward"] = tmp->get_padding_above_forward();
        node["data_dilation_strides_forward"] = tmp->get_data_dilation_strides_forward();
        break;
    }
    case OP_TYPEID::ConvolutionBias:
    {
        auto tmp = dynamic_cast<const op::ConvolutionBias*>(&n);
        node["window_movement_strides"] = tmp->get_window_movement_strides();
        node["window_dilation_strides"] = tmp->get_window_dilation_strides();
        node["padding_below"] = tmp->get_padding_below();
        node["padding_above"] = tmp->get_padding_above();
        node["data_dilation_strides"] = tmp->get_data_dilation_strides();
        break;
    }
    case OP_TYPEID::ConvolutionBiasAdd:
    {
        auto tmp = dynamic_cast<const op::ConvolutionBiasAdd*>(&n);
        node["window_movement_strides"] = tmp->get_window_movement_strides();
        node["window_dilation_strides"] = tmp->get_window_dilation_strides();
        node["padding_below"] = tmp->get_padding_below();
        node["padding_above"] = tmp->get_padding_above();
        node["data_dilation_strides"] = tmp->get_data_dilation_strides();
        break;
    }
    case OP_TYPEID::ConvolutionBiasBackpropFiltersBias:
    {
        auto tmp = dynamic_cast<const op::ConvolutionBiasBackpropFiltersBias*>(&n);
        node["filters_shape"] = tmp->get_filters_shape();
        node["bias_shape"] = tmp->get_bias_shape();
        node["window_movement_strides_forward"] = tmp->get_window_movement_strides_forward();
        node["window_dilation_strides_forward"] = tmp->get_window_dilation_strides_forward();
        node["padding_below_forward"] = tmp->get_padding_below_forward();
        node["padding_above_forward"] = tmp->get_padding_above_forward();
        node["data_dilation_strides_forward"] = tmp->get_data_dilation_strides_forward();
        break;
    }
    case OP_TYPEID::Cos: { break;
    }
    case OP_TYPEID::Cosh: { break;
    }
    case OP_TYPEID::Dequantize:
    {
        auto tmp = dynamic_cast<const op::Dequantize*>(&n);
        node["type"] = write_element_type(tmp->get_element_type());
        node["axes"] = tmp->get_axes();
        break;
    }
    case OP_TYPEID::DepthToSpace:
    {
        auto tmp = dynamic_cast<const op::DepthToSpace*>(&n);
        node["type"] = write_element_type(tmp->get_element_type());
        node["block_size"] = tmp->get_block_size();
        break;
    }
    case OP_TYPEID::Divide:
    {
        auto tmp = dynamic_cast<const op::Divide*>(&n);
        if (tmp->get_autob().m_type != op::AutoBroadcastType::NONE)
        {
            node["autob"] = write_auto_broadcast(tmp->get_autob());
        }
        break;
    }
    case OP_TYPEID::Dot:
    {
        auto tmp = dynamic_cast<const op::Dot*>(&n);
        node["reduction_axes_count"] = tmp->get_reduction_axes_count();
        break;
    }
    case OP_TYPEID::DynBroadcast: { break;
    }
    case OP_TYPEID::DynPad: { break;
    }
    case OP_TYPEID::DynReshape: { break;
    }
    case OP_TYPEID::DynSlice: { break;
    }
    case OP_TYPEID::Elu: { break;
    }
    case OP_TYPEID::EmbeddingLookup: { break;
    }
    case OP_TYPEID::Equal:
    {
        auto tmp = dynamic_cast<const op::Equal*>(&n);
        if (tmp->get_autob().m_type != op::AutoBroadcastType::NONE)
        {
            node["autob"] = write_auto_broadcast(tmp->get_autob());
        }
        break;
    }
    case OP_TYPEID::Erf: { break;
    }
    case OP_TYPEID::Exp: { break;
    }
    case OP_TYPEID::FakeQuantize:
    {
        auto tmp = dynamic_cast<const op::FakeQuantize*>(&n);
        node["levels"] = tmp->get_levels();
        break;
    }
    case OP_TYPEID::Floor: { break;
    }
    case OP_TYPEID::Gather:
    {
        auto tmp = dynamic_cast<const op::Gather*>(&n);
        node["axis"] = tmp->get_axis();
        break;
    }
    case OP_TYPEID::GatherND: { break;
    }
    case OP_TYPEID::GetOutputElement:
    {
        auto tmp = dynamic_cast<const op::GetOutputElement*>(&n);
        node["n"] = tmp->get_n();
        break;
    }
    case OP_TYPEID::Gemm:
    {
        auto tmp = dynamic_cast<const op::Gemm*>(&n);
        node["alpha"] = tmp->get_alpha();
        node["beta"] = tmp->get_beta();
        node["transA"] = tmp->get_transA();
        node["transB"] = tmp->get_transB();
        break;
    }
    case OP_TYPEID::GenerateMask:
    {
        auto tmp = dynamic_cast<const op::GenerateMask*>(&n);
        node["output_shape"] = tmp->get_shape();
        node["type"] = write_element_type(tmp->get_element_type());
        node["seed"] = tmp->get_seed();
        node["probability"] = tmp->get_probability();
        break;
    }
    case OP_TYPEID::Greater:
    {
        auto tmp = dynamic_cast<const op::Greater*>(&n);
        if (tmp->get_autob().m_type != op::AutoBroadcastType::NONE)
        {
            node["autob"] = write_auto_broadcast(tmp->get_autob());
        }
        break;
    }
    case OP_TYPEID::GreaterEq:
    {
        auto tmp = dynamic_cast<const op::GreaterEq*>(&n);
        if (tmp->get_autob().m_type != op::AutoBroadcastType::NONE)
        {
            node["autob"] = write_auto_broadcast(tmp->get_autob());
        }
        break;
    }
    case OP_TYPEID::GRN:
    {
        auto tmp = dynamic_cast<const op::GRN*>(&n);
        node["bias"] = tmp->get_bias();
        break;
    }
    case OP_TYPEID::HardSigmoid:
    {
        auto tmp = dynamic_cast<const op::HardSigmoid*>(&n);
        node["alpha"] = tmp->get_alpha();
        node["beta"] = tmp->get_beta();
        break;
    }
    case OP_TYPEID::GroupConvolution:
    {
        auto tmp = dynamic_cast<const op::GroupConvolution*>(&n);
        node["window_movement_strides"] = tmp->get_window_movement_strides();
        node["window_dilation_strides"] = tmp->get_window_dilation_strides();
        node["padding_below"] = tmp->get_padding_below();
        node["padding_above"] = tmp->get_padding_above();
        node["data_dilation_strides"] = tmp->get_data_dilation_strides();
        node["groups"] = tmp->get_groups();
        node["pad_type"] = tmp->get_pad_type();
        break;
    }
    case OP_TYPEID::LeakyRelu: { break;
    }
    case OP_TYPEID::Less:
    {
        auto tmp = dynamic_cast<const op::Less*>(&n);
        if (tmp->get_autob().m_type != op::AutoBroadcastType::NONE)
        {
            node["autob"] = write_auto_broadcast(tmp->get_autob());
        }
        break;
    }
    case OP_TYPEID::LessEq:
    {
        auto tmp = dynamic_cast<const op::LessEq*>(&n);
        if (tmp->get_autob().m_type != op::AutoBroadcastType::NONE)
        {
            node["autob"] = write_auto_broadcast(tmp->get_autob());
        }
        break;
    }
    case OP_TYPEID::Log: { break;
    }
    case OP_TYPEID::LRN:
    {
        auto tmp = dynamic_cast<const op::LRN*>(&n);
        node["alpha"] = tmp->get_alpha();
        node["beta"] = tmp->get_beta();
        node["bias"] = tmp->get_bias();
        node["nsize"] = tmp->get_nsize();
        break;
    }
    case OP_TYPEID::Max:
    {
        auto tmp = dynamic_cast<const op::Max*>(&n);
        node["reduction_axes"] = tmp->get_reduction_axes();
        break;
    }
    case OP_TYPEID::MaxPool:
    {
        auto tmp = dynamic_cast<const op::MaxPool*>(&n);
        node["window_shape"] = tmp->get_window_shape();
        node["window_movement_strides"] = tmp->get_window_movement_strides();
        node["padding_below"] = tmp->get_padding_below();
        node["padding_above"] = tmp->get_padding_above();
        node["pad_type"] = tmp->get_pad_type();
        break;
    }
    case OP_TYPEID::MaxPoolBackprop:
    {
        auto tmp = dynamic_cast<const op::MaxPoolBackprop*>(&n);
        node["window_shape"] = tmp->get_window_shape();
        node["window_movement_strides"] = tmp->get_window_movement_strides();
        node["padding_below"] = tmp->get_padding_below();
        node["padding_above"] = tmp->get_padding_above();
        break;
    }
    case OP_TYPEID::Maximum:
    {
        auto tmp = dynamic_cast<const op::Maximum*>(&n);
        if (tmp->get_autob().m_type != op::AutoBroadcastType::NONE)
        {
            node["autob"] = write_auto_broadcast(tmp->get_autob());
        }
        break;
    }
    case OP_TYPEID::Min:
    {
        auto tmp = dynamic_cast<const op::Min*>(&n);
        node["reduction_axes"] = tmp->get_reduction_axes();
        break;
    }
    case OP_TYPEID::Minimum:
    {
        auto tmp = dynamic_cast<const op::Minimum*>(&n);
        if (tmp->get_autob().m_type != op::AutoBroadcastType::NONE)
        {
            node["autob"] = write_auto_broadcast(tmp->get_autob());
        }
        break;
    }
    case OP_TYPEID::Multiply:
    {
        auto tmp = dynamic_cast<const op::Multiply*>(&n);
        if (tmp->get_autob().m_type != op::AutoBroadcastType::NONE)
        {
            node["autob"] = write_auto_broadcast(tmp->get_autob());
        }
        break;
    }
    case OP_TYPEID::MVN:
    {
        auto tmp = dynamic_cast<const op::MVN*>(&n);
        node["normalize_variance"] = tmp->get_normalize_variance();
        node["across_channels"] = tmp->get_across_channels();
        node["eps"] = tmp->get_eps();
        break;
    }
    case OP_TYPEID::Negative: { break;
    }
    case OP_TYPEID::Normalize:
    {
        auto tmp = dynamic_cast<const op::Normalize*>(&n);
        node["across_spatial"] = tmp->get_across_spatial();
        node["channel_shared"] = tmp->get_channel_shared();
        node["eps"] = tmp->get_eps();
        break;
    }
    case OP_TYPEID::NotEqual:
    {
        auto tmp = dynamic_cast<const op::NotEqual*>(&n);
        if (tmp->get_autob().m_type != op::AutoBroadcastType::NONE)
        {
            node["autob"] = write_auto_broadcast(tmp->get_autob());
        }
        break;
    }
    case OP_TYPEID::Not: { break;
    }
    case OP_TYPEID::OneHot:
    {
        auto tmp = dynamic_cast<const op::OneHot*>(&n);
        node["shape"] = write_partial_shape(tmp->get_output_partial_shape(0));
        node["one_hot_axis"] = tmp->get_one_hot_axis();
        break;
    }
    case OP_TYPEID::Or:
    {
        auto tmp = dynamic_cast<const op::Or*>(&n);
        if (tmp->get_autob().m_type != op::AutoBroadcastType::NONE)
        {
            node["autob"] = write_auto_broadcast(tmp->get_autob());
        }
        break;
    }
    case OP_TYPEID::Pad:
    {
        auto tmp = dynamic_cast<const op::Pad*>(&n);
        node["padding_below"] = tmp->get_padding_below();
        node["padding_above"] = tmp->get_padding_above();
        node["pad_mode"] = tmp->get_pad_mode();
        break;
    }
    case OP_TYPEID::Parameter:
    {
        auto tmp = dynamic_cast<const op::Parameter*>(&n);
        node["shape"] = write_partial_shape(tmp->get_output_partial_shape(0));
        node["cacheable"] = tmp->get_cacheable();
        node["element_type"] = write_element_type(tmp->get_element_type());
        break;
    }
    case OP_TYPEID::Passthrough:
    {
        auto tmp = dynamic_cast<const op::Passthrough*>(&n);
        node["logical_type"] = tmp->logical_type();
        node["language"] = tmp->language();
        node["function"] = tmp->function();
        std::vector<json> outputs_js;
        for (const auto& output_shape : tmp->output_shapes())
        {
            json output_js;
            output_js["element_type"] = write_element_type(std::get<0>(output_shape));
            output_js["shape"] = write_partial_shape(std::get<1>(output_shape));
            outputs_js.emplace_back(std::move(output_js));
        }
        node["output_shapes"] = std::move(outputs_js);
        break;
    }
    case OP_TYPEID::PRelu: { break;
    }
    case OP_TYPEID::Product:
    {
        auto tmp = dynamic_cast<const op::Product*>(&n);
        node["reduction_axes"] = tmp->get_reduction_axes();
        break;
    }
    case OP_TYPEID::Power:
    {
        auto tmp = dynamic_cast<const op::Power*>(&n);
        if (tmp->get_autob().m_type != op::AutoBroadcastType::NONE)
        {
            node["autob"] = write_auto_broadcast(tmp->get_autob());
        }
        break;
    }
    case OP_TYPEID::Quantize:
    {
        auto tmp = dynamic_cast<const op::Quantize*>(&n);
        node["type"] = write_element_type(tmp->get_element_type());
        node["axes"] = tmp->get_axes();
        node["round_mode"] = tmp->get_round_mode();
        break;
    }
    case OP_TYPEID::QuantizedAvgPool:
    {
        auto tmp = dynamic_cast<const op::QuantizedAvgPool*>(&n);
        node["window_shape"] = tmp->get_window_shape();
        node["window_movement_strides"] = tmp->get_window_movement_strides();
        node["padding_below"] = tmp->get_padding_below();
        node["padding_above"] = tmp->get_padding_above();
        node["include_padding_in_avg_computation"] = tmp->get_include_padding_in_avg_computation();
        break;
    }
    case OP_TYPEID::QuantizedConvolutionBias: { break;
    }
    case OP_TYPEID::QuantizedConvolutionBiasAdd: { break;
    }
    case OP_TYPEID::QuantizedConvolutionBiasSignedAdd: { break;
    }
    case OP_TYPEID::QuantizedConvolutionRelu: { break;
    }
    case OP_TYPEID::QuantizedConvolution:
    {
        auto tmp = dynamic_cast<const op::QuantizedConvolution*>(&n);
        node["window_movement_strides"] = tmp->get_window_movement_strides();
        node["window_dilation_strides"] = tmp->get_window_dilation_strides();
        node["padding_below"] = tmp->get_padding_below();
        node["padding_above"] = tmp->get_padding_above();
        node["data_dilation_strides"] = tmp->get_data_dilation_strides();
        break;
    }
    case OP_TYPEID::QuantizedDotBias: { break;
    }
    case OP_TYPEID::QuantizedDot: { break;
    }
    case OP_TYPEID::QuantizedMaxPool:
    {
        auto tmp = dynamic_cast<const op::QuantizedMaxPool*>(&n);
        node["window_shape"] = tmp->get_window_shape();
        node["window_movement_strides"] = tmp->get_window_movement_strides();
        node["padding_below"] = tmp->get_padding_below();
        node["padding_above"] = tmp->get_padding_above();
        break;
    }
    case OP_TYPEID::Relu: { break;
    }
    case OP_TYPEID::ReluBackprop: { break;
    }
    case OP_TYPEID::ReplaceSlice:
    {
        auto tmp = dynamic_cast<const op::ReplaceSlice*>(&n);
        node["lower_bounds"] = tmp->get_lower_bounds();
        node["upper_bounds"] = tmp->get_upper_bounds();
        node["strides"] = tmp->get_strides();
        break;
    }
    case OP_TYPEID::Reshape:
    {
        auto tmp = dynamic_cast<const op::Reshape*>(&n);
        node["input_order"] = tmp->get_input_order();
        node["output_shape"] = tmp->get_output_shape();
        break;
    }
    case OP_TYPEID::Result: { break;
    }
    case OP_TYPEID::Reverse:
    {
        auto tmp = dynamic_cast<const op::Reverse*>(&n);
        node["reversed_axes"] = tmp->get_reversed_axes();
        break;
    }
    case OP_TYPEID::ReverseSequence:
    {
        auto tmp = dynamic_cast<const op::ReverseSequence*>(&n);
        node["batch_axis"] = tmp->get_batch_axis();
        node["sequence_axis"] = tmp->get_sequence_axis();
        break;
    }
    case OP_TYPEID::ScalarConstantLike:
    {
        auto tmp = dynamic_cast<const op::ScalarConstantLikeBase*>(&n);
        auto constant = tmp->as_constant();
        node["value"] = constant->get_value_strings()[0];
        node["element_type"] = write_element_type(constant->get_element_type());
        break;
    }
    case OP_TYPEID::ScaleShift: { break;
    }
    case OP_TYPEID::ScatterAdd: { break;
    }
    case OP_TYPEID::ScatterNDAdd: { break;
    }
    case OP_TYPEID::Select: { break;
    }
    case OP_TYPEID::ShapeOf: { break;
    }
    case OP_TYPEID::ShuffleChannels:
    {
        const auto tmp = dynamic_cast<const op::ShuffleChannels*>(&n);
        node["axis"] = tmp->get_axis();
        node["groups"] = tmp->get_groups();
        break;
    }
    case OP_TYPEID::Sigmoid: { break;
    }
    case OP_TYPEID::SigmoidBackprop: { break;
    }
    case OP_TYPEID::Sign: { break;
    }
    case OP_TYPEID::Sin: { break;
    }
    case OP_TYPEID::Sinh: { break;
    }
    case OP_TYPEID::Slice:
    {
        auto tmp = dynamic_cast<const op::Slice*>(&n);
        node["lower_bounds"] = tmp->get_lower_bounds();
        node["upper_bounds"] = tmp->get_upper_bounds();
        node["strides"] = tmp->get_strides();
        break;
    }
    case OP_TYPEID::SpaceToDepth:
    {
        auto tmp = dynamic_cast<const op::SpaceToDepth*>(&n);
        node["type"] = write_element_type(tmp->get_element_type());
        node["block_size"] = tmp->get_block_size();
        break;
    }
    case OP_TYPEID::Split:
    {
        auto tmp = dynamic_cast<const op::Split*>(&n);
        node["axis"] = tmp->get_axis();
        node["splits"] = tmp->get_splits();
        break;
    }
    case OP_TYPEID::Sqrt: { break;
    }
    case OP_TYPEID::SquaredDifference: { break;
    }
    case OP_TYPEID::Squeeze: { break;
    }
    case OP_TYPEID::StopGradient: { break;
    }
    case OP_TYPEID::Subtract:
    {
        auto tmp = dynamic_cast<const op::Subtract*>(&n);
        if (tmp->get_autob().m_type != op::AutoBroadcastType::NONE)
        {
            node["autob"] = write_auto_broadcast(tmp->get_autob());
        }
        break;
    }
    case OP_TYPEID::Sum:
    {
        auto tmp = dynamic_cast<const op::Sum*>(&n);
        node["reduction_axes"] = tmp->get_reduction_axes();
        break;
    }
    case OP_TYPEID::Softmax:
    {
        auto tmp = dynamic_cast<const op::Softmax*>(&n);
        node["softmax_axes"] = tmp->get_axes();
        break;
    }
    case OP_TYPEID::Tan: { break;
    }
    case OP_TYPEID::Tanh: { break;
    }
    case OP_TYPEID::Tile: { break;
    }
    case OP_TYPEID::TopK:
    {
        auto tmp = dynamic_cast<const op::TopK*>(&n);
        node["top_k_axis"] = tmp->get_top_k_axis();
        node["index_element_type"] = write_element_type(tmp->get_index_element_type());
        node["k"] = tmp->get_k();
        node["compute_max"] = tmp->get_compute_max();
        break;
    }
    case OP_TYPEID::Transpose: { break;
    }
    case OP_TYPEID::Unsqueeze: { break;
    }
    case OP_TYPEID::UnknownOp: { break;
    }
    }
#if !(defined(__GNUC__) && (__GNUC__ == 4 && __GNUC_MINOR__ == 8))
#pragma GCC diagnostic pop
#endif

    return node;
}<|MERGE_RESOLUTION|>--- conflicted
+++ resolved
@@ -1843,11 +1843,7 @@
     case OP_TYPEID::Constant:
     {
         auto tmp = dynamic_cast<const op::Constant*>(&n);
-<<<<<<< HEAD
-        if (shape_size(tmp->get_shape()) && tmp->are_all_data_elements_bitwise_identical())
-=======
         if (tmp->are_all_data_elements_bitwise_identical() && shape_size(tmp->get_shape()) > 0)
->>>>>>> 27bc5f39
         {
             vector<string> vs;
             vs.push_back(tmp->convert_value_to_string(0));
