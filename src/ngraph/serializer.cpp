--- conflicted
+++ resolved
@@ -378,8 +378,6 @@
     unordered_map<string, shared_ptr<Node>> m_node_map;
     unordered_map<string, shared_ptr<Function>> m_function_map;
     function<const_data_callback_t> m_const_data_callback;
-    stack<json> json_stack;
-    json node;
 };
 
 static string
@@ -863,12 +861,36 @@
                 JSONNodeDeserializer visitor(node_js);
                 node->set_arguments(static_cast<OutputVector>(args));
                 node->visit_attributes(visitor);
-                validate = true;
-            }
-        }
-
-        if (!validate)
-        {
+                for (auto& control_dep : control_deps_inputs)
+                {
+                    node->add_control_dependency(deserialize_node_reference(control_dep));
+                }
+
+                if (!friendly_name.empty())
+                {
+                    node->set_friendly_name(friendly_name);
+                }
+                else
+                {
+                    node->set_friendly_name(node_name);
+                }
+                if (ngraph::get_provenance_enabled())
+                {
+                    std::vector<json> prov_js = node_js.at("provenance_tags");
+                    for (auto prov_tag : prov_js)
+                    {
+                        node->add_provenance_tag(prov_tag);
+                    }
+                }
+                if (validate)
+                {
+                    node->constructor_validate_and_infer_types();
+                }
+                m_node_map[node_name] = node;
+                return;
+            }
+        }
+
 #if defined(__GNUC__) && !(__GNUC__ == 4 && __GNUC_MINOR__ == 8)
 #pragma GCC diagnostic push
 #pragma GCC diagnostic error "-Wswitch"
@@ -876,375 +898,237 @@
 // #pragma GCC diagnostic error "-Wimplicit-fallthrough"
 #endif
 
-            switch (get_typeid(node_op))
-            {
-            case OP_TYPEID::Abs:
-            {
-                node = make_shared<op::Abs>(args[0]);
-                break;
-            }
-            case OP_TYPEID::Acos:
-            {
-                node = make_shared<op::Acos>(args[0]);
-                break;
-            }
-            case OP_TYPEID::Add:
-            {
-                node = make_shared<op::Add>(
-                    args[0], args[1], read_auto_broadcast(node_js, "auto_broadcast"));
-                break;
-            }
-            case OP_TYPEID::All:
-            {
-                auto reduction_axes = deserialize_axis_set(node_js.at("reduction_axes"));
-                node = make_shared<op::All>(args[0], reduction_axes);
-                break;
-            }
-            case OP_TYPEID::AllReduce:
-            {
-                node = make_shared<op::AllReduce>(args[0]);
-                break;
-            }
-            case OP_TYPEID::And:
-            {
-                node = make_shared<op::And>(
-                    args[0], args[1], read_auto_broadcast(node_js, "auto_broadcast"));
-                break;
-            }
-            case OP_TYPEID::Any:
-            {
-                auto reduction_axes = deserialize_axis_set(node_js.at("reduction_axes"));
-                node = make_shared<op::Any>(args[0], reduction_axes);
-                break;
-            }
-            case OP_TYPEID::ArgMin:
-            {
-                auto axis = node_js.at("axis").get<size_t>();
-                auto target_type = read_element_type(node_js.at("index_element_type"));
-                node = make_shared<op::ArgMin>(args[0], axis, target_type);
-                break;
-            }
-            case OP_TYPEID::ArgMax:
-            {
-                auto axis = node_js.at("axis").get<size_t>();
-                auto target_type = read_element_type(node_js.at("index_element_type"));
-                node = make_shared<op::ArgMax>(args[0], axis, target_type);
-                break;
-            }
-            case OP_TYPEID::Asin:
-            {
-                node = make_shared<op::Asin>(args[0]);
-                break;
-            }
-            case OP_TYPEID::Atan:
-            {
-                node = make_shared<op::Atan>(args[0]);
-                break;
-            }
-            case OP_TYPEID::AvgPool:
-            {
-                if (op_version == 0)
-                {
-                    auto window_shape = node_js.at("window_shape").get<vector<size_t>>();
-                    auto window_movement_strides =
-                        node_js.at("window_movement_strides").get<vector<size_t>>();
-                    auto padding_below = node_js.at("padding_below").get<vector<size_t>>();
-                    auto padding_above = node_js.at("padding_above").get<vector<size_t>>();
-                    auto include_padding_in_avg_computation =
-                        node_js.at("include_padding_in_avg_computation").get<bool>();
-                    op::PadType pad_type = read_pad_type(node_js);
-                    bool ceil_mode = get_or_default<bool>(node_js, "ceil_mode", false);
-                    node = make_shared<op::v0::AvgPool>(args[0],
-                                                        window_shape,
-                                                        window_movement_strides,
-                                                        padding_below,
-                                                        padding_above,
-                                                        include_padding_in_avg_computation,
-                                                        pad_type,
-                                                        ceil_mode);
-                }
-                if (op_version == 1)
-                {
-                    auto kernel = node_js.at("kernel").get<vector<size_t>>();
-                    auto strides = node_js.at("strides").get<vector<size_t>>();
-                    auto pads_begin = node_js.at("pads_begin").get<vector<size_t>>();
-                    auto pads_end = node_js.at("pads_end").get<vector<size_t>>();
-                    auto exclude_pad = node_js.at("exclude_pad").get<bool>();
-                    op::PadType pad_type = read_pad_type(node_js);
-                    op::RoundingType rounding_type = read_rounding_type(node_js);
-                    node = make_shared<op::v1::AvgPool>(args[0],
-                                                        strides,
-                                                        pads_begin,
-                                                        pads_end,
-                                                        kernel,
-                                                        exclude_pad,
-                                                        rounding_type,
-                                                        pad_type);
-                }
-                break;
-            }
-            case OP_TYPEID::AvgPoolBackprop:
-            {
-                if (op_version == 0)
-                {
-                    auto forward_arg_shape = node_js.at("forward_arg_shape").get<vector<size_t>>();
-                    auto window_shape = node_js.at("window_shape").get<vector<size_t>>();
-                    auto window_movement_strides =
-                        node_js.at("window_movement_strides").get<vector<size_t>>();
-                    auto padding_below = node_js.at("padding_below").get<vector<size_t>>();
-                    auto padding_above = node_js.at("padding_above").get<vector<size_t>>();
-                    auto include_padding_in_avg_computation =
-                        get_or_default<bool>(node_js, "include_padding_in_avg_computation", false);
-                    node = make_shared<op::v0::AvgPoolBackprop>(forward_arg_shape,
-                                                                args[0],
-                                                                window_shape,
-                                                                window_movement_strides,
-                                                                padding_below,
-                                                                padding_above,
-                                                                include_padding_in_avg_computation);
-                }
-                if (op_version == 1)
-                {
-                    auto kernel = node_js.at("kernel").get<vector<size_t>>();
-                    auto strides = node_js.at("strides").get<vector<size_t>>();
-                    auto pads_begin = node_js.at("pads_begin").get<vector<size_t>>();
-                    auto pads_end = node_js.at("pads_end").get<vector<size_t>>();
-                    auto exclude_pad = get_or_default<bool>(node_js, "exclude_pad", true);
-                    node = make_shared<op::v1::AvgPoolBackprop>(
-                        args[0], args[1], strides, pads_begin, pads_end, kernel, exclude_pad);
-                }
-                break;
-            }
-            case OP_TYPEID::BatchMatMul:
-            {
-                node = make_shared<op::BatchMatMul>(args[0], args[1]);
-                break;
-            }
-
-            case OP_TYPEID::BatchNormTraining:
-            {
-                auto epsilon = node_js.at("eps").get<double>();
-                // Odd order for back-compatibility
-                node = make_shared<op::BatchNormTraining>(args[2], args[0], args[1], epsilon);
-                break;
-            }
-            case OP_TYPEID::BatchNormInference:
-            {
-                auto epsilon = node_js.at("eps").get<double>();
-                // Odd order for back-compatibility
-                node = make_shared<op::BatchNormInference>(
-                    args[2], args[0], args[1], args[3], args[4], epsilon);
-                break;
-            }
-            case OP_TYPEID::BatchNormTrainingBackprop:
-            {
-                auto epsilon = node_js.at("eps").get<double>();
-                // Odd order for back-compatibility
-                node = make_shared<op::BatchNormTrainingBackprop>(
-                    args[2], args[0], args[1], args[3], args[4], args[5], epsilon);
-                break;
-            }
-            case OP_TYPEID::Broadcast:
-            {
-                if (op_version == 0)
-                {
-                    auto shape = node_js.at("shape").get<vector<size_t>>();
-                    auto axes = deserialize_axis_set(node_js.at("axes"));
-                    node = make_shared<op::v0::Broadcast>(args[0], shape, axes);
-                }
-                if (op_version == 1)
-                {
-                    node = make_shared<op::v1::Broadcast>(
-                        args[0], args[1], args[2], read_auto_broadcast(node_js, "auto_broadcast"));
-                }
-                break;
-            }
-            case OP_TYPEID::BroadcastDistributed:
-            {
-                node = make_shared<op::BroadcastDistributed>(args[0]);
-                break;
-            }
-            case OP_TYPEID::BroadcastLike:
-            {
-                auto initial_axes = deserialize_axis_set(node_js.at("initial_axes"));
-                node = make_shared<op::BroadcastLike>(args[0], args[1], initial_axes);
-                break;
-            }
-            case OP_TYPEID::Ceiling:
-            {
-                node = make_shared<op::Ceiling>(args[0]);
-                break;
-            }
-            case OP_TYPEID::Clamp:
-            {
-                const auto clamp_min = node_js.at("min").get<float>();
-                const auto clamp_max = node_js.at("max").get<float>();
-                node = make_shared<op::Clamp>(args[0], clamp_min, clamp_max);
-                break;
-            }
-            case OP_TYPEID::Concat:
-            {
-                auto axis = node_js.at("axis").get<size_t>();
-                node = make_shared<op::Concat>(static_cast<OutputVector>(args), axis);
-                break;
-            }
-            case OP_TYPEID::Constant:
-            {
-                auto type_node_js =
-                    has_key(node_js, "element_type") ? node_js : node_js.at("value_type");
-                auto element_type = read_element_type(type_node_js.at("element_type"));
-                auto shape = type_node_js.at("shape");
-                auto value = node_js.at("value").get<vector<string>>();
-                node = make_shared<op::Constant>(element_type, shape, value);
-                break;
-            }
-            case OP_TYPEID::Convert:
-            {
-                auto target_type = read_element_type(node_js.at("target_type"));
-                node = make_shared<op::Convert>(args[0], target_type);
-                break;
-            }
-            case OP_TYPEID::Convolution:
-            {
-                if (op_version == 0)
-                {
-                    auto window_movement_strides =
-                        node_js.at("window_movement_strides").get<vector<size_t>>();
-                    auto window_dilation_strides =
-                        node_js.at("window_dilation_strides").get<vector<size_t>>();
-                    auto padding_below = node_js.at("padding_below").get<vector<std::ptrdiff_t>>();
-                    auto padding_above = node_js.at("padding_above").get<vector<std::ptrdiff_t>>();
-
-                    // For backwards compatibility, we accept "image_dilation_strides" in place of
-                    // "data_dilation_strides", and we also allow it to be omitted altogether.
-                    json data_dilation_strides;
-                    if (has_key(node_js, "data_dilation_strides"))
-                    {
-                        data_dilation_strides = node_js["data_dilation_strides"];
-                    }
-                    else if (has_key(node_js, "image_dilation_strides"))
-                    {
-                        data_dilation_strides = node_js["image_dilation_strides"];
-                    }
-
-                    op::PadType pad_type = read_pad_type(node_js);
-
-                    if (data_dilation_strides.empty())
-                    {
-                        node = make_shared<op::v0::Convolution>(args[0],
-                                                                args[1],
-                                                                window_movement_strides,
-                                                                window_dilation_strides,
-                                                                padding_below,
-                                                                padding_above);
-                    }
-                    else
-                    {
-                        node = make_shared<op::v0::Convolution>(
-                            args[0],
-                            args[1],
-                            window_movement_strides,
-                            window_dilation_strides,
-                            padding_below,
-                            padding_above,
-                            data_dilation_strides.get<std::vector<size_t>>(),
-                            pad_type);
-                    }
-                }
-                if (op_version == 1)
-                {
-                    auto strides = node_js.at("strides").get<vector<size_t>>();
-                    auto dilations = node_js.at("dilations").get<vector<size_t>>();
-                    auto pads_begin = node_js.at("pads_begin").get<vector<std::ptrdiff_t>>();
-                    auto pads_end = node_js.at("pads_end").get<vector<std::ptrdiff_t>>();
-
-                    op::PadType auto_pad = read_pad_type(node_js);
-
-                    node = make_shared<op::v1::Convolution>(
-                        args[0], args[1], strides, pads_begin, pads_end, dilations, auto_pad);
-                }
-                break;
-            }
-            case OP_TYPEID::ConvolutionBackpropData:
-            {
-                if (op_version == 0)
-                {
-                    auto data_batch_shape = node_js.at("data_batch_shape").get<vector<size_t>>();
-                    auto window_movement_strides_forward =
-                        node_js.at("window_movement_strides_forward").get<vector<size_t>>();
-                    auto window_dilation_strides_forward =
-                        node_js.at("window_dilation_strides_forward").get<vector<size_t>>();
-                    auto padding_below_forward =
-                        node_js.at("padding_below_forward").get<vector<std::ptrdiff_t>>();
-                    auto padding_above_forward =
-                        node_js.at("padding_above_forward").get<vector<std::ptrdiff_t>>();
-                    auto data_dilation_strides_forward =
-                        node_js.at("data_dilation_strides_forward").get<vector<size_t>>();
-                    node = make_shared<op::v0::ConvolutionBackpropData>(
-                        data_batch_shape,
-                        args[0],
-                        args[1],
-                        window_movement_strides_forward,
-                        window_dilation_strides_forward,
-                        padding_below_forward,
-                        padding_above_forward,
-                        data_dilation_strides_forward);
-                }
-                if (op_version == 1)
-                {
-                    auto data_batch_shape = node_js.at("data_batch_shape").get<vector<size_t>>();
-                    auto strides = node_js.at("strides").get<vector<size_t>>();
-                    auto dilations = node_js.at("dilations").get<vector<size_t>>();
-                    auto pads_begin = node_js.at("pads_begin").get<vector<std::ptrdiff_t>>();
-                    auto pads_end = node_js.at("pads_end").get<vector<std::ptrdiff_t>>();
-                    node = make_shared<op::v1::ConvolutionBackpropData>(data_batch_shape,
-                                                                        args[0],
-                                                                        args[1],
-                                                                        strides,
-                                                                        dilations,
-                                                                        pads_begin,
-                                                                        pads_end);
-                }
-                break;
-            }
-            case OP_TYPEID::ConvolutionBackpropFilters:
-            {
-                if (op_version == 0)
-                {
-                    auto filters_shape = node_js.at("filters_shape").get<vector<size_t>>();
-                    auto window_movement_strides_forward =
-                        node_js.at("window_movement_strides_forward").get<vector<size_t>>();
-                    auto window_dilation_strides_forward =
-                        node_js.at("window_dilation_strides_forward").get<vector<size_t>>();
-                    auto padding_below_forward =
-                        node_js.at("padding_below_forward").get<vector<std::ptrdiff_t>>();
-                    auto padding_above_forward =
-                        node_js.at("padding_above_forward").get<vector<std::ptrdiff_t>>();
-                    auto data_dilation_strides_forward =
-                        node_js.at("data_dilation_strides_forward").get<vector<size_t>>();
-                    node = make_shared<op::v0::ConvolutionBackpropFilters>(
-                        args[0],
-                        filters_shape,
-                        args[1],
-                        window_movement_strides_forward,
-                        window_dilation_strides_forward,
-                        padding_below_forward,
-                        padding_above_forward,
-                        data_dilation_strides_forward);
-                }
-                if (op_version == 1)
-                {
-                    auto filters_shape = node_js.at("filters_shape").get<vector<size_t>>();
-                    auto strides = node_js.at("strides").get<vector<size_t>>();
-                    auto dilations = node_js.at("dilations").get<vector<size_t>>();
-                    auto pads_begin = node_js.at("pads_begin").get<vector<std::ptrdiff_t>>();
-                    auto pads_end = node_js.at("pads_end").get<vector<std::ptrdiff_t>>();
-                    node = make_shared<op::v1::ConvolutionBackpropFilters>(
-                        args[0], filters_shape, args[1], strides, dilations, pads_begin, pads_end);
-                }
-                break;
-            }
-            case OP_TYPEID::ConvolutionBias:
+        switch (get_typeid(node_op))
+        {
+        case OP_TYPEID::Abs:
+        {
+            node = make_shared<op::Abs>(args[0]);
+            break;
+        }
+        case OP_TYPEID::Acos:
+        {
+            node = make_shared<op::Acos>(args[0]);
+            break;
+        }
+        case OP_TYPEID::Add:
+        {
+            node = make_shared<op::Add>(
+                args[0], args[1], read_auto_broadcast(node_js, "auto_broadcast"));
+            break;
+        }
+        case OP_TYPEID::All:
+        {
+            auto reduction_axes = deserialize_axis_set(node_js.at("reduction_axes"));
+            node = make_shared<op::All>(args[0], reduction_axes);
+            break;
+        }
+        case OP_TYPEID::AllReduce:
+        {
+            node = make_shared<op::AllReduce>(args[0]);
+            break;
+        }
+        case OP_TYPEID::And:
+        {
+            node = make_shared<op::And>(
+                args[0], args[1], read_auto_broadcast(node_js, "auto_broadcast"));
+            break;
+        }
+        case OP_TYPEID::Any:
+        {
+            auto reduction_axes = deserialize_axis_set(node_js.at("reduction_axes"));
+            node = make_shared<op::Any>(args[0], reduction_axes);
+            break;
+        }
+        case OP_TYPEID::ArgMin:
+        {
+            auto axis = node_js.at("axis").get<size_t>();
+            auto target_type = read_element_type(node_js.at("index_element_type"));
+            node = make_shared<op::ArgMin>(args[0], axis, target_type);
+            break;
+        }
+        case OP_TYPEID::ArgMax:
+        {
+            auto axis = node_js.at("axis").get<size_t>();
+            auto target_type = read_element_type(node_js.at("index_element_type"));
+            node = make_shared<op::ArgMax>(args[0], axis, target_type);
+            break;
+        }
+        case OP_TYPEID::Asin:
+        {
+            node = make_shared<op::Asin>(args[0]);
+            break;
+        }
+        case OP_TYPEID::Atan:
+        {
+            node = make_shared<op::Atan>(args[0]);
+            break;
+        }
+        case OP_TYPEID::AvgPool:
+        {
+            if (op_version == 0)
+            {
+                auto window_shape = node_js.at("window_shape").get<vector<size_t>>();
+                auto window_movement_strides =
+                    node_js.at("window_movement_strides").get<vector<size_t>>();
+                auto padding_below = node_js.at("padding_below").get<vector<size_t>>();
+                auto padding_above = node_js.at("padding_above").get<vector<size_t>>();
+                auto include_padding_in_avg_computation =
+                    node_js.at("include_padding_in_avg_computation").get<bool>();
+                op::PadType pad_type = read_pad_type(node_js);
+                bool ceil_mode = get_or_default<bool>(node_js, "ceil_mode", false);
+                node = make_shared<op::v0::AvgPool>(args[0],
+                                                    window_shape,
+                                                    window_movement_strides,
+                                                    padding_below,
+                                                    padding_above,
+                                                    include_padding_in_avg_computation,
+                                                    pad_type,
+                                                    ceil_mode);
+            }
+            if (op_version == 1)
+            {
+                auto kernel = node_js.at("kernel").get<vector<size_t>>();
+                auto strides = node_js.at("strides").get<vector<size_t>>();
+                auto pads_begin = node_js.at("pads_begin").get<vector<size_t>>();
+                auto pads_end = node_js.at("pads_end").get<vector<size_t>>();
+                auto exclude_pad = node_js.at("exclude_pad").get<bool>();
+                op::PadType pad_type = read_pad_type(node_js);
+                op::RoundingType rounding_type = read_rounding_type(node_js);
+                node = make_shared<op::v1::AvgPool>(args[0],
+                                                    strides,
+                                                    pads_begin,
+                                                    pads_end,
+                                                    kernel,
+                                                    exclude_pad,
+                                                    rounding_type,
+                                                    pad_type);
+            }
+            break;
+        }
+        case OP_TYPEID::AvgPoolBackprop:
+        {
+            if (op_version == 0)
+            {
+                auto forward_arg_shape = node_js.at("forward_arg_shape").get<vector<size_t>>();
+                auto window_shape = node_js.at("window_shape").get<vector<size_t>>();
+                auto window_movement_strides =
+                    node_js.at("window_movement_strides").get<vector<size_t>>();
+                auto padding_below = node_js.at("padding_below").get<vector<size_t>>();
+                auto padding_above = node_js.at("padding_above").get<vector<size_t>>();
+                auto include_padding_in_avg_computation =
+                    get_or_default<bool>(node_js, "include_padding_in_avg_computation", false);
+                node = make_shared<op::v0::AvgPoolBackprop>(forward_arg_shape,
+                                                            args[0],
+                                                            window_shape,
+                                                            window_movement_strides,
+                                                            padding_below,
+                                                            padding_above,
+                                                            include_padding_in_avg_computation);
+            }
+            if (op_version == 1)
+            {
+                auto kernel = node_js.at("kernel").get<vector<size_t>>();
+                auto strides = node_js.at("strides").get<vector<size_t>>();
+                auto pads_begin = node_js.at("pads_begin").get<vector<size_t>>();
+                auto pads_end = node_js.at("pads_end").get<vector<size_t>>();
+                auto exclude_pad = get_or_default<bool>(node_js, "exclude_pad", true);
+                node = make_shared<op::v1::AvgPoolBackprop>(
+                    args[0], args[1], strides, pads_begin, pads_end, kernel, exclude_pad);
+            }
+            break;
+        }
+        case OP_TYPEID::BatchMatMul:
+        {
+            node = make_shared<op::BatchMatMul>(args[0], args[1]);
+            break;
+        }
+
+        case OP_TYPEID::BatchNormTraining:
+        {
+            auto epsilon = node_js.at("eps").get<double>();
+            // Odd order for back-compatibility
+            node = make_shared<op::BatchNormTraining>(args[2], args[0], args[1], epsilon);
+            break;
+        }
+        case OP_TYPEID::BatchNormInference:
+        {
+            auto epsilon = node_js.at("eps").get<double>();
+            // Odd order for back-compatibility
+            node = make_shared<op::BatchNormInference>(
+                args[2], args[0], args[1], args[3], args[4], epsilon);
+            break;
+        }
+        case OP_TYPEID::BatchNormTrainingBackprop:
+        {
+            auto epsilon = node_js.at("eps").get<double>();
+            // Odd order for back-compatibility
+            node = make_shared<op::BatchNormTrainingBackprop>(
+                args[2], args[0], args[1], args[3], args[4], args[5], epsilon);
+            break;
+        }
+        case OP_TYPEID::Broadcast:
+        {
+            if (op_version == 0)
+            {
+                auto shape = node_js.at("shape").get<vector<size_t>>();
+                auto axes = deserialize_axis_set(node_js.at("axes"));
+                node = make_shared<op::v0::Broadcast>(args[0], shape, axes);
+            }
+            if (op_version == 1)
+            {
+                node = make_shared<op::v1::Broadcast>(
+                    args[0], args[1], args[2], read_auto_broadcast(node_js, "auto_broadcast"));
+            }
+            break;
+        }
+        case OP_TYPEID::BroadcastDistributed:
+        {
+            node = make_shared<op::BroadcastDistributed>(args[0]);
+            break;
+        }
+        case OP_TYPEID::BroadcastLike:
+        {
+            auto initial_axes = deserialize_axis_set(node_js.at("initial_axes"));
+            node = make_shared<op::BroadcastLike>(args[0], args[1], initial_axes);
+            break;
+        }
+        case OP_TYPEID::Ceiling:
+        {
+            node = make_shared<op::Ceiling>(args[0]);
+            break;
+        }
+        case OP_TYPEID::Clamp:
+        {
+            const auto clamp_min = node_js.at("min").get<float>();
+            const auto clamp_max = node_js.at("max").get<float>();
+            node = make_shared<op::Clamp>(args[0], clamp_min, clamp_max);
+            break;
+        }
+        case OP_TYPEID::Concat:
+        {
+            auto axis = node_js.at("axis").get<size_t>();
+            node = make_shared<op::Concat>(static_cast<OutputVector>(args), axis);
+            break;
+        }
+        case OP_TYPEID::Constant:
+        {
+            auto type_node_js =
+                has_key(node_js, "element_type") ? node_js : node_js.at("value_type");
+            auto element_type = read_element_type(type_node_js.at("element_type"));
+            auto shape = type_node_js.at("shape");
+            auto value = node_js.at("value").get<vector<string>>();
+            node = make_shared<op::Constant>(element_type, shape, value);
+            break;
+        }
+        case OP_TYPEID::Convert:
+        {
+            auto target_type = read_element_type(node_js.at("target_type"));
+            node = make_shared<op::Convert>(args[0], target_type);
+            break;
+        }
+        case OP_TYPEID::Convolution:
+        {
+            if (op_version == 0)
             {
                 auto window_movement_strides =
                     node_js.at("window_movement_strides").get<vector<size_t>>();
@@ -1252,45 +1136,62 @@
                     node_js.at("window_dilation_strides").get<vector<size_t>>();
                 auto padding_below = node_js.at("padding_below").get<vector<std::ptrdiff_t>>();
                 auto padding_above = node_js.at("padding_above").get<vector<std::ptrdiff_t>>();
-                auto data_dilation_strides =
-                    node_js.at("data_dilation_strides").get<vector<size_t>>();
-
-                node = make_shared<op::ConvolutionBias>(args[0],
-                                                        args[1],
-                                                        args[2],
-                                                        window_movement_strides,
-                                                        window_dilation_strides,
-                                                        padding_below,
-                                                        padding_above,
-                                                        data_dilation_strides);
-                break;
-            }
-            case OP_TYPEID::ConvolutionBiasAdd:
-            {
-                auto window_movement_strides =
-                    node_js.at("window_movement_strides").get<vector<size_t>>();
-                auto window_dilation_strides =
-                    node_js.at("window_dilation_strides").get<vector<size_t>>();
-                auto padding_below = node_js.at("padding_below").get<vector<std::ptrdiff_t>>();
-                auto padding_above = node_js.at("padding_above").get<vector<std::ptrdiff_t>>();
-                auto data_dilation_strides =
-                    node_js.at("data_dilation_strides").get<vector<size_t>>();
-
-                node = make_shared<op::ConvolutionBiasAdd>(args[0],
-                                                           args[1],
-                                                           args[2],
-                                                           args[3],
-                                                           window_movement_strides,
-                                                           window_dilation_strides,
-                                                           padding_below,
-                                                           padding_above,
-                                                           data_dilation_strides);
-                break;
-            }
-            case OP_TYPEID::ConvolutionBiasBackpropFiltersBias:
-            {
-                auto filters_shape = node_js.at("filters_shape").get<vector<size_t>>();
-                auto bias_shape = node_js.at("bias_shape").get<vector<size_t>>();
+
+                // For backwards compatibility, we accept "image_dilation_strides" in place of
+                // "data_dilation_strides", and we also allow it to be omitted altogether.
+                json data_dilation_strides;
+                if (has_key(node_js, "data_dilation_strides"))
+                {
+                    data_dilation_strides = node_js["data_dilation_strides"];
+                }
+                else if (has_key(node_js, "image_dilation_strides"))
+                {
+                    data_dilation_strides = node_js["image_dilation_strides"];
+                }
+
+                op::PadType pad_type = read_pad_type(node_js);
+
+                if (data_dilation_strides.empty())
+                {
+                    node = make_shared<op::v0::Convolution>(args[0],
+                                                            args[1],
+                                                            window_movement_strides,
+                                                            window_dilation_strides,
+                                                            padding_below,
+                                                            padding_above);
+                }
+                else
+                {
+                    node = make_shared<op::v0::Convolution>(
+                        args[0],
+                        args[1],
+                        window_movement_strides,
+                        window_dilation_strides,
+                        padding_below,
+                        padding_above,
+                        data_dilation_strides.get<std::vector<size_t>>(),
+                        pad_type);
+                }
+            }
+            if (op_version == 1)
+            {
+                auto strides = node_js.at("strides").get<vector<size_t>>();
+                auto dilations = node_js.at("dilations").get<vector<size_t>>();
+                auto pads_begin = node_js.at("pads_begin").get<vector<std::ptrdiff_t>>();
+                auto pads_end = node_js.at("pads_end").get<vector<std::ptrdiff_t>>();
+
+                op::PadType auto_pad = read_pad_type(node_js);
+
+                node = make_shared<op::v1::Convolution>(
+                    args[0], args[1], strides, pads_begin, pads_end, dilations, auto_pad);
+            }
+            break;
+        }
+        case OP_TYPEID::ConvolutionBackpropData:
+        {
+            if (op_version == 0)
+            {
+                auto data_batch_shape = node_js.at("data_batch_shape").get<vector<size_t>>();
                 auto window_movement_strides_forward =
                     node_js.at("window_movement_strides_forward").get<vector<size_t>>();
                 auto window_dilation_strides_forward =
@@ -1301,591 +1202,465 @@
                     node_js.at("padding_above_forward").get<vector<std::ptrdiff_t>>();
                 auto data_dilation_strides_forward =
                     node_js.at("data_dilation_strides_forward").get<vector<size_t>>();
-                node = make_shared<op::ConvolutionBiasBackpropFiltersBias>(
-                    args[0],
-                    filters_shape,
-                    bias_shape,
-                    args[1],
-                    window_movement_strides_forward,
-                    window_dilation_strides_forward,
-                    padding_below_forward,
-                    padding_above_forward,
-                    data_dilation_strides_forward);
-                break;
-            }
-            case OP_TYPEID::Cos:
-            {
-                node = make_shared<op::Cos>(args[0]);
-                break;
-            }
-            case OP_TYPEID::Cosh:
-            {
-                node = make_shared<op::Cosh>(args[0]);
-                break;
-            }
-            case OP_TYPEID::DepthToSpace:
-            {
-                auto block_size = node_js.at("block_size").get<size_t>();
-                node = make_shared<op::DepthToSpace>(args[0], block_size);
-                break;
-            }
-            case OP_TYPEID::Dequantize:
-            {
-                auto type = read_element_type(node_js.at("type"));
-                auto axes = deserialize_axis_set(node_js.at("axes"));
-                node = make_shared<op::Dequantize>(args[0], args[1], args[2], type, axes);
-                break;
-            }
-            case OP_TYPEID::Divide:
-            {
-                bool pythondiv = get_or_default(node_js, "pythondiv", true);
-                node = make_shared<op::Divide>(
-                    args[0], args[1], pythondiv, read_auto_broadcast(node_js, "auto_broadcast"));
-                break;
-            }
-            case OP_TYPEID::Dot:
-            {
-                // For backwards compatibility, reduction_axes_count is optional.
-                if (has_key(node_js, "reduction_axes_count"))
-                {
-                    size_t reduction_axes_count = node_js["reduction_axes_count"].get<size_t>();
-                    node = make_shared<op::Dot>(args[0], args[1], reduction_axes_count);
-                }
-                else
-                {
-                    node = make_shared<op::Dot>(args[0], args[1]);
-                }
-                break;
-            }
-            case OP_TYPEID::DynBroadcast:
-            {
-                node = make_shared<op::DynBroadcast>(args[0], args[1], args[2]);
-                break;
-            }
-            case OP_TYPEID::DynPad:
-            {
-                node = make_shared<op::DynPad>(args[0], args[1], args[2], args[3]);
-                break;
-            }
-            case OP_TYPEID::DynReplaceSlice:
-            {
-                auto lower_bounds_mask = node_js.at("lower_bounds_mask").get<set<size_t>>();
-                auto upper_bounds_mask = node_js.at("upper_bounds_mask").get<set<size_t>>();
-                auto new_axis = node_js.at("new_axis").get<set<size_t>>();
-                auto shrink_axis = node_js.at("shrink_axis").get<set<size_t>>();
-                auto ellipsis_mask = node_js.at("ellipsis_mask").get<set<size_t>>();
-                node = make_shared<op::DynReplaceSlice>(args[0],
-                                                        args[1],
-                                                        args[2],
-                                                        args[3],
-                                                        args[4],
-                                                        lower_bounds_mask,
-                                                        upper_bounds_mask,
-                                                        new_axis,
-                                                        shrink_axis,
-                                                        ellipsis_mask);
-                break;
-            }
-            case OP_TYPEID::DynReshape:
-            {
-                const auto zero_flag = node_js.at("zero_flag").get<bool>();
-                if (op_version == 0)
-                {
-                    node = make_shared<op::v0::DynReshape>(args[0], args[1], zero_flag);
-                }
-                if (op_version == 1)
-                {
-                    node = make_shared<op::v1::Reshape>(args[0], args[1], zero_flag);
-                }
-                break;
-            }
-            case OP_TYPEID::DynSlice:
-            {
-                auto lower_bounds_mask = node_js.at("lower_bounds_mask").get<set<size_t>>();
-                auto upper_bounds_mask = node_js.at("upper_bounds_mask").get<set<size_t>>();
-                auto new_axis = node_js.at("new_axis").get<set<size_t>>();
-                auto shrink_axis = node_js.at("shrink_axis").get<set<size_t>>();
-                auto ellipsis_mask = node_js.at("ellipsis_mask").get<set<size_t>>();
-                node = make_shared<op::DynSlice>(args[0],
-                                                 args[1],
-                                                 args[2],
-                                                 args[3],
-                                                 lower_bounds_mask,
-                                                 upper_bounds_mask,
-                                                 new_axis,
-                                                 shrink_axis,
-                                                 ellipsis_mask);
-                break;
-            }
-            case OP_TYPEID::Elu:
-            {
-                auto alpha = node_js.at("alpha").get<double>();
-                node = make_shared<op::Elu>(args[0], alpha);
-                break;
-            }
-            case OP_TYPEID::EmbeddingLookup:
-            {
-                node = make_shared<op::EmbeddingLookup>(args[0], args[1]);
-                break;
-            }
-            case OP_TYPEID::Equal:
-            {
-                node = make_shared<op::Equal>(
-                    args[0], args[1], read_auto_broadcast(node_js, "auto_broadcast"));
-                break;
-            }
-            case OP_TYPEID::Erf:
-            {
-                node = make_shared<op::Erf>(args[0]);
-                break;
-            }
-            case OP_TYPEID::Exp:
-            {
-                node = make_shared<op::Exp>(args[0]);
-                break;
-            }
-            case OP_TYPEID::FakeQuantize:
-            {
-                size_t levels = node_js.at("levels").get<size_t>();
-                node = make_shared<op::FakeQuantize>(
-                    args[0], args[1], args[2], args[3], args[4], levels);
-                break;
-            }
-            case OP_TYPEID::Floor:
-            {
-                node = make_shared<op::Floor>(args[0]);
-                break;
-            }
-            case OP_TYPEID::Gather:
-            {
-                if (op_version == 0)
-                {
-                    auto axis = node_js.at("axis").get<size_t>();
-                    node = make_shared<op::v0::Gather>(args[0], args[1], axis);
-                }
-                if (op_version == 1)
-                {
-                    node = make_shared<op::v1::Gather>(args[0], args[1], args[2]);
-                }
-                break;
-            }
-            case OP_TYPEID::GatherND:
-            {
-                node = make_shared<op::GatherND>(args[0], args[1]);
-                break;
-            }
-            case OP_TYPEID::Gelu:
-            {
-                node = make_shared<op::Gelu>(args[0]);
-                break;
-            }
-            case OP_TYPEID::GeluBackpropFactor:
-            {
-                node = make_shared<op::GeluBackpropFactor>(args[0]);
-                break;
-            }
-            case OP_TYPEID::Gemm:
-            {
-                auto alpha = node_js.at("alpha").get<double>();
-                auto beta = node_js.at("beta").get<double>();
-                auto transA = node_js.at("transA").get<bool>();
-                auto transB = node_js.at("transB").get<bool>();
-                node =
-                    make_shared<op::Gemm>(args[0], args[1], args[2], alpha, beta, transA, transB);
-                break;
-            }
-            case OP_TYPEID::GenerateMask:
-            {
-                auto output_shape = node_js.at("output_shape").get<vector<size_t>>();
-                auto type = read_element_type(node_js.at("type"));
-                auto seed = node_js.at("seed").get<unsigned int>();
-                auto probability = node_js.at("probability").get<double>();
-                bool use_seed = get_or_default<bool>(node_js, "use_seed", false);
-
-                node = make_shared<op::GenerateMask>(
-                    args[0], output_shape, type, seed, probability, use_seed);
-                break;
-            }
-            case OP_TYPEID::GetOutputElement:
-            {
-                node = make_shared<op::GetOutputElement>(
-                    static_cast<Output<Node>>(args[0]).get_node_shared_ptr(),
-                    node_js.at("n").get<size_t>());
-                break;
-            }
-            case OP_TYPEID::Greater:
-            {
-                node = make_shared<op::Greater>(
-                    args[0], args[1], read_auto_broadcast(node_js, "auto_broadcast"));
-                break;
-            }
-            case OP_TYPEID::GreaterEq:
-            {
-                node = make_shared<op::GreaterEq>(
-                    args[0], args[1], read_auto_broadcast(node_js, "auto_broadcast"));
-                break;
-            }
-            case OP_TYPEID::GRN:
-            {
-                auto bias = node_js.at("bias").get<float>();
-                node = make_shared<op::GRN>(args[0], bias);
-                break;
-            }
-            case OP_TYPEID::GroupConvolution:
-            {
-                auto window_movement_strides =
-                    node_js.at("window_movement_strides").get<vector<size_t>>();
-                auto window_dilation_strides =
-                    node_js.at("window_dilation_strides").get<vector<size_t>>();
-                auto padding_below = node_js.at("padding_below").get<vector<std::ptrdiff_t>>();
-                auto padding_above = node_js.at("padding_above").get<vector<std::ptrdiff_t>>();
-                auto data_dilation_strides =
-                    node_js.at("data_dilation_strides").get<vector<size_t>>();
-                auto groups = node_js.at("groups").get<size_t>();
-
-                op::PadType pad_type = read_pad_type(node_js);
-                node = make_shared<op::GroupConvolution>(args[0],
-                                                         args[1],
-                                                         window_movement_strides,
-                                                         window_dilation_strides,
-                                                         padding_below,
-                                                         padding_above,
-                                                         data_dilation_strides,
-                                                         groups,
-                                                         pad_type);
-                break;
-            }
-            case OP_TYPEID::GroupConvolutionTranspose:
-            {
+                node = make_shared<op::v0::ConvolutionBackpropData>(data_batch_shape,
+                                                                    args[0],
+                                                                    args[1],
+                                                                    window_movement_strides_forward,
+                                                                    window_dilation_strides_forward,
+                                                                    padding_below_forward,
+                                                                    padding_above_forward,
+                                                                    data_dilation_strides_forward);
+            }
+            if (op_version == 1)
+            {
+                auto data_batch_shape = node_js.at("data_batch_shape").get<vector<size_t>>();
                 auto strides = node_js.at("strides").get<vector<size_t>>();
                 auto dilations = node_js.at("dilations").get<vector<size_t>>();
-                auto padding_begin = node_js.at("padding_begin").get<vector<ptrdiff_t>>();
-                auto padding_end = node_js.at("padding_end").get<vector<ptrdiff_t>>();
-                auto output_padding = node_js.at("output_padding").get<vector<ptrdiff_t>>();
-                auto groups = node_js.at("groups").get<size_t>();
-                op::PadType pad_type = read_pad_type(node_js);
-                auto output_shape = node_js.at("output_shape").get<vector<size_t>>();
-
-                node = make_shared<op::GroupConvolutionTranspose>(args[0],
-                                                                  args[1],
-                                                                  strides,
-                                                                  dilations,
-                                                                  padding_begin,
-                                                                  padding_end,
-                                                                  output_padding,
-                                                                  groups,
-                                                                  pad_type,
-                                                                  output_shape);
-                break;
-            }
-            case OP_TYPEID::GRUCell:
-            {
-                auto hidden_size = node_js.at("hidden_size").get<size_t>();
-                auto clip = node_js.at("clip").get<float>();
-                auto activations = node_js.at("activations").get<vector<string>>();
-                auto activation_alpha = node_js.at("activation_alpha").get<vector<float>>();
-                auto activation_beta = node_js.at("activation_beta").get<vector<float>>();
-                auto linear_before_reset = node_js.at("linear_before_reset").get<bool>();
-                node = make_shared<op::GRUCell>(args[0],
-                                                args[1],
-                                                args[2],
-                                                args[3],
-                                                hidden_size,
-                                                args[4],
-                                                activations,
-                                                activation_alpha,
-                                                activation_beta,
-                                                clip,
-                                                linear_before_reset);
-                break;
-            }
-            case OP_TYPEID::HardSigmoid:
-            {
-                auto alpha = node_js.at("alpha").get<float>();
-                auto beta = node_js.at("beta").get<float>();
-                node = make_shared<op::HardSigmoid>(args[0], alpha, beta);
-                break;
-            }
-            case OP_TYPEID::LayerNorm:
-            {
-                auto keep_stats = node_js.at("keep_stats").get<bool>();
-                auto use_affine = node_js.at("use_affine").get<bool>();
-                auto epsilon = node_js.at("epsilon").get<double>();
-                auto begin_norm_axis = node_js.at("begin_norm_axis").get<int64_t>();
-                if (use_affine)
-                {
-                    node = make_shared<op::LayerNorm>(
-                        args[0], args[1], args[2], keep_stats, begin_norm_axis, epsilon);
-                }
-                else
-                {
-                    node =
-                        make_shared<op::LayerNorm>(args[0], keep_stats, begin_norm_axis, epsilon);
-                }
-                break;
-            }
-            case OP_TYPEID::LayerNormBackprop:
-            {
-                auto use_stats = node_js.at("use_stats").get<bool>();
-                auto use_affine = node_js.at("use_affine").get<bool>();
-                auto epsilon = node_js.at("epsilon").get<double>();
-                auto begin_norm_axis = node_js.at("begin_norm_axis").get<int64_t>();
-                if (use_stats && use_affine)
-                {
-                    node = make_shared<op::LayerNormBackprop>(
-                        args[0], args[1], args[2], args[3], args[4], begin_norm_axis, epsilon);
-                }
-                else if (use_stats)
-                {
-                    node = make_shared<op::LayerNormBackprop>(
-                        args[0], args[1], args[2], args[3], begin_norm_axis, epsilon);
-                }
-                else if (use_affine)
-                {
-                    node = make_shared<op::LayerNormBackprop>(
-                        args[0], args[1], args[2], begin_norm_axis, epsilon);
-                }
-                else
-                {
-                    node = make_shared<op::LayerNormBackprop>(
-                        args[0], args[1], begin_norm_axis, epsilon);
-                }
-                break;
-            }
-            case OP_TYPEID::Less:
-            {
-                node = make_shared<op::Less>(
-                    args[0], args[1], read_auto_broadcast(node_js, "auto_broadcast"));
-                break;
-            }
-            case OP_TYPEID::LessEq:
-            {
-                node = make_shared<op::LessEq>(
-                    args[0], args[1], read_auto_broadcast(node_js, "auto_broadcast"));
-                break;
-            }
-            case OP_TYPEID::Log:
-            {
-                node = make_shared<op::Log>(args[0]);
-                break;
-            }
-            case OP_TYPEID::LRN:
-            {
-                auto alpha = node_js.at("alpha").get<double>();
-                auto beta = node_js.at("beta").get<double>();
-                auto bias = node_js.at("bias").get<double>();
-                auto nsize = node_js.at("nsize").get<size_t>();
-                node = make_shared<op::LRN>(args[0], args[1], alpha, beta, bias, nsize);
-                break;
-            }
-            case OP_TYPEID::LSTMCell:
-            {
-                auto hidden_size = node_js.at("hidden_size").get<size_t>();
-                auto clip = node_js.at("clip").get<float>();
-                auto activations = node_js.at("activations").get<vector<string>>();
-                auto activation_alpha = node_js.at("activation_alpha").get<vector<float>>();
-                auto activation_beta = node_js.at("activation_beta").get<vector<float>>();
-                auto input_forget = node_js.at("input_forget").get<bool>();
-                node = make_shared<op::LSTMCell>(args[0],
-                                                 args[1],
-                                                 args[2],
-                                                 args[3],
-                                                 args[4],
-                                                 hidden_size,
-                                                 args[5],
-                                                 args[6],
-                                                 activations,
-                                                 activation_alpha,
-                                                 activation_beta,
-                                                 clip,
-                                                 input_forget);
-                break;
-            }
-            case OP_TYPEID::MatMul:
-            {
-                bool transpose_a = node_js.at("transpose_a").get<bool>();
-                bool transpose_b = node_js.at("transpose_b").get<bool>();
-                node = make_shared<op::MatMul>(args[0], args[1], transpose_a, transpose_b);
-                break;
-            }
-            case OP_TYPEID::Max:
-            {
-                auto reduction_axes = deserialize_axis_set(node_js.at("reduction_axes"));
-                node = make_shared<op::Max>(args[0], reduction_axes);
-                break;
-            }
-            case OP_TYPEID::MaxPool:
-            {
-                if (op_version == 0)
-                {
-                    auto window_shape = node_js.at("window_shape").get<vector<size_t>>();
-                    auto window_movement_strides =
-                        node_js.at("window_movement_strides").get<vector<size_t>>();
-                    // For backwards compatibility, both (but not just one) of the padding_ fields
-                    // may
-                    // be omitted.
-                    auto padding_below_maybe = get_or_default(node_js, "padding_below", json{});
-                    auto padding_above_maybe = get_or_default(node_js, "padding_above", json{});
-                    op::PadType pad_type = read_pad_type(node_js);
-                    if (padding_below_maybe.empty() && !padding_above_maybe.empty())
-                    {
-                        throw runtime_error(
-                            "MaxPool: padding_below is absent but padding_above is present");
-                    }
-                    else if (!padding_below_maybe.empty() && padding_above_maybe.empty())
-                    {
-                        throw runtime_error(
-                            "MaxPool: padding_below is present but padding_above is absent");
-                    }
-                    else if (!padding_below_maybe.empty() && !padding_above_maybe.empty())
-                    {
-                        auto padding_below = padding_below_maybe.get<vector<size_t>>();
-                        auto padding_above = padding_above_maybe.get<vector<size_t>>();
-                        node = make_shared<op::v0::MaxPool>(args[0],
-                                                            window_shape,
-                                                            window_movement_strides,
-                                                            padding_below,
-                                                            padding_above,
-                                                            pad_type);
-                    }
-                    else
-                    {
-                        node = make_shared<op::v0::MaxPool>(
-                            args[0], window_shape, window_movement_strides);
-                    }
-                }
-                if (op_version == 1)
-                {
-                    auto kernel = node_js.at("kernel").get<vector<size_t>>();
-                    auto strides = node_js.at("strides").get<vector<size_t>>();
-                    auto pads_begin = node_js.at("pads_begin").get<vector<size_t>>();
-                    auto pads_end = node_js.at("pads_end").get<vector<size_t>>();
-                    auto rounding_type = read_rounding_type(node_js);
-                    op::PadType pad_type = read_pad_type(node_js);
-                    node = make_shared<op::v1::MaxPool>(
-                        args[0], strides, pads_begin, pads_end, kernel, rounding_type, pad_type);
-                }
-                break;
-            }
-            case OP_TYPEID::MaxPoolBackprop:
-            {
-                if (op_version == 0)
-                {
-                    auto window_shape = node_js.at("window_shape").get<vector<size_t>>();
-                    auto window_movement_strides =
-                        node_js.at("window_movement_strides").get<vector<size_t>>();
-                    auto padding_below = node_js.at("padding_below").get<vector<size_t>>();
-                    auto padding_above = node_js.at("padding_above").get<vector<size_t>>();
-                    if (args.size() == 3)
-                    {
-                        node = make_shared<op::v0::MaxPoolBackprop>(args[0],
+                auto pads_begin = node_js.at("pads_begin").get<vector<std::ptrdiff_t>>();
+                auto pads_end = node_js.at("pads_end").get<vector<std::ptrdiff_t>>();
+                node = make_shared<op::v1::ConvolutionBackpropData>(
+                    data_batch_shape, args[0], args[1], strides, dilations, pads_begin, pads_end);
+            }
+            break;
+        }
+        case OP_TYPEID::ConvolutionBackpropFilters:
+        {
+            if (op_version == 0)
+            {
+                auto filters_shape = node_js.at("filters_shape").get<vector<size_t>>();
+                auto window_movement_strides_forward =
+                    node_js.at("window_movement_strides_forward").get<vector<size_t>>();
+                auto window_dilation_strides_forward =
+                    node_js.at("window_dilation_strides_forward").get<vector<size_t>>();
+                auto padding_below_forward =
+                    node_js.at("padding_below_forward").get<vector<std::ptrdiff_t>>();
+                auto padding_above_forward =
+                    node_js.at("padding_above_forward").get<vector<std::ptrdiff_t>>();
+                auto data_dilation_strides_forward =
+                    node_js.at("data_dilation_strides_forward").get<vector<size_t>>();
+                node =
+                    make_shared<op::v0::ConvolutionBackpropFilters>(args[0],
+                                                                    filters_shape,
                                                                     args[1],
-                                                                    args[2],
-                                                                    window_shape,
-                                                                    window_movement_strides,
-                                                                    padding_below,
-                                                                    padding_above);
-                    }
-                    else
-                    {
-                        node = make_shared<op::v0::MaxPoolBackprop>(args[0],
+                                                                    window_movement_strides_forward,
+                                                                    window_dilation_strides_forward,
+                                                                    padding_below_forward,
+                                                                    padding_above_forward,
+                                                                    data_dilation_strides_forward);
+            }
+            if (op_version == 1)
+            {
+                auto filters_shape = node_js.at("filters_shape").get<vector<size_t>>();
+                auto strides = node_js.at("strides").get<vector<size_t>>();
+                auto dilations = node_js.at("dilations").get<vector<size_t>>();
+                auto pads_begin = node_js.at("pads_begin").get<vector<std::ptrdiff_t>>();
+                auto pads_end = node_js.at("pads_end").get<vector<std::ptrdiff_t>>();
+                node = make_shared<op::v1::ConvolutionBackpropFilters>(
+                    args[0], filters_shape, args[1], strides, dilations, pads_begin, pads_end);
+            }
+            break;
+        }
+        case OP_TYPEID::ConvolutionBias:
+        {
+            auto window_movement_strides =
+                node_js.at("window_movement_strides").get<vector<size_t>>();
+            auto window_dilation_strides =
+                node_js.at("window_dilation_strides").get<vector<size_t>>();
+            auto padding_below = node_js.at("padding_below").get<vector<std::ptrdiff_t>>();
+            auto padding_above = node_js.at("padding_above").get<vector<std::ptrdiff_t>>();
+            auto data_dilation_strides = node_js.at("data_dilation_strides").get<vector<size_t>>();
+
+            node = make_shared<op::ConvolutionBias>(args[0],
+                                                    args[1],
+                                                    args[2],
+                                                    window_movement_strides,
+                                                    window_dilation_strides,
+                                                    padding_below,
+                                                    padding_above,
+                                                    data_dilation_strides);
+            break;
+        }
+        case OP_TYPEID::ConvolutionBiasAdd:
+        {
+            auto window_movement_strides =
+                node_js.at("window_movement_strides").get<vector<size_t>>();
+            auto window_dilation_strides =
+                node_js.at("window_dilation_strides").get<vector<size_t>>();
+            auto padding_below = node_js.at("padding_below").get<vector<std::ptrdiff_t>>();
+            auto padding_above = node_js.at("padding_above").get<vector<std::ptrdiff_t>>();
+            auto data_dilation_strides = node_js.at("data_dilation_strides").get<vector<size_t>>();
+
+            node = make_shared<op::ConvolutionBiasAdd>(args[0],
+                                                       args[1],
+                                                       args[2],
+                                                       args[3],
+                                                       window_movement_strides,
+                                                       window_dilation_strides,
+                                                       padding_below,
+                                                       padding_above,
+                                                       data_dilation_strides);
+            break;
+        }
+        case OP_TYPEID::ConvolutionBiasBackpropFiltersBias:
+        {
+            auto filters_shape = node_js.at("filters_shape").get<vector<size_t>>();
+            auto bias_shape = node_js.at("bias_shape").get<vector<size_t>>();
+            auto window_movement_strides_forward =
+                node_js.at("window_movement_strides_forward").get<vector<size_t>>();
+            auto window_dilation_strides_forward =
+                node_js.at("window_dilation_strides_forward").get<vector<size_t>>();
+            auto padding_below_forward =
+                node_js.at("padding_below_forward").get<vector<std::ptrdiff_t>>();
+            auto padding_above_forward =
+                node_js.at("padding_above_forward").get<vector<std::ptrdiff_t>>();
+            auto data_dilation_strides_forward =
+                node_js.at("data_dilation_strides_forward").get<vector<size_t>>();
+            node =
+                make_shared<op::ConvolutionBiasBackpropFiltersBias>(args[0],
+                                                                    filters_shape,
+                                                                    bias_shape,
                                                                     args[1],
-                                                                    window_shape,
-                                                                    window_movement_strides,
-                                                                    padding_below,
-                                                                    padding_above);
-                    }
-                }
-                if (op_version == 1)
-                {
-                    auto kernel = node_js.at("kernel").get<vector<size_t>>();
-                    auto strides = node_js.at("strides").get<vector<size_t>>();
-                    auto pads_begin = node_js.at("pads_begin").get<vector<size_t>>();
-                    auto pads_end = node_js.at("pads_end").get<vector<size_t>>();
-                    if (args.size() == 3)
-                    {
-                        node = make_shared<op::v1::MaxPoolBackprop>(
-                            args[0], args[1], args[2], kernel, strides, pads_begin, pads_end);
-                    }
-                    else
-                    {
-                        node = make_shared<op::v1::MaxPoolBackprop>(
-                            args[0], args[1], kernel, strides, pads_begin, pads_end);
-                    }
-                }
-                break;
-            }
-            case OP_TYPEID::Maximum:
-            {
-                node = make_shared<op::Maximum>(
-                    args[0], args[1], read_auto_broadcast(node_js, "auto_broadcast"));
-                break;
-            }
-            case OP_TYPEID::Min:
-            {
-                auto reduction_axes = deserialize_axis_set(node_js.at("reduction_axes"));
-                node = make_shared<op::Min>(args[0], reduction_axes);
-                break;
-            }
-            case OP_TYPEID::Minimum:
-            {
-                node = make_shared<op::Minimum>(
-                    args[0], args[1], read_auto_broadcast(node_js, "auto_broadcast"));
-                break;
-            }
-            case OP_TYPEID::Multiply:
-            {
-                node = make_shared<op::Multiply>(
-                    args[0], args[1], read_auto_broadcast(node_js, "auto_broadcast"));
-                break;
-            }
-            case OP_TYPEID::MVN:
-            {
-                auto normalize_variance = node_js.at("normalize_variance").get<bool>();
-                auto reduction_axes = deserialize_axis_set(node_js.at("reduction_axes"));
-                auto eps = node_js.at("eps").get<double>();
-                node = make_shared<op::MVN>(args[0], normalize_variance, normalize_variance, eps);
-                break;
-            }
-            case OP_TYPEID::Negative:
-            {
-                node = make_shared<op::Negative>(args[0]);
-                break;
-            }
-            case OP_TYPEID::NormalizeL2:
-            {
-                float eps = node_js.at("eps").get<float>();
-                auto eps_mode = node_js.at("eps_mode").get<op::EpsMode>();
-                node = make_shared<op::NormalizeL2>(args[0], args[1], eps, eps_mode);
-                break;
-            }
-            case OP_TYPEID::NotEqual:
-            {
-                node = make_shared<op::NotEqual>(
-                    args[0], args[1], read_auto_broadcast(node_js, "auto_broadcast"));
-                break;
-            }
-            case OP_TYPEID::Not:
-            {
-                node = make_shared<op::Not>(args[0]);
-                break;
-            }
-            case OP_TYPEID::OneHot:
-            {
-                auto shape = node_js.at("shape").get<vector<size_t>>();
-                auto one_hot_axis = node_js.at("one_hot_axis").get<size_t>();
-                node = make_shared<op::OneHot>(args[0], read_partial_shape(shape), one_hot_axis);
-                break;
-            }
-            case OP_TYPEID::Or:
-            {
-                node = make_shared<op::Or>(
-                    args[0], args[1], read_auto_broadcast(node_js, "auto_broadcast"));
-                break;
-            }
-<<<<<<< HEAD
-            case OP_TYPEID::Pad:
-=======
+                                                                    window_movement_strides_forward,
+                                                                    window_dilation_strides_forward,
+                                                                    padding_below_forward,
+                                                                    padding_above_forward,
+                                                                    data_dilation_strides_forward);
+            break;
+        }
+        case OP_TYPEID::Cos:
+        {
+            node = make_shared<op::Cos>(args[0]);
+            break;
+        }
+        case OP_TYPEID::Cosh:
+        {
+            node = make_shared<op::Cosh>(args[0]);
+            break;
+        }
+        case OP_TYPEID::DepthToSpace:
+        {
+            auto block_size = node_js.at("block_size").get<size_t>();
+            node = make_shared<op::DepthToSpace>(args[0], block_size);
+            break;
+        }
+        case OP_TYPEID::Dequantize:
+        {
+            auto type = read_element_type(node_js.at("type"));
+            auto axes = deserialize_axis_set(node_js.at("axes"));
+            node = make_shared<op::Dequantize>(args[0], args[1], args[2], type, axes);
+            break;
+        }
+        case OP_TYPEID::Divide:
+        {
+            bool pythondiv = get_or_default(node_js, "pythondiv", true);
+            node = make_shared<op::Divide>(
+                args[0], args[1], pythondiv, read_auto_broadcast(node_js, "auto_broadcast"));
+            break;
+        }
+        case OP_TYPEID::Dot:
+        {
+            // For backwards compatibility, reduction_axes_count is optional.
+            if (has_key(node_js, "reduction_axes_count"))
+            {
+                size_t reduction_axes_count = node_js["reduction_axes_count"].get<size_t>();
+                node = make_shared<op::Dot>(args[0], args[1], reduction_axes_count);
+            }
+            else
+            {
+                node = make_shared<op::Dot>(args[0], args[1]);
+            }
+            break;
+        }
+        case OP_TYPEID::DynBroadcast:
+        {
+            node = make_shared<op::DynBroadcast>(args[0], args[1], args[2]);
+            break;
+        }
+        case OP_TYPEID::DynPad:
+        {
+            node = make_shared<op::DynPad>(args[0], args[1], args[2], args[3]);
+            break;
+        }
+        case OP_TYPEID::DynReplaceSlice:
+        {
+            auto lower_bounds_mask = node_js.at("lower_bounds_mask").get<set<size_t>>();
+            auto upper_bounds_mask = node_js.at("upper_bounds_mask").get<set<size_t>>();
+            auto new_axis = node_js.at("new_axis").get<set<size_t>>();
+            auto shrink_axis = node_js.at("shrink_axis").get<set<size_t>>();
+            auto ellipsis_mask = node_js.at("ellipsis_mask").get<set<size_t>>();
+            node = make_shared<op::DynReplaceSlice>(args[0],
+                                                    args[1],
+                                                    args[2],
+                                                    args[3],
+                                                    args[4],
+                                                    lower_bounds_mask,
+                                                    upper_bounds_mask,
+                                                    new_axis,
+                                                    shrink_axis,
+                                                    ellipsis_mask);
+            break;
+        }
+        case OP_TYPEID::DynReshape:
+        {
+            const auto zero_flag = node_js.at("zero_flag").get<bool>();
+            if (op_version == 0)
+            {
+                node = make_shared<op::v0::DynReshape>(args[0], args[1], zero_flag);
+            }
+            if (op_version == 1)
+            {
+                node = make_shared<op::v1::Reshape>(args[0], args[1], zero_flag);
+            }
+            break;
+        }
+        case OP_TYPEID::DynSlice:
+        {
+            auto lower_bounds_mask = node_js.at("lower_bounds_mask").get<set<size_t>>();
+            auto upper_bounds_mask = node_js.at("upper_bounds_mask").get<set<size_t>>();
+            auto new_axis = node_js.at("new_axis").get<set<size_t>>();
+            auto shrink_axis = node_js.at("shrink_axis").get<set<size_t>>();
+            auto ellipsis_mask = node_js.at("ellipsis_mask").get<set<size_t>>();
+            node = make_shared<op::DynSlice>(args[0],
+                                             args[1],
+                                             args[2],
+                                             args[3],
+                                             lower_bounds_mask,
+                                             upper_bounds_mask,
+                                             new_axis,
+                                             shrink_axis,
+                                             ellipsis_mask);
+            break;
+        }
+        case OP_TYPEID::Elu:
+        {
+            auto alpha = node_js.at("alpha").get<double>();
+            node = make_shared<op::Elu>(args[0], alpha);
+            break;
+        }
+        case OP_TYPEID::EmbeddingLookup:
+        {
+            node = make_shared<op::EmbeddingLookup>(args[0], args[1]);
+            break;
+        }
+        case OP_TYPEID::Equal:
+        {
+            node = make_shared<op::Equal>(
+                args[0], args[1], read_auto_broadcast(node_js, "auto_broadcast"));
+            break;
+        }
+        case OP_TYPEID::Erf:
+        {
+            node = make_shared<op::Erf>(args[0]);
+            break;
+        }
+        case OP_TYPEID::Exp:
+        {
+            node = make_shared<op::Exp>(args[0]);
+            break;
+        }
+        case OP_TYPEID::FakeQuantize:
+        {
+            size_t levels = node_js.at("levels").get<size_t>();
+            node =
+                make_shared<op::FakeQuantize>(args[0], args[1], args[2], args[3], args[4], levels);
+            break;
+        }
+        case OP_TYPEID::Floor:
+        {
+            node = make_shared<op::Floor>(args[0]);
+            break;
+        }
+        case OP_TYPEID::Gather:
+        {
+            if (op_version == 0)
+            {
+                auto axis = node_js.at("axis").get<size_t>();
+                node = make_shared<op::v0::Gather>(args[0], args[1], axis);
+            }
+            if (op_version == 1)
+            {
+                node = make_shared<op::v1::Gather>(args[0], args[1], args[2]);
+            }
+            break;
+        }
+        case OP_TYPEID::GatherND:
+        {
+            node = make_shared<op::GatherND>(args[0], args[1]);
+            break;
+        }
+        case OP_TYPEID::Gelu:
+        {
+            node = make_shared<op::Gelu>(args[0]);
+            break;
+        }
+        case OP_TYPEID::GeluBackpropFactor:
+        {
+            node = make_shared<op::GeluBackpropFactor>(args[0]);
+            break;
+        }
+        case OP_TYPEID::Gemm:
+        {
+            auto alpha = node_js.at("alpha").get<double>();
+            auto beta = node_js.at("beta").get<double>();
+            auto transA = node_js.at("transA").get<bool>();
+            auto transB = node_js.at("transB").get<bool>();
+            node = make_shared<op::Gemm>(args[0], args[1], args[2], alpha, beta, transA, transB);
+            break;
+        }
+        case OP_TYPEID::GenerateMask:
+        {
+            auto output_shape = node_js.at("output_shape").get<vector<size_t>>();
+            auto type = read_element_type(node_js.at("type"));
+            auto seed = node_js.at("seed").get<unsigned int>();
+            auto probability = node_js.at("probability").get<double>();
+            bool use_seed = get_or_default<bool>(node_js, "use_seed", false);
+
+            node = make_shared<op::GenerateMask>(
+                args[0], output_shape, type, seed, probability, use_seed);
+            break;
+        }
+        case OP_TYPEID::GetOutputElement:
+        {
+            node = make_shared<op::GetOutputElement>(
+                static_cast<Output<Node>>(args[0]).get_node_shared_ptr(),
+                node_js.at("n").get<size_t>());
+            break;
+        }
+        case OP_TYPEID::Greater:
+        {
+            node = make_shared<op::Greater>(
+                args[0], args[1], read_auto_broadcast(node_js, "auto_broadcast"));
+            break;
+        }
+        case OP_TYPEID::GreaterEq:
+        {
+            node = make_shared<op::GreaterEq>(
+                args[0], args[1], read_auto_broadcast(node_js, "auto_broadcast"));
+            break;
+        }
+        case OP_TYPEID::GRN:
+        {
+            auto bias = node_js.at("bias").get<float>();
+            node = make_shared<op::GRN>(args[0], bias);
+            break;
+        }
+        case OP_TYPEID::GroupConvolution:
+        {
+            auto window_movement_strides =
+                node_js.at("window_movement_strides").get<vector<size_t>>();
+            auto window_dilation_strides =
+                node_js.at("window_dilation_strides").get<vector<size_t>>();
+            auto padding_below = node_js.at("padding_below").get<vector<std::ptrdiff_t>>();
+            auto padding_above = node_js.at("padding_above").get<vector<std::ptrdiff_t>>();
+            auto data_dilation_strides = node_js.at("data_dilation_strides").get<vector<size_t>>();
+            auto groups = node_js.at("groups").get<size_t>();
+
+            op::PadType pad_type = read_pad_type(node_js);
+            node = make_shared<op::GroupConvolution>(args[0],
+                                                     args[1],
+                                                     window_movement_strides,
+                                                     window_dilation_strides,
+                                                     padding_below,
+                                                     padding_above,
+                                                     data_dilation_strides,
+                                                     groups,
+                                                     pad_type);
+            break;
+        }
+        case OP_TYPEID::GroupConvolutionTranspose:
+        {
+            auto strides = node_js.at("strides").get<vector<size_t>>();
+            auto dilations = node_js.at("dilations").get<vector<size_t>>();
+            auto padding_begin = node_js.at("padding_begin").get<vector<ptrdiff_t>>();
+            auto padding_end = node_js.at("padding_end").get<vector<ptrdiff_t>>();
+            auto output_padding = node_js.at("output_padding").get<vector<ptrdiff_t>>();
+            auto groups = node_js.at("groups").get<size_t>();
+            op::PadType pad_type = read_pad_type(node_js);
+            auto output_shape = node_js.at("output_shape").get<vector<size_t>>();
+
+            node = make_shared<op::GroupConvolutionTranspose>(args[0],
+                                                              args[1],
+                                                              strides,
+                                                              dilations,
+                                                              padding_begin,
+                                                              padding_end,
+                                                              output_padding,
+                                                              groups,
+                                                              pad_type,
+                                                              output_shape);
+            break;
+        }
+        case OP_TYPEID::GRUCell:
+        {
+            auto hidden_size = node_js.at("hidden_size").get<size_t>();
+            auto clip = node_js.at("clip").get<float>();
+            auto activations = node_js.at("activations").get<vector<string>>();
+            auto activation_alpha = node_js.at("activation_alpha").get<vector<float>>();
+            auto activation_beta = node_js.at("activation_beta").get<vector<float>>();
+            auto linear_before_reset = node_js.at("linear_before_reset").get<bool>();
+            node = make_shared<op::GRUCell>(args[0],
+                                            args[1],
+                                            args[2],
+                                            args[3],
+                                            hidden_size,
+                                            args[4],
+                                            activations,
+                                            activation_alpha,
+                                            activation_beta,
+                                            clip,
+                                            linear_before_reset);
+            break;
+        }
+        case OP_TYPEID::HardSigmoid:
+        {
+            auto alpha = node_js.at("alpha").get<float>();
+            auto beta = node_js.at("beta").get<float>();
+            node = make_shared<op::HardSigmoid>(args[0], alpha, beta);
+            break;
+        }
+        case OP_TYPEID::LayerNorm:
+        {
+            auto keep_stats = node_js.at("keep_stats").get<bool>();
+            auto use_affine = node_js.at("use_affine").get<bool>();
+            auto epsilon = node_js.at("epsilon").get<double>();
+            auto begin_norm_axis = node_js.at("begin_norm_axis").get<int64_t>();
+            if (use_affine)
+            {
+                node = make_shared<op::LayerNorm>(
+                    args[0], args[1], args[2], keep_stats, begin_norm_axis, epsilon);
+            }
+            else
+            {
+                node = make_shared<op::LayerNorm>(args[0], keep_stats, begin_norm_axis, epsilon);
+            }
+            break;
+        }
+        case OP_TYPEID::LayerNormBackprop:
+        {
+            auto use_stats = node_js.at("use_stats").get<bool>();
+            auto use_affine = node_js.at("use_affine").get<bool>();
+            auto epsilon = node_js.at("epsilon").get<double>();
+            auto begin_norm_axis = node_js.at("begin_norm_axis").get<int64_t>();
+            if (use_stats && use_affine)
+            {
+                node = make_shared<op::LayerNormBackprop>(
+                    args[0], args[1], args[2], args[3], args[4], begin_norm_axis, epsilon);
+            }
+            else if (use_stats)
+            {
+                node = make_shared<op::LayerNormBackprop>(
+                    args[0], args[1], args[2], args[3], begin_norm_axis, epsilon);
+            }
+            else if (use_affine)
+            {
+                node = make_shared<op::LayerNormBackprop>(
+                    args[0], args[1], args[2], begin_norm_axis, epsilon);
+            }
+            else
+            {
+                node =
+                    make_shared<op::LayerNormBackprop>(args[0], args[1], begin_norm_axis, epsilon);
+            }
             break;
         }
         case OP_TYPEID::Less:
@@ -1999,513 +1774,686 @@
         case OP_TYPEID::MaxPool:
         {
             if (op_version == 0)
->>>>>>> d2e652f6
-            {
-                if (op_version == 0)
+            {
+                auto window_shape = node_js.at("window_shape").get<vector<size_t>>();
+                auto window_movement_strides =
+                    node_js.at("window_movement_strides").get<vector<size_t>>();
+                // For backwards compatibility, both (but not just one) of the padding_ fields may
+                // be omitted.
+                auto padding_below_maybe = get_or_default(node_js, "padding_below", json{});
+                auto padding_above_maybe = get_or_default(node_js, "padding_above", json{});
+                op::PadType pad_type = read_pad_type(node_js);
+                if (padding_below_maybe.empty() && !padding_above_maybe.empty())
                 {
-                    auto padding_below = node_js.at("padding_below").get<vector<ptrdiff_t>>();
-                    auto padding_above = node_js.at("padding_above").get<vector<ptrdiff_t>>();
-
-                    // This is a legacy field whose functionality is no longer supported. The new
-                    // behavior is equivalent to interior padding of 0, so we will accept it under
-                    // those conditions.
-                    auto padding_interior = get_value<vector<size_t>>(node_js, "padding_interior");
-                    NGRAPH_CHECK(std::all_of(padding_interior.begin(),
-                                             padding_interior.end(),
-                                             [](size_t s) { return s == 0; }),
-                                 "Legacy padding_interior field must be zero everywhere.");
-
-                    auto pad_mode = read_pad_mode(node_js);
-
-                    node = make_shared<op::v0::Pad>(
-                        args[0], args[1], padding_below, padding_above, pad_mode);
+                    throw runtime_error(
+                        "MaxPool: padding_below is absent but padding_above is present");
                 }
-                if (op_version == 1)
+                else if (!padding_below_maybe.empty() && padding_above_maybe.empty())
                 {
-                    auto pad_mode = read_pad_mode(node_js);
-                    if (args.size() == 4)
-                    {
-                        node =
-                            make_shared<op::v1::Pad>(args[0], args[1], args[2], args[3], pad_mode);
-                    }
-                    else
-                    {
-                        node = make_shared<op::v1::Pad>(args[0], args[1], args[2], pad_mode);
-                    }
+                    throw runtime_error(
+                        "MaxPool: padding_below is present but padding_above is absent");
                 }
-                break;
-            }
-            case OP_TYPEID::Parameter:
-            {
-                if (has_key(node_js, "value_type"))
+                else if (!padding_below_maybe.empty() && !padding_above_maybe.empty())
                 {
-                    auto type_node_js = node_js.at("value_type");
-                    auto element_type = read_element_type(type_node_js.at("element_type"));
-                    auto shape = type_node_js.at("shape");
-                    auto cacheable = get_or_default<bool>(node_js, "cacheable", false);
-                    node = make_shared<op::Parameter>(
-                        element_type, read_partial_shape(shape), cacheable);
+                    auto padding_below = padding_below_maybe.get<vector<size_t>>();
+                    auto padding_above = padding_above_maybe.get<vector<size_t>>();
+                    node = make_shared<op::v0::MaxPool>(args[0],
+                                                        window_shape,
+                                                        window_movement_strides,
+                                                        padding_below,
+                                                        padding_above,
+                                                        pad_type);
                 }
                 else
                 {
-                    JSONNodeDeserializer visitor(node_js);
-                    // node = make_shared<op::Parameter>();
-                    node = shared_ptr<Node>(FactoryRegistry<Node>::get()->create({"Parameter", 0}));
-                    node->visit_attributes(visitor);
-                    validate = true;
+                    node = make_shared<op::v0::MaxPool>(
+                        args[0], window_shape, window_movement_strides);
                 }
-                break;
-            }
-            case OP_TYPEID::Passthrough:
-            {
-                std::vector<json> outputs_js = node_js.at("output_shapes");
-                std::vector<std::tuple<element::Type, PartialShape>> outputs;
-                for (auto output_js : outputs_js)
-                {
-                    outputs.emplace_back(read_element_type(output_js.at("element_type")),
-                                         read_partial_shape(output_js.at("shape")));
-                }
-                node = make_shared<op::Passthrough>(node_js.at("logical_type"),
-                                                    node_js.at("language"),
-                                                    node_js.at("function"),
-                                                    static_cast<OutputVector>(args),
-                                                    std::move(outputs));
-                break;
-            }
-            case OP_TYPEID::Power:
-            {
-                node = make_shared<op::Power>(
-                    args[0], args[1], read_auto_broadcast(node_js, "auto_broadcast"));
-                break;
-            }
-            case OP_TYPEID::PRelu:
-            {
-                node = make_shared<op::PRelu>(args[0], args[1]);
-                break;
-            }
-            case OP_TYPEID::Product:
-            {
-                if (op_version == 0)
-                {
-                    auto reduction_axes = deserialize_axis_set(node_js.at("reduction_axes"));
-                    if (reduction_axes.empty())
-                        node = make_shared<op::v0::Product>(args[0], args[1]);
-                    else
-                        node = make_shared<op::v0::Product>(args[0], reduction_axes);
-                }
-                if (op_version == 1)
-                {
-                    auto keep_dims = node_js.at("keep_dims").get<bool>();
-                    node = make_shared<op::v1::ReduceProd>(args[0], args[1], keep_dims);
-                }
-                break;
-            }
-            case OP_TYPEID::Quantize:
-            {
-                auto type = read_element_type(node_js.at("type"));
-                auto axes = deserialize_axis_set(node_js.at("axes"));
-                auto round_mode = node_js.at("round_mode").get<op::Quantize::RoundMode>();
-                node = make_shared<op::Quantize>(args[0], args[1], args[2], type, axes, round_mode);
-                break;
-            }
-            case OP_TYPEID::QuantizedConvolutionBias: { break;
-            }
-            case OP_TYPEID::QuantizedConvolutionBiasAdd: { break;
-            }
-            case OP_TYPEID::QuantizedConvolutionBiasSignedAdd: { break;
-            }
-            case OP_TYPEID::QuantizedConvolutionRelu: { break;
-            }
-            case OP_TYPEID::QuantizedConvolution:
-            {
+            }
+            if (op_version == 1)
+            {
+                auto kernel = node_js.at("kernel").get<vector<size_t>>();
+                auto strides = node_js.at("strides").get<vector<size_t>>();
+                auto pads_begin = node_js.at("pads_begin").get<vector<size_t>>();
+                auto pads_end = node_js.at("pads_end").get<vector<size_t>>();
+                auto rounding_type = read_rounding_type(node_js);
+                op::PadType pad_type = read_pad_type(node_js);
+                node = make_shared<op::v1::MaxPool>(
+                    args[0], strides, pads_begin, pads_end, kernel, rounding_type, pad_type);
+            }
+            break;
+        }
+        case OP_TYPEID::MaxPoolBackprop:
+        {
+            if (op_version == 0)
+            {
+                auto window_shape = node_js.at("window_shape").get<vector<size_t>>();
                 auto window_movement_strides =
                     node_js.at("window_movement_strides").get<vector<size_t>>();
-                auto window_dilation_strides =
-                    node_js.at("window_dilation_strides").get<vector<size_t>>();
-                auto padding_below = node_js.at("padding_below").get<vector<std::ptrdiff_t>>();
-                auto padding_above = node_js.at("padding_above").get<vector<std::ptrdiff_t>>();
-                auto data_dilation_strides = node_js["data_dilation_strides"];
-                auto output_type = read_element_type(node_js.at("output_type"));
-                auto input_axes = node_js.at("input_axes").get<set<size_t>>();
-                auto filter_axes = node_js.at("filter_axes").get<set<size_t>>();
-                auto output_axes = node_js.at("output_axes").get<set<size_t>>();
-                node = make_shared<op::QuantizedConvolution>(
-                    args[0],
-                    args[1],
-                    window_movement_strides,
-                    window_dilation_strides,
-                    padding_below,
-                    padding_above,
-                    data_dilation_strides.get<std::vector<size_t>>(),
-                    args[2],
-                    args[3],
-                    args[4],
-                    args[5],
-                    args[6],
-                    args[7],
-                    output_type,
-                    input_axes,
-                    filter_axes,
-                    output_axes);
-
+                auto padding_below = node_js.at("padding_below").get<vector<size_t>>();
+                auto padding_above = node_js.at("padding_above").get<vector<size_t>>();
+                if (args.size() == 3)
+                {
+                    node = make_shared<op::v0::MaxPoolBackprop>(args[0],
+                                                                args[1],
+                                                                args[2],
+                                                                window_shape,
+                                                                window_movement_strides,
+                                                                padding_below,
+                                                                padding_above);
+                }
+                else
+                {
+                    node = make_shared<op::v0::MaxPoolBackprop>(args[0],
+                                                                args[1],
+                                                                window_shape,
+                                                                window_movement_strides,
+                                                                padding_below,
+                                                                padding_above);
+                }
+            }
+            if (op_version == 1)
+            {
+                auto kernel = node_js.at("kernel").get<vector<size_t>>();
+                auto strides = node_js.at("strides").get<vector<size_t>>();
+                auto pads_begin = node_js.at("pads_begin").get<vector<size_t>>();
+                auto pads_end = node_js.at("pads_end").get<vector<size_t>>();
+                if (args.size() == 3)
+                {
+                    node = make_shared<op::v1::MaxPoolBackprop>(
+                        args[0], args[1], args[2], kernel, strides, pads_begin, pads_end);
+                }
+                else
+                {
+                    node = make_shared<op::v1::MaxPoolBackprop>(
+                        args[0], args[1], kernel, strides, pads_begin, pads_end);
+                }
+            }
+            break;
+        }
+        case OP_TYPEID::Maximum:
+        {
+            node = make_shared<op::Maximum>(
+                args[0], args[1], read_auto_broadcast(node_js, "auto_broadcast"));
+            break;
+        }
+        case OP_TYPEID::Min:
+        {
+            auto reduction_axes = deserialize_axis_set(node_js.at("reduction_axes"));
+            node = make_shared<op::Min>(args[0], reduction_axes);
+            break;
+        }
+        case OP_TYPEID::Minimum:
+        {
+            node = make_shared<op::Minimum>(
+                args[0], args[1], read_auto_broadcast(node_js, "auto_broadcast"));
+            break;
+        }
+        case OP_TYPEID::Multiply:
+        {
+            node = make_shared<op::Multiply>(
+                args[0], args[1], read_auto_broadcast(node_js, "auto_broadcast"));
+            break;
+        }
+        case OP_TYPEID::MVN:
+        {
+            auto normalize_variance = node_js.at("normalize_variance").get<bool>();
+            auto reduction_axes = deserialize_axis_set(node_js.at("reduction_axes"));
+            auto eps = node_js.at("eps").get<double>();
+            node = make_shared<op::MVN>(args[0], normalize_variance, normalize_variance, eps);
+            break;
+        }
+        case OP_TYPEID::Negative:
+        {
+            node = make_shared<op::Negative>(args[0]);
+            break;
+        }
+        case OP_TYPEID::NormalizeL2:
+        {
+            float eps = node_js.at("eps").get<float>();
+            auto eps_mode = node_js.at("eps_mode").get<op::EpsMode>();
+            node = make_shared<op::NormalizeL2>(args[0], args[1], eps, eps_mode);
+            break;
+        }
+        case OP_TYPEID::NotEqual:
+        {
+            node = make_shared<op::NotEqual>(
+                args[0], args[1], read_auto_broadcast(node_js, "auto_broadcast"));
+            break;
+        }
+        case OP_TYPEID::Not:
+        {
+            node = make_shared<op::Not>(args[0]);
+            break;
+        }
+        case OP_TYPEID::OneHot:
+        {
+            auto shape = node_js.at("shape").get<vector<size_t>>();
+            auto one_hot_axis = node_js.at("one_hot_axis").get<size_t>();
+            node = make_shared<op::OneHot>(args[0], read_partial_shape(shape), one_hot_axis);
+            break;
+        }
+        case OP_TYPEID::Or:
+        {
+            node = make_shared<op::Or>(
+                args[0], args[1], read_auto_broadcast(node_js, "auto_broadcast"));
+            break;
+        }
+        case OP_TYPEID::Pad:
+        {
+            if (op_version == 0)
+            {
+                auto padding_below = node_js.at("padding_below").get<vector<ptrdiff_t>>();
+                auto padding_above = node_js.at("padding_above").get<vector<ptrdiff_t>>();
+
+                // This is a legacy field whose functionality is no longer supported. The new
+                // behavior is equivalent to interior padding of 0, so we will accept it under
+                // those conditions.
+                auto padding_interior = get_value<vector<size_t>>(node_js, "padding_interior");
+                NGRAPH_CHECK(std::all_of(padding_interior.begin(),
+                                         padding_interior.end(),
+                                         [](size_t s) { return s == 0; }),
+                             "Legacy padding_interior field must be zero everywhere.");
+
+                auto pad_mode = read_pad_mode(node_js);
+
+                node = make_shared<op::v0::Pad>(
+                    args[0], args[1], padding_below, padding_above, pad_mode);
+            }
+            if (op_version == 1)
+            {
+                auto pad_mode = read_pad_mode(node_js);
+                if (args.size() == 4)
+                {
+                    node = make_shared<op::v1::Pad>(args[0], args[1], args[2], args[3], pad_mode);
+                }
+                else
+                {
+                    node = make_shared<op::v1::Pad>(args[0], args[1], args[2], pad_mode);
+                }
+            }
+            break;
+        }
+        /*
+         case OP_TYPEID::Parameter:
+         {
+             auto type_node_js =
+                 has_key(node_js, "element_type") ? node_js : node_js.at("value_type");
+             auto element_type = read_element_type(type_node_js.at("element_type"));
+             auto shape = type_node_js.at("shape");
+             auto cacheable = get_or_default<bool>(node_js, "cacheable", false);
+             node = make_shared<op::Parameter>(element_type, read_partial_shape(shape), cacheable);
+             break;
+         }
+        */
+        case OP_TYPEID::Parameter:
+        {
+            if (has_key(node_js, "value_type"))
+            {
+                auto type_node_js = node_js.at("value_type");
+                auto element_type = read_element_type(type_node_js.at("element_type"));
+                auto shape = type_node_js.at("shape");
+                auto cacheable = get_or_default<bool>(node_js, "cacheable", false);
+                node =
+                    make_shared<op::Parameter>(element_type, read_partial_shape(shape), cacheable);
+            }
+            else
+            {
+                JSONNodeDeserializer visitor(node_js);
+                // node = make_shared<op::Parameter>();
+                node = shared_ptr<Node>(FactoryRegistry<Node>::get()->create({"Parameter", 0}));
+                node->visit_attributes(visitor);
+                validate = true;
+            }
+            break;
+        }
+        case OP_TYPEID::Passthrough:
+        {
+            std::vector<json> outputs_js = node_js.at("output_shapes");
+            std::vector<std::tuple<element::Type, PartialShape>> outputs;
+            for (auto output_js : outputs_js)
+            {
+                outputs.emplace_back(read_element_type(output_js.at("element_type")),
+                                     read_partial_shape(output_js.at("shape")));
+            }
+            node = make_shared<op::Passthrough>(node_js.at("logical_type"),
+                                                node_js.at("language"),
+                                                node_js.at("function"),
+                                                static_cast<OutputVector>(args),
+                                                std::move(outputs));
+            break;
+        }
+        case OP_TYPEID::Power:
+        {
+            node = make_shared<op::Power>(
+                args[0], args[1], read_auto_broadcast(node_js, "auto_broadcast"));
+            break;
+        }
+        case OP_TYPEID::PRelu:
+        {
+            node = make_shared<op::PRelu>(args[0], args[1]);
+            break;
+        }
+        case OP_TYPEID::Product:
+        {
+            if (op_version == 0)
+            {
+                auto reduction_axes = deserialize_axis_set(node_js.at("reduction_axes"));
+                if (reduction_axes.empty())
+                    node = make_shared<op::v0::Product>(args[0], args[1]);
+                else
+                    node = make_shared<op::v0::Product>(args[0], reduction_axes);
+            }
+            if (op_version == 1)
+            {
+                auto keep_dims = node_js.at("keep_dims").get<bool>();
+                node = make_shared<op::v1::ReduceProd>(args[0], args[1], keep_dims);
+            }
+            break;
+        }
+        case OP_TYPEID::Quantize:
+        {
+            auto type = read_element_type(node_js.at("type"));
+            auto axes = deserialize_axis_set(node_js.at("axes"));
+            auto round_mode = node_js.at("round_mode").get<op::Quantize::RoundMode>();
+            node = make_shared<op::Quantize>(args[0], args[1], args[2], type, axes, round_mode);
+            break;
+        }
+        case OP_TYPEID::QuantizedConvolutionBias: { break;
+        }
+        case OP_TYPEID::QuantizedConvolutionBiasAdd: { break;
+        }
+        case OP_TYPEID::QuantizedConvolutionBiasSignedAdd: { break;
+        }
+        case OP_TYPEID::QuantizedConvolutionRelu: { break;
+        }
+        case OP_TYPEID::QuantizedConvolution:
+        {
+            auto window_movement_strides =
+                node_js.at("window_movement_strides").get<vector<size_t>>();
+            auto window_dilation_strides =
+                node_js.at("window_dilation_strides").get<vector<size_t>>();
+            auto padding_below = node_js.at("padding_below").get<vector<std::ptrdiff_t>>();
+            auto padding_above = node_js.at("padding_above").get<vector<std::ptrdiff_t>>();
+            auto data_dilation_strides = node_js["data_dilation_strides"];
+            auto output_type = read_element_type(node_js.at("output_type"));
+            auto input_axes = node_js.at("input_axes").get<set<size_t>>();
+            auto filter_axes = node_js.at("filter_axes").get<set<size_t>>();
+            auto output_axes = node_js.at("output_axes").get<set<size_t>>();
+            node = make_shared<op::QuantizedConvolution>(
+                args[0],
+                args[1],
+                window_movement_strides,
+                window_dilation_strides,
+                padding_below,
+                padding_above,
+                data_dilation_strides.get<std::vector<size_t>>(),
+                args[2],
+                args[3],
+                args[4],
+                args[5],
+                args[6],
+                args[7],
+                output_type,
+                input_axes,
+                filter_axes,
+                output_axes);
+
+            break;
+        }
+        case OP_TYPEID::QuantizedDotBias: { break;
+        }
+        case OP_TYPEID::QuantizedDot:
+        {
+            size_t reduction_axes_count = node_js["reduction_axes_count"].get<size_t>();
+            auto output_type = read_element_type(node_js.at("output_type"));
+            auto input0_axes = node_js.at("input0_axes").get<set<size_t>>();
+            auto input1_axes = node_js.at("input1_axes").get<set<size_t>>();
+            auto output_axes = node_js.at("output_axes").get<set<size_t>>();
+
+            node = make_shared<op::QuantizedDot>(args[0],
+                                                 args[1],
+                                                 reduction_axes_count,
+                                                 args[2],
+                                                 args[3],
+                                                 args[4],
+                                                 args[5],
+                                                 args[6],
+                                                 args[7],
+                                                 output_type,
+                                                 input0_axes,
+                                                 input1_axes,
+                                                 output_axes);
+
+            break;
+        }
+        case OP_TYPEID::Recv:
+        {
+            auto src_id = node_js.at("source_id").get<size_t>();
+            node = make_shared<op::Recv>(args[0], src_id);
+            break;
+        }
+        case OP_TYPEID::RandomUniform:
+        {
+            auto fixed_seed = node_js.at("fixed_seed").get<uint64_t>();
+            node = make_shared<op::RandomUniform>(args[0], args[1], args[2], args[3], fixed_seed);
+            break;
+        }
+        case OP_TYPEID::Range:
+        {
+            node = make_shared<op::Range>(args[0], args[1], args[2]);
+            break;
+        }
+        case OP_TYPEID::Relu:
+        {
+            node = make_shared<op::Relu>(args[0]);
+            break;
+        }
+        case OP_TYPEID::ReluBackprop:
+        {
+            node = make_shared<op::ReluBackprop>(args[0], args[1]);
+            break;
+        }
+        case OP_TYPEID::ReplaceSlice:
+        {
+            auto lower_bounds = node_js.at("lower_bounds").get<vector<size_t>>();
+            auto upper_bounds = node_js.at("upper_bounds").get<vector<size_t>>();
+            auto strides = node_js.at("strides").get<vector<size_t>>();
+            node = make_shared<op::ReplaceSlice>(
+                args[0], args[1], lower_bounds, upper_bounds, strides);
+            break;
+        }
+        case OP_TYPEID::Reshape:
+        {
+            auto input_order = node_js.at("input_order").get<vector<size_t>>();
+            auto output_shape = node_js.at("output_shape").get<vector<size_t>>();
+            node = make_shared<op::Reshape>(args[0], input_order, output_shape);
+            break;
+        }
+        case OP_TYPEID::Result:
+        {
+            auto needs_default_layout =
+                get_or_default<bool>(node_js, "needs_default_layout", false);
+            node = make_shared<op::Result>(args[0], needs_default_layout);
+            break;
+        }
+        case OP_TYPEID::Reverse:
+        {
+            if (op_version == 0)
+            {
+                const auto reversed_axes = deserialize_axis_set(node_js.at("reversed_axes"));
+                node = make_shared<op::Reverse>(args[0], reversed_axes);
                 break;
             }
-            case OP_TYPEID::QuantizedDotBias: { break;
-            }
-            case OP_TYPEID::QuantizedDot:
-            {
-                size_t reduction_axes_count = node_js["reduction_axes_count"].get<size_t>();
-                auto output_type = read_element_type(node_js.at("output_type"));
-                auto input0_axes = node_js.at("input0_axes").get<set<size_t>>();
-                auto input1_axes = node_js.at("input1_axes").get<set<size_t>>();
-                auto output_axes = node_js.at("output_axes").get<set<size_t>>();
-
-                node = make_shared<op::QuantizedDot>(args[0],
-                                                     args[1],
-                                                     reduction_axes_count,
-                                                     args[2],
-                                                     args[3],
-                                                     args[4],
-                                                     args[5],
-                                                     args[6],
-                                                     args[7],
-                                                     output_type,
-                                                     input0_axes,
-                                                     input1_axes,
-                                                     output_axes);
-
+            else if (op_version == 1)
+            {
+                const auto mode = node_js.at("mode").get<op::v1::Reverse::Mode>();
+                node = make_shared<op::v1::Reverse>(args[0], args[1], mode);
                 break;
             }
-            case OP_TYPEID::Recv:
-            {
-                auto src_id = node_js.at("source_id").get<size_t>();
-                node = make_shared<op::Recv>(args[0], src_id);
-                break;
-            }
-            case OP_TYPEID::RandomUniform:
-            {
-                auto fixed_seed = node_js.at("fixed_seed").get<uint64_t>();
-                node =
-                    make_shared<op::RandomUniform>(args[0], args[1], args[2], args[3], fixed_seed);
-                break;
-            }
-            case OP_TYPEID::Range:
-            {
-                node = make_shared<op::Range>(args[0], args[1], args[2]);
-                break;
-            }
-            case OP_TYPEID::Relu:
-            {
-                node = make_shared<op::Relu>(args[0]);
-                break;
-            }
-            case OP_TYPEID::ReluBackprop:
-            {
-                node = make_shared<op::ReluBackprop>(args[0], args[1]);
-                break;
-            }
-            case OP_TYPEID::ReplaceSlice:
-            {
-                auto lower_bounds = node_js.at("lower_bounds").get<vector<size_t>>();
-                auto upper_bounds = node_js.at("upper_bounds").get<vector<size_t>>();
-                auto strides = node_js.at("strides").get<vector<size_t>>();
-                node = make_shared<op::ReplaceSlice>(
-                    args[0], args[1], lower_bounds, upper_bounds, strides);
-                break;
-            }
-            case OP_TYPEID::Reshape:
-            {
-                auto input_order = node_js.at("input_order").get<vector<size_t>>();
-                auto output_shape = node_js.at("output_shape").get<vector<size_t>>();
-                node = make_shared<op::Reshape>(args[0], input_order, output_shape);
-                break;
-            }
-            case OP_TYPEID::Result:
-            {
-                auto needs_default_layout =
-                    get_or_default<bool>(node_js, "needs_default_layout", false);
-                node = make_shared<op::Result>(args[0], needs_default_layout);
-                break;
-            }
-            case OP_TYPEID::Reverse:
-            {
-                if (op_version == 0)
+            break;
+        }
+        case OP_TYPEID::ReverseSequence:
+        {
+            auto batch_axis = node_js.at("batch_axis").get<size_t>();
+            auto sequence_axis = node_js.at("sequence_axis").get<size_t>();
+            node = make_shared<op::ReverseSequence>(args[0], args[1], batch_axis, sequence_axis);
+            break;
+        }
+        case OP_TYPEID::RNNCell:
+        {
+            auto hidden_size = node_js.at("hidden_size").get<size_t>();
+            auto clip = node_js.at("clip").get<float>();
+            auto activations = node_js.at("activations").get<vector<string>>();
+            auto activation_alpha = node_js.at("activation_alpha").get<vector<float>>();
+            auto activation_beta = node_js.at("activation_beta").get<vector<float>>();
+            node = make_shared<op::RNNCell>(args[0],
+                                            args[1],
+                                            args[2],
+                                            args[3],
+                                            hidden_size,
+                                            args[4],
+                                            activations,
+                                            activation_alpha,
+                                            activation_beta,
+                                            clip);
+            break;
+        }
+        case OP_TYPEID::ScalarConstantLike:
+        {
+            double value = node_js.at("value").get<double>();
+            node = make_shared<op::ScalarConstantLike>(args[0], value);
+            break;
+        }
+        case OP_TYPEID::ScaleShift:
+        {
+            node = make_shared<op::ScaleShift>(args[0], args[1], args[2]);
+            break;
+        }
+        case OP_TYPEID::ScatterAdd:
+        {
+            node = make_shared<op::ScatterAdd>(args[0], args[1], args[2]);
+            break;
+        }
+        case OP_TYPEID::ScatterNDAdd:
+        {
+            node = make_shared<op::ScatterNDAdd>(args[0], args[1], args[2]);
+            break;
+        }
+        case OP_TYPEID::Select:
+        {
+            node = make_shared<op::Select>(args[0], args[1], args[2]);
+            break;
+        }
+        case OP_TYPEID::Send:
+        {
+            auto dest_id = node_js.at("dest_id").get<size_t>();
+            node = make_shared<op::Send>(args[0], dest_id);
+            break;
+        }
+        case OP_TYPEID::ShapeOf:
+        {
+            node = make_shared<op::ShapeOf>(args[0]);
+            break;
+        }
+        case OP_TYPEID::ShuffleChannels:
+        {
+            const auto axis = node_js.at("axis").get<size_t>();
+            const auto groups = node_js.at("groups").get<size_t>();
+            node = make_shared<op::ShuffleChannels>(args[0], axis, groups);
+            break;
+        }
+        case OP_TYPEID::Sigmoid:
+        {
+            node = make_shared<op::Sigmoid>(args[0]);
+            break;
+        }
+        case OP_TYPEID::SigmoidBackprop:
+        {
+            node = make_shared<op::SigmoidBackprop>(args[0], args[1]);
+            break;
+        }
+        case OP_TYPEID::Sign:
+        {
+            node = make_shared<op::Sign>(args[0]);
+            break;
+        }
+        case OP_TYPEID::Sin:
+        {
+            node = make_shared<op::Sin>(args[0]);
+            break;
+        }
+        case OP_TYPEID::Sinh:
+        {
+            node = make_shared<op::Sinh>(args[0]);
+            break;
+        }
+        case OP_TYPEID::Slice:
+        {
+            auto lower_bounds = node_js.at("lower_bounds").get<vector<size_t>>();
+            auto upper_bounds = node_js.at("upper_bounds").get<vector<size_t>>();
+            auto strides = node_js.at("strides").get<vector<size_t>>();
+            node = make_shared<op::Slice>(args[0], lower_bounds, upper_bounds, strides);
+            break;
+        }
+        case OP_TYPEID::Softmax:
+        {
+            if (op_version == 0)
+            {
+                if (has_key(node_js, "softmax_axes"))
                 {
-                    const auto reversed_axes = deserialize_axis_set(node_js.at("reversed_axes"));
-                    node = make_shared<op::Reverse>(args[0], reversed_axes);
-                    break;
+                    auto softmax_axes = deserialize_axis_set(node_js.at("softmax_axes"));
+                    node = make_shared<op::Softmax>(args[0], softmax_axes);
                 }
-                else if (op_version == 1)
+                else
                 {
-                    const auto mode = node_js.at("mode").get<op::v1::Reverse::Mode>();
-                    node = make_shared<op::v1::Reverse>(args[0], args[1], mode);
-                    break;
+                    node = make_shared<op::Softmax>(args[0], args[1]);
                 }
-                break;
-            }
-            case OP_TYPEID::ReverseSequence:
-            {
-                auto batch_axis = node_js.at("batch_axis").get<size_t>();
-                auto sequence_axis = node_js.at("sequence_axis").get<size_t>();
-                node =
-                    make_shared<op::ReverseSequence>(args[0], args[1], batch_axis, sequence_axis);
-                break;
-            }
-            case OP_TYPEID::RNNCell:
-            {
-                auto hidden_size = node_js.at("hidden_size").get<size_t>();
-                auto clip = node_js.at("clip").get<float>();
-                auto activations = node_js.at("activations").get<vector<string>>();
-                auto activation_alpha = node_js.at("activation_alpha").get<vector<float>>();
-                auto activation_beta = node_js.at("activation_beta").get<vector<float>>();
-                node = make_shared<op::RNNCell>(args[0],
-                                                args[1],
-                                                args[2],
-                                                args[3],
-                                                hidden_size,
-                                                args[4],
-                                                activations,
-                                                activation_alpha,
-                                                activation_beta,
-                                                clip);
-                break;
-            }
-            case OP_TYPEID::ScalarConstantLike:
-            {
-                double value = node_js.at("value").get<double>();
-                node = make_shared<op::ScalarConstantLike>(args[0], value);
-                break;
-            }
-            case OP_TYPEID::ScaleShift:
-            {
-                node = make_shared<op::ScaleShift>(args[0], args[1], args[2]);
-                break;
-            }
-            case OP_TYPEID::ScatterAdd:
-            {
-                node = make_shared<op::ScatterAdd>(args[0], args[1], args[2]);
-                break;
-            }
-            case OP_TYPEID::ScatterNDAdd:
-            {
-                node = make_shared<op::ScatterNDAdd>(args[0], args[1], args[2]);
-                break;
-            }
-            case OP_TYPEID::Select:
-            {
-                node = make_shared<op::Select>(args[0], args[1], args[2]);
-                break;
-            }
-            case OP_TYPEID::Send:
-            {
-                auto dest_id = node_js.at("dest_id").get<size_t>();
-                node = make_shared<op::Send>(args[0], dest_id);
-                break;
-            }
-            case OP_TYPEID::ShapeOf:
-            {
-                node = make_shared<op::ShapeOf>(args[0]);
-                break;
-            }
-            case OP_TYPEID::ShuffleChannels:
-            {
-                const auto axis = node_js.at("axis").get<size_t>();
-                const auto groups = node_js.at("groups").get<size_t>();
-                node = make_shared<op::ShuffleChannels>(args[0], axis, groups);
-                break;
-            }
-            case OP_TYPEID::Sigmoid:
-            {
-                node = make_shared<op::Sigmoid>(args[0]);
-                break;
-            }
-            case OP_TYPEID::SigmoidBackprop:
-            {
-                node = make_shared<op::SigmoidBackprop>(args[0], args[1]);
-                break;
-            }
-            case OP_TYPEID::Sign:
-            {
-                node = make_shared<op::Sign>(args[0]);
-                break;
-            }
-            case OP_TYPEID::Sin:
-            {
-                node = make_shared<op::Sin>(args[0]);
-                break;
-            }
-            case OP_TYPEID::Sinh:
-            {
-                node = make_shared<op::Sinh>(args[0]);
-                break;
-            }
-            case OP_TYPEID::Slice:
-            {
-                auto lower_bounds = node_js.at("lower_bounds").get<vector<size_t>>();
-                auto upper_bounds = node_js.at("upper_bounds").get<vector<size_t>>();
-                auto strides = node_js.at("strides").get<vector<size_t>>();
-                node = make_shared<op::Slice>(args[0], lower_bounds, upper_bounds, strides);
-                break;
-            }
-            case OP_TYPEID::Softmax:
-            {
-                if (op_version == 0)
+            }
+            if (op_version == 1)
+            {
+                size_t softmax_axis = node_js.at("softmax_axis");
+                node = make_shared<op::v1::Softmax>(args[0], softmax_axis);
+            }
+            break;
+        }
+        case OP_TYPEID::SpaceToDepth:
+        {
+            auto block_size = node_js.at("block_size").get<size_t>();
+            node = make_shared<op::SpaceToDepth>(args[0], block_size);
+            break;
+        }
+        case OP_TYPEID::Split:
+        {
+            const auto axis = node_js.at("axis").get<size_t>();
+            const auto splits = node_js.at("splits").get<vector<size_t>>();
+            node = make_shared<op::Split>(args[0], axis, splits);
+            break;
+        }
+        case OP_TYPEID::Sqrt:
+        {
+            node = make_shared<op::Sqrt>(args[0]);
+            break;
+        }
+        case OP_TYPEID::SquaredDifference:
+        {
+            node = make_shared<op::SquaredDifference>(args[0], args[1]);
+            break;
+        }
+        case OP_TYPEID::Squeeze:
+        {
+            node = make_shared<op::Squeeze>(args[0], args[1]);
+            break;
+        }
+        case OP_TYPEID::Subtract:
+        {
+            node = make_shared<op::Subtract>(
+                args[0], args[1], read_auto_broadcast(node_js, "auto_broadcast"));
+            break;
+        }
+        case OP_TYPEID::Sum:
+        {
+            if (op_version == 0)
+            {
+                auto reduction_axes = deserialize_axis_set(node_js.at("reduction_axes"));
+                if (reduction_axes.empty())
+                    node = make_shared<op::v0::Sum>(args[0], args[1]);
+                else
+                    node = make_shared<op::v0::Sum>(args[0], reduction_axes);
+            }
+            if (op_version == 1)
+            {
+                auto keep_dims = node_js.at("keep_dims").get<bool>();
+                node = make_shared<op::v1::ReduceSum>(args[0], args[1], keep_dims);
+            }
+            break;
+        }
+        case OP_TYPEID::Tan:
+        {
+            node = make_shared<op::Tan>(args[0]);
+            break;
+        }
+        case OP_TYPEID::Tanh:
+        {
+            node = make_shared<op::Tanh>(args[0]);
+            break;
+        }
+        case OP_TYPEID::Tile:
+        {
+            node = make_shared<op::Tile>(args[0], args[1]);
+            break;
+        }
+        case OP_TYPEID::TopK:
+        {
+            if (op_version == 0)
+            {
+                auto compute_max = node_js.at("compute_max").get<bool>();
+                auto target_type = read_element_type(node_js.at("index_element_type"));
+                if (has_key(node_js, "top_k_axis"))
                 {
-                    if (has_key(node_js, "softmax_axes"))
+                    auto top_k_axis = node_js.at("top_k_axis").get<size_t>();
+                    if (has_key(node_js, "k"))
                     {
-                        auto softmax_axes = deserialize_axis_set(node_js.at("softmax_axes"));
-                        node = make_shared<op::Softmax>(args[0], softmax_axes);
-                    }
-                    else
-                    {
-                        node = make_shared<op::Softmax>(args[0], args[1]);
-                    }
-                }
-                if (op_version == 1)
-                {
-                    size_t softmax_axis = node_js.at("softmax_axis");
-                    node = make_shared<op::v1::Softmax>(args[0], softmax_axis);
-                }
-                break;
-            }
-            case OP_TYPEID::SpaceToDepth:
-            {
-                auto block_size = node_js.at("block_size").get<size_t>();
-                node = make_shared<op::SpaceToDepth>(args[0], block_size);
-                break;
-            }
-            case OP_TYPEID::Split:
-            {
-                const auto axis = node_js.at("axis").get<size_t>();
-                const auto splits = node_js.at("splits").get<vector<size_t>>();
-                node = make_shared<op::Split>(args[0], axis, splits);
-                break;
-            }
-            case OP_TYPEID::Sqrt:
-            {
-                node = make_shared<op::Sqrt>(args[0]);
-                break;
-            }
-            case OP_TYPEID::SquaredDifference:
-            {
-                node = make_shared<op::SquaredDifference>(args[0], args[1]);
-                break;
-            }
-            case OP_TYPEID::Squeeze:
-            {
-                node = make_shared<op::Squeeze>(args[0], args[1]);
-                break;
-            }
-            case OP_TYPEID::Subtract:
-            {
-                node = make_shared<op::Subtract>(
-                    args[0], args[1], read_auto_broadcast(node_js, "auto_broadcast"));
-                break;
-            }
-            case OP_TYPEID::Sum:
-            {
-                if (op_version == 0)
-                {
-                    auto reduction_axes = deserialize_axis_set(node_js.at("reduction_axes"));
-                    if (reduction_axes.empty())
-                        node = make_shared<op::v0::Sum>(args[0], args[1]);
-                    else
-                        node = make_shared<op::v0::Sum>(args[0], reduction_axes);
-                }
-                if (op_version == 1)
-                {
-                    auto keep_dims = node_js.at("keep_dims").get<bool>();
-                    node = make_shared<op::v1::ReduceSum>(args[0], args[1], keep_dims);
-                }
-                break;
-            }
-            case OP_TYPEID::Tan:
-            {
-                node = make_shared<op::Tan>(args[0]);
-                break;
-            }
-            case OP_TYPEID::Tanh:
-            {
-                node = make_shared<op::Tanh>(args[0]);
-                break;
-            }
-            case OP_TYPEID::Tile:
-            {
-                node = make_shared<op::Tile>(args[0], args[1]);
-                break;
-            }
-            case OP_TYPEID::TopK:
-            {
-                if (op_version == 0)
-                {
-                    auto compute_max = node_js.at("compute_max").get<bool>();
-                    auto target_type = read_element_type(node_js.at("index_element_type"));
-                    if (has_key(node_js, "top_k_axis"))
-                    {
-                        auto top_k_axis = node_js.at("top_k_axis").get<size_t>();
-                        if (has_key(node_js, "k"))
-                        {
-                            auto k = node_js.at("k").get<size_t>();
-                            node = make_shared<op::TopK>(
-                                args[0], top_k_axis, target_type, k, compute_max);
-                        }
-                        else
-                        {
-                            node = make_shared<op::TopK>(
-                                args[0], args[1], top_k_axis, target_type, compute_max);
-                        }
+                        auto k = node_js.at("k").get<size_t>();
+                        node =
+                            make_shared<op::TopK>(args[0], top_k_axis, target_type, k, compute_max);
                     }
                     else
                     {
                         node = make_shared<op::TopK>(
-                            args[0], args[1], args[2], target_type, compute_max);
+                            args[0], args[1], top_k_axis, target_type, compute_max);
                     }
                 }
-                else if (op_version == 1)
+                else
                 {
-                    const auto axis = node_js.at("axis").get<size_t>();
-                    const auto mode = node_js.at("mode").get<op::v1::TopK::Mode>();
-                    const auto sort_type = node_js.at("sort_type").get<op::v1::TopK::SortType>();
-                    const auto index_element_type =
-                        read_element_type(node_js.at("index_element_type"));
-                    auto topk = make_shared<op::v1::TopK>(args[0], args[1], axis, mode, sort_type);
-                    topk->set_index_element_type(index_element_type);
-                    node = move(topk);
+                    node =
+                        make_shared<op::TopK>(args[0], args[1], args[2], target_type, compute_max);
                 }
-                break;
-            }
-            case OP_TYPEID::Transpose:
-            {
-                node = make_shared<op::Transpose>(args[0], args[1]);
-                break;
-            }
-            case OP_TYPEID::StopGradient:
-            {
-                node = make_shared<op::StopGradient>(args[0]);
-                break;
-            }
-            case OP_TYPEID::Unsqueeze:
-            {
-                node = make_shared<op::Unsqueeze>(args[0], args[1]);
-                break;
-            }
-            case OP_TYPEID::Xor:
-            {
-                node = make_shared<op::Xor>(
-                    args[0], args[1], read_auto_broadcast(node_js, "auto_broadcast"));
-                break;
-            }
-            case OP_TYPEID::UnknownOp:
-            {
-                stringstream ss;
-                ss << "unsupported op " << node_op;
-                throw runtime_error(ss.str());
-            }
-            }
+            }
+            else if (op_version == 1)
+            {
+                const auto axis = node_js.at("axis").get<size_t>();
+                const auto mode = node_js.at("mode").get<op::v1::TopK::Mode>();
+                const auto sort_type = node_js.at("sort_type").get<op::v1::TopK::SortType>();
+                const auto index_element_type = read_element_type(node_js.at("index_element_type"));
+                auto topk = make_shared<op::v1::TopK>(args[0], args[1], axis, mode, sort_type);
+                topk->set_index_element_type(index_element_type);
+                node = move(topk);
+            }
+            break;
+        }
+        case OP_TYPEID::Transpose:
+        {
+            node = make_shared<op::Transpose>(args[0], args[1]);
+            break;
+        }
+        case OP_TYPEID::StopGradient:
+        {
+            node = make_shared<op::StopGradient>(args[0]);
+            break;
+        }
+        case OP_TYPEID::Unsqueeze:
+        {
+            node = make_shared<op::Unsqueeze>(args[0], args[1]);
+            break;
+        }
+        case OP_TYPEID::Xor:
+        {
+            node = make_shared<op::Xor>(
+                args[0], args[1], read_auto_broadcast(node_js, "auto_broadcast"));
+            break;
+        }
+        case OP_TYPEID::UnknownOp:
+        {
+            stringstream ss;
+            ss << "unsupported op " << node_op;
+            throw runtime_error(ss.str());
+        }
+        }
 #if defined(__GNUC__) && !(__GNUC__ == 4 && __GNUC_MINOR__ == 8)
 #pragma GCC diagnostic pop
 #endif
-        }
+
         for (auto& control_dep : control_deps_inputs)
         {
             node->add_control_dependency(deserialize_node_reference(control_dep));
