//*****************************************************************************
// Copyright 2017-2019 Intel Corporation
//
// Licensed under the Apache License, Version 2.0 (the "License");
// you may not use this file except in compliance with the License.
// You may obtain a copy of the License at
//
//     http://www.apache.org/licenses/LICENSE-2.0
//
// Unless required by applicable law or agreed to in writing, software
// distributed under the License is distributed on an "AS IS" BASIS,
// WITHOUT WARRANTIES OR CONDITIONS OF ANY KIND, either express or implied.
// See the License for the specific language governing permissions and
// limitations under the License.
//*****************************************************************************

#include <fstream>
#include <functional>
#include <queue>
#include <stack>

#include "ngraph/cpio.hpp"
#include "ngraph/file_util.hpp"
#include "ngraph/graph_util.hpp"
#include "ngraph/op/abs.hpp"
#include "ngraph/op/acos.hpp"
#include "ngraph/op/add.hpp"
#include "ngraph/op/all.hpp"
#include "ngraph/op/allreduce.hpp"
#include "ngraph/op/and.hpp"
#include "ngraph/op/any.hpp"
#include "ngraph/op/argmax.hpp"
#include "ngraph/op/argmin.hpp"
#include "ngraph/op/asin.hpp"
#include "ngraph/op/atan.hpp"
#include "ngraph/op/atan2.hpp"
#include "ngraph/op/avg_pool.hpp"
#include "ngraph/op/batch_norm.hpp"
#include "ngraph/op/binary_convolution.hpp"
#include "ngraph/op/broadcast.hpp"
#include "ngraph/op/broadcast_distributed.hpp"
#include "ngraph/op/ceiling.hpp"
#include "ngraph/op/concat.hpp"
#include "ngraph/op/constant.hpp"
#include "ngraph/op/convert.hpp"
#include "ngraph/op/convolution.hpp"
#include "ngraph/op/cos.hpp"
#include "ngraph/op/cosh.hpp"
#include "ngraph/op/dequantize.hpp"
#include "ngraph/op/divide.hpp"
#include "ngraph/op/dot.hpp"
#include "ngraph/op/embedding_lookup.hpp"
#include "ngraph/op/equal.hpp"
#include "ngraph/op/erf.hpp"
#include "ngraph/op/exp.hpp"
#include "ngraph/op/experimental/batch_mat_mul.hpp"
#include "ngraph/op/experimental/compiled_kernel.hpp"
#include "ngraph/op/experimental/dyn_broadcast.hpp"
#include "ngraph/op/experimental/dyn_pad.hpp"
#include "ngraph/op/experimental/dyn_replace_slice.hpp"
#include "ngraph/op/experimental/dyn_reshape.hpp"
#include "ngraph/op/experimental/dyn_slice.hpp"
#include "ngraph/op/experimental/generate_mask.hpp"
#include "ngraph/op/experimental/layers/interpolate.hpp"
#include "ngraph/op/experimental/quantized_conv_bias.hpp"
#include "ngraph/op/experimental/quantized_conv_relu.hpp"
#include "ngraph/op/experimental/quantized_dot_bias.hpp"
#include "ngraph/op/experimental/random_uniform.hpp"
#include "ngraph/op/experimental/range.hpp"
#include "ngraph/op/experimental/shape_of.hpp"
#include "ngraph/op/experimental/tile.hpp"
#include "ngraph/op/experimental/transpose.hpp"
#include "ngraph/op/floor.hpp"
#include "ngraph/op/floor_mod.hpp"
#include "ngraph/op/fused/clamp.hpp"
#include "ngraph/op/fused/conv_fused.hpp"
#include "ngraph/op/fused/crossentropy.hpp"
#include "ngraph/op/fused/depth_to_space.hpp"
#include "ngraph/op/fused/elu.hpp"
#include "ngraph/op/fused/fake_quantize.hpp"
#include "ngraph/op/fused/gelu.hpp"
#include "ngraph/op/fused/gemm.hpp"
#include "ngraph/op/fused/grn.hpp"
#include "ngraph/op/fused/group_conv.hpp"
#include "ngraph/op/fused/group_conv_transpose.hpp"
#include "ngraph/op/fused/gru_cell.hpp"
#include "ngraph/op/fused/hard_sigmoid.hpp"
#include "ngraph/op/fused/layer_norm.hpp"
#include "ngraph/op/fused/log_softmax.hpp"
#include "ngraph/op/fused/lstm_cell.hpp"
#include "ngraph/op/fused/lstm_sequence.hpp"
#include "ngraph/op/fused/matmul.hpp"
#include "ngraph/op/fused/mvn.hpp"
#include "ngraph/op/fused/normalize_l2.hpp"
#include "ngraph/op/fused/partial_slice.hpp"
#include "ngraph/op/fused/prelu.hpp"
#include "ngraph/op/fused/reciprocal.hpp"
#include "ngraph/op/fused/rnn_cell.hpp"
#include "ngraph/op/fused/scale_shift.hpp"
#include "ngraph/op/fused/selu.hpp"
#include "ngraph/op/fused/shuffle_channels.hpp"
#include "ngraph/op/fused/softmax_crossentropy.hpp"
#include "ngraph/op/fused/space_to_depth.hpp"
#include "ngraph/op/fused/split.hpp"
#include "ngraph/op/fused/squared_difference.hpp"
#include "ngraph/op/fused/squeeze.hpp"
#include "ngraph/op/fused/unsqueeze.hpp"
#include "ngraph/op/gather.hpp"
#include "ngraph/op/gather_nd.hpp"
#include "ngraph/op/get_output_element.hpp"
#include "ngraph/op/greater.hpp"
#include "ngraph/op/greater_eq.hpp"
#include "ngraph/op/less.hpp"
#include "ngraph/op/less_eq.hpp"
#include "ngraph/op/log.hpp"
#include "ngraph/op/lrn.hpp"
#include "ngraph/op/max.hpp"
#include "ngraph/op/max_pool.hpp"
#include "ngraph/op/maximum.hpp"
#include "ngraph/op/min.hpp"
#include "ngraph/op/minimum.hpp"
#include "ngraph/op/multiply.hpp"
#include "ngraph/op/negative.hpp"
#include "ngraph/op/not.hpp"
#include "ngraph/op/not_equal.hpp"
#include "ngraph/op/one_hot.hpp"
#include "ngraph/op/or.hpp"
#include "ngraph/op/pad.hpp"
#include "ngraph/op/parameter.hpp"
#include "ngraph/op/passthrough.hpp"
#include "ngraph/op/power.hpp"
#include "ngraph/op/product.hpp"
#include "ngraph/op/quantize.hpp"
#include "ngraph/op/quantized_convolution.hpp"
#include "ngraph/op/quantized_dot.hpp"
#include "ngraph/op/recv.hpp"
#include "ngraph/op/reduce_prod.hpp"
#include "ngraph/op/reduce_sum.hpp"
#include "ngraph/op/relu.hpp"
#include "ngraph/op/replace_slice.hpp"
#include "ngraph/op/reshape.hpp"
#include "ngraph/op/result.hpp"
#include "ngraph/op/reverse.hpp"
#include "ngraph/op/reverse_sequence.hpp"
#include "ngraph/op/scatter_add.hpp"
#include "ngraph/op/scatter_nd_add.hpp"
#include "ngraph/op/select.hpp"
#include "ngraph/op/send.hpp"
#include "ngraph/op/sigmoid.hpp"
#include "ngraph/op/sign.hpp"
#include "ngraph/op/sin.hpp"
#include "ngraph/op/sinh.hpp"
#include "ngraph/op/slice.hpp"
#include "ngraph/op/softmax.hpp"
#include "ngraph/op/sqrt.hpp"
#include "ngraph/op/stop_gradient.hpp"
#include "ngraph/op/strided_slice.hpp"
#include "ngraph/op/subtract.hpp"
#include "ngraph/op/sum.hpp"
#include "ngraph/op/tan.hpp"
#include "ngraph/op/tanh.hpp"
#include "ngraph/op/tensor_iterator.hpp"
#include "ngraph/op/topk.hpp"
#include "ngraph/op/util/attr_types.hpp"
#include "ngraph/op/xor.hpp"
#include "ngraph/provenance.hpp"
#include "ngraph/serializer.hpp"
#include "ngraph/util.hpp"
#include "nlohmann/json.hpp"

using namespace ngraph;
using namespace std;
using json = nlohmann::json;
using const_data_callback_t = shared_ptr<Node>(const string&, const element::Type&, const Shape&);

static bool s_serialize_output_shapes_enabled =
    (std::getenv("NGRAPH_SERIALIZER_OUTPUT_SHAPES") != nullptr);

void ngraph::set_serialize_output_shapes(bool enable)
{
    s_serialize_output_shapes_enabled = enable;
}

bool ngraph::get_serialize_output_shapes()
{
    return s_serialize_output_shapes_enabled;
}

// This expands the op list in op_tbl.hpp into a list of enumerations that look like this:
// Abs,
// Acos,
// ...
enum class OP_TYPEID
{
#define NGRAPH_OP(a, b) a,
#include "ngraph/op/op_v0_tbl.hpp"
#undef NGRAPH_OP
#define NGRAPH_OP(a, b) a##_v1,
#include "ngraph/op/op_v1_tbl.hpp"
#undef NGRAPH_OP
    UnknownOp
};

static OP_TYPEID get_typeid(const NodeTypeInfo& type_info)
{
    // This expands the op list in op_tbl.hpp into a list of enumerations that look like this:
    // {Abs::type_info, OP_TYPEID::Abs},
    // {Acos::type_info, OP_TYPEID::Acos},
    // ...
    static const map<NodeTypeInfo, OP_TYPEID> type_info_map{
#define NGRAPH_OP(a, b) {b::a::type_info, OP_TYPEID::a},
#include "ngraph/op/op_v0_tbl.hpp"
#undef NGRAPH_OP
#define NGRAPH_OP(a, b) {b::a::type_info, OP_TYPEID::a##_v1},
#include "ngraph/op/op_v1_tbl.hpp"
#undef NGRAPH_OP
    };
    OP_TYPEID rc = OP_TYPEID::UnknownOp;

    // Try by type_info map
    auto it = type_info_map.find(type_info);
    if (it != type_info_map.end())
    {
        rc = it->second;
    }
    return rc;
}

bool has_key(json j, const std::string& key)
{
    return j.count(key) != 0;
}

template <typename T>
T get_or_default(json j, const std::string& key, const T& default_value)
{
    return has_key(j, key) ? j.at(key).get<T>() : default_value;
}

class JSONSerializer
{
public:
    void set_indent(size_t indent) { m_indent = indent; }
    void set_serialize_output_shapes(bool serialize_output_shapes)
    {
        m_serialize_output_shapes = serialize_output_shapes;
    }

    void set_binary_constant_data(bool binary_constant_data)
    {
        m_binary_constant_data = binary_constant_data;
    }

    json serialize_function(const Function& function);
    json serialize_output(const Output<Node>& output);
    json serialize_parameter_vector(const ParameterVector& parameters);
    json serialize_output_vector(const OutputVector& output_vector);
    json serialize_node_reference(const Node& node);
    json serialize_node(const Node& node);
    json serialize_axis_set(const AxisSet& axis_set);
    json serialize_tensor_iterator_input_description(
        const std::shared_ptr<op::TensorIterator::InputDescription>&);
    json serialize_tensor_iterator_output_description(
        const std::shared_ptr<op::TensorIterator::OutputDescription>&);

protected:
    size_t m_indent{0};
    bool m_serialize_output_shapes{false};
    bool m_binary_constant_data{false};
    json m_json_nodes;
    set<const Node*> m_nodes_serialized;
    queue<const Node*> m_nodes_to_serialize;
};

class JSONDeserializer
{
public:
    void set_const_data_callback(function<const_data_callback_t> const_data_callback)
    {
        m_const_data_callback = const_data_callback;
    }

    shared_ptr<Function> deserialize_function(json j);
    Output<Node> deserialize_output(json j);
    OutputVector deserialize_output_vector(json j);
    ParameterVector deserialize_parameter_vector(json j);
    shared_ptr<Node> deserialize_node_reference(json j);
    shared_ptr<Node> deserialize_node(json j);
    AxisSet deserialize_axis_set(json j);
    shared_ptr<op::TensorIterator::InputDescription>
        deserialize_tensor_iterator_input_description(json j);
    shared_ptr<op::TensorIterator::OutputDescription>
        deserialize_tensor_iterator_output_description(json j);

protected:
    unordered_map<string, shared_ptr<Node>> m_node_map;
    unordered_map<string, shared_ptr<Function>> m_function_map;
    function<const_data_callback_t> m_const_data_callback;
};

static string
    serialize(shared_ptr<ngraph::Function> func, size_t indent, bool binary_constant_data);

static json write_dimension(Dimension d)
{
    if (d.is_dynamic())
    {
        return nullptr;
    }
    else
    {
        return static_cast<size_t>(d);
    }
}

static Dimension read_dimension(json j)
{
    if (j.is_null())
    {
        return Dimension::dynamic();
    }
    else
    {
        return Dimension(static_cast<size_t>(j));
    }
}

static json write_partial_shape(const PartialShape& s)
{
    if (s.rank().is_dynamic())
    {
        return nullptr;
    }
    else
    {
        std::vector<json> vals(static_cast<size_t>(s.rank()));
        for (size_t i = 0; i < vals.size(); i++)
        {
            vals[i] = write_dimension(s[i]);
        }
        return move(vals);
    }
}

static PartialShape read_partial_shape(json j)
{
    if (j.is_null())
    {
        return PartialShape::dynamic();
    }
    else
    {
        std::vector<Dimension> dims(j.size());
        for (size_t i = 0; i < j.size(); i++)
        {
            dims[i] = read_dimension(j[i]);
        }
        return PartialShape(dims);
    }
}

static json write_auto_broadcast(const op::AutoBroadcastSpec& autob)
{
    json j;
    j["type"] = autob.m_type;
    j["axis"] = autob.m_axis;
    return j;
}

static op::AutoBroadcastSpec
    read_auto_broadcast(json js_node,
                        const std::string& attr,
                        const op::AutoBroadcastSpec& autob = op::AutoBroadcastSpec())
{
    if (has_key(js_node, attr))
    {
        json j = js_node[attr];
        return op::AutoBroadcastSpec(static_cast<op::AutoBroadcastType>(j.at("type")),
                                     j.at("axis").get<int64_t>());
    }
    else
    {
        return autob;
    }
}

static op::PadType read_pad_type(json node_js)
{
    return has_key(node_js, "pad_type") ? static_cast<op::PadType>(node_js.at("pad_type"))
                                        : op::PadType::EXPLICIT;
}

static op::PadMode read_pad_mode(json node_js)
{
    return has_key(node_js, "pad_mode") ? static_cast<op::PadMode>(node_js.at("pad_mode"))
                                        : op::PadMode::CONSTANT;
}

static op::RoundingType read_rounding_type(json node_js)
{
    return has_key(node_js, "rounding_type")
               ? static_cast<op::RoundingType>(node_js.at("rounding_type"))
               : op::RoundingType::FLOOR;
}

static json write_element_type(const ngraph::element::Type& n)
{
    json j;
    j = n.c_type_string();
    return j;
}

static element::Type read_element_type(json j)
{
    size_t bitwidth = 0;
    bool is_real = false;
    bool is_signed = false;
    bool is_quantized = false;
    string c_type_string = "";
    if (j.is_object())
    {
        bitwidth = j.at("bitwidth").get<size_t>();
        is_real = j.at("is_real").get<bool>();
        is_signed = j.at("is_signed").get<bool>();
        is_quantized = j.at("is_quantized").get<bool>();
        c_type_string = j.at("c_type_string").get<string>();
    }
    else
    {
        string c_type = j.get<string>();
        for (const element::Type* t : element::Type::get_known_types())
        {
            if (t->c_type_string() == c_type)
            {
                bitwidth = t->bitwidth();
                is_real = t->is_real();
                is_signed = t->is_signed();
                is_quantized = t->is_quantized();
                c_type_string = t->c_type_string();
                break;
            }
        }
    }
    return element::Type(bitwidth, is_real, is_signed, is_quantized, c_type_string);
}

static op::LSTMWeightsFormat read_lstm_weights_format(const json& js)
{
    return has_key(js, "weights_format")
               ? static_cast<op::LSTMWeightsFormat>(js.at("weights_format"))
               : op::LSTMWeightsFormat::IFCO;
}

void ngraph::serialize(const string& path, shared_ptr<ngraph::Function> func, size_t indent)
{
    ofstream out(path);
    serialize(out, func, indent);
}

void ngraph::serialize(ostream& out, shared_ptr<ngraph::Function> func, size_t indent)
{
    out << ::serialize(func, indent, false);
}

#if defined ENABLE_CPIO_FILE
static void serialize_to_cpio(ostream& out, shared_ptr<ngraph::Function> func, size_t indent)
{
    string j = ::serialize(func, indent, true);
    cpio::Writer writer(out);
    writer.write(func->get_name(), j.c_str(), static_cast<uint32_t>(j.size()));

    traverse_nodes(const_cast<Function*>(func.get()),
                   [&](shared_ptr<Node> node) {
                       if (auto c = node->as_type<op::Constant>())
                       {
                           uint32_t size =
                               static_cast<uint32_t>(shape_size(c->get_output_shape(0)) *
                                                     c->get_output_element_type(0).size());
                           writer.write(c->get_name(), c->get_data_ptr(), size);
                       }
                   },
                   true);
}
#endif

static string serialize(shared_ptr<Function> func, size_t indent, bool binary_constant_data)
{
    JSONSerializer serializer;
    serializer.set_binary_constant_data(binary_constant_data);
    serializer.set_indent(indent);
    serializer.set_serialize_output_shapes(s_serialize_output_shapes_enabled);

    json j;
    j.push_back(serializer.serialize_function(*func));

    string rc;
    if (indent == 0)
    {
        rc = j.dump();
    }
    else
    {
        rc = j.dump(static_cast<int>(indent));
    }
    return rc;
}

std::string ngraph::serialize(std::shared_ptr<ngraph::Function> func, size_t indent)
{
    return ::serialize(func, indent, false);
}

shared_ptr<ngraph::Function> ngraph::deserialize(istream& in)
{
    shared_ptr<Function> rc;
    if (cpio::is_cpio(in))
    {
        cpio::Reader reader(in);
        vector<cpio::FileInfo> file_info = reader.get_file_info();
        if (file_info.size() > 0)
        {
            // The first file is the model
            uint32_t size = static_cast<uint32_t>(file_info[0].get_size());
            char* data = new char[size];
            reader.read(file_info[0].get_name(), data, size);
            string jstr(data, size);
            delete[] data;
            json js = json::parse(jstr);
            JSONDeserializer deserializer;
            deserializer.set_const_data_callback(
                [&](const string& const_name, const element::Type& et, const Shape& shape) {
                    shared_ptr<Node> const_node;
                    for (const cpio::FileInfo& info : file_info)
                    {
                        if (info.get_name() == const_name)
                        {
                            void* const_data = ngraph_malloc(info.get_size());
                            reader.read(const_name, const_data, info.get_size());
                            const_node = make_shared<op::Constant>(et, shape, const_data);
                            ngraph_free(const_data);
                            break;
                        }
                    }
                    return const_node;
                });
            for (json func : js)
            {
                rc = deserializer.deserialize_function(func);
            }
        }
    }
    else
    {
        // json file?
        std::stringstream ss;
        ss << in.rdbuf();
        rc = deserialize(ss.str());
    }
    return rc;
}

shared_ptr<ngraph::Function> ngraph::deserialize(const string& s)
{
    shared_ptr<Function> rc;
    if (file_util::exists(s))
    {
        // s is a file and not a json string
        ifstream in(s, ios_base::binary | ios_base::in);
        rc = deserialize(in);
    }
    else
    {
        json js = json::parse(s);
        JSONDeserializer deserializer;
        for (json func : js)
        {
            rc = deserializer.deserialize_function(func);
        }
    }
    return rc;
}

json JSONSerializer::serialize_parameter_vector(const ParameterVector& parameters)
{
    json json_parameters = json::array();
    for (auto param : parameters)
    {
        json_parameters.push_back(serialize_node_reference(*param));
    }
    return json_parameters;
}

json JSONSerializer::serialize_function(const Function& f)
{
    json function;
    function["name"] = f.get_name();
    function["parameters"] = serialize_parameter_vector(f.get_parameters());

    // TODO Functions can return multiple results
    for (size_t i = 0; i < f.get_output_size(); ++i)
    {
        function["result"].push_back(serialize_node_reference(*f.get_output_op(i)));
    }
    function["ops"] = m_json_nodes;
    return function;
}

template <typename T>
T get_value(json js, const string& key)
{
    T rc = {};
    auto it = js.find(key);
    if (it != js.end())
    {
        rc = it->get<T>();
    }
    return rc;
}

shared_ptr<Node> JSONDeserializer::deserialize_node_reference(json j)
{
    const string& name = j;
    return m_node_map.at(name);
}

Output<Node> JSONDeserializer::deserialize_output(json j)
{
    size_t index;
    json json_node_reference;
    if (j.is_string())
    {
        json_node_reference = j;
        index = 0;
    }
    else if (j.is_object())
    {
        json_node_reference = j["node"];
        index = j["index"];
    }
    else
    {
        throw ngraph_error("Expected string or object an output while deserializing");
    }
    return Output<Node>(deserialize_node_reference(json_node_reference), index);
}

OutputVector JSONDeserializer::deserialize_output_vector(json j)
{
    OutputVector result;
    if (j.is_array())
    {
        for (json jelt : j)
        {
            result.push_back(deserialize_output(jelt));
        }
    }
    return result;
}

json JSONSerializer::serialize_axis_set(const AxisSet& axis_set)
{
    return static_cast<set<size_t>>(axis_set);
}

AxisSet JSONDeserializer::deserialize_axis_set(json j)
{
    AxisSet result;
    if (j.is_array())
    {
        result = j.get<set<size_t>>();
    }
    return result;
}

json JSONSerializer::serialize_tensor_iterator_input_description(
    const std::shared_ptr<op::TensorIterator::InputDescription>& input_description)
{
    json result;
    if (auto slice = as_type_ptr<op::TensorIterator::SliceInputDescription>(input_description))
    {
        result["kind"] = "slice";
        result["input_index"] = slice->m_input_index;
        result["body_parameter_index"] = slice->m_body_parameter_index;
        result["start"] = slice->m_start;
        result["stride"] = slice->m_stride;
        result["part_size"] = slice->m_part_size;
        result["end"] = slice->m_end;
        result["axis"] = slice->m_axis;
    }
    else if (auto merged =
                 as_type_ptr<op::TensorIterator::MergedInputDescription>(input_description))
    {
        result["kind"] = "merged";
        result["input_index"] = merged->m_input_index;
        result["body_parameter_index"] = merged->m_body_parameter_index;
        result["body_value_index"] = merged->m_body_value_index;
    }
    else if (auto constant =
                 as_type_ptr<op::TensorIterator::InvariantInputDescription>(input_description))
    {
        result["kind"] = "constant";
        result["input_index"] = constant->m_input_index;
        result["body_parameter_index"] = constant->m_body_parameter_index;
    }
    else
    {
        NGRAPH_UNREACHABLE("Unknown input description type");
    }
    return result;
}

shared_ptr<op::TensorIterator::InputDescription>
    JSONDeserializer::deserialize_tensor_iterator_input_description(json j)
{
    string kind = j["kind"];
    shared_ptr<op::TensorIterator::InputDescription> result;
    if (kind == "slice")
    {
        uint64_t input_index = j["input_index"].get<uint64_t>();
        uint64_t body_parameter_index = j["body_parameter_index"].get<uint64_t>();
        int64_t start = j["start"].get<int64_t>();
        int64_t stride = j["stride"].get<int64_t>();
        uint64_t part_size = j["part_size"].get<int64_t>();
        int64_t end = j["end"].get<int64_t>();
        int64_t axis = j["axis"].get<int64_t>();
        result = make_shared<op::TensorIterator::SliceInputDescription>(
            input_index, body_parameter_index, start, stride, part_size, end, axis);
    }
    else if (kind == "merged")
    {
        uint64_t input_index = j["input_index"].get<uint64_t>();
        uint64_t body_parameter_index = j["body_parameter_index"].get<uint64_t>();
        uint64_t body_value_index = j["body_value_index"].get<uint64_t>();
        result = make_shared<op::TensorIterator::MergedInputDescription>(
            input_index, body_parameter_index, body_value_index);
    }
    else if (kind == "constant")
    {
        uint64_t input_index = j["input_index"].get<uint64_t>();
        uint64_t body_parameter_index = j["body_parameter_index"].get<uint64_t>();
        result = make_shared<op::TensorIterator::InvariantInputDescription>(input_index,
                                                                            body_parameter_index);
    }
    else
    {
        NGRAPH_UNREACHABLE("Unknown input description type: ", kind);
    }
    return result;
}

json JSONSerializer::serialize_tensor_iterator_output_description(
    const std::shared_ptr<op::TensorIterator::OutputDescription>& output_description)
{
    json result;
    if (auto concat = as_type_ptr<op::TensorIterator::ConcatOutputDescription>(output_description))
    {
        result["kind"] = "concat";
        result["body_value_index"] = concat->m_body_value_index;
        result["output_index"] = concat->m_output_index;
        result["start"] = concat->m_start;
        result["stride"] = concat->m_stride;
        result["part_size"] = concat->m_part_size;
        result["end"] = concat->m_end;
        result["axis"] = concat->m_axis;
    }
    else if (auto body_output =
                 as_type_ptr<op::TensorIterator::BodyOutputDescription>(output_description))
    {
        result["kind"] = "body_output";
        result["body_value_index"] = body_output->m_body_value_index;
        result["output_index"] = body_output->m_output_index;
        result["iteration"] = body_output->m_iteration;
    }
    else
    {
        NGRAPH_UNREACHABLE("Unknown input description type");
    }
    return result;
}

std::shared_ptr<op::TensorIterator::OutputDescription>
    JSONDeserializer::deserialize_tensor_iterator_output_description(json j)
{
    string kind = j["kind"];
    shared_ptr<op::TensorIterator::OutputDescription> result;
    if (kind == "concat")
    {
        uint64_t body_value_index = j["body_value_index"].get<uint64_t>();
        uint64_t output_index = j["output_index"].get<uint64_t>();
        int64_t start = j["start"].get<int64_t>();
        int64_t stride = j["stride"].get<int64_t>();
        uint64_t part_size = j["part_size"].get<int64_t>();
        int64_t end = j["end"].get<int64_t>();
        int64_t axis = j["axis"].get<int64_t>();
        result = make_shared<op::TensorIterator::ConcatOutputDescription>(
            body_value_index, output_index, start, stride, part_size, end, axis);
    }
    else if (kind == "body_output")
    {
        uint64_t body_value_index = j["body_value_index"].get<uint64_t>();
        uint64_t output_index = j["output_index"].get<uint64_t>();
        int64_t iteration = j["iteration"].get<int64_t>();
        result = make_shared<op::TensorIterator::BodyOutputDescription>(
            body_value_index, output_index, iteration);
    }
    else
    {
        NGRAPH_UNREACHABLE("Unknown input description type: ", kind);
    }
    return result;
}

ParameterVector JSONDeserializer::deserialize_parameter_vector(json json_parameters)
{
    std::vector<std::shared_ptr<op::Parameter>> params;
    for (auto& param_ref : json_parameters)
    {
        params.push_back(as_type_ptr<op::Parameter>(deserialize_node_reference(param_ref)));
    }
    return params;
}

shared_ptr<Function> JSONDeserializer::deserialize_function(json func_js)
{
    string func_name = func_js.at("name").get<string>();
    vector<json> func_result = func_js.at("result");
    for (json node_js : func_js.at("ops"))
    {
        deserialize_node(node_js);
    }

    // This handles both graphs w/ `op::Result` and legacy graphs w/o it
    // If we are dealing w/ a legacy graph, add op::Result for each output node
    ResultVector result;
    size_t results = 0;
    for (auto& result_ref : func_result)
    {
        auto fr = deserialize_node_reference(result_ref);
        if (auto res = as_type_ptr<op::Result>(fr))
        {
            result.push_back(res);
            // make sure we have `op::Result` on top of all outputs
            results++;
        }
        else
        {
            result.push_back(std::make_shared<op::Result>(fr));
        }
    }

    if (results != 0 && results != func_result.size())
    {
        throw ngraph_error(
            "Graph serialization is inconsistent. Some op::Results appear to be missing");
    }

    ParameterVector params = deserialize_parameter_vector(func_js.at("parameters"));

    shared_ptr<Function> rc{make_shared<Function>(result, params, func_name)};
    m_function_map[func_name] = rc;
    return rc;
}

// This helps with conversions to old-style shared-ptr<Node> and new-style Output&
// arguments to node constructors. Uses of OutputHelper should be replaced with Output
// when all op constructors use the new style arguments.
struct OutputHelper
{
    OutputHelper(const Output<Node>& output)
        : m_output(output)
    {
    }

    operator shared_ptr<Node>() const { return get_output_element(m_output); }
    operator const Output<Node>&() const { return m_output; }
    Output<Node> m_output;
};

// This helps with conversions to old-style shared-ptr<Node> and new-style Output&
// arguments to node constructors. Uses of OutputVectorHelper should be replaced with OutputVector
// when all op constructors use the new style arguments.
struct OutputVectorHelper
{
    OutputVectorHelper(const OutputVector& output_vector)
        : m_vector(output_vector)
    {
    }
    OutputVectorHelper() = default;
    OutputHelper operator[](size_t i) const { return OutputHelper(m_vector[i]); }
    void push_back(const Output<Node>& output) { m_vector.push_back(output); }
    size_t size() const { return m_vector.size(); }
    operator vector<shared_ptr<Node>>() const
    {
        vector<shared_ptr<Node>> result;
        for (auto& o : m_vector)
        {
            result.push_back(OutputHelper(o));
        }
        return result;
    }
    operator const OutputVector&() const { return m_vector; }
    OutputVector m_vector;
};

shared_ptr<Node> JSONDeserializer::deserialize_node(json node_js)
{
    shared_ptr<Node> node;
    try
    {
        string node_op = node_js.at("op").get<string>();
        size_t op_version = get_value<size_t>(node_js, "op_version");
        NodeTypeInfo type_info{node_op.c_str(), op_version};
        string type_info_name;
        if (has_key(node_js, "type_info"))
        {
            json jtype_info = node_js["type_info"];
            type_info_name = jtype_info.at("name").get<string>();
            type_info.name = type_info_name.c_str();
            type_info.version = jtype_info.at("version").get<uint64_t>();
        }
        string node_name = node_js.at("name").get<string>();
        string friendly_name = get_value<string>(node_js, "friendly_name");
        vector<json> control_deps_inputs = get_value<vector<json>>(node_js, "control_deps");
        vector<string> node_outputs = get_value<vector<string>>(node_js, "outputs");
        OutputVectorHelper args(deserialize_output_vector(node_js["inputs"]));

#if defined(__GNUC__) && !(__GNUC__ == 4 && __GNUC_MINOR__ == 8)
#pragma GCC diagnostic push
#pragma GCC diagnostic error "-Wswitch"
#pragma GCC diagnostic error "-Wswitch-enum"
// #pragma GCC diagnostic error "-Wimplicit-fallthrough"
#endif

        switch (get_typeid(type_info))
        {
        case OP_TYPEID::Abs:
        case OP_TYPEID::Abs_v1:
        {
            node = make_shared<op::Abs>(args[0]);
            break;
        }
        case OP_TYPEID::Acos:
        case OP_TYPEID::Acos_v1:
        {
            node = make_shared<op::Acos>(args[0]);
            break;
        }
        case OP_TYPEID::Add:
        case OP_TYPEID::Add_v1:
        {
            if (op_version == 0)
            {
                node = make_shared<op::v0::Add>(
                    args[0], args[1], read_auto_broadcast(node_js, "auto_broadcast"));
                break;
            }
            if (op_version == 1)
            {
                node = make_shared<op::v1::Add>(
                    args[0],
                    args[1],
                    read_auto_broadcast(node_js, "auto_broadcast", op::AutoBroadcastType::NUMPY));
                break;
            }
        }
        case OP_TYPEID::All:
        {
            auto reduction_axes = deserialize_axis_set(node_js.at("reduction_axes"));
            node = make_shared<op::All>(args[0], reduction_axes);
            break;
        }
        case OP_TYPEID::AllReduce:
        {
            node = make_shared<op::AllReduce>(args[0]);
            break;
        }
        case OP_TYPEID::And:
        {
            node = make_shared<op::And>(
                args[0], args[1], read_auto_broadcast(node_js, "auto_broadcast"));
            break;
        }
        case OP_TYPEID::Any:
        {
            auto reduction_axes = deserialize_axis_set(node_js.at("reduction_axes"));
            node = make_shared<op::Any>(args[0], reduction_axes);
            break;
        }
        case OP_TYPEID::ArgMin:
        {
            auto axis = node_js.at("axis").get<size_t>();
            auto target_type = read_element_type(node_js.at("index_element_type"));
            node = make_shared<op::ArgMin>(args[0], axis, target_type);
            break;
        }
        case OP_TYPEID::ArgMax:
        {
            auto axis = node_js.at("axis").get<size_t>();
            auto target_type = read_element_type(node_js.at("index_element_type"));
            node = make_shared<op::ArgMax>(args[0], axis, target_type);
            break;
        }
        case OP_TYPEID::Asin:
        case OP_TYPEID::Asin_v1:
        {
            node = make_shared<op::Asin>(args[0]);
            break;
        }
        case OP_TYPEID::Atan:
        case OP_TYPEID::Atan_v1:
        {
            node = make_shared<op::Atan>(args[0]);
            break;
        }
        case OP_TYPEID::Atan2:
        {
            node = make_shared<op::Atan2>(args[0], args[1], read_auto_broadcast(node_js, "autob"));
            break;
        }

        case OP_TYPEID::AvgPool:
        case OP_TYPEID::AvgPool_v1:
        {
            if (op_version == 0)
            {
                auto window_shape = node_js.at("window_shape").get<vector<size_t>>();
                auto window_movement_strides =
                    node_js.at("window_movement_strides").get<vector<size_t>>();
                auto padding_below = node_js.at("padding_below").get<vector<size_t>>();
                auto padding_above = node_js.at("padding_above").get<vector<size_t>>();
                auto include_padding_in_avg_computation =
                    node_js.at("include_padding_in_avg_computation").get<bool>();
                op::PadType pad_type = read_pad_type(node_js);
                bool ceil_mode = get_or_default<bool>(node_js, "ceil_mode", false);
                node = make_shared<op::v0::AvgPool>(args[0],
                                                    window_shape,
                                                    window_movement_strides,
                                                    padding_below,
                                                    padding_above,
                                                    include_padding_in_avg_computation,
                                                    pad_type,
                                                    ceil_mode);
            }
            if (op_version == 1)
            {
                auto kernel = node_js.at("kernel").get<vector<size_t>>();
                auto strides = node_js.at("strides").get<vector<size_t>>();
                auto pads_begin = node_js.at("pads_begin").get<vector<size_t>>();
                auto pads_end = node_js.at("pads_end").get<vector<size_t>>();
                auto exclude_pad = node_js.at("exclude_pad").get<bool>();
                op::PadType pad_type = read_pad_type(node_js);
                op::RoundingType rounding_type = read_rounding_type(node_js);
                node = make_shared<op::v1::AvgPool>(args[0],
                                                    strides,
                                                    pads_begin,
                                                    pads_end,
                                                    kernel,
                                                    exclude_pad,
                                                    rounding_type,
                                                    pad_type);
            }
            break;
        }
        case OP_TYPEID::AvgPoolBackprop:
        case OP_TYPEID::AvgPoolBackprop_v1:
        {
            if (op_version == 0)
            {
                auto forward_arg_shape = node_js.at("forward_arg_shape").get<vector<size_t>>();
                auto window_shape = node_js.at("window_shape").get<vector<size_t>>();
                auto window_movement_strides =
                    node_js.at("window_movement_strides").get<vector<size_t>>();
                auto padding_below = node_js.at("padding_below").get<vector<size_t>>();
                auto padding_above = node_js.at("padding_above").get<vector<size_t>>();
                auto include_padding_in_avg_computation =
                    get_or_default<bool>(node_js, "include_padding_in_avg_computation", false);
                node = make_shared<op::v0::AvgPoolBackprop>(forward_arg_shape,
                                                            args[0],
                                                            window_shape,
                                                            window_movement_strides,
                                                            padding_below,
                                                            padding_above,
                                                            include_padding_in_avg_computation);
            }
            if (op_version == 1)
            {
                auto kernel = node_js.at("kernel").get<vector<size_t>>();
                auto strides = node_js.at("strides").get<vector<size_t>>();
                auto pads_begin = node_js.at("pads_begin").get<vector<size_t>>();
                auto pads_end = node_js.at("pads_end").get<vector<size_t>>();
                auto exclude_pad = get_or_default<bool>(node_js, "exclude_pad", true);
                node = make_shared<op::v1::AvgPoolBackprop>(
                    args[0], args[1], strides, pads_begin, pads_end, kernel, exclude_pad);
            }
            break;
        }
        case OP_TYPEID::BatchMatMul:
        {
            node = make_shared<op::BatchMatMul>(args[0], args[1]);
            break;
        }

        case OP_TYPEID::BatchNormTraining:
        {
            auto epsilon = node_js.at("eps").get<double>();
            // Odd order for back-compatibility
            node = make_shared<op::BatchNormTraining>(args[2], args[0], args[1], epsilon);
            break;
        }
        case OP_TYPEID::BatchNormInference:
        case OP_TYPEID::BatchNormInference_v1:
        {
            auto epsilon = node_js.at("eps").get<double>();
            // Odd order for back-compatibility
            node = make_shared<op::BatchNormInference>(
                args[2], args[0], args[1], args[3], args[4], epsilon);
            break;
        }
        case OP_TYPEID::BatchNormTrainingBackprop:
        {
            auto epsilon = node_js.at("eps").get<double>();
            // Odd order for back-compatibility
            node = make_shared<op::BatchNormTrainingBackprop>(
                args[2], args[0], args[1], args[3], args[4], args[5], epsilon);
            break;
        }
        case OP_TYPEID::BinaryConvolution_v1:
        {
            auto strides = node_js.at("strides").get<vector<size_t>>();
            auto dilations = node_js.at("dilations").get<vector<size_t>>();
            auto pads_begin = node_js.at("pads_begin").get<vector<std::ptrdiff_t>>();
            auto pads_end = node_js.at("pads_end").get<vector<std::ptrdiff_t>>();
            auto mode = node_js.at("mode").get<op::v1::BinaryConvolution::BinaryConvolutionMode>();
            auto pad_value = node_js.at("pad_value").get<float>();
            op::PadType auto_pad = read_pad_type(node_js);

            node = make_shared<op::v1::BinaryConvolution>(args[0],
                                                          args[1],
                                                          strides,
                                                          pads_begin,
                                                          pads_end,
                                                          dilations,
                                                          mode,
                                                          pad_value,
                                                          auto_pad);
            break;
        }
        case OP_TYPEID::Broadcast:
        case OP_TYPEID::Broadcast_v1:
        {
            if (op_version == 0)
            {
                auto shape = node_js.at("shape").get<vector<size_t>>();
                auto axes = deserialize_axis_set(node_js.at("axes"));
                node = make_shared<op::v0::Broadcast>(args[0], shape, axes);
            }
            if (op_version == 1)
            {
                node = make_shared<op::v1::Broadcast>(
                    args[0], args[1], args[2], read_auto_broadcast(node_js, "auto_broadcast"));
            }
            break;
        }
        case OP_TYPEID::BroadcastDistributed:
        {
            node = make_shared<op::BroadcastDistributed>(args[0]);
            break;
        }
        case OP_TYPEID::BroadcastLike:
        {
            auto initial_axes = deserialize_axis_set(node_js.at("initial_axes"));
            node = make_shared<op::BroadcastLike>(args[0], args[1], initial_axes);
            break;
        }
        case OP_TYPEID::Ceiling:
        case OP_TYPEID::Ceiling_v1:
        {
            node = make_shared<op::Ceiling>(args[0]);
            break;
        }
        case OP_TYPEID::Clamp_v1:
        {
            const auto clamp_min = node_js.at("min").get<float>();
            const auto clamp_max = node_js.at("max").get<float>();
            node = make_shared<op::Clamp>(args[0], clamp_min, clamp_max);
            break;
        }
        case OP_TYPEID::Concat:
        case OP_TYPEID::Concat_v1:
        {
            auto axis = node_js.at("axis").get<size_t>();
            node = make_shared<op::Concat>(static_cast<OutputVector>(args), axis);
            break;
        }
        case OP_TYPEID::Constant:
        case OP_TYPEID::Constant_v1:
        {
            auto type_node_js =
                has_key(node_js, "element_type") ? node_js : node_js.at("value_type");
            auto element_type = read_element_type(type_node_js.at("element_type"));
            auto shape = type_node_js.at("shape");
            auto value = node_js.at("value").get<vector<string>>();
            node = make_shared<op::Constant>(element_type, shape, value);
            break;
        }
        case OP_TYPEID::Convert:
        case OP_TYPEID::Convert_v1:
        {
            auto target_type = read_element_type(node_js.at("target_type"));
            node = make_shared<op::Convert>(args[0], target_type);
            break;
        }
        case OP_TYPEID::Convolution:
        case OP_TYPEID::Convolution_v1:
        {
            if (op_version == 0)
            {
                auto window_movement_strides =
                    node_js.at("window_movement_strides").get<vector<size_t>>();
                auto window_dilation_strides =
                    node_js.at("window_dilation_strides").get<vector<size_t>>();
                auto padding_below = node_js.at("padding_below").get<vector<std::ptrdiff_t>>();
                auto padding_above = node_js.at("padding_above").get<vector<std::ptrdiff_t>>();

                // For backwards compatibility, we accept "image_dilation_strides" in place of
                // "data_dilation_strides", and we also allow it to be omitted altogether.
                json data_dilation_strides;
                if (has_key(node_js, "data_dilation_strides"))
                {
                    data_dilation_strides = node_js["data_dilation_strides"];
                }
                else if (has_key(node_js, "image_dilation_strides"))
                {
                    data_dilation_strides = node_js["image_dilation_strides"];
                }

                op::PadType pad_type = read_pad_type(node_js);

                if (data_dilation_strides.empty())
                {
                    node = make_shared<op::v0::Convolution>(args[0],
                                                            args[1],
                                                            window_movement_strides,
                                                            window_dilation_strides,
                                                            padding_below,
                                                            padding_above);
                }
                else
                {
                    node = make_shared<op::v0::Convolution>(
                        args[0],
                        args[1],
                        window_movement_strides,
                        window_dilation_strides,
                        padding_below,
                        padding_above,
                        data_dilation_strides.get<std::vector<size_t>>(),
                        pad_type);
                }
            }
            if (op_version == 1)
            {
                auto strides = node_js.at("strides").get<vector<size_t>>();
                auto dilations = node_js.at("dilations").get<vector<size_t>>();
                auto pads_begin = node_js.at("pads_begin").get<vector<std::ptrdiff_t>>();
                auto pads_end = node_js.at("pads_end").get<vector<std::ptrdiff_t>>();

                op::PadType auto_pad = read_pad_type(node_js);

                node = make_shared<op::v1::Convolution>(
                    args[0], args[1], strides, pads_begin, pads_end, dilations, auto_pad);
            }
            break;
        }
        case OP_TYPEID::ConvolutionBackpropData:
        case OP_TYPEID::ConvolutionBackpropData_v1:
        {
            if (op_version == 0)
            {
                auto data_batch_shape = node_js.at("data_batch_shape").get<vector<size_t>>();
                auto window_movement_strides_forward =
                    node_js.at("window_movement_strides_forward").get<vector<size_t>>();
                auto window_dilation_strides_forward =
                    node_js.at("window_dilation_strides_forward").get<vector<size_t>>();
                auto padding_below_forward =
                    node_js.at("padding_below_forward").get<vector<std::ptrdiff_t>>();
                auto padding_above_forward =
                    node_js.at("padding_above_forward").get<vector<std::ptrdiff_t>>();
                auto data_dilation_strides_forward =
                    node_js.at("data_dilation_strides_forward").get<vector<size_t>>();
                node = make_shared<op::v0::ConvolutionBackpropData>(data_batch_shape,
                                                                    args[0],
                                                                    args[1],
                                                                    window_movement_strides_forward,
                                                                    window_dilation_strides_forward,
                                                                    padding_below_forward,
                                                                    padding_above_forward,
                                                                    data_dilation_strides_forward);
            }
            if (op_version == 1)
            {
                auto strides = node_js.at("strides").get<vector<size_t>>();
                auto dilations = node_js.at("dilations").get<vector<size_t>>();
                auto pads_begin = node_js.at("pads_begin").get<vector<std::ptrdiff_t>>();
                auto pads_end = node_js.at("pads_end").get<vector<std::ptrdiff_t>>();
                node = make_shared<op::v1::ConvolutionBackpropData>(
                    args[0], args[1], args[2], strides, dilations, pads_begin, pads_end);
            }
            break;
        }
        case OP_TYPEID::ConvolutionBackpropFilters:
        case OP_TYPEID::ConvolutionBackpropFilters_v1:
        {
            if (op_version == 0)
            {
                auto filters_shape = node_js.at("filters_shape").get<vector<size_t>>();
                auto window_movement_strides_forward =
                    node_js.at("window_movement_strides_forward").get<vector<size_t>>();
                auto window_dilation_strides_forward =
                    node_js.at("window_dilation_strides_forward").get<vector<size_t>>();
                auto padding_below_forward =
                    node_js.at("padding_below_forward").get<vector<std::ptrdiff_t>>();
                auto padding_above_forward =
                    node_js.at("padding_above_forward").get<vector<std::ptrdiff_t>>();
                auto data_dilation_strides_forward =
                    node_js.at("data_dilation_strides_forward").get<vector<size_t>>();
                node =
                    make_shared<op::v0::ConvolutionBackpropFilters>(args[0],
                                                                    filters_shape,
                                                                    args[1],
                                                                    window_movement_strides_forward,
                                                                    window_dilation_strides_forward,
                                                                    padding_below_forward,
                                                                    padding_above_forward,
                                                                    data_dilation_strides_forward);
            }
            if (op_version == 1)
            {
                auto filters_shape = node_js.at("filters_shape").get<vector<size_t>>();
                auto strides = node_js.at("strides").get<vector<size_t>>();
                auto dilations = node_js.at("dilations").get<vector<size_t>>();
                auto pads_begin = node_js.at("pads_begin").get<vector<std::ptrdiff_t>>();
                auto pads_end = node_js.at("pads_end").get<vector<std::ptrdiff_t>>();
                node = make_shared<op::v1::ConvolutionBackpropFilters>(
                    args[0], args[1], args[2], strides, dilations, pads_begin, pads_end);
            }
            break;
        }
        case OP_TYPEID::ConvolutionBias:
        {
            auto window_movement_strides =
                node_js.at("window_movement_strides").get<vector<size_t>>();
            auto window_dilation_strides =
                node_js.at("window_dilation_strides").get<vector<size_t>>();
            auto padding_below = node_js.at("padding_below").get<vector<std::ptrdiff_t>>();
            auto padding_above = node_js.at("padding_above").get<vector<std::ptrdiff_t>>();
            auto data_dilation_strides = node_js.at("data_dilation_strides").get<vector<size_t>>();

            node = make_shared<op::ConvolutionBias>(args[0],
                                                    args[1],
                                                    args[2],
                                                    window_movement_strides,
                                                    window_dilation_strides,
                                                    padding_below,
                                                    padding_above,
                                                    data_dilation_strides);
            break;
        }
        case OP_TYPEID::ConvolutionBiasAdd:
        {
            auto window_movement_strides =
                node_js.at("window_movement_strides").get<vector<size_t>>();
            auto window_dilation_strides =
                node_js.at("window_dilation_strides").get<vector<size_t>>();
            auto padding_below = node_js.at("padding_below").get<vector<std::ptrdiff_t>>();
            auto padding_above = node_js.at("padding_above").get<vector<std::ptrdiff_t>>();
            auto data_dilation_strides = node_js.at("data_dilation_strides").get<vector<size_t>>();

            node = make_shared<op::ConvolutionBiasAdd>(args[0],
                                                       args[1],
                                                       args[2],
                                                       args[3],
                                                       window_movement_strides,
                                                       window_dilation_strides,
                                                       padding_below,
                                                       padding_above,
                                                       data_dilation_strides);
            break;
        }
        case OP_TYPEID::ConvolutionBiasBackpropFiltersBias:
        {
            auto filters_shape = node_js.at("filters_shape").get<vector<size_t>>();
            auto bias_shape = node_js.at("bias_shape").get<vector<size_t>>();
            auto window_movement_strides_forward =
                node_js.at("window_movement_strides_forward").get<vector<size_t>>();
            auto window_dilation_strides_forward =
                node_js.at("window_dilation_strides_forward").get<vector<size_t>>();
            auto padding_below_forward =
                node_js.at("padding_below_forward").get<vector<std::ptrdiff_t>>();
            auto padding_above_forward =
                node_js.at("padding_above_forward").get<vector<std::ptrdiff_t>>();
            auto data_dilation_strides_forward =
                node_js.at("data_dilation_strides_forward").get<vector<size_t>>();
            node =
                make_shared<op::ConvolutionBiasBackpropFiltersBias>(args[0],
                                                                    filters_shape,
                                                                    bias_shape,
                                                                    args[1],
                                                                    window_movement_strides_forward,
                                                                    window_dilation_strides_forward,
                                                                    padding_below_forward,
                                                                    padding_above_forward,
                                                                    data_dilation_strides_forward);
            break;
        }
        case OP_TYPEID::Cos:
        case OP_TYPEID::Cos_v1:
        {
            node = make_shared<op::Cos>(args[0]);
            break;
        }
        case OP_TYPEID::Cosh:
        case OP_TYPEID::Cosh_v1:
        {
            node = make_shared<op::Cosh>(args[0]);
            break;
        }
<<<<<<< HEAD
        case OP_TYPEID::DepthToSpace_v1:
=======
        case OP_TYPEID::CrossEntropy:
        {
            auto soft_label = node_js.at("soft_label");
            auto ignore_index = node_js.at("ignore_index");
            node = make_shared<op::CrossEntropy>(args[0], args[1], soft_label, ignore_index);
            break;
        }
        case OP_TYPEID::CrossEntropyBackprop:
        {
            auto soft_label = node_js.at("soft_label");
            auto ignore_index = node_js.at("ignore_index");
            node = make_shared<op::CrossEntropyBackprop>(
                args[0], args[1], args[2], soft_label, ignore_index);
            break;
        }
        case OP_TYPEID::DepthToSpace:
>>>>>>> fd94811e
        {
            auto mode = node_js.at("mode").get<op::DepthToSpace::DepthToSpaceMode>();
            auto block_size = node_js.at("block_size").get<size_t>();
            node = make_shared<op::DepthToSpace>(args[0], mode, block_size);
            break;
        }
        case OP_TYPEID::Dequantize:
        {
            auto type = read_element_type(node_js.at("type"));
            auto axes = deserialize_axis_set(node_js.at("axes"));
            node = make_shared<op::Dequantize>(args[0], args[1], args[2], type, axes);
            break;
        }
        case OP_TYPEID::Divide:
        case OP_TYPEID::Divide_v1:
        {
            bool pythondiv = get_or_default(node_js, "pythondiv", true);
            if (op_version == 0)
            {
                node = make_shared<op::v0::Divide>(
                    args[0], args[1], pythondiv, read_auto_broadcast(node_js, "auto_broadcast"));
            }
            if (op_version == 1)
            {
                node = make_shared<op::v1::Divide>(
                    args[0],
                    args[1],
                    pythondiv,
                    read_auto_broadcast(node_js, "auto_broadcast", op::AutoBroadcastType::NUMPY));
            }
            break;
        }
        case OP_TYPEID::Dot:
        {
            // For backwards compatibility, reduction_axes_count is optional.
            if (has_key(node_js, "reduction_axes_count"))
            {
                size_t reduction_axes_count = node_js["reduction_axes_count"].get<size_t>();
                node = make_shared<op::Dot>(args[0], args[1], reduction_axes_count);
            }
            else
            {
                node = make_shared<op::Dot>(args[0], args[1]);
            }
            break;
        }
        case OP_TYPEID::DynBroadcast:
        {
            node = make_shared<op::DynBroadcast>(args[0], args[1], args[2]);
            break;
        }
        case OP_TYPEID::DynPad:
        {
            node = make_shared<op::DynPad>(args[0], args[1], args[2], args[3]);
            break;
        }
        case OP_TYPEID::DynReplaceSlice:
        {
            auto lower_bounds_mask = node_js.at("lower_bounds_mask").get<set<size_t>>();
            auto upper_bounds_mask = node_js.at("upper_bounds_mask").get<set<size_t>>();
            auto new_axis = node_js.at("new_axis").get<set<size_t>>();
            auto shrink_axis = node_js.at("shrink_axis").get<set<size_t>>();
            auto ellipsis_mask = node_js.at("ellipsis_mask").get<set<size_t>>();
            node = make_shared<op::DynReplaceSlice>(args[0],
                                                    args[1],
                                                    args[2],
                                                    args[3],
                                                    args[4],
                                                    lower_bounds_mask,
                                                    upper_bounds_mask,
                                                    new_axis,
                                                    shrink_axis,
                                                    ellipsis_mask);
            break;
        }
        case OP_TYPEID::DynReshape:
        case OP_TYPEID::Reshape_v1:
        {
            const auto zero_flag = node_js.at("zero_flag").get<bool>();
            if (op_version == 0)
            {
                node = make_shared<op::v0::DynReshape>(args[0], args[1], zero_flag);
            }
            if (op_version == 1)
            {
                node = make_shared<op::v1::Reshape>(args[0], args[1], zero_flag);
            }
            break;
        }
        case OP_TYPEID::DynSlice:
        {
            auto lower_bounds_mask = node_js.at("lower_bounds_mask").get<set<size_t>>();
            auto upper_bounds_mask = node_js.at("upper_bounds_mask").get<set<size_t>>();
            auto new_axis = node_js.at("new_axis").get<set<size_t>>();
            auto shrink_axis = node_js.at("shrink_axis").get<set<size_t>>();
            auto ellipsis_mask = node_js.at("ellipsis_mask").get<set<size_t>>();
            node = make_shared<op::DynSlice>(args[0],
                                             args[1],
                                             args[2],
                                             args[3],
                                             lower_bounds_mask,
                                             upper_bounds_mask,
                                             new_axis,
                                             shrink_axis,
                                             ellipsis_mask);
            break;
        }
        case OP_TYPEID::Elu_v1:
        {
            auto alpha = node_js.at("alpha").get<double>();
            node = make_shared<op::Elu>(args[0], alpha);
            break;
        }
        case OP_TYPEID::EmbeddingLookup:
        {
            node = make_shared<op::EmbeddingLookup>(args[0], args[1]);
            break;
        }
        case OP_TYPEID::Equal:
        case OP_TYPEID::Equal_v1:
        {
            if (op_version == 0)
            {
                node = make_shared<op::v0::Equal>(
                    args[0], args[1], read_auto_broadcast(node_js, "auto_broadcast"));
            }
            if (op_version == 1)
            {
                node = make_shared<op::v1::Equal>(
                    args[0],
                    args[1],
                    read_auto_broadcast(node_js, "auto_broadcast", op::AutoBroadcastType::NUMPY));
            }
            break;
        }
        case OP_TYPEID::Erf:
        case OP_TYPEID::Erf_v1:
        {
            node = make_shared<op::Erf>(args[0]);
            break;
        }
        case OP_TYPEID::Exp:
        case OP_TYPEID::Exp_v1:
        {
            node = make_shared<op::Exp>(args[0]);
            break;
        }
        case OP_TYPEID::FakeQuantize_v1:
        {
            size_t levels = node_js.at("levels").get<size_t>();
            node =
                make_shared<op::FakeQuantize>(args[0], args[1], args[2], args[3], args[4], levels);
            break;
        }
        case OP_TYPEID::Floor:
        case OP_TYPEID::Floor_v1:
        {
            node = make_shared<op::Floor>(args[0]);
            break;
        }
        case OP_TYPEID::FloorMod_v1:
        {
            node = make_shared<op::v1::FloorMod>(
                args[0], args[1], read_auto_broadcast(node_js, "auto_broadcast"));
            break;
        }
        case OP_TYPEID::Gather:
        case OP_TYPEID::Gather_v1:
        {
            if (op_version == 0)
            {
                auto axis = node_js.at("axis").get<size_t>();
                node = make_shared<op::v0::Gather>(args[0], args[1], axis);
            }
            if (op_version == 1)
            {
                node = make_shared<op::v1::Gather>(args[0], args[1], args[2]);
            }
            break;
        }
        case OP_TYPEID::GatherND:
        {
            node = make_shared<op::GatherND>(args[0], args[1]);
            break;
        }
        case OP_TYPEID::Gelu:
        {
            node = make_shared<op::Gelu>(args[0]);
            break;
        }
        case OP_TYPEID::GeluBackpropFactor:
        {
            node = make_shared<op::GeluBackpropFactor>(args[0]);
            break;
        }
        case OP_TYPEID::Gemm:
        {
            auto alpha = node_js.at("alpha").get<double>();
            auto beta = node_js.at("beta").get<double>();
            auto transA = node_js.at("transA").get<bool>();
            auto transB = node_js.at("transB").get<bool>();
            node = make_shared<op::Gemm>(args[0], args[1], args[2], alpha, beta, transA, transB);
            break;
        }
        case OP_TYPEID::GenerateMask:
        case OP_TYPEID::GenerateMask_v1:
        {
            auto type = read_element_type(node_js.at("type"));
            auto seed = node_js.at("seed").get<unsigned int>();
            auto probability = node_js.at("probability").get<double>();
            bool use_seed = get_or_default<bool>(node_js, "use_seed", false);

            if (op_version == 0)
            {
                auto output_shape = node_js.at("output_shape").get<vector<size_t>>();

                node = make_shared<op::v0::GenerateMask>(
                    args[0], output_shape, type, seed, probability, use_seed);
            }
            if (op_version == 1)
            {
                node = make_shared<op::v1::GenerateMask>(
                    args[0], args[1], type, seed, probability, use_seed);
            }

            break;
        }
        case OP_TYPEID::GetOutputElement:
        {
            node = make_shared<op::GetOutputElement>(
                static_cast<Output<Node>>(args[0]).get_node_shared_ptr(),
                node_js.at("n").get<size_t>());
            break;
        }
        case OP_TYPEID::Greater:
        case OP_TYPEID::Greater_v1:
        {
            if (op_version == 0)
            {
                node = make_shared<op::v0::Greater>(
                    args[0], args[1], read_auto_broadcast(node_js, "auto_broadcast"));
            }
            if (op_version == 1)
            {
                node = make_shared<op::v1::Greater>(
                    args[0],
                    args[1],
                    read_auto_broadcast(node_js, "auto_broadcast", op::AutoBroadcastType::NUMPY));
            }
            break;
        }
        case OP_TYPEID::GreaterEq:
        case OP_TYPEID::GreaterEq_v1:
        {
            if (op_version == 0)
            {
                node = make_shared<op::v0::GreaterEq>(
                    args[0], args[1], read_auto_broadcast(node_js, "auto_broadcast"));
            }
            if (op_version == 1)
            {
                node = make_shared<op::v1::GreaterEq>(
                    args[0],
                    args[1],
                    read_auto_broadcast(node_js, "auto_broadcast", op::AutoBroadcastType::NUMPY));
            }
            break;
        }
        case OP_TYPEID::GRN:
        {
            auto bias = node_js.at("bias").get<float>();
            node = make_shared<op::GRN>(args[0], bias);
            break;
        }
        case OP_TYPEID::GroupConvolution_v1:
        {
            auto window_movement_strides =
                node_js.at("window_movement_strides").get<vector<size_t>>();
            auto window_dilation_strides =
                node_js.at("window_dilation_strides").get<vector<size_t>>();
            auto padding_below = node_js.at("padding_below").get<vector<std::ptrdiff_t>>();
            auto padding_above = node_js.at("padding_above").get<vector<std::ptrdiff_t>>();
            auto data_dilation_strides = node_js.at("data_dilation_strides").get<vector<size_t>>();
            auto groups = node_js.at("groups").get<size_t>();

            op::PadType pad_type = read_pad_type(node_js);
            node = make_shared<op::GroupConvolution>(args[0],
                                                     args[1],
                                                     window_movement_strides,
                                                     window_dilation_strides,
                                                     padding_below,
                                                     padding_above,
                                                     data_dilation_strides,
                                                     groups,
                                                     pad_type);
            break;
        }
        case OP_TYPEID::GroupConvolutionTranspose:
        {
            auto strides = node_js.at("strides").get<vector<size_t>>();
            auto dilations = node_js.at("dilations").get<vector<size_t>>();
            auto padding_begin = node_js.at("padding_begin").get<vector<ptrdiff_t>>();
            auto padding_end = node_js.at("padding_end").get<vector<ptrdiff_t>>();
            auto output_padding = node_js.at("output_padding").get<vector<ptrdiff_t>>();
            auto groups = node_js.at("groups").get<size_t>();
            op::PadType pad_type = read_pad_type(node_js);
            auto output_shape = node_js.at("output_shape").get<vector<size_t>>();

            node = make_shared<op::GroupConvolutionTranspose>(args[0],
                                                              args[1],
                                                              strides,
                                                              dilations,
                                                              padding_begin,
                                                              padding_end,
                                                              output_padding,
                                                              groups,
                                                              pad_type,
                                                              output_shape);
            break;
        }
        case OP_TYPEID::GRUCell:
        {
            auto hidden_size = node_js.at("hidden_size").get<size_t>();
            auto clip = node_js.at("clip").get<float>();
            auto activations = node_js.at("activations").get<vector<string>>();
            auto activation_alpha = node_js.at("activation_alpha").get<vector<float>>();
            auto activation_beta = node_js.at("activation_beta").get<vector<float>>();
            auto linear_before_reset = node_js.at("linear_before_reset").get<bool>();
            node = make_shared<op::GRUCell>(args[0],
                                            args[1],
                                            args[2],
                                            args[3],
                                            hidden_size,
                                            args[4],
                                            activations,
                                            activation_alpha,
                                            activation_beta,
                                            clip,
                                            linear_before_reset);
            break;
        }
        case OP_TYPEID::HardSigmoid_v1:
        {
            auto alpha = node_js.at("alpha").get<float>();
            auto beta = node_js.at("beta").get<float>();
            node = make_shared<op::HardSigmoid>(args[0], alpha, beta);
            break;
        }
        case OP_TYPEID::Interpolate_v1: { break;
        }
        case OP_TYPEID::LayerNorm:
        {
            auto keep_stats = node_js.at("keep_stats").get<bool>();
            auto use_affine = node_js.at("use_affine").get<bool>();
            auto epsilon = node_js.at("epsilon").get<double>();
            auto begin_norm_axis = node_js.at("begin_norm_axis").get<int64_t>();
            if (use_affine)
            {
                node = make_shared<op::LayerNorm>(
                    args[0], args[1], args[2], keep_stats, begin_norm_axis, epsilon);
            }
            else
            {
                node = make_shared<op::LayerNorm>(args[0], keep_stats, begin_norm_axis, epsilon);
            }
            break;
        }
        case OP_TYPEID::LayerNormBackprop:
        {
            auto use_stats = node_js.at("use_stats").get<bool>();
            auto use_affine = node_js.at("use_affine").get<bool>();
            auto epsilon = node_js.at("epsilon").get<double>();
            auto begin_norm_axis = node_js.at("begin_norm_axis").get<int64_t>();
            if (use_stats && use_affine)
            {
                node = make_shared<op::LayerNormBackprop>(
                    args[0], args[1], args[2], args[3], args[4], begin_norm_axis, epsilon);
            }
            else if (use_stats)
            {
                node = make_shared<op::LayerNormBackprop>(
                    args[0], args[1], args[2], args[3], begin_norm_axis, epsilon);
            }
            else if (use_affine)
            {
                node = make_shared<op::LayerNormBackprop>(
                    args[0], args[1], args[2], begin_norm_axis, epsilon);
            }
            else
            {
                node =
                    make_shared<op::LayerNormBackprop>(args[0], args[1], begin_norm_axis, epsilon);
            }
            break;
        }
        case OP_TYPEID::Less:
        case OP_TYPEID::Less_v1:
        {
            if (op_version == 0)
            {
                node = make_shared<op::v0::Less>(
                    args[0], args[1], read_auto_broadcast(node_js, "auto_broadcast"));
            }
            else if (op_version == 1)
            {
                node = make_shared<op::v1::Less>(
                    args[0],
                    args[1],
                    read_auto_broadcast(node_js, "auto_broadcast", op::AutoBroadcastType::NUMPY));
            }
            break;
        }
        case OP_TYPEID::LessEq:
        {
            node = make_shared<op::v0::LessEq>(
                args[0], args[1], read_auto_broadcast(node_js, "auto_broadcast"));
            break;
        }
        case OP_TYPEID::LessEqual_v1:
        {
            node = make_shared<op::v1::LessEqual>(
                args[0],
                args[1],
                read_auto_broadcast(node_js, "auto_broadcast", op::AutoBroadcastType::NUMPY));
            break;
        }
        case OP_TYPEID::Log:
        case OP_TYPEID::Log_v1:
        {
            node = make_shared<op::Log>(args[0]);
            break;
        }
        case OP_TYPEID::LogicalAnd_v1:
        {
            node = make_shared<op::v1::LogicalAnd>(
                args[0], args[1], read_auto_broadcast(node_js, "auto_broadcast"));
            break;
        }
        case OP_TYPEID::LogicalNot_v1:
        {
            node = make_shared<op::v1::LogicalNot>(args[0]);
            break;
        }
        case OP_TYPEID::LogicalOr_v1:
        {
            node = make_shared<op::v1::LogicalOr>(
                args[0], args[1], read_auto_broadcast(node_js, "auto_broadcast"));
            break;
        }
        case OP_TYPEID::LogicalXor_v1:
        {
            node = make_shared<op::v1::LogicalXor>(
                args[0], args[1], read_auto_broadcast(node_js, "auto_broadcast"));
            break;
        }
        case OP_TYPEID::LogSoftmax:
        {
            auto axis = node_js.at("axis").get<int64_t>();
            node = make_shared<op::LogSoftmax>(args[0], axis);
            break;
        }
        case OP_TYPEID::LRN_v1:
        {
            auto alpha = node_js.at("alpha").get<double>();
            auto beta = node_js.at("beta").get<double>();
            auto bias = node_js.at("bias").get<double>();
            auto nsize = node_js.at("nsize").get<size_t>();
            node = make_shared<op::LRN>(args[0], args[1], alpha, beta, bias, nsize);
            break;
        }
        case OP_TYPEID::LSTMCell_v1:
        {
            auto hidden_size = node_js.at("hidden_size").get<size_t>();
            auto weights_format = read_lstm_weights_format(node_js);
            auto clip = node_js.at("clip").get<float>();
            auto activations = node_js.at("activations").get<vector<string>>();
            auto activations_alpha = node_js.at("activations_alpha").get<vector<float>>();
            auto activations_beta = node_js.at("activations_beta").get<vector<float>>();
            auto input_forget = node_js.at("input_forget").get<bool>();
            if (args.size() == 7)
            {
                node = make_shared<op::LSTMCell>(args[0],
                                                 args[1],
                                                 args[2],
                                                 args[3],
                                                 args[4],
                                                 args[5],
                                                 args[6],
                                                 hidden_size,
                                                 weights_format,
                                                 activations,
                                                 activations_alpha,
                                                 activations_beta,
                                                 clip,
                                                 input_forget);
            }
            if (args.size() == 6)
            {
                node = make_shared<op::LSTMCell>(args[0],
                                                 args[1],
                                                 args[2],
                                                 args[3],
                                                 args[4],
                                                 args[5],
                                                 hidden_size,
                                                 weights_format,
                                                 activations,
                                                 activations_alpha,
                                                 activations_beta,
                                                 clip,
                                                 input_forget);
            }
            else
            {
                node = make_shared<op::LSTMCell>(args[0],
                                                 args[1],
                                                 args[2],
                                                 args[3],
                                                 args[4],
                                                 hidden_size,
                                                 weights_format,
                                                 activations,
                                                 activations_alpha,
                                                 activations_beta,
                                                 clip,
                                                 input_forget);
            }
            break;
        }
        case OP_TYPEID::LSTMSequence_v1:
        {
            auto hidden_size = node_js.at("hidden_size").get<size_t>();
            auto clip = node_js.at("clip").get<float>();
            auto activations = node_js.at("activations").get<vector<string>>();
            auto activations_alpha = node_js.at("activations_alpha").get<vector<float>>();
            auto activations_beta = node_js.at("activations_beta").get<vector<float>>();
            auto input_forget = node_js.at("input_forget").get<bool>();
            auto direction = node_js.at("direction").get<op::LSTMSequence::direction>();
            auto weights_format = read_lstm_weights_format(node_js);
            if (args.size() == 8)
            {
                node = make_shared<op::LSTMSequence>(args[0],
                                                     args[1],
                                                     args[2],
                                                     args[3],
                                                     args[4],
                                                     args[5],
                                                     args[6],
                                                     args[7],
                                                     hidden_size,
                                                     direction,
                                                     weights_format,
                                                     activations_alpha,
                                                     activations_beta,
                                                     activations,
                                                     clip,
                                                     input_forget);
            }
            else
            {
                node = make_shared<op::LSTMSequence>(args[0],
                                                     args[1],
                                                     args[2],
                                                     args[3],
                                                     args[4],
                                                     args[5],
                                                     args[6],
                                                     hidden_size,
                                                     direction,
                                                     weights_format,
                                                     activations_alpha,
                                                     activations_beta,
                                                     activations,
                                                     clip,
                                                     input_forget);
            }
            break;
        }
        case OP_TYPEID::MatMul_v1:
        {
            bool transpose_a = node_js.at("transpose_a").get<bool>();
            bool transpose_b = node_js.at("transpose_b").get<bool>();
            node = make_shared<op::MatMul>(args[0], args[1], transpose_a, transpose_b);
            break;
        }
        case OP_TYPEID::Max:
        {
            auto reduction_axes = deserialize_axis_set(node_js.at("reduction_axes"));
            node = make_shared<op::Max>(args[0], reduction_axes);
            break;
        }
        case OP_TYPEID::ReduceMax_v1:
        {
            node = make_shared<op::v1::ReduceMax>(args[0], args[1]);
            break;
        }
        case OP_TYPEID::MaxPool:
        case OP_TYPEID::MaxPool_v1:
        {
            if (op_version == 0)
            {
                auto window_shape = node_js.at("window_shape").get<vector<size_t>>();
                auto window_movement_strides =
                    node_js.at("window_movement_strides").get<vector<size_t>>();
                // For backwards compatibility, both (but not just one) of the padding_ fields may
                // be omitted.
                auto padding_below_maybe = get_or_default(node_js, "padding_below", json{});
                auto padding_above_maybe = get_or_default(node_js, "padding_above", json{});
                op::PadType pad_type = read_pad_type(node_js);
                if (padding_below_maybe.empty() && !padding_above_maybe.empty())
                {
                    throw runtime_error(
                        "MaxPool: padding_below is absent but padding_above is present");
                }
                else if (!padding_below_maybe.empty() && padding_above_maybe.empty())
                {
                    throw runtime_error(
                        "MaxPool: padding_below is present but padding_above is absent");
                }
                else if (!padding_below_maybe.empty() && !padding_above_maybe.empty())
                {
                    auto padding_below = padding_below_maybe.get<vector<size_t>>();
                    auto padding_above = padding_above_maybe.get<vector<size_t>>();
                    node = make_shared<op::v0::MaxPool>(args[0],
                                                        window_shape,
                                                        window_movement_strides,
                                                        padding_below,
                                                        padding_above,
                                                        pad_type);
                }
                else
                {
                    node = make_shared<op::v0::MaxPool>(
                        args[0], window_shape, window_movement_strides);
                }
            }
            if (op_version == 1)
            {
                auto kernel = node_js.at("kernel").get<vector<size_t>>();
                auto strides = node_js.at("strides").get<vector<size_t>>();
                auto pads_begin = node_js.at("pads_begin").get<vector<size_t>>();
                auto pads_end = node_js.at("pads_end").get<vector<size_t>>();
                auto rounding_type = read_rounding_type(node_js);
                op::PadType pad_type = read_pad_type(node_js);
                node = make_shared<op::v1::MaxPool>(
                    args[0], strides, pads_begin, pads_end, kernel, rounding_type, pad_type);
            }
            break;
        }
        case OP_TYPEID::MaxPoolBackprop:
        case OP_TYPEID::MaxPoolBackprop_v1:
        {
            if (op_version == 0)
            {
                auto window_shape = node_js.at("window_shape").get<vector<size_t>>();
                auto window_movement_strides =
                    node_js.at("window_movement_strides").get<vector<size_t>>();
                auto padding_below = node_js.at("padding_below").get<vector<size_t>>();
                auto padding_above = node_js.at("padding_above").get<vector<size_t>>();
                if (args.size() == 3)
                {
                    node = make_shared<op::v0::MaxPoolBackprop>(args[0],
                                                                args[1],
                                                                args[2],
                                                                window_shape,
                                                                window_movement_strides,
                                                                padding_below,
                                                                padding_above);
                }
                else
                {
                    node = make_shared<op::v0::MaxPoolBackprop>(args[0],
                                                                args[1],
                                                                window_shape,
                                                                window_movement_strides,
                                                                padding_below,
                                                                padding_above);
                }
            }
            if (op_version == 1)
            {
                auto kernel = node_js.at("kernel").get<vector<size_t>>();
                auto strides = node_js.at("strides").get<vector<size_t>>();
                auto pads_begin = node_js.at("pads_begin").get<vector<size_t>>();
                auto pads_end = node_js.at("pads_end").get<vector<size_t>>();
                if (args.size() == 3)
                {
                    node = make_shared<op::v1::MaxPoolBackprop>(
                        args[0], args[1], args[2], kernel, strides, pads_begin, pads_end);
                }
                else
                {
                    node = make_shared<op::v1::MaxPoolBackprop>(
                        args[0], args[1], kernel, strides, pads_begin, pads_end);
                }
            }
            break;
        }
        case OP_TYPEID::Maximum:
        case OP_TYPEID::Maximum_v1:
        {
            if (op_version == 0)
            {
                node = make_shared<op::v0::Maximum>(
                    args[0], args[1], read_auto_broadcast(node_js, "auto_broadcast"));
            }
            else if (op_version == 1)
            {
                node = make_shared<op::v1::Maximum>(
                    args[0],
                    args[1],
                    read_auto_broadcast(node_js, "auto_broadcast", op::AutoBroadcastType::NUMPY));
            }
            break;
        }
        case OP_TYPEID::Min:
        {
            auto reduction_axes = deserialize_axis_set(node_js.at("reduction_axes"));
            node = make_shared<op::Min>(args[0], reduction_axes);
            break;
        }
        case OP_TYPEID::ReduceMin_v1:
        {
            node = make_shared<op::v1::ReduceMin>(args[0], args[1]);
            break;
        }
        case OP_TYPEID::Minimum:
        case OP_TYPEID::Minimum_v1:
        {
            if (op_version == 0)
            {
                node = make_shared<op::v0::Minimum>(
                    args[0], args[1], read_auto_broadcast(node_js, "auto_broadcast"));
            }
            else if (op_version == 1)
            {
                node = make_shared<op::v1::Minimum>(
                    args[0],
                    args[1],
                    read_auto_broadcast(node_js, "auto_broadcast", op::AutoBroadcastType::NUMPY));
            }
            break;
        }
        case OP_TYPEID::Multiply:
        case OP_TYPEID::Multiply_v1:
        {
            if (op_version == 0)
            {
                node = make_shared<op::v0::Multiply>(
                    args[0], args[1], read_auto_broadcast(node_js, "auto_broadcast"));
            }
            else if (op_version == 1)
            {
                node = make_shared<op::v1::Multiply>(
                    args[0],
                    args[1],
                    read_auto_broadcast(node_js, "auto_broadcast", op::AutoBroadcastType::NUMPY));
            }
            break;
        }
        case OP_TYPEID::MVN:
        {
            auto normalize_variance = node_js.at("normalize_variance").get<bool>();
            auto reduction_axes = deserialize_axis_set(node_js.at("reduction_axes"));
            auto eps = node_js.at("eps").get<double>();
            node = make_shared<op::MVN>(args[0], normalize_variance, normalize_variance, eps);
            break;
        }
        case OP_TYPEID::Negative:
        case OP_TYPEID::Negative_v1:
        {
            node = make_shared<op::Negative>(args[0]);
            break;
        }
        case OP_TYPEID::NormalizeL2_v1:
        {
            float eps = node_js.at("eps").get<float>();
            auto eps_mode = node_js.at("eps_mode").get<op::EpsMode>();
            node = make_shared<op::NormalizeL2>(args[0], args[1], eps, eps_mode);
            break;
        }
        case OP_TYPEID::NotEqual:
        case OP_TYPEID::NotEqual_v1:
        {
            if (op_version == 0)
            {
                node = make_shared<op::v0::NotEqual>(
                    args[0], args[1], read_auto_broadcast(node_js, "auto_broadcast"));
            }
            else if (op_version == 1)
            {
                node = make_shared<op::v1::NotEqual>(
                    args[0],
                    args[1],
                    read_auto_broadcast(node_js, "auto_broadcast", op::AutoBroadcastType::NUMPY));
            }
            break;
        }
        case OP_TYPEID::Not:
        {
            node = make_shared<op::Not>(args[0]);
            break;
        }
        case OP_TYPEID::OneHot:
        case OP_TYPEID::OneHot_v1:
        {
            auto shape = node_js.at("shape").get<vector<size_t>>();
            auto one_hot_axis = node_js.at("one_hot_axis").get<size_t>();
            node = make_shared<op::OneHot>(args[0], read_partial_shape(shape), one_hot_axis);
            break;
        }
        case OP_TYPEID::Or:
        {
            node = make_shared<op::v0::Or>(
                args[0], args[1], read_auto_broadcast(node_js, "auto_broadcast"));
            break;
        }
        case OP_TYPEID::Pad:
        case OP_TYPEID::Pad_v1:
        {
            if (op_version == 0)
            {
                auto padding_below = node_js.at("padding_below").get<vector<ptrdiff_t>>();
                auto padding_above = node_js.at("padding_above").get<vector<ptrdiff_t>>();

                // This is a legacy field whose functionality is no longer supported. The new
                // behavior is equivalent to interior padding of 0, so we will accept it under
                // those conditions.
                auto padding_interior = get_value<vector<size_t>>(node_js, "padding_interior");
                NGRAPH_CHECK(std::all_of(padding_interior.begin(),
                                         padding_interior.end(),
                                         [](size_t s) { return s == 0; }),
                             "Legacy padding_interior field must be zero everywhere.");

                auto pad_mode = read_pad_mode(node_js);

                node = make_shared<op::v0::Pad>(
                    args[0], args[1], padding_below, padding_above, pad_mode);
            }
            if (op_version == 1)
            {
                auto pad_mode = read_pad_mode(node_js);
                if (args.size() == 4)
                {
                    node = make_shared<op::v1::Pad>(args[0], args[1], args[2], args[3], pad_mode);
                }
                else
                {
                    node = make_shared<op::v1::Pad>(args[0], args[1], args[2], pad_mode);
                }
            }
            break;
        }
        case OP_TYPEID::Parameter:
        case OP_TYPEID::Parameter_v1:
        {
            auto type_node_js =
                has_key(node_js, "element_type") ? node_js : node_js.at("value_type");
            auto element_type = read_element_type(type_node_js.at("element_type"));
            auto shape = type_node_js.at("shape");
            auto cacheable = get_or_default<bool>(node_js, "cacheable", false);
            node = make_shared<op::Parameter>(element_type, read_partial_shape(shape), cacheable);
            break;
        }
        case OP_TYPEID::PartialSlice:
        {
            auto axes = node_js.at("axes").get<vector<size_t>>();
            auto lower_bounds = node_js.at("lower_bounds").get<vector<int64_t>>();
            auto upper_bounds = node_js.at("upper_bounds").get<vector<int64_t>>();
            auto decrease_axes = node_js.at("decrease_axes").get<vector<size_t>>();
            node = make_shared<op::PartialSlice>(
                args[0], axes, lower_bounds, upper_bounds, decrease_axes);
            break;
        }
        case OP_TYPEID::PartialSliceBackprop:
        {
            auto axes = node_js.at("axes").get<vector<size_t>>();
            auto lower_bounds = node_js.at("lower_bounds").get<vector<int64_t>>();
            auto upper_bounds = node_js.at("upper_bounds").get<vector<int64_t>>();
            node = make_shared<op::PartialSliceBackprop>(
                args[0], args[1], axes, lower_bounds, upper_bounds);
            break;
        }
        case OP_TYPEID::Passthrough:
        {
            std::vector<json> outputs_js = node_js.at("output_shapes");
            std::vector<std::tuple<element::Type, PartialShape>> outputs;
            for (auto output_js : outputs_js)
            {
                outputs.emplace_back(read_element_type(output_js.at("element_type")),
                                     read_partial_shape(output_js.at("shape")));
            }
            node = make_shared<op::Passthrough>(node_js.at("logical_type"),
                                                node_js.at("language"),
                                                node_js.at("function"),
                                                static_cast<OutputVector>(args),
                                                std::move(outputs));
            break;
        }
        case OP_TYPEID::Power:
        case OP_TYPEID::Power_v1:
        {
            if (op_version == 0)
            {
                node = make_shared<op::v0::Power>(
                    args[0], args[1], read_auto_broadcast(node_js, "auto_broadcast"));
            }
            else if (op_version == 1)
            {
                node = make_shared<op::v1::Power>(
                    args[0],
                    args[1],
                    read_auto_broadcast(node_js, "auto_broadcast", op::AutoBroadcastType::NUMPY));
            }
            break;
        }
        case OP_TYPEID::PRelu_v1:
        {
            node = make_shared<op::PRelu>(args[0], args[1]);
            break;
        }
        case OP_TYPEID::Product:
        case OP_TYPEID::ReduceProd_v1:
        {
            if (op_version == 0)
            {
                auto reduction_axes = deserialize_axis_set(node_js.at("reduction_axes"));
                if (reduction_axes.empty())
                    node = make_shared<op::v0::Product>(args[0], args[1]);
                else
                    node = make_shared<op::v0::Product>(args[0], reduction_axes);
            }
            if (op_version == 1)
            {
                auto keep_dims = node_js.at("keep_dims").get<bool>();
                node = make_shared<op::v1::ReduceProd>(args[0], args[1], keep_dims);
            }
            break;
        }
        case OP_TYPEID::Quantize:
        {
            auto type = read_element_type(node_js.at("type"));
            auto axes = deserialize_axis_set(node_js.at("axes"));
            auto round_mode = node_js.at("round_mode").get<op::Quantize::RoundMode>();
            node = make_shared<op::Quantize>(args[0], args[1], args[2], type, axes, round_mode);
            break;
        }
        case OP_TYPEID::QuantizedConvolutionBias: { break;
        }
        case OP_TYPEID::QuantizedConvolutionBiasAdd: { break;
        }
        case OP_TYPEID::QuantizedConvolutionBiasSignedAdd: { break;
        }
        case OP_TYPEID::QuantizedConvolutionRelu: { break;
        }
        case OP_TYPEID::QuantizedConvolution:
        {
            auto window_movement_strides =
                node_js.at("window_movement_strides").get<vector<size_t>>();
            auto window_dilation_strides =
                node_js.at("window_dilation_strides").get<vector<size_t>>();
            auto padding_below = node_js.at("padding_below").get<vector<std::ptrdiff_t>>();
            auto padding_above = node_js.at("padding_above").get<vector<std::ptrdiff_t>>();
            auto data_dilation_strides = node_js["data_dilation_strides"];
            auto output_type = read_element_type(node_js.at("output_type"));
            auto input_axes = node_js.at("input_axes").get<set<size_t>>();
            auto filter_axes = node_js.at("filter_axes").get<set<size_t>>();
            auto output_axes = node_js.at("output_axes").get<set<size_t>>();
            node = make_shared<op::QuantizedConvolution>(
                args[0],
                args[1],
                window_movement_strides,
                window_dilation_strides,
                padding_below,
                padding_above,
                data_dilation_strides.get<std::vector<size_t>>(),
                args[2],
                args[3],
                args[4],
                args[5],
                args[6],
                args[7],
                output_type,
                input_axes,
                filter_axes,
                output_axes);

            break;
        }
        case OP_TYPEID::QuantizedDotBias: { break;
        }
        case OP_TYPEID::QuantizedDot:
        {
            size_t reduction_axes_count = node_js["reduction_axes_count"].get<size_t>();
            auto output_type = read_element_type(node_js.at("output_type"));
            auto input0_axes = node_js.at("input0_axes").get<set<size_t>>();
            auto input1_axes = node_js.at("input1_axes").get<set<size_t>>();
            auto output_axes = node_js.at("output_axes").get<set<size_t>>();

            node = make_shared<op::QuantizedDot>(args[0],
                                                 args[1],
                                                 reduction_axes_count,
                                                 args[2],
                                                 args[3],
                                                 args[4],
                                                 args[5],
                                                 args[6],
                                                 args[7],
                                                 output_type,
                                                 input0_axes,
                                                 input1_axes,
                                                 output_axes);

            break;
        }
        case OP_TYPEID::Recv:
        {
            auto src_id = node_js.at("source_id").get<size_t>();
            node = make_shared<op::Recv>(args[0], src_id);
            break;
        }
        case OP_TYPEID::RandomUniform:
        {
            auto fixed_seed = node_js.at("fixed_seed").get<uint64_t>();
            node = make_shared<op::RandomUniform>(args[0], args[1], args[2], args[3], fixed_seed);
            break;
        }
        case OP_TYPEID::Range:
        case OP_TYPEID::Range_v1:
        {
            node = make_shared<op::Range>(args[0], args[1], args[2]);
            break;
        }
        case OP_TYPEID::Reciprocal:
        {
            node = make_shared<op::Reciprocal>(args[0]);
            break;
        }
        case OP_TYPEID::Relu:
        case OP_TYPEID::Relu_v1:
        {
            node = make_shared<op::Relu>(args[0]);
            break;
        }
        case OP_TYPEID::ReluBackprop:
        {
            node = make_shared<op::ReluBackprop>(args[0], args[1]);
            break;
        }
        case OP_TYPEID::ReplaceSlice:
        {
            auto lower_bounds = node_js.at("lower_bounds").get<vector<size_t>>();
            auto upper_bounds = node_js.at("upper_bounds").get<vector<size_t>>();
            auto strides = node_js.at("strides").get<vector<size_t>>();
            node = make_shared<op::ReplaceSlice>(
                args[0], args[1], lower_bounds, upper_bounds, strides);
            break;
        }
        case OP_TYPEID::Reshape:
        {
            auto input_order = node_js.at("input_order").get<vector<size_t>>();
            auto output_shape = node_js.at("output_shape").get<vector<size_t>>();
            node = make_shared<op::Reshape>(args[0], input_order, output_shape);
            break;
        }
        case OP_TYPEID::Result:
        case OP_TYPEID::Result_v1:
        {
            auto needs_default_layout =
                get_or_default<bool>(node_js, "needs_default_layout", false);
            node = make_shared<op::Result>(args[0], needs_default_layout);
            break;
        }
        case OP_TYPEID::Reverse:
        case OP_TYPEID::Reverse_v1:
        {
            if (op_version == 0)
            {
                const auto reversed_axes = deserialize_axis_set(node_js.at("reversed_axes"));
                node = make_shared<op::Reverse>(args[0], reversed_axes);
                break;
            }
            else if (op_version == 1)
            {
                const auto mode = node_js.at("mode").get<op::v1::Reverse::Mode>();
                node = make_shared<op::v1::Reverse>(args[0], args[1], mode);
                break;
            }
            break;
        }
        case OP_TYPEID::ReverseSequence:
        case OP_TYPEID::ReverseSequence_v1:
        {
            auto batch_axis = node_js.at("batch_axis").get<size_t>();
            auto sequence_axis = node_js.at("sequence_axis").get<size_t>();
            node = make_shared<op::ReverseSequence>(args[0], args[1], batch_axis, sequence_axis);
            break;
        }
        case OP_TYPEID::RNNCell_v1:
        {
            auto hidden_size = node_js.at("hidden_size").get<size_t>();
            auto clip = node_js.at("clip").get<float>();
            auto activations = node_js.at("activations").get<vector<string>>();
            auto activation_alpha = node_js.at("activation_alpha").get<vector<float>>();
            auto activation_beta = node_js.at("activation_beta").get<vector<float>>();
            node = make_shared<op::RNNCell>(args[0],
                                            args[1],
                                            args[2],
                                            args[3],
                                            args[4],
                                            hidden_size,
                                            activations,
                                            activation_alpha,
                                            activation_beta,
                                            clip);
            break;
        }
        case OP_TYPEID::ScalarConstantLike:
        {
            double value = node_js.at("value").get<double>();
            node = make_shared<op::ScalarConstantLike>(args[0], value);
            break;
        }
        case OP_TYPEID::ScaleShift:
        {
            node = make_shared<op::ScaleShift>(args[0], args[1], args[2]);
            break;
        }
        case OP_TYPEID::ScatterAdd:
        {
            node = make_shared<op::ScatterAdd>(args[0], args[1], args[2]);
            break;
        }
        case OP_TYPEID::ScatterNDAdd:
        {
            node = make_shared<op::ScatterNDAdd>(args[0], args[1], args[2]);
            break;
        }
        case OP_TYPEID::Select:
        {
            node = make_shared<op::Select>(args[0], args[1], args[2]);
            break;
        }
        case OP_TYPEID::Selu:
        {
            node = make_shared<op::Selu>(args[0], args[1], args[2]);
            break;
        }
        case OP_TYPEID::Send:
        {
            auto dest_id = node_js.at("dest_id").get<size_t>();
            node = make_shared<op::Send>(args[0], dest_id);
            break;
        }
        case OP_TYPEID::ShapeOf:
        case OP_TYPEID::ShapeOf_v1:
        {
            node = make_shared<op::ShapeOf>(args[0]);
            break;
        }
        case OP_TYPEID::ShuffleChannels_v1:
        {
            const auto axis = node_js.at("axis").get<size_t>();
            const auto groups = node_js.at("groups").get<size_t>();
            node = make_shared<op::ShuffleChannels>(args[0], axis, groups);
            break;
        }
        case OP_TYPEID::Sigmoid:
        case OP_TYPEID::Sigmoid_v1:
        {
            node = make_shared<op::Sigmoid>(args[0]);
            break;
        }
        case OP_TYPEID::SigmoidBackprop:
        {
            node = make_shared<op::SigmoidBackprop>(args[0], args[1]);
            break;
        }
        case OP_TYPEID::Sign:
        case OP_TYPEID::Sign_v1:
        {
            node = make_shared<op::Sign>(args[0]);
            break;
        }
        case OP_TYPEID::Sin:
        case OP_TYPEID::Sin_v1:
        {
            node = make_shared<op::Sin>(args[0]);
            break;
        }
        case OP_TYPEID::Sinh:
        case OP_TYPEID::Sinh_v1:
        {
            node = make_shared<op::Sinh>(args[0]);
            break;
        }
        case OP_TYPEID::Slice:
        case OP_TYPEID::StridedSlice_v1:
        {
            if (op_version == 0)
            {
                auto lower_bounds = node_js.at("lower_bounds").get<vector<size_t>>();
                auto upper_bounds = node_js.at("upper_bounds").get<vector<size_t>>();
                auto strides = node_js.at("strides").get<vector<size_t>>();
                node = make_shared<op::Slice>(args[0], lower_bounds, upper_bounds, strides);
            }
            if (op_version == 1)
            {
                auto begin_mask = node_js.at("begin_mask").get<vector<int64_t>>();
                auto end_mask = node_js.at("end_mask").get<vector<int64_t>>();
                auto new_axis_mask = node_js.at("new_axis_mask").get<vector<int64_t>>();
                auto shrink_axis_mask = node_js.at("shrink_axis_mask").get<vector<int64_t>>();
                auto ellipsis_mask = node_js.at("ellipsis_mask").get<vector<int64_t>>();
                node = make_shared<op::v1::StridedSlice>(args[0],
                                                         args[1],
                                                         args[2],
                                                         args[3],
                                                         begin_mask,
                                                         end_mask,
                                                         new_axis_mask,
                                                         shrink_axis_mask,
                                                         ellipsis_mask);
            }
            break;
        }
        case OP_TYPEID::Softmax:
        case OP_TYPEID::Softmax_v1:
        {
            if (op_version == 0)
            {
                if (has_key(node_js, "softmax_axes"))
                {
                    auto softmax_axes = deserialize_axis_set(node_js.at("softmax_axes"));
                    node = make_shared<op::Softmax>(args[0], softmax_axes);
                }
                else
                {
                    node = make_shared<op::Softmax>(args[0], args[1]);
                }
            }
            if (op_version == 1)
            {
                size_t softmax_axis = node_js.at("softmax_axis");
                node = make_shared<op::v1::Softmax>(args[0], softmax_axis);
            }
            break;
        }
        case OP_TYPEID::SoftmaxCrossEntropy:
        {
            auto soft_label = node_js.at("soft_label");
            auto ignore_index = node_js.at("ignore_index");
            node = make_shared<op::SoftmaxCrossEntropy>(args[0], args[1], soft_label, ignore_index);
            break;
        }
        case OP_TYPEID::SoftmaxCrossEntropyBackprop:
        {
            auto soft_label = node_js.at("soft_label");
            auto ignore_index = node_js.at("ignore_index");
            node = make_shared<op::SoftmaxCrossEntropyBackprop>(
                args[0], args[1], args[2], soft_label, ignore_index);
            break;
        }
        case OP_TYPEID::SpaceToDepth_v1:
        {
            auto block_size = node_js.at("block_size").get<size_t>();
            auto mode = node_js.at("mode").get<op::SpaceToDepth::SpaceToDepthMode>();
            node = make_shared<op::SpaceToDepth>(args[0], mode, block_size);
            break;
        }
        case OP_TYPEID::Split_v1:
        {
            const auto axis = node_js.at("axis").get<size_t>();
            const auto splits = node_js.at("splits").get<vector<size_t>>();
            node = make_shared<op::Split>(args[0], axis, splits);
            break;
        }
        case OP_TYPEID::Sqrt:
        case OP_TYPEID::Sqrt_v1:
        {
            node = make_shared<op::Sqrt>(args[0]);
            break;
        }
        case OP_TYPEID::SquaredDifference_v1:
        {
            node = make_shared<op::SquaredDifference>(
                args[0], args[1], read_auto_broadcast(node_js, "auto_broadcast"));
            break;
        }
        case OP_TYPEID::Squeeze_v1:
        {
            node = make_shared<op::Squeeze>(args[0], args[1]);
            break;
        }
        case OP_TYPEID::Subtract:
        case OP_TYPEID::Subtract_v1:
        {
            node = make_shared<op::Subtract>(
                args[0], args[1], read_auto_broadcast(node_js, "auto_broadcast"));
            break;
        }
        case OP_TYPEID::ReduceSum_v1:
        case OP_TYPEID::Sum:
        {
            if (op_version == 0)
            {
                auto reduction_axes = deserialize_axis_set(node_js.at("reduction_axes"));
                if (reduction_axes.empty())
                    node = make_shared<op::v0::Sum>(args[0], args[1]);
                else
                    node = make_shared<op::v0::Sum>(args[0], reduction_axes);
            }
            if (op_version == 1)
            {
                auto keep_dims = node_js.at("keep_dims").get<bool>();
                node = make_shared<op::v1::ReduceSum>(args[0], args[1], keep_dims);
            }
            break;
        }
        case OP_TYPEID::Tan:
        case OP_TYPEID::Tan_v1:
        {
            node = make_shared<op::Tan>(args[0]);
            break;
        }
        case OP_TYPEID::Tanh:
        case OP_TYPEID::Tanh_v1:
        {
            node = make_shared<op::Tanh>(args[0]);
            break;
        }
        case OP_TYPEID::TensorIterator_v1:
        {
            auto ti = make_shared<op::TensorIterator>(args);
            json jbody = node_js["body"];
            // Serializer assumes inputs are available before users sp we
            // need to make sure the body nodes are all deserialized before
            // referencing them.
            json jbody_nodes = jbody["nodes"];
            NodeVector body_nodes;
            for (json jnode : jbody_nodes)
            {
                body_nodes.push_back(deserialize_node(jnode));
            }
            json jparams = jbody["parameters"];
            ParameterVector parameters;
            for (json jparam : jparams)
            {
                parameters.push_back(as_type_ptr<op::Parameter>(deserialize_node(jparam)));
            }
            json jresults = jbody["results"];
            ResultVector results;
            for (json jresult : jresults)
            {
                results.push_back(as_type_ptr<op::Result>(deserialize_node(jresult)));
            }
            ti->set_body(make_shared<op::TensorIterator::BodyLambda>(results, parameters));
            json jins = node_js["input_descriptions"];
            for (json jin : jins)
            {
                ti->get_input_descriptions().push_back(
                    deserialize_tensor_iterator_input_description(jin));
            }
            json jouts = node_js["output_descriptions"];
            for (json jout : jouts)
            {
                ti->get_output_descriptions().push_back(
                    deserialize_tensor_iterator_output_description(jout));
            }
            ti->set_output_size(ti->get_output_descriptions().size());

            node = ti;
            break;
        }

        case OP_TYPEID::Tile:
        case OP_TYPEID::Tile_v1:
        {
            node = make_shared<op::Tile>(args[0], args[1]);
            break;
        }
        case OP_TYPEID::TopK:
        case OP_TYPEID::TopK_v1:
        {
            if (op_version == 0)
            {
                auto compute_max = node_js.at("compute_max").get<bool>();
                auto target_type = read_element_type(node_js.at("index_element_type"));
                if (has_key(node_js, "top_k_axis"))
                {
                    auto top_k_axis = node_js.at("top_k_axis").get<size_t>();
                    if (has_key(node_js, "k"))
                    {
                        auto k = node_js.at("k").get<size_t>();
                        node =
                            make_shared<op::TopK>(args[0], top_k_axis, target_type, k, compute_max);
                    }
                    else
                    {
                        node = make_shared<op::TopK>(
                            args[0], args[1], top_k_axis, target_type, compute_max);
                    }
                }
                else
                {
                    node =
                        make_shared<op::TopK>(args[0], args[1], args[2], target_type, compute_max);
                }
            }
            else if (op_version == 1)
            {
                const auto axis = node_js.at("axis").get<size_t>();
                const auto mode = node_js.at("mode").get<op::v1::TopK::Mode>();
                const auto sort_type = node_js.at("sort_type").get<op::v1::TopK::SortType>();
                const auto index_element_type = read_element_type(node_js.at("index_element_type"));
                auto topk = make_shared<op::v1::TopK>(args[0], args[1], axis, mode, sort_type);
                topk->set_index_element_type(index_element_type);
                node = move(topk);
            }
            break;
        }
        case OP_TYPEID::Transpose:
        case OP_TYPEID::Transpose_v1:
        {
            node = make_shared<op::Transpose>(args[0], args[1]);
            break;
        }
        case OP_TYPEID::StopGradient:
        {
            node = make_shared<op::StopGradient>(args[0]);
            break;
        }
        case OP_TYPEID::Unsqueeze_v1:
        {
            node = make_shared<op::Unsqueeze>(args[0], args[1]);
            break;
        }
        case OP_TYPEID::Xor:
        {
            node = make_shared<op::v0::Xor>(
                args[0], args[1], read_auto_broadcast(node_js, "auto_broadcast"));
            break;
        }
        case OP_TYPEID::UnknownOp:
        {
            stringstream ss;
            ss << "unsupported op " << type_info.name << ":" << type_info.version;
            throw runtime_error(ss.str());
        }
        }
#if defined(__GNUC__) && !(__GNUC__ == 4 && __GNUC_MINOR__ == 8)
#pragma GCC diagnostic pop
#endif

        for (auto& control_dep : control_deps_inputs)
        {
            node->add_control_dependency(deserialize_node_reference(control_dep));
        }

        if (!friendly_name.empty())
        {
            node->set_friendly_name(friendly_name);
        }
        else
        {
            node->set_friendly_name(node_name);
        }
        if (ngraph::get_provenance_enabled())
        {
            std::vector<json> prov_js = node_js.at("provenance_tags");
            for (auto prov_tag : prov_js)
            {
                node->add_provenance_tag(prov_tag);
            }
        }
        m_node_map[node_name] = node;
    }
    catch (...)
    {
        string node_name;
        auto it = node_js.find("name");
        if (it != node_js.end())
        {
            node_name = it->get<string>();
        }
        else
        {
            node_name = "UNKNOWN";
        }
        throw runtime_error("Error parsing json at node '" + node_name + "'");
    }
    return node;
}

json JSONSerializer::serialize_node_reference(const Node& n)
{
    if (m_nodes_serialized.count(&n) != 1)
    {
        m_nodes_to_serialize.push(&n);
        if (m_nodes_to_serialize.size() == 1)
        {
            // Nothing in the queue
            stack<json> serialized_nodes;
            while (!m_nodes_to_serialize.empty())
            {
                const Node* next_node = m_nodes_to_serialize.front();
                m_nodes_to_serialize.pop();
                serialized_nodes.push(serialize_node(*next_node));
            }
            while (serialized_nodes.size() > 0)
            {
                m_json_nodes.push_back(serialized_nodes.top());
                serialized_nodes.pop();
            }
        }
    }
    return n.get_name();
}

json JSONSerializer::serialize_output(const Output<Node>& output)
{
    json result;
    auto index = output.get_index();
    json json_node_reference = serialize_node_reference(*output.get_node());
    if (index == 0)
    {
        result = json_node_reference;
    }
    else
    {
        result["node"] = json_node_reference;
        result["index"] = index;
    }
    return result;
}

json JSONSerializer::serialize_output_vector(const OutputVector& output_vector)
{
    json result;
    for (const Output<Node>& output : output_vector)
    {
        result.push_back(serialize_output(output));
    }
    return result;
}

json JSONSerializer::serialize_node(const Node& n)
{
    m_nodes_serialized.insert(&n);
    const NodeTypeInfo& type_info = n.get_type_info();
    json jtype_info;
    jtype_info["name"] = type_info.name;
    jtype_info["version"] = type_info.version;
    json node;
    node["type_info"] = jtype_info;
    node["name"] = n.get_name();
    auto op_version = n.get_version();
    node["op_version"] = op_version;

    if (n.get_name() != n.get_friendly_name())
    {
        node["friendly_name"] = n.get_friendly_name();
    }
    node["op"] = n.type_info.name;
    // TODO Multiple outputs
    json inputs = json::array();
    json control_deps = json::array();
    json outputs = json::array();

    for (auto& input : n.inputs())
    {
        inputs.push_back(serialize_output(input.get_source_output()));
    }
    for (auto cdep : n.get_control_dependencies())
    {
        control_deps.push_back(serialize_node_reference(*cdep));
    }
    for (auto& output : n.outputs())
    {
        outputs.push_back(output.get_tensor().get_name());
    }

    if (!inputs.empty())
    {
        node["inputs"] = inputs;
    }
    if (!control_deps.empty())
    {
        node["control_deps"] = control_deps;
    }
    if (!outputs.empty())
    {
        node["outputs"] = outputs;
    }

    if (s_serialize_output_shapes_enabled)
    {
        json output_shapes = json::array();
        for (size_t i = 0; i < n.get_output_size(); ++i)
        {
            output_shapes.push_back(n.get_output_shape(i));
        }
        node["output_shapes"] = output_shapes;
    }
    if (ngraph::get_provenance_enabled())
    {
        json provenance_tags = json::array();
        for (auto prov_tag : n.get_provenance_tags())
        {
            provenance_tags.push_back(prov_tag);
        }
        node["provenance_tags"] = provenance_tags;
    }

#if !(defined(__GNUC__) && (__GNUC__ == 4 && __GNUC_MINOR__ == 8))
#pragma GCC diagnostic push
#pragma GCC diagnostic error "-Wswitch"
#pragma GCC diagnostic error "-Wswitch-enum"
// #pragma GCC diagnostic error "-Wimplicit-fallthrough"
#endif
    switch (get_typeid(type_info))
    {
    case OP_TYPEID::Abs:
    case OP_TYPEID::Abs_v1: { break;
    }
    case OP_TYPEID::Acos:
    case OP_TYPEID::Acos_v1: { break;
    }
    case OP_TYPEID::Add:
    case OP_TYPEID::Add_v1:
    {
        const op::util::BinaryElementwiseArithmetic* tmp = nullptr;
        if (op_version == 0)
        {
            tmp = static_cast<const op::v0::Add*>(&n);
        }
        if (op_version == 1)
        {
            tmp = static_cast<const op::v1::Add*>(&n);
        }
        if (tmp != nullptr && tmp->get_autob().m_type != op::AutoBroadcastType::NONE)
        {
            node["auto_broadcast"] = write_auto_broadcast(tmp->get_autob());
        }
        break;
    }
    case OP_TYPEID::ArgMin:
    {
        auto tmp = static_cast<const op::ArgMin*>(&n);
        node["axis"] = tmp->get_reduction_axis();
        node["index_element_type"] = write_element_type(tmp->get_element_type());
        break;
    }
    case OP_TYPEID::ArgMax:
    {
        auto tmp = static_cast<const op::ArgMax*>(&n);
        node["axis"] = tmp->get_reduction_axis();
        node["index_element_type"] = write_element_type(tmp->get_element_type());
        break;
    }
    case OP_TYPEID::All:
    {
        auto tmp = static_cast<const op::All*>(&n);
        node["reduction_axes"] = serialize_axis_set(tmp->get_reduction_axes());
        break;
    }
    case OP_TYPEID::AllReduce: { break;
    }
    case OP_TYPEID::And:
    {
        auto tmp = static_cast<const op::And*>(&n);
        if (tmp->get_autob().m_type != op::AutoBroadcastType::NONE)
        {
            node["auto_broadcast"] = write_auto_broadcast(tmp->get_autob());
        }
        break;
    }
    case OP_TYPEID::Any:
    {
        auto tmp = static_cast<const op::Any*>(&n);
        node["reduction_axes"] = serialize_axis_set(tmp->get_reduction_axes());
        break;
    }
    case OP_TYPEID::Asin:
    case OP_TYPEID::Asin_v1: { break;
    }
    case OP_TYPEID::Atan:
    case OP_TYPEID::Atan_v1: { break;
    }
    case OP_TYPEID::Atan2:
    {
        auto tmp = dynamic_cast<const op::Atan2*>(&n);
        if (tmp->get_autob().m_type != op::AutoBroadcastType::NONE)
        {
            node["autob"] = write_auto_broadcast(tmp->get_autob());
        }
        break;
    }
    case OP_TYPEID::AvgPool:
    case OP_TYPEID::AvgPool_v1:
    {
        if (op_version == 0)
        {
            auto tmp = static_cast<const op::v0::AvgPool*>(&n);
            node["window_shape"] = tmp->get_window_shape();
            node["window_movement_strides"] = tmp->get_window_movement_strides();
            node["padding_below"] = tmp->get_padding_below();
            node["padding_above"] = tmp->get_padding_above();
            node["include_padding_in_avg_computation"] =
                tmp->get_include_padding_in_avg_computation();
            node["pad_type"] = tmp->get_pad_type();
            if (tmp->get_ceil_mode())
            {
                node["ceil_mode"] = tmp->get_ceil_mode();
            }
        }
        if (op_version == 1)
        {
            auto tmp = static_cast<const op::v1::AvgPool*>(&n);
            node["kernel"] = tmp->get_kernel();
            node["strides"] = tmp->get_strides();
            node["pads_begin"] = tmp->get_pads_begin();
            node["pads_end"] = tmp->get_pads_end();
            node["exclude_pad"] = tmp->get_exclude_pad();
            node["auto_pad"] = tmp->get_auto_pad();
            node["rounding_type"] = tmp->get_rounding_type();
        }
        break;
    }
    case OP_TYPEID::AvgPoolBackprop:
    case OP_TYPEID::AvgPoolBackprop_v1:
    {
        if (op_version == 0)
        {
            auto tmp = static_cast<const op::v0::AvgPoolBackprop*>(&n);
            node["forward_arg_shape"] = tmp->get_forward_arg_shape();
            node["window_shape"] = tmp->get_window_shape();
            node["window_movement_strides"] = tmp->get_window_movement_strides();
            node["padding_below"] = tmp->get_padding_below();
            node["padding_above"] = tmp->get_padding_above();
            node["include_padding_in_avg_computation"] =
                tmp->get_include_padding_in_avg_computation();
        }
        if (op_version == 1)
        {
            auto tmp = static_cast<const op::v1::AvgPoolBackprop*>(&n);
            node["forward_arg_shape"] = tmp->get_forward_arg_shape();
            node["kernel"] = tmp->get_kernel();
            node["strides"] = tmp->get_strides();
            node["pads_begin"] = tmp->get_pads_begin();
            node["pads_end"] = tmp->get_pads_end();
            node["exclude_pad"] = tmp->get_exclude_pad();
        }
        break;
    }
    case OP_TYPEID::BatchMatMul: { break;
    }
    case OP_TYPEID::BatchNormTraining:
    {
        auto tmp = static_cast<const op::BatchNormTraining*>(&n);
        node["eps"] = tmp->get_eps_value();
        break;
    }
    case OP_TYPEID::BatchNormInference:
    case OP_TYPEID::BatchNormInference_v1:
    {
        auto tmp = static_cast<const op::BatchNormInference*>(&n);
        node["eps"] = tmp->get_eps_value();
        break;
    }
    case OP_TYPEID::BatchNormTrainingBackprop:
    {
        auto tmp = static_cast<const op::BatchNormTrainingBackprop*>(&n);
        node["eps"] = tmp->get_eps_value();
        break;
    }
    case OP_TYPEID::BinaryConvolution_v1:
    {
        auto tmp = static_cast<const op::v1::BinaryConvolution*>(&n);
        node["strides"] = tmp->get_strides();
        node["dilations"] = tmp->get_dilations();
        node["pads_begin"] = tmp->get_pads_begin();
        node["pads_end"] = tmp->get_pads_end();
        node["mode"] = tmp->get_mode();
        node["pad_value"] = tmp->get_pad_value();
        node["auto_pad"] = tmp->get_auto_pad();
        break;
    }
    case OP_TYPEID::Broadcast:
    case OP_TYPEID::Broadcast_v1:
    {
        if (op_version == 0)
        {
            auto tmp = dynamic_cast<const op::v0::Broadcast*>(&n);
            node["axes"] = serialize_axis_set(tmp->get_broadcast_axes());
            node["shape"] = tmp->get_broadcast_shape();
        }
        if (op_version == 1)
        {
            auto tmp = dynamic_cast<const op::v1::Broadcast*>(&n);
            if (tmp->get_broadcast_spec().m_type != op::AutoBroadcastType::NONE)
            {
                node["auto_broadcast"] = write_auto_broadcast(tmp->get_broadcast_spec());
            }
        }
        break;
    }
    case OP_TYPEID::BroadcastDistributed: { break;
    }
    case OP_TYPEID::BroadcastLike:
    {
        auto tmp = static_cast<const op::BroadcastLike*>(&n);
        node["initial_axes"] = serialize_axis_set(tmp->get_initial_broadcast_axes());
        break;
    }
    case OP_TYPEID::Ceiling:
    case OP_TYPEID::Ceiling_v1: { break;
    }
    case OP_TYPEID::Clamp_v1:
    {
        auto tmp = static_cast<const op::Clamp*>(&n);
        node["min"] = tmp->get_min();
        node["max"] = tmp->get_max();
        break;
    }
    case OP_TYPEID::Concat:
    case OP_TYPEID::Concat_v1:
    {
        auto tmp = static_cast<const op::Concat*>(&n);
        node["axis"] = tmp->get_concatenation_axis();
        break;
    }
    case OP_TYPEID::Constant:
    case OP_TYPEID::Constant_v1:
    {
        auto tmp = static_cast<const op::Constant*>(&n);
        if (tmp->are_all_data_elements_bitwise_identical() && shape_size(tmp->get_shape()) > 0)
        {
            vector<string> vs;
            vs.push_back(tmp->convert_value_to_string(0));
            node["value"] = vs;
        }
        else
        {
            node["value"] = tmp->get_value_strings();
        }
        node["shape"] = tmp->get_shape();
        node["element_type"] = write_element_type(tmp->get_element_type());
        break;
    }
    case OP_TYPEID::Convert:
    case OP_TYPEID::Convert_v1:
    {
        auto tmp = static_cast<const op::Convert*>(&n);
        node["target_type"] = write_element_type(tmp->get_convert_element_type());
        break;
    }
    case OP_TYPEID::Convolution:
    case OP_TYPEID::Convolution_v1:
    {
        if (op_version == 0)
        {
            auto tmp = static_cast<const op::v0::Convolution*>(&n);
            node["window_movement_strides"] = tmp->get_window_movement_strides();
            node["window_dilation_strides"] = tmp->get_window_dilation_strides();
            node["padding_below"] = tmp->get_padding_below();
            node["padding_above"] = tmp->get_padding_above();
            node["data_dilation_strides"] = tmp->get_data_dilation_strides();
            node["pad_type"] = tmp->get_pad_type();
        }
        if (op_version == 1)
        {
            auto tmp = static_cast<const op::v1::Convolution*>(&n);
            node["strides"] = tmp->get_strides();
            node["dilations"] = tmp->get_dilations();
            node["pads_begin"] = tmp->get_pads_begin();
            node["pads_end"] = tmp->get_pads_end();
            node["auto_pad"] = tmp->get_auto_pad();
        }
        break;
    }
    case OP_TYPEID::ConvolutionBackpropData:
    case OP_TYPEID::ConvolutionBackpropData_v1:
    {
        if (op_version == 0)
        {
            auto tmp = static_cast<const op::v0::ConvolutionBackpropData*>(&n);
            node["data_batch_shape"] = tmp->get_data_batch_shape();
            node["window_movement_strides_forward"] = tmp->get_window_movement_strides_forward();
            node["window_dilation_strides_forward"] = tmp->get_window_dilation_strides_forward();
            node["padding_below_forward"] = tmp->get_padding_below_forward();
            node["padding_above_forward"] = tmp->get_padding_above_forward();
            node["data_dilation_strides_forward"] = tmp->get_data_dilation_strides_forward();
        }
        if (op_version == 1)
        {
            auto tmp = static_cast<const op::v1::ConvolutionBackpropData*>(&n);
            node["data_batch_shape"] = tmp->get_data_batch_shape();
            node["strides"] = tmp->get_strides();
            node["dilations"] = tmp->get_dilations();
            node["pads_begin"] = tmp->get_pads_begin();
            node["pads_end"] = tmp->get_pads_end();
        }
        break;
    }
    case OP_TYPEID::ConvolutionBackpropFilters:
    case OP_TYPEID::ConvolutionBackpropFilters_v1:
    {
        if (op_version == 0)
        {
            auto tmp = static_cast<const op::v0::ConvolutionBackpropFilters*>(&n);
            node["filters_shape"] = tmp->get_filters_shape();
            node["window_movement_strides_forward"] = tmp->get_window_movement_strides_forward();
            node["window_dilation_strides_forward"] = tmp->get_window_dilation_strides_forward();
            node["padding_below_forward"] = tmp->get_padding_below_forward();
            node["padding_above_forward"] = tmp->get_padding_above_forward();
            node["data_dilation_strides_forward"] = tmp->get_data_dilation_strides_forward();
        }
        if (op_version == 1)
        {
            auto tmp = static_cast<const op::v1::ConvolutionBackpropFilters*>(&n);
            node["filters_shape"] = tmp->get_filters_shape();
            node["strides"] = tmp->get_strides();
            node["dilations"] = tmp->get_dilations();
            node["pads_begin"] = tmp->get_pads_begin();
            node["pads_end"] = tmp->get_pads_end();
        }
        break;
    }
    case OP_TYPEID::ConvolutionBias:
    {
        auto tmp = static_cast<const op::ConvolutionBias*>(&n);
        node["window_movement_strides"] = tmp->get_window_movement_strides();
        node["window_dilation_strides"] = tmp->get_window_dilation_strides();
        node["padding_below"] = tmp->get_padding_below();
        node["padding_above"] = tmp->get_padding_above();
        node["data_dilation_strides"] = tmp->get_data_dilation_strides();
        break;
    }
    case OP_TYPEID::ConvolutionBiasAdd:
    {
        auto tmp = static_cast<const op::ConvolutionBiasAdd*>(&n);
        node["window_movement_strides"] = tmp->get_window_movement_strides();
        node["window_dilation_strides"] = tmp->get_window_dilation_strides();
        node["padding_below"] = tmp->get_padding_below();
        node["padding_above"] = tmp->get_padding_above();
        node["data_dilation_strides"] = tmp->get_data_dilation_strides();
        break;
    }
    case OP_TYPEID::ConvolutionBiasBackpropFiltersBias:
    {
        auto tmp = static_cast<const op::ConvolutionBiasBackpropFiltersBias*>(&n);
        node["filters_shape"] = tmp->get_filters_shape();
        node["bias_shape"] = tmp->get_bias_shape();
        node["window_movement_strides_forward"] = tmp->get_window_movement_strides_forward();
        node["window_dilation_strides_forward"] = tmp->get_window_dilation_strides_forward();
        node["padding_below_forward"] = tmp->get_padding_below_forward();
        node["padding_above_forward"] = tmp->get_padding_above_forward();
        node["data_dilation_strides_forward"] = tmp->get_data_dilation_strides_forward();
        break;
    }
    case OP_TYPEID::Cos:
    case OP_TYPEID::Cos_v1: { break;
    }
    case OP_TYPEID::Cosh:
    case OP_TYPEID::Cosh_v1: { break;
    }
    case OP_TYPEID::CrossEntropy:
    {
        auto tmp = static_cast<const op::CrossEntropy*>(&n);
        node["soft_label"] = tmp->get_soft_label();
        node["ignore_index"] = tmp->get_ignore_index();
        break;
    }
    case OP_TYPEID::CrossEntropyBackprop:
    {
        auto tmp = static_cast<const op::CrossEntropyBackprop*>(&n);
        node["soft_label"] = tmp->get_soft_label();
        node["ignore_index"] = tmp->get_ignore_index();
        break;
    }
    case OP_TYPEID::Dequantize:
    {
        auto tmp = static_cast<const op::Dequantize*>(&n);
        node["type"] = write_element_type(tmp->get_element_type());
        node["axes"] = serialize_axis_set(tmp->get_axes());
        break;
    }
    case OP_TYPEID::DepthToSpace_v1:
    {
        auto tmp = static_cast<const op::DepthToSpace*>(&n);
        node["type"] = write_element_type(tmp->get_element_type());
        node["mode"] = tmp->get_mode();
        node["block_size"] = tmp->get_block_size();
        break;
    }
    case OP_TYPEID::Divide:
    case OP_TYPEID::Divide_v1:
    {
        const op::util::BinaryElementwiseArithmetic* bea_node = nullptr;
        if (op_version == 0)
        {
            auto tmp = static_cast<const op::v0::Divide*>(&n);
            bea_node = tmp;
            node["pythondiv"] = tmp->is_pythondiv();
        }
        else if (op_version == 1)
        {
            auto tmp = static_cast<const op::v1::Divide*>(&n);
            bea_node = tmp;
            node["pythondiv"] = tmp->is_pythondiv();
        }
        if (bea_node != nullptr && bea_node->get_autob().m_type != op::AutoBroadcastType::NONE)
        {
            node["auto_broadcast"] = write_auto_broadcast(bea_node->get_autob());
        }
        break;
    }
    case OP_TYPEID::Dot:
    {
        auto tmp = static_cast<const op::Dot*>(&n);
        node["reduction_axes_count"] = tmp->get_reduction_axes_count();
        break;
    }
    case OP_TYPEID::DynBroadcast: { break;
    }
    case OP_TYPEID::DynPad: { break;
    }
    case OP_TYPEID::DynReplaceSlice:
    {
        auto tmp = static_cast<const op::DynReplaceSlice*>(&n);
        node["lower_bounds_mask"] = tmp->get_lower_bounds_mask();
        node["upper_bounds_mask"] = tmp->get_upper_bounds_mask();
        node["new_axis"] = tmp->get_new_axis();
        node["shrink_axis"] = tmp->get_shrink_axis();
        node["ellipsis_mask"] = tmp->get_ellipsis_mask();
        break;
    }
    case OP_TYPEID::DynReshape:
    case OP_TYPEID::Reshape_v1:
    {
        if (op_version == 0)
        {
            auto tmp = static_cast<const op::v0::DynReshape*>(&n);
            node["zero_flag"] = tmp->get_zero_flag();
        }
        if (op_version == 1)
        {
            auto tmp = static_cast<const op::v1::Reshape*>(&n);
            node["zero_flag"] = tmp->get_zero_flag();
        }
        break;
    }
    case OP_TYPEID::DynSlice:
    {
        auto tmp = static_cast<const op::DynSlice*>(&n);
        node["lower_bounds_mask"] = tmp->get_lower_bounds_mask();
        node["upper_bounds_mask"] = tmp->get_upper_bounds_mask();
        node["new_axis"] = tmp->get_new_axis();
        node["shrink_axis"] = tmp->get_shrink_axis();
        node["ellipsis_mask"] = tmp->get_ellipsis_mask();
        break;
    }
    case OP_TYPEID::Elu_v1:
    {
        auto tmp = static_cast<const op::Elu*>(&n);
        node["alpha"] = tmp->get_alpha();
        break;
    }
    case OP_TYPEID::EmbeddingLookup: { break;
    }
    case OP_TYPEID::Equal:
    case OP_TYPEID::Equal_v1:
    {
        const op::util::BinaryElementwiseComparison* tmp = nullptr;
        if (op_version == 0)
        {
            tmp = static_cast<const op::v0::Equal*>(&n);
        }
        if (op_version == 1)
        {
            tmp = static_cast<const op::v1::Equal*>(&n);
        }
        if (tmp != nullptr && tmp->get_autob().m_type != op::AutoBroadcastType::NONE)
        {
            node["auto_broadcast"] = write_auto_broadcast(tmp->get_autob());
        }
        break;
    }
    case OP_TYPEID::Erf:
    case OP_TYPEID::Erf_v1: { break;
    }
    case OP_TYPEID::Exp:
    case OP_TYPEID::Exp_v1: { break;
    }
    case OP_TYPEID::FakeQuantize_v1:
    {
        auto tmp = static_cast<const op::FakeQuantize*>(&n);
        node["levels"] = tmp->get_levels();
        break;
    }
    case OP_TYPEID::Floor:
    case OP_TYPEID::Floor_v1: { break;
    }
    case OP_TYPEID::FloorMod_v1:
    {
        auto tmp = static_cast<const op::v1::FloorMod*>(&n);
        if (tmp->get_autob().m_type != op::AutoBroadcastType::NONE)
        {
            node["auto_broadcast"] = write_auto_broadcast(tmp->get_autob());
        }
        break;
    }
    case OP_TYPEID::Gather:
    case OP_TYPEID::Gather_v1:
    {
        if (op_version == 0)
        {
            auto tmp = static_cast<const op::v0::Gather*>(&n);
            node["axis"] = tmp->get_axis();
        }
        break;
    }
    case OP_TYPEID::GatherND: { break;
    }
    case OP_TYPEID::GetOutputElement:
    {
        auto tmp = static_cast<const op::GetOutputElement*>(&n);
        node["n"] = tmp->get_n();
        break;
    }
    case OP_TYPEID::Gelu: { break;
    }
    case OP_TYPEID::GeluBackpropFactor: { break;
    }
    case OP_TYPEID::Gemm:
    {
        auto tmp = static_cast<const op::Gemm*>(&n);
        node["alpha"] = tmp->get_alpha();
        node["beta"] = tmp->get_beta();
        node["transA"] = tmp->get_transA();
        node["transB"] = tmp->get_transB();
        break;
    }
    case OP_TYPEID::GenerateMask:
    case OP_TYPEID::GenerateMask_v1:
    {
        auto tmp = static_cast<const op::GenerateMask*>(&n);
        node["type"] = write_element_type(tmp->get_element_type());
        node["use_seed"] = tmp->get_use_seed();
        node["seed"] = tmp->get_seed();
        node["probability"] = tmp->get_probability();
        if (op_version == 0)
        {
            node["output_shape"] = tmp->get_mask_shape();
        }

        break;
    }
    case OP_TYPEID::Greater:
    case OP_TYPEID::Greater_v1:
    {
        const op::util::BinaryElementwiseComparison* tmp = nullptr;
        if (op_version == 0)
        {
            tmp = static_cast<const op::v0::Greater*>(&n);
        }
        else if (op_version == 1)
        {
            tmp = static_cast<const op::v1::Greater*>(&n);
        }
        if (tmp != nullptr && tmp->get_autob().m_type != op::AutoBroadcastType::NONE)
        {
            node["auto_broadcast"] = write_auto_broadcast(tmp->get_autob());
        }
        break;
    }
    case OP_TYPEID::GreaterEq:
    case OP_TYPEID::GreaterEq_v1:
    {
        const op::util::BinaryElementwiseComparison* tmp = nullptr;
        if (op_version == 0)
        {
            tmp = static_cast<const op::v0::GreaterEq*>(&n);
        }
        else if (op_version == 1)
        {
            tmp = static_cast<const op::v1::GreaterEq*>(&n);
        }
        if (tmp != nullptr && tmp->get_autob().m_type != op::AutoBroadcastType::NONE)
        {
            node["auto_broadcast"] = write_auto_broadcast(tmp->get_autob());
        }
        break;
    }
    case OP_TYPEID::GRN:
    {
        auto tmp = static_cast<const op::GRN*>(&n);
        node["bias"] = tmp->get_bias();
        break;
    }
    case OP_TYPEID::GRUCell:
    {
        auto tmp = static_cast<const op::GRUCell*>(&n);
        node["hidden_size"] = tmp->get_hidden_size();
        node["clip"] = tmp->get_clip();
        node["activations"] = tmp->get_activations();
        node["activations_alpha"] = tmp->get_activations_alpha();
        node["activations_beta"] = tmp->get_activations_beta();
        node["linear_before_reset"] = tmp->get_linear_before_reset();
        break;
    }
    case OP_TYPEID::GroupConvolution_v1:
    {
        auto tmp = static_cast<const op::GroupConvolution*>(&n);
        node["window_movement_strides"] = tmp->get_window_movement_strides();
        node["window_dilation_strides"] = tmp->get_window_dilation_strides();
        node["padding_below"] = tmp->get_padding_below();
        node["padding_above"] = tmp->get_padding_above();
        node["data_dilation_strides"] = tmp->get_data_dilation_strides();
        node["groups"] = tmp->get_groups();
        node["pad_type"] = tmp->get_pad_type();
        break;
    }
    case OP_TYPEID::GroupConvolutionTranspose:
    {
        auto tmp = static_cast<const op::GroupConvolutionTranspose*>(&n);
        node["strides"] = tmp->get_strides();
        node["dilations"] = tmp->get_dilations();
        node["padding_begin"] = tmp->get_padding_begin();
        node["padding_end"] = tmp->get_padding_end();
        node["output_padding"] = tmp->get_output_padding();
        node["groups"] = tmp->get_groups();
        node["pad_type"] = tmp->get_pad_type();
        node["output_shape"] = tmp->get_output_shape();
        break;
    }
    case OP_TYPEID::HardSigmoid_v1:
    {
        auto tmp = static_cast<const op::HardSigmoid*>(&n);
        node["alpha"] = tmp->get_alpha();
        node["beta"] = tmp->get_beta();
        break;
    }
    case OP_TYPEID::Interpolate_v1: { break;
    }
    case OP_TYPEID::LayerNorm:
    {
        auto tmp = static_cast<const op::LayerNorm*>(&n);
        node["keep_stats"] = tmp->get_keep_stats();
        node["use_affine"] = tmp->get_use_affine();
        node["epsilon"] = tmp->get_epsilon();
        node["begin_norm_axis"] = tmp->get_begin_norm_axis();
        break;
    }
    case OP_TYPEID::LayerNormBackprop:
    {
        auto tmp = static_cast<const op::LayerNormBackprop*>(&n);
        node["use_stats"] = tmp->get_use_stats();
        node["use_affine"] = tmp->get_use_affine();
        node["epsilon"] = tmp->get_epsilon();
        node["begin_norm_axis"] = tmp->get_begin_norm_axis();
        break;
    }
    case OP_TYPEID::Less:
    case OP_TYPEID::Less_v1:
    {
        const op::util::BinaryElementwiseComparison* tmp = nullptr;
        if (op_version == 0)
        {
            tmp = static_cast<const op::v0::Less*>(&n);
        }
        else if (op_version == 1)
        {
            tmp = static_cast<const op::v1::Less*>(&n);
        }
        if (tmp != nullptr && tmp->get_autob().m_type != op::AutoBroadcastType::NONE)
        {
            node["auto_broadcast"] = write_auto_broadcast(tmp->get_autob());
        }
        break;
    }
    case OP_TYPEID::LessEq:
    {
        auto tmp = static_cast<const op::v0::LessEq*>(&n);
        if (tmp->get_autob().m_type != op::AutoBroadcastType::NONE)
        {
            node["auto_broadcast"] = write_auto_broadcast(tmp->get_autob());
        }
        break;
    }
    case OP_TYPEID::LessEqual_v1:
    {
        auto tmp = static_cast<const op::v1::LessEqual*>(&n);
        if (tmp->get_autob().m_type != op::AutoBroadcastType::NONE)
        {
            node["auto_broadcast"] = write_auto_broadcast(tmp->get_autob());
        }
        break;
    }
    case OP_TYPEID::Log:
    case OP_TYPEID::Log_v1: { break;
    }
    case OP_TYPEID::LogicalAnd_v1:
    {
        auto tmp = static_cast<const op::v1::LogicalAnd*>(&n);
        if (tmp->get_autob().m_type != op::AutoBroadcastType::NONE)
        {
            node["auto_broadcast"] = write_auto_broadcast(tmp->get_autob());
        }
        break;
    }
    case OP_TYPEID::LogicalNot_v1: { break;
    }
    case OP_TYPEID::LogicalOr_v1:
    {
        auto tmp = static_cast<const op::v1::LogicalOr*>(&n);
        if (tmp->get_autob().m_type != op::AutoBroadcastType::NONE)
        {
            node["auto_broadcast"] = write_auto_broadcast(tmp->get_autob());
        }
        break;
    }
    case OP_TYPEID::LogicalXor_v1:
    {
        auto tmp = static_cast<const op::v1::LogicalXor*>(&n);
        if (tmp->get_autob().m_type != op::AutoBroadcastType::NONE)
        {
            node["auto_broadcast"] = write_auto_broadcast(tmp->get_autob());
        }
        break;
    }
    case OP_TYPEID::LogSoftmax:
    {
        auto tmp = static_cast<const op::LogSoftmax*>(&n);
        node["axis"] = tmp->get_axis();
        break;
    }
    case OP_TYPEID::LRN_v1:
    {
        auto tmp = static_cast<const op::LRN*>(&n);
        node["alpha"] = tmp->get_alpha();
        node["beta"] = tmp->get_beta();
        node["bias"] = tmp->get_bias();
        node["nsize"] = tmp->get_nsize();
        break;
    }
    case OP_TYPEID::LSTMCell_v1:
    {
        auto tmp = static_cast<const op::LSTMCell*>(&n);
        node["hidden_size"] = tmp->get_hidden_size();
        node["weights_format"] = tmp->get_weights_format();
        node["clip"] = tmp->get_clip();
        node["activations"] = tmp->get_activations();
        node["activations_alpha"] = tmp->get_activations_alpha();
        node["activations_beta"] = tmp->get_activations_beta();
        node["input_forget"] = tmp->get_input_forget();
        break;
    }
    case OP_TYPEID::LSTMSequence_v1:
    {
        auto tmp = dynamic_cast<const op::LSTMSequence*>(&n);
        node["direction"] = tmp->get_direction();
        node["hidden_size"] = tmp->get_hidden_size();
        node["weights_format"] = tmp->get_weights_format();
        node["clip_threshold"] = tmp->get_clip_threshold();
        node["activations"] = tmp->get_activations();
        node["activations_alpha"] = tmp->get_activations_alpha();
        node["activations_beta"] = tmp->get_activations_beta();
        node["input_forget"] = tmp->get_input_forget();
        break;
    }
    case OP_TYPEID::MatMul_v1:
    {
        auto tmp = static_cast<const op::MatMul*>(&n);
        node["transpose_a"] = tmp->get_transpose_a();
        node["transpose_b"] = tmp->get_transpose_b();
        break;
    }
    case OP_TYPEID::Max:
    {
        auto tmp = static_cast<const op::Max*>(&n);
        node["reduction_axes"] = serialize_axis_set(tmp->get_reduction_axes());
        break;
    }
    case OP_TYPEID::MaxPool:
    case OP_TYPEID::MaxPool_v1:
    {
        if (op_version == 0)
        {
            auto tmp = static_cast<const op::v0::MaxPool*>(&n);
            node["window_shape"] = tmp->get_window_shape();
            node["window_movement_strides"] = tmp->get_window_movement_strides();
            node["padding_below"] = tmp->get_padding_below();
            node["padding_above"] = tmp->get_padding_above();
            node["pad_type"] = tmp->get_pad_type();
        }
        if (op_version == 1)
        {
            auto tmp = static_cast<const op::v1::MaxPool*>(&n);
            node["kernel"] = tmp->get_kernel();
            node["strides"] = tmp->get_strides();
            node["pads_begin"] = tmp->get_pads_begin();
            node["pads_end"] = tmp->get_pads_end();
            node["auto_pad"] = tmp->get_auto_pad();
            node["rounding_type"] = tmp->get_rounding_type();
        }
        break;
    }
    case OP_TYPEID::MaxPoolBackprop:
    case OP_TYPEID::MaxPoolBackprop_v1:
    {
        if (op_version == 0)
        {
            auto tmp = static_cast<const op::v0::MaxPoolBackprop*>(&n);
            node["window_shape"] = tmp->get_window_shape();
            node["window_movement_strides"] = tmp->get_window_movement_strides();
            node["padding_below"] = tmp->get_padding_below();
            node["padding_above"] = tmp->get_padding_above();
        }
        if (op_version == 1)
        {
            auto tmp = static_cast<const op::v1::MaxPoolBackprop*>(&n);
            node["kernel"] = tmp->get_kernel();
            node["strides"] = tmp->get_strides();
            node["pads_begin"] = tmp->get_pads_begin();
            node["pads_end"] = tmp->get_pads_end();
        }
        break;
    }
    case OP_TYPEID::Maximum:
    case OP_TYPEID::Maximum_v1:
    {
        const op::util::BinaryElementwiseArithmetic* tmp = nullptr;
        if (op_version == 0)
        {
            tmp = static_cast<const op::v0::Maximum*>(&n);
        }
        else if (op_version == 1)
        {
            tmp = static_cast<const op::v1::Maximum*>(&n);
        }
        if (tmp != nullptr && tmp->get_autob().m_type != op::AutoBroadcastType::NONE)
        {
            node["auto_broadcast"] = write_auto_broadcast(tmp->get_autob());
        }
        break;
    }
    case OP_TYPEID::Min:
    {
        auto tmp = static_cast<const op::Min*>(&n);
        node["reduction_axes"] = serialize_axis_set(tmp->get_reduction_axes());
        break;
    }
    case OP_TYPEID::ReduceMin_v1:
    case OP_TYPEID::ReduceMax_v1: { break;
    }
    case OP_TYPEID::Minimum:
    case OP_TYPEID::Minimum_v1:
    {
        const op::util::BinaryElementwiseArithmetic* tmp = nullptr;
        if (op_version == 0)
        {
            tmp = static_cast<const op::v0::Minimum*>(&n);
        }
        else if (op_version == 1)
        {
            tmp = static_cast<const op::v1::Minimum*>(&n);
        }
        if (tmp != nullptr && tmp->get_autob().m_type != op::AutoBroadcastType::NONE)
        {
            node["auto_broadcast"] = write_auto_broadcast(tmp->get_autob());
        }
        break;
    }
    case OP_TYPEID::Multiply:
    case OP_TYPEID::Multiply_v1:
    {
        const op::util::BinaryElementwiseArithmetic* tmp = nullptr;
        if (op_version == 0)
        {
            tmp = static_cast<const op::v0::Multiply*>(&n);
        }
        else if (op_version == 1)
        {
            tmp = static_cast<const op::v1::Multiply*>(&n);
        }
        if (tmp != nullptr && tmp->get_autob().m_type != op::AutoBroadcastType::NONE)
        {
            node["auto_broadcast"] = write_auto_broadcast(tmp->get_autob());
        }
        break;
    }
    case OP_TYPEID::MVN:
    {
        auto tmp = static_cast<const op::MVN*>(&n);
        node["reduction_axes"] = serialize_axis_set(tmp->get_reduction_axes());
        node["normalize_variance"] = tmp->get_normalize_variance();
        node["eps"] = tmp->get_eps();
        break;
    }
    case OP_TYPEID::Negative:
    case OP_TYPEID::Negative_v1: { break;
    }
    case OP_TYPEID::NormalizeL2_v1:
    {
        auto tmp = static_cast<const op::NormalizeL2*>(&n);
        node["eps"] = tmp->get_eps();
        node["eps_mode"] = tmp->get_eps_mode();
        break;
    }
    case OP_TYPEID::NotEqual:
    case OP_TYPEID::NotEqual_v1:
    {
        const op::util::BinaryElementwiseComparison* tmp = nullptr;
        if (op_version == 0)
        {
            tmp = static_cast<const op::v0::NotEqual*>(&n);
        }
        else if (op_version == 1)
        {
            tmp = static_cast<const op::v1::NotEqual*>(&n);
        }
        if (tmp != nullptr && tmp->get_autob().m_type != op::AutoBroadcastType::NONE)
        {
            node["auto_broadcast"] = write_auto_broadcast(tmp->get_autob());
        }
        break;
    }
    case OP_TYPEID::Not: { break;
    }
    case OP_TYPEID::OneHot:
    case OP_TYPEID::OneHot_v1:
    {
        auto tmp = static_cast<const op::OneHot*>(&n);
        node["shape"] = write_partial_shape(tmp->get_output_partial_shape(0));
        node["one_hot_axis"] = tmp->get_one_hot_axis();
        break;
    }
    case OP_TYPEID::Or:
    {
        auto tmp = static_cast<const op::v0::Or*>(&n);
        if (tmp->get_autob().m_type != op::AutoBroadcastType::NONE)
        {
            node["auto_broadcast"] = write_auto_broadcast(tmp->get_autob());
        }
        break;
    }
    case OP_TYPEID::Pad:
    case OP_TYPEID::Pad_v1:
    {
        if (op_version == 0)
        {
            auto tmp = static_cast<const op::v0::Pad*>(&n);
            node["padding_below"] = tmp->get_padding_below();
            node["padding_above"] = tmp->get_padding_above();
            node["pad_mode"] = tmp->get_pad_mode();
        }
        if (op_version == 1)
        {
            auto tmp = static_cast<const op::v1::Pad*>(&n);
            node["pad_mode"] = tmp->get_pad_mode();
        }
        break;
    }
    case OP_TYPEID::Parameter:
    case OP_TYPEID::Parameter_v1:
    {
        auto tmp = static_cast<const op::Parameter*>(&n);
        node["shape"] = write_partial_shape(tmp->get_output_partial_shape(0));
        node["cacheable"] = tmp->get_cacheable();
        node["element_type"] = write_element_type(tmp->get_element_type());
        break;
    }
    case OP_TYPEID::PartialSlice:
    {
        auto tmp = dynamic_cast<const op::PartialSlice*>(&n);
        node["axes"] = tmp->get_axes();
        node["lower_bounds"] = tmp->get_lower_bounds();
        node["upper_bounds"] = tmp->get_upper_bounds();
        node["decrease_axes"] = tmp->get_decrease_axes();
        break;
    }
    case OP_TYPEID::PartialSliceBackprop:
    {
        auto tmp = dynamic_cast<const op::PartialSliceBackprop*>(&n);
        node["axes"] = tmp->get_axes();
        node["lower_bounds"] = tmp->get_lower_bounds();
        node["upper_bounds"] = tmp->get_upper_bounds();
        break;
    }
    case OP_TYPEID::Passthrough:
    {
        auto tmp = static_cast<const op::Passthrough*>(&n);
        node["logical_type"] = tmp->logical_type();
        node["language"] = tmp->language();
        node["function"] = tmp->function();
        std::vector<json> outputs_js;
        for (const auto& output_shape : tmp->output_shapes())
        {
            json output_js;
            output_js["element_type"] = write_element_type(std::get<0>(output_shape));
            output_js["shape"] = write_partial_shape(std::get<1>(output_shape));
            outputs_js.emplace_back(std::move(output_js));
        }
        node["output_shapes"] = std::move(outputs_js);
        break;
    }
    case OP_TYPEID::PRelu_v1: { break;
    }
    case OP_TYPEID::Product:
    case OP_TYPEID::ReduceProd_v1:
    {
        if (op_version == 0)
        {
            break;
        }
        if (op_version == 1)
        {
            auto tmp = static_cast<const op::v1::ReduceProd*>(&n);
            node["keep_dims"] = tmp->get_keep_dims();
        }
        break;
    }
    case OP_TYPEID::Power:
    case OP_TYPEID::Power_v1:
    {
        const op::util::BinaryElementwiseArithmetic* tmp = nullptr;
        if (op_version == 0)
        {
            tmp = static_cast<const op::v0::Power*>(&n);
        }
        else if (op_version == 1)
        {
            tmp = static_cast<const op::v1::Power*>(&n);
        }
        if (tmp != nullptr && tmp->get_autob().m_type != op::AutoBroadcastType::NONE)
        {
            node["auto_broadcast"] = write_auto_broadcast(tmp->get_autob());
        }
        break;
    }
    case OP_TYPEID::Quantize:
    {
        auto tmp = static_cast<const op::Quantize*>(&n);
        node["type"] = write_element_type(tmp->get_element_type());
        node["axes"] = serialize_axis_set(tmp->get_axes());
        node["round_mode"] = tmp->get_round_mode();
        break;
    }
    case OP_TYPEID::QuantizedConvolutionBias: { break;
    }
    case OP_TYPEID::QuantizedConvolutionBiasAdd: { break;
    }
    case OP_TYPEID::QuantizedConvolutionBiasSignedAdd: { break;
    }
    case OP_TYPEID::QuantizedConvolutionRelu: { break;
    }
    case OP_TYPEID::QuantizedConvolution:
    {
        auto tmp = static_cast<const op::QuantizedConvolution*>(&n);
        node["window_movement_strides"] = tmp->get_window_movement_strides();
        node["window_dilation_strides"] = tmp->get_window_dilation_strides();
        node["padding_below"] = tmp->get_padding_below();
        node["padding_above"] = tmp->get_padding_above();
        node["data_dilation_strides"] = tmp->get_data_dilation_strides();
        node["output_type"] = write_element_type(tmp->get_element_type());
        node["input_axes"] = tmp->get_input_axes();
        node["filter_axes"] = tmp->get_filter_axes();
        node["output_axes"] = tmp->get_output_axes();
        break;
    }
    case OP_TYPEID::QuantizedDotBias: { break;
    }
    case OP_TYPEID::QuantizedDot:
    {
        auto tmp = static_cast<const op::QuantizedDot*>(&n);
        node["reduction_axes_count"] = tmp->get_reduction_axes_count();
        node["output_type"] = write_element_type(tmp->get_element_type());
        node["input0_axes"] = tmp->get_input0_axes();
        node["input1_axes"] = tmp->get_input1_axes();
        node["output_axes"] = tmp->get_output_axes();
        break;
    }
    case OP_TYPEID::Recv:
    {
        auto tmp = static_cast<const op::Recv*>(&n);
        node["source_id"] = tmp->get_src_id();
        break;
    }
    case OP_TYPEID::RandomUniform:
    {
        auto tmp = static_cast<const op::RandomUniform*>(&n);
        node["fixed_seed"] = tmp->get_fixed_seed();
        break;
    }
    case OP_TYPEID::Range:
    case OP_TYPEID::Range_v1: { break;
    }
    case OP_TYPEID::Reciprocal: { break;
    }
    case OP_TYPEID::Relu:
    case OP_TYPEID::Relu_v1: { break;
    }
    case OP_TYPEID::ReluBackprop: { break;
    }
    case OP_TYPEID::ReplaceSlice:
    {
        auto tmp = static_cast<const op::ReplaceSlice*>(&n);
        node["lower_bounds"] = tmp->get_lower_bounds();
        node["upper_bounds"] = tmp->get_upper_bounds();
        node["strides"] = tmp->get_strides();
        break;
    }
    case OP_TYPEID::Reshape:
    {
        auto tmp = static_cast<const op::Reshape*>(&n);
        node["input_order"] = tmp->get_input_order();
        node["output_shape"] = tmp->get_output_shape();
        break;
    }
    case OP_TYPEID::Result:
    case OP_TYPEID::Result_v1:
    {
        auto tmp = static_cast<const op::Result*>(&n);
        node["needs_default_layout"] = tmp->needs_default_layout();
        break;
    }
    case OP_TYPEID::Reverse:
    case OP_TYPEID::Reverse_v1:
    {
        if (op_version == 0)
        {
            const auto tmp = static_cast<const op::Reverse*>(&n);
            node["reversed_axes"] = serialize_axis_set(tmp->get_reversed_axes());
            break;
        }
        else if (op_version == 1)
        {
            const auto tmp = static_cast<const op::v1::Reverse*>(&n);
            node["mode"] = tmp->get_mode();
            break;
        }
        break;
    }
    case OP_TYPEID::ReverseSequence:
    case OP_TYPEID::ReverseSequence_v1:
    {
        auto tmp = static_cast<const op::ReverseSequence*>(&n);
        node["batch_axis"] = tmp->get_batch_axis();
        node["sequence_axis"] = tmp->get_sequence_axis();
        break;
    }
    case OP_TYPEID::RNNCell_v1:
    {
        auto tmp = static_cast<const op::RNNCell*>(&n);
        node["hidden_size"] = tmp->get_hidden_size();
        node["clip"] = tmp->get_clip();
        node["activations"] = tmp->get_activations();
        node["activations_alpha"] = tmp->get_activations_alpha();
        node["activations_beta"] = tmp->get_activations_beta();
        break;
    }
    case OP_TYPEID::ScalarConstantLike:
    {
        auto tmp = static_cast<const op::ScalarConstantLikeBase*>(&n);
        auto constant = tmp->as_constant();
        node["value"] = constant->get_value_strings()[0];
        node["element_type"] = write_element_type(constant->get_element_type());
        break;
    }
    case OP_TYPEID::ScaleShift: { break;
    }
    case OP_TYPEID::ScatterAdd: { break;
    }
    case OP_TYPEID::ScatterNDAdd: { break;
    }
    case OP_TYPEID::Select: { break;
    }
    case OP_TYPEID::Selu: { break;
    }
    case OP_TYPEID::Send:
    {
        auto tmp = static_cast<const op::Send*>(&n);
        node["dest_id"] = tmp->get_dest_id();
        break;
    }
    case OP_TYPEID::ShapeOf:
    case OP_TYPEID::ShapeOf_v1: { break;
    }
    case OP_TYPEID::ShuffleChannels_v1:
    {
        const auto tmp = static_cast<const op::ShuffleChannels*>(&n);
        node["axis"] = tmp->get_axis();
        node["groups"] = tmp->get_groups();
        break;
    }
    case OP_TYPEID::Sigmoid:
    case OP_TYPEID::Sigmoid_v1: { break;
    }
    case OP_TYPEID::SigmoidBackprop: { break;
    }
    case OP_TYPEID::Sign:
    case OP_TYPEID::Sign_v1: { break;
    }
    case OP_TYPEID::Sin:
    case OP_TYPEID::Sin_v1: { break;
    }
    case OP_TYPEID::Sinh:
    case OP_TYPEID::Sinh_v1: { break;
    }
    case OP_TYPEID::Slice:
    case OP_TYPEID::StridedSlice_v1:
    {
        if (op_version == 0)
        {
            auto tmp = static_cast<const op::Slice*>(&n);
            node["lower_bounds"] = tmp->get_lower_bounds();
            node["upper_bounds"] = tmp->get_upper_bounds();
            node["strides"] = tmp->get_strides();
        }
        if (op_version == 1)
        {
            auto tmp = static_cast<const op::v1::StridedSlice*>(&n);
            node["begin_mask"] = tmp->get_begin_mask();
            node["end_mask"] = tmp->get_end_mask();
            node["new_axis_mask"] = tmp->get_new_axis_mask();
            node["shrink_axis_mask"] = tmp->get_shrink_axis_mask();
            node["ellipsis_mask"] = tmp->get_ellipsis_mask();
        }
        break;
    }
    case OP_TYPEID::SpaceToDepth_v1:
    {
        auto tmp = static_cast<const op::SpaceToDepth*>(&n);
        node["type"] = write_element_type(tmp->get_element_type());
        node["mode"] = tmp->get_mode();
        node["block_size"] = tmp->get_block_size();
        break;
    }
    case OP_TYPEID::Split_v1:
    {
        auto tmp = static_cast<const op::Split*>(&n);
        node["axis"] = tmp->get_axis();
        node["splits"] = tmp->get_splits();
        break;
    }
    case OP_TYPEID::Sqrt:
    case OP_TYPEID::Sqrt_v1: { break;
    }
    case OP_TYPEID::SquaredDifference_v1:
    {
        auto tmp = static_cast<const op::SquaredDifference*>(&n);
        if (tmp->get_autob().m_type != op::AutoBroadcastType::NONE)
        {
            node["auto_broadcast"] = write_auto_broadcast(tmp->get_autob());
        }
        break;
    }
    case OP_TYPEID::Squeeze_v1: { break;
    }
    case OP_TYPEID::StopGradient: { break;
    }
    case OP_TYPEID::Subtract:
    case OP_TYPEID::Subtract_v1:
    {
        auto tmp = static_cast<const op::Subtract*>(&n);
        if (tmp->get_autob().m_type != op::AutoBroadcastType::NONE)
        {
            node["auto_broadcast"] = write_auto_broadcast(tmp->get_autob());
        }
        break;
    }
    case OP_TYPEID::Sum:
    case OP_TYPEID::ReduceSum_v1:
    {
        if (op_version == 0)
        {
            break;
        }
        if (op_version == 1)
        {
            auto tmp = static_cast<const op::v1::ReduceSum*>(&n);
            node["keep_dims"] = tmp->get_keep_dims();
        }
        break;
    }
    case OP_TYPEID::Softmax:
    case OP_TYPEID::Softmax_v1:
    {
        if (op_version == 0)
        {
            break;
        }
        if (op_version == 1)
        {
            auto tmp = static_cast<const op::v1::Softmax*>(&n);
            node["softmax_axis"] = tmp->get_axis();
        }
        break;
    }
    case OP_TYPEID::SoftmaxCrossEntropy:
    {
        auto tmp = static_cast<const op::SoftmaxCrossEntropy*>(&n);
        node["soft_label"] = tmp->get_soft_label();
        node["ignore_index"] = tmp->get_ignore_index();
        break;
    }
    case OP_TYPEID::SoftmaxCrossEntropyBackprop:
    {
        auto tmp = static_cast<const op::SoftmaxCrossEntropyBackprop*>(&n);
        node["soft_label"] = tmp->get_soft_label();
        node["ignore_index"] = tmp->get_ignore_index();
        break;
    }
    case OP_TYPEID::Tan:
    case OP_TYPEID::Tan_v1: { break;
    }
    case OP_TYPEID::Tanh:
    case OP_TYPEID::Tanh_v1: { break;
    }
    case OP_TYPEID::TensorIterator_v1:
    {
        auto tmp = static_cast<const op::TensorIterator*>(&n);
        json body = json::object();
        {
            auto& body_results = tmp->get_body()->get_results();
            // Serializer assumes node inputs are already serialized, so
            // we need to capture the body-referenced nodes here.
            json body_nodes = json::array();
            for (auto n : topological_sort(body_results))
            {
                body_nodes.push_back(serialize_node(*n));
            }
            body["nodes"] = body_nodes;
            json params = json::array();
            for (auto param : tmp->get_body()->get_parameters())
            {
                params.push_back(serialize_node(*param));
            }
            body["parameters"] = params;
            json results = json::array();
            for (auto result : body_results)
            {
                results.push_back(serialize_node(*result));
            }
            body["results"] = results;
        }
        node["body"] = body;
        json ins = json::array();
        for (auto in : tmp->get_input_descriptions())
        {
            ins.push_back(serialize_tensor_iterator_input_description(in));
        }
        node["input_descriptions"] = ins;
        json outs = json::array();
        for (auto out : tmp->get_output_descriptions())
        {
            outs.push_back(serialize_tensor_iterator_output_description(out));
        }
        node["output_descriptions"] = outs;
        break;
    }
    case OP_TYPEID::Tile:
    case OP_TYPEID::Tile_v1: { break;
    }
    case OP_TYPEID::TopK:
    case OP_TYPEID::TopK_v1:
    {
        if (op_version == 0)
        {
            const auto tmp = static_cast<const op::TopK*>(&n);
            node["index_element_type"] = write_element_type(tmp->get_index_element_type());
            node["compute_max"] = tmp->get_compute_max();
        }
        else if (op_version == 1)
        {
            const auto tmp = static_cast<const op::v1::TopK*>(&n);
            node["axis"] = tmp->get_axis();
            node["mode"] = tmp->get_mode();
            node["sort_type"] = tmp->get_sort_type();
            node["index_element_type"] = write_element_type(tmp->get_index_element_type());
        }
        break;
    }
    case OP_TYPEID::Transpose:
    case OP_TYPEID::Transpose_v1: { break;
    }
    case OP_TYPEID::Unsqueeze_v1: { break;
    }
    case OP_TYPEID::Xor:
    {
        auto tmp = static_cast<const op::v0::Xor*>(&n);
        if (tmp->get_autob().m_type != op::AutoBroadcastType::NONE)
        {
            node["auto_broadcast"] = write_auto_broadcast(tmp->get_autob());
        }
        break;
    }
    case OP_TYPEID::UnknownOp: { break;
    }
    }
#if !(defined(__GNUC__) && (__GNUC__ == 4 && __GNUC_MINOR__ == 8))
#pragma GCC diagnostic pop
#endif
    return node;
}<|MERGE_RESOLUTION|>--- conflicted
+++ resolved
@@ -46,6 +46,7 @@
 #include "ngraph/op/convolution.hpp"
 #include "ngraph/op/cos.hpp"
 #include "ngraph/op/cosh.hpp"
+#include "ngraph/op/fused/crossentropy.hpp"
 #include "ngraph/op/dequantize.hpp"
 #include "ngraph/op/divide.hpp"
 #include "ngraph/op/dot.hpp"
@@ -1425,9 +1426,6 @@
             node = make_shared<op::Cosh>(args[0]);
             break;
         }
-<<<<<<< HEAD
-        case OP_TYPEID::DepthToSpace_v1:
-=======
         case OP_TYPEID::CrossEntropy:
         {
             auto soft_label = node_js.at("soft_label");
@@ -1443,8 +1441,7 @@
                 args[0], args[1], args[2], soft_label, ignore_index);
             break;
         }
-        case OP_TYPEID::DepthToSpace:
->>>>>>> fd94811e
+        case OP_TYPEID::DepthToSpace_v1:
         {
             auto mode = node_js.at("mode").get<op::DepthToSpace::DepthToSpaceMode>();
             auto block_size = node_js.at("block_size").get<size_t>();
