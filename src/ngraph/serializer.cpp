--- conflicted
+++ resolved
@@ -22,149 +22,7 @@
 #include "ngraph/cpio.hpp"
 #include "ngraph/file_util.hpp"
 #include "ngraph/graph_util.hpp"
-<<<<<<< HEAD
-#include "ngraph/op/abs.hpp"
-#include "ngraph/op/acos.hpp"
-#include "ngraph/op/add.hpp"
-#include "ngraph/op/all.hpp"
-#include "ngraph/op/allreduce.hpp"
-#include "ngraph/op/and.hpp"
-#include "ngraph/op/any.hpp"
-#include "ngraph/op/argmax.hpp"
-#include "ngraph/op/argmin.hpp"
-#include "ngraph/op/asin.hpp"
-#include "ngraph/op/atan.hpp"
-#include "ngraph/op/atan2.hpp"
-#include "ngraph/op/avg_pool.hpp"
-#include "ngraph/op/batch_norm.hpp"
-#include "ngraph/op/binary_convolution.hpp"
-#include "ngraph/op/broadcast.hpp"
-#include "ngraph/op/broadcast_distributed.hpp"
-#include "ngraph/op/ceiling.hpp"
-#include "ngraph/op/concat.hpp"
-#include "ngraph/op/constant.hpp"
-#include "ngraph/op/convert.hpp"
-#include "ngraph/op/convolution.hpp"
-#include "ngraph/op/cos.hpp"
-#include "ngraph/op/cosh.hpp"
-#include "ngraph/op/dequantize.hpp"
-#include "ngraph/op/divide.hpp"
-#include "ngraph/op/dot.hpp"
-#include "ngraph/op/embedding_lookup.hpp"
-#include "ngraph/op/equal.hpp"
-#include "ngraph/op/erf.hpp"
-#include "ngraph/op/exp.hpp"
-#include "ngraph/op/experimental/batch_mat_mul.hpp"
-#include "ngraph/op/experimental/compiled_kernel.hpp"
-#include "ngraph/op/experimental/dyn_broadcast.hpp"
-#include "ngraph/op/experimental/dyn_pad.hpp"
-#include "ngraph/op/experimental/dyn_replace_slice.hpp"
-#include "ngraph/op/experimental/dyn_reshape.hpp"
-#include "ngraph/op/experimental/dyn_slice.hpp"
-#include "ngraph/op/experimental/generate_mask.hpp"
-#include "ngraph/op/experimental/quantized_conv_bias.hpp"
-#include "ngraph/op/experimental/quantized_conv_relu.hpp"
-#include "ngraph/op/experimental/quantized_dot_bias.hpp"
-#include "ngraph/op/experimental/random_uniform.hpp"
-#include "ngraph/op/experimental/range.hpp"
-#include "ngraph/op/experimental/shape_of.hpp"
-#include "ngraph/op/experimental/tile.hpp"
-#include "ngraph/op/experimental/transpose.hpp"
-#include "ngraph/op/floor.hpp"
-#include "ngraph/op/fused/clamp.hpp"
-#include "ngraph/op/fused/conv_fused.hpp"
-#include "ngraph/op/fused/depth_to_space.hpp"
-#include "ngraph/op/fused/elu.hpp"
-#include "ngraph/op/fused/fake_quantize.hpp"
-#include "ngraph/op/fused/gelu.hpp"
-#include "ngraph/op/fused/gemm.hpp"
-#include "ngraph/op/fused/grn.hpp"
-#include "ngraph/op/fused/group_conv.hpp"
-#include "ngraph/op/fused/group_conv_transpose.hpp"
-#include "ngraph/op/fused/gru_cell.hpp"
-#include "ngraph/op/fused/hard_sigmoid.hpp"
-#include "ngraph/op/fused/layer_norm.hpp"
-#include "ngraph/op/fused/log_softmax.hpp"
-#include "ngraph/op/fused/lstm_cell.hpp"
-#include "ngraph/op/fused/lstm_sequence.hpp"
-#include "ngraph/op/fused/matmul.hpp"
-#include "ngraph/op/fused/mvn.hpp"
-#include "ngraph/op/fused/normalize_l2.hpp"
-#include "ngraph/op/fused/partial_slice.hpp"
-#include "ngraph/op/fused/prelu.hpp"
-#include "ngraph/op/fused/rnn_cell.hpp"
-#include "ngraph/op/fused/scale_shift.hpp"
-#include "ngraph/op/fused/selu.hpp"
-#include "ngraph/op/fused/shuffle_channels.hpp"
-#include "ngraph/op/fused/softmax_crossentropy.hpp"
-#include "ngraph/op/fused/space_to_depth.hpp"
-#include "ngraph/op/fused/split.hpp"
-#include "ngraph/op/fused/squared_difference.hpp"
-#include "ngraph/op/fused/squeeze.hpp"
-#include "ngraph/op/fused/unsqueeze.hpp"
-#include "ngraph/op/gather.hpp"
-#include "ngraph/op/gather_nd.hpp"
-#include "ngraph/op/get_output_element.hpp"
-#include "ngraph/op/greater.hpp"
-#include "ngraph/op/greater_eq.hpp"
-#include "ngraph/op/less.hpp"
-#include "ngraph/op/less_eq.hpp"
-#include "ngraph/op/log.hpp"
-#include "ngraph/op/lrn.hpp"
-#include "ngraph/op/max.hpp"
-#include "ngraph/op/max_pool.hpp"
-#include "ngraph/op/maximum.hpp"
-#include "ngraph/op/min.hpp"
-#include "ngraph/op/minimum.hpp"
-#include "ngraph/op/multiply.hpp"
-#include "ngraph/op/negative.hpp"
-#include "ngraph/op/not.hpp"
-#include "ngraph/op/not_equal.hpp"
-#include "ngraph/op/one_hot.hpp"
-#include "ngraph/op/or.hpp"
-#include "ngraph/op/pad.hpp"
-#include "ngraph/op/parameter.hpp"
-#include "ngraph/op/passthrough.hpp"
-#include "ngraph/op/power.hpp"
-#include "ngraph/op/product.hpp"
-#include "ngraph/op/quantize.hpp"
-#include "ngraph/op/quantized_convolution.hpp"
-#include "ngraph/op/quantized_dot.hpp"
-#include "ngraph/op/recv.hpp"
-#include "ngraph/op/reduce_logical_and.hpp"
-#include "ngraph/op/reduce_logical_or.hpp"
-#include "ngraph/op/reduce_prod.hpp"
-#include "ngraph/op/reduce_sum.hpp"
-#include "ngraph/op/relu.hpp"
-#include "ngraph/op/replace_slice.hpp"
-#include "ngraph/op/reshape.hpp"
-#include "ngraph/op/result.hpp"
-#include "ngraph/op/reverse.hpp"
-#include "ngraph/op/reverse_sequence.hpp"
-#include "ngraph/op/scatter_add.hpp"
-#include "ngraph/op/scatter_nd_add.hpp"
-#include "ngraph/op/select.hpp"
-#include "ngraph/op/send.hpp"
-#include "ngraph/op/sigmoid.hpp"
-#include "ngraph/op/sign.hpp"
-#include "ngraph/op/sin.hpp"
-#include "ngraph/op/sinh.hpp"
-#include "ngraph/op/slice.hpp"
-#include "ngraph/op/softmax.hpp"
-#include "ngraph/op/sqrt.hpp"
-#include "ngraph/op/stop_gradient.hpp"
-#include "ngraph/op/strided_slice.hpp"
-#include "ngraph/op/subtract.hpp"
-#include "ngraph/op/sum.hpp"
-#include "ngraph/op/tan.hpp"
-#include "ngraph/op/tanh.hpp"
-#include "ngraph/op/tensor_iterator.hpp"
-#include "ngraph/op/topk.hpp"
-#include "ngraph/op/util/attr_types.hpp"
-#include "ngraph/op/xor.hpp"
-=======
 #include "ngraph/ops.hpp"
->>>>>>> edd481ff
 #include "ngraph/provenance.hpp"
 #include "ngraph/serializer.hpp"
 #include "ngraph/util.hpp"
@@ -2479,9 +2337,6 @@
             node = make_shared<op::Range>(args[0], args[1], args[2]);
             break;
         }
-<<<<<<< HEAD
-        case OP_TYPEID::ReduceLogicalAnd:
-=======
         case OP_TYPEID::Reciprocal:
         {
             node = make_shared<op::Reciprocal>(args[0]);
@@ -2495,17 +2350,12 @@
             break;
         }
         case OP_TYPEID::ReduceLogicalAnd_v1:
->>>>>>> edd481ff
         {
             const auto keep_dims = node_js.at("keep_dims").get<bool>();
             node = make_shared<op::v1::ReduceLogicalAnd>(args[0], args[1], keep_dims);
             break;
         }
-<<<<<<< HEAD
-        case OP_TYPEID::ReduceLogicalOr:
-=======
         case OP_TYPEID::ReduceLogicalOr_v1:
->>>>>>> edd481ff
         {
             const auto keep_dims = node_js.at("keep_dims").get<bool>();
             node = make_shared<op::v1::ReduceLogicalOr>(args[0], args[1], keep_dims);
@@ -4170,45 +4020,31 @@
     }
     case OP_TYPEID::Range: { break;
     }
-<<<<<<< HEAD
-=======
     case OP_TYPEID::Reciprocal: { break;
     }
->>>>>>> edd481ff
     case OP_TYPEID::Recv:
     {
         auto tmp = static_cast<const op::Recv*>(&n);
         node["source_id"] = tmp->get_src_id();
         break;
     }
-<<<<<<< HEAD
-    case OP_TYPEID::ReduceLogicalAnd:
-=======
     case OP_TYPEID::ReduceLogicalAnd_v1:
->>>>>>> edd481ff
     {
         const auto tmp = static_cast<const op::v1::ReduceLogicalAnd*>(&n);
         node["keep_dims"] = tmp->get_keep_dims();
         break;
     }
-<<<<<<< HEAD
-    case OP_TYPEID::ReduceLogicalOr:
-=======
     case OP_TYPEID::ReduceLogicalOr_v1:
->>>>>>> edd481ff
     {
         const auto tmp = static_cast<const op::v1::ReduceLogicalOr*>(&n);
         node["keep_dims"] = tmp->get_keep_dims();
         break;
-<<<<<<< HEAD
-=======
     }
     case OP_TYPEID::ReduceMean_v1:
     {
         auto tmp = static_cast<const op::v1::ReduceMean*>(&n);
         node["keep_dims"] = tmp->get_keep_dims();
         break;
->>>>>>> edd481ff
     }
     case OP_TYPEID::Relu: { break;
     }
