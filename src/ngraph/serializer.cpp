//*****************************************************************************
// Copyright 2017-2019 Intel Corporation
//
// Licensed under the Apache License, Version 2.0 (the "License");
// you may not use this file except in compliance with the License.
// You may obtain a copy of the License at
//
//     http://www.apache.org/licenses/LICENSE-2.0
//
// Unless required by applicable law or agreed to in writing, software
// distributed under the License is distributed on an "AS IS" BASIS,
// WITHOUT WARRANTIES OR CONDITIONS OF ANY KIND, either express or implied.
// See the License for the specific language governing permissions and
// limitations under the License.
//*****************************************************************************

#include <fstream>
#include <functional>
#include <queue>
#include <stack>

#include "ngraph/cpio.hpp"
#include "ngraph/file_util.hpp"
#include "ngraph/graph_util.hpp"
#include "ngraph/ops.hpp"
#include "ngraph/provenance.hpp"
#include "ngraph/serializer.hpp"
#include "ngraph/util.hpp"
#include "nlohmann/json.hpp"

using namespace ngraph;
using namespace std;
using json = nlohmann::json;
using const_data_callback_t = shared_ptr<Node>(const string&, const element::Type&, const Shape&);

static bool s_serialize_output_shapes_enabled =
    (std::getenv("NGRAPH_SERIALIZER_OUTPUT_SHAPES") != nullptr);

void ngraph::set_serialize_output_shapes(bool enable)
{
    s_serialize_output_shapes_enabled = enable;
}

bool ngraph::get_serialize_output_shapes()
{
    return s_serialize_output_shapes_enabled;
}

namespace
{
    // This expands the op list in op_tbl.hpp into a list of enumerations that look like this:
    // Abs,
    // Acos,
    // ...
    enum class OP_TYPEID
    {
#define VSUF0(NAME) NAME
#define VSUF1(NAME) NAME##_v1
#define NGRAPH_OP(NAME, NAMESPACE, VERSION) VSUF##VERSION(NAME),
#include "ngraph/op/op_version_tbl.hpp"
#undef NGRAPH_OP
        UnknownOp
    };
}

static OP_TYPEID get_typeid(const NodeTypeInfo& type_info)
{
    // This expands the op list in op_tbl.hpp into a list of enumerations that look like this:
    // {Abs::type_info, OP_TYPEID::Abs},
    // {Acos::type_info, OP_TYPEID::Acos},
    // ...
    static const map<NodeTypeInfo, OP_TYPEID> type_info_map{
#define NGRAPH_OP(NAME, NAMESPACE, VERSION)                                                        \
    {NAMESPACE::NAME::type_info, OP_TYPEID::VSUF##VERSION(NAME)},
#include "ngraph/op/op_version_tbl.hpp"
#undef NGRAPH_OP
    };
    OP_TYPEID rc = OP_TYPEID::UnknownOp;

    auto it = type_info_map.find(type_info);
    if (it != type_info_map.end())
    {
        rc = it->second;
    }
    return rc;
}

bool has_key(json j, const std::string& key)
{
    return j.count(key) != 0;
}

template <typename T>
T get_or_default(json j, const std::string& key, const T& default_value)
{
    return has_key(j, key) ? j.at(key).get<T>() : default_value;
}

class JSONSerializer
{
public:
    void set_indent(size_t indent) { m_indent = indent; }
    void set_serialize_output_shapes(bool serialize_output_shapes)
    {
        m_serialize_output_shapes = serialize_output_shapes;
    }

    void set_binary_constant_data(bool binary_constant_data)
    {
        m_binary_constant_data = binary_constant_data;
    }

    json serialize_function(const Function& function);
    json serialize_output(const Output<Node>& output);
    json serialize_parameter_vector(const ParameterVector& parameters);
    json serialize_output_vector(const OutputVector& output_vector);
    json serialize_node_reference(const Node& node);
    json serialize_node(const Node& node);
    json serialize_axis_set(const AxisSet& axis_set);
    json serialize_tensor_iterator_input_description(
        const std::shared_ptr<op::TensorIterator::InputDescription>&);
    json serialize_tensor_iterator_output_description(
        const std::shared_ptr<op::TensorIterator::OutputDescription>&);

protected:
    size_t m_indent{0};
    bool m_serialize_output_shapes{false};
    bool m_binary_constant_data{false};
    json m_json_nodes;
    set<const Node*> m_nodes_serialized;
    queue<const Node*> m_nodes_to_serialize;
};

class JSONDeserializer
{
public:
    void set_const_data_callback(function<const_data_callback_t> const_data_callback)
    {
        m_const_data_callback = const_data_callback;
    }

    shared_ptr<Function> deserialize_function(json j);
    Output<Node> deserialize_output(json j);
    OutputVector deserialize_output_vector(json j);
    ParameterVector deserialize_parameter_vector(json j);
    shared_ptr<Node> deserialize_node_reference(json j);
    shared_ptr<Node> deserialize_node(json j);
    AxisSet deserialize_axis_set(json j);
    shared_ptr<op::TensorIterator::InputDescription>
        deserialize_tensor_iterator_input_description(json j);
    shared_ptr<op::TensorIterator::OutputDescription>
        deserialize_tensor_iterator_output_description(json j);

protected:
    unordered_map<string, shared_ptr<Node>> m_node_map;
    unordered_map<string, shared_ptr<Function>> m_function_map;
    function<const_data_callback_t> m_const_data_callback;
};

static string
    serialize(shared_ptr<ngraph::Function> func, size_t indent, bool binary_constant_data);

static json write_dimension(Dimension d)
{
    if (d.is_dynamic())
    {
        return nullptr;
    }
    else
    {
        return static_cast<size_t>(d);
    }
}

static Dimension read_dimension(json j)
{
    if (j.is_null())
    {
        return Dimension::dynamic();
    }
    else
    {
        return Dimension(static_cast<size_t>(j));
    }
}

static json write_partial_shape(const PartialShape& s)
{
    if (s.rank().is_dynamic())
    {
        return nullptr;
    }
    else
    {
        std::vector<json> vals(static_cast<size_t>(s.rank()));
        for (size_t i = 0; i < vals.size(); i++)
        {
            vals[i] = write_dimension(s[i]);
        }
        return move(vals);
    }
}

static PartialShape read_partial_shape(json j)
{
    if (j.is_null())
    {
        return PartialShape::dynamic();
    }
    else
    {
        std::vector<Dimension> dims(j.size());
        for (size_t i = 0; i < j.size(); i++)
        {
            dims[i] = read_dimension(j[i]);
        }
        return PartialShape(dims);
    }
}

static json write_auto_broadcast(const op::AutoBroadcastSpec& autob)
{
    json j;
    j["type"] = autob.m_type;
    j["axis"] = autob.m_axis;
    return j;
}

static op::AutoBroadcastSpec
    read_auto_broadcast(json js_node,
                        const std::string& attr,
                        const op::AutoBroadcastSpec& autob = op::AutoBroadcastSpec())
{
    if (has_key(js_node, attr))
    {
        json j = js_node[attr];
        return op::AutoBroadcastSpec(static_cast<op::AutoBroadcastType>(j.at("type")),
                                     j.at("axis").get<int64_t>());
    }
    else
    {
        return autob;
    }
}

static op::PadType read_pad_type(json node_js)
{
    return has_key(node_js, "pad_type") ? static_cast<op::PadType>(node_js.at("pad_type"))
                                        : op::PadType::EXPLICIT;
}

static op::PadMode read_pad_mode(json node_js)
{
    return has_key(node_js, "pad_mode") ? static_cast<op::PadMode>(node_js.at("pad_mode"))
                                        : op::PadMode::CONSTANT;
}

static op::RoundingType read_rounding_type(json node_js)
{
    return has_key(node_js, "rounding_type")
               ? static_cast<op::RoundingType>(node_js.at("rounding_type"))
               : op::RoundingType::FLOOR;
}

static json write_element_type(const ngraph::element::Type& n)
{
    json j;
    j = n.c_type_string();
    return j;
}

static element::Type read_element_type(json j)
{
    size_t bitwidth = 0;
    bool is_real = false;
    bool is_signed = false;
    bool is_quantized = false;
    string c_type_string = "";
    if (j.is_object())
    {
        bitwidth = j.at("bitwidth").get<size_t>();
        is_real = j.at("is_real").get<bool>();
        is_signed = j.at("is_signed").get<bool>();
        is_quantized = j.at("is_quantized").get<bool>();
        c_type_string = j.at("c_type_string").get<string>();
    }
    else
    {
        string c_type = j.get<string>();
        for (const element::Type* t : element::Type::get_known_types())
        {
            if (t->c_type_string() == c_type)
            {
                bitwidth = t->bitwidth();
                is_real = t->is_real();
                is_signed = t->is_signed();
                is_quantized = t->is_quantized();
                c_type_string = t->c_type_string();
                break;
            }
        }
    }
    return element::Type(bitwidth, is_real, is_signed, is_quantized, c_type_string);
}

static op::LSTMWeightsFormat read_lstm_weights_format(const json& js)
{
    return has_key(js, "weights_format")
               ? static_cast<op::LSTMWeightsFormat>(js.at("weights_format"))
               : op::LSTMWeightsFormat::IFCO;
}

void ngraph::serialize(const string& path, shared_ptr<ngraph::Function> func, size_t indent)
{
    ofstream out(path);
    serialize(out, func, indent);
}

void ngraph::serialize(ostream& out, shared_ptr<ngraph::Function> func, size_t indent)
{
    out << ::serialize(func, indent, false);
}

#if defined ENABLE_CPIO_FILE
static void serialize_to_cpio(ostream& out, shared_ptr<ngraph::Function> func, size_t indent)
{
    string j = ::serialize(func, indent, true);
    cpio::Writer writer(out);
    writer.write(func->get_name(), j.c_str(), static_cast<uint32_t>(j.size()));

    traverse_nodes(const_cast<Function*>(func.get()),
                   [&](shared_ptr<Node> node) {
                       if (auto c = node->as_type<op::Constant>())
                       {
                           uint32_t size =
                               static_cast<uint32_t>(shape_size(c->get_output_shape(0)) *
                                                     c->get_output_element_type(0).size());
                           writer.write(c->get_name(), c->get_data_ptr(), size);
                       }
                   },
                   true);
}
#endif

static string serialize(shared_ptr<Function> func, size_t indent, bool binary_constant_data)
{
    JSONSerializer serializer;
    serializer.set_binary_constant_data(binary_constant_data);
    serializer.set_indent(indent);
    serializer.set_serialize_output_shapes(s_serialize_output_shapes_enabled);

    json j;
    j.push_back(serializer.serialize_function(*func));

    string rc;
    if (indent == 0)
    {
        rc = j.dump();
    }
    else
    {
        rc = j.dump(static_cast<int>(indent));
    }
    return rc;
}

std::string ngraph::serialize(std::shared_ptr<ngraph::Function> func, size_t indent)
{
    return ::serialize(func, indent, false);
}

shared_ptr<ngraph::Function> ngraph::deserialize(istream& in)
{
    shared_ptr<Function> rc;
    if (cpio::is_cpio(in))
    {
        cpio::Reader reader(in);
        vector<cpio::FileInfo> file_info = reader.get_file_info();
        if (file_info.size() > 0)
        {
            // The first file is the model
            uint32_t size = static_cast<uint32_t>(file_info[0].get_size());
            char* data = new char[size];
            reader.read(file_info[0].get_name(), data, size);
            string jstr(data, size);
            delete[] data;
            json js = json::parse(jstr);
            JSONDeserializer deserializer;
            deserializer.set_const_data_callback(
                [&](const string& const_name, const element::Type& et, const Shape& shape) {
                    shared_ptr<Node> const_node;
                    for (const cpio::FileInfo& info : file_info)
                    {
                        if (info.get_name() == const_name)
                        {
                            void* const_data = ngraph_malloc(info.get_size());
                            reader.read(const_name, const_data, info.get_size());
                            const_node = make_shared<op::Constant>(et, shape, const_data);
                            ngraph_free(const_data);
                            break;
                        }
                    }
                    return const_node;
                });
            for (json func : js)
            {
                rc = deserializer.deserialize_function(func);
            }
        }
    }
    else
    {
        // json file?
        std::stringstream ss;
        ss << in.rdbuf();
        rc = deserialize(ss.str());
    }
    return rc;
}

shared_ptr<ngraph::Function> ngraph::deserialize(const string& s)
{
    shared_ptr<Function> rc;
    if (file_util::exists(s))
    {
        // s is a file and not a json string
        ifstream in(s, ios_base::binary | ios_base::in);
        rc = deserialize(in);
    }
    else
    {
        json js = json::parse(s);
        JSONDeserializer deserializer;
        for (json func : js)
        {
            rc = deserializer.deserialize_function(func);
        }
    }
    return rc;
}

json JSONSerializer::serialize_parameter_vector(const ParameterVector& parameters)
{
    json json_parameters = json::array();
    for (auto param : parameters)
    {
        json_parameters.push_back(serialize_node_reference(*param));
    }
    return json_parameters;
}

json JSONSerializer::serialize_function(const Function& f)
{
    json function;
    function["name"] = f.get_name();
    function["parameters"] = serialize_parameter_vector(f.get_parameters());

    // TODO Functions can return multiple results
    for (size_t i = 0; i < f.get_output_size(); ++i)
    {
        function["result"].push_back(serialize_node_reference(*f.get_output_op(i)));
    }
    function["ops"] = m_json_nodes;
    return function;
}

template <typename T>
T get_value(json js, const string& key)
{
    T rc = {};
    auto it = js.find(key);
    if (it != js.end())
    {
        rc = it->get<T>();
    }
    return rc;
}

shared_ptr<Node> JSONDeserializer::deserialize_node_reference(json j)
{
    const string& name = j;
    return m_node_map.at(name);
}

Output<Node> JSONDeserializer::deserialize_output(json j)
{
    size_t index;
    json json_node_reference;
    if (j.is_string())
    {
        json_node_reference = j;
        index = 0;
    }
    else if (j.is_object())
    {
        json_node_reference = j["node"];
        index = j["index"];
    }
    else
    {
        throw ngraph_error("Expected string or object an output while deserializing");
    }
    return Output<Node>(deserialize_node_reference(json_node_reference), index);
}

OutputVector JSONDeserializer::deserialize_output_vector(json j)
{
    OutputVector result;
    if (j.is_array())
    {
        for (json jelt : j)
        {
            result.push_back(deserialize_output(jelt));
        }
    }
    return result;
}

json JSONSerializer::serialize_axis_set(const AxisSet& axis_set)
{
    return static_cast<set<size_t>>(axis_set);
}

AxisSet JSONDeserializer::deserialize_axis_set(json j)
{
    AxisSet result;
    if (j.is_array())
    {
        result = j.get<set<size_t>>();
    }
    return result;
}

json JSONSerializer::serialize_tensor_iterator_input_description(
    const std::shared_ptr<op::TensorIterator::InputDescription>& input_description)
{
    json result;
    if (auto slice = as_type_ptr<op::TensorIterator::SliceInputDescription>(input_description))
    {
        result["kind"] = "slice";
        result["input_index"] = slice->m_input_index;
        result["body_parameter_index"] = slice->m_body_parameter_index;
        result["start"] = slice->m_start;
        result["stride"] = slice->m_stride;
        result["part_size"] = slice->m_part_size;
        result["end"] = slice->m_end;
        result["axis"] = slice->m_axis;
    }
    else if (auto merged =
                 as_type_ptr<op::TensorIterator::MergedInputDescription>(input_description))
    {
        result["kind"] = "merged";
        result["input_index"] = merged->m_input_index;
        result["body_parameter_index"] = merged->m_body_parameter_index;
        result["body_value_index"] = merged->m_body_value_index;
    }
    else if (auto constant =
                 as_type_ptr<op::TensorIterator::InvariantInputDescription>(input_description))
    {
        result["kind"] = "constant";
        result["input_index"] = constant->m_input_index;
        result["body_parameter_index"] = constant->m_body_parameter_index;
    }
    else
    {
        NGRAPH_UNREACHABLE("Unknown input description type");
    }
    return result;
}

shared_ptr<op::TensorIterator::InputDescription>
    JSONDeserializer::deserialize_tensor_iterator_input_description(json j)
{
    string kind = j["kind"];
    shared_ptr<op::TensorIterator::InputDescription> result;
    if (kind == "slice")
    {
        uint64_t input_index = j["input_index"].get<uint64_t>();
        uint64_t body_parameter_index = j["body_parameter_index"].get<uint64_t>();
        int64_t start = j["start"].get<int64_t>();
        int64_t stride = j["stride"].get<int64_t>();
        uint64_t part_size = j["part_size"].get<int64_t>();
        int64_t end = j["end"].get<int64_t>();
        int64_t axis = j["axis"].get<int64_t>();
        result = make_shared<op::TensorIterator::SliceInputDescription>(
            input_index, body_parameter_index, start, stride, part_size, end, axis);
    }
    else if (kind == "merged")
    {
        uint64_t input_index = j["input_index"].get<uint64_t>();
        uint64_t body_parameter_index = j["body_parameter_index"].get<uint64_t>();
        uint64_t body_value_index = j["body_value_index"].get<uint64_t>();
        result = make_shared<op::TensorIterator::MergedInputDescription>(
            input_index, body_parameter_index, body_value_index);
    }
    else if (kind == "constant")
    {
        uint64_t input_index = j["input_index"].get<uint64_t>();
        uint64_t body_parameter_index = j["body_parameter_index"].get<uint64_t>();
        result = make_shared<op::TensorIterator::InvariantInputDescription>(input_index,
                                                                            body_parameter_index);
    }
    else
    {
        NGRAPH_UNREACHABLE("Unknown input description type: ", kind);
    }
    return result;
}

json JSONSerializer::serialize_tensor_iterator_output_description(
    const std::shared_ptr<op::TensorIterator::OutputDescription>& output_description)
{
    json result;
    if (auto concat = as_type_ptr<op::TensorIterator::ConcatOutputDescription>(output_description))
    {
        result["kind"] = "concat";
        result["body_value_index"] = concat->m_body_value_index;
        result["output_index"] = concat->m_output_index;
        result["start"] = concat->m_start;
        result["stride"] = concat->m_stride;
        result["part_size"] = concat->m_part_size;
        result["end"] = concat->m_end;
        result["axis"] = concat->m_axis;
    }
    else if (auto body_output =
                 as_type_ptr<op::TensorIterator::BodyOutputDescription>(output_description))
    {
        result["kind"] = "body_output";
        result["body_value_index"] = body_output->m_body_value_index;
        result["output_index"] = body_output->m_output_index;
        result["iteration"] = body_output->m_iteration;
    }
    else
    {
        NGRAPH_UNREACHABLE("Unknown input description type");
    }
    return result;
}

std::shared_ptr<op::TensorIterator::OutputDescription>
    JSONDeserializer::deserialize_tensor_iterator_output_description(json j)
{
    string kind = j["kind"];
    shared_ptr<op::TensorIterator::OutputDescription> result;
    if (kind == "concat")
    {
        uint64_t body_value_index = j["body_value_index"].get<uint64_t>();
        uint64_t output_index = j["output_index"].get<uint64_t>();
        int64_t start = j["start"].get<int64_t>();
        int64_t stride = j["stride"].get<int64_t>();
        uint64_t part_size = j["part_size"].get<int64_t>();
        int64_t end = j["end"].get<int64_t>();
        int64_t axis = j["axis"].get<int64_t>();
        result = make_shared<op::TensorIterator::ConcatOutputDescription>(
            body_value_index, output_index, start, stride, part_size, end, axis);
    }
    else if (kind == "body_output")
    {
        uint64_t body_value_index = j["body_value_index"].get<uint64_t>();
        uint64_t output_index = j["output_index"].get<uint64_t>();
        int64_t iteration = j["iteration"].get<int64_t>();
        result = make_shared<op::TensorIterator::BodyOutputDescription>(
            body_value_index, output_index, iteration);
    }
    else
    {
        NGRAPH_UNREACHABLE("Unknown input description type: ", kind);
    }
    return result;
}

ParameterVector JSONDeserializer::deserialize_parameter_vector(json json_parameters)
{
    std::vector<std::shared_ptr<op::Parameter>> params;
    for (auto& param_ref : json_parameters)
    {
        params.push_back(as_type_ptr<op::Parameter>(deserialize_node_reference(param_ref)));
    }
    return params;
}

shared_ptr<Function> JSONDeserializer::deserialize_function(json func_js)
{
    string func_name = func_js.at("name").get<string>();
    vector<json> func_result = func_js.at("result");
    for (json node_js : func_js.at("ops"))
    {
        deserialize_node(node_js);
    }

    // This handles both graphs w/ `op::Result` and legacy graphs w/o it
    // If we are dealing w/ a legacy graph, add op::Result for each output node
    ResultVector result;
    size_t results = 0;
    for (auto& result_ref : func_result)
    {
        auto fr = deserialize_node_reference(result_ref);
        if (auto res = as_type_ptr<op::Result>(fr))
        {
            result.push_back(res);
            // make sure we have `op::Result` on top of all outputs
            results++;
        }
        else
        {
            result.push_back(std::make_shared<op::Result>(fr));
        }
    }

    if (results != 0 && results != func_result.size())
    {
        throw ngraph_error(
            "Graph serialization is inconsistent. Some op::Results appear to be missing");
    }

    ParameterVector params = deserialize_parameter_vector(func_js.at("parameters"));

    shared_ptr<Function> rc{make_shared<Function>(result, params, func_name)};
    m_function_map[func_name] = rc;
    return rc;
}

// This helps with conversions to old-style shared-ptr<Node> and new-style Output&
// arguments to node constructors. Uses of OutputHelper should be replaced with Output
// when all op constructors use the new style arguments.
struct OutputHelper
{
    OutputHelper(const Output<Node>& output)
        : m_output(output)
    {
    }

    operator shared_ptr<Node>() const { return get_output_element(m_output); }
    operator const Output<Node>&() const { return m_output; }
    Output<Node> m_output;
};

// This helps with conversions to old-style shared-ptr<Node> and new-style Output&
// arguments to node constructors. Uses of OutputVectorHelper should be replaced with OutputVector
// when all op constructors use the new style arguments.
struct OutputVectorHelper
{
    OutputVectorHelper(const OutputVector& output_vector)
        : m_vector(output_vector)
    {
    }
    OutputVectorHelper() = default;
    OutputHelper operator[](size_t i) const { return OutputHelper(m_vector[i]); }
    void push_back(const Output<Node>& output) { m_vector.push_back(output); }
    size_t size() const { return m_vector.size(); }
    operator vector<shared_ptr<Node>>() const
    {
        vector<shared_ptr<Node>> result;
        for (auto& o : m_vector)
        {
            result.push_back(OutputHelper(o));
        }
        return result;
    }
    operator const OutputVector&() const { return m_vector; }
    OutputVector m_vector;
};

shared_ptr<Node> JSONDeserializer::deserialize_node(json node_js)
{
    shared_ptr<Node> node;
    try
    {
        string node_op = node_js.at("op").get<string>();
        size_t op_version = get_value<size_t>(node_js, "op_version");
        NodeTypeInfo type_info{node_op.c_str(), op_version};
        string type_info_name;
        if (has_key(node_js, "type_info"))
        {
            json jtype_info = node_js["type_info"];
            type_info_name = jtype_info.at("name").get<string>();
            type_info.name = type_info_name.c_str();
            type_info.version = jtype_info.at("version").get<uint64_t>();
        }
        string node_name = node_js.at("name").get<string>();
        string friendly_name = get_value<string>(node_js, "friendly_name");
        vector<json> control_deps_inputs = get_value<vector<json>>(node_js, "control_deps");
        vector<string> node_outputs = get_value<vector<string>>(node_js, "outputs");
        OutputVectorHelper args(deserialize_output_vector(node_js["inputs"]));

#if defined(__GNUC__) && !(__GNUC__ == 4 && __GNUC_MINOR__ == 8)
#pragma GCC diagnostic push
#pragma GCC diagnostic error "-Wswitch"
#pragma GCC diagnostic error "-Wswitch-enum"
// #pragma GCC diagnostic error "-Wimplicit-fallthrough"
#endif

        switch (get_typeid(type_info))
        {
        case OP_TYPEID::Abs:
        {
            node = make_shared<op::Abs>(args[0]);
            break;
        }
        case OP_TYPEID::Acos:
        {
            node = make_shared<op::Acos>(args[0]);
            break;
        }
        case OP_TYPEID::Add:
        {
            node = make_shared<op::v0::Add>(
                args[0], args[1], read_auto_broadcast(node_js, "auto_broadcast"));
            break;
        }
        case OP_TYPEID::Add_v1:
        {
            node = make_shared<op::v1::Add>(
                args[0],
                args[1],
                read_auto_broadcast(node_js, "auto_broadcast", op::AutoBroadcastType::NUMPY));
            break;
        }
        case OP_TYPEID::All:
        {
            auto reduction_axes = deserialize_axis_set(node_js.at("reduction_axes"));
            node = make_shared<op::All>(args[0], reduction_axes);
            break;
        }
        case OP_TYPEID::AllReduce:
        {
            node = make_shared<op::AllReduce>(args[0]);
            break;
        }
        case OP_TYPEID::And:
        {
            node = make_shared<op::And>(
                args[0], args[1], read_auto_broadcast(node_js, "auto_broadcast"));
            break;
        }
        case OP_TYPEID::Any:
        {
            auto reduction_axes = deserialize_axis_set(node_js.at("reduction_axes"));
            node = make_shared<op::Any>(args[0], reduction_axes);
            break;
        }
        case OP_TYPEID::ArgMin:
        {
            auto axis = node_js.at("axis").get<size_t>();
            auto target_type = read_element_type(node_js.at("index_element_type"));
            node = make_shared<op::ArgMin>(args[0], axis, target_type);
            break;
        }
        case OP_TYPEID::ArgMax:
        {
            auto axis = node_js.at("axis").get<size_t>();
            auto target_type = read_element_type(node_js.at("index_element_type"));
            node = make_shared<op::ArgMax>(args[0], axis, target_type);
            break;
        }
        case OP_TYPEID::Asin:
        {
            node = make_shared<op::Asin>(args[0]);
            break;
        }
        case OP_TYPEID::Atan:
        {
            node = make_shared<op::Atan>(args[0]);
            break;
        }
        case OP_TYPEID::Atan2:
        {
            node = make_shared<op::Atan2>(args[0], args[1], read_auto_broadcast(node_js, "autob"));
            break;
        }

        case OP_TYPEID::AvgPool:
        {
            auto window_shape = node_js.at("window_shape").get<vector<size_t>>();
            auto window_movement_strides =
                node_js.at("window_movement_strides").get<vector<size_t>>();
            auto padding_below = node_js.at("padding_below").get<vector<size_t>>();
            auto padding_above = node_js.at("padding_above").get<vector<size_t>>();
            auto include_padding_in_avg_computation =
                node_js.at("include_padding_in_avg_computation").get<bool>();
            op::PadType pad_type = read_pad_type(node_js);
            bool ceil_mode = get_or_default<bool>(node_js, "ceil_mode", false);
            node = make_shared<op::v0::AvgPool>(args[0],
                                                window_shape,
                                                window_movement_strides,
                                                padding_below,
                                                padding_above,
                                                include_padding_in_avg_computation,
                                                pad_type,
                                                ceil_mode);
            break;
        }
        case OP_TYPEID::AvgPool_v1:
        {
            auto kernel = node_js.at("kernel").get<vector<size_t>>();
            auto strides = node_js.at("strides").get<vector<size_t>>();
            auto pads_begin = node_js.at("pads_begin").get<vector<size_t>>();
            auto pads_end = node_js.at("pads_end").get<vector<size_t>>();
            auto exclude_pad = node_js.at("exclude_pad").get<bool>();
            op::PadType pad_type = read_pad_type(node_js);
            op::RoundingType rounding_type = read_rounding_type(node_js);
            node = make_shared<op::v1::AvgPool>(args[0],
                                                strides,
                                                pads_begin,
                                                pads_end,
                                                kernel,
                                                exclude_pad,
                                                rounding_type,
                                                pad_type);

            break;
        }
        case OP_TYPEID::AvgPoolBackprop:
        {
            auto forward_arg_shape = node_js.at("forward_arg_shape").get<vector<size_t>>();
            auto window_shape = node_js.at("window_shape").get<vector<size_t>>();
            auto window_movement_strides =
                node_js.at("window_movement_strides").get<vector<size_t>>();
            auto padding_below = node_js.at("padding_below").get<vector<size_t>>();
            auto padding_above = node_js.at("padding_above").get<vector<size_t>>();
            auto include_padding_in_avg_computation =
                get_or_default<bool>(node_js, "include_padding_in_avg_computation", false);
            node = make_shared<op::v0::AvgPoolBackprop>(forward_arg_shape,
                                                        args[0],
                                                        window_shape,
                                                        window_movement_strides,
                                                        padding_below,
                                                        padding_above,
                                                        include_padding_in_avg_computation);
            break;
        }

        case OP_TYPEID::AvgPoolBackprop_v1:
        {
            auto kernel = node_js.at("kernel").get<vector<size_t>>();
            auto strides = node_js.at("strides").get<vector<size_t>>();
            auto pads_begin = node_js.at("pads_begin").get<vector<size_t>>();
            auto pads_end = node_js.at("pads_end").get<vector<size_t>>();
            auto exclude_pad = get_or_default<bool>(node_js, "exclude_pad", true);
            node = make_shared<op::v1::AvgPoolBackprop>(
                args[0], args[1], strides, pads_begin, pads_end, kernel, exclude_pad);

            break;
        }
        case OP_TYPEID::BatchMatMul:
        {
            node = make_shared<op::BatchMatMul>(args[0], args[1]);
            break;
        }
        case OP_TYPEID::BatchMatMulTranspose:
        {
            auto transpose_0 = node_js.at("transpose_0").get<bool>();
            auto transpose_1 = node_js.at("transpose_1").get<bool>();
            node =
                make_shared<op::BatchMatMulTranspose>(args[0], args[1], transpose_0, transpose_1);
            break;
        }
        case OP_TYPEID::BatchNormTraining:
        {
            auto epsilon = node_js.at("eps").get<double>();
            // Odd order for back-compatibility
            node = make_shared<op::BatchNormTraining>(args[2], args[0], args[1], epsilon);
            break;
        }
        case OP_TYPEID::BatchNormInference:
        {
            auto epsilon = node_js.at("eps").get<double>();
            // Odd order for back-compatibility
            node = make_shared<op::BatchNormInference>(
                args[2], args[0], args[1], args[3], args[4], epsilon);
            break;
        }
        case OP_TYPEID::BatchNormTrainingBackprop:
        {
            auto epsilon = node_js.at("eps").get<double>();
            // Odd order for back-compatibility
            node = make_shared<op::BatchNormTrainingBackprop>(
                args[2], args[0], args[1], args[3], args[4], args[5], epsilon);
            break;
        }
        case OP_TYPEID::BinaryConvolution_v1:
        {
            auto strides = node_js.at("strides").get<vector<size_t>>();
            auto dilations = node_js.at("dilations").get<vector<size_t>>();
            auto pads_begin = node_js.at("pads_begin").get<vector<std::ptrdiff_t>>();
            auto pads_end = node_js.at("pads_end").get<vector<std::ptrdiff_t>>();
            auto mode = node_js.at("mode").get<op::v1::BinaryConvolution::BinaryConvolutionMode>();
            auto pad_value = node_js.at("pad_value").get<float>();
            op::PadType auto_pad = read_pad_type(node_js);

            node = make_shared<op::v1::BinaryConvolution>(args[0],
                                                          args[1],
                                                          strides,
                                                          pads_begin,
                                                          pads_end,
                                                          dilations,
                                                          mode,
                                                          pad_value,
                                                          auto_pad);
            break;
        }
        case OP_TYPEID::Broadcast:
        {
            auto shape = node_js.at("shape").get<vector<size_t>>();
            auto axes = deserialize_axis_set(node_js.at("axes"));
            node = make_shared<op::v0::Broadcast>(args[0], shape, axes);
            break;
        }
        case OP_TYPEID::Broadcast_v1:
        {
            node = make_shared<op::v1::Broadcast>(
                args[0], args[1], args[2], read_auto_broadcast(node_js, "auto_broadcast"));
            break;
        }
        case OP_TYPEID::BroadcastDistributed:
        {
            node = make_shared<op::BroadcastDistributed>(args[0]);
            break;
        }
        case OP_TYPEID::BroadcastLike:
        {
            auto initial_axes = deserialize_axis_set(node_js.at("initial_axes"));
            node = make_shared<op::BroadcastLike>(args[0], args[1], initial_axes);
            break;
        }
        case OP_TYPEID::Ceiling:
        {
            node = make_shared<op::Ceiling>(args[0]);
            break;
        }
        case OP_TYPEID::Clamp:
        {
            const auto clamp_min = node_js.at("min").get<float>();
            const auto clamp_max = node_js.at("max").get<float>();
            node = make_shared<op::Clamp>(args[0], clamp_min, clamp_max);
            break;
        }
        case OP_TYPEID::Concat:
        {
            auto axis = node_js.at("axis").get<size_t>();
            node = make_shared<op::Concat>(static_cast<OutputVector>(args), axis);
            break;
        }
        case OP_TYPEID::Constant:
        {
            auto type_node_js =
                has_key(node_js, "element_type") ? node_js : node_js.at("value_type");
            auto element_type = read_element_type(type_node_js.at("element_type"));
            auto shape = type_node_js.at("shape");
            auto value = node_js.at("value").get<vector<string>>();
            node = make_shared<op::Constant>(element_type, shape, value);
            break;
        }
        case OP_TYPEID::Convert:
        {
            auto target_type = read_element_type(node_js.at("target_type"));
            node = make_shared<op::Convert>(args[0], target_type);
            break;
        }
        case OP_TYPEID::ConvertLike_v1:
        {
            node = make_shared<op::v1::ConvertLike>(args[0], args[1]);
            break;
        }
        case OP_TYPEID::Convolution:
        {
            auto window_movement_strides =
                node_js.at("window_movement_strides").get<vector<size_t>>();
            auto window_dilation_strides =
                node_js.at("window_dilation_strides").get<vector<size_t>>();
            auto padding_below = node_js.at("padding_below").get<vector<std::ptrdiff_t>>();
            auto padding_above = node_js.at("padding_above").get<vector<std::ptrdiff_t>>();

            // For backwards compatibility, we accept "image_dilation_strides" in place of
            // "data_dilation_strides", and we also allow it to be omitted altogether.
            json data_dilation_strides;
            if (has_key(node_js, "data_dilation_strides"))
            {
                data_dilation_strides = node_js["data_dilation_strides"];
            }
            else if (has_key(node_js, "image_dilation_strides"))
            {
                data_dilation_strides = node_js["image_dilation_strides"];
            }

            op::PadType pad_type = read_pad_type(node_js);

            if (data_dilation_strides.empty())
            {
                node = make_shared<op::v0::Convolution>(args[0],
                                                        args[1],
                                                        window_movement_strides,
                                                        window_dilation_strides,
                                                        padding_below,
                                                        padding_above);
            }
            else
            {
                node = make_shared<op::v0::Convolution>(
                    args[0],
                    args[1],
                    window_movement_strides,
                    window_dilation_strides,
                    padding_below,
                    padding_above,
                    data_dilation_strides.get<std::vector<size_t>>(),
                    pad_type);
            }
            break;
        }

        case OP_TYPEID::Convolution_v1:
        {
            auto strides = node_js.at("strides").get<vector<size_t>>();
            auto dilations = node_js.at("dilations").get<vector<size_t>>();
            auto pads_begin = node_js.at("pads_begin").get<vector<std::ptrdiff_t>>();
            auto pads_end = node_js.at("pads_end").get<vector<std::ptrdiff_t>>();

            op::PadType auto_pad = read_pad_type(node_js);

            node = make_shared<op::v1::Convolution>(
                args[0], args[1], strides, pads_begin, pads_end, dilations, auto_pad);

            break;
        }
        case OP_TYPEID::ConvolutionBackpropData:
        {
            auto data_batch_shape = node_js.at("data_batch_shape").get<vector<size_t>>();
            auto window_movement_strides_forward =
                node_js.at("window_movement_strides_forward").get<vector<size_t>>();
            auto window_dilation_strides_forward =
                node_js.at("window_dilation_strides_forward").get<vector<size_t>>();
            auto padding_below_forward =
                node_js.at("padding_below_forward").get<vector<std::ptrdiff_t>>();
            auto padding_above_forward =
                node_js.at("padding_above_forward").get<vector<std::ptrdiff_t>>();
            auto data_dilation_strides_forward =
                node_js.at("data_dilation_strides_forward").get<vector<size_t>>();
            node = make_shared<op::v0::ConvolutionBackpropData>(data_batch_shape,
                                                                args[0],
                                                                args[1],
                                                                window_movement_strides_forward,
                                                                window_dilation_strides_forward,
                                                                padding_below_forward,
                                                                padding_above_forward,
                                                                data_dilation_strides_forward);
            break;
        }
        case OP_TYPEID::ConvolutionBackpropData_v1:
        {
            auto strides = node_js.at("strides").get<vector<size_t>>();
            auto dilations = node_js.at("dilations").get<vector<size_t>>();
            auto pads_begin = node_js.at("pads_begin").get<vector<std::ptrdiff_t>>();
            auto pads_end = node_js.at("pads_end").get<vector<std::ptrdiff_t>>();
            auto output_padding = node_js.at("output_padding").get<vector<std::ptrdiff_t>>();
            if (args.size() == 3)
            {
                node = make_shared<op::v1::ConvolutionBackpropData>(args[0],
                                                                    args[1],
                                                                    args[2],
                                                                    strides,
                                                                    pads_begin,
                                                                    pads_end,
                                                                    dilations,
                                                                    read_pad_type(node_js),
                                                                    output_padding);
            }
            else
            {
                node = make_shared<op::v1::ConvolutionBackpropData>(args[0],
                                                                    args[1],
                                                                    strides,
                                                                    pads_begin,
                                                                    pads_end,
                                                                    dilations,
                                                                    read_pad_type(node_js),
                                                                    output_padding);
            }
            break;
        }
        case OP_TYPEID::GroupConvolution_v1:
        {
            auto strides = node_js.at("strides").get<vector<size_t>>();
            auto dilations = node_js.at("dilations").get<vector<size_t>>();
            auto pads_begin = node_js.at("pads_begin").get<vector<std::ptrdiff_t>>();
            auto pads_end = node_js.at("pads_end").get<vector<std::ptrdiff_t>>();

            op::PadType auto_pad = read_pad_type(node_js);

            node = make_shared<op::v1::GroupConvolution>(
                args[0], args[1], strides, pads_begin, pads_end, dilations, auto_pad);
            break;
        }
        case OP_TYPEID::GroupConvolutionBackpropData_v1:
        {
            auto strides = node_js.at("strides").get<vector<size_t>>();
            auto dilations = node_js.at("dilations").get<vector<size_t>>();
            auto pads_begin = node_js.at("pads_begin").get<vector<std::ptrdiff_t>>();
            auto pads_end = node_js.at("pads_end").get<vector<std::ptrdiff_t>>();
            auto output_padding = node_js.at("output_padding").get<vector<std::ptrdiff_t>>();
            if (args.size() == 3)
            {
                node = make_shared<op::v1::GroupConvolutionBackpropData>(args[0],
                                                                         args[1],
                                                                         args[2],
                                                                         strides,
                                                                         pads_begin,
                                                                         pads_end,
                                                                         dilations,
                                                                         read_pad_type(node_js),
                                                                         output_padding);
            }
            else
            {
                node = make_shared<op::v1::GroupConvolutionBackpropData>(args[0],
                                                                         args[1],
                                                                         strides,
                                                                         pads_begin,
                                                                         pads_end,
                                                                         dilations,
                                                                         read_pad_type(node_js),
                                                                         output_padding);
            }
            break;
        }
        case OP_TYPEID::ConvolutionBackpropFilters:
        {
            auto filters_shape = node_js.at("filters_shape").get<vector<size_t>>();
            auto window_movement_strides_forward =
                node_js.at("window_movement_strides_forward").get<vector<size_t>>();
            auto window_dilation_strides_forward =
                node_js.at("window_dilation_strides_forward").get<vector<size_t>>();
            auto padding_below_forward =
                node_js.at("padding_below_forward").get<vector<std::ptrdiff_t>>();
            auto padding_above_forward =
                node_js.at("padding_above_forward").get<vector<std::ptrdiff_t>>();
            auto data_dilation_strides_forward =
                node_js.at("data_dilation_strides_forward").get<vector<size_t>>();
            node = make_shared<op::v0::ConvolutionBackpropFilters>(args[0],
                                                                   filters_shape,
                                                                   args[1],
                                                                   window_movement_strides_forward,
                                                                   window_dilation_strides_forward,
                                                                   padding_below_forward,
                                                                   padding_above_forward,
                                                                   data_dilation_strides_forward);
            break;
        }
        case OP_TYPEID::ConvolutionBackpropFilters_v1:
        {
            auto filters_shape = node_js.at("filters_shape").get<vector<size_t>>();
            auto strides = node_js.at("strides").get<vector<size_t>>();
            auto dilations = node_js.at("dilations").get<vector<size_t>>();
            auto pads_begin = node_js.at("pads_begin").get<vector<std::ptrdiff_t>>();
            auto pads_end = node_js.at("pads_end").get<vector<std::ptrdiff_t>>();
            node = make_shared<op::v1::ConvolutionBackpropFilters>(
                args[0], args[1], args[2], strides, dilations, pads_begin, pads_end);

            break;
        }
        case OP_TYPEID::ConvolutionBias:
        {
            auto window_movement_strides =
                node_js.at("window_movement_strides").get<vector<size_t>>();
            auto window_dilation_strides =
                node_js.at("window_dilation_strides").get<vector<size_t>>();
            auto padding_below = node_js.at("padding_below").get<vector<std::ptrdiff_t>>();
            auto padding_above = node_js.at("padding_above").get<vector<std::ptrdiff_t>>();
            auto data_dilation_strides = node_js.at("data_dilation_strides").get<vector<size_t>>();

            node = make_shared<op::ConvolutionBias>(args[0],
                                                    args[1],
                                                    args[2],
                                                    window_movement_strides,
                                                    window_dilation_strides,
                                                    padding_below,
                                                    padding_above,
                                                    data_dilation_strides);
            break;
        }
        case OP_TYPEID::ConvolutionBiasAdd:
        {
            auto window_movement_strides =
                node_js.at("window_movement_strides").get<vector<size_t>>();
            auto window_dilation_strides =
                node_js.at("window_dilation_strides").get<vector<size_t>>();
            auto padding_below = node_js.at("padding_below").get<vector<std::ptrdiff_t>>();
            auto padding_above = node_js.at("padding_above").get<vector<std::ptrdiff_t>>();
            auto data_dilation_strides = node_js.at("data_dilation_strides").get<vector<size_t>>();

            node = make_shared<op::ConvolutionBiasAdd>(args[0],
                                                       args[1],
                                                       args[2],
                                                       args[3],
                                                       window_movement_strides,
                                                       window_dilation_strides,
                                                       padding_below,
                                                       padding_above,
                                                       data_dilation_strides);
            break;
        }
        case OP_TYPEID::ConvolutionBiasBackpropFiltersBias:
        {
            auto filters_shape = node_js.at("filters_shape").get<vector<size_t>>();
            auto bias_shape = node_js.at("bias_shape").get<vector<size_t>>();
            auto window_movement_strides_forward =
                node_js.at("window_movement_strides_forward").get<vector<size_t>>();
            auto window_dilation_strides_forward =
                node_js.at("window_dilation_strides_forward").get<vector<size_t>>();
            auto padding_below_forward =
                node_js.at("padding_below_forward").get<vector<std::ptrdiff_t>>();
            auto padding_above_forward =
                node_js.at("padding_above_forward").get<vector<std::ptrdiff_t>>();
            auto data_dilation_strides_forward =
                node_js.at("data_dilation_strides_forward").get<vector<size_t>>();
            node =
                make_shared<op::ConvolutionBiasBackpropFiltersBias>(args[0],
                                                                    filters_shape,
                                                                    bias_shape,
                                                                    args[1],
                                                                    window_movement_strides_forward,
                                                                    window_dilation_strides_forward,
                                                                    padding_below_forward,
                                                                    padding_above_forward,
                                                                    data_dilation_strides_forward);
            break;
        }
        case OP_TYPEID::Cos:
        {
            node = make_shared<op::Cos>(args[0]);
            break;
        }
        case OP_TYPEID::Cosh:
        {
            node = make_shared<op::Cosh>(args[0]);
            break;
        }
        case OP_TYPEID::CumSum:
        {
            auto exclusive = node_js.at("exclusive");
            auto reverse = node_js.at("reverse");
            node = make_shared<op::CumSum>(args[0], args[1], exclusive, reverse);
            break;
        }
        case OP_TYPEID::CrossEntropy:
        {
            auto soft_label = node_js.at("soft_label");
            auto ignore_index = node_js.at("ignore_index");
            node = make_shared<op::CrossEntropy>(args[0], args[1], soft_label, ignore_index);
            break;
        }
        case OP_TYPEID::CrossEntropyBackprop:
        {
            auto soft_label = node_js.at("soft_label");
            auto ignore_index = node_js.at("ignore_index");
            node = make_shared<op::CrossEntropyBackprop>(
                args[0], args[1], args[2], soft_label, ignore_index);
            break;
        }
        case OP_TYPEID::CropAndResize:
        {
            auto resize_method =
                as_type<op::CropAndResize::ResizeMethod>(node_js.at("resize_method").get<string>());
            auto extrapolation_value = node_js.at("extrapolation_value").get<float>();
            node = make_shared<op::CropAndResize>(
                args[0], args[1], args[2], args[3], resize_method, extrapolation_value);
            break;
        }
        case OP_TYPEID::CompiledKernel: { break;
        }
        case OP_TYPEID::CTCGreedyDecoder: { break;
        }
        case OP_TYPEID::DeformableConvolution_v1:
        {
            const auto strides = node_js.at("strides").get<vector<size_t>>();
            const auto dilations = node_js.at("dilations").get<vector<size_t>>();
            const auto pads_begin = node_js.at("pads_begin").get<vector<std::ptrdiff_t>>();
            const auto pads_end = node_js.at("pads_end").get<vector<std::ptrdiff_t>>();
            const auto group = node_js.at("group").get<size_t>();
            const auto deformable_group = node_js.at("deformable_group").get<size_t>();

            const op::PadType auto_pad = read_pad_type(node_js);

            node = make_shared<op::v1::DeformableConvolution>(args[0],
                                                              args[1],
                                                              args[2],
                                                              strides,
                                                              pads_begin,
                                                              pads_end,
                                                              dilations,
                                                              auto_pad,
                                                              group,
                                                              deformable_group);
            break;
        }
        case OP_TYPEID::DeformablePSROIPooling_v1:
        {
            const auto output_dim = node_js.at("output_dim").get<int64_t>();
            const auto spatial_scale = node_js.at("spatial_scale").get<float>();
            const auto group_size = node_js.at("group_size").get<int64_t>();
            const auto mode = node_js.at("mode").get<std::string>();
            const auto spatial_bins_x = node_js.at("spatial_bins_x").get<int64_t>();
            const auto spatial_bins_y = node_js.at("spatial_bins_y").get<int64_t>();
            const auto trans_std = node_js.at("trans_std").get<float>();
            const auto part_size = node_js.at("part_size").get<int64_t>();

            if (args.size() == 2)
            {
                node = make_shared<op::v1::DeformablePSROIPooling>(args[0],
                                                                   args[1],
                                                                   output_dim,
                                                                   spatial_scale,
                                                                   group_size,
                                                                   mode,
                                                                   spatial_bins_x,
                                                                   spatial_bins_y,
                                                                   trans_std,
                                                                   part_size);
            }
            else
            {
                node = make_shared<op::v1::DeformablePSROIPooling>(args[0],
                                                                   args[1],
                                                                   args[2],
                                                                   output_dim,
                                                                   spatial_scale,
                                                                   group_size,
                                                                   mode,
                                                                   spatial_bins_x,
                                                                   spatial_bins_y,
                                                                   trans_std,
                                                                   part_size);
            }
            break;
        }
        case OP_TYPEID::DepthToSpace_v1:
        {
            auto mode = node_js.at("mode").get<op::DepthToSpace::DepthToSpaceMode>();
            auto block_size = node_js.at("block_size").get<size_t>();
            node = make_shared<op::DepthToSpace>(args[0], mode, block_size);
            break;
        }
        case OP_TYPEID::DetectionOutput: { break;
        }
        case OP_TYPEID::Dequantize:
        {
            auto type = read_element_type(node_js.at("type"));
            auto axes = deserialize_axis_set(node_js.at("axes"));
            node = make_shared<op::Dequantize>(args[0], args[1], args[2], type, axes);
            break;
        }
        case OP_TYPEID::Divide:
        {
            bool pythondiv = get_or_default(node_js, "pythondiv", true);
            node = make_shared<op::v0::Divide>(
                args[0], args[1], pythondiv, read_auto_broadcast(node_js, "auto_broadcast"));
            break;
        }
        case OP_TYPEID::Divide_v1:
        {
            bool pythondiv = get_or_default(node_js, "pythondiv", true);
            node = make_shared<op::v1::Divide>(
                args[0],
                args[1],
                pythondiv,
                read_auto_broadcast(node_js, "auto_broadcast", op::AutoBroadcastType::NUMPY));
            break;
        }
        case OP_TYPEID::Dot:
        {
            // For backwards compatibility, reduction_axes_count is optional.
            if (has_key(node_js, "reduction_axes_count"))
            {
                size_t reduction_axes_count = node_js["reduction_axes_count"].get<size_t>();
                node = make_shared<op::Dot>(args[0], args[1], reduction_axes_count);
            }
            else
            {
                node = make_shared<op::Dot>(args[0], args[1]);
            }
            break;
        }
        case OP_TYPEID::DynBroadcast:
        {
            node = make_shared<op::DynBroadcast>(args[0], args[1], args[2]);
            break;
        }
        case OP_TYPEID::DynPad:
        {
            node = make_shared<op::DynPad>(args[0], args[1], args[2], args[3]);
            break;
        }
        case OP_TYPEID::DynReplaceSlice:
        {
            auto lower_bounds_mask = node_js.at("lower_bounds_mask").get<set<size_t>>();
            auto upper_bounds_mask = node_js.at("upper_bounds_mask").get<set<size_t>>();
            auto new_axis = node_js.at("new_axis").get<set<size_t>>();
            auto shrink_axis = node_js.at("shrink_axis").get<set<size_t>>();
            auto ellipsis_mask = node_js.at("ellipsis_mask").get<set<size_t>>();
            node = make_shared<op::DynReplaceSlice>(args[0],
                                                    args[1],
                                                    args[2],
                                                    args[3],
                                                    args[4],
                                                    lower_bounds_mask,
                                                    upper_bounds_mask,
                                                    new_axis,
                                                    shrink_axis,
                                                    ellipsis_mask);
            break;
        }
        case OP_TYPEID::DynReshape:
        {
            const auto zero_flag = node_js.at("zero_flag").get<bool>();
            node = make_shared<op::v0::DynReshape>(args[0], args[1], zero_flag);
            break;
        }
        case OP_TYPEID::Reshape_v1:
        {
            const auto zero_flag = node_js.at("zero_flag").get<bool>();
            node = make_shared<op::v1::Reshape>(args[0], args[1], zero_flag);
            break;
        }
        case OP_TYPEID::DynSlice:
        {
            auto lower_bounds_mask = node_js.at("lower_bounds_mask").get<set<size_t>>();
            auto upper_bounds_mask = node_js.at("upper_bounds_mask").get<set<size_t>>();
            auto new_axis = node_js.at("new_axis").get<set<size_t>>();
            auto shrink_axis = node_js.at("shrink_axis").get<set<size_t>>();
            auto ellipsis_mask = node_js.at("ellipsis_mask").get<set<size_t>>();
            node = make_shared<op::DynSlice>(args[0],
                                             args[1],
                                             args[2],
                                             args[3],
                                             lower_bounds_mask,
                                             upper_bounds_mask,
                                             new_axis,
                                             shrink_axis,
                                             ellipsis_mask);
            break;
        }
        case OP_TYPEID::Elu:
        {
            auto alpha = node_js.at("alpha").get<double>();
            node = make_shared<op::Elu>(args[0], alpha);
            break;
        }
        case OP_TYPEID::EmbeddingLookup:
        {
            node = make_shared<op::EmbeddingLookup>(args[0], args[1]);
            break;
        }
        case OP_TYPEID::Equal:
        {
            node = make_shared<op::v0::Equal>(
                args[0], args[1], read_auto_broadcast(node_js, "auto_broadcast"));
            break;
        }
        case OP_TYPEID::Equal_v1:
        {
            node = make_shared<op::v1::Equal>(
                args[0],
                args[1],
                read_auto_broadcast(node_js, "auto_broadcast", op::AutoBroadcastType::NUMPY));
            break;
        }
        case OP_TYPEID::Erf:
        {
            node = make_shared<op::Erf>(args[0]);
            break;
        }
        case OP_TYPEID::Exp:
        {
            node = make_shared<op::Exp>(args[0]);
            break;
        }
        case OP_TYPEID::FakeQuantize:
        {
            size_t levels = node_js.at("levels").get<size_t>();
            node =
                make_shared<op::FakeQuantize>(args[0], args[1], args[2], args[3], args[4], levels);
            break;
        }
        case OP_TYPEID::Floor:
        {
            node = make_shared<op::Floor>(args[0]);
            break;
        }
        case OP_TYPEID::FloorMod_v1:
        {
            node = make_shared<op::v1::FloorMod>(
                args[0], args[1], read_auto_broadcast(node_js, "auto_broadcast"));
            break;
        }
        case OP_TYPEID::Gather:
        {
            auto axis = node_js.at("axis").get<size_t>();
            node = make_shared<op::v0::Gather>(args[0], args[1], axis);
            break;
        }
        case OP_TYPEID::Gather_v1:
        {
            node = make_shared<op::v1::Gather>(args[0], args[1], args[2]);
            break;
        }
        case OP_TYPEID::GatherND:
        {
            node = make_shared<op::GatherND>(args[0], args[1]);
            break;
        }
        case OP_TYPEID::GatherTree_v1:
        {
            node = make_shared<op::v1::GatherTree>(args[0], args[1], args[2], args[3]);
            break;
        }
        case OP_TYPEID::Gelu:
        {
            node = make_shared<op::Gelu>(args[0]);
            break;
        }
        case OP_TYPEID::GeluBackpropFactor:
        {
            node = make_shared<op::GeluBackpropFactor>(args[0]);
            break;
        }
        case OP_TYPEID::Gemm:
        {
            auto alpha = node_js.at("alpha").get<double>();
            auto beta = node_js.at("beta").get<double>();
            auto transA = node_js.at("transA").get<bool>();
            auto transB = node_js.at("transB").get<bool>();
            node = make_shared<op::Gemm>(args[0], args[1], args[2], alpha, beta, transA, transB);
            break;
        }
        case OP_TYPEID::GenerateMask:
        {
            auto type = read_element_type(node_js.at("type"));
            auto seed = node_js.at("seed").get<unsigned int>();
            auto probability = node_js.at("probability").get<double>();
            bool use_seed = get_or_default<bool>(node_js, "use_seed", false);

            auto output_shape = node_js.at("output_shape").get<vector<size_t>>();

            node = make_shared<op::v0::GenerateMask>(
                args[0], output_shape, type, seed, probability, use_seed);

            break;
        }
        case OP_TYPEID::GenerateMask_v1:
        {
            auto type = read_element_type(node_js.at("type"));
            auto seed = node_js.at("seed").get<unsigned int>();
            auto probability = node_js.at("probability").get<double>();
            bool use_seed = get_or_default<bool>(node_js, "use_seed", false);

            node = make_shared<op::v1::GenerateMask>(
                args[0], args[1], type, seed, probability, use_seed);

            break;
        }
        case OP_TYPEID::GetOutputElement:
        {
            node = make_shared<op::GetOutputElement>(
                static_cast<Output<Node>>(args[0]).get_node_shared_ptr(),
                node_js.at("n").get<size_t>());
            break;
        }
        case OP_TYPEID::Greater:
        {
            node = make_shared<op::v0::Greater>(
                args[0], args[1], read_auto_broadcast(node_js, "auto_broadcast"));
            break;
        }
        case OP_TYPEID::Greater_v1:
        {
            node = make_shared<op::v1::Greater>(
                args[0],
                args[1],
                read_auto_broadcast(node_js, "auto_broadcast", op::AutoBroadcastType::NUMPY));
            break;
        }
        case OP_TYPEID::GreaterEq:
        {
            node = make_shared<op::v0::GreaterEq>(
                args[0], args[1], read_auto_broadcast(node_js, "auto_broadcast"));
            break;
        }
        case OP_TYPEID::GreaterEqual_v1:
        {
            node = make_shared<op::v1::GreaterEqual>(
                args[0],
                args[1],
                read_auto_broadcast(node_js, "auto_broadcast", op::AutoBroadcastType::NUMPY));
            break;
        }
        case OP_TYPEID::GRN:
        {
            auto bias = node_js.at("bias").get<float>();
            node = make_shared<op::GRN>(args[0], bias);
            break;
        }
        case OP_TYPEID::GroupConvolution:
        {
            auto window_movement_strides =
                node_js.at("window_movement_strides").get<vector<size_t>>();
            auto window_dilation_strides =
                node_js.at("window_dilation_strides").get<vector<size_t>>();
            auto padding_below = node_js.at("padding_below").get<vector<std::ptrdiff_t>>();
            auto padding_above = node_js.at("padding_above").get<vector<std::ptrdiff_t>>();
            auto data_dilation_strides = node_js.at("data_dilation_strides").get<vector<size_t>>();
            auto groups = node_js.at("groups").get<size_t>();

            op::PadType pad_type = read_pad_type(node_js);
            node = make_shared<op::GroupConvolution>(args[0],
                                                     args[1],
                                                     window_movement_strides,
                                                     window_dilation_strides,
                                                     padding_below,
                                                     padding_above,
                                                     data_dilation_strides,
                                                     groups,
                                                     pad_type);
            break;
        }
        case OP_TYPEID::GroupConvolutionBackpropData:
        {
            auto window_movement_strides =
                node_js.at("window_movement_strides").get<vector<size_t>>();
            auto window_dilation_strides =
                node_js.at("window_dilation_strides").get<vector<size_t>>();
            auto padding_below = node_js.at("padding_below").get<vector<std::ptrdiff_t>>();
            auto padding_above = node_js.at("padding_above").get<vector<std::ptrdiff_t>>();
            auto groups = node_js.at("groups").get<size_t>();

            node = make_shared<op::GroupConvolutionBackpropData>(args[0],
                                                                 args[1],
                                                                 args[2],
                                                                 window_movement_strides,
                                                                 window_dilation_strides,
                                                                 padding_below,
                                                                 padding_above,
                                                                 groups);
            break;
        }
        case OP_TYPEID::GroupConvolutionBackpropFilters:
        {
            auto window_movement_strides =
                node_js.at("window_movement_strides").get<vector<size_t>>();
            auto window_dilation_strides =
                node_js.at("window_dilation_strides").get<vector<size_t>>();
            auto padding_below = node_js.at("padding_below").get<vector<std::ptrdiff_t>>();
            auto padding_above = node_js.at("padding_above").get<vector<std::ptrdiff_t>>();
            auto groups = node_js.at("groups").get<size_t>();

            node = make_shared<op::GroupConvolutionBackpropFilters>(args[0],
                                                                    args[1],
                                                                    args[2],
                                                                    window_movement_strides,
                                                                    window_dilation_strides,
                                                                    padding_below,
                                                                    padding_above,
                                                                    groups);
            break;
        }
        case OP_TYPEID::GroupConvolutionTranspose:
        {
            auto strides = node_js.at("strides").get<vector<size_t>>();
            auto dilations = node_js.at("dilations").get<vector<size_t>>();
            auto padding_begin = node_js.at("padding_begin").get<vector<ptrdiff_t>>();
            auto padding_end = node_js.at("padding_end").get<vector<ptrdiff_t>>();
            auto output_padding = node_js.at("output_padding").get<vector<ptrdiff_t>>();
            auto groups = node_js.at("groups").get<size_t>();
            op::PadType pad_type = read_pad_type(node_js);
            auto output_shape = node_js.at("output_shape").get<vector<size_t>>();

            node = make_shared<op::GroupConvolutionTranspose>(args[0],
                                                              args[1],
                                                              strides,
                                                              dilations,
                                                              padding_begin,
                                                              padding_end,
                                                              output_padding,
                                                              groups,
                                                              pad_type,
                                                              output_shape);
            break;
        }
        case OP_TYPEID::GRUCell:
        {
            auto hidden_size = node_js.at("hidden_size").get<size_t>();
            auto clip = node_js.at("clip").get<float>();
            auto activations = node_js.at("activations").get<vector<string>>();
            auto activation_alpha = node_js.at("activation_alpha").get<vector<float>>();
            auto activation_beta = node_js.at("activation_beta").get<vector<float>>();
            auto linear_before_reset = node_js.at("linear_before_reset").get<bool>();
            node = make_shared<op::GRUCell>(args[0],
                                            args[1],
                                            args[2],
                                            args[3],
                                            hidden_size,
                                            args[4],
                                            activations,
                                            activation_alpha,
                                            activation_beta,
                                            clip,
                                            linear_before_reset);
            break;
        }
        case OP_TYPEID::HardSigmoid:
        {
            node = make_shared<op::HardSigmoid>(args[0], args[1], args[2]);
            break;
        }
        case OP_TYPEID::Interpolate: { break;
        }
        case OP_TYPEID::LayerNorm:
        {
            auto keep_stats = node_js.at("keep_stats").get<bool>();
            auto use_affine = node_js.at("use_affine").get<bool>();
            auto epsilon = node_js.at("epsilon").get<double>();
            auto begin_norm_axis = node_js.at("begin_norm_axis").get<int64_t>();
            if (use_affine)
            {
                node = make_shared<op::LayerNorm>(
                    args[0], args[1], args[2], keep_stats, begin_norm_axis, epsilon);
            }
            else
            {
                node = make_shared<op::LayerNorm>(args[0], keep_stats, begin_norm_axis, epsilon);
            }
            break;
        }
        case OP_TYPEID::LayerNormBackprop:
        {
            auto use_stats = node_js.at("use_stats").get<bool>();
            auto use_affine = node_js.at("use_affine").get<bool>();
            auto epsilon = node_js.at("epsilon").get<double>();
            auto begin_norm_axis = node_js.at("begin_norm_axis").get<int64_t>();
            if (use_stats && use_affine)
            {
                node = make_shared<op::LayerNormBackprop>(
                    args[0], args[1], args[2], args[3], args[4], begin_norm_axis, epsilon);
            }
            else if (use_stats)
            {
                node = make_shared<op::LayerNormBackprop>(
                    args[0], args[1], args[2], args[3], begin_norm_axis, epsilon);
            }
            else if (use_affine)
            {
                node = make_shared<op::LayerNormBackprop>(
                    args[0], args[1], args[2], begin_norm_axis, epsilon);
            }
            else
            {
                node =
                    make_shared<op::LayerNormBackprop>(args[0], args[1], begin_norm_axis, epsilon);
            }
            break;
        }
        case OP_TYPEID::Less:
        {
            node = make_shared<op::v0::Less>(
                args[0], args[1], read_auto_broadcast(node_js, "auto_broadcast"));
            break;
        }
        case OP_TYPEID::Less_v1:
        {
            node = make_shared<op::v1::Less>(
                args[0],
                args[1],
                read_auto_broadcast(node_js, "auto_broadcast", op::AutoBroadcastType::NUMPY));
            break;
        }
        case OP_TYPEID::LessEq:
        {
            node = make_shared<op::v0::LessEq>(
                args[0], args[1], read_auto_broadcast(node_js, "auto_broadcast"));
            break;
        }
        case OP_TYPEID::LessEqual_v1:
        {
            node = make_shared<op::v1::LessEqual>(
                args[0],
                args[1],
                read_auto_broadcast(node_js, "auto_broadcast", op::AutoBroadcastType::NUMPY));
            break;
        }
        case OP_TYPEID::Log:
        {
            node = make_shared<op::Log>(args[0]);
            break;
        }
        case OP_TYPEID::LogicalAnd_v1:
        {
            node = make_shared<op::v1::LogicalAnd>(
                args[0], args[1], read_auto_broadcast(node_js, "auto_broadcast"));
            break;
        }
        case OP_TYPEID::LogicalNot_v1:
        {
            node = make_shared<op::v1::LogicalNot>(args[0]);
            break;
        }
        case OP_TYPEID::LogicalOr_v1:
        {
            node = make_shared<op::v1::LogicalOr>(
                args[0], args[1], read_auto_broadcast(node_js, "auto_broadcast"));
            break;
        }
        case OP_TYPEID::LogicalXor_v1:
        {
            node = make_shared<op::v1::LogicalXor>(
                args[0], args[1], read_auto_broadcast(node_js, "auto_broadcast"));
            break;
        }
        case OP_TYPEID::LogSoftmax:
        {
            auto axis = node_js.at("axis").get<int64_t>();
            node = make_shared<op::LogSoftmax>(args[0], axis);
            break;
        }
        case OP_TYPEID::LRN:
        {
            auto alpha = node_js.at("alpha").get<double>();
            auto beta = node_js.at("beta").get<double>();
            auto bias = node_js.at("bias").get<double>();
            auto nsize = node_js.at("nsize").get<size_t>();
            node = make_shared<op::LRN>(args[0], args[1], alpha, beta, bias, nsize);
            break;
        }
        case OP_TYPEID::LSTMCell:
        {
            auto hidden_size = node_js.at("hidden_size").get<size_t>();
            auto weights_format = read_lstm_weights_format(node_js);
            auto clip = node_js.at("clip").get<float>();
            auto activations = node_js.at("activations").get<vector<string>>();
            auto activations_alpha = node_js.at("activations_alpha").get<vector<float>>();
            auto activations_beta = node_js.at("activations_beta").get<vector<float>>();
            auto input_forget = node_js.at("input_forget").get<bool>();
            if (args.size() == 7)
            {
                node = make_shared<op::LSTMCell>(args[0],
                                                 args[1],
                                                 args[2],
                                                 args[3],
                                                 args[4],
                                                 args[5],
                                                 args[6],
                                                 hidden_size,
                                                 weights_format,
                                                 activations,
                                                 activations_alpha,
                                                 activations_beta,
                                                 clip,
                                                 input_forget);
            }
            if (args.size() == 6)
            {
                node = make_shared<op::LSTMCell>(args[0],
                                                 args[1],
                                                 args[2],
                                                 args[3],
                                                 args[4],
                                                 args[5],
                                                 hidden_size,
                                                 weights_format,
                                                 activations,
                                                 activations_alpha,
                                                 activations_beta,
                                                 clip,
                                                 input_forget);
            }
            else
            {
                node = make_shared<op::LSTMCell>(args[0],
                                                 args[1],
                                                 args[2],
                                                 args[3],
                                                 args[4],
                                                 hidden_size,
                                                 weights_format,
                                                 activations,
                                                 activations_alpha,
                                                 activations_beta,
                                                 clip,
                                                 input_forget);
            }
            break;
        }
        case OP_TYPEID::LSTMSequence:
        {
            auto hidden_size = node_js.at("hidden_size").get<size_t>();
            auto clip = node_js.at("clip").get<float>();
            auto activations = node_js.at("activations").get<vector<string>>();
            auto activations_alpha = node_js.at("activations_alpha").get<vector<float>>();
            auto activations_beta = node_js.at("activations_beta").get<vector<float>>();
            auto input_forget = node_js.at("input_forget").get<bool>();
            auto direction = node_js.at("direction").get<op::LSTMSequence::direction>();
            auto weights_format = read_lstm_weights_format(node_js);
            if (args.size() == 8)
            {
                node = make_shared<op::LSTMSequence>(args[0],
                                                     args[1],
                                                     args[2],
                                                     args[3],
                                                     args[4],
                                                     args[5],
                                                     args[6],
                                                     args[7],
                                                     hidden_size,
                                                     direction,
                                                     weights_format,
                                                     activations_alpha,
                                                     activations_beta,
                                                     activations,
                                                     clip,
                                                     input_forget);
            }
            else
            {
                node = make_shared<op::LSTMSequence>(args[0],
                                                     args[1],
                                                     args[2],
                                                     args[3],
                                                     args[4],
                                                     args[5],
                                                     args[6],
                                                     hidden_size,
                                                     direction,
                                                     weights_format,
                                                     activations_alpha,
                                                     activations_beta,
                                                     activations,
                                                     clip,
                                                     input_forget);
            }
            break;
        }
        case OP_TYPEID::MatMul:
        {
            bool transpose_a = node_js.at("transpose_a").get<bool>();
            bool transpose_b = node_js.at("transpose_b").get<bool>();
            node = make_shared<op::MatMul>(args[0], args[1], transpose_a, transpose_b);
            break;
        }
        case OP_TYPEID::Max:
        {
            auto reduction_axes = deserialize_axis_set(node_js.at("reduction_axes"));
            node = make_shared<op::Max>(args[0], reduction_axes);
            break;
        }
        case OP_TYPEID::ReduceMax_v1:
        {
            node = make_shared<op::v1::ReduceMax>(args[0], args[1]);
            break;
        }
        case OP_TYPEID::MaxPool:
        {
            auto window_shape = node_js.at("window_shape").get<vector<size_t>>();
            auto window_movement_strides =
                node_js.at("window_movement_strides").get<vector<size_t>>();
            // For backwards compatibility, both (but not just one) of the padding_ fields may
            // be omitted.
            auto padding_below_maybe = get_or_default(node_js, "padding_below", json{});
            auto padding_above_maybe = get_or_default(node_js, "padding_above", json{});
            op::PadType pad_type = read_pad_type(node_js);
            if (padding_below_maybe.empty() && !padding_above_maybe.empty())
            {
                throw runtime_error(
                    "MaxPool: padding_below is absent but padding_above is present");
            }
            else if (!padding_below_maybe.empty() && padding_above_maybe.empty())
            {
                throw runtime_error(
                    "MaxPool: padding_below is present but padding_above is absent");
            }
            else if (!padding_below_maybe.empty() && !padding_above_maybe.empty())
            {
                auto padding_below = padding_below_maybe.get<vector<size_t>>();
                auto padding_above = padding_above_maybe.get<vector<size_t>>();
                node = make_shared<op::v0::MaxPool>(args[0],
                                                    window_shape,
                                                    window_movement_strides,
                                                    padding_below,
                                                    padding_above,
                                                    pad_type);
            }
            else
            {
                node = make_shared<op::v0::MaxPool>(args[0], window_shape, window_movement_strides);
            }

            break;
        }

        case OP_TYPEID::MaxPool_v1:
        {
            auto kernel = node_js.at("kernel").get<vector<size_t>>();
            auto strides = node_js.at("strides").get<vector<size_t>>();
            auto pads_begin = node_js.at("pads_begin").get<vector<size_t>>();
            auto pads_end = node_js.at("pads_end").get<vector<size_t>>();
            auto rounding_type = read_rounding_type(node_js);
            op::PadType pad_type = read_pad_type(node_js);
            node = make_shared<op::v1::MaxPool>(
                args[0], strides, pads_begin, pads_end, kernel, rounding_type, pad_type);
            break;
        }
        case OP_TYPEID::MaxPoolBackprop:
        {
            auto window_shape = node_js.at("window_shape").get<vector<size_t>>();
            auto window_movement_strides =
                node_js.at("window_movement_strides").get<vector<size_t>>();
            auto padding_below = node_js.at("padding_below").get<vector<size_t>>();
            auto padding_above = node_js.at("padding_above").get<vector<size_t>>();
            if (args.size() == 3)
            {
                node = make_shared<op::v0::MaxPoolBackprop>(args[0],
                                                            args[1],
                                                            args[2],
                                                            window_shape,
                                                            window_movement_strides,
                                                            padding_below,
                                                            padding_above);
            }
            else
            {
                node = make_shared<op::v0::MaxPoolBackprop>(args[0],
                                                            args[1],
                                                            window_shape,
                                                            window_movement_strides,
                                                            padding_below,
                                                            padding_above);
            }
            break;
        }

        case OP_TYPEID::MaxPoolBackprop_v1:
        {
            auto kernel = node_js.at("kernel").get<vector<size_t>>();
            auto strides = node_js.at("strides").get<vector<size_t>>();
            auto pads_begin = node_js.at("pads_begin").get<vector<size_t>>();
            auto pads_end = node_js.at("pads_end").get<vector<size_t>>();
            if (args.size() == 3)
            {
                node = make_shared<op::v1::MaxPoolBackprop>(
                    args[0], args[1], args[2], kernel, strides, pads_begin, pads_end);
            }
            else
            {
                node = make_shared<op::v1::MaxPoolBackprop>(
                    args[0], args[1], kernel, strides, pads_begin, pads_end);
            }

            break;
        }
        case OP_TYPEID::Maximum:
        {
            node = make_shared<op::v0::Maximum>(
                args[0], args[1], read_auto_broadcast(node_js, "auto_broadcast"));
            break;
        }
        case OP_TYPEID::Maximum_v1:
        {
            node = make_shared<op::v1::Maximum>(
                args[0],
                args[1],
                read_auto_broadcast(node_js, "auto_broadcast", op::AutoBroadcastType::NUMPY));
            break;
        }
        case OP_TYPEID::Min:
        {
            auto reduction_axes = deserialize_axis_set(node_js.at("reduction_axes"));
            node = make_shared<op::Min>(args[0], reduction_axes);
            break;
        }
        case OP_TYPEID::ReduceMin_v1:
        {
            node = make_shared<op::v1::ReduceMin>(args[0], args[1]);
            break;
        }
        case OP_TYPEID::Minimum:
        {
            node = make_shared<op::v0::Minimum>(
                args[0], args[1], read_auto_broadcast(node_js, "auto_broadcast"));
            break;
        }

        case OP_TYPEID::Minimum_v1:
        {
            node = make_shared<op::v1::Minimum>(
                args[0],
                args[1],
                read_auto_broadcast(node_js, "auto_broadcast", op::AutoBroadcastType::NUMPY));
            break;
        }
        case OP_TYPEID::Mod_v1:
        {
            node = make_shared<op::v1::Mod>(
                args[0], args[1], read_auto_broadcast(node_js, "auto_broadcast"));
        }
        case OP_TYPEID::Multiply:
        {
            node = make_shared<op::v0::Multiply>(
                args[0], args[1], read_auto_broadcast(node_js, "auto_broadcast"));
            break;
        }
        case OP_TYPEID::Multiply_v1:
        {
            node = make_shared<op::v1::Multiply>(
                args[0],
                args[1],
                read_auto_broadcast(node_js, "auto_broadcast", op::AutoBroadcastType::NUMPY));
            break;
        }
        case OP_TYPEID::MVN:
        {
            auto normalize_variance = node_js.at("normalize_variance").get<bool>();
            auto reduction_axes = deserialize_axis_set(node_js.at("reduction_axes"));
            auto eps = node_js.at("eps").get<double>();
            node = make_shared<op::MVN>(args[0], normalize_variance, normalize_variance, eps);
            break;
        }
        case OP_TYPEID::Negative:
        {
            node = make_shared<op::Negative>(args[0]);
            break;
        }
        case OP_TYPEID::NonMaxSuppression_v1:
        {
            const auto box_encoding =
                node_js.at("box_encoding").get<op::v1::NonMaxSuppression::BoxEncodingType>();
            const auto sort_result_descending = node_js.at("sort_result_descending").get<bool>();

            node = make_shared<op::v1::NonMaxSuppression>(
                args[0], args[1], args[2], args[3], args[4], box_encoding, sort_result_descending);

            break;
        }
        case OP_TYPEID::NormalizeL2:
        {
            float eps = node_js.at("eps").get<float>();
            auto eps_mode = node_js.at("eps_mode").get<op::EpsMode>();
            node = make_shared<op::NormalizeL2>(args[0], args[1], eps, eps_mode);
            break;
        }
        case OP_TYPEID::NotEqual:
        {
            node = make_shared<op::v0::NotEqual>(
                args[0], args[1], read_auto_broadcast(node_js, "auto_broadcast"));
            break;
        }
        case OP_TYPEID::NotEqual_v1:
        {
            node = make_shared<op::v1::NotEqual>(
                args[0],
                args[1],
                read_auto_broadcast(node_js, "auto_broadcast", op::AutoBroadcastType::NUMPY));
            break;
        }
        case OP_TYPEID::Not:
        {
            node = make_shared<op::Not>(args[0]);
            break;
        }
        case OP_TYPEID::OneHot:
        {
            if (op_version == 0)
            {
                auto shape = node_js.at("shape").get<vector<size_t>>();
                auto one_hot_axis = node_js.at("one_hot_axis").get<size_t>();
                node =
                    make_shared<op::v0::OneHot>(args[0], read_partial_shape(shape), one_hot_axis);
            }
            if (op_version == 1)
            {
                auto axis = node_js.at("axis").get<int64_t>();
                node = make_shared<op::v1::OneHot>(args[0], args[1], args[2], args[3], axis);
            }
            break;
        }
        case OP_TYPEID::Or:
        {
            node = make_shared<op::v0::Or>(
                args[0], args[1], read_auto_broadcast(node_js, "auto_broadcast"));
            break;
        }
        case OP_TYPEID::Pad:
        {
            auto padding_below = node_js.at("padding_below").get<vector<ptrdiff_t>>();
            auto padding_above = node_js.at("padding_above").get<vector<ptrdiff_t>>();

            // This is a legacy field whose functionality is no longer supported. The new
            // behavior is equivalent to interior padding of 0, so we will accept it under
            // those conditions.
            auto padding_interior = get_value<vector<size_t>>(node_js, "padding_interior");
            NGRAPH_CHECK(std::all_of(padding_interior.begin(),
                                     padding_interior.end(),
                                     [](size_t s) { return s == 0; }),
                         "Legacy padding_interior field must be zero everywhere.");

            auto pad_mode = read_pad_mode(node_js);

            node =
                make_shared<op::v0::Pad>(args[0], args[1], padding_below, padding_above, pad_mode);

            break;
        }

        case OP_TYPEID::Pad_v1:
        {
            auto pad_mode = read_pad_mode(node_js);
            if (args.size() == 4)
            {
                node = make_shared<op::v1::Pad>(args[0], args[1], args[2], args[3], pad_mode);
            }
            else
            {
                node = make_shared<op::v1::Pad>(args[0], args[1], args[2], pad_mode);
            }
            break;
        }
        case OP_TYPEID::Parameter:
        {
            auto type_node_js =
                has_key(node_js, "element_type") ? node_js : node_js.at("value_type");
            auto element_type = read_element_type(type_node_js.at("element_type"));
            auto shape = type_node_js.at("shape");
            auto cacheable = get_or_default<bool>(node_js, "cacheable", false);
            node = make_shared<op::Parameter>(element_type, read_partial_shape(shape), cacheable);
            break;
        }
        case OP_TYPEID::PartialSlice:
        {
            auto axes = node_js.at("axes").get<vector<size_t>>();
            auto lower_bounds = node_js.at("lower_bounds").get<vector<int64_t>>();
            auto upper_bounds = node_js.at("upper_bounds").get<vector<int64_t>>();
            auto decrease_axes = node_js.at("decrease_axes").get<vector<size_t>>();
            node = make_shared<op::PartialSlice>(
                args[0], axes, lower_bounds, upper_bounds, decrease_axes);
            break;
        }
        case OP_TYPEID::PartialSliceBackprop:
        {
            auto axes = node_js.at("axes").get<vector<size_t>>();
            auto lower_bounds = node_js.at("lower_bounds").get<vector<int64_t>>();
            auto upper_bounds = node_js.at("upper_bounds").get<vector<int64_t>>();
            node = make_shared<op::PartialSliceBackprop>(
                args[0], args[1], axes, lower_bounds, upper_bounds);
            break;
        }
        case OP_TYPEID::Passthrough:
        {
            std::vector<json> outputs_js = node_js.at("output_shapes");
            std::vector<std::tuple<element::Type, PartialShape>> outputs;
            for (auto output_js : outputs_js)
            {
                outputs.emplace_back(read_element_type(output_js.at("element_type")),
                                     read_partial_shape(output_js.at("shape")));
            }
            node = make_shared<op::Passthrough>(node_js.at("logical_type"),
                                                node_js.at("language"),
                                                node_js.at("function"),
                                                static_cast<OutputVector>(args),
                                                std::move(outputs));
            break;
        }
        case OP_TYPEID::Power:
        {
            node = make_shared<op::v0::Power>(
                args[0], args[1], read_auto_broadcast(node_js, "auto_broadcast"));
            break;
        }
        case OP_TYPEID::Power_v1:
        {
            node = make_shared<op::v1::Power>(
                args[0],
                args[1],
                read_auto_broadcast(node_js, "auto_broadcast", op::AutoBroadcastType::NUMPY));
            break;
        }
        case OP_TYPEID::PRelu:
        {
            node = make_shared<op::PRelu>(args[0], args[1]);
            break;
        }
        case OP_TYPEID::Product:
        {
            set<size_t> reduction_axes =
                get_or_default<set<size_t>>(node_js, "reduction_axes", set<size_t>());
            if (reduction_axes.empty())
            {
                node = make_shared<op::v0::Product>(args[0], args[1]);
            }
            else
            {
                node = make_shared<op::v0::Product>(args[0], reduction_axes);
            }
            break;
        }
        case OP_TYPEID::ReduceProd_v1:
        {
            auto keep_dims = node_js.at("keep_dims").get<bool>();
            node = make_shared<op::v1::ReduceProd>(args[0], args[1], keep_dims);
            break;
        }
        case OP_TYPEID::PSROIPooling: { break;
        }
        case OP_TYPEID::PriorBox: { break;
        }
        case OP_TYPEID::PriorBoxClustered: { break;
        }
        case OP_TYPEID::Proposal: { break;
        }

        case OP_TYPEID::Quantize:
        {
            auto type = read_element_type(node_js.at("type"));
            auto axes = deserialize_axis_set(node_js.at("axes"));
            auto round_mode = node_js.at("round_mode").get<op::Quantize::RoundMode>();
            node = make_shared<op::Quantize>(args[0], args[1], args[2], type, axes, round_mode);
            break;
        }
        case OP_TYPEID::QuantizedConvolutionBias: { break;
        }
        case OP_TYPEID::QuantizedConvolutionBiasAdd: { break;
        }
        case OP_TYPEID::QuantizedConvolutionBiasSignedAdd: { break;
        }
        case OP_TYPEID::QuantizedConvolutionRelu: { break;
        }
        case OP_TYPEID::QuantizedConvolution:
        {
            auto window_movement_strides =
                node_js.at("window_movement_strides").get<vector<size_t>>();
            auto window_dilation_strides =
                node_js.at("window_dilation_strides").get<vector<size_t>>();
            auto padding_below = node_js.at("padding_below").get<vector<std::ptrdiff_t>>();
            auto padding_above = node_js.at("padding_above").get<vector<std::ptrdiff_t>>();
            auto data_dilation_strides = node_js["data_dilation_strides"];
            auto output_type = read_element_type(node_js.at("output_type"));
            auto input_axes = node_js.at("input_axes").get<set<size_t>>();
            auto filter_axes = node_js.at("filter_axes").get<set<size_t>>();
            auto output_axes = node_js.at("output_axes").get<set<size_t>>();
            node = make_shared<op::QuantizedConvolution>(
                args[0],
                args[1],
                window_movement_strides,
                window_dilation_strides,
                padding_below,
                padding_above,
                data_dilation_strides.get<std::vector<size_t>>(),
                args[2],
                args[3],
                args[4],
                args[5],
                args[6],
                args[7],
                output_type,
                input_axes,
                filter_axes,
                output_axes);

            break;
        }
        case OP_TYPEID::QuantizedDotBias: { break;
        }
        case OP_TYPEID::QuantizedDot:
        {
            size_t reduction_axes_count = node_js["reduction_axes_count"].get<size_t>();
            auto output_type = read_element_type(node_js.at("output_type"));
            auto input0_axes = node_js.at("input0_axes").get<set<size_t>>();
            auto input1_axes = node_js.at("input1_axes").get<set<size_t>>();
            auto output_axes = node_js.at("output_axes").get<set<size_t>>();

            node = make_shared<op::QuantizedDot>(args[0],
                                                 args[1],
                                                 reduction_axes_count,
                                                 args[2],
                                                 args[3],
                                                 args[4],
                                                 args[5],
                                                 args[6],
                                                 args[7],
                                                 output_type,
                                                 input0_axes,
                                                 input1_axes,
                                                 output_axes);

            break;
        }
        case OP_TYPEID::Recv:
        {
            auto src_id = node_js.at("source_id").get<size_t>();
            node = make_shared<op::Recv>(args[0], src_id);
            break;
        }
        case OP_TYPEID::RandomUniform:
        {
            auto fixed_seed = node_js.at("fixed_seed").get<uint64_t>();
            node = make_shared<op::RandomUniform>(args[0], args[1], args[2], args[3], fixed_seed);
            break;
        }
        case OP_TYPEID::Range:
        {
            node = make_shared<op::Range>(args[0], args[1], args[2]);
            break;
        }
        case OP_TYPEID::Reciprocal:
        {
            node = make_shared<op::Reciprocal>(args[0]);
            break;
        }
        case OP_TYPEID::ReduceMean_v1:
        {
            auto keep_dims = node_js.at("keep_dims").get<bool>();
            node = make_shared<op::v1::ReduceMean>(args[0], args[1], keep_dims);

            break;
        }
        case OP_TYPEID::ReduceLogicalAnd_v1:
        {
            const auto keep_dims = node_js.at("keep_dims").get<bool>();
            node = make_shared<op::v1::ReduceLogicalAnd>(args[0], args[1], keep_dims);
            break;
        }
        case OP_TYPEID::ReduceLogicalOr_v1:
        {
            const auto keep_dims = node_js.at("keep_dims").get<bool>();
            node = make_shared<op::v1::ReduceLogicalOr>(args[0], args[1], keep_dims);
            break;
        }
        case OP_TYPEID::Relu:
        {
            node = make_shared<op::Relu>(args[0]);
            break;
        }
        case OP_TYPEID::ReluBackprop:
        {
            node = make_shared<op::ReluBackprop>(args[0], args[1]);
            break;
        }
        case OP_TYPEID::ReplaceSlice:
        {
            auto lower_bounds = node_js.at("lower_bounds").get<vector<size_t>>();
            auto upper_bounds = node_js.at("upper_bounds").get<vector<size_t>>();
            auto strides = node_js.at("strides").get<vector<size_t>>();
            node = make_shared<op::ReplaceSlice>(
                args[0], args[1], lower_bounds, upper_bounds, strides);
            break;
        }
        case OP_TYPEID::Reshape:
        {
            auto input_order = node_js.at("input_order").get<vector<size_t>>();
            auto output_shape = node_js.at("output_shape").get<vector<size_t>>();
            node = make_shared<op::Reshape>(args[0], input_order, output_shape);
            break;
        }
        case OP_TYPEID::Result:
        {
            auto needs_default_layout =
                get_or_default<bool>(node_js, "needs_default_layout", false);
            node = make_shared<op::Result>(args[0], needs_default_layout);
            break;
        }
        case OP_TYPEID::Reverse:
        {
            const auto reversed_axes = deserialize_axis_set(node_js.at("reversed_axes"));
            node = make_shared<op::Reverse>(args[0], reversed_axes);
            break;
        }
        case OP_TYPEID::Reverse_v1:
        {
            const auto mode = node_js.at("mode").get<op::v1::Reverse::Mode>();
            node = make_shared<op::v1::Reverse>(args[0], args[1], mode);
            break;
        }
        case OP_TYPEID::ReverseSequence:
        {
            auto batch_axis = node_js.at("batch_axis").get<int64_t>();
            auto sequence_axis = node_js.at("sequence_axis").get<int64_t>();
            node = make_shared<op::ReverseSequence>(args[0], args[1], batch_axis, sequence_axis);
            break;
        }
        case OP_TYPEID::RNNCell:
        {
            auto hidden_size = node_js.at("hidden_size").get<size_t>();
            auto clip = node_js.at("clip").get<float>();
            auto activations = node_js.at("activations").get<vector<string>>();
            auto activation_alpha = node_js.at("activation_alpha").get<vector<float>>();
            auto activation_beta = node_js.at("activation_beta").get<vector<float>>();
            node = make_shared<op::RNNCell>(args[0],
                                            args[1],
                                            args[2],
                                            args[3],
                                            args[4],
                                            hidden_size,
                                            activations,
                                            activation_alpha,
                                            activation_beta,
                                            clip);
            break;
        }
        case OP_TYPEID::ROIPooling: { break;
        }
        case OP_TYPEID::RegionYolo: { break;
        }
        case OP_TYPEID::ReorgYolo: { break;
        }

        case OP_TYPEID::ScalarConstantLike:
        {
            double value = node_js.at("value").get<double>();
            node = make_shared<op::ScalarConstantLike>(args[0], value);
            break;
        }
        case OP_TYPEID::ScaleShift:
        {
            node = make_shared<op::ScaleShift>(args[0], args[1], args[2]);
            break;
        }
        case OP_TYPEID::ScatterAdd:
        {
            node = make_shared<op::ScatterAdd>(args[0], args[1], args[2]);
            break;
        }
        case OP_TYPEID::ScatterNDAdd:
        {
            node = make_shared<op::ScatterNDAdd>(args[0], args[1], args[2]);
            break;
        }
        case OP_TYPEID::Select:
        {
            node = make_shared<op::Select>(args[0], args[1], args[2]);
            break;
        }
        case OP_TYPEID::Select_v1:
        {
            node = make_shared<op::v1::Select>(
                args[0],
                args[1],
                args[2],
                read_auto_broadcast(node_js, "auto_broadcast", op::AutoBroadcastType::NUMPY));
            break;
        }
        case OP_TYPEID::Selu:
        {
            node = make_shared<op::Selu>(args[0], args[1], args[2]);
            break;
        }
        case OP_TYPEID::Send:
        {
            auto dest_id = node_js.at("dest_id").get<size_t>();
            node = make_shared<op::Send>(args[0], dest_id);
            break;
        }
        case OP_TYPEID::ShapeOf:
        {
            node = make_shared<op::ShapeOf>(args[0]);
            break;
        }
        case OP_TYPEID::ShuffleChannels:
        {
            const auto axis = node_js.at("axis").get<size_t>();
            const auto groups = node_js.at("groups").get<size_t>();
            node = make_shared<op::ShuffleChannels>(args[0], axis, groups);
            break;
        }
        case OP_TYPEID::Sigmoid:
        {
            node = make_shared<op::Sigmoid>(args[0]);
            break;
        }
        case OP_TYPEID::SigmoidBackprop:
        {
            node = make_shared<op::SigmoidBackprop>(args[0], args[1]);
            break;
        }
        case OP_TYPEID::Sign:
        {
            node = make_shared<op::Sign>(args[0]);
            break;
        }
        case OP_TYPEID::Sin:
        {
            node = make_shared<op::Sin>(args[0]);
            break;
        }
        case OP_TYPEID::Sinh:
        {
            node = make_shared<op::Sinh>(args[0]);
            break;
        }
        case OP_TYPEID::Slice:
        {
            auto lower_bounds = node_js.at("lower_bounds").get<vector<size_t>>();
            auto upper_bounds = node_js.at("upper_bounds").get<vector<size_t>>();
            auto strides = node_js.at("strides").get<vector<size_t>>();
            node = make_shared<op::Slice>(args[0], lower_bounds, upper_bounds, strides);
            break;
        }

        case OP_TYPEID::StridedSlice_v1:
        {
            auto begin_mask = node_js.at("begin_mask").get<vector<int64_t>>();
            auto end_mask = node_js.at("end_mask").get<vector<int64_t>>();
            auto new_axis_mask = node_js.at("new_axis_mask").get<vector<int64_t>>();
            auto shrink_axis_mask = node_js.at("shrink_axis_mask").get<vector<int64_t>>();
            auto ellipsis_mask = node_js.at("ellipsis_mask").get<vector<int64_t>>();
            node = make_shared<op::v1::StridedSlice>(args[0],
                                                     args[1],
                                                     args[2],
                                                     args[3],
                                                     begin_mask,
                                                     end_mask,
                                                     new_axis_mask,
                                                     shrink_axis_mask,
                                                     ellipsis_mask);

            break;
        }
        case OP_TYPEID::Softmax:
        {
            if (has_key(node_js, "softmax_axes"))
            {
                auto softmax_axes = deserialize_axis_set(node_js.at("softmax_axes"));
                node = make_shared<op::Softmax>(args[0], softmax_axes);
            }
            else
            {
                node = make_shared<op::Softmax>(args[0], args[1]);
            }

            break;
        }

        case OP_TYPEID::Softmax_v1:
        {
            size_t softmax_axis = node_js.at("softmax_axis");
            node = make_shared<op::v1::Softmax>(args[0], softmax_axis);
            break;
        }
        case OP_TYPEID::SoftmaxCrossEntropy:
        {
            auto soft_label = node_js.at("soft_label");
            auto ignore_index = node_js.at("ignore_index");
            node = make_shared<op::SoftmaxCrossEntropy>(args[0], args[1], soft_label, ignore_index);
            break;
        }
        case OP_TYPEID::SoftmaxCrossEntropyBackprop:
        {
            auto soft_label = node_js.at("soft_label");
            auto ignore_index = node_js.at("ignore_index");
            node = make_shared<op::SoftmaxCrossEntropyBackprop>(
                args[0], args[1], args[2], soft_label, ignore_index);
            break;
        }
        case OP_TYPEID::SpaceToDepth:
        {
            auto block_size = node_js.at("block_size").get<size_t>();
            auto mode = node_js.at("mode").get<op::SpaceToDepth::SpaceToDepthMode>();
            node = make_shared<op::SpaceToDepth>(args[0], mode, block_size);
            break;
        }
        case OP_TYPEID::Split:
        {
            const auto splits = node_js.at("splits").get<vector<size_t>>();
            node = make_shared<op::Split>(args[0], args[1], splits);
            break;
        }
        case OP_TYPEID::Split_v1:
        {
            const auto num_splits = node_js.at("num_splits").get<size_t>();
            node = make_shared<op::Split>(args[0], args[1], num_splits);
            break;
        }
        case OP_TYPEID::Sqrt:
        {
            node = make_shared<op::Sqrt>(args[0]);
            break;
        }
        case OP_TYPEID::SquaredDifference:
        {
            node = make_shared<op::SquaredDifference>(
                args[0], args[1], read_auto_broadcast(node_js, "auto_broadcast"));
            break;
        }
        case OP_TYPEID::Squeeze:
        {
            node = make_shared<op::Squeeze>(args[0], args[1]);
            break;
        }
        case OP_TYPEID::Subtract:
        {
            node = make_shared<op::Subtract>(
                args[0], args[1], read_auto_broadcast(node_js, "auto_broadcast"));
            break;
        }
        case OP_TYPEID::Subtract_v1:
        {
            node = make_shared<op::v1::Subtract>(
                args[0],
                args[1],
                read_auto_broadcast(node_js, "auto_broadcast", op::AutoBroadcastType::NUMPY));
            break;
        }
        case OP_TYPEID::ReduceSum_v1:
        {
            auto keep_dims = node_js.at("keep_dims").get<bool>();
            node = make_shared<op::v1::ReduceSum>(args[0], args[1], keep_dims);
            break;
        }
        case OP_TYPEID::Sum:
        {
            set<size_t> reduction_axes =
                get_or_default<set<size_t>>(node_js, "reduction_axes", set<size_t>());
            if (reduction_axes.empty())
            {
                node = make_shared<op::v0::Sum>(args[0], args[1]);
            }
            else
            {
                node = make_shared<op::v0::Sum>(args[0], reduction_axes);
            }
            break;
        }
        case OP_TYPEID::Tan:
        {
            node = make_shared<op::Tan>(args[0]);
            break;
        }
        case OP_TYPEID::Tanh:
        {
            node = make_shared<op::Tanh>(args[0]);
            break;
        }
        case OP_TYPEID::TensorIterator:
        {
            auto ti = make_shared<op::TensorIterator>(args);
            json jbody = node_js["body"];
            // Serializer assumes inputs are available before users sp we
            // need to make sure the body nodes are all deserialized before
            // referencing them.
            json jbody_nodes = jbody["nodes"];
            NodeVector body_nodes;
            for (json jnode : jbody_nodes)
            {
                body_nodes.push_back(deserialize_node(jnode));
            }
            json jparams = jbody["parameters"];
            ParameterVector parameters;
            for (json jparam : jparams)
            {
                parameters.push_back(as_type_ptr<op::Parameter>(deserialize_node(jparam)));
            }
            json jresults = jbody["results"];
            ResultVector results;
            for (json jresult : jresults)
            {
                results.push_back(as_type_ptr<op::Result>(deserialize_node(jresult)));
            }
            ti->set_body(make_shared<op::TensorIterator::BodyLambda>(results, parameters));
            json jins = node_js["input_descriptions"];
            for (json jin : jins)
            {
                ti->get_input_descriptions().push_back(
                    deserialize_tensor_iterator_input_description(jin));
            }
            json jouts = node_js["output_descriptions"];
            for (json jout : jouts)
            {
                ti->get_output_descriptions().push_back(
                    deserialize_tensor_iterator_output_description(jout));
            }
            ti->set_output_size(ti->get_output_descriptions().size());

            node = ti;
            break;
        }

        case OP_TYPEID::Tile:
        {
            node = make_shared<op::Tile>(args[0], args[1]);
            break;
        }
        case OP_TYPEID::TopK:
        {
            auto compute_max = node_js.at("compute_max").get<bool>();
            auto target_type = read_element_type(node_js.at("index_element_type"));
            if (has_key(node_js, "top_k_axis"))
            {
                auto top_k_axis = node_js.at("top_k_axis").get<size_t>();
                if (has_key(node_js, "k"))
                {
                    auto k = node_js.at("k").get<size_t>();
                    node = make_shared<op::TopK>(args[0], top_k_axis, target_type, k, compute_max);
                }
                else
                {
                    node = make_shared<op::TopK>(
                        args[0], args[1], top_k_axis, target_type, compute_max);
                }
            }
            else
            {
                node = make_shared<op::TopK>(args[0], args[1], args[2], target_type, compute_max);
            }
            break;
        }

        case OP_TYPEID::TopK_v1:
        {
            const auto axis = node_js.at("axis").get<size_t>();
            const auto mode = node_js.at("mode").get<op::v1::TopK::Mode>();
            const auto sort_type = node_js.at("sort_type").get<op::v1::TopK::SortType>();
            const auto index_element_type = read_element_type(node_js.at("index_element_type"));
            auto topk = make_shared<op::v1::TopK>(args[0], args[1], axis, mode, sort_type);
            topk->set_index_element_type(index_element_type);
            node = move(topk);
            break;
        }
        case OP_TYPEID::Transpose:
        {
            node = make_shared<op::Transpose>(args[0], args[1]);
            break;
        }
        case OP_TYPEID::StopGradient:
        {
            node = make_shared<op::StopGradient>(args[0]);
            break;
        }
        case OP_TYPEID::Unsqueeze:
        {
            node = make_shared<op::Unsqueeze>(args[0], args[1]);
            break;
        }
        case OP_TYPEID::VariadicSplit_v1:
        {
            node = make_shared<op::v1::VariadicSplit>(args[0], args[1], args[2]);
            break;
        }
        case OP_TYPEID::Xor:
        {
            node = make_shared<op::v0::Xor>(
                args[0], args[1], read_auto_broadcast(node_js, "auto_broadcast"));
            break;
        }
        case OP_TYPEID::UnknownOp:
        {
            stringstream ss;
            ss << "unsupported op " << type_info.name << ":" << type_info.version;
            throw runtime_error(ss.str());
        }
        }
#if defined(__GNUC__) && !(__GNUC__ == 4 && __GNUC_MINOR__ == 8)
#pragma GCC diagnostic pop
#endif

        for (auto& control_dep : control_deps_inputs)
        {
            node->add_control_dependency(deserialize_node_reference(control_dep));
        }

        if (!friendly_name.empty())
        {
            node->set_friendly_name(friendly_name);
        }
        else
        {
            node->set_friendly_name(node_name);
        }
        if (ngraph::get_provenance_enabled())
        {
            std::vector<json> prov_js = node_js.at("provenance_tags");
            for (auto prov_tag : prov_js)
            {
                node->add_provenance_tag(prov_tag);
            }
        }
        m_node_map[node_name] = node;
    }
    catch (...)
    {
        string node_name;
        auto it = node_js.find("name");
        if (it != node_js.end())
        {
            node_name = it->get<string>();
        }
        else
        {
            node_name = "UNKNOWN";
        }
        throw runtime_error("Error parsing json at node '" + node_name + "'");
    }
    return node;
}

json JSONSerializer::serialize_node_reference(const Node& n)
{
    if (m_nodes_serialized.count(&n) != 1)
    {
        m_nodes_to_serialize.push(&n);
        if (m_nodes_to_serialize.size() == 1)
        {
            // Nothing in the queue
            stack<json> serialized_nodes;
            while (!m_nodes_to_serialize.empty())
            {
                const Node* next_node = m_nodes_to_serialize.front();
                m_nodes_to_serialize.pop();
                serialized_nodes.push(serialize_node(*next_node));
            }
            while (serialized_nodes.size() > 0)
            {
                m_json_nodes.push_back(serialized_nodes.top());
                serialized_nodes.pop();
            }
        }
    }
    return n.get_name();
}

json JSONSerializer::serialize_output(const Output<Node>& output)
{
    json result;
    auto index = output.get_index();
    json json_node_reference = serialize_node_reference(*output.get_node());
    if (index == 0)
    {
        result = json_node_reference;
    }
    else
    {
        result["node"] = json_node_reference;
        result["index"] = index;
    }
    return result;
}

json JSONSerializer::serialize_output_vector(const OutputVector& output_vector)
{
    json result;
    for (const Output<Node>& output : output_vector)
    {
        result.push_back(serialize_output(output));
    }
    return result;
}

json JSONSerializer::serialize_node(const Node& n)
{
    m_nodes_serialized.insert(&n);
    const NodeTypeInfo& type_info = n.get_type_info();
    json jtype_info;
    jtype_info["name"] = type_info.name;
    jtype_info["version"] = type_info.version;
    json node;
    node["type_info"] = jtype_info;
    node["name"] = n.get_name();
    auto op_version = n.get_version();
    node["op_version"] = op_version;

    if (n.get_name() != n.get_friendly_name())
    {
        node["friendly_name"] = n.get_friendly_name();
    }
    node["op"] = type_info.name;
<<<<<<< HEAD

=======
>>>>>>> 1edba878
    // TODO Multiple outputs
    json inputs = json::array();
    json control_deps = json::array();
    json outputs = json::array();

    for (auto& input : n.inputs())
    {
        inputs.push_back(serialize_output(input.get_source_output()));
    }
    for (auto cdep : n.get_control_dependencies())
    {
        control_deps.push_back(serialize_node_reference(*cdep));
    }
    for (auto& output : n.outputs())
    {
        outputs.push_back(output.get_tensor().get_name());
    }

    if (!inputs.empty())
    {
        node["inputs"] = inputs;
    }
    if (!control_deps.empty())
    {
        node["control_deps"] = control_deps;
    }
    if (!outputs.empty())
    {
        node["outputs"] = outputs;
    }

    if (s_serialize_output_shapes_enabled)
    {
        json output_shapes = json::array();
        for (size_t i = 0; i < n.get_output_size(); ++i)
        {
            output_shapes.push_back(n.get_output_shape(i));
        }
        node["output_shapes"] = output_shapes;
    }
    if (ngraph::get_provenance_enabled())
    {
        json provenance_tags = json::array();
        for (auto prov_tag : n.get_provenance_tags())
        {
            provenance_tags.push_back(prov_tag);
        }
        node["provenance_tags"] = provenance_tags;
    }

#if !(defined(__GNUC__) && (__GNUC__ == 4 && __GNUC_MINOR__ == 8))
#pragma GCC diagnostic push
#pragma GCC diagnostic error "-Wswitch"
#pragma GCC diagnostic error "-Wswitch-enum"
// #pragma GCC diagnostic error "-Wimplicit-fallthrough"
#endif
    switch (get_typeid(type_info))
    {
    case OP_TYPEID::Abs: { break;
    }
    case OP_TYPEID::Acos: { break;
    }
    case OP_TYPEID::Add:
    {
        const op::util::BinaryElementwiseArithmetic* tmp = nullptr;
        tmp = static_cast<const op::v0::Add*>(&n);
        if (tmp != nullptr && tmp->get_autob().m_type != op::AutoBroadcastType::NONE)
        {
            node["auto_broadcast"] = write_auto_broadcast(tmp->get_autob());
        }
        break;
    }
    case OP_TYPEID::Add_v1:
    {
        const op::util::BinaryElementwiseArithmetic* tmp = nullptr;
        tmp = static_cast<const op::v1::Add*>(&n);
        if (tmp != nullptr && tmp->get_autob().m_type != op::AutoBroadcastType::NONE)
        {
            node["auto_broadcast"] = write_auto_broadcast(tmp->get_autob());
        }
        break;
    }
    case OP_TYPEID::ArgMin:
    {
        auto tmp = static_cast<const op::ArgMin*>(&n);
        node["axis"] = tmp->get_reduction_axis();
        node["index_element_type"] = write_element_type(tmp->get_element_type());
        break;
    }
    case OP_TYPEID::ArgMax:
    {
        auto tmp = static_cast<const op::ArgMax*>(&n);
        node["axis"] = tmp->get_reduction_axis();
        node["index_element_type"] = write_element_type(tmp->get_element_type());
        break;
    }
    case OP_TYPEID::All:
    {
        auto tmp = static_cast<const op::All*>(&n);
        node["reduction_axes"] = serialize_axis_set(tmp->get_reduction_axes());
        break;
    }
    case OP_TYPEID::AllReduce: { break;
    }
    case OP_TYPEID::And:
    {
        auto tmp = static_cast<const op::And*>(&n);
        if (tmp->get_autob().m_type != op::AutoBroadcastType::NONE)
        {
            node["auto_broadcast"] = write_auto_broadcast(tmp->get_autob());
        }
        break;
    }
    case OP_TYPEID::Any:
    {
        auto tmp = static_cast<const op::Any*>(&n);
        node["reduction_axes"] = serialize_axis_set(tmp->get_reduction_axes());
        break;
    }
    case OP_TYPEID::Asin: { break;
    }
    case OP_TYPEID::Atan: { break;
    }
    case OP_TYPEID::Atan2:
    {
        auto tmp = dynamic_cast<const op::Atan2*>(&n);
        if (tmp->get_autob().m_type != op::AutoBroadcastType::NONE)
        {
            node["autob"] = write_auto_broadcast(tmp->get_autob());
        }
        break;
    }
    case OP_TYPEID::AvgPool:
    {
        auto tmp = static_cast<const op::v0::AvgPool*>(&n);
        node["window_shape"] = tmp->get_window_shape();
        node["window_movement_strides"] = tmp->get_window_movement_strides();
        node["padding_below"] = tmp->get_padding_below();
        node["padding_above"] = tmp->get_padding_above();
        node["include_padding_in_avg_computation"] = tmp->get_include_padding_in_avg_computation();
        node["pad_type"] = tmp->get_pad_type();
        if (tmp->get_ceil_mode())
        {
            node["ceil_mode"] = tmp->get_ceil_mode();
        }
        break;
    }
    case OP_TYPEID::AvgPool_v1:
    {
        auto tmp = static_cast<const op::v1::AvgPool*>(&n);
        node["kernel"] = tmp->get_kernel();
        node["strides"] = tmp->get_strides();
        node["pads_begin"] = tmp->get_pads_begin();
        node["pads_end"] = tmp->get_pads_end();
        node["exclude_pad"] = tmp->get_exclude_pad();
        node["auto_pad"] = tmp->get_auto_pad();
        node["rounding_type"] = tmp->get_rounding_type();
        break;
    }
    case OP_TYPEID::AvgPoolBackprop:
    {
        auto tmp = static_cast<const op::v0::AvgPoolBackprop*>(&n);
        node["forward_arg_shape"] = tmp->get_forward_arg_shape();
        node["window_shape"] = tmp->get_window_shape();
        node["window_movement_strides"] = tmp->get_window_movement_strides();
        node["padding_below"] = tmp->get_padding_below();
        node["padding_above"] = tmp->get_padding_above();
        node["include_padding_in_avg_computation"] = tmp->get_include_padding_in_avg_computation();
        break;
    }
    case OP_TYPEID::AvgPoolBackprop_v1:
    {
        auto tmp = static_cast<const op::v1::AvgPoolBackprop*>(&n);
        node["forward_arg_shape"] = tmp->get_forward_arg_shape();
        node["kernel"] = tmp->get_kernel();
        node["strides"] = tmp->get_strides();
        node["pads_begin"] = tmp->get_pads_begin();
        node["pads_end"] = tmp->get_pads_end();
        node["exclude_pad"] = tmp->get_exclude_pad();
        break;
    }
    case OP_TYPEID::BatchMatMul: { break;
    }
    case OP_TYPEID::BatchMatMulTranspose:
    {
        auto tmp = static_cast<const op::BatchMatMulTranspose*>(&n);
        node["transpose_0"] = tmp->get_transpose_arg0();
        node["transpose_1"] = tmp->get_transpose_arg1();
        break;
    }
    case OP_TYPEID::BatchNormTraining:
    {
        auto tmp = static_cast<const op::BatchNormTraining*>(&n);
        node["eps"] = tmp->get_eps_value();
        break;
    }
    case OP_TYPEID::BatchNormInference:
    {
        auto tmp = static_cast<const op::BatchNormInference*>(&n);
        node["eps"] = tmp->get_eps_value();
        break;
    }
    case OP_TYPEID::BatchNormTrainingBackprop:
    {
        auto tmp = static_cast<const op::BatchNormTrainingBackprop*>(&n);
        node["eps"] = tmp->get_eps_value();
        break;
    }
    case OP_TYPEID::BinaryConvolution_v1:
    {
        auto tmp = static_cast<const op::v1::BinaryConvolution*>(&n);
        node["strides"] = tmp->get_strides();
        node["dilations"] = tmp->get_dilations();
        node["pads_begin"] = tmp->get_pads_begin();
        node["pads_end"] = tmp->get_pads_end();
        node["mode"] = tmp->get_mode();
        node["pad_value"] = tmp->get_pad_value();
        node["auto_pad"] = tmp->get_auto_pad();
        break;
    }
    case OP_TYPEID::Broadcast:
    {
        auto tmp = dynamic_cast<const op::v0::Broadcast*>(&n);
        node["axes"] = serialize_axis_set(tmp->get_broadcast_axes());
        node["shape"] = tmp->get_broadcast_shape();
        break;
    }
    case OP_TYPEID::Broadcast_v1:
    {
        auto tmp = dynamic_cast<const op::v1::Broadcast*>(&n);
        if (tmp->get_broadcast_spec().m_type != op::AutoBroadcastType::NONE)
        {
            node["auto_broadcast"] = write_auto_broadcast(tmp->get_broadcast_spec());
        }
        break;
    }
    case OP_TYPEID::BroadcastDistributed: { break;
    }
    case OP_TYPEID::BroadcastLike:
    {
        auto tmp = static_cast<const op::BroadcastLike*>(&n);
        node["initial_axes"] = serialize_axis_set(tmp->get_initial_broadcast_axes());
        break;
    }
    case OP_TYPEID::Ceiling: { break;
    }
    case OP_TYPEID::Clamp:
    {
        auto tmp = static_cast<const op::Clamp*>(&n);
        node["min"] = tmp->get_min();
        node["max"] = tmp->get_max();
        break;
    }
    case OP_TYPEID::Concat:
    {
        auto tmp = static_cast<const op::Concat*>(&n);
        node["axis"] = tmp->get_concatenation_axis();
        break;
    }
    case OP_TYPEID::Constant:
    {
        auto tmp = static_cast<const op::Constant*>(&n);
        if (tmp->are_all_data_elements_bitwise_identical() && shape_size(tmp->get_shape()) > 0)
        {
            vector<string> vs;
            vs.push_back(tmp->convert_value_to_string(0));
            node["value"] = vs;
        }
        else
        {
            node["value"] = tmp->get_value_strings();
        }
        node["shape"] = tmp->get_shape();
        node["element_type"] = write_element_type(tmp->get_element_type());
        break;
    }
    case OP_TYPEID::Convert:
    {
        auto tmp = static_cast<const op::Convert*>(&n);
        node["target_type"] = write_element_type(tmp->get_convert_element_type());
        break;
    }
    case OP_TYPEID::ConvertLike_v1: { break;
    }
    case OP_TYPEID::Convolution:
    {
        auto tmp = static_cast<const op::v0::Convolution*>(&n);
        node["window_movement_strides"] = tmp->get_window_movement_strides();
        node["window_dilation_strides"] = tmp->get_window_dilation_strides();
        node["padding_below"] = tmp->get_padding_below();
        node["padding_above"] = tmp->get_padding_above();
        node["data_dilation_strides"] = tmp->get_data_dilation_strides();
        node["pad_type"] = tmp->get_pad_type();
        break;
    }
    case OP_TYPEID::Convolution_v1:
    {
        auto tmp = static_cast<const op::v1::Convolution*>(&n);
        node["strides"] = tmp->get_strides();
        node["dilations"] = tmp->get_dilations();
        node["pads_begin"] = tmp->get_pads_begin();
        node["pads_end"] = tmp->get_pads_end();
        node["auto_pad"] = tmp->get_auto_pad();
        break;
    }
    case OP_TYPEID::ConvolutionBackpropData:
    {
        auto tmp = static_cast<const op::v0::ConvolutionBackpropData*>(&n);
        node["data_batch_shape"] = tmp->get_data_batch_shape();
        node["window_movement_strides_forward"] = tmp->get_window_movement_strides_forward();
        node["window_dilation_strides_forward"] = tmp->get_window_dilation_strides_forward();
        node["padding_below_forward"] = tmp->get_padding_below_forward();
        node["padding_above_forward"] = tmp->get_padding_above_forward();
        node["data_dilation_strides_forward"] = tmp->get_data_dilation_strides_forward();
        break;
    }
    case OP_TYPEID::ConvolutionBackpropData_v1:
    {
        auto tmp = static_cast<const op::v1::ConvolutionBackpropData*>(&n);
        node["strides"] = tmp->get_strides();
        node["dilations"] = tmp->get_dilations();
        node["pads_begin"] = tmp->get_pads_begin();
        node["pads_end"] = tmp->get_pads_end();
        node["auto_pad"] = tmp->get_auto_pad();
        node["output_padding"] = tmp->get_output_padding();
        break;
    }
    case OP_TYPEID::GroupConvolution_v1:
    {
        auto tmp = static_cast<const op::v1::GroupConvolution*>(&n);
        node["strides"] = tmp->get_strides();
        node["dilations"] = tmp->get_dilations();
        node["pads_begin"] = tmp->get_pads_begin();
        node["pads_end"] = tmp->get_pads_end();
        node["auto_pad"] = tmp->get_auto_pad();
        break;
    }
    case OP_TYPEID::GroupConvolutionBackpropData_v1:
    {
        auto tmp = static_cast<const op::v1::GroupConvolutionBackpropData*>(&n);
        node["strides"] = tmp->get_strides();
        node["dilations"] = tmp->get_dilations();
        node["pads_begin"] = tmp->get_pads_begin();
        node["pads_end"] = tmp->get_pads_end();
        node["auto_pad"] = tmp->get_auto_pad();
        node["output_padding"] = tmp->get_output_padding();
        break;
    }
    case OP_TYPEID::ConvolutionBackpropFilters:
    {
        auto tmp = static_cast<const op::v0::ConvolutionBackpropFilters*>(&n);
        node["filters_shape"] = tmp->get_filters_shape();
        node["window_movement_strides_forward"] = tmp->get_window_movement_strides_forward();
        node["window_dilation_strides_forward"] = tmp->get_window_dilation_strides_forward();
        node["padding_below_forward"] = tmp->get_padding_below_forward();
        node["padding_above_forward"] = tmp->get_padding_above_forward();
        node["data_dilation_strides_forward"] = tmp->get_data_dilation_strides_forward();
        break;
    }
    case OP_TYPEID::ConvolutionBackpropFilters_v1:
    {
        auto tmp = static_cast<const op::v1::ConvolutionBackpropFilters*>(&n);
        node["filters_shape"] = tmp->get_filters_shape();
        node["strides"] = tmp->get_strides();
        node["dilations"] = tmp->get_dilations();
        node["pads_begin"] = tmp->get_pads_begin();
        node["pads_end"] = tmp->get_pads_end();
        break;
    }
    case OP_TYPEID::ConvolutionBias:
    {
        auto tmp = static_cast<const op::ConvolutionBias*>(&n);
        node["window_movement_strides"] = tmp->get_window_movement_strides();
        node["window_dilation_strides"] = tmp->get_window_dilation_strides();
        node["padding_below"] = tmp->get_padding_below();
        node["padding_above"] = tmp->get_padding_above();
        node["data_dilation_strides"] = tmp->get_data_dilation_strides();
        break;
    }
    case OP_TYPEID::ConvolutionBiasAdd:
    {
        auto tmp = static_cast<const op::ConvolutionBiasAdd*>(&n);
        node["window_movement_strides"] = tmp->get_window_movement_strides();
        node["window_dilation_strides"] = tmp->get_window_dilation_strides();
        node["padding_below"] = tmp->get_padding_below();
        node["padding_above"] = tmp->get_padding_above();
        node["data_dilation_strides"] = tmp->get_data_dilation_strides();
        break;
    }
    case OP_TYPEID::ConvolutionBiasBackpropFiltersBias:
    {
        auto tmp = static_cast<const op::ConvolutionBiasBackpropFiltersBias*>(&n);
        node["filters_shape"] = tmp->get_filters_shape();
        node["bias_shape"] = tmp->get_bias_shape();
        node["window_movement_strides_forward"] = tmp->get_window_movement_strides_forward();
        node["window_dilation_strides_forward"] = tmp->get_window_dilation_strides_forward();
        node["padding_below_forward"] = tmp->get_padding_below_forward();
        node["padding_above_forward"] = tmp->get_padding_above_forward();
        node["data_dilation_strides_forward"] = tmp->get_data_dilation_strides_forward();
        break;
    }
    case OP_TYPEID::Cos: { break;
    }
    case OP_TYPEID::Cosh: { break;
    }
    case OP_TYPEID::CumSum:
    {
        auto tmp = static_cast<const op::CumSum*>(&n);
        node["exclusive"] = tmp->is_exclusive();
        node["reverse"] = tmp->is_reverse();
        break;
    }
    case OP_TYPEID::CrossEntropy:
    {
        auto tmp = static_cast<const op::CrossEntropy*>(&n);
        node["soft_label"] = tmp->get_soft_label();
        node["ignore_index"] = tmp->get_ignore_index();
        break;
    }
    case OP_TYPEID::CrossEntropyBackprop:
    {
        auto tmp = static_cast<const op::CrossEntropyBackprop*>(&n);
        node["soft_label"] = tmp->get_soft_label();
        node["ignore_index"] = tmp->get_ignore_index();
        break;
    }
    case OP_TYPEID::CropAndResize:
    {
        auto tmp = static_cast<const op::CropAndResize*>(&n);
        node["resize_method"] = as_string(tmp->get_resize_method());
        node["extrapolation_value"] = tmp->get_extrapolation_value();
        break;
    }
    case OP_TYPEID::CTCGreedyDecoder: { break;
    }
    case OP_TYPEID::CompiledKernel: { break;
    }
    case OP_TYPEID::DetectionOutput: { break;
    }
    case OP_TYPEID::PSROIPooling: { break;
    }
    case OP_TYPEID::PriorBox: { break;
    }
    case OP_TYPEID::PriorBoxClustered: { break;
    }
    case OP_TYPEID::Proposal: { break;
    }
    case OP_TYPEID::ROIPooling: { break;
    }
    case OP_TYPEID::RegionYolo: { break;
    }
    case OP_TYPEID::ReorgYolo: { break;
    }
    case OP_TYPEID::DeformableConvolution_v1:
    {
        const auto tmp = static_cast<const op::v1::DeformableConvolution*>(&n);
        node["strides"] = tmp->get_strides();
        node["dilations"] = tmp->get_dilations();
        node["pads_begin"] = tmp->get_pads_begin();
        node["pads_end"] = tmp->get_pads_end();
        node["auto_pad"] = tmp->get_auto_pad();
        node["group"] = tmp->get_group();
        node["deformable_group"] = tmp->get_deformable_group();
        break;
    }
    case OP_TYPEID::DeformablePSROIPooling_v1:
    {
        auto tmp = static_cast<const op::v1::DeformablePSROIPooling*>(&n);
        node["output_dim"] = tmp->get_output_dim();
        node["group_size"] = tmp->get_group_size();
        node["spatial_scale"] = tmp->get_spatial_scale();
        node["mode"] = tmp->get_mode();
        node["spatial_bins_x"] = tmp->get_spatial_bins_x();
        node["spatial_bins_y"] = tmp->get_spatial_bins_y();
        node["trans_std"] = tmp->get_trans_std();
        node["part_size"] = tmp->get_part_size();
        break;
    }
    case OP_TYPEID::Dequantize:
    {
        auto tmp = static_cast<const op::Dequantize*>(&n);
        node["type"] = write_element_type(tmp->get_element_type());
        node["axes"] = serialize_axis_set(tmp->get_axes());
        break;
    }
    case OP_TYPEID::DepthToSpace_v1:
    {
        auto tmp = static_cast<const op::DepthToSpace*>(&n);
        node["type"] = write_element_type(tmp->get_element_type());
        node["mode"] = tmp->get_mode();
        node["block_size"] = tmp->get_block_size();
        break;
    }
    case OP_TYPEID::Divide:
    {
        const op::util::BinaryElementwiseArithmetic* bea_node = nullptr;
        auto tmp = static_cast<const op::v0::Divide*>(&n);
        bea_node = tmp;
        node["pythondiv"] = tmp->is_pythondiv();
        if (bea_node != nullptr && bea_node->get_autob().m_type != op::AutoBroadcastType::NONE)
        {
            node["auto_broadcast"] = write_auto_broadcast(bea_node->get_autob());
        }
        break;
    }
    case OP_TYPEID::Divide_v1:
    {
        const op::util::BinaryElementwiseArithmetic* bea_node = nullptr;
        auto tmp = static_cast<const op::v1::Divide*>(&n);
        bea_node = tmp;
        node["pythondiv"] = tmp->is_pythondiv();
        if (bea_node != nullptr && bea_node->get_autob().m_type != op::AutoBroadcastType::NONE)
        {
            node["auto_broadcast"] = write_auto_broadcast(bea_node->get_autob());
        }
        break;
    }
    case OP_TYPEID::Dot:
    {
        auto tmp = static_cast<const op::Dot*>(&n);
        node["reduction_axes_count"] = tmp->get_reduction_axes_count();
        break;
    }
    case OP_TYPEID::DynBroadcast: { break;
    }
    case OP_TYPEID::DynPad: { break;
    }
    case OP_TYPEID::DynReplaceSlice:
    {
        auto tmp = static_cast<const op::DynReplaceSlice*>(&n);
        node["lower_bounds_mask"] = tmp->get_lower_bounds_mask();
        node["upper_bounds_mask"] = tmp->get_upper_bounds_mask();
        node["new_axis"] = tmp->get_new_axis();
        node["shrink_axis"] = tmp->get_shrink_axis();
        node["ellipsis_mask"] = tmp->get_ellipsis_mask();
        break;
    }
    case OP_TYPEID::DynReshape:
    {
        auto tmp = static_cast<const op::v0::DynReshape*>(&n);
        node["zero_flag"] = tmp->get_zero_flag();
        break;
    }
    case OP_TYPEID::Reshape_v1:
    {
        auto tmp = static_cast<const op::v1::Reshape*>(&n);
        node["special_zero"] = tmp->get_special_zero();
        break;
    }
    case OP_TYPEID::DynSlice:
    {
        auto tmp = static_cast<const op::DynSlice*>(&n);
        node["lower_bounds_mask"] = tmp->get_lower_bounds_mask();
        node["upper_bounds_mask"] = tmp->get_upper_bounds_mask();
        node["new_axis"] = tmp->get_new_axis();
        node["shrink_axis"] = tmp->get_shrink_axis();
        node["ellipsis_mask"] = tmp->get_ellipsis_mask();
        break;
    }
    case OP_TYPEID::Elu:
    {
        auto tmp = static_cast<const op::Elu*>(&n);
        node["alpha"] = tmp->get_alpha();
        break;
    }
    case OP_TYPEID::EmbeddingLookup: { break;
    }
    case OP_TYPEID::Equal:
    {
        const op::util::BinaryElementwiseComparison* tmp = nullptr;
        tmp = static_cast<const op::v0::Equal*>(&n);
        if (tmp != nullptr && tmp->get_autob().m_type != op::AutoBroadcastType::NONE)
        {
            node["auto_broadcast"] = write_auto_broadcast(tmp->get_autob());
        }
        break;
    }
    case OP_TYPEID::Equal_v1:
    {
        const op::util::BinaryElementwiseComparison* tmp = nullptr;
        tmp = static_cast<const op::v1::Equal*>(&n);
        if (tmp != nullptr && tmp->get_autob().m_type != op::AutoBroadcastType::NONE)
        {
            node["auto_broadcast"] = write_auto_broadcast(tmp->get_autob());
        }
        break;
    }
    case OP_TYPEID::Erf: { break;
    }
    case OP_TYPEID::Exp: { break;
    }
    case OP_TYPEID::FakeQuantize:
    {
        auto tmp = static_cast<const op::FakeQuantize*>(&n);
        node["levels"] = tmp->get_levels();
        break;
    }
    case OP_TYPEID::Floor: { break;
    }
    case OP_TYPEID::FloorMod_v1:
    {
        auto tmp = static_cast<const op::v1::FloorMod*>(&n);
        if (tmp->get_autob().m_type != op::AutoBroadcastType::NONE)
        {
            node["auto_broadcast"] = write_auto_broadcast(tmp->get_autob());
        }
        break;
    }
    case OP_TYPEID::Gather:
    {
        auto tmp = static_cast<const op::v0::Gather*>(&n);
        node["axis"] = tmp->get_axis();
        break;
    }
    case OP_TYPEID::Gather_v1: { break;
    }
    case OP_TYPEID::GatherND: { break;
    }
    case OP_TYPEID::GatherTree_v1: { break;
    }
    case OP_TYPEID::GetOutputElement:
    {
        auto tmp = static_cast<const op::GetOutputElement*>(&n);
        node["n"] = tmp->get_n();
        break;
    }
    case OP_TYPEID::Gelu: { break;
    }
    case OP_TYPEID::GeluBackpropFactor: { break;
    }
    case OP_TYPEID::Gemm:
    {
        auto tmp = static_cast<const op::Gemm*>(&n);
        node["alpha"] = tmp->get_alpha();
        node["beta"] = tmp->get_beta();
        node["transA"] = tmp->get_transA();
        node["transB"] = tmp->get_transB();
        break;
    }
    case OP_TYPEID::GenerateMask:
    {
        auto tmp = static_cast<const op::GenerateMask*>(&n);
        node["type"] = write_element_type(tmp->get_element_type());
        node["use_seed"] = tmp->get_use_seed();
        node["seed"] = tmp->get_seed();
        node["probability"] = tmp->get_probability();
        node["output_shape"] = tmp->get_mask_shape();
        break;
    }
    case OP_TYPEID::GenerateMask_v1:
    {
        auto tmp = static_cast<const op::GenerateMask*>(&n);
        node["type"] = write_element_type(tmp->get_element_type());
        node["use_seed"] = tmp->get_use_seed();
        node["seed"] = tmp->get_seed();
        node["probability"] = tmp->get_probability();
        break;
    }
    case OP_TYPEID::Greater:
    {
        const op::util::BinaryElementwiseComparison* tmp = nullptr;
        tmp = static_cast<const op::v0::Greater*>(&n);
        if (tmp != nullptr && tmp->get_autob().m_type != op::AutoBroadcastType::NONE)
        {
            node["auto_broadcast"] = write_auto_broadcast(tmp->get_autob());
        }
        break;
    }
    case OP_TYPEID::Greater_v1:
    {
        const op::util::BinaryElementwiseComparison* tmp = nullptr;
        tmp = static_cast<const op::v1::Greater*>(&n);
        if (tmp != nullptr && tmp->get_autob().m_type != op::AutoBroadcastType::NONE)
        {
            node["auto_broadcast"] = write_auto_broadcast(tmp->get_autob());
        }
        break;
    }
    case OP_TYPEID::GreaterEq:
    {
        const op::util::BinaryElementwiseComparison* tmp = nullptr;
        tmp = static_cast<const op::v0::GreaterEq*>(&n);
        if (tmp != nullptr && tmp->get_autob().m_type != op::AutoBroadcastType::NONE)
        {
            node["auto_broadcast"] = write_auto_broadcast(tmp->get_autob());
        }
        break;
    }
    case OP_TYPEID::GreaterEqual_v1:
    {
        const op::util::BinaryElementwiseComparison* tmp = nullptr;
        tmp = static_cast<const op::v1::GreaterEqual*>(&n);
        if (tmp != nullptr && tmp->get_autob().m_type != op::AutoBroadcastType::NONE)
        {
            node["auto_broadcast"] = write_auto_broadcast(tmp->get_autob());
        }
        break;
    }
    case OP_TYPEID::GRN:
    {
        auto tmp = static_cast<const op::GRN*>(&n);
        node["bias"] = tmp->get_bias();
        break;
    }
    case OP_TYPEID::GRUCell:
    {
        auto tmp = static_cast<const op::GRUCell*>(&n);
        node["hidden_size"] = tmp->get_hidden_size();
        node["clip"] = tmp->get_clip();
        node["activations"] = tmp->get_activations();
        node["activations_alpha"] = tmp->get_activations_alpha();
        node["activations_beta"] = tmp->get_activations_beta();
        node["linear_before_reset"] = tmp->get_linear_before_reset();
        break;
    }
    case OP_TYPEID::GroupConvolution:
    {
        auto tmp = static_cast<const op::GroupConvolution*>(&n);
        node["window_movement_strides"] = tmp->get_window_movement_strides();
        node["window_dilation_strides"] = tmp->get_window_dilation_strides();
        node["padding_below"] = tmp->get_padding_below();
        node["padding_above"] = tmp->get_padding_above();
        node["data_dilation_strides"] = tmp->get_data_dilation_strides();
        node["groups"] = tmp->get_groups();
        node["pad_type"] = tmp->get_pad_type();
        break;
    }
    case OP_TYPEID::GroupConvolutionBackpropData:
    {
        auto tmp = static_cast<const op::GroupConvolutionBackpropData*>(&n);
        node["window_movement_strides"] = tmp->get_window_movement_strides();
        node["window_dilation_strides"] = tmp->get_window_dilation_strides();
        node["padding_below"] = tmp->get_padding_below();
        node["padding_above"] = tmp->get_padding_above();
        node["groups"] = tmp->get_groups();
        break;
    }
    case OP_TYPEID::GroupConvolutionBackpropFilters:
    {
        auto tmp = static_cast<const op::GroupConvolutionBackpropFilters*>(&n);
        node["window_movement_strides"] = tmp->get_window_movement_strides();
        node["window_dilation_strides"] = tmp->get_window_dilation_strides();
        node["padding_below"] = tmp->get_padding_below();
        node["padding_above"] = tmp->get_padding_above();
        node["groups"] = tmp->get_groups();
        break;
    }
    case OP_TYPEID::GroupConvolutionTranspose:
    {
        auto tmp = static_cast<const op::GroupConvolutionTranspose*>(&n);
        node["strides"] = tmp->get_strides();
        node["dilations"] = tmp->get_dilations();
        node["padding_begin"] = tmp->get_padding_begin();
        node["padding_end"] = tmp->get_padding_end();
        node["output_padding"] = tmp->get_output_padding();
        node["groups"] = tmp->get_groups();
        node["pad_type"] = tmp->get_pad_type();
        node["output_shape"] = tmp->get_output_shape();
        break;
    }
    case OP_TYPEID::HardSigmoid: { break;
    }
    case OP_TYPEID::Interpolate: { break;
    }
    case OP_TYPEID::LayerNorm:
    {
        auto tmp = static_cast<const op::LayerNorm*>(&n);
        node["keep_stats"] = tmp->get_keep_stats();
        node["use_affine"] = tmp->get_use_affine();
        node["epsilon"] = tmp->get_epsilon();
        node["begin_norm_axis"] = tmp->get_begin_norm_axis();
        break;
    }
    case OP_TYPEID::LayerNormBackprop:
    {
        auto tmp = static_cast<const op::LayerNormBackprop*>(&n);
        node["use_stats"] = tmp->get_use_stats();
        node["use_affine"] = tmp->get_use_affine();
        node["epsilon"] = tmp->get_epsilon();
        node["begin_norm_axis"] = tmp->get_begin_norm_axis();
        break;
    }
    case OP_TYPEID::Less:
    {
        const op::util::BinaryElementwiseComparison* tmp = nullptr;
        tmp = static_cast<const op::v0::Less*>(&n);
        if (tmp != nullptr && tmp->get_autob().m_type != op::AutoBroadcastType::NONE)
        {
            node["auto_broadcast"] = write_auto_broadcast(tmp->get_autob());
        }
        break;
    }
    case OP_TYPEID::Less_v1:
    {
        const op::util::BinaryElementwiseComparison* tmp = nullptr;
        tmp = static_cast<const op::v1::Less*>(&n);
        if (tmp != nullptr && tmp->get_autob().m_type != op::AutoBroadcastType::NONE)
        {
            node["auto_broadcast"] = write_auto_broadcast(tmp->get_autob());
        }
        break;
    }
    case OP_TYPEID::LessEq:
    {
        auto tmp = static_cast<const op::v0::LessEq*>(&n);
        if (tmp->get_autob().m_type != op::AutoBroadcastType::NONE)
        {
            node["auto_broadcast"] = write_auto_broadcast(tmp->get_autob());
        }
        break;
    }
    case OP_TYPEID::LessEqual_v1:
    {
        auto tmp = static_cast<const op::v1::LessEqual*>(&n);
        if (tmp->get_autob().m_type != op::AutoBroadcastType::NONE)
        {
            node["auto_broadcast"] = write_auto_broadcast(tmp->get_autob());
        }
        break;
    }
    case OP_TYPEID::Log: { break;
    }
    case OP_TYPEID::LogicalAnd_v1:
    {
        auto tmp = static_cast<const op::v1::LogicalAnd*>(&n);
        if (tmp->get_autob().m_type != op::AutoBroadcastType::NONE)
        {
            node["auto_broadcast"] = write_auto_broadcast(tmp->get_autob());
        }
        break;
    }
    case OP_TYPEID::LogicalNot_v1: { break;
    }
    case OP_TYPEID::LogicalOr_v1:
    {
        auto tmp = static_cast<const op::v1::LogicalOr*>(&n);
        if (tmp->get_autob().m_type != op::AutoBroadcastType::NONE)
        {
            node["auto_broadcast"] = write_auto_broadcast(tmp->get_autob());
        }
        break;
    }
    case OP_TYPEID::LogicalXor_v1:
    {
        auto tmp = static_cast<const op::v1::LogicalXor*>(&n);
        if (tmp->get_autob().m_type != op::AutoBroadcastType::NONE)
        {
            node["auto_broadcast"] = write_auto_broadcast(tmp->get_autob());
        }
        break;
    }
    case OP_TYPEID::LogSoftmax:
    {
        auto tmp = static_cast<const op::LogSoftmax*>(&n);
        node["axis"] = tmp->get_axis();
        break;
    }
    case OP_TYPEID::LRN:
    {
        auto tmp = static_cast<const op::LRN*>(&n);
        node["alpha"] = tmp->get_alpha();
        node["beta"] = tmp->get_beta();
        node["bias"] = tmp->get_bias();
        node["nsize"] = tmp->get_nsize();
        break;
    }
    case OP_TYPEID::LSTMCell:
    {
        auto tmp = static_cast<const op::LSTMCell*>(&n);
        node["hidden_size"] = tmp->get_hidden_size();
        node["weights_format"] = tmp->get_weights_format();
        node["clip"] = tmp->get_clip();
        node["activations"] = tmp->get_activations();
        node["activations_alpha"] = tmp->get_activations_alpha();
        node["activations_beta"] = tmp->get_activations_beta();
        node["input_forget"] = tmp->get_input_forget();
        break;
    }
    case OP_TYPEID::LSTMSequence:
    {
        auto tmp = dynamic_cast<const op::LSTMSequence*>(&n);
        node["direction"] = tmp->get_direction();
        node["hidden_size"] = tmp->get_hidden_size();
        node["weights_format"] = tmp->get_weights_format();
        node["clip_threshold"] = tmp->get_clip_threshold();
        node["activations"] = tmp->get_activations();
        node["activations_alpha"] = tmp->get_activations_alpha();
        node["activations_beta"] = tmp->get_activations_beta();
        node["input_forget"] = tmp->get_input_forget();
        break;
    }
    case OP_TYPEID::MatMul:
    {
        auto tmp = static_cast<const op::MatMul*>(&n);
        node["transpose_a"] = tmp->get_transpose_a();
        node["transpose_b"] = tmp->get_transpose_b();
        break;
    }
    case OP_TYPEID::Max:
    {
        auto tmp = static_cast<const op::Max*>(&n);
        node["reduction_axes"] = serialize_axis_set(tmp->get_reduction_axes());
        break;
    }
    case OP_TYPEID::MaxPool:
    {
        auto tmp = static_cast<const op::v0::MaxPool*>(&n);
        node["window_shape"] = tmp->get_window_shape();
        node["window_movement_strides"] = tmp->get_window_movement_strides();
        node["padding_below"] = tmp->get_padding_below();
        node["padding_above"] = tmp->get_padding_above();
        node["pad_type"] = tmp->get_pad_type();
        break;
    }
    case OP_TYPEID::MaxPool_v1:
    {
        auto tmp = static_cast<const op::v1::MaxPool*>(&n);
        node["kernel"] = tmp->get_kernel();
        node["strides"] = tmp->get_strides();
        node["pads_begin"] = tmp->get_pads_begin();
        node["pads_end"] = tmp->get_pads_end();
        node["auto_pad"] = tmp->get_auto_pad();
        node["rounding_type"] = tmp->get_rounding_type();
        break;
    }
    case OP_TYPEID::MaxPoolBackprop:
    {
        auto tmp = static_cast<const op::v0::MaxPoolBackprop*>(&n);
        node["window_shape"] = tmp->get_window_shape();
        node["window_movement_strides"] = tmp->get_window_movement_strides();
        node["padding_below"] = tmp->get_padding_below();
        node["padding_above"] = tmp->get_padding_above();
        break;
    }
    case OP_TYPEID::MaxPoolBackprop_v1:
    {
        auto tmp = static_cast<const op::v1::MaxPoolBackprop*>(&n);
        node["kernel"] = tmp->get_kernel();
        node["strides"] = tmp->get_strides();
        node["pads_begin"] = tmp->get_pads_begin();
        node["pads_end"] = tmp->get_pads_end();
        break;
    }
    case OP_TYPEID::Maximum:
    {
        const op::util::BinaryElementwiseArithmetic* tmp = nullptr;
        tmp = static_cast<const op::v0::Maximum*>(&n);
        if (tmp != nullptr && tmp->get_autob().m_type != op::AutoBroadcastType::NONE)
        {
            node["auto_broadcast"] = write_auto_broadcast(tmp->get_autob());
        }
        break;
    }
    case OP_TYPEID::Maximum_v1:
    {
        const op::util::BinaryElementwiseArithmetic* tmp = nullptr;
        tmp = static_cast<const op::v1::Maximum*>(&n);
        if (tmp != nullptr && tmp->get_autob().m_type != op::AutoBroadcastType::NONE)
        {
            node["auto_broadcast"] = write_auto_broadcast(tmp->get_autob());
        }
        break;
    }
    case OP_TYPEID::Min:
    {
        auto tmp = static_cast<const op::Min*>(&n);
        node["reduction_axes"] = serialize_axis_set(tmp->get_reduction_axes());
        break;
    }
    case OP_TYPEID::ReduceMin_v1:
    case OP_TYPEID::ReduceMax_v1: { break;
    }
    case OP_TYPEID::Minimum:
    {
        const op::util::BinaryElementwiseArithmetic* tmp = nullptr;
        tmp = static_cast<const op::v0::Minimum*>(&n);
        if (tmp != nullptr && tmp->get_autob().m_type != op::AutoBroadcastType::NONE)
        {
            node["auto_broadcast"] = write_auto_broadcast(tmp->get_autob());
        }
        break;
    }
    case OP_TYPEID::Minimum_v1:
    {
        const op::util::BinaryElementwiseArithmetic* tmp = nullptr;
        tmp = static_cast<const op::v1::Minimum*>(&n);
        if (tmp != nullptr && tmp->get_autob().m_type != op::AutoBroadcastType::NONE)
        {
            node["auto_broadcast"] = write_auto_broadcast(tmp->get_autob());
        }
        break;
    }
    case OP_TYPEID::Mod_v1:
    {
        auto tmp = static_cast<const op::v1::Mod*>(&n);
        node["auto_broadcast"] = write_auto_broadcast(tmp->get_auto_broadcast());
        break;
    }
    case OP_TYPEID::Multiply:
    {
        const op::util::BinaryElementwiseArithmetic* tmp = nullptr;
        tmp = static_cast<const op::v0::Multiply*>(&n);
        if (tmp != nullptr && tmp->get_autob().m_type != op::AutoBroadcastType::NONE)
        {
            node["auto_broadcast"] = write_auto_broadcast(tmp->get_autob());
        }
        break;
    }
    case OP_TYPEID::Multiply_v1:
    {
        const op::util::BinaryElementwiseArithmetic* tmp = nullptr;
        tmp = static_cast<const op::v1::Multiply*>(&n);
        if (tmp != nullptr && tmp->get_autob().m_type != op::AutoBroadcastType::NONE)
        {
            node["auto_broadcast"] = write_auto_broadcast(tmp->get_autob());
        }
        break;
    }
    case OP_TYPEID::MVN:
    {
        auto tmp = static_cast<const op::MVN*>(&n);
        node["reduction_axes"] = serialize_axis_set(tmp->get_reduction_axes());
        node["normalize_variance"] = tmp->get_normalize_variance();
        node["eps"] = tmp->get_eps();
        break;
    }
    case OP_TYPEID::Negative: { break;
    }
    case OP_TYPEID::NonMaxSuppression_v1:
    {
        const auto tmp = static_cast<const op::v1::NonMaxSuppression*>(&n);
        node["box_encoding"] = tmp->get_box_encoding();
        node["sort_result_descending"] = tmp->get_sort_result_descending();
        break;
    }
    case OP_TYPEID::NormalizeL2:
    {
        auto tmp = static_cast<const op::NormalizeL2*>(&n);
        node["eps"] = tmp->get_eps();
        node["eps_mode"] = tmp->get_eps_mode();
        break;
    }
    case OP_TYPEID::NotEqual:
    {
        const op::util::BinaryElementwiseComparison* tmp = nullptr;
        tmp = static_cast<const op::v0::NotEqual*>(&n);
        if (tmp != nullptr && tmp->get_autob().m_type != op::AutoBroadcastType::NONE)
        {
            node["auto_broadcast"] = write_auto_broadcast(tmp->get_autob());
        }
        break;
    }
    case OP_TYPEID::NotEqual_v1:
    {
        const op::util::BinaryElementwiseComparison* tmp = nullptr;
        tmp = static_cast<const op::v1::NotEqual*>(&n);
        if (tmp != nullptr && tmp->get_autob().m_type != op::AutoBroadcastType::NONE)
        {
            node["auto_broadcast"] = write_auto_broadcast(tmp->get_autob());
        }
        break;
    }
    case OP_TYPEID::Not: { break;
    }
    case OP_TYPEID::OneHot:
    {
        if (op_version == 0)
        {
            auto tmp = static_cast<const op::v0::OneHot*>(&n);
            node["shape"] = write_partial_shape(tmp->get_output_partial_shape(0));
            node["one_hot_axis"] = tmp->get_one_hot_axis();
        }
        if (op_version == 1)
        {
            auto tmp = static_cast<const op::v1::OneHot*>(&n);
            node["axis"] = tmp->get_axis();
        }
        break;
    }
    case OP_TYPEID::Or:
    {
        auto tmp = static_cast<const op::v0::Or*>(&n);
        if (tmp->get_autob().m_type != op::AutoBroadcastType::NONE)
        {
            node["auto_broadcast"] = write_auto_broadcast(tmp->get_autob());
        }
        break;
    }
    case OP_TYPEID::Pad:
    {
        auto tmp = static_cast<const op::v0::Pad*>(&n);
        node["padding_below"] = tmp->get_padding_below();
        node["padding_above"] = tmp->get_padding_above();
        node["pad_mode"] = tmp->get_pad_mode();
        break;
    }
    case OP_TYPEID::Pad_v1:
    {
        auto tmp = static_cast<const op::v1::Pad*>(&n);
        node["pad_mode"] = tmp->get_pad_mode();
        break;
    }
    case OP_TYPEID::Parameter:
    {
        auto tmp = static_cast<const op::Parameter*>(&n);
        node["shape"] = write_partial_shape(tmp->get_output_partial_shape(0));
        node["cacheable"] = tmp->get_cacheable();
        node["element_type"] = write_element_type(tmp->get_element_type());
        break;
    }
    case OP_TYPEID::PartialSlice:
    {
        auto tmp = dynamic_cast<const op::PartialSlice*>(&n);
        node["axes"] = tmp->get_axes();
        node["lower_bounds"] = tmp->get_lower_bounds();
        node["upper_bounds"] = tmp->get_upper_bounds();
        node["decrease_axes"] = tmp->get_decrease_axes();
        break;
    }
    case OP_TYPEID::PartialSliceBackprop:
    {
        auto tmp = dynamic_cast<const op::PartialSliceBackprop*>(&n);
        node["axes"] = tmp->get_axes();
        node["lower_bounds"] = tmp->get_lower_bounds();
        node["upper_bounds"] = tmp->get_upper_bounds();
        break;
    }
    case OP_TYPEID::Passthrough:
    {
        auto tmp = static_cast<const op::Passthrough*>(&n);
        node["logical_type"] = tmp->logical_type();
        node["language"] = tmp->language();
        node["function"] = tmp->function();
        std::vector<json> outputs_js;
        for (const auto& output_shape : tmp->output_shapes())
        {
            json output_js;
            output_js["element_type"] = write_element_type(std::get<0>(output_shape));
            output_js["shape"] = write_partial_shape(std::get<1>(output_shape));
            outputs_js.emplace_back(std::move(output_js));
        }
        node["output_shapes"] = std::move(outputs_js);
        break;
    }
    case OP_TYPEID::PRelu: { break;
    }
    case OP_TYPEID::Product:
    {
        auto tmp = static_cast<const op::Product*>(&n);
        node["reduction_axes"] = tmp->get_reduction_axes();
        break;
    }
    case OP_TYPEID::ReduceProd_v1:
    {
        auto tmp = static_cast<const op::v1::ReduceProd*>(&n);
        node["keep_dims"] = tmp->get_keep_dims();
        break;
    }
    case OP_TYPEID::Power:
    {
        const op::util::BinaryElementwiseArithmetic* tmp = nullptr;
        tmp = static_cast<const op::v0::Power*>(&n);
        if (tmp != nullptr && tmp->get_autob().m_type != op::AutoBroadcastType::NONE)
        {
            node["auto_broadcast"] = write_auto_broadcast(tmp->get_autob());
        }
        break;
    }
    case OP_TYPEID::Power_v1:
    {
        const op::util::BinaryElementwiseArithmetic* tmp = nullptr;
        tmp = static_cast<const op::v1::Power*>(&n);
        if (tmp != nullptr && tmp->get_autob().m_type != op::AutoBroadcastType::NONE)
        {
            node["auto_broadcast"] = write_auto_broadcast(tmp->get_autob());
        }
        break;
    }
    case OP_TYPEID::Quantize:
    {
        auto tmp = static_cast<const op::Quantize*>(&n);
        node["type"] = write_element_type(tmp->get_element_type());
        node["axes"] = serialize_axis_set(tmp->get_axes());
        node["round_mode"] = tmp->get_round_mode();
        break;
    }
    case OP_TYPEID::QuantizedConvolutionBias: { break;
    }
    case OP_TYPEID::QuantizedConvolutionBiasAdd: { break;
    }
    case OP_TYPEID::QuantizedConvolutionBiasSignedAdd: { break;
    }
    case OP_TYPEID::QuantizedConvolutionRelu: { break;
    }
    case OP_TYPEID::QuantizedConvolution:
    {
        auto tmp = static_cast<const op::QuantizedConvolution*>(&n);
        node["window_movement_strides"] = tmp->get_window_movement_strides();
        node["window_dilation_strides"] = tmp->get_window_dilation_strides();
        node["padding_below"] = tmp->get_padding_below();
        node["padding_above"] = tmp->get_padding_above();
        node["data_dilation_strides"] = tmp->get_data_dilation_strides();
        node["output_type"] = write_element_type(tmp->get_element_type());
        node["input_axes"] = tmp->get_input_axes();
        node["filter_axes"] = tmp->get_filter_axes();
        node["output_axes"] = tmp->get_output_axes();
        break;
    }
    case OP_TYPEID::QuantizedDotBias: { break;
    }
    case OP_TYPEID::QuantizedDot:
    {
        auto tmp = static_cast<const op::QuantizedDot*>(&n);
        node["reduction_axes_count"] = tmp->get_reduction_axes_count();
        node["output_type"] = write_element_type(tmp->get_element_type());
        node["input0_axes"] = tmp->get_input0_axes();
        node["input1_axes"] = tmp->get_input1_axes();
        node["output_axes"] = tmp->get_output_axes();
        break;
    }
    case OP_TYPEID::RandomUniform:
    {
        auto tmp = static_cast<const op::RandomUniform*>(&n);
        node["fixed_seed"] = tmp->get_fixed_seed();
        break;
    }
    case OP_TYPEID::Range: { break;
    }
    case OP_TYPEID::Reciprocal: { break;
    }
    case OP_TYPEID::Recv:
    {
        auto tmp = static_cast<const op::Recv*>(&n);
        node["source_id"] = tmp->get_src_id();
        break;
    }
    case OP_TYPEID::ReduceLogicalAnd_v1:
    {
        const auto tmp = static_cast<const op::v1::ReduceLogicalAnd*>(&n);
        node["keep_dims"] = tmp->get_keep_dims();
        break;
    }
    case OP_TYPEID::ReduceLogicalOr_v1:
    {
        const auto tmp = static_cast<const op::v1::ReduceLogicalOr*>(&n);
        node["keep_dims"] = tmp->get_keep_dims();
        break;
    }
    case OP_TYPEID::ReduceMean_v1:
    {
        auto tmp = static_cast<const op::v1::ReduceMean*>(&n);
        node["keep_dims"] = tmp->get_keep_dims();
        break;
    }
    case OP_TYPEID::Relu: { break;
    }
    case OP_TYPEID::ReluBackprop: { break;
    }
    case OP_TYPEID::ReplaceSlice:
    {
        auto tmp = static_cast<const op::ReplaceSlice*>(&n);
        node["lower_bounds"] = tmp->get_lower_bounds();
        node["upper_bounds"] = tmp->get_upper_bounds();
        node["strides"] = tmp->get_strides();
        break;
    }
    case OP_TYPEID::Reshape:
    {
        auto tmp = static_cast<const op::Reshape*>(&n);
        node["input_order"] = tmp->get_input_order();
        node["output_shape"] = tmp->get_output_shape();
        break;
    }
    case OP_TYPEID::Result:
    {
        auto tmp = static_cast<const op::Result*>(&n);
        node["needs_default_layout"] = tmp->needs_default_layout();
        break;
    }
    case OP_TYPEID::Reverse:
    {
        const auto tmp = static_cast<const op::Reverse*>(&n);
        node["reversed_axes"] = serialize_axis_set(tmp->get_reversed_axes());
        break;
    }
    case OP_TYPEID::Reverse_v1:
    {
        const auto tmp = static_cast<const op::v1::Reverse*>(&n);
        node["mode"] = tmp->get_mode();
        break;
    }
    case OP_TYPEID::ReverseSequence:
    {
        auto tmp = static_cast<const op::ReverseSequence*>(&n);
        node["batch_axis"] = tmp->get_origin_batch_axis();
        node["sequence_axis"] = tmp->get_origin_sequence_axis();
        break;
    }
    case OP_TYPEID::RNNCell:
    {
        auto tmp = static_cast<const op::RNNCell*>(&n);
        node["hidden_size"] = tmp->get_hidden_size();
        node["clip"] = tmp->get_clip();
        node["activations"] = tmp->get_activations();
        node["activations_alpha"] = tmp->get_activations_alpha();
        node["activations_beta"] = tmp->get_activations_beta();
        break;
    }
    case OP_TYPEID::ScalarConstantLike:
    {
        auto tmp = static_cast<const op::ScalarConstantLikeBase*>(&n);
        auto constant = tmp->as_constant();
        node["value"] = constant->get_value_strings()[0];
        node["element_type"] = write_element_type(constant->get_element_type());
        break;
    }
    case OP_TYPEID::ScaleShift: { break;
    }
    case OP_TYPEID::ScatterAdd: { break;
    }
    case OP_TYPEID::ScatterNDAdd: { break;
    }
    case OP_TYPEID::Select: { break;
    }
    case OP_TYPEID::Select_v1:
    {
        auto tmp = static_cast<const op::v1::Select*>(&n);
        node["auto_broadcast"] = write_auto_broadcast(tmp->get_auto_broadcast());
        break;
    }
    case OP_TYPEID::Selu: { break;
    }
    case OP_TYPEID::Send:
    {
        auto tmp = static_cast<const op::Send*>(&n);
        node["dest_id"] = tmp->get_dest_id();
        break;
    }
    case OP_TYPEID::ShapeOf: { break;
    }
    case OP_TYPEID::ShuffleChannels:
    {
        const auto tmp = static_cast<const op::ShuffleChannels*>(&n);
        node["axis"] = tmp->get_axis();
        node["groups"] = tmp->get_groups();
        break;
    }
    case OP_TYPEID::Sigmoid: { break;
    }
    case OP_TYPEID::SigmoidBackprop: { break;
    }
    case OP_TYPEID::Sign: { break;
    }
    case OP_TYPEID::Sin: { break;
    }
    case OP_TYPEID::Sinh: { break;
    }
    case OP_TYPEID::Slice:
    {
        auto tmp = static_cast<const op::Slice*>(&n);
        node["lower_bounds"] = tmp->get_lower_bounds();
        node["upper_bounds"] = tmp->get_upper_bounds();
        node["strides"] = tmp->get_strides();
        break;
    }
    case OP_TYPEID::StridedSlice_v1:
    {
        auto tmp = static_cast<const op::v1::StridedSlice*>(&n);
        node["begin_mask"] = tmp->get_begin_mask();
        node["end_mask"] = tmp->get_end_mask();
        node["new_axis_mask"] = tmp->get_new_axis_mask();
        node["shrink_axis_mask"] = tmp->get_shrink_axis_mask();
        node["ellipsis_mask"] = tmp->get_ellipsis_mask();
        break;
    }
    case OP_TYPEID::SpaceToDepth:
    {
        auto tmp = static_cast<const op::SpaceToDepth*>(&n);
        node["type"] = write_element_type(tmp->get_element_type());
        node["mode"] = tmp->get_mode();
        node["block_size"] = tmp->get_block_size();
        break;
    }
    case OP_TYPEID::Split:
    {
        const auto tmp = static_cast<const op::Split*>(&n);
        node["splits"] = tmp->get_splits();
        break;
    }
    case OP_TYPEID::Split_v1:
    {
        const auto tmp = static_cast<const op::v1::Split*>(&n);
        node["num_splits"] = tmp->get_num_splits();
        break;
    }
    case OP_TYPEID::Sqrt: { break;
    }
    case OP_TYPEID::SquaredDifference:
    {
        auto tmp = static_cast<const op::SquaredDifference*>(&n);
        if (tmp->get_autob().m_type != op::AutoBroadcastType::NONE)
        {
            node["auto_broadcast"] = write_auto_broadcast(tmp->get_autob());
        }
        break;
    }
    case OP_TYPEID::Squeeze: { break;
    }
    case OP_TYPEID::StopGradient: { break;
    }
    case OP_TYPEID::Subtract:
    {
        auto tmp = static_cast<const op::Subtract*>(&n);
        if (tmp->get_autob().m_type != op::AutoBroadcastType::NONE)
        {
            node["auto_broadcast"] = write_auto_broadcast(tmp->get_autob());
        }
        break;
    }
    case OP_TYPEID::Subtract_v1:
    {
        auto tmp = static_cast<const op::v1::Subtract*>(&n);
        if (tmp->get_autob().m_type != op::AutoBroadcastType::NONE)
        {
            node["auto_broadcast"] = write_auto_broadcast(tmp->get_autob());
        }
        break;
    }
    case OP_TYPEID::Sum:
    {
        auto tmp = static_cast<const op::Sum*>(&n);
        node["reduction_axes"] = tmp->get_reduction_axes();
        break;
    }
    case OP_TYPEID::ReduceSum_v1:
    {
        auto tmp = static_cast<const op::v1::ReduceSum*>(&n);
        node["keep_dims"] = tmp->get_keep_dims();
        break;
    }
    case OP_TYPEID::Softmax: { break;
    }

    case OP_TYPEID::Softmax_v1:
    {
        auto tmp = static_cast<const op::v1::Softmax*>(&n);
        node["softmax_axis"] = tmp->get_axis();
        break;
    }
    case OP_TYPEID::SoftmaxCrossEntropy:
    {
        auto tmp = static_cast<const op::SoftmaxCrossEntropy*>(&n);
        node["soft_label"] = tmp->get_soft_label();
        node["ignore_index"] = tmp->get_ignore_index();
        break;
    }
    case OP_TYPEID::SoftmaxCrossEntropyBackprop:
    {
        auto tmp = static_cast<const op::SoftmaxCrossEntropyBackprop*>(&n);
        node["soft_label"] = tmp->get_soft_label();
        node["ignore_index"] = tmp->get_ignore_index();
        break;
    }
    case OP_TYPEID::Tan: { break;
    }
    case OP_TYPEID::Tanh: { break;
    }
    case OP_TYPEID::TensorIterator:
    {
        auto tmp = static_cast<const op::TensorIterator*>(&n);
        json body = json::object();
        {
            auto& body_results = tmp->get_body()->get_results();
            // Serializer assumes node inputs are already serialized, so
            // we need to capture the body-referenced nodes here.
            json body_nodes = json::array();
            for (auto n : topological_sort(body_results))
            {
                body_nodes.push_back(serialize_node(*n));
            }
            body["nodes"] = body_nodes;
            json params = json::array();
            for (auto param : tmp->get_body()->get_parameters())
            {
                params.push_back(serialize_node(*param));
            }
            body["parameters"] = params;
            json results = json::array();
            for (auto result : body_results)
            {
                results.push_back(serialize_node(*result));
            }
            body["results"] = results;
        }
        node["body"] = body;
        json ins = json::array();
        for (auto in : tmp->get_input_descriptions())
        {
            ins.push_back(serialize_tensor_iterator_input_description(in));
        }
        node["input_descriptions"] = ins;
        json outs = json::array();
        for (auto out : tmp->get_output_descriptions())
        {
            outs.push_back(serialize_tensor_iterator_output_description(out));
        }
        node["output_descriptions"] = outs;
        break;
    }
    case OP_TYPEID::Tile: { break;
    }
    case OP_TYPEID::TopK:
    {
        const auto tmp = static_cast<const op::TopK*>(&n);
        node["index_element_type"] = write_element_type(tmp->get_index_element_type());
        node["compute_max"] = tmp->get_compute_max();
        break;
    }

    case OP_TYPEID::TopK_v1:
    {
        const auto tmp = static_cast<const op::v1::TopK*>(&n);
        node["axis"] = tmp->get_axis();
        node["mode"] = tmp->get_mode();
        node["sort_type"] = tmp->get_sort_type();
        node["index_element_type"] = write_element_type(tmp->get_index_element_type());
        break;
    }
    case OP_TYPEID::Transpose: { break;
    }
    case OP_TYPEID::Unsqueeze: { break;
    }
    case OP_TYPEID::Xor:
    {
        auto tmp = static_cast<const op::v0::Xor*>(&n);
        if (tmp->get_autob().m_type != op::AutoBroadcastType::NONE)
        {
            node["auto_broadcast"] = write_auto_broadcast(tmp->get_autob());
        }
        break;
    }
    case OP_TYPEID::VariadicSplit_v1: { break;
    }
    case OP_TYPEID::UnknownOp: { break;
    }
    }
#if !(defined(__GNUC__) && (__GNUC__ == 4 && __GNUC_MINOR__ == 8))
#pragma GCC diagnostic pop
#endif
    return node;
}<|MERGE_RESOLUTION|>--- conflicted
+++ resolved
@@ -3066,10 +3066,6 @@
         node["friendly_name"] = n.get_friendly_name();
     }
     node["op"] = type_info.name;
-<<<<<<< HEAD
-
-=======
->>>>>>> 1edba878
     // TODO Multiple outputs
     json inputs = json::array();
     json control_deps = json::array();
