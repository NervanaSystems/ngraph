//*****************************************************************************
// Copyright 2017-2019 Intel Corporation
//
// Licensed under the Apache License, Version 2.0 (the "License");
// you may not use this file except in compliance with the License.
// You may obtain a copy of the License at
//
//     http://www.apache.org/licenses/LICENSE-2.0
//
// Unless required by applicable law or agreed to in writing, software
// distributed under the License is distributed on an "AS IS" BASIS,
// WITHOUT WARRANTIES OR CONDITIONS OF ANY KIND, either express or implied.
// See the License for the specific language governing permissions and
// limitations under the License.
//*****************************************************************************

#include <fstream>
#include <functional>

#include "ngraph/cpio.hpp"
#include "ngraph/file_util.hpp"
#include "ngraph/graph_util.hpp"
#include "ngraph/op/abs.hpp"
#include "ngraph/op/acos.hpp"
#include "ngraph/op/add.hpp"
#include "ngraph/op/all.hpp"
#include "ngraph/op/allreduce.hpp"
#include "ngraph/op/and.hpp"
#include "ngraph/op/any.hpp"
#include "ngraph/op/argmax.hpp"
#include "ngraph/op/argmin.hpp"
#include "ngraph/op/asin.hpp"
#include "ngraph/op/atan.hpp"
#include "ngraph/op/avg_pool.hpp"
#include "ngraph/op/batch_norm.hpp"
#include "ngraph/op/broadcast.hpp"
#include "ngraph/op/ceiling.hpp"
#include "ngraph/op/concat.hpp"
#include "ngraph/op/constant.hpp"
#include "ngraph/op/convert.hpp"
#include "ngraph/op/convolution.hpp"
#include "ngraph/op/cos.hpp"
#include "ngraph/op/cosh.hpp"
#include "ngraph/op/dequantize.hpp"
#include "ngraph/op/divide.hpp"
#include "ngraph/op/dot.hpp"
#include "ngraph/op/embedding_lookup.hpp"
#include "ngraph/op/equal.hpp"
#include "ngraph/op/exp.hpp"
<<<<<<< HEAD
#include "ngraph/op/experimental/dyn_pad.hpp"
=======
#include "ngraph/op/experimental/dyn_broadcast.hpp"
>>>>>>> 51270c68
#include "ngraph/op/experimental/generate_mask.hpp"
#include "ngraph/op/experimental/quantized_avg_pool.hpp"
#include "ngraph/op/experimental/quantized_conv.hpp"
#include "ngraph/op/experimental/quantized_conv_bias.hpp"
#include "ngraph/op/experimental/quantized_conv_relu.hpp"
#include "ngraph/op/experimental/quantized_dot.hpp"
#include "ngraph/op/experimental/quantized_dot_bias.hpp"
#include "ngraph/op/experimental/quantized_max_pool.hpp"
#include "ngraph/op/experimental/shape_of.hpp"
#include "ngraph/op/experimental/transpose.hpp"
#include "ngraph/op/floor.hpp"
#include "ngraph/op/get_output_element.hpp"
#include "ngraph/op/greater.hpp"
#include "ngraph/op/greater_eq.hpp"
#include "ngraph/op/less.hpp"
#include "ngraph/op/less_eq.hpp"
#include "ngraph/op/log.hpp"
#include "ngraph/op/lrn.hpp"
#include "ngraph/op/max.hpp"
#include "ngraph/op/max_pool.hpp"
#include "ngraph/op/maximum.hpp"
#include "ngraph/op/min.hpp"
#include "ngraph/op/minimum.hpp"
#include "ngraph/op/multiply.hpp"
#include "ngraph/op/negative.hpp"
#include "ngraph/op/not.hpp"
#include "ngraph/op/not_equal.hpp"
#include "ngraph/op/one_hot.hpp"
#include "ngraph/op/or.hpp"
#include "ngraph/op/pad.hpp"
#include "ngraph/op/parameter.hpp"
#include "ngraph/op/passthrough.hpp"
#include "ngraph/op/power.hpp"
#include "ngraph/op/product.hpp"
#include "ngraph/op/quantize.hpp"
#include "ngraph/op/relu.hpp"
#include "ngraph/op/replace_slice.hpp"
#include "ngraph/op/reshape.hpp"
#include "ngraph/op/result.hpp"
#include "ngraph/op/reverse.hpp"
#include "ngraph/op/reverse_sequence.hpp"
#include "ngraph/op/select.hpp"
#include "ngraph/op/sigmoid.hpp"
#include "ngraph/op/sign.hpp"
#include "ngraph/op/sin.hpp"
#include "ngraph/op/sinh.hpp"
#include "ngraph/op/slice.hpp"
#include "ngraph/op/softmax.hpp"
#include "ngraph/op/sqrt.hpp"
#include "ngraph/op/stop_gradient.hpp"
#include "ngraph/op/subtract.hpp"
#include "ngraph/op/sum.hpp"
#include "ngraph/op/tan.hpp"
#include "ngraph/op/tanh.hpp"
#include "ngraph/op/topk.hpp"
#include "ngraph/serializer.hpp"
#include "ngraph/util.hpp"
#include "nlohmann/json.hpp"

using namespace ngraph;
using namespace std;
using json = nlohmann::json;
using const_data_callback_t = shared_ptr<Node>(const string&, const element::Type&, const Shape&);

// This expands the op list in op_tbl.hpp into a list of enumerations that look like this:
// Abs,
// Acos,
// ...
#define NGRAPH_OP(a, b) a,
enum class OP_TYPEID
{
#include "ngraph/op/op_tbl.hpp"
    UnknownOp
};
#undef NGRAPH_OP

static OP_TYPEID get_typeid(const string& s)
{
// This expands the op list in op_tbl.hpp into a list of enumerations that look like this:
// {"Abs", OP_TYPEID::Abs},
// {"Acos", OP_TYPEID::Acos},
// ...
#define NGRAPH_OP(a, b) {#a, OP_TYPEID::a},
    static const unordered_map<string, OP_TYPEID> typeid_map{
#include "ngraph/op/op_tbl.hpp"
    };
#undef NGRAPH_OP
    OP_TYPEID rc = OP_TYPEID::UnknownOp;
    auto it = typeid_map.find(s);
    if (it != typeid_map.end())
    {
        rc = it->second;
    }
    return rc;
}

template <typename T>
T get_or_default(nlohmann::json& j, const std::string& key, const T& default_value)
{
    return j.count(key) != 0 ? j.at(key).get<T>() : default_value;
}

static std::shared_ptr<ngraph::Function>
    read_function(const json&,
                  std::unordered_map<std::string, std::shared_ptr<Function>>&,
                  function<const_data_callback_t>);

static json write(const ngraph::Function&, bool binary_constant_data);
static json write(const ngraph::Node&, bool binary_constant_data);
static string
    serialize(shared_ptr<ngraph::Function> func, size_t indent, bool binary_constant_data);

static json write_dimension(Dimension d)
{
    if (d.is_dynamic())
    {
        return nullptr;
    }
    else
    {
        return static_cast<size_t>(d);
    }
}

static Dimension read_dimension(const json& j)
{
    if (j.is_null())
    {
        return Dimension::dynamic();
    }
    else
    {
        return Dimension(static_cast<size_t>(j));
    }
}

static json write_partial_shape(const PartialShape& s)
{
    if (s.rank().is_dynamic())
    {
        return nullptr;
    }
    else
    {
        std::vector<json> vals(static_cast<size_t>(s.rank()));
        for (size_t i = 0; i < vals.size(); i++)
        {
            vals[i] = write_dimension(s[i]);
        }
        return vals;
    }
}

static PartialShape read_partial_shape(const json& j)
{
    if (j.is_null())
    {
        return PartialShape::dynamic();
    }
    else
    {
        std::vector<Dimension> dims(j.size());
        for (size_t i = 0; i < j.size(); i++)
        {
            dims[i] = read_dimension(j[i]);
        }
        return PartialShape(dims);
    }
}

static json write_element_type(const ngraph::element::Type& n)
{
    json j;
    j = n.c_type_string();
    return j;
}

static element::Type read_element_type(const json& j)
{
    size_t bitwidth = 0;
    bool is_real = false;
    bool is_signed = false;
    bool is_quantized = false;
    string c_type_string = "";
    if (j.is_object())
    {
        bitwidth = j.at("bitwidth").get<size_t>();
        is_real = j.at("is_real").get<bool>();
        is_signed = j.at("is_signed").get<bool>();
        is_quantized = j.at("is_quantized").get<bool>();
        c_type_string = j.at("c_type_string").get<string>();
    }
    else
    {
        string c_type = j.get<string>();
        for (const element::Type* t : element::Type::get_known_types())
        {
            if (t->c_type_string() == c_type)
            {
                bitwidth = t->bitwidth();
                is_real = t->is_real();
                is_signed = t->is_signed();
                is_quantized = t->is_quantized();
                c_type_string = t->c_type_string();
                break;
            }
        }
    }
    return element::Type(bitwidth, is_real, is_signed, is_quantized, c_type_string);
}

void ngraph::serialize(const string& path, shared_ptr<ngraph::Function> func, size_t indent)
{
    ofstream out(path);
    serialize(out, func, indent);
}

void ngraph::serialize(ostream& out, shared_ptr<ngraph::Function> func, size_t indent)
{
    string j = ::serialize(func, indent, true);
    cpio::Writer writer(out);
    writer.write(func->get_name(), j.c_str(), static_cast<uint32_t>(j.size()));

    traverse_functions(func, [&](shared_ptr<ngraph::Function> f) {
        traverse_nodes(const_cast<Function*>(f.get()),
                       [&](shared_ptr<Node> node) {
                           if (auto c = dynamic_pointer_cast<op::Constant>(node))
                           {
                               uint32_t size =
                                   static_cast<uint32_t>(shape_size(c->get_output_shape(0)) *
                                                         c->get_output_element_type(0).size());
                               writer.write(c->get_name(), c->get_data_ptr(), size);
                           }
                       },
                       true);
    });
}

static string serialize(shared_ptr<ngraph::Function> func, size_t indent, bool binary_constant_data)
{
    json j;
    vector<json> functions;
    traverse_functions(func, [&](shared_ptr<ngraph::Function> f) {
        functions.push_back(write(*f, binary_constant_data));
    });
    for (auto it = functions.rbegin(); it != functions.rend(); it++)
    {
        j.push_back(*it);
    }

    string rc;
    if (indent == 0)
    {
        rc = j.dump();
    }
    else
    {
        rc = j.dump(static_cast<int>(indent));
    }
    return rc;
}

std::string ngraph::serialize(std::shared_ptr<ngraph::Function> func, size_t indent)
{
    return ::serialize(func, indent, false);
}

shared_ptr<ngraph::Function> ngraph::deserialize(istream& in)
{
    shared_ptr<Function> rc;
    if (cpio::is_cpio(in))
    {
        cpio::Reader reader(in);
        vector<cpio::FileInfo> file_info = reader.get_file_info();
        if (file_info.size() > 0)
        {
            // The first file is the model
            uint32_t size = static_cast<uint32_t>(file_info[0].get_size());
            char* data = new char[size];
            reader.read(file_info[0].get_name(), data, size);
            string jstr(data, size);
            delete[] data;
            json js = json::parse(jstr);
            unordered_map<string, shared_ptr<Function>> function_map;
            for (json func : js)
            {
                shared_ptr<Function> f = read_function(
                    func,
                    function_map,
                    [&](const string& const_name, const element::Type& et, const Shape& shape) {
                        shared_ptr<Node> const_node;
                        for (const cpio::FileInfo& info : file_info)
                        {
                            if (info.get_name() == const_name)
                            {
                                void* const_data = ngraph_malloc(info.get_size());
                                reader.read(const_name, const_data, info.get_size());
                                const_node = make_shared<op::Constant>(et, shape, const_data);
                                ngraph_free(const_data);
                                break;
                            }
                        }
                        return const_node;
                    });
                rc = f;
            }
        }
    }
    else
    {
        // json file?
        std::stringstream ss;
        ss << in.rdbuf();
        rc = deserialize(ss.str());
    }
    return rc;
}

shared_ptr<ngraph::Function> ngraph::deserialize(const string& s)
{
    shared_ptr<Function> rc;
    if (file_util::exists(s))
    {
        // s is a file and not a json string
        ifstream in(s, ios_base::binary | ios_base::in);
        rc = deserialize(in);
    }
    else
    {
        json js = json::parse(s);
        unordered_map<string, shared_ptr<Function>> function_map;
        for (json func : js)
        {
            shared_ptr<Function> f = read_function(func, function_map, nullptr);
            rc = f;
        }
    }

    return rc;
}

static json write(const Function& f, bool binary_constant_data)
{
    json function;
    function["name"] = f.get_name();

    vector<string> parameter_list;
    for (auto param : f.get_parameters())
    {
        parameter_list.push_back(param->get_name());
    }
    function["parameters"] = parameter_list;

    // TODO Functions can return multiple results
    for (size_t i = 0; i < f.get_output_size(); ++i)
    {
        function["result"].push_back(f.get_output_op(i)->get_name());
    }

    Function* pf = const_cast<Function*>(&f);
    json nodes;
    for (shared_ptr<Node> node : pf->get_ordered_ops(true))
    {
        nodes.push_back(write(*node, binary_constant_data));
    }

    function["ops"] = nodes;
    return function;
}

static shared_ptr<ngraph::Function>
    read_function(const json& func_js,
                  unordered_map<string, shared_ptr<Function>>& function_map,
                  function<const_data_callback_t> const_data_callback)
{
    shared_ptr<ngraph::Function> rc;

    string func_name = func_js.at("name").get<string>();
    vector<string> func_parameters = func_js.at("parameters").get<vector<string>>();
    vector<string> func_result = func_js.at("result").get<vector<string>>();
    unordered_map<string, shared_ptr<Node>> node_map;
    for (json node_js : func_js.at("ops"))
    {
        try
        {
            string node_name = node_js.at("name").get<string>();
            string friendly_name;
            auto it = node_js.find("friendly_name");
            if (it != node_js.end())
            {
                friendly_name = it->get<string>();
            }
            string node_op = node_js.at("op").get<string>();
            vector<string> node_inputs = node_js.at("inputs").get<vector<string>>();
            vector<string> control_deps_inputs =
                get_or_default<vector<string>>(node_js, "control_deps", vector<string>{});
            vector<string> node_outputs = node_js.at("outputs").get<vector<string>>();
            shared_ptr<Node> node;
            vector<shared_ptr<Node>> args;
            vector<shared_ptr<Node>> control_deps;
            for (const string& name : node_inputs)
            {
                args.push_back(node_map.at(name));
            }
#pragma GCC diagnostic push
#pragma GCC diagnostic error "-Wswitch"
#pragma GCC diagnostic error "-Wswitch-enum"
            // #pragma GCC diagnostic error "-Wimplicit-fallthrough"
            switch (get_typeid(node_op))
            {
            case OP_TYPEID::Abs:
            {
                node = make_shared<op::Abs>(args[0]);
                break;
            }
            case OP_TYPEID::Acos:
            {
                node = make_shared<op::Acos>(args[0]);
                break;
            }
            case OP_TYPEID::Add:
            {
                node = make_shared<op::Add>(args[0], args[1]);
                break;
            }
            case OP_TYPEID::All:
            {
                auto reduction_axes = node_js.at("reduction_axes").get<set<size_t>>();
                node = make_shared<op::All>(args[0], reduction_axes);
                break;
            }
            case OP_TYPEID::AllReduce:
            {
                node = make_shared<op::AllReduce>(args[0]);
                break;
            }
            case OP_TYPEID::And:
            {
                node = make_shared<op::And>(args[0], args[1]);
                break;
            }
            case OP_TYPEID::Any:
            {
                auto reduction_axes = node_js.at("reduction_axes").get<set<size_t>>();
                node = make_shared<op::Any>(args[0], reduction_axes);
                break;
            }
            case OP_TYPEID::ArgMin:
            {
                auto axis = node_js.at("axis").get<size_t>();
                auto target_type = read_element_type(node_js.at("index_element_type"));
                node = make_shared<op::ArgMin>(args[0], axis, target_type);
                break;
            }
            case OP_TYPEID::ArgMax:
            {
                auto axis = node_js.at("axis").get<size_t>();
                auto target_type = read_element_type(node_js.at("index_element_type"));
                node = make_shared<op::ArgMax>(args[0], axis, target_type);
                break;
            }
            case OP_TYPEID::Asin:
            {
                node = make_shared<op::Asin>(args[0]);
                break;
            }
            case OP_TYPEID::Atan:
            {
                node = make_shared<op::Atan>(args[0]);
                break;
            }
            case OP_TYPEID::AvgPool:
            {
                auto window_shape = node_js.at("window_shape").get<vector<size_t>>();
                auto window_movement_strides =
                    node_js.at("window_movement_strides").get<vector<size_t>>();
                auto padding_below = node_js.at("padding_below").get<vector<size_t>>();
                auto padding_above = node_js.at("padding_above").get<vector<size_t>>();
                auto include_padding_in_avg_computation =
                    node_js.at("include_padding_in_avg_computation").get<bool>();
                node = make_shared<op::AvgPool>(args[0],
                                                window_shape,
                                                window_movement_strides,
                                                padding_below,
                                                padding_above,
                                                include_padding_in_avg_computation);
                break;
            }
            case OP_TYPEID::AvgPoolBackprop:
            {
                auto forward_arg_shape = node_js.at("forward_arg_shape").get<vector<size_t>>();
                auto window_shape = node_js.at("window_shape").get<vector<size_t>>();
                auto window_movement_strides =
                    node_js.at("window_movement_strides").get<vector<size_t>>();
                auto padding_below = node_js.at("padding_below").get<vector<size_t>>();
                auto padding_above = node_js.at("padding_above").get<vector<size_t>>();
                auto include_padding_in_avg_computation =
                    get_or_default<bool>(node_js, "include_padding_in_avg_computation", false);
                node = make_shared<op::AvgPoolBackprop>(forward_arg_shape,
                                                        args[0],
                                                        window_shape,
                                                        window_movement_strides,
                                                        padding_below,
                                                        padding_above,
                                                        include_padding_in_avg_computation);
                break;
            }
            case OP_TYPEID::BatchNormTraining:
            {
                auto epsilon = node_js.at("eps").get<double>();
                // Odd order for back-compatibility
                node = make_shared<op::BatchNormTraining>(args[2], args[0], args[1], epsilon);
                break;
            }
            case OP_TYPEID::BatchNormInference:
            {
                auto epsilon = node_js.at("eps").get<double>();
                // Odd order for back-compatibility
                node = make_shared<op::BatchNormInference>(
                    args[2], args[0], args[1], args[3], args[4], epsilon);
                break;
            }
            case OP_TYPEID::BatchNormTrainingBackprop:
            {
                auto epsilon = node_js.at("eps").get<double>();
                // Odd order for back-compatibility
                node = make_shared<op::BatchNormTrainingBackprop>(
                    args[2], args[0], args[1], args[3], args[4], args[5], epsilon);
                break;
            }
            case OP_TYPEID::Broadcast:
            {
                auto shape = node_js.at("shape").get<vector<size_t>>();
                auto axes = node_js.at("axes").get<set<size_t>>();
                node = make_shared<op::Broadcast>(args[0], shape, axes);
                break;
            }
            case OP_TYPEID::BroadcastLike:
            {
                auto initial_axes = node_js.at("initial_axes").get<set<size_t>>();
                node = make_shared<op::BroadcastLike>(args[0], args[1], initial_axes);
                break;
            }
            case OP_TYPEID::Ceiling:
            {
                node = make_shared<op::Ceiling>(args[0]);
                break;
            }
            case OP_TYPEID::Concat:
            {
                auto axis = node_js.at("axis").get<size_t>();
                node = make_shared<op::Concat>(args, axis);
                break;
            }
            case OP_TYPEID::Constant:
            {
                auto type_node_js =
                    node_js.count("element_type") == 0 ? node_js.at("value_type") : node_js;
                auto element_type = read_element_type(type_node_js.at("element_type"));
                auto shape = type_node_js.at("shape");
                auto value_it = node_js.find("value");
                if (value_it != node_js.end())
                {
                    auto value = value_it->get<vector<string>>();
                    node = make_shared<op::Constant>(element_type, shape, value);
                }
                else
                {
                    node = const_data_callback(node_name, element_type, shape);
                }
                break;
            }
            case OP_TYPEID::Convert:
            {
                auto target_type = read_element_type(node_js.at("target_type"));
                node = make_shared<op::Convert>(args[0], target_type);
                break;
            }
            case OP_TYPEID::Convolution:
            {
                auto window_movement_strides =
                    node_js.at("window_movement_strides").get<vector<size_t>>();
                auto window_dilation_strides =
                    node_js.at("window_dilation_strides").get<vector<size_t>>();
                auto padding_below = node_js.at("padding_below").get<vector<std::ptrdiff_t>>();
                auto padding_above = node_js.at("padding_above").get<vector<std::ptrdiff_t>>();

                // For backwards compatibility, we accept "image_dilation_strides" in place of
                // "data_dilation_strides", and we also allow it to be omitted altogether.
                auto data_dilation_strides_maybe = node_js["data_dilation_strides"];
                if (data_dilation_strides_maybe.empty())
                {
                    data_dilation_strides_maybe = node_js["image_dilation_strides"];
                }

                if (data_dilation_strides_maybe.empty())
                {
                    node = make_shared<op::Convolution>(args[0],
                                                        args[1],
                                                        window_movement_strides,
                                                        window_dilation_strides,
                                                        padding_below,
                                                        padding_above);
                }
                else
                {
                    node = make_shared<op::Convolution>(
                        args[0],
                        args[1],
                        window_movement_strides,
                        window_dilation_strides,
                        padding_below,
                        padding_above,
                        data_dilation_strides_maybe.get<std::vector<size_t>>());
                }
                break;
            }
            case OP_TYPEID::ConvolutionBackpropData:
            {
                auto data_batch_shape = node_js.at("data_batch_shape").get<vector<size_t>>();
                auto window_movement_strides_forward =
                    node_js.at("window_movement_strides_forward").get<vector<size_t>>();
                auto window_dilation_strides_forward =
                    node_js.at("window_dilation_strides_forward").get<vector<size_t>>();
                auto padding_below_forward =
                    node_js.at("padding_below_forward").get<vector<std::ptrdiff_t>>();
                auto padding_above_forward =
                    node_js.at("padding_above_forward").get<vector<std::ptrdiff_t>>();
                auto data_dilation_strides_forward =
                    node_js.at("data_dilation_strides_forward").get<vector<size_t>>();
                node = make_shared<op::ConvolutionBackpropData>(data_batch_shape,
                                                                args[0],
                                                                args[1],
                                                                window_movement_strides_forward,
                                                                window_dilation_strides_forward,
                                                                padding_below_forward,
                                                                padding_above_forward,
                                                                data_dilation_strides_forward);
                break;
            }
            case OP_TYPEID::ConvolutionBackpropFilters:
            {
                auto filters_shape = node_js.at("filters_shape").get<vector<size_t>>();
                auto window_movement_strides_forward =
                    node_js.at("window_movement_strides_forward").get<vector<size_t>>();
                auto window_dilation_strides_forward =
                    node_js.at("window_dilation_strides_forward").get<vector<size_t>>();
                auto padding_below_forward =
                    node_js.at("padding_below_forward").get<vector<std::ptrdiff_t>>();
                auto padding_above_forward =
                    node_js.at("padding_above_forward").get<vector<std::ptrdiff_t>>();
                auto data_dilation_strides_forward =
                    node_js.at("data_dilation_strides_forward").get<vector<size_t>>();
                node = make_shared<op::ConvolutionBackpropFilters>(args[0],
                                                                   filters_shape,
                                                                   args[1],
                                                                   window_movement_strides_forward,
                                                                   window_dilation_strides_forward,
                                                                   padding_below_forward,
                                                                   padding_above_forward,
                                                                   data_dilation_strides_forward);
                break;
            }
            case OP_TYPEID::Cos:
            {
                node = make_shared<op::Cos>(args[0]);
                break;
            }
            case OP_TYPEID::Cosh:
            {
                node = make_shared<op::Cosh>(args[0]);
                break;
            }
            case OP_TYPEID::Dequantize:
            {
                auto type = read_element_type(node_js.at("type"));
                auto axes = node_js.at("axes").get<set<size_t>>();
                node = make_shared<op::Dequantize>(args[0], args[1], args[2], type, axes);
                break;
            }
            case OP_TYPEID::Divide:
            {
                node = make_shared<op::Divide>(args[0], args[1]);
                break;
            }
            case OP_TYPEID::Dot:
            {
                // For backwards compatibility, reduction_axes_count is optional.
                auto obj = node_js["reduction_axes_count"];
                if (obj.empty())
                {
                    node = make_shared<op::Dot>(args[0], args[1]);
                }
                else
                {
                    size_t reduction_axes_count = obj.get<size_t>();
                    node = make_shared<op::Dot>(args[0], args[1], reduction_axes_count);
                }
                break;
            }
<<<<<<< HEAD
            case OP_TYPEID::DynPad:
            {
                node = make_shared<op::DynPad>(args[0], args[1], args[2], args[3]);
=======
            case OP_TYPEID::DynBroadcast:
            {
                node = make_shared<op::DynBroadcast>(args[0], args[1], args[2]);
>>>>>>> 51270c68
                break;
            }
            case OP_TYPEID::EmbeddingLookup:
            {
                node = make_shared<op::EmbeddingLookup>(args[0], args[1]);
                break;
            }
            case OP_TYPEID::Equal:
            {
                node = make_shared<op::Equal>(args[0], args[1]);
                break;
            }
            case OP_TYPEID::Exp:
            {
                node = make_shared<op::Exp>(args[0]);
                break;
            }
            case OP_TYPEID::Floor:
            {
                node = make_shared<op::Floor>(args[0]);
                break;
            }
            case OP_TYPEID::GenerateMask:
            {
                auto output_shape = node_js.at("output_shape").get<vector<size_t>>();
                auto type = read_element_type(node_js.at("type"));
                auto seed = node_js.at("seed").get<unsigned int>();
                auto probability = node_js.at("probability").get<double>();

                node =
                    make_shared<op::GenerateMask>(args[0], output_shape, type, seed, probability);
                break;
            }
            case OP_TYPEID::GetOutputElement:
            {
                node = make_shared<op::GetOutputElement>(args[0], node_js.at("n").get<size_t>());
                break;
            }
            case OP_TYPEID::Greater:
            {
                node = make_shared<op::Greater>(args[0], args[1]);
                break;
            }
            case OP_TYPEID::GreaterEq:
            {
                node = make_shared<op::GreaterEq>(args[0], args[1]);
                break;
            }
            case OP_TYPEID::Less:
            {
                node = make_shared<op::Less>(args[0], args[1]);
                break;
            }
            case OP_TYPEID::LessEq:
            {
                node = make_shared<op::LessEq>(args[0], args[1]);
                break;
            }
            case OP_TYPEID::Log:
            {
                node = make_shared<op::Log>(args[0]);
                break;
            }
            case OP_TYPEID::LRN:
            {
                auto alpha = node_js.at("alpha").get<double>();
                auto beta = node_js.at("beta").get<double>();
                auto bias = node_js.at("bias").get<double>();
                auto nsize = node_js.at("nsize").get<size_t>();
                node = make_shared<op::LRN>(args[0], alpha, beta, bias, nsize);
                break;
            }
            case OP_TYPEID::Max:
            {
                auto reduction_axes = node_js.at("reduction_axes").get<set<size_t>>();
                node = make_shared<op::Max>(args[0], reduction_axes);
                break;
            }
            case OP_TYPEID::MaxPool:
            {
                auto window_shape = node_js.at("window_shape").get<vector<size_t>>();
                auto window_movement_strides =
                    node_js.at("window_movement_strides").get<vector<size_t>>();
                // For backwards compatibility, both (but not just one) of the padding_ fields may be
                // omitted.
                auto padding_below_maybe = node_js["padding_below"];
                auto padding_above_maybe = node_js["padding_above"];
                if (padding_below_maybe.empty() && !padding_above_maybe.empty())
                {
                    throw runtime_error(
                        "MaxPool: padding_below is absent but padding_above is present");
                }
                else if (!padding_below_maybe.empty() && padding_above_maybe.empty())
                {
                    throw runtime_error(
                        "MaxPool: padding_below is present but padding_above is absent");
                }
                else if (!padding_below_maybe.empty() && !padding_above_maybe.empty())
                {
                    auto padding_below = padding_below_maybe.get<vector<size_t>>();
                    auto padding_above = padding_above_maybe.get<vector<size_t>>();
                    node = make_shared<op::MaxPool>(args[0],
                                                    window_shape,
                                                    window_movement_strides,
                                                    padding_below,
                                                    padding_above);
                }
                else
                {
                    node = make_shared<op::MaxPool>(args[0], window_shape, window_movement_strides);
                }
                break;
            }
            case OP_TYPEID::MaxPoolBackprop:
            {
                auto window_shape = node_js.at("window_shape").get<vector<size_t>>();
                auto window_movement_strides =
                    node_js.at("window_movement_strides").get<vector<size_t>>();
                auto padding_below = node_js.at("padding_below").get<vector<size_t>>();
                auto padding_above = node_js.at("padding_above").get<vector<size_t>>();
                if (args.size() == 3)
                {
                    node = make_shared<op::MaxPoolBackprop>(args[0],
                                                            args[1],
                                                            args[2],
                                                            window_shape,
                                                            window_movement_strides,
                                                            padding_below,
                                                            padding_above);
                }
                else
                {
                    node = make_shared<op::MaxPoolBackprop>(args[0],
                                                            args[1],
                                                            window_shape,
                                                            window_movement_strides,
                                                            padding_below,
                                                            padding_above);
                }
                break;
            }
            case OP_TYPEID::Maximum:
            {
                node = make_shared<op::Maximum>(args[0], args[1]);
                break;
            }
            case OP_TYPEID::Min:
            {
                auto reduction_axes = node_js.at("reduction_axes").get<set<size_t>>();
                node = make_shared<op::Min>(args[0], reduction_axes);
                break;
            }
            case OP_TYPEID::Minimum:
            {
                node = make_shared<op::Minimum>(args[0], args[1]);
                break;
            }
            case OP_TYPEID::Multiply:
            {
                node = make_shared<op::Multiply>(args[0], args[1]);
                break;
            }
            case OP_TYPEID::Negative:
            {
                node = make_shared<op::Negative>(args[0]);
                break;
            }
            case OP_TYPEID::NotEqual:
            {
                node = make_shared<op::NotEqual>(args[0], args[1]);
                break;
            }
            case OP_TYPEID::Not:
            {
                node = make_shared<op::Not>(args[0]);
                break;
            }
            case OP_TYPEID::OneHot:
            {
                auto shape = node_js.at("shape").get<vector<size_t>>();
                auto one_hot_axis = node_js.at("one_hot_axis").get<size_t>();
                node = make_shared<op::OneHot>(args[0], read_partial_shape(shape), one_hot_axis);
                break;
            }
            case OP_TYPEID::Or:
            {
                node = make_shared<op::Or>(args[0], args[1]);
                break;
            }
            case OP_TYPEID::Pad:
            {
                auto padding_below = node_js.at("padding_below").get<vector<ptrdiff_t>>();
                auto padding_above = node_js.at("padding_above").get<vector<ptrdiff_t>>();

                // This is a legacy field whose functionality is no longer supported. The new
                // behavior is equivalent to interior padding of 0, so we will accept it under
                // those conditions.
                auto padding_interior = node_js.at("padding_interior").get<vector<size_t>>();
                NGRAPH_ASSERT(std::all_of(padding_interior.begin(),
                                          padding_interior.end(),
                                          [](size_t s) { return s == 0; }))
                    << "Legacy padding_interior field must be zero everywhere.";

                auto pad_mode = node_js.count("pad_mode") == 0
                                    ? op::PadMode::CONSTANT
                                    : static_cast<op::PadMode>(node_js.at("pad_mode"));

                node =
                    make_shared<op::Pad>(args[0], args[1], padding_below, padding_above, pad_mode);
                break;
            }
            case OP_TYPEID::Parameter:
            {
                auto type_node_js =
                    node_js.count("element_type") == 0 ? node_js.at("value_type") : node_js;
                auto element_type = read_element_type(type_node_js.at("element_type"));
                auto shape = type_node_js.at("shape");
                auto cacheable = get_or_default<bool>(node_js, "cacheable", false);
                node =
                    make_shared<op::Parameter>(element_type, read_partial_shape(shape), cacheable);
                break;
            }
            case OP_TYPEID::Passthrough:
            {
                std::vector<json> outputs_js = node_js.at("output_shapes");
                std::vector<std::tuple<element::Type, PartialShape>> outputs;
                for (auto output_js : outputs_js)
                {
                    outputs.emplace_back(read_element_type(output_js.at("element_type")),
                                         read_partial_shape(output_js.at("shape")));
                }
                node = make_shared<op::Passthrough>(node_js.at("logical_type"),
                                                    node_js.at("language"),
                                                    node_js.at("function"),
                                                    args,
                                                    std::move(outputs));
                break;
            }
            case OP_TYPEID::Power:
            {
                node = make_shared<op::Power>(args[0], args[1]);
                break;
            }
            case OP_TYPEID::Product:
            {
                auto reduction_axes = node_js.at("reduction_axes").get<set<size_t>>();
                node = make_shared<op::Product>(args[0], reduction_axes);
                break;
            }
            case OP_TYPEID::Quantize:
            {
                auto type = read_element_type(node_js.at("type"));
                auto axes = node_js.at("axes").get<set<size_t>>();
                auto round_mode = node_js.at("round_mode").get<op::Quantize::RoundMode>();
                node = make_shared<op::Quantize>(args[0], args[1], args[2], type, axes, round_mode);
                break;
            }
            case OP_TYPEID::QuantizedAvgPool:
            {
                auto window_shape = node_js.at("window_shape").get<vector<size_t>>();
                auto window_movement_strides =
                    node_js.at("window_movement_strides").get<vector<size_t>>();
                auto padding_below = node_js.at("padding_below").get<vector<size_t>>();
                auto padding_above = node_js.at("padding_above").get<vector<size_t>>();
                auto include_padding_in_avg_computation =
                    node_js.at("include_padding_in_avg_computation").get<bool>();
                node = make_shared<op::QuantizedAvgPool>(args[0],
                                                         window_shape,
                                                         window_movement_strides,
                                                         padding_below,
                                                         padding_above,
                                                         include_padding_in_avg_computation);
                break;
            }
            case OP_TYPEID::QuantizedConvolutionBias: { break;
            }
            case OP_TYPEID::QuantizedConvolutionBiasAdd: { break;
            }
            case OP_TYPEID::QuantizedConvolutionBiasSignedAdd: { break;
            }
            case OP_TYPEID::QuantizedConvolutionRelu: { break;
            }
            case OP_TYPEID::QuantizedConvolution:
            {
                auto window_movement_strides =
                    node_js.at("window_movement_strides").get<vector<size_t>>();
                auto window_dilation_strides =
                    node_js.at("window_dilation_strides").get<vector<size_t>>();
                auto padding_below = node_js.at("padding_below").get<vector<std::ptrdiff_t>>();
                auto padding_above = node_js.at("padding_above").get<vector<std::ptrdiff_t>>();
                auto data_dilation_strides = node_js["data_dilation_strides"];
                node =
                    make_shared<op::Convolution>(args[0],
                                                 args[1],
                                                 window_movement_strides,
                                                 window_dilation_strides,
                                                 padding_below,
                                                 padding_above,
                                                 data_dilation_strides.get<std::vector<size_t>>());
                break;
            }
            case OP_TYPEID::QuantizedDotBias: { break;
            }
            case OP_TYPEID::QuantizedDot: { break;
            }
            case OP_TYPEID::QuantizedMaxPool:
            {
                auto window_shape = node_js.at("window_shape").get<vector<size_t>>();
                auto window_movement_strides =
                    node_js.at("window_movement_strides").get<vector<size_t>>();
                // For backwards compatibility, both (but not just one) of the padding_ fields may be
                // omitted.
                auto padding_below_maybe = node_js["padding_below"];
                auto padding_above_maybe = node_js["padding_above"];
                auto padding_below = padding_below_maybe.get<vector<size_t>>();
                auto padding_above = padding_above_maybe.get<vector<size_t>>();
                node = make_shared<op::QuantizedMaxPool>(
                    args[0], window_shape, window_movement_strides, padding_below, padding_above);

                break;
            }
            case OP_TYPEID::Relu:
            {
                node = make_shared<op::Relu>(args[0]);
                break;
            }
            case OP_TYPEID::ReluBackprop:
            {
                node = make_shared<op::ReluBackprop>(args[0], args[1]);
                break;
            }
            case OP_TYPEID::ReplaceSlice:
            {
                auto lower_bounds = node_js.at("lower_bounds").get<vector<size_t>>();
                auto upper_bounds = node_js.at("upper_bounds").get<vector<size_t>>();
                auto strides = node_js.at("strides").get<vector<size_t>>();
                node = make_shared<op::ReplaceSlice>(
                    args[0], args[1], lower_bounds, upper_bounds, strides);
                break;
            }
            case OP_TYPEID::Reshape:
            {
                auto input_order = node_js.at("input_order").get<vector<size_t>>();
                auto output_shape = node_js.at("output_shape").get<vector<size_t>>();
                node = make_shared<op::Reshape>(args[0], input_order, output_shape);
                break;
            }
            case OP_TYPEID::Result:
            {
                node = make_shared<op::Result>(args[0]);
                break;
            }
            case OP_TYPEID::Reverse:
            {
                auto reversed_axes = node_js.at("reversed_axes").get<set<size_t>>();
                node = make_shared<op::Reverse>(args[0], reversed_axes);
                break;
            }
            case OP_TYPEID::ReverseSequence:
            {
                auto batch_axis = node_js.at("batch_axis").get<size_t>();
                auto sequence_axis = node_js.at("sequence_axis").get<size_t>();
                node =
                    make_shared<op::ReverseSequence>(args[0], args[1], batch_axis, sequence_axis);
                break;
            }
            case OP_TYPEID::ScalarConstantLike:
            {
                double value = node_js.at("value").get<double>();
                node = make_shared<op::ScalarConstantLike>(args[0], value);
                break;
            }
            case OP_TYPEID::Select:
            {
                node = make_shared<op::Select>(args[0], args[1], args[2]);
                break;
            }
            case OP_TYPEID::ShapeOf:
            {
                node = make_shared<op::ShapeOf>(args[0]);
                break;
            }
            case OP_TYPEID::Sigmoid:
            {
                node = make_shared<op::Sigmoid>(args[0]);
                break;
            }
            case OP_TYPEID::SigmoidBackprop:
            {
                node = make_shared<op::SigmoidBackprop>(args[0], args[1]);
                break;
            }
            case OP_TYPEID::Sign:
            {
                node = make_shared<op::Sign>(args[0]);
                break;
            }
            case OP_TYPEID::Sin:
            {
                node = make_shared<op::Sin>(args[0]);
                break;
            }
            case OP_TYPEID::Sinh:
            {
                node = make_shared<op::Sinh>(args[0]);
                break;
            }
            case OP_TYPEID::Slice:
            {
                auto lower_bounds = node_js.at("lower_bounds").get<vector<size_t>>();
                auto upper_bounds = node_js.at("upper_bounds").get<vector<size_t>>();
                auto strides = node_js.at("strides").get<vector<size_t>>();
                node = make_shared<op::Slice>(args[0], lower_bounds, upper_bounds, strides);
                break;
            }
            case OP_TYPEID::Softmax:
            {
                auto softmax_axes = node_js.at("softmax_axes").get<set<size_t>>();
                node = make_shared<op::Softmax>(args[0], softmax_axes);
                break;
            }
            case OP_TYPEID::Sqrt:
            {
                node = make_shared<op::Sqrt>(args[0]);
                break;
            }
            case OP_TYPEID::Subtract:
            {
                node = make_shared<op::Subtract>(args[0], args[1]);
                break;
            }
            case OP_TYPEID::Sum:
            {
                auto reduction_axes = node_js.at("reduction_axes").get<set<size_t>>();
                node = make_shared<op::Sum>(args[0], reduction_axes);
                break;
            }
            case OP_TYPEID::Tan:
            {
                node = make_shared<op::Tan>(args[0]);
                break;
            }
            case OP_TYPEID::Tanh:
            {
                node = make_shared<op::Tanh>(args[0]);
                break;
            }
            case OP_TYPEID::TopK:
            {
                auto top_k_axis = node_js.at("top_k_axis").get<size_t>();
                auto k = node_js.at("k").get<size_t>();
                auto compute_max = node_js.at("compute_max").get<bool>();
                auto target_type = read_element_type(node_js.at("index_element_type"));
                node = make_shared<op::TopK>(args[0], top_k_axis, target_type, k, compute_max);
                break;
            }
            case OP_TYPEID::Transpose:
            {
                node = make_shared<op::Transpose>(args[0], args[1]);
                break;
            }
            case OP_TYPEID::StopGradient:
            {
                node = make_shared<op::StopGradient>(args[0]);
                break;
            }
            case OP_TYPEID::UnknownOp:
            {
                stringstream ss;
                ss << "unsupported op " << node_op;
                throw runtime_error(ss.str());
            }
            }
#pragma GCC diagnostic pop

            for (const string& name : control_deps_inputs)
            {
                node->add_control_dependency(node_map.at(name));
            }

            if (!friendly_name.empty())
            {
                node->set_friendly_name(friendly_name);
            }
            node_map[node_name] = node;
        }
        catch (...)
        {
            string node_name;
            auto it = node_js.find("name");
            if (it != node_js.end())
            {
                node_name = it->get<string>();
            }
            else
            {
                node_name = "UNKNOWN";
            }
            throw runtime_error("Error parsing json at node '" + node_name + "'");
        }
    }

    // This handles both graphs w/ `op::Result` and legacy graphs w/o it
    // If we are dealing w/ a legacy graph, add op::Result for each output node
    ResultVector result;
    size_t results = 0;
    for (auto result_name : func_result)
    {
        auto fr = node_map.at(result_name);
        if (auto res = std::dynamic_pointer_cast<op::Result>(fr))
        {
            result.push_back(res);
            // make sure we have `op::Result` on top of all outputs
            results++;
        }
        else
        {
            result.push_back(std::make_shared<op::Result>(fr));
        }
    }

    if (results != 0 && results != func_result.size())
    {
        throw ngraph_error(
            " Graph serialization is inconsistent. Some op::Results appear to be missing");
    }

    std::vector<std::shared_ptr<op::Parameter>> params;
    for (auto param_name : func_parameters)
    {
        params.push_back(dynamic_pointer_cast<op::Parameter>(node_map.at(param_name)));
    }

    rc = make_shared<Function>(result, params, func_name);
    function_map[func_name] = rc;

    return rc;
}

static json write(const Node& n, bool binary_constant_data)
{
    json node;
    node["name"] = n.get_name();
    if (n.get_name() != n.get_friendly_name())
    {
        node["friendly_name"] = n.get_friendly_name();
    }
    node["op"] = n.description();
    // TODO Multiple outputs
    json inputs = json::array();
    json control_deps = json::array();
    json outputs = json::array();

    for (const descriptor::Input& input : n.get_inputs())
    {
        inputs.push_back(input.get_output().get_node()->get_name());
    }
    for (auto cdep : n.get_control_dependencies())
    {
        control_deps.push_back(cdep->get_name());
    }
    for (size_t i = 0; i < n.get_output_size(); ++i)
    {
        outputs.push_back(n.get_output_tensor(i).get_name());
    }

    node["inputs"] = inputs;
    node["control_deps"] = control_deps;
    node["outputs"] = outputs;

    if (std::getenv("NGRAPH_SERIALIZER_OUTPUT_SHAPES") != nullptr)
    {
        json output_shapes = json::array();
        for (size_t i = 0; i < n.get_output_size(); ++i)
        {
            output_shapes.push_back(n.get_output_shape(i));
        }
        node["output_shapes"] = output_shapes;
    }

    string node_op = n.description();
#pragma GCC diagnostic push
#pragma GCC diagnostic error "-Wswitch"
#pragma GCC diagnostic error "-Wswitch-enum"
    // #pragma GCC diagnostic error "-Wimplicit-fallthrough"
    switch (get_typeid(node_op))
    {
    case OP_TYPEID::Abs: { break;
    }
    case OP_TYPEID::Acos: { break;
    }
    case OP_TYPEID::Add: { break;
    }
    case OP_TYPEID::ArgMin:
    {
        auto tmp = dynamic_cast<const op::ArgMin*>(&n);
        node["axis"] = tmp->get_reduction_axis();
        node["index_element_type"] = write_element_type(tmp->get_element_type());
        break;
    }
    case OP_TYPEID::ArgMax:
    {
        auto tmp = dynamic_cast<const op::ArgMax*>(&n);
        node["axis"] = tmp->get_reduction_axis();
        node["index_element_type"] = write_element_type(tmp->get_element_type());
        break;
    }
    case OP_TYPEID::All:
    {
        auto tmp = dynamic_cast<const op::All*>(&n);
        node["reduction_axes"] = tmp->get_reduction_axes();
        break;
    }
    case OP_TYPEID::AllReduce: { break;
    }
    case OP_TYPEID::And: { break;
    }
    case OP_TYPEID::Any:
    {
        auto tmp = dynamic_cast<const op::Any*>(&n);
        node["reduction_axes"] = tmp->get_reduction_axes();
        break;
    }
    case OP_TYPEID::Asin: { break;
    }
    case OP_TYPEID::Atan: { break;
    }
    case OP_TYPEID::AvgPool:
    {
        auto tmp = dynamic_cast<const op::AvgPool*>(&n);
        node["window_shape"] = tmp->get_window_shape();
        node["window_movement_strides"] = tmp->get_window_movement_strides();
        node["padding_below"] = tmp->get_padding_below();
        node["padding_above"] = tmp->get_padding_above();
        node["include_padding_in_avg_computation"] = tmp->get_include_padding_in_avg_computation();
        break;
    }
    case OP_TYPEID::AvgPoolBackprop:
    {
        auto tmp = dynamic_cast<const op::AvgPoolBackprop*>(&n);
        node["forward_arg_shape"] = tmp->get_forward_arg_shape();
        node["window_shape"] = tmp->get_window_shape();
        node["window_movement_strides"] = tmp->get_window_movement_strides();
        node["padding_below"] = tmp->get_padding_below();
        node["padding_above"] = tmp->get_padding_above();
        node["include_padding_in_avg_computation"] = tmp->get_include_padding_in_avg_computation();
        break;
    }
    case OP_TYPEID::BatchNormTraining:
    {
        auto tmp = dynamic_cast<const op::BatchNormTraining*>(&n);
        node["eps"] = tmp->get_eps_value();
        break;
    }
    case OP_TYPEID::BatchNormInference:
    {
        auto tmp = dynamic_cast<const op::BatchNormInference*>(&n);
        node["eps"] = tmp->get_eps_value();
        break;
    }
    case OP_TYPEID::BatchNormTrainingBackprop:
    {
        auto tmp = dynamic_cast<const op::BatchNormTrainingBackprop*>(&n);
        node["eps"] = tmp->get_eps_value();
        break;
    }
    case OP_TYPEID::Broadcast:
    {
        auto tmp = dynamic_cast<const op::Broadcast*>(&n);
        node["axes"] = tmp->get_broadcast_axes();
        node["shape"] = tmp->get_broadcast_shape();
        break;
    }
    case OP_TYPEID::BroadcastLike:
    {
        auto tmp = dynamic_cast<const op::BroadcastLike*>(&n);
        node["initial_axes"] = tmp->get_initial_broadcast_axes();
        break;
    }
    case OP_TYPEID::Ceiling: { break;
    }
    case OP_TYPEID::Concat:
    {
        auto tmp = dynamic_cast<const op::Concat*>(&n);
        node["axis"] = tmp->get_concatenation_axis();
        break;
    }
    case OP_TYPEID::Constant:
    {
        auto tmp = dynamic_cast<const op::Constant*>(&n);
        if (!binary_constant_data)
        {
            node["value"] = tmp->get_value_strings();
        }
        node["shape"] = tmp->get_shape();
        node["element_type"] = write_element_type(tmp->get_element_type());
        break;
    }
    case OP_TYPEID::Convert:
    {
        auto tmp = dynamic_cast<const op::Convert*>(&n);
        node["target_type"] = write_element_type(tmp->get_convert_element_type());
        break;
    }
    case OP_TYPEID::Convolution:
    {
        auto tmp = dynamic_cast<const op::Convolution*>(&n);
        node["window_movement_strides"] = tmp->get_window_movement_strides();
        node["window_dilation_strides"] = tmp->get_window_dilation_strides();
        node["padding_below"] = tmp->get_padding_below();
        node["padding_above"] = tmp->get_padding_above();
        node["data_dilation_strides"] = tmp->get_data_dilation_strides();
        break;
    }
    case OP_TYPEID::ConvolutionBackpropData:
    {
        auto tmp = dynamic_cast<const op::ConvolutionBackpropData*>(&n);
        node["data_batch_shape"] = tmp->get_data_batch_shape();
        node["window_movement_strides_forward"] = tmp->get_window_movement_strides_forward();
        node["window_dilation_strides_forward"] = tmp->get_window_dilation_strides_forward();
        node["padding_below_forward"] = tmp->get_padding_below_forward();
        node["padding_above_forward"] = tmp->get_padding_above_forward();
        node["data_dilation_strides_forward"] = tmp->get_data_dilation_strides_forward();
        break;
    }
    case OP_TYPEID::ConvolutionBackpropFilters:
    {
        auto tmp = dynamic_cast<const op::ConvolutionBackpropFilters*>(&n);
        node["filters_shape"] = tmp->get_filters_shape();
        node["window_movement_strides_forward"] = tmp->get_window_movement_strides_forward();
        node["window_dilation_strides_forward"] = tmp->get_window_dilation_strides_forward();
        node["padding_below_forward"] = tmp->get_padding_below_forward();
        node["padding_above_forward"] = tmp->get_padding_above_forward();
        node["data_dilation_strides_forward"] = tmp->get_data_dilation_strides_forward();
        break;
    }
    case OP_TYPEID::Cos: { break;
    }
    case OP_TYPEID::Cosh: { break;
    }
    case OP_TYPEID::Dequantize:
    {
        auto tmp = dynamic_cast<const op::Dequantize*>(&n);
        node["type"] = write_element_type(tmp->get_element_type());
        node["axes"] = tmp->get_axes();
        break;
    }
    case OP_TYPEID::Divide: { break;
    }
    case OP_TYPEID::Dot:
    {
        auto tmp = dynamic_cast<const op::Dot*>(&n);
        node["reduction_axes_count"] = tmp->get_reduction_axes_count();
        break;
    }
    case OP_TYPEID::DynBroadcast: { break;
    }
    case OP_TYPEID::EmbeddingLookup: { break;
    }
    case OP_TYPEID::DynPad: { break;
    }
    case OP_TYPEID::Equal: { break;
    }
    case OP_TYPEID::Exp: { break;
    }
    case OP_TYPEID::Floor: { break;
    }
    case OP_TYPEID::GetOutputElement:
    {
        auto tmp = dynamic_cast<const op::GetOutputElement*>(&n);
        node["n"] = tmp->get_n();
        break;
    }
    case OP_TYPEID::GenerateMask:
    {
        auto tmp = dynamic_cast<const op::GenerateMask*>(&n);
        node["output_shape"] = tmp->get_shape();
        node["type"] = write_element_type(tmp->get_element_type());
        node["seed"] = tmp->get_seed();
        node["probability"] = tmp->get_probability();
        break;
    }
    case OP_TYPEID::Greater: { break;
    }
    case OP_TYPEID::GreaterEq: { break;
    }
    case OP_TYPEID::Less: { break;
    }
    case OP_TYPEID::LessEq: { break;
    }
    case OP_TYPEID::Log: { break;
    }
    case OP_TYPEID::LRN:
    {
        auto tmp = dynamic_cast<const op::LRN*>(&n);
        node["alpha"] = tmp->get_alpha();
        node["beta"] = tmp->get_beta();
        node["bias"] = tmp->get_bias();
        node["nsize"] = tmp->get_nsize();
        break;
    }
    case OP_TYPEID::Max:
    {
        auto tmp = dynamic_cast<const op::Max*>(&n);
        node["reduction_axes"] = tmp->get_reduction_axes();
        break;
    }
    case OP_TYPEID::MaxPool:
    {
        auto tmp = dynamic_cast<const op::MaxPool*>(&n);
        node["window_shape"] = tmp->get_window_shape();
        node["window_movement_strides"] = tmp->get_window_movement_strides();
        node["padding_below"] = tmp->get_padding_below();
        node["padding_above"] = tmp->get_padding_above();
        break;
    }
    case OP_TYPEID::MaxPoolBackprop:
    {
        auto tmp = dynamic_cast<const op::MaxPoolBackprop*>(&n);
        node["window_shape"] = tmp->get_window_shape();
        node["window_movement_strides"] = tmp->get_window_movement_strides();
        node["padding_below"] = tmp->get_padding_below();
        node["padding_above"] = tmp->get_padding_above();
        break;
    }
    case OP_TYPEID::Maximum: { break;
    }
    case OP_TYPEID::Min:
    {
        auto tmp = dynamic_cast<const op::Min*>(&n);
        node["reduction_axes"] = tmp->get_reduction_axes();
        break;
    }
    case OP_TYPEID::Minimum: { break;
    }
    case OP_TYPEID::Multiply: { break;
    }
    case OP_TYPEID::Negative: { break;
    }
    case OP_TYPEID::NotEqual: { break;
    }
    case OP_TYPEID::Not: { break;
    }
    case OP_TYPEID::OneHot:
    {
        auto tmp = dynamic_cast<const op::OneHot*>(&n);
        node["shape"] = write_partial_shape(tmp->get_output_partial_shape(0));
        node["one_hot_axis"] = tmp->get_one_hot_axis();
        break;
    }
    case OP_TYPEID::Or: { break;
    }
    case OP_TYPEID::Pad:
    {
        auto tmp = dynamic_cast<const op::Pad*>(&n);
        node["padding_below"] = tmp->get_padding_below();
        node["padding_above"] = tmp->get_padding_above();
        node["pad_mode"] = tmp->get_pad_mode();
        break;
    }
    case OP_TYPEID::Parameter:
    {
        auto tmp = dynamic_cast<const op::Parameter*>(&n);
        node["shape"] = write_partial_shape(tmp->get_output_partial_shape(0));
        node["cacheable"] = tmp->get_cacheable();
        node["element_type"] = write_element_type(tmp->get_element_type());
        break;
    }
    case OP_TYPEID::Passthrough:
    {
        auto tmp = dynamic_cast<const op::Passthrough*>(&n);
        node["logical_type"] = tmp->logical_type();
        node["language"] = tmp->language();
        node["function"] = tmp->function();
        std::vector<json> outputs_js;
        for (const auto& output_shape : tmp->output_shapes())
        {
            json output_js;
            output_js["element_type"] = write_element_type(std::get<0>(output_shape));
            output_js["shape"] = write_partial_shape(std::get<1>(output_shape));
            outputs_js.emplace_back(std::move(output_js));
        }
        node["output_shapes"] = std::move(outputs_js);
        break;
    }
    case OP_TYPEID::Product:
    {
        auto tmp = dynamic_cast<const op::Product*>(&n);
        node["reduction_axes"] = tmp->get_reduction_axes();
        break;
    }
    case OP_TYPEID::Power: { break;
    }
    case OP_TYPEID::Quantize:
    {
        auto tmp = dynamic_cast<const op::Quantize*>(&n);
        node["type"] = write_element_type(tmp->get_element_type());
        node["axes"] = tmp->get_axes();
        node["round_mode"] = tmp->get_round_mode();
        break;
    }
    case OP_TYPEID::QuantizedAvgPool:
    {
        auto tmp = dynamic_cast<const op::QuantizedAvgPool*>(&n);
        node["window_shape"] = tmp->get_window_shape();
        node["window_movement_strides"] = tmp->get_window_movement_strides();
        node["padding_below"] = tmp->get_padding_below();
        node["padding_above"] = tmp->get_padding_above();
        node["include_padding_in_avg_computation"] = tmp->get_include_padding_in_avg_computation();
        break;
    }
    case OP_TYPEID::QuantizedConvolutionBias: { break;
    }
    case OP_TYPEID::QuantizedConvolutionBiasAdd: { break;
    }
    case OP_TYPEID::QuantizedConvolutionBiasSignedAdd: { break;
    }
    case OP_TYPEID::QuantizedConvolutionRelu: { break;
    }
    case OP_TYPEID::QuantizedConvolution:
    {
        auto tmp = dynamic_cast<const op::QuantizedConvolution*>(&n);
        node["window_movement_strides"] = tmp->get_window_movement_strides();
        node["window_dilation_strides"] = tmp->get_window_dilation_strides();
        node["padding_below"] = tmp->get_padding_below();
        node["padding_above"] = tmp->get_padding_above();
        node["data_dilation_strides"] = tmp->get_data_dilation_strides();
        break;
    }
    case OP_TYPEID::QuantizedDotBias: { break;
    }
    case OP_TYPEID::QuantizedDot: { break;
    }
    case OP_TYPEID::QuantizedMaxPool:
    {
        auto tmp = dynamic_cast<const op::QuantizedMaxPool*>(&n);
        node["window_shape"] = tmp->get_window_shape();
        node["window_movement_strides"] = tmp->get_window_movement_strides();
        node["padding_below"] = tmp->get_padding_below();
        node["padding_above"] = tmp->get_padding_above();
        break;
    }
    case OP_TYPEID::Relu: { break;
    }
    case OP_TYPEID::ReluBackprop: { break;
    }
    case OP_TYPEID::ReplaceSlice:
    {
        auto tmp = dynamic_cast<const op::ReplaceSlice*>(&n);
        node["lower_bounds"] = tmp->get_lower_bounds();
        node["upper_bounds"] = tmp->get_upper_bounds();
        node["strides"] = tmp->get_strides();
        break;
    }
    case OP_TYPEID::Reshape:
    {
        auto tmp = dynamic_cast<const op::Reshape*>(&n);
        node["input_order"] = tmp->get_input_order();
        node["output_shape"] = tmp->get_output_shape();
        break;
    }
    case OP_TYPEID::Result: { break;
    }
    case OP_TYPEID::Reverse:
    {
        auto tmp = dynamic_cast<const op::Reverse*>(&n);
        node["reversed_axes"] = tmp->get_reversed_axes();
        break;
    }
    case OP_TYPEID::ReverseSequence:
    {
        auto tmp = dynamic_cast<const op::ReverseSequence*>(&n);
        node["batch_axis"] = tmp->get_batch_axis();
        node["sequence_axis"] = tmp->get_sequence_axis();
        break;
    }
    case OP_TYPEID::ScalarConstantLike:
    {
        auto tmp = dynamic_cast<const op::ScalarConstantLikeBase*>(&n);
        auto constant = tmp->as_constant();
        node["value"] = constant->get_value_strings()[0];
        node["element_type"] = write_element_type(constant->get_element_type());
        break;
    }
    case OP_TYPEID::Select: { break;
    }
    case OP_TYPEID::ShapeOf: { break;
    }
    case OP_TYPEID::Sigmoid: { break;
    }
    case OP_TYPEID::SigmoidBackprop: { break;
    }
    case OP_TYPEID::Sign: { break;
    }
    case OP_TYPEID::Sin: { break;
    }
    case OP_TYPEID::Sinh: { break;
    }
    case OP_TYPEID::Slice:
    {
        auto tmp = dynamic_cast<const op::Slice*>(&n);
        node["lower_bounds"] = tmp->get_lower_bounds();
        node["upper_bounds"] = tmp->get_upper_bounds();
        node["strides"] = tmp->get_strides();
        break;
    }
    case OP_TYPEID::Sqrt: { break;
    }
    case OP_TYPEID::StopGradient: { break;
    }
    case OP_TYPEID::Subtract: { break;
    }
    case OP_TYPEID::Sum:
    {
        auto tmp = dynamic_cast<const op::Sum*>(&n);
        node["reduction_axes"] = tmp->get_reduction_axes();
        break;
    }
    case OP_TYPEID::Softmax:
    {
        auto tmp = dynamic_cast<const op::Softmax*>(&n);
        node["softmax_axes"] = tmp->get_axes();
        break;
    }
    case OP_TYPEID::Tan: { break;
    }
    case OP_TYPEID::Tanh: { break;
    }
    case OP_TYPEID::TopK:
    {
        auto tmp = dynamic_cast<const op::TopK*>(&n);
        node["top_k_axis"] = tmp->get_top_k_axis();
        node["index_element_type"] = write_element_type(tmp->get_index_element_type());
        node["k"] = tmp->get_k();
        node["compute_max"] = tmp->get_compute_max();
        break;
    }
    case OP_TYPEID::Transpose: { break;
    }
    case OP_TYPEID::UnknownOp: { break;
    }
    }
#pragma GCC diagnostic pop

    return node;
}<|MERGE_RESOLUTION|>--- conflicted
+++ resolved
@@ -47,11 +47,8 @@
 #include "ngraph/op/embedding_lookup.hpp"
 #include "ngraph/op/equal.hpp"
 #include "ngraph/op/exp.hpp"
-<<<<<<< HEAD
+#include "ngraph/op/experimental/dyn_broadcast.hpp"
 #include "ngraph/op/experimental/dyn_pad.hpp"
-=======
-#include "ngraph/op/experimental/dyn_broadcast.hpp"
->>>>>>> 51270c68
 #include "ngraph/op/experimental/generate_mask.hpp"
 #include "ngraph/op/experimental/quantized_avg_pool.hpp"
 #include "ngraph/op/experimental/quantized_conv.hpp"
@@ -752,15 +749,14 @@
                 }
                 break;
             }
-<<<<<<< HEAD
+            case OP_TYPEID::DynBroadcast:
+            {
+                node = make_shared<op::DynBroadcast>(args[0], args[1], args[2]);
+                break;
+            }
             case OP_TYPEID::DynPad:
             {
                 node = make_shared<op::DynPad>(args[0], args[1], args[2], args[3]);
-=======
-            case OP_TYPEID::DynBroadcast:
-            {
-                node = make_shared<op::DynBroadcast>(args[0], args[1], args[2]);
->>>>>>> 51270c68
                 break;
             }
             case OP_TYPEID::EmbeddingLookup:
@@ -1518,9 +1514,9 @@
     }
     case OP_TYPEID::DynBroadcast: { break;
     }
+    case OP_TYPEID::DynPad: { break;
+    }
     case OP_TYPEID::EmbeddingLookup: { break;
-    }
-    case OP_TYPEID::DynPad: { break;
     }
     case OP_TYPEID::Equal: { break;
     }
