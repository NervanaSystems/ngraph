//*****************************************************************************
// Copyright 2017-2019 Intel Corporation
//
// Licensed under the Apache License, Version 2.0 (the "License");
// you may not use this file except in compliance with the License.
// You may obtain a copy of the License at
//
//     http://www.apache.org/licenses/LICENSE-2.0
//
// Unless required by applicable law or agreed to in writing, software
// distributed under the License is distributed on an "AS IS" BASIS,
// WITHOUT WARRANTIES OR CONDITIONS OF ANY KIND, either express or implied.
// See the License for the specific language governing permissions and
// limitations under the License.
//*****************************************************************************

#include <fstream>
#include <functional>

#include "ngraph/cpio.hpp"
#include "ngraph/file_util.hpp"
#include "ngraph/graph_util.hpp"
#include "ngraph/op/abs.hpp"
#include "ngraph/op/acos.hpp"
#include "ngraph/op/add.hpp"
#include "ngraph/op/all.hpp"
#include "ngraph/op/allreduce.hpp"
#include "ngraph/op/and.hpp"
#include "ngraph/op/any.hpp"
#include "ngraph/op/argmax.hpp"
#include "ngraph/op/argmin.hpp"
#include "ngraph/op/asin.hpp"
#include "ngraph/op/atan.hpp"
#include "ngraph/op/avg_pool.hpp"
#include "ngraph/op/batch_norm.hpp"
#include "ngraph/op/broadcast.hpp"
#include "ngraph/op/ceiling.hpp"
#include "ngraph/op/concat.hpp"
#include "ngraph/op/constant.hpp"
#include "ngraph/op/convert.hpp"
#include "ngraph/op/convolution.hpp"
#include "ngraph/op/cos.hpp"
#include "ngraph/op/cosh.hpp"
#include "ngraph/op/dequantize.hpp"
#include "ngraph/op/divide.hpp"
#include "ngraph/op/dot.hpp"
#include "ngraph/op/embedding_lookup.hpp"
#include "ngraph/op/equal.hpp"
#include "ngraph/op/exp.hpp"
<<<<<<< HEAD
#include "ngraph/op/experimental/dyn_reshape.hpp"
#include "ngraph/op/experimental/dyn_slice.hpp"
=======
#include "ngraph/op/experimental/dyn_broadcast.hpp"
>>>>>>> 4b44442e
#include "ngraph/op/experimental/generate_mask.hpp"
#include "ngraph/op/experimental/quantized_avg_pool.hpp"
#include "ngraph/op/experimental/quantized_conv.hpp"
#include "ngraph/op/experimental/quantized_conv_bias.hpp"
#include "ngraph/op/experimental/quantized_conv_relu.hpp"
#include "ngraph/op/experimental/quantized_dot.hpp"
#include "ngraph/op/experimental/quantized_dot_bias.hpp"
#include "ngraph/op/experimental/quantized_max_pool.hpp"
#include "ngraph/op/experimental/shape_of.hpp"
#include "ngraph/op/experimental/transpose.hpp"
#include "ngraph/op/floor.hpp"
#include "ngraph/op/get_output_element.hpp"
#include "ngraph/op/greater.hpp"
#include "ngraph/op/greater_eq.hpp"
#include "ngraph/op/less.hpp"
#include "ngraph/op/less_eq.hpp"
#include "ngraph/op/log.hpp"
#include "ngraph/op/lrn.hpp"
#include "ngraph/op/max.hpp"
#include "ngraph/op/max_pool.hpp"
#include "ngraph/op/maximum.hpp"
#include "ngraph/op/min.hpp"
#include "ngraph/op/minimum.hpp"
#include "ngraph/op/multiply.hpp"
#include "ngraph/op/negative.hpp"
#include "ngraph/op/not.hpp"
#include "ngraph/op/not_equal.hpp"
#include "ngraph/op/one_hot.hpp"
#include "ngraph/op/or.hpp"
#include "ngraph/op/pad.hpp"
#include "ngraph/op/parameter.hpp"
#include "ngraph/op/passthrough.hpp"
#include "ngraph/op/power.hpp"
#include "ngraph/op/product.hpp"
#include "ngraph/op/quantize.hpp"
#include "ngraph/op/relu.hpp"
#include "ngraph/op/replace_slice.hpp"
#include "ngraph/op/reshape.hpp"
#include "ngraph/op/result.hpp"
#include "ngraph/op/reverse.hpp"
#include "ngraph/op/reverse_sequence.hpp"
#include "ngraph/op/select.hpp"
#include "ngraph/op/sigmoid.hpp"
#include "ngraph/op/sign.hpp"
#include "ngraph/op/sin.hpp"
#include "ngraph/op/sinh.hpp"
#include "ngraph/op/slice.hpp"
#include "ngraph/op/softmax.hpp"
#include "ngraph/op/sqrt.hpp"
#include "ngraph/op/stop_gradient.hpp"
#include "ngraph/op/subtract.hpp"
#include "ngraph/op/sum.hpp"
#include "ngraph/op/tan.hpp"
#include "ngraph/op/tanh.hpp"
#include "ngraph/op/topk.hpp"
#include "ngraph/serializer.hpp"
#include "ngraph/util.hpp"
#include "nlohmann/json.hpp"

using namespace ngraph;
using namespace std;
using json = nlohmann::json;
using const_data_callback_t = shared_ptr<Node>(const string&, const element::Type&, const Shape&);

// This expands the op list in op_tbl.hpp into a list of enumerations that look like this:
// Abs,
// Acos,
// ...
#define NGRAPH_OP(a, b) a,
enum class OP_TYPEID
{
#include "ngraph/op/op_tbl.hpp"
    UnknownOp
};
#undef NGRAPH_OP

static OP_TYPEID get_typeid(const string& s)
{
// This expands the op list in op_tbl.hpp into a list of enumerations that look like this:
// {"Abs", OP_TYPEID::Abs},
// {"Acos", OP_TYPEID::Acos},
// ...
#define NGRAPH_OP(a, b) {#a, OP_TYPEID::a},
    static const unordered_map<string, OP_TYPEID> typeid_map{
#include "ngraph/op/op_tbl.hpp"
    };
#undef NGRAPH_OP
    OP_TYPEID rc = OP_TYPEID::UnknownOp;
    auto it = typeid_map.find(s);
    if (it != typeid_map.end())
    {
        rc = it->second;
    }
    return rc;
}

template <typename T>
T get_or_default(nlohmann::json& j, const std::string& key, const T& default_value)
{
    return j.count(key) != 0 ? j.at(key).get<T>() : default_value;
}

static std::shared_ptr<ngraph::Function>
    read_function(const json&,
                  std::unordered_map<std::string, std::shared_ptr<Function>>&,
                  function<const_data_callback_t>);

static json write(const ngraph::Function&, bool binary_constant_data);
static json write(const ngraph::Node&, bool binary_constant_data);
static string
    serialize(shared_ptr<ngraph::Function> func, size_t indent, bool binary_constant_data);

static json write_dimension(Dimension d)
{
    if (d.is_dynamic())
    {
        return nullptr;
    }
    else
    {
        return static_cast<size_t>(d);
    }
}

static Dimension read_dimension(const json& j)
{
    if (j.is_null())
    {
        return Dimension::dynamic();
    }
    else
    {
        return Dimension(static_cast<size_t>(j));
    }
}

static json write_partial_shape(const PartialShape& s)
{
    if (s.rank().is_dynamic())
    {
        return nullptr;
    }
    else
    {
        std::vector<json> vals(static_cast<size_t>(s.rank()));
        for (size_t i = 0; i < vals.size(); i++)
        {
            vals[i] = write_dimension(s[i]);
        }
        return vals;
    }
}

static PartialShape read_partial_shape(const json& j)
{
    if (j.is_null())
    {
        return PartialShape::dynamic();
    }
    else
    {
        std::vector<Dimension> dims(j.size());
        for (size_t i = 0; i < j.size(); i++)
        {
            dims[i] = read_dimension(j[i]);
        }
        return PartialShape(dims);
    }
}

static json write_element_type(const ngraph::element::Type& n)
{
    json j;
    j = n.c_type_string();
    return j;
}

static element::Type read_element_type(const json& j)
{
    size_t bitwidth = 0;
    bool is_real = false;
    bool is_signed = false;
    bool is_quantized = false;
    string c_type_string = "";
    if (j.is_object())
    {
        bitwidth = j.at("bitwidth").get<size_t>();
        is_real = j.at("is_real").get<bool>();
        is_signed = j.at("is_signed").get<bool>();
        is_quantized = j.at("is_quantized").get<bool>();
        c_type_string = j.at("c_type_string").get<string>();
    }
    else
    {
        string c_type = j.get<string>();
        for (const element::Type* t : element::Type::get_known_types())
        {
            if (t->c_type_string() == c_type)
            {
                bitwidth = t->bitwidth();
                is_real = t->is_real();
                is_signed = t->is_signed();
                is_quantized = t->is_quantized();
                c_type_string = t->c_type_string();
                break;
            }
        }
    }
    return element::Type(bitwidth, is_real, is_signed, is_quantized, c_type_string);
}

void ngraph::serialize(const string& path, shared_ptr<ngraph::Function> func, size_t indent)
{
    ofstream out(path);
    serialize(out, func, indent);
}

void ngraph::serialize(ostream& out, shared_ptr<ngraph::Function> func, size_t indent)
{
    string j = ::serialize(func, indent, true);
    cpio::Writer writer(out);
    writer.write(func->get_name(), j.c_str(), static_cast<uint32_t>(j.size()));

    traverse_functions(func, [&](shared_ptr<ngraph::Function> f) {
        traverse_nodes(const_cast<Function*>(f.get()),
                       [&](shared_ptr<Node> node) {
                           if (auto c = dynamic_pointer_cast<op::Constant>(node))
                           {
                               uint32_t size =
                                   static_cast<uint32_t>(shape_size(c->get_output_shape(0)) *
                                                         c->get_output_element_type(0).size());
                               writer.write(c->get_name(), c->get_data_ptr(), size);
                           }
                       },
                       true);
    });
}

static string serialize(shared_ptr<ngraph::Function> func, size_t indent, bool binary_constant_data)
{
    json j;
    vector<json> functions;
    traverse_functions(func, [&](shared_ptr<ngraph::Function> f) {
        functions.push_back(write(*f, binary_constant_data));
    });
    for (auto it = functions.rbegin(); it != functions.rend(); it++)
    {
        j.push_back(*it);
    }

    string rc;
    if (indent == 0)
    {
        rc = j.dump();
    }
    else
    {
        rc = j.dump(static_cast<int>(indent));
    }
    return rc;
}

std::string ngraph::serialize(std::shared_ptr<ngraph::Function> func, size_t indent)
{
    return ::serialize(func, indent, false);
}

shared_ptr<ngraph::Function> ngraph::deserialize(istream& in)
{
    shared_ptr<Function> rc;
    if (cpio::is_cpio(in))
    {
        cpio::Reader reader(in);
        vector<cpio::FileInfo> file_info = reader.get_file_info();
        if (file_info.size() > 0)
        {
            // The first file is the model
            uint32_t size = static_cast<uint32_t>(file_info[0].get_size());
            char* data = new char[size];
            reader.read(file_info[0].get_name(), data, size);
            string jstr(data, size);
            delete[] data;
            json js = json::parse(jstr);
            unordered_map<string, shared_ptr<Function>> function_map;
            for (json func : js)
            {
                shared_ptr<Function> f = read_function(
                    func,
                    function_map,
                    [&](const string& const_name, const element::Type& et, const Shape& shape) {
                        shared_ptr<Node> const_node;
                        for (const cpio::FileInfo& info : file_info)
                        {
                            if (info.get_name() == const_name)
                            {
                                void* const_data = ngraph_malloc(info.get_size());
                                reader.read(const_name, const_data, info.get_size());
                                const_node = make_shared<op::Constant>(et, shape, const_data);
                                ngraph_free(const_data);
                                break;
                            }
                        }
                        return const_node;
                    });
                rc = f;
            }
        }
    }
    else
    {
        // json file?
        std::stringstream ss;
        ss << in.rdbuf();
        rc = deserialize(ss.str());
    }
    return rc;
}

shared_ptr<ngraph::Function> ngraph::deserialize(const string& s)
{
    shared_ptr<Function> rc;
    if (file_util::exists(s))
    {
        // s is a file and not a json string
        ifstream in(s, ios_base::binary | ios_base::in);
        rc = deserialize(in);
    }
    else
    {
        json js = json::parse(s);
        unordered_map<string, shared_ptr<Function>> function_map;
        for (json func : js)
        {
            shared_ptr<Function> f = read_function(func, function_map, nullptr);
            rc = f;
        }
    }

    return rc;
}

static json write(const Function& f, bool binary_constant_data)
{
    json function;
    function["name"] = f.get_name();

    vector<string> parameter_list;
    for (auto param : f.get_parameters())
    {
        parameter_list.push_back(param->get_name());
    }
    function["parameters"] = parameter_list;

    // TODO Functions can return multiple results
    for (size_t i = 0; i < f.get_output_size(); ++i)
    {
        function["result"].push_back(f.get_output_op(i)->get_name());
    }

    Function* pf = const_cast<Function*>(&f);
    json nodes;
    for (shared_ptr<Node> node : pf->get_ordered_ops(true))
    {
        nodes.push_back(write(*node, binary_constant_data));
    }

    function["ops"] = nodes;
    return function;
}

static shared_ptr<ngraph::Function>
    read_function(const json& func_js,
                  unordered_map<string, shared_ptr<Function>>& function_map,
                  function<const_data_callback_t> const_data_callback)
{
    shared_ptr<ngraph::Function> rc;

    string func_name = func_js.at("name").get<string>();
    vector<string> func_parameters = func_js.at("parameters").get<vector<string>>();
    vector<string> func_result = func_js.at("result").get<vector<string>>();
    unordered_map<string, shared_ptr<Node>> node_map;
    for (json node_js : func_js.at("ops"))
    {
        try
        {
            string node_name = node_js.at("name").get<string>();
            string friendly_name;
            auto it = node_js.find("friendly_name");
            if (it != node_js.end())
            {
                friendly_name = it->get<string>();
            }
            string node_op = node_js.at("op").get<string>();
            vector<string> node_inputs = node_js.at("inputs").get<vector<string>>();
            vector<string> control_deps_inputs =
                get_or_default<vector<string>>(node_js, "control_deps", vector<string>{});
            vector<string> node_outputs = node_js.at("outputs").get<vector<string>>();
            shared_ptr<Node> node;
            vector<shared_ptr<Node>> args;
            vector<shared_ptr<Node>> control_deps;
            for (const string& name : node_inputs)
            {
                args.push_back(node_map.at(name));
            }
#pragma GCC diagnostic push
#pragma GCC diagnostic error "-Wswitch"
#pragma GCC diagnostic error "-Wswitch-enum"
            // #pragma GCC diagnostic error "-Wimplicit-fallthrough"
            switch (get_typeid(node_op))
            {
            case OP_TYPEID::Abs:
            {
                node = make_shared<op::Abs>(args[0]);
                break;
            }
            case OP_TYPEID::Acos:
            {
                node = make_shared<op::Acos>(args[0]);
                break;
            }
            case OP_TYPEID::Add:
            {
                node = make_shared<op::Add>(args[0], args[1]);
                break;
            }
            case OP_TYPEID::All:
            {
                auto reduction_axes = node_js.at("reduction_axes").get<set<size_t>>();
                node = make_shared<op::All>(args[0], reduction_axes);
                break;
            }
            case OP_TYPEID::AllReduce:
            {
                node = make_shared<op::AllReduce>(args[0]);
                break;
            }
            case OP_TYPEID::And:
            {
                node = make_shared<op::And>(args[0], args[1]);
                break;
            }
            case OP_TYPEID::Any:
            {
                auto reduction_axes = node_js.at("reduction_axes").get<set<size_t>>();
                node = make_shared<op::Any>(args[0], reduction_axes);
                break;
            }
            case OP_TYPEID::ArgMin:
            {
                auto axis = node_js.at("axis").get<size_t>();
                auto target_type = read_element_type(node_js.at("index_element_type"));
                node = make_shared<op::ArgMin>(args[0], axis, target_type);
                break;
            }
            case OP_TYPEID::ArgMax:
            {
                auto axis = node_js.at("axis").get<size_t>();
                auto target_type = read_element_type(node_js.at("index_element_type"));
                node = make_shared<op::ArgMax>(args[0], axis, target_type);
                break;
            }
            case OP_TYPEID::Asin:
            {
                node = make_shared<op::Asin>(args[0]);
                break;
            }
            case OP_TYPEID::Atan:
            {
                node = make_shared<op::Atan>(args[0]);
                break;
            }
            case OP_TYPEID::AvgPool:
            {
                auto window_shape = node_js.at("window_shape").get<vector<size_t>>();
                auto window_movement_strides =
                    node_js.at("window_movement_strides").get<vector<size_t>>();
                auto padding_below = node_js.at("padding_below").get<vector<size_t>>();
                auto padding_above = node_js.at("padding_above").get<vector<size_t>>();
                auto include_padding_in_avg_computation =
                    node_js.at("include_padding_in_avg_computation").get<bool>();
                node = make_shared<op::AvgPool>(args[0],
                                                window_shape,
                                                window_movement_strides,
                                                padding_below,
                                                padding_above,
                                                include_padding_in_avg_computation);
                break;
            }
            case OP_TYPEID::AvgPoolBackprop:
            {
                auto forward_arg_shape = node_js.at("forward_arg_shape").get<vector<size_t>>();
                auto window_shape = node_js.at("window_shape").get<vector<size_t>>();
                auto window_movement_strides =
                    node_js.at("window_movement_strides").get<vector<size_t>>();
                auto padding_below = node_js.at("padding_below").get<vector<size_t>>();
                auto padding_above = node_js.at("padding_above").get<vector<size_t>>();
                auto include_padding_in_avg_computation =
                    get_or_default<bool>(node_js, "include_padding_in_avg_computation", false);
                node = make_shared<op::AvgPoolBackprop>(forward_arg_shape,
                                                        args[0],
                                                        window_shape,
                                                        window_movement_strides,
                                                        padding_below,
                                                        padding_above,
                                                        include_padding_in_avg_computation);
                break;
            }
            case OP_TYPEID::BatchNormTraining:
            {
                auto epsilon = node_js.at("eps").get<double>();
                // Odd order for back-compatibility
                node = make_shared<op::BatchNormTraining>(args[2], args[0], args[1], epsilon);
                break;
            }
            case OP_TYPEID::BatchNormInference:
            {
                auto epsilon = node_js.at("eps").get<double>();
                // Odd order for back-compatibility
                node = make_shared<op::BatchNormInference>(
                    args[2], args[0], args[1], args[3], args[4], epsilon);
                break;
            }
            case OP_TYPEID::BatchNormTrainingBackprop:
            {
                auto epsilon = node_js.at("eps").get<double>();
                // Odd order for back-compatibility
                node = make_shared<op::BatchNormTrainingBackprop>(
                    args[2], args[0], args[1], args[3], args[4], args[5], epsilon);
                break;
            }
            case OP_TYPEID::Broadcast:
            {
                auto shape = node_js.at("shape").get<vector<size_t>>();
                auto axes = node_js.at("axes").get<set<size_t>>();
                node = make_shared<op::Broadcast>(args[0], shape, axes);
                break;
            }
            case OP_TYPEID::BroadcastLike:
            {
                auto initial_axes = node_js.at("initial_axes").get<set<size_t>>();
                node = make_shared<op::BroadcastLike>(args[0], args[1], initial_axes);
                break;
            }
            case OP_TYPEID::Ceiling:
            {
                node = make_shared<op::Ceiling>(args[0]);
                break;
            }
            case OP_TYPEID::Concat:
            {
                auto axis = node_js.at("axis").get<size_t>();
                node = make_shared<op::Concat>(args, axis);
                break;
            }
            case OP_TYPEID::Constant:
            {
                auto type_node_js =
                    node_js.count("element_type") == 0 ? node_js.at("value_type") : node_js;
                auto element_type = read_element_type(type_node_js.at("element_type"));
                auto shape = type_node_js.at("shape");
                auto value_it = node_js.find("value");
                if (value_it != node_js.end())
                {
                    auto value = value_it->get<vector<string>>();
                    node = make_shared<op::Constant>(element_type, shape, value);
                }
                else
                {
                    node = const_data_callback(node_name, element_type, shape);
                }
                break;
            }
            case OP_TYPEID::Convert:
            {
                auto target_type = read_element_type(node_js.at("target_type"));
                node = make_shared<op::Convert>(args[0], target_type);
                break;
            }
            case OP_TYPEID::Convolution:
            {
                auto window_movement_strides =
                    node_js.at("window_movement_strides").get<vector<size_t>>();
                auto window_dilation_strides =
                    node_js.at("window_dilation_strides").get<vector<size_t>>();
                auto padding_below = node_js.at("padding_below").get<vector<std::ptrdiff_t>>();
                auto padding_above = node_js.at("padding_above").get<vector<std::ptrdiff_t>>();

                // For backwards compatibility, we accept "image_dilation_strides" in place of
                // "data_dilation_strides", and we also allow it to be omitted altogether.
                auto data_dilation_strides_maybe = node_js["data_dilation_strides"];
                if (data_dilation_strides_maybe.empty())
                {
                    data_dilation_strides_maybe = node_js["image_dilation_strides"];
                }

                if (data_dilation_strides_maybe.empty())
                {
                    node = make_shared<op::Convolution>(args[0],
                                                        args[1],
                                                        window_movement_strides,
                                                        window_dilation_strides,
                                                        padding_below,
                                                        padding_above);
                }
                else
                {
                    node = make_shared<op::Convolution>(
                        args[0],
                        args[1],
                        window_movement_strides,
                        window_dilation_strides,
                        padding_below,
                        padding_above,
                        data_dilation_strides_maybe.get<std::vector<size_t>>());
                }
                break;
            }
            case OP_TYPEID::ConvolutionBackpropData:
            {
                auto data_batch_shape = node_js.at("data_batch_shape").get<vector<size_t>>();
                auto window_movement_strides_forward =
                    node_js.at("window_movement_strides_forward").get<vector<size_t>>();
                auto window_dilation_strides_forward =
                    node_js.at("window_dilation_strides_forward").get<vector<size_t>>();
                auto padding_below_forward =
                    node_js.at("padding_below_forward").get<vector<std::ptrdiff_t>>();
                auto padding_above_forward =
                    node_js.at("padding_above_forward").get<vector<std::ptrdiff_t>>();
                auto data_dilation_strides_forward =
                    node_js.at("data_dilation_strides_forward").get<vector<size_t>>();
                node = make_shared<op::ConvolutionBackpropData>(data_batch_shape,
                                                                args[0],
                                                                args[1],
                                                                window_movement_strides_forward,
                                                                window_dilation_strides_forward,
                                                                padding_below_forward,
                                                                padding_above_forward,
                                                                data_dilation_strides_forward);
                break;
            }
            case OP_TYPEID::ConvolutionBackpropFilters:
            {
                auto filters_shape = node_js.at("filters_shape").get<vector<size_t>>();
                auto window_movement_strides_forward =
                    node_js.at("window_movement_strides_forward").get<vector<size_t>>();
                auto window_dilation_strides_forward =
                    node_js.at("window_dilation_strides_forward").get<vector<size_t>>();
                auto padding_below_forward =
                    node_js.at("padding_below_forward").get<vector<std::ptrdiff_t>>();
                auto padding_above_forward =
                    node_js.at("padding_above_forward").get<vector<std::ptrdiff_t>>();
                auto data_dilation_strides_forward =
                    node_js.at("data_dilation_strides_forward").get<vector<size_t>>();
                node = make_shared<op::ConvolutionBackpropFilters>(args[0],
                                                                   filters_shape,
                                                                   args[1],
                                                                   window_movement_strides_forward,
                                                                   window_dilation_strides_forward,
                                                                   padding_below_forward,
                                                                   padding_above_forward,
                                                                   data_dilation_strides_forward);
                break;
            }
            case OP_TYPEID::Cos:
            {
                node = make_shared<op::Cos>(args[0]);
                break;
            }
            case OP_TYPEID::Cosh:
            {
                node = make_shared<op::Cosh>(args[0]);
                break;
            }
            case OP_TYPEID::Dequantize:
            {
                auto type = read_element_type(node_js.at("type"));
                auto axes = node_js.at("axes").get<set<size_t>>();
                node = make_shared<op::Dequantize>(args[0], args[1], args[2], type, axes);
                break;
            }
            case OP_TYPEID::Divide:
            {
                node = make_shared<op::Divide>(args[0], args[1]);
                break;
            }
            case OP_TYPEID::Dot:
            {
                // For backwards compatibility, reduction_axes_count is optional.
                auto obj = node_js["reduction_axes_count"];
                if (obj.empty())
                {
                    node = make_shared<op::Dot>(args[0], args[1]);
                }
                else
                {
                    size_t reduction_axes_count = obj.get<size_t>();
                    node = make_shared<op::Dot>(args[0], args[1], reduction_axes_count);
                }
                break;
            }
<<<<<<< HEAD
            case OP_TYPEID::DynReshape:
            {
                node = make_shared<op::DynReshape>(args[0], args[1]);
                break;
            }
            case OP_TYPEID::DynSlice:
            {
                node = make_shared<op::DynSlice>(args[0], args[1], args[2], args[3]);
=======
            case OP_TYPEID::DynBroadcast:
            {
                node = make_shared<op::DynBroadcast>(args[0], args[1], args[2]);
>>>>>>> 4b44442e
                break;
            }
            case OP_TYPEID::EmbeddingLookup:
            {
                node = make_shared<op::EmbeddingLookup>(args[0], args[1]);
                break;
            }
            case OP_TYPEID::Equal:
            {
                node = make_shared<op::Equal>(args[0], args[1]);
                break;
            }
            case OP_TYPEID::Exp:
            {
                node = make_shared<op::Exp>(args[0]);
                break;
            }
            case OP_TYPEID::Floor:
            {
                node = make_shared<op::Floor>(args[0]);
                break;
            }
            case OP_TYPEID::GenerateMask:
            {
                auto output_shape = node_js.at("output_shape").get<vector<size_t>>();
                auto type = read_element_type(node_js.at("type"));
                auto seed = node_js.at("seed").get<unsigned int>();
                auto probability = node_js.at("probability").get<double>();

                node =
                    make_shared<op::GenerateMask>(args[0], output_shape, type, seed, probability);
                break;
            }
            case OP_TYPEID::GetOutputElement:
            {
                node = make_shared<op::GetOutputElement>(args[0], node_js.at("n").get<size_t>());
                break;
            }
            case OP_TYPEID::Greater:
            {
                node = make_shared<op::Greater>(args[0], args[1]);
                break;
            }
            case OP_TYPEID::GreaterEq:
            {
                node = make_shared<op::GreaterEq>(args[0], args[1]);
                break;
            }
            case OP_TYPEID::Less:
            {
                node = make_shared<op::Less>(args[0], args[1]);
                break;
            }
            case OP_TYPEID::LessEq:
            {
                node = make_shared<op::LessEq>(args[0], args[1]);
                break;
            }
            case OP_TYPEID::Log:
            {
                node = make_shared<op::Log>(args[0]);
                break;
            }
            case OP_TYPEID::LRN:
            {
                auto alpha = node_js.at("alpha").get<double>();
                auto beta = node_js.at("beta").get<double>();
                auto bias = node_js.at("bias").get<double>();
                auto nsize = node_js.at("nsize").get<size_t>();
                node = make_shared<op::LRN>(args[0], alpha, beta, bias, nsize);
                break;
            }
            case OP_TYPEID::Max:
            {
                auto reduction_axes = node_js.at("reduction_axes").get<set<size_t>>();
                node = make_shared<op::Max>(args[0], reduction_axes);
                break;
            }
            case OP_TYPEID::MaxPool:
            {
                auto window_shape = node_js.at("window_shape").get<vector<size_t>>();
                auto window_movement_strides =
                    node_js.at("window_movement_strides").get<vector<size_t>>();
                // For backwards compatibility, both (but not just one) of the padding_ fields may be
                // omitted.
                auto padding_below_maybe = node_js["padding_below"];
                auto padding_above_maybe = node_js["padding_above"];
                if (padding_below_maybe.empty() && !padding_above_maybe.empty())
                {
                    throw runtime_error(
                        "MaxPool: padding_below is absent but padding_above is present");
                }
                else if (!padding_below_maybe.empty() && padding_above_maybe.empty())
                {
                    throw runtime_error(
                        "MaxPool: padding_below is present but padding_above is absent");
                }
                else if (!padding_below_maybe.empty() && !padding_above_maybe.empty())
                {
                    auto padding_below = padding_below_maybe.get<vector<size_t>>();
                    auto padding_above = padding_above_maybe.get<vector<size_t>>();
                    node = make_shared<op::MaxPool>(args[0],
                                                    window_shape,
                                                    window_movement_strides,
                                                    padding_below,
                                                    padding_above);
                }
                else
                {
                    node = make_shared<op::MaxPool>(args[0], window_shape, window_movement_strides);
                }
                break;
            }
            case OP_TYPEID::MaxPoolBackprop:
            {
                auto window_shape = node_js.at("window_shape").get<vector<size_t>>();
                auto window_movement_strides =
                    node_js.at("window_movement_strides").get<vector<size_t>>();
                auto padding_below = node_js.at("padding_below").get<vector<size_t>>();
                auto padding_above = node_js.at("padding_above").get<vector<size_t>>();
                if (args.size() == 3)
                {
                    node = make_shared<op::MaxPoolBackprop>(args[0],
                                                            args[1],
                                                            args[2],
                                                            window_shape,
                                                            window_movement_strides,
                                                            padding_below,
                                                            padding_above);
                }
                else
                {
                    node = make_shared<op::MaxPoolBackprop>(args[0],
                                                            args[1],
                                                            window_shape,
                                                            window_movement_strides,
                                                            padding_below,
                                                            padding_above);
                }
                break;
            }
            case OP_TYPEID::Maximum:
            {
                node = make_shared<op::Maximum>(args[0], args[1]);
                break;
            }
            case OP_TYPEID::Min:
            {
                auto reduction_axes = node_js.at("reduction_axes").get<set<size_t>>();
                node = make_shared<op::Min>(args[0], reduction_axes);
                break;
            }
            case OP_TYPEID::Minimum:
            {
                node = make_shared<op::Minimum>(args[0], args[1]);
                break;
            }
            case OP_TYPEID::Multiply:
            {
                node = make_shared<op::Multiply>(args[0], args[1]);
                break;
            }
            case OP_TYPEID::Negative:
            {
                node = make_shared<op::Negative>(args[0]);
                break;
            }
            case OP_TYPEID::NotEqual:
            {
                node = make_shared<op::NotEqual>(args[0], args[1]);
                break;
            }
            case OP_TYPEID::Not:
            {
                node = make_shared<op::Not>(args[0]);
                break;
            }
            case OP_TYPEID::OneHot:
            {
                auto shape = node_js.at("shape").get<vector<size_t>>();
                auto one_hot_axis = node_js.at("one_hot_axis").get<size_t>();
                node = make_shared<op::OneHot>(args[0], read_partial_shape(shape), one_hot_axis);
                break;
            }
            case OP_TYPEID::Or:
            {
                node = make_shared<op::Or>(args[0], args[1]);
                break;
            }
            case OP_TYPEID::Pad:
            {
                auto padding_below = node_js.at("padding_below").get<vector<ptrdiff_t>>();
                auto padding_above = node_js.at("padding_above").get<vector<ptrdiff_t>>();

                // This is a legacy field whose functionality is no longer supported. The new
                // behavior is equivalent to interior padding of 0, so we will accept it under
                // those conditions.
                auto padding_interior = node_js.at("padding_interior").get<vector<size_t>>();
                NGRAPH_ASSERT(std::all_of(padding_interior.begin(),
                                          padding_interior.end(),
                                          [](size_t s) { return s == 0; }))
                    << "Legacy padding_interior field must be zero everywhere.";

                auto pad_mode = node_js.count("pad_mode") == 0
                                    ? op::PadMode::CONSTANT
                                    : static_cast<op::PadMode>(node_js.at("pad_mode"));

                node =
                    make_shared<op::Pad>(args[0], args[1], padding_below, padding_above, pad_mode);
                break;
            }
            case OP_TYPEID::Parameter:
            {
                auto type_node_js =
                    node_js.count("element_type") == 0 ? node_js.at("value_type") : node_js;
                auto element_type = read_element_type(type_node_js.at("element_type"));
                auto shape = type_node_js.at("shape");
                auto cacheable = get_or_default<bool>(node_js, "cacheable", false);
                node =
                    make_shared<op::Parameter>(element_type, read_partial_shape(shape), cacheable);
                break;
            }
            case OP_TYPEID::Passthrough:
            {
                std::vector<json> outputs_js = node_js.at("output_shapes");
                std::vector<std::tuple<element::Type, PartialShape>> outputs;
                for (auto output_js : outputs_js)
                {
                    outputs.emplace_back(read_element_type(output_js.at("element_type")),
                                         read_partial_shape(output_js.at("shape")));
                }
                node = make_shared<op::Passthrough>(node_js.at("logical_type"),
                                                    node_js.at("language"),
                                                    node_js.at("function"),
                                                    args,
                                                    std::move(outputs));
                break;
            }
            case OP_TYPEID::Power:
            {
                node = make_shared<op::Power>(args[0], args[1]);
                break;
            }
            case OP_TYPEID::Product:
            {
                auto reduction_axes = node_js.at("reduction_axes").get<set<size_t>>();
                node = make_shared<op::Product>(args[0], reduction_axes);
                break;
            }
            case OP_TYPEID::Quantize:
            {
                auto type = read_element_type(node_js.at("type"));
                auto axes = node_js.at("axes").get<set<size_t>>();
                auto round_mode = node_js.at("round_mode").get<op::Quantize::RoundMode>();
                node = make_shared<op::Quantize>(args[0], args[1], args[2], type, axes, round_mode);
                break;
            }
            case OP_TYPEID::QuantizedAvgPool:
            {
                auto window_shape = node_js.at("window_shape").get<vector<size_t>>();
                auto window_movement_strides =
                    node_js.at("window_movement_strides").get<vector<size_t>>();
                auto padding_below = node_js.at("padding_below").get<vector<size_t>>();
                auto padding_above = node_js.at("padding_above").get<vector<size_t>>();
                auto include_padding_in_avg_computation =
                    node_js.at("include_padding_in_avg_computation").get<bool>();
                node = make_shared<op::QuantizedAvgPool>(args[0],
                                                         window_shape,
                                                         window_movement_strides,
                                                         padding_below,
                                                         padding_above,
                                                         include_padding_in_avg_computation);
                break;
            }
            case OP_TYPEID::QuantizedConvolutionBias: { break;
            }
            case OP_TYPEID::QuantizedConvolutionBiasAdd: { break;
            }
            case OP_TYPEID::QuantizedConvolutionBiasSignedAdd: { break;
            }
            case OP_TYPEID::QuantizedConvolutionRelu: { break;
            }
            case OP_TYPEID::QuantizedConvolution:
            {
                auto window_movement_strides =
                    node_js.at("window_movement_strides").get<vector<size_t>>();
                auto window_dilation_strides =
                    node_js.at("window_dilation_strides").get<vector<size_t>>();
                auto padding_below = node_js.at("padding_below").get<vector<std::ptrdiff_t>>();
                auto padding_above = node_js.at("padding_above").get<vector<std::ptrdiff_t>>();
                auto data_dilation_strides = node_js["data_dilation_strides"];
                node =
                    make_shared<op::Convolution>(args[0],
                                                 args[1],
                                                 window_movement_strides,
                                                 window_dilation_strides,
                                                 padding_below,
                                                 padding_above,
                                                 data_dilation_strides.get<std::vector<size_t>>());
                break;
            }
            case OP_TYPEID::QuantizedDotBias: { break;
            }
            case OP_TYPEID::QuantizedDot: { break;
            }
            case OP_TYPEID::QuantizedMaxPool:
            {
                auto window_shape = node_js.at("window_shape").get<vector<size_t>>();
                auto window_movement_strides =
                    node_js.at("window_movement_strides").get<vector<size_t>>();
                // For backwards compatibility, both (but not just one) of the padding_ fields may be
                // omitted.
                auto padding_below_maybe = node_js["padding_below"];
                auto padding_above_maybe = node_js["padding_above"];
                auto padding_below = padding_below_maybe.get<vector<size_t>>();
                auto padding_above = padding_above_maybe.get<vector<size_t>>();
                node = make_shared<op::QuantizedMaxPool>(
                    args[0], window_shape, window_movement_strides, padding_below, padding_above);

                break;
            }
            case OP_TYPEID::Relu:
            {
                node = make_shared<op::Relu>(args[0]);
                break;
            }
            case OP_TYPEID::ReluBackprop:
            {
                node = make_shared<op::ReluBackprop>(args[0], args[1]);
                break;
            }
            case OP_TYPEID::ReplaceSlice:
            {
                auto lower_bounds = node_js.at("lower_bounds").get<vector<size_t>>();
                auto upper_bounds = node_js.at("upper_bounds").get<vector<size_t>>();
                auto strides = node_js.at("strides").get<vector<size_t>>();
                node = make_shared<op::ReplaceSlice>(
                    args[0], args[1], lower_bounds, upper_bounds, strides);
                break;
            }
            case OP_TYPEID::Reshape:
            {
                auto input_order = node_js.at("input_order").get<vector<size_t>>();
                auto output_shape = node_js.at("output_shape").get<vector<size_t>>();
                node = make_shared<op::Reshape>(args[0], input_order, output_shape);
                break;
            }
            case OP_TYPEID::Result:
            {
                node = make_shared<op::Result>(args[0]);
                break;
            }
            case OP_TYPEID::Reverse:
            {
                auto reversed_axes = node_js.at("reversed_axes").get<set<size_t>>();
                node = make_shared<op::Reverse>(args[0], reversed_axes);
                break;
            }
            case OP_TYPEID::ReverseSequence:
            {
                auto batch_axis = node_js.at("batch_axis").get<size_t>();
                auto sequence_axis = node_js.at("sequence_axis").get<size_t>();
                node =
                    make_shared<op::ReverseSequence>(args[0], args[1], batch_axis, sequence_axis);
                break;
            }
            case OP_TYPEID::ScalarConstantLike:
            {
                double value = node_js.at("value").get<double>();
                node = make_shared<op::ScalarConstantLike>(args[0], value);
                break;
            }
            case OP_TYPEID::Select:
            {
                node = make_shared<op::Select>(args[0], args[1], args[2]);
                break;
            }
            case OP_TYPEID::ShapeOf:
            {
                node = make_shared<op::ShapeOf>(args[0]);
                break;
            }
            case OP_TYPEID::Sigmoid:
            {
                node = make_shared<op::Sigmoid>(args[0]);
                break;
            }
            case OP_TYPEID::SigmoidBackprop:
            {
                node = make_shared<op::SigmoidBackprop>(args[0], args[1]);
                break;
            }
            case OP_TYPEID::Sign:
            {
                node = make_shared<op::Sign>(args[0]);
                break;
            }
            case OP_TYPEID::Sin:
            {
                node = make_shared<op::Sin>(args[0]);
                break;
            }
            case OP_TYPEID::Sinh:
            {
                node = make_shared<op::Sinh>(args[0]);
                break;
            }
            case OP_TYPEID::Slice:
            {
                auto lower_bounds = node_js.at("lower_bounds").get<vector<size_t>>();
                auto upper_bounds = node_js.at("upper_bounds").get<vector<size_t>>();
                auto strides = node_js.at("strides").get<vector<size_t>>();
                node = make_shared<op::Slice>(args[0], lower_bounds, upper_bounds, strides);
                break;
            }
            case OP_TYPEID::Softmax:
            {
                auto softmax_axes = node_js.at("softmax_axes").get<set<size_t>>();
                node = make_shared<op::Softmax>(args[0], softmax_axes);
                break;
            }
            case OP_TYPEID::Sqrt:
            {
                node = make_shared<op::Sqrt>(args[0]);
                break;
            }
            case OP_TYPEID::Subtract:
            {
                node = make_shared<op::Subtract>(args[0], args[1]);
                break;
            }
            case OP_TYPEID::Sum:
            {
                auto reduction_axes = node_js.at("reduction_axes").get<set<size_t>>();
                node = make_shared<op::Sum>(args[0], reduction_axes);
                break;
            }
            case OP_TYPEID::Tan:
            {
                node = make_shared<op::Tan>(args[0]);
                break;
            }
            case OP_TYPEID::Tanh:
            {
                node = make_shared<op::Tanh>(args[0]);
                break;
            }
            case OP_TYPEID::TopK:
            {
                auto top_k_axis = node_js.at("top_k_axis").get<size_t>();
                auto k = node_js.at("k").get<size_t>();
                auto compute_max = node_js.at("compute_max").get<bool>();
                auto target_type = read_element_type(node_js.at("index_element_type"));
                node = make_shared<op::TopK>(args[0], top_k_axis, target_type, k, compute_max);
                break;
            }
            case OP_TYPEID::Transpose:
            {
                node = make_shared<op::Transpose>(args[0], args[1]);
                break;
            }
            case OP_TYPEID::StopGradient:
            {
                node = make_shared<op::StopGradient>(args[0]);
                break;
            }
            case OP_TYPEID::UnknownOp:
            {
                stringstream ss;
                ss << "unsupported op " << node_op;
                throw runtime_error(ss.str());
            }
            }
#pragma GCC diagnostic pop

            for (const string& name : control_deps_inputs)
            {
                node->add_control_dependency(node_map.at(name));
            }

            if (!friendly_name.empty())
            {
                node->set_friendly_name(friendly_name);
            }
            node_map[node_name] = node;
        }
        catch (...)
        {
            string node_name;
            auto it = node_js.find("name");
            if (it != node_js.end())
            {
                node_name = it->get<string>();
            }
            else
            {
                node_name = "UNKNOWN";
            }
            throw runtime_error("Error parsing json at node '" + node_name + "'");
        }
    }

    // This handles both graphs w/ `op::Result` and legacy graphs w/o it
    // If we are dealing w/ a legacy graph, add op::Result for each output node
    ResultVector result;
    size_t results = 0;
    for (auto result_name : func_result)
    {
        auto fr = node_map.at(result_name);
        if (auto res = std::dynamic_pointer_cast<op::Result>(fr))
        {
            result.push_back(res);
            // make sure we have `op::Result` on top of all outputs
            results++;
        }
        else
        {
            result.push_back(std::make_shared<op::Result>(fr));
        }
    }

    if (results != 0 && results != func_result.size())
    {
        throw ngraph_error(
            " Graph serialization is inconsistent. Some op::Results appear to be missing");
    }

    std::vector<std::shared_ptr<op::Parameter>> params;
    for (auto param_name : func_parameters)
    {
        params.push_back(dynamic_pointer_cast<op::Parameter>(node_map.at(param_name)));
    }

    rc = make_shared<Function>(result, params, func_name);
    function_map[func_name] = rc;

    return rc;
}

static json write(const Node& n, bool binary_constant_data)
{
    json node;
    node["name"] = n.get_name();
    if (n.get_name() != n.get_friendly_name())
    {
        node["friendly_name"] = n.get_friendly_name();
    }
    node["op"] = n.description();
    // TODO Multiple outputs
    json inputs = json::array();
    json control_deps = json::array();
    json outputs = json::array();

    for (const descriptor::Input& input : n.get_inputs())
    {
        inputs.push_back(input.get_output().get_node()->get_name());
    }
    for (auto cdep : n.get_control_dependencies())
    {
        control_deps.push_back(cdep->get_name());
    }
    for (size_t i = 0; i < n.get_output_size(); ++i)
    {
        outputs.push_back(n.get_output_tensor(i).get_name());
    }

    node["inputs"] = inputs;
    node["control_deps"] = control_deps;
    node["outputs"] = outputs;

    if (std::getenv("NGRAPH_SERIALIZER_OUTPUT_SHAPES") != nullptr)
    {
        json output_shapes = json::array();
        for (size_t i = 0; i < n.get_output_size(); ++i)
        {
            output_shapes.push_back(n.get_output_shape(i));
        }
        node["output_shapes"] = output_shapes;
    }

    string node_op = n.description();
#pragma GCC diagnostic push
#pragma GCC diagnostic error "-Wswitch"
#pragma GCC diagnostic error "-Wswitch-enum"
    // #pragma GCC diagnostic error "-Wimplicit-fallthrough"
    switch (get_typeid(node_op))
    {
    case OP_TYPEID::Abs: { break;
    }
    case OP_TYPEID::Acos: { break;
    }
    case OP_TYPEID::Add: { break;
    }
    case OP_TYPEID::ArgMin:
    {
        auto tmp = dynamic_cast<const op::ArgMin*>(&n);
        node["axis"] = tmp->get_reduction_axis();
        node["index_element_type"] = write_element_type(tmp->get_element_type());
        break;
    }
    case OP_TYPEID::ArgMax:
    {
        auto tmp = dynamic_cast<const op::ArgMax*>(&n);
        node["axis"] = tmp->get_reduction_axis();
        node["index_element_type"] = write_element_type(tmp->get_element_type());
        break;
    }
    case OP_TYPEID::All:
    {
        auto tmp = dynamic_cast<const op::All*>(&n);
        node["reduction_axes"] = tmp->get_reduction_axes();
        break;
    }
    case OP_TYPEID::AllReduce: { break;
    }
    case OP_TYPEID::And: { break;
    }
    case OP_TYPEID::Any:
    {
        auto tmp = dynamic_cast<const op::Any*>(&n);
        node["reduction_axes"] = tmp->get_reduction_axes();
        break;
    }
    case OP_TYPEID::Asin: { break;
    }
    case OP_TYPEID::Atan: { break;
    }
    case OP_TYPEID::AvgPool:
    {
        auto tmp = dynamic_cast<const op::AvgPool*>(&n);
        node["window_shape"] = tmp->get_window_shape();
        node["window_movement_strides"] = tmp->get_window_movement_strides();
        node["padding_below"] = tmp->get_padding_below();
        node["padding_above"] = tmp->get_padding_above();
        node["include_padding_in_avg_computation"] = tmp->get_include_padding_in_avg_computation();
        break;
    }
    case OP_TYPEID::AvgPoolBackprop:
    {
        auto tmp = dynamic_cast<const op::AvgPoolBackprop*>(&n);
        node["forward_arg_shape"] = tmp->get_forward_arg_shape();
        node["window_shape"] = tmp->get_window_shape();
        node["window_movement_strides"] = tmp->get_window_movement_strides();
        node["padding_below"] = tmp->get_padding_below();
        node["padding_above"] = tmp->get_padding_above();
        node["include_padding_in_avg_computation"] = tmp->get_include_padding_in_avg_computation();
        break;
    }
    case OP_TYPEID::BatchNormTraining:
    {
        auto tmp = dynamic_cast<const op::BatchNormTraining*>(&n);
        node["eps"] = tmp->get_eps_value();
        break;
    }
    case OP_TYPEID::BatchNormInference:
    {
        auto tmp = dynamic_cast<const op::BatchNormInference*>(&n);
        node["eps"] = tmp->get_eps_value();
        break;
    }
    case OP_TYPEID::BatchNormTrainingBackprop:
    {
        auto tmp = dynamic_cast<const op::BatchNormTrainingBackprop*>(&n);
        node["eps"] = tmp->get_eps_value();
        break;
    }
    case OP_TYPEID::Broadcast:
    {
        auto tmp = dynamic_cast<const op::Broadcast*>(&n);
        node["axes"] = tmp->get_broadcast_axes();
        node["shape"] = tmp->get_broadcast_shape();
        break;
    }
    case OP_TYPEID::BroadcastLike:
    {
        auto tmp = dynamic_cast<const op::BroadcastLike*>(&n);
        node["initial_axes"] = tmp->get_initial_broadcast_axes();
        break;
    }
    case OP_TYPEID::Ceiling: { break;
    }
    case OP_TYPEID::Concat:
    {
        auto tmp = dynamic_cast<const op::Concat*>(&n);
        node["axis"] = tmp->get_concatenation_axis();
        break;
    }
    case OP_TYPEID::Constant:
    {
        auto tmp = dynamic_cast<const op::Constant*>(&n);
        if (!binary_constant_data)
        {
            node["value"] = tmp->get_value_strings();
        }
        node["shape"] = tmp->get_shape();
        node["element_type"] = write_element_type(tmp->get_element_type());
        break;
    }
    case OP_TYPEID::Convert:
    {
        auto tmp = dynamic_cast<const op::Convert*>(&n);
        node["target_type"] = write_element_type(tmp->get_convert_element_type());
        break;
    }
    case OP_TYPEID::Convolution:
    {
        auto tmp = dynamic_cast<const op::Convolution*>(&n);
        node["window_movement_strides"] = tmp->get_window_movement_strides();
        node["window_dilation_strides"] = tmp->get_window_dilation_strides();
        node["padding_below"] = tmp->get_padding_below();
        node["padding_above"] = tmp->get_padding_above();
        node["data_dilation_strides"] = tmp->get_data_dilation_strides();
        break;
    }
    case OP_TYPEID::ConvolutionBackpropData:
    {
        auto tmp = dynamic_cast<const op::ConvolutionBackpropData*>(&n);
        node["data_batch_shape"] = tmp->get_data_batch_shape();
        node["window_movement_strides_forward"] = tmp->get_window_movement_strides_forward();
        node["window_dilation_strides_forward"] = tmp->get_window_dilation_strides_forward();
        node["padding_below_forward"] = tmp->get_padding_below_forward();
        node["padding_above_forward"] = tmp->get_padding_above_forward();
        node["data_dilation_strides_forward"] = tmp->get_data_dilation_strides_forward();
        break;
    }
    case OP_TYPEID::ConvolutionBackpropFilters:
    {
        auto tmp = dynamic_cast<const op::ConvolutionBackpropFilters*>(&n);
        node["filters_shape"] = tmp->get_filters_shape();
        node["window_movement_strides_forward"] = tmp->get_window_movement_strides_forward();
        node["window_dilation_strides_forward"] = tmp->get_window_dilation_strides_forward();
        node["padding_below_forward"] = tmp->get_padding_below_forward();
        node["padding_above_forward"] = tmp->get_padding_above_forward();
        node["data_dilation_strides_forward"] = tmp->get_data_dilation_strides_forward();
        break;
    }
    case OP_TYPEID::Cos: { break;
    }
    case OP_TYPEID::Cosh: { break;
    }
    case OP_TYPEID::Dequantize:
    {
        auto tmp = dynamic_cast<const op::Dequantize*>(&n);
        node["type"] = write_element_type(tmp->get_element_type());
        node["axes"] = tmp->get_axes();
        break;
    }
    case OP_TYPEID::Divide: { break;
    }
    case OP_TYPEID::Dot:
    {
        auto tmp = dynamic_cast<const op::Dot*>(&n);
        node["reduction_axes_count"] = tmp->get_reduction_axes_count();
        break;
    }
<<<<<<< HEAD
    case OP_TYPEID::DynReshape: { break;
    }
    case OP_TYPEID::DynSlice: { break;
=======
    case OP_TYPEID::DynBroadcast: { break;
>>>>>>> 4b44442e
    }
    case OP_TYPEID::EmbeddingLookup: { break;
    }
    case OP_TYPEID::Equal: { break;
    }
    case OP_TYPEID::Exp: { break;
    }
    case OP_TYPEID::Floor: { break;
    }
    case OP_TYPEID::GetOutputElement:
    {
        auto tmp = dynamic_cast<const op::GetOutputElement*>(&n);
        node["n"] = tmp->get_n();
        break;
    }
    case OP_TYPEID::GenerateMask:
    {
        auto tmp = dynamic_cast<const op::GenerateMask*>(&n);
        node["output_shape"] = tmp->get_shape();
        node["type"] = write_element_type(tmp->get_element_type());
        node["seed"] = tmp->get_seed();
        node["probability"] = tmp->get_probability();
        break;
    }
    case OP_TYPEID::Greater: { break;
    }
    case OP_TYPEID::GreaterEq: { break;
    }
    case OP_TYPEID::Less: { break;
    }
    case OP_TYPEID::LessEq: { break;
    }
    case OP_TYPEID::Log: { break;
    }
    case OP_TYPEID::LRN:
    {
        auto tmp = dynamic_cast<const op::LRN*>(&n);
        node["alpha"] = tmp->get_alpha();
        node["beta"] = tmp->get_beta();
        node["bias"] = tmp->get_bias();
        node["nsize"] = tmp->get_nsize();
        break;
    }
    case OP_TYPEID::Max:
    {
        auto tmp = dynamic_cast<const op::Max*>(&n);
        node["reduction_axes"] = tmp->get_reduction_axes();
        break;
    }
    case OP_TYPEID::MaxPool:
    {
        auto tmp = dynamic_cast<const op::MaxPool*>(&n);
        node["window_shape"] = tmp->get_window_shape();
        node["window_movement_strides"] = tmp->get_window_movement_strides();
        node["padding_below"] = tmp->get_padding_below();
        node["padding_above"] = tmp->get_padding_above();
        break;
    }
    case OP_TYPEID::MaxPoolBackprop:
    {
        auto tmp = dynamic_cast<const op::MaxPoolBackprop*>(&n);
        node["window_shape"] = tmp->get_window_shape();
        node["window_movement_strides"] = tmp->get_window_movement_strides();
        node["padding_below"] = tmp->get_padding_below();
        node["padding_above"] = tmp->get_padding_above();
        break;
    }
    case OP_TYPEID::Maximum: { break;
    }
    case OP_TYPEID::Min:
    {
        auto tmp = dynamic_cast<const op::Min*>(&n);
        node["reduction_axes"] = tmp->get_reduction_axes();
        break;
    }
    case OP_TYPEID::Minimum: { break;
    }
    case OP_TYPEID::Multiply: { break;
    }
    case OP_TYPEID::Negative: { break;
    }
    case OP_TYPEID::NotEqual: { break;
    }
    case OP_TYPEID::Not: { break;
    }
    case OP_TYPEID::OneHot:
    {
        auto tmp = dynamic_cast<const op::OneHot*>(&n);
        node["shape"] = write_partial_shape(tmp->get_output_partial_shape(0));
        node["one_hot_axis"] = tmp->get_one_hot_axis();
        break;
    }
    case OP_TYPEID::Or: { break;
    }
    case OP_TYPEID::Pad:
    {
        auto tmp = dynamic_cast<const op::Pad*>(&n);
        node["padding_below"] = tmp->get_padding_below();
        node["padding_above"] = tmp->get_padding_above();
        node["pad_mode"] = tmp->get_pad_mode();
        break;
    }
    case OP_TYPEID::Parameter:
    {
        auto tmp = dynamic_cast<const op::Parameter*>(&n);
        node["shape"] = write_partial_shape(tmp->get_output_partial_shape(0));
        node["cacheable"] = tmp->get_cacheable();
        node["element_type"] = write_element_type(tmp->get_element_type());
        break;
    }
    case OP_TYPEID::Passthrough:
    {
        auto tmp = dynamic_cast<const op::Passthrough*>(&n);
        node["logical_type"] = tmp->logical_type();
        node["language"] = tmp->language();
        node["function"] = tmp->function();
        std::vector<json> outputs_js;
        for (const auto& output_shape : tmp->output_shapes())
        {
            json output_js;
            output_js["element_type"] = write_element_type(std::get<0>(output_shape));
            output_js["shape"] = write_partial_shape(std::get<1>(output_shape));
            outputs_js.emplace_back(std::move(output_js));
        }
        node["output_shapes"] = std::move(outputs_js);
        break;
    }
    case OP_TYPEID::Product:
    {
        auto tmp = dynamic_cast<const op::Product*>(&n);
        node["reduction_axes"] = tmp->get_reduction_axes();
        break;
    }
    case OP_TYPEID::Power: { break;
    }
    case OP_TYPEID::Quantize:
    {
        auto tmp = dynamic_cast<const op::Quantize*>(&n);
        node["type"] = write_element_type(tmp->get_element_type());
        node["axes"] = tmp->get_axes();
        node["round_mode"] = tmp->get_round_mode();
        break;
    }
    case OP_TYPEID::QuantizedAvgPool:
    {
        auto tmp = dynamic_cast<const op::QuantizedAvgPool*>(&n);
        node["window_shape"] = tmp->get_window_shape();
        node["window_movement_strides"] = tmp->get_window_movement_strides();
        node["padding_below"] = tmp->get_padding_below();
        node["padding_above"] = tmp->get_padding_above();
        node["include_padding_in_avg_computation"] = tmp->get_include_padding_in_avg_computation();
        break;
    }
    case OP_TYPEID::QuantizedConvolutionBias: { break;
    }
    case OP_TYPEID::QuantizedConvolutionBiasAdd: { break;
    }
    case OP_TYPEID::QuantizedConvolutionBiasSignedAdd: { break;
    }
    case OP_TYPEID::QuantizedConvolutionRelu: { break;
    }
    case OP_TYPEID::QuantizedConvolution:
    {
        auto tmp = dynamic_cast<const op::QuantizedConvolution*>(&n);
        node["window_movement_strides"] = tmp->get_window_movement_strides();
        node["window_dilation_strides"] = tmp->get_window_dilation_strides();
        node["padding_below"] = tmp->get_padding_below();
        node["padding_above"] = tmp->get_padding_above();
        node["data_dilation_strides"] = tmp->get_data_dilation_strides();
        break;
    }
    case OP_TYPEID::QuantizedDotBias: { break;
    }
    case OP_TYPEID::QuantizedDot: { break;
    }
    case OP_TYPEID::QuantizedMaxPool:
    {
        auto tmp = dynamic_cast<const op::QuantizedMaxPool*>(&n);
        node["window_shape"] = tmp->get_window_shape();
        node["window_movement_strides"] = tmp->get_window_movement_strides();
        node["padding_below"] = tmp->get_padding_below();
        node["padding_above"] = tmp->get_padding_above();
        break;
    }
    case OP_TYPEID::Relu: { break;
    }
    case OP_TYPEID::ReluBackprop: { break;
    }
    case OP_TYPEID::ReplaceSlice:
    {
        auto tmp = dynamic_cast<const op::ReplaceSlice*>(&n);
        node["lower_bounds"] = tmp->get_lower_bounds();
        node["upper_bounds"] = tmp->get_upper_bounds();
        node["strides"] = tmp->get_strides();
        break;
    }
    case OP_TYPEID::Reshape:
    {
        auto tmp = dynamic_cast<const op::Reshape*>(&n);
        node["input_order"] = tmp->get_input_order();
        node["output_shape"] = tmp->get_output_shape();
        break;
    }
    case OP_TYPEID::Result: { break;
    }
    case OP_TYPEID::Reverse:
    {
        auto tmp = dynamic_cast<const op::Reverse*>(&n);
        node["reversed_axes"] = tmp->get_reversed_axes();
        break;
    }
    case OP_TYPEID::ReverseSequence:
    {
        auto tmp = dynamic_cast<const op::ReverseSequence*>(&n);
        node["batch_axis"] = tmp->get_batch_axis();
        node["sequence_axis"] = tmp->get_sequence_axis();
        break;
    }
    case OP_TYPEID::ScalarConstantLike:
    {
        auto tmp = dynamic_cast<const op::ScalarConstantLikeBase*>(&n);
        auto constant = tmp->as_constant();
        node["value"] = constant->get_value_strings()[0];
        node["element_type"] = write_element_type(constant->get_element_type());
        break;
    }
    case OP_TYPEID::Select: { break;
    }
    case OP_TYPEID::ShapeOf: { break;
    }
    case OP_TYPEID::Sigmoid: { break;
    }
    case OP_TYPEID::SigmoidBackprop: { break;
    }
    case OP_TYPEID::Sign: { break;
    }
    case OP_TYPEID::Sin: { break;
    }
    case OP_TYPEID::Sinh: { break;
    }
    case OP_TYPEID::Slice:
    {
        auto tmp = dynamic_cast<const op::Slice*>(&n);
        node["lower_bounds"] = tmp->get_lower_bounds();
        node["upper_bounds"] = tmp->get_upper_bounds();
        node["strides"] = tmp->get_strides();
        break;
    }
    case OP_TYPEID::Sqrt: { break;
    }
    case OP_TYPEID::StopGradient: { break;
    }
    case OP_TYPEID::Subtract: { break;
    }
    case OP_TYPEID::Sum:
    {
        auto tmp = dynamic_cast<const op::Sum*>(&n);
        node["reduction_axes"] = tmp->get_reduction_axes();
        break;
    }
    case OP_TYPEID::Softmax:
    {
        auto tmp = dynamic_cast<const op::Softmax*>(&n);
        node["softmax_axes"] = tmp->get_axes();
        break;
    }
    case OP_TYPEID::Tan: { break;
    }
    case OP_TYPEID::Tanh: { break;
    }
    case OP_TYPEID::TopK:
    {
        auto tmp = dynamic_cast<const op::TopK*>(&n);
        node["top_k_axis"] = tmp->get_top_k_axis();
        node["index_element_type"] = write_element_type(tmp->get_index_element_type());
        node["k"] = tmp->get_k();
        node["compute_max"] = tmp->get_compute_max();
        break;
    }
    case OP_TYPEID::Transpose: { break;
    }
    case OP_TYPEID::UnknownOp: { break;
    }
    }
#pragma GCC diagnostic pop

    return node;
}<|MERGE_RESOLUTION|>--- conflicted
+++ resolved
@@ -47,12 +47,9 @@
 #include "ngraph/op/embedding_lookup.hpp"
 #include "ngraph/op/equal.hpp"
 #include "ngraph/op/exp.hpp"
-<<<<<<< HEAD
+#include "ngraph/op/experimental/dyn_broadcast.hpp"
 #include "ngraph/op/experimental/dyn_reshape.hpp"
 #include "ngraph/op/experimental/dyn_slice.hpp"
-=======
-#include "ngraph/op/experimental/dyn_broadcast.hpp"
->>>>>>> 4b44442e
 #include "ngraph/op/experimental/generate_mask.hpp"
 #include "ngraph/op/experimental/quantized_avg_pool.hpp"
 #include "ngraph/op/experimental/quantized_conv.hpp"
@@ -753,7 +750,11 @@
                 }
                 break;
             }
-<<<<<<< HEAD
+            case OP_TYPEID::DynBroadcast:
+            {
+                node = make_shared<op::DynBroadcast>(args[0], args[1], args[2]);
+                break;
+            }
             case OP_TYPEID::DynReshape:
             {
                 node = make_shared<op::DynReshape>(args[0], args[1]);
@@ -762,11 +763,6 @@
             case OP_TYPEID::DynSlice:
             {
                 node = make_shared<op::DynSlice>(args[0], args[1], args[2], args[3]);
-=======
-            case OP_TYPEID::DynBroadcast:
-            {
-                node = make_shared<op::DynBroadcast>(args[0], args[1], args[2]);
->>>>>>> 4b44442e
                 break;
             }
             case OP_TYPEID::EmbeddingLookup:
@@ -1522,13 +1518,11 @@
         node["reduction_axes_count"] = tmp->get_reduction_axes_count();
         break;
     }
-<<<<<<< HEAD
+    case OP_TYPEID::DynBroadcast: { break;
+    }
     case OP_TYPEID::DynReshape: { break;
     }
     case OP_TYPEID::DynSlice: { break;
-=======
-    case OP_TYPEID::DynBroadcast: { break;
->>>>>>> 4b44442e
     }
     case OP_TYPEID::EmbeddingLookup: { break;
     }
