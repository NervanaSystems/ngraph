--- conflicted
+++ resolved
@@ -2809,13 +2809,8 @@
         {
             node["value"] = tmp->get_value_strings();
         }
-<<<<<<< HEAD
-        node["shape"] = tmp->get_shape();
+        node["shape"] = tmp->get_output_shape(0);
         node["element_type"] = write_element_type(tmp->get_output_element_type(0));
-=======
-        node["shape"] = tmp->get_output_shape(0);
-        node["element_type"] = write_element_type(tmp->get_element_type());
->>>>>>> cbe47149
         break;
     }
     case OP_TYPEID::Convert:
