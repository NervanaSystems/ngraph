//*****************************************************************************
// Copyright 2017-2019 Intel Corporation
//
// Licensed under the Apache License, Version 2.0 (the "License");
// you may not use this file except in compliance with the License.
// You may obtain a copy of the License at
//
//     http://www.apache.org/licenses/LICENSE-2.0
//
// Unless required by applicable law or agreed to in writing, software
// distributed under the License is distributed on an "AS IS" BASIS,
// WITHOUT WARRANTIES OR CONDITIONS OF ANY KIND, either express or implied.
// See the License for the specific language governing permissions and
// limitations under the License.
//*****************************************************************************

#include <fstream>
#include <functional>

#include "ngraph/cpio.hpp"
#include "ngraph/file_util.hpp"
#include "ngraph/graph_util.hpp"
#include "ngraph/op/abs.hpp"
#include "ngraph/op/acos.hpp"
#include "ngraph/op/add.hpp"
#include "ngraph/op/all.hpp"
#include "ngraph/op/allreduce.hpp"
#include "ngraph/op/and.hpp"
#include "ngraph/op/any.hpp"
#include "ngraph/op/argmax.hpp"
#include "ngraph/op/argmin.hpp"
#include "ngraph/op/asin.hpp"
#include "ngraph/op/atan.hpp"
#include "ngraph/op/avg_pool.hpp"
#include "ngraph/op/batch_norm.hpp"
#include "ngraph/op/broadcast.hpp"
#include "ngraph/op/broadcast_distributed.hpp"
#include "ngraph/op/ceiling.hpp"
#include "ngraph/op/concat.hpp"
#include "ngraph/op/constant.hpp"
#include "ngraph/op/convert.hpp"
#include "ngraph/op/convolution.hpp"
#include "ngraph/op/cos.hpp"
#include "ngraph/op/cosh.hpp"
#include "ngraph/op/dequantize.hpp"
#include "ngraph/op/divide.hpp"
#include "ngraph/op/dot.hpp"
#include "ngraph/op/embedding_lookup.hpp"
#include "ngraph/op/equal.hpp"
#include "ngraph/op/erf.hpp"
#include "ngraph/op/exp.hpp"
#include "ngraph/op/experimental/batch_mat_mul.hpp"
#include "ngraph/op/experimental/dyn_broadcast.hpp"
#include "ngraph/op/experimental/dyn_pad.hpp"
#include "ngraph/op/experimental/dyn_reshape.hpp"
#include "ngraph/op/experimental/dyn_slice.hpp"
#include "ngraph/op/experimental/generate_mask.hpp"
#include "ngraph/op/experimental/quantized_avg_pool.hpp"
#include "ngraph/op/experimental/quantized_conv.hpp"
#include "ngraph/op/experimental/quantized_conv_bias.hpp"
#include "ngraph/op/experimental/quantized_conv_relu.hpp"
#include "ngraph/op/experimental/quantized_dot.hpp"
#include "ngraph/op/experimental/quantized_dot_bias.hpp"
#include "ngraph/op/experimental/quantized_max_pool.hpp"
#include "ngraph/op/experimental/shape_of.hpp"
#include "ngraph/op/experimental/tile.hpp"
#include "ngraph/op/experimental/transpose.hpp"
#include "ngraph/op/floor.hpp"
#include "ngraph/op/fused/clamp.hpp"
#include "ngraph/op/fused/conv_fused.hpp"
#include "ngraph/op/fused/depth_to_space.hpp"
#include "ngraph/op/fused/elu.hpp"
#include "ngraph/op/fused/gemm.hpp"
#include "ngraph/op/fused/grn.hpp"
#include "ngraph/op/fused/group_conv.hpp"
#include "ngraph/op/fused/hard_sigmoid.hpp"
#include "ngraph/op/fused/leaky_relu.hpp"
#include "ngraph/op/fused/mvn.hpp"
#include "ngraph/op/fused/normalize.hpp"
#include "ngraph/op/fused/prelu.hpp"
#include "ngraph/op/fused/scale_shift.hpp"
#include "ngraph/op/fused/space_to_depth.hpp"
#include "ngraph/op/fused/split.hpp"
#include "ngraph/op/fused/squared_difference.hpp"
#include "ngraph/op/fused/squeeze.hpp"
#include "ngraph/op/fused/unsqueeze.hpp"
#include "ngraph/op/gather.hpp"
#include "ngraph/op/gather_nd.hpp"
#include "ngraph/op/get_output_element.hpp"
#include "ngraph/op/greater.hpp"
#include "ngraph/op/greater_eq.hpp"
#include "ngraph/op/less.hpp"
#include "ngraph/op/less_eq.hpp"
#include "ngraph/op/log.hpp"
#include "ngraph/op/lrn.hpp"
#include "ngraph/op/max.hpp"
#include "ngraph/op/max_pool.hpp"
#include "ngraph/op/maximum.hpp"
#include "ngraph/op/min.hpp"
#include "ngraph/op/minimum.hpp"
#include "ngraph/op/multiply.hpp"
#include "ngraph/op/negative.hpp"
#include "ngraph/op/not.hpp"
#include "ngraph/op/not_equal.hpp"
#include "ngraph/op/one_hot.hpp"
#include "ngraph/op/or.hpp"
#include "ngraph/op/pad.hpp"
#include "ngraph/op/parameter.hpp"
#include "ngraph/op/passthrough.hpp"
#include "ngraph/op/power.hpp"
#include "ngraph/op/product.hpp"
#include "ngraph/op/quantize.hpp"
#include "ngraph/op/relu.hpp"
#include "ngraph/op/replace_slice.hpp"
#include "ngraph/op/reshape.hpp"
#include "ngraph/op/result.hpp"
#include "ngraph/op/reverse.hpp"
#include "ngraph/op/reverse_sequence.hpp"
#include "ngraph/op/scatter_add.hpp"
#include "ngraph/op/scatter_nd_add.hpp"
#include "ngraph/op/select.hpp"
#include "ngraph/op/sigmoid.hpp"
#include "ngraph/op/sign.hpp"
#include "ngraph/op/sin.hpp"
#include "ngraph/op/sinh.hpp"
#include "ngraph/op/slice.hpp"
#include "ngraph/op/softmax.hpp"
#include "ngraph/op/sqrt.hpp"
#include "ngraph/op/stop_gradient.hpp"
#include "ngraph/op/subtract.hpp"
#include "ngraph/op/sum.hpp"
#include "ngraph/op/tan.hpp"
#include "ngraph/op/tanh.hpp"
#include "ngraph/op/topk.hpp"
#include "ngraph/serializer.hpp"
#include "ngraph/util.hpp"
#include "nlohmann/json.hpp"

using namespace ngraph;
using namespace std;
using json = nlohmann::json;
using const_data_callback_t = shared_ptr<Node>(const string&, const element::Type&, const Shape&);

static bool s_serialize_output_shapes_enabled =
    (std::getenv("NGRAPH_SERIALIZER_OUTPUT_SHAPES") != nullptr);

void ngraph::set_serialize_output_shapes(bool enable)
{
    s_serialize_output_shapes_enabled = enable;
}

// This expands the op list in op_tbl.hpp into a list of enumerations that look like this:
// Abs,
// Acos,
// ...
#define NGRAPH_OP(a, b) a,
enum class OP_TYPEID
{
#include "ngraph/op/fused_op_tbl.hpp"
#include "ngraph/op/op_tbl.hpp"
    UnknownOp
};
#undef NGRAPH_OP

static OP_TYPEID get_typeid(const string& s)
{
// This expands the op list in op_tbl.hpp into a list of enumerations that look like this:
// {"Abs", OP_TYPEID::Abs},
// {"Acos", OP_TYPEID::Acos},
// ...
#define NGRAPH_OP(a, b) {#a, OP_TYPEID::a},
    static const unordered_map<string, OP_TYPEID> typeid_map{
#include "ngraph/op/fused_op_tbl.hpp"
#include "ngraph/op/op_tbl.hpp"
    };
#undef NGRAPH_OP
    OP_TYPEID rc = OP_TYPEID::UnknownOp;
    auto it = typeid_map.find(s);
    if (it != typeid_map.end())
    {
        rc = it->second;
    }
    return rc;
}

template <typename T>
T get_or_default(nlohmann::json& j, const std::string& key, const T& default_value)
{
    return j.count(key) != 0 ? j.at(key).get<T>() : default_value;
}

static std::shared_ptr<ngraph::Function>
    read_function(const json&,
                  std::unordered_map<std::string, std::shared_ptr<Function>>&,
                  function<const_data_callback_t>);

static json write(const ngraph::Function&, bool binary_constant_data);
static json write(const ngraph::Node&, bool binary_constant_data);
static string
    serialize(shared_ptr<ngraph::Function> func, size_t indent, bool binary_constant_data);

static json write_dimension(Dimension d)
{
    if (d.is_dynamic())
    {
        return nullptr;
    }
    else
    {
        return static_cast<size_t>(d);
    }
}

static Dimension read_dimension(const json& j)
{
    if (j.is_null())
    {
        return Dimension::dynamic();
    }
    else
    {
        return Dimension(static_cast<size_t>(j));
    }
}

static json write_partial_shape(const PartialShape& s)
{
    if (s.rank().is_dynamic())
    {
        return nullptr;
    }
    else
    {
        std::vector<json> vals(static_cast<size_t>(s.rank()));
        for (size_t i = 0; i < vals.size(); i++)
        {
            vals[i] = write_dimension(s[i]);
        }
        return move(vals);
    }
}

static PartialShape read_partial_shape(const json& j)
{
    if (j.is_null())
    {
        return PartialShape::dynamic();
    }
    else
    {
        std::vector<Dimension> dims(j.size());
        for (size_t i = 0; i < j.size(); i++)
        {
            dims[i] = read_dimension(j[i]);
        }
        return PartialShape(dims);
    }
}

static json write_auto_broadcast(const op::AutoBroadcastSpec& autob)
{
    json j;
    j["type"] = autob.m_type;
    j["axis"] = autob.m_axis;
    return j;
}

static op::AutoBroadcastSpec read_auto_broadcast(const json& j)
{
    if (!j.is_object())
    {
        return op::AutoBroadcastSpec();
    }
    else
    {
        return op::AutoBroadcastSpec(static_cast<op::AutoBroadcastType>(j.at("type")),
                                     j.at("axis").get<size_t>());
    }
}

static json write_element_type(const ngraph::element::Type& n)
{
    json j;
    j = n.c_type_string();
    return j;
}

static element::Type read_element_type(const json& j)
{
    size_t bitwidth = 0;
    bool is_real = false;
    bool is_signed = false;
    bool is_quantized = false;
    string c_type_string = "";
    if (j.is_object())
    {
        bitwidth = j.at("bitwidth").get<size_t>();
        is_real = j.at("is_real").get<bool>();
        is_signed = j.at("is_signed").get<bool>();
        is_quantized = j.at("is_quantized").get<bool>();
        c_type_string = j.at("c_type_string").get<string>();
    }
    else
    {
        string c_type = j.get<string>();
        for (const element::Type* t : element::Type::get_known_types())
        {
            if (t->c_type_string() == c_type)
            {
                bitwidth = t->bitwidth();
                is_real = t->is_real();
                is_signed = t->is_signed();
                is_quantized = t->is_quantized();
                c_type_string = t->c_type_string();
                break;
            }
        }
    }
    return element::Type(bitwidth, is_real, is_signed, is_quantized, c_type_string);
}

void ngraph::serialize(const string& path, shared_ptr<ngraph::Function> func, size_t indent)
{
    ofstream out(path);
    serialize(out, func, indent);
}

void ngraph::serialize(ostream& out, shared_ptr<ngraph::Function> func, size_t indent)
{
    out << ::serialize(func, indent, false);
}

#if defined ENABLE_CPIO_FILE
static void serialize_to_cpio(ostream& out, shared_ptr<ngraph::Function> func, size_t indent)
{
    string j = ::serialize(func, indent, true);
    cpio::Writer writer(out);
    writer.write(func->get_name(), j.c_str(), static_cast<uint32_t>(j.size()));

    traverse_functions(func, [&](shared_ptr<ngraph::Function> f) {
        traverse_nodes(const_cast<Function*>(f.get()),
                       [&](shared_ptr<Node> node) {
                           if (auto c = dynamic_pointer_cast<op::Constant>(node))
                           {
                               uint32_t size =
                                   static_cast<uint32_t>(shape_size(c->get_output_shape(0)) *
                                                         c->get_output_element_type(0).size());
                               writer.write(c->get_name(), c->get_data_ptr(), size);
                           }
                       },
                       true);
    });
}
#endif

static string serialize(shared_ptr<ngraph::Function> func, size_t indent, bool binary_constant_data)
{
    json j;
    vector<json> functions;
    traverse_functions(func, [&](shared_ptr<ngraph::Function> f) {
        functions.push_back(write(*f, binary_constant_data));
    });
    for (auto it = functions.rbegin(); it != functions.rend(); it++)
    {
        j.push_back(*it);
    }

    string rc;
    if (indent == 0)
    {
        rc = j.dump();
    }
    else
    {
        rc = j.dump(static_cast<int>(indent));
    }
    return rc;
}

std::string ngraph::serialize(std::shared_ptr<ngraph::Function> func, size_t indent)
{
    return ::serialize(func, indent, false);
}

shared_ptr<ngraph::Function> ngraph::deserialize(istream& in)
{
    shared_ptr<Function> rc;
    if (cpio::is_cpio(in))
    {
        cpio::Reader reader(in);
        vector<cpio::FileInfo> file_info = reader.get_file_info();
        if (file_info.size() > 0)
        {
            // The first file is the model
            uint32_t size = static_cast<uint32_t>(file_info[0].get_size());
            char* data = new char[size];
            reader.read(file_info[0].get_name(), data, size);
            string jstr(data, size);
            delete[] data;
            json js = json::parse(jstr);
            unordered_map<string, shared_ptr<Function>> function_map;
            for (json func : js)
            {
                shared_ptr<Function> f = read_function(
                    func,
                    function_map,
                    [&](const string& const_name, const element::Type& et, const Shape& shape) {
                        shared_ptr<Node> const_node;
                        for (const cpio::FileInfo& info : file_info)
                        {
                            if (info.get_name() == const_name)
                            {
                                void* const_data = ngraph_malloc(info.get_size());
                                reader.read(const_name, const_data, info.get_size());
                                const_node = make_shared<op::Constant>(et, shape, const_data);
                                ngraph_free(const_data);
                                break;
                            }
                        }
                        return const_node;
                    });
                rc = f;
            }
        }
    }
    else
    {
        // json file?
        std::stringstream ss;
        ss << in.rdbuf();
        rc = deserialize(ss.str());
    }
    return rc;
}

shared_ptr<ngraph::Function> ngraph::deserialize(const string& s)
{
    shared_ptr<Function> rc;
    if (file_util::exists(s))
    {
        // s is a file and not a json string
        ifstream in(s, ios_base::binary | ios_base::in);
        rc = deserialize(in);
    }
    else
    {
        json js = json::parse(s);
        unordered_map<string, shared_ptr<Function>> function_map;
        for (json func : js)
        {
            shared_ptr<Function> f = read_function(func, function_map, nullptr);
            rc = f;
        }
    }

    return rc;
}

static json write(const Function& f, bool binary_constant_data)
{
    json function;
    function["name"] = f.get_name();

    vector<string> parameter_list;
    for (auto param : f.get_parameters())
    {
        parameter_list.push_back(param->get_name());
    }
    function["parameters"] = parameter_list;

    // TODO Functions can return multiple results
    for (size_t i = 0; i < f.get_output_size(); ++i)
    {
        function["result"].push_back(f.get_output_op(i)->get_name());
    }

    Function* pf = const_cast<Function*>(&f);
    json nodes;
    for (shared_ptr<Node> node : pf->get_ordered_ops(true))
    {
        nodes.push_back(write(*node, binary_constant_data));
    }

    function["ops"] = nodes;
    return function;
}

template <typename T>
T get_value(nlohmann::json js, const string& key)
{
    T rc;
    auto it = js.find(key);
    if (it != js.end())
    {
        rc = it->get<T>();
    }
    return rc;
}

static shared_ptr<ngraph::Function>
    read_function(const json& func_js,
                  unordered_map<string, shared_ptr<Function>>& function_map,
                  function<const_data_callback_t> const_data_callback)
{
    shared_ptr<ngraph::Function> rc;

    string func_name = func_js.at("name").get<string>();
    vector<string> func_parameters = func_js.at("parameters").get<vector<string>>();
    vector<string> func_result = func_js.at("result").get<vector<string>>();
    unordered_map<string, shared_ptr<Node>> node_map;
    for (json node_js : func_js.at("ops"))
    {
        try
        {
            string node_name = node_js.at("name").get<string>();
            string node_op = node_js.at("op").get<string>();
            string friendly_name = get_value<string>(node_js, "friendly_name");
            vector<string> node_inputs = get_value<vector<string>>(node_js, "inputs");
            vector<string> control_deps_inputs = get_value<vector<string>>(node_js, "control_deps");
            vector<string> node_outputs = get_value<vector<string>>(node_js, "outputs");
            shared_ptr<Node> node;
            vector<shared_ptr<Node>> args;
            for (const string& name : node_inputs)
            {
                args.push_back(node_map.at(name));
            }
#if !(defined(__GNUC__) && __GNUC__ == 4 && __GNUC_MINOR__ == 8)
#pragma GCC diagnostic push
#pragma GCC diagnostic error "-Wswitch"
#pragma GCC diagnostic error "-Wswitch-enum"
// #pragma GCC diagnostic error "-Wimplicit-fallthrough"
#endif
            switch (get_typeid(node_op))
            {
            case OP_TYPEID::Abs:
            {
                node = make_shared<op::Abs>(args[0]);
                break;
            }
            case OP_TYPEID::Acos:
            {
                node = make_shared<op::Acos>(args[0]);
                break;
            }
            case OP_TYPEID::Add:
            {
                node =
                    make_shared<op::Add>(args[0], args[1], read_auto_broadcast(node_js["autob"]));
                break;
            }
            case OP_TYPEID::All:
            {
                auto reduction_axes = node_js.at("reduction_axes").get<set<size_t>>();
                node = make_shared<op::All>(args[0], reduction_axes);
                break;
            }
            case OP_TYPEID::AllReduce:
            {
                node = make_shared<op::AllReduce>(args[0]);
                break;
            }
            case OP_TYPEID::And:
            {
                node =
                    make_shared<op::And>(args[0], args[1], read_auto_broadcast(node_js["autob"]));
                break;
            }
            case OP_TYPEID::Any:
            {
                auto reduction_axes = node_js.at("reduction_axes").get<set<size_t>>();
                node = make_shared<op::Any>(args[0], reduction_axes);
                break;
            }
            case OP_TYPEID::ArgMin:
            {
                auto axis = node_js.at("axis").get<size_t>();
                auto target_type = read_element_type(node_js.at("index_element_type"));
                node = make_shared<op::ArgMin>(args[0], axis, target_type);
                break;
            }
            case OP_TYPEID::ArgMax:
            {
                auto axis = node_js.at("axis").get<size_t>();
                auto target_type = read_element_type(node_js.at("index_element_type"));
                node = make_shared<op::ArgMax>(args[0], axis, target_type);
                break;
            }
            case OP_TYPEID::Asin:
            {
                node = make_shared<op::Asin>(args[0]);
                break;
            }
            case OP_TYPEID::Atan:
            {
                node = make_shared<op::Atan>(args[0]);
                break;
            }
            case OP_TYPEID::AvgPool:
            {
                auto window_shape = node_js.at("window_shape").get<vector<size_t>>();
                auto window_movement_strides =
                    node_js.at("window_movement_strides").get<vector<size_t>>();
                auto padding_below = node_js.at("padding_below").get<vector<size_t>>();
                auto padding_above = node_js.at("padding_above").get<vector<size_t>>();
                auto include_padding_in_avg_computation =
                    node_js.at("include_padding_in_avg_computation").get<bool>();
                op::PadType pad_type = node_js["pad_type"].empty()
                                           ? op::PadType::EXPLICIT
                                           : static_cast<op::PadType>(node_js.at("pad_type"));
                node = make_shared<op::AvgPool>(args[0],
                                                window_shape,
                                                window_movement_strides,
                                                padding_below,
                                                padding_above,
                                                include_padding_in_avg_computation,
                                                pad_type);
                break;
            }
            case OP_TYPEID::AvgPoolBackprop:
            {
                auto forward_arg_shape = node_js.at("forward_arg_shape").get<vector<size_t>>();
                auto window_shape = node_js.at("window_shape").get<vector<size_t>>();
                auto window_movement_strides =
                    node_js.at("window_movement_strides").get<vector<size_t>>();
                auto padding_below = node_js.at("padding_below").get<vector<size_t>>();
                auto padding_above = node_js.at("padding_above").get<vector<size_t>>();
                auto include_padding_in_avg_computation =
                    get_or_default<bool>(node_js, "include_padding_in_avg_computation", false);
                node = make_shared<op::AvgPoolBackprop>(forward_arg_shape,
                                                        args[0],
                                                        window_shape,
                                                        window_movement_strides,
                                                        padding_below,
                                                        padding_above,
                                                        include_padding_in_avg_computation);
                break;
            }
            case OP_TYPEID::BatchMatMul:
            {
                node = make_shared<op::BatchMatMul>(args[0], args[1]);
                break;
            }

            case OP_TYPEID::BatchNormTraining:
            {
                auto epsilon = node_js.at("eps").get<double>();
                // Odd order for back-compatibility
                node = make_shared<op::BatchNormTraining>(args[2], args[0], args[1], epsilon);
                break;
            }
            case OP_TYPEID::BatchNormInference:
            {
                auto epsilon = node_js.at("eps").get<double>();
                // Odd order for back-compatibility
                node = make_shared<op::BatchNormInference>(
                    args[2], args[0], args[1], args[3], args[4], epsilon);
                break;
            }
            case OP_TYPEID::BatchNormTrainingBackprop:
            {
                auto epsilon = node_js.at("eps").get<double>();
                // Odd order for back-compatibility
                node = make_shared<op::BatchNormTrainingBackprop>(
                    args[2], args[0], args[1], args[3], args[4], args[5], epsilon);
                break;
            }
            case OP_TYPEID::Broadcast:
            {
                auto shape = node_js.at("shape").get<vector<size_t>>();
                auto axes = node_js.at("axes").get<set<size_t>>();
                node = make_shared<op::Broadcast>(args[0], shape, axes);
                break;
            }
            case OP_TYPEID::BroadcastDistributed:
            {
                node = make_shared<op::BroadcastDistributed>(args[0]);
                break;
            }
            case OP_TYPEID::BroadcastLike:
            {
                auto initial_axes = node_js.at("initial_axes").get<set<size_t>>();
                node = make_shared<op::BroadcastLike>(args[0], args[1], initial_axes);
                break;
            }
            case OP_TYPEID::Ceiling:
            {
                node = make_shared<op::Ceiling>(args[0]);
                break;
            }
            case OP_TYPEID::Clamp:
            {
                const auto clamp_min = node_js.at("min").get<float>();
                const auto clamp_max = node_js.at("max").get<float>();
                node = make_shared<op::Clamp>(args[0], clamp_min, clamp_max);
                break;
            }
            case OP_TYPEID::Concat:
            {
                auto axis = node_js.at("axis").get<size_t>();
                node = make_shared<op::Concat>(args, axis);
                break;
            }
            case OP_TYPEID::Constant:
            {
                auto type_node_js =
                    node_js.count("element_type") == 0 ? node_js.at("value_type") : node_js;
                auto element_type = read_element_type(type_node_js.at("element_type"));
                auto shape = type_node_js.at("shape");
                auto value = node_js.at("value").get<vector<string>>();
                node = make_shared<op::Constant>(element_type, shape, value);
                break;
            }
            case OP_TYPEID::Convert:
            {
                auto target_type = read_element_type(node_js.at("target_type"));
                node = make_shared<op::Convert>(args[0], target_type);
                break;
            }
            case OP_TYPEID::Convolution:
            {
                auto window_movement_strides =
                    node_js.at("window_movement_strides").get<vector<size_t>>();
                auto window_dilation_strides =
                    node_js.at("window_dilation_strides").get<vector<size_t>>();
                auto padding_below = node_js.at("padding_below").get<vector<std::ptrdiff_t>>();
                auto padding_above = node_js.at("padding_above").get<vector<std::ptrdiff_t>>();

                // For backwards compatibility, we accept "image_dilation_strides" in place of
                // "data_dilation_strides", and we also allow it to be omitted altogether.
                auto data_dilation_strides_maybe = node_js["data_dilation_strides"];
                if (data_dilation_strides_maybe.empty())
                {
                    data_dilation_strides_maybe = node_js["image_dilation_strides"];
                }

                op::PadType pad_type = node_js["pad_type"].empty()
                                           ? op::PadType::EXPLICIT
                                           : static_cast<op::PadType>(node_js.at("pad_type"));

                if (data_dilation_strides_maybe.empty())
                {
                    node = make_shared<op::Convolution>(args[0],
                                                        args[1],
                                                        window_movement_strides,
                                                        window_dilation_strides,
                                                        padding_below,
                                                        padding_above);
                }
                else
                {
                    node = make_shared<op::Convolution>(
                        args[0],
                        args[1],
                        window_movement_strides,
                        window_dilation_strides,
                        padding_below,
                        padding_above,
                        data_dilation_strides_maybe.get<std::vector<size_t>>(),
                        pad_type);
                }
                break;
            }
            case OP_TYPEID::ConvolutionBackpropData:
            {
                auto data_batch_shape = node_js.at("data_batch_shape").get<vector<size_t>>();
                auto window_movement_strides_forward =
                    node_js.at("window_movement_strides_forward").get<vector<size_t>>();
                auto window_dilation_strides_forward =
                    node_js.at("window_dilation_strides_forward").get<vector<size_t>>();
                auto padding_below_forward =
                    node_js.at("padding_below_forward").get<vector<std::ptrdiff_t>>();
                auto padding_above_forward =
                    node_js.at("padding_above_forward").get<vector<std::ptrdiff_t>>();
                auto data_dilation_strides_forward =
                    node_js.at("data_dilation_strides_forward").get<vector<size_t>>();
                node = make_shared<op::ConvolutionBackpropData>(data_batch_shape,
                                                                args[0],
                                                                args[1],
                                                                window_movement_strides_forward,
                                                                window_dilation_strides_forward,
                                                                padding_below_forward,
                                                                padding_above_forward,
                                                                data_dilation_strides_forward);
                break;
            }
            case OP_TYPEID::ConvolutionBackpropFilters:
            {
                auto filters_shape = node_js.at("filters_shape").get<vector<size_t>>();
                auto window_movement_strides_forward =
                    node_js.at("window_movement_strides_forward").get<vector<size_t>>();
                auto window_dilation_strides_forward =
                    node_js.at("window_dilation_strides_forward").get<vector<size_t>>();
                auto padding_below_forward =
                    node_js.at("padding_below_forward").get<vector<std::ptrdiff_t>>();
                auto padding_above_forward =
                    node_js.at("padding_above_forward").get<vector<std::ptrdiff_t>>();
                auto data_dilation_strides_forward =
                    node_js.at("data_dilation_strides_forward").get<vector<size_t>>();
                node = make_shared<op::ConvolutionBackpropFilters>(args[0],
                                                                   filters_shape,
                                                                   args[1],
                                                                   window_movement_strides_forward,
                                                                   window_dilation_strides_forward,
                                                                   padding_below_forward,
                                                                   padding_above_forward,
                                                                   data_dilation_strides_forward);
                break;
            }
            case OP_TYPEID::ConvolutionBias:
            {
                auto window_movement_strides =
                    node_js.at("window_movement_strides").get<vector<size_t>>();
                auto window_dilation_strides =
                    node_js.at("window_dilation_strides").get<vector<size_t>>();
                auto padding_below = node_js.at("padding_below").get<vector<std::ptrdiff_t>>();
                auto padding_above = node_js.at("padding_above").get<vector<std::ptrdiff_t>>();
                auto data_dilation_strides =
                    node_js.at("data_dilation_strides").get<vector<size_t>>();

                node = make_shared<op::ConvolutionBias>(args[0],
                                                        args[1],
                                                        args[2],
                                                        window_movement_strides,
                                                        window_dilation_strides,
                                                        padding_below,
                                                        padding_above,
                                                        data_dilation_strides);
                break;
            }
            case OP_TYPEID::ConvolutionBiasAdd:
            {
                auto window_movement_strides =
                    node_js.at("window_movement_strides").get<vector<size_t>>();
                auto window_dilation_strides =
                    node_js.at("window_dilation_strides").get<vector<size_t>>();
                auto padding_below = node_js.at("padding_below").get<vector<std::ptrdiff_t>>();
                auto padding_above = node_js.at("padding_above").get<vector<std::ptrdiff_t>>();
                auto data_dilation_strides =
                    node_js.at("data_dilation_strides").get<vector<size_t>>();

                node = make_shared<op::ConvolutionBiasAdd>(args[0],
                                                           args[1],
                                                           args[2],
                                                           args[3],
                                                           window_movement_strides,
                                                           window_dilation_strides,
                                                           padding_below,
                                                           padding_above,
                                                           data_dilation_strides);
                break;
            }
            case OP_TYPEID::ConvolutionBiasBackpropFiltersBias:
            {
                auto filters_shape = node_js.at("filters_shape").get<vector<size_t>>();
                auto bias_shape = node_js.at("bias_shape").get<vector<size_t>>();
                auto window_movement_strides_forward =
                    node_js.at("window_movement_strides_forward").get<vector<size_t>>();
                auto window_dilation_strides_forward =
                    node_js.at("window_dilation_strides_forward").get<vector<size_t>>();
                auto padding_below_forward =
                    node_js.at("padding_below_forward").get<vector<std::ptrdiff_t>>();
                auto padding_above_forward =
                    node_js.at("padding_above_forward").get<vector<std::ptrdiff_t>>();
                auto data_dilation_strides_forward =
                    node_js.at("data_dilation_strides_forward").get<vector<size_t>>();
                node = make_shared<op::ConvolutionBiasBackpropFiltersBias>(
                    args[0],
                    filters_shape,
                    bias_shape,
                    args[1],
                    window_movement_strides_forward,
                    window_dilation_strides_forward,
                    padding_below_forward,
                    padding_above_forward,
                    data_dilation_strides_forward);
                break;
            }
            case OP_TYPEID::Cos:
            {
                node = make_shared<op::Cos>(args[0]);
                break;
            }
            case OP_TYPEID::Cosh:
            {
                node = make_shared<op::Cosh>(args[0]);
                break;
            }
            case OP_TYPEID::DepthToSpace:
            {
                auto block_size = node_js.at("block_size").get<size_t>();
                node = make_shared<op::DepthToSpace>(args[0], block_size);
                break;
            }
            case OP_TYPEID::Dequantize:
            {
                auto type = read_element_type(node_js.at("type"));
                auto axes = node_js.at("axes").get<set<size_t>>();
                node = make_shared<op::Dequantize>(args[0], args[1], args[2], type, axes);
                break;
            }
            case OP_TYPEID::Divide:
            {
                node = make_shared<op::Divide>(
                    args[0], args[1], read_auto_broadcast(node_js["autob"]));
                break;
            }
            case OP_TYPEID::Dot:
            {
                // For backwards compatibility, reduction_axes_count is optional.
                auto obj = node_js["reduction_axes_count"];
                if (obj.empty())
                {
                    node = make_shared<op::Dot>(args[0], args[1]);
                }
                else
                {
                    size_t reduction_axes_count = obj.get<size_t>();
                    node = make_shared<op::Dot>(args[0], args[1], reduction_axes_count);
                }
                break;
            }
            case OP_TYPEID::DynBroadcast:
            {
                node = make_shared<op::DynBroadcast>(args[0], args[1], args[2]);
                break;
            }
            case OP_TYPEID::DynPad:
            {
                node = make_shared<op::DynPad>(args[0], args[1], args[2], args[3]);
                break;
            }
            case OP_TYPEID::DynReshape:
            {
                node = make_shared<op::DynReshape>(args[0], args[1]);
                break;
            }
            case OP_TYPEID::DynSlice:
            {
                node = make_shared<op::DynSlice>(args[0], args[1], args[2], args[3]);
                break;
            }
            case OP_TYPEID::Elu:
            {
                node = make_shared<op::Elu>(args[0], args[1]);
                break;
            }
            case OP_TYPEID::EmbeddingLookup:
            {
                node = make_shared<op::EmbeddingLookup>(args[0], args[1]);
                break;
            }
            case OP_TYPEID::Equal:
            {
                node =
                    make_shared<op::Equal>(args[0], args[1], read_auto_broadcast(node_js["autob"]));
                break;
            }
            case OP_TYPEID::Erf:
            {
                node = make_shared<op::Erf>(args[0]);
                break;
            }
            case OP_TYPEID::Exp:
            {
                node = make_shared<op::Exp>(args[0]);
                break;
            }
            case OP_TYPEID::Floor:
            {
                node = make_shared<op::Floor>(args[0]);
                break;
            }
            case OP_TYPEID::Gather:
            {
                auto axis = node_js.at("axis").get<size_t>();
                node = make_shared<op::Gather>(args[0], args[1], axis);
                break;
            }
            case OP_TYPEID::GatherND:
            {
                node = make_shared<op::GatherND>(args[0], args[1]);
                break;
            }
            case OP_TYPEID::Gemm:
            {
                auto alpha = node_js.at("alpha").get<double>();
                auto beta = node_js.at("beta").get<double>();
                auto transA = node_js.at("transA").get<bool>();
                auto transB = node_js.at("transB").get<bool>();
                node =
                    make_shared<op::Gemm>(args[0], args[1], args[2], alpha, beta, transA, transB);
                break;
            }
            case OP_TYPEID::GenerateMask:
            {
                auto output_shape = node_js.at("output_shape").get<vector<size_t>>();
                auto type = read_element_type(node_js.at("type"));
                auto seed = node_js.at("seed").get<unsigned int>();
                auto probability = node_js.at("probability").get<double>();

                node =
                    make_shared<op::GenerateMask>(args[0], output_shape, type, seed, probability);
                break;
            }
            case OP_TYPEID::GetOutputElement:
            {
                node = make_shared<op::GetOutputElement>(args[0], node_js.at("n").get<size_t>());
                break;
            }
            case OP_TYPEID::Greater:
            {
                node = make_shared<op::Greater>(
                    args[0], args[1], read_auto_broadcast(node_js["autob"]));
                break;
            }
            case OP_TYPEID::GreaterEq:
            {
                node = make_shared<op::GreaterEq>(
                    args[0], args[1], read_auto_broadcast(node_js["autob"]));
                break;
            }
            case OP_TYPEID::GRN:
            {
                auto bias = node_js.at("bias").get<float>();
                node = make_shared<op::GRN>(args[0], bias);
                break;
            }
            case OP_TYPEID::HardSigmoid:
            {
                auto alpha = node_js.at("alpha").get<float>();
                auto beta = node_js.at("beta").get<float>();
                node = make_shared<op::HardSigmoid>(args[0], alpha, beta);
                break;
            }
            case OP_TYPEID::GroupConvolution:
            {
                auto window_movement_strides =
                    node_js.at("window_movement_strides").get<vector<size_t>>();
                auto window_dilation_strides =
                    node_js.at("window_dilation_strides").get<vector<size_t>>();
                auto padding_below = node_js.at("padding_below").get<vector<std::ptrdiff_t>>();
                auto padding_above = node_js.at("padding_above").get<vector<std::ptrdiff_t>>();
                auto data_dilation_strides =
                    node_js.at("data_dilation_strides").get<vector<size_t>>();
                auto groups = node_js.at("groups").get<size_t>();

                op::PadType pad_type = node_js["pad_type"].empty()
                                           ? op::PadType::EXPLICIT
                                           : static_cast<op::PadType>(node_js.at("pad_type"));

                node = make_shared<op::GroupConvolution>(args[0],
                                                         args[1],
                                                         window_movement_strides,
                                                         window_dilation_strides,
                                                         padding_below,
                                                         padding_above,
                                                         data_dilation_strides,
                                                         groups,
                                                         pad_type);
                break;
            }
            case OP_TYPEID::LeakyRelu:
            {
                node = make_shared<op::LeakyRelu>(args[0], args[1]);
                break;
            }
            case OP_TYPEID::Less:
            {
                node =
                    make_shared<op::Less>(args[0], args[1], read_auto_broadcast(node_js["autob"]));
                break;
            }
            case OP_TYPEID::LessEq:
            {
                node = make_shared<op::LessEq>(
                    args[0], args[1], read_auto_broadcast(node_js["autob"]));
                break;
            }
            case OP_TYPEID::Log:
            {
                node = make_shared<op::Log>(args[0]);
                break;
            }
            case OP_TYPEID::LRN:
            {
                auto alpha = node_js.at("alpha").get<double>();
                auto beta = node_js.at("beta").get<double>();
                auto bias = node_js.at("bias").get<double>();
                auto nsize = node_js.at("nsize").get<size_t>();
                node = make_shared<op::LRN>(args[0], alpha, beta, bias, nsize);
                break;
            }
            case OP_TYPEID::Max:
            {
                auto reduction_axes = node_js.at("reduction_axes").get<set<size_t>>();
                node = make_shared<op::Max>(args[0], reduction_axes);
                break;
            }
            case OP_TYPEID::MaxPool:
            {
                auto window_shape = node_js.at("window_shape").get<vector<size_t>>();
                auto window_movement_strides =
                    node_js.at("window_movement_strides").get<vector<size_t>>();
                // For backwards compatibility, both (but not just one) of the padding_ fields may be
                // omitted.
                auto padding_below_maybe = node_js["padding_below"];
                auto padding_above_maybe = node_js["padding_above"];
                op::PadType pad_type = node_js["pad_type"].empty()
                                           ? op::PadType::EXPLICIT
                                           : static_cast<op::PadType>(node_js.at("pad_type"));
                if (padding_below_maybe.empty() && !padding_above_maybe.empty())
                {
                    throw runtime_error(
                        "MaxPool: padding_below is absent but padding_above is present");
                }
                else if (!padding_below_maybe.empty() && padding_above_maybe.empty())
                {
                    throw runtime_error(
                        "MaxPool: padding_below is present but padding_above is absent");
                }
                else if (!padding_below_maybe.empty() && !padding_above_maybe.empty())
                {
                    auto padding_below = padding_below_maybe.get<vector<size_t>>();
                    auto padding_above = padding_above_maybe.get<vector<size_t>>();
                    node = make_shared<op::MaxPool>(args[0],
                                                    window_shape,
                                                    window_movement_strides,
                                                    padding_below,
                                                    padding_above,
                                                    pad_type);
                }
                else
                {
                    node = make_shared<op::MaxPool>(args[0], window_shape, window_movement_strides);
                }
                break;
            }
            case OP_TYPEID::MaxPoolBackprop:
            {
                auto window_shape = node_js.at("window_shape").get<vector<size_t>>();
                auto window_movement_strides =
                    node_js.at("window_movement_strides").get<vector<size_t>>();
                auto padding_below = node_js.at("padding_below").get<vector<size_t>>();
                auto padding_above = node_js.at("padding_above").get<vector<size_t>>();
                if (args.size() == 3)
                {
                    node = make_shared<op::MaxPoolBackprop>(args[0],
                                                            args[1],
                                                            args[2],
                                                            window_shape,
                                                            window_movement_strides,
                                                            padding_below,
                                                            padding_above);
                }
                else
                {
                    node = make_shared<op::MaxPoolBackprop>(args[0],
                                                            args[1],
                                                            window_shape,
                                                            window_movement_strides,
                                                            padding_below,
                                                            padding_above);
                }
                break;
            }
            case OP_TYPEID::Maximum:
            {
                node = make_shared<op::Maximum>(
                    args[0], args[1], read_auto_broadcast(node_js["autob"]));
                break;
            }
            case OP_TYPEID::Min:
            {
                auto reduction_axes = node_js.at("reduction_axes").get<set<size_t>>();
                node = make_shared<op::Min>(args[0], reduction_axes);
                break;
            }
            case OP_TYPEID::Minimum:
            {
                node = make_shared<op::Minimum>(
                    args[0], args[1], read_auto_broadcast(node_js["autob"]));
                break;
            }
            case OP_TYPEID::Multiply:
            {
                node = make_shared<op::Multiply>(
                    args[0], args[1], read_auto_broadcast(node_js["autob"]));
                break;
            }
            case OP_TYPEID::MVN:
            {
                auto normalize_variance = node_js.at("normalize_variance").get<bool>();
                auto across_channels = node_js.at("across_channels").get<bool>();
                auto eps = node_js.at("eps").get<double>();
                node = make_shared<op::MVN>(args[0], normalize_variance, across_channels, eps);
                break;
            }
            case OP_TYPEID::Negative:
            {
                node = make_shared<op::Negative>(args[0]);
                break;
            }
            case OP_TYPEID::Normalize:
            {
                bool across_spatial = node_js.at("across_spatial").get<bool>();
                bool channel_shared = node_js.at("channel_shared").get<bool>();
                float eps = node_js.at("eps").get<float>();
                node = make_shared<op::Normalize>(
                    args[0], args[1], across_spatial, channel_shared, eps);
                break;
            }
            case OP_TYPEID::NotEqual:
            {
                node = make_shared<op::NotEqual>(
                    args[0], args[1], read_auto_broadcast(node_js["autob"]));
                break;
            }
            case OP_TYPEID::Not:
            {
                node = make_shared<op::Not>(args[0]);
                break;
            }
            case OP_TYPEID::OneHot:
            {
                auto shape = node_js.at("shape").get<vector<size_t>>();
                auto one_hot_axis = node_js.at("one_hot_axis").get<size_t>();
                node = make_shared<op::OneHot>(args[0], read_partial_shape(shape), one_hot_axis);
                break;
            }
            case OP_TYPEID::Or:
            {
                node = make_shared<op::Or>(args[0], args[1], read_auto_broadcast(node_js["autob"]));
                break;
            }
            case OP_TYPEID::Pad:
            {
                auto padding_below = node_js.at("padding_below").get<vector<ptrdiff_t>>();
                auto padding_above = node_js.at("padding_above").get<vector<ptrdiff_t>>();

                // This is a legacy field whose functionality is no longer supported. The new
                // behavior is equivalent to interior padding of 0, so we will accept it under
                // those conditions.
                auto padding_interior = get_value<vector<size_t>>(node_js, "padding_interior");
                NGRAPH_CHECK(std::all_of(padding_interior.begin(),
                                         padding_interior.end(),
                                         [](size_t s) { return s == 0; }),
                             "Legacy padding_interior field must be zero everywhere.");

                auto pad_mode = node_js.count("pad_mode") == 0
                                    ? op::PadMode::CONSTANT
                                    : static_cast<op::PadMode>(node_js.at("pad_mode"));

                node =
                    make_shared<op::Pad>(args[0], args[1], padding_below, padding_above, pad_mode);
                break;
            }
            case OP_TYPEID::Parameter:
            {
                auto type_node_js =
                    node_js.count("element_type") == 0 ? node_js.at("value_type") : node_js;
                auto element_type = read_element_type(type_node_js.at("element_type"));
                auto shape = type_node_js.at("shape");
                auto cacheable = get_or_default<bool>(node_js, "cacheable", false);
                node =
                    make_shared<op::Parameter>(element_type, read_partial_shape(shape), cacheable);
                break;
            }
            case OP_TYPEID::Passthrough:
            {
                std::vector<json> outputs_js = node_js.at("output_shapes");
                std::vector<std::tuple<element::Type, PartialShape>> outputs;
                for (auto output_js : outputs_js)
                {
                    outputs.emplace_back(read_element_type(output_js.at("element_type")),
                                         read_partial_shape(output_js.at("shape")));
                }
                node = make_shared<op::Passthrough>(node_js.at("logical_type"),
                                                    node_js.at("language"),
                                                    node_js.at("function"),
                                                    args,
                                                    std::move(outputs));
                break;
            }
            case OP_TYPEID::Power:
            {
                node =
                    make_shared<op::Power>(args[0], args[1], read_auto_broadcast(node_js["autob"]));
                break;
            }
            case OP_TYPEID::PRelu:
            {
                node = make_shared<op::PRelu>(args[0], args[1]);
                break;
            }
            case OP_TYPEID::Product:
            {
                auto reduction_axes = node_js.at("reduction_axes").get<set<size_t>>();
                node = make_shared<op::Product>(args[0], reduction_axes);
                break;
            }
            case OP_TYPEID::Quantize:
            {
                auto type = read_element_type(node_js.at("type"));
                auto axes = node_js.at("axes").get<set<size_t>>();
                auto round_mode = node_js.at("round_mode").get<op::Quantize::RoundMode>();
                node = make_shared<op::Quantize>(args[0], args[1], args[2], type, axes, round_mode);
                break;
            }
            case OP_TYPEID::QuantizedAvgPool:
            {
                auto window_shape = node_js.at("window_shape").get<vector<size_t>>();
                auto window_movement_strides =
                    node_js.at("window_movement_strides").get<vector<size_t>>();
                auto padding_below = node_js.at("padding_below").get<vector<size_t>>();
                auto padding_above = node_js.at("padding_above").get<vector<size_t>>();
                auto include_padding_in_avg_computation =
                    node_js.at("include_padding_in_avg_computation").get<bool>();
                node = make_shared<op::QuantizedAvgPool>(args[0],
                                                         window_shape,
                                                         window_movement_strides,
                                                         padding_below,
                                                         padding_above,
                                                         include_padding_in_avg_computation);
                break;
            }
            case OP_TYPEID::QuantizedConvolutionBias: { break;
            }
            case OP_TYPEID::QuantizedConvolutionBiasAdd: { break;
            }
            case OP_TYPEID::QuantizedConvolutionBiasSignedAdd: { break;
            }
            case OP_TYPEID::QuantizedConvolutionRelu: { break;
            }
            case OP_TYPEID::QuantizedConvolution:
            {
                auto window_movement_strides =
                    node_js.at("window_movement_strides").get<vector<size_t>>();
                auto window_dilation_strides =
                    node_js.at("window_dilation_strides").get<vector<size_t>>();
                auto padding_below = node_js.at("padding_below").get<vector<std::ptrdiff_t>>();
                auto padding_above = node_js.at("padding_above").get<vector<std::ptrdiff_t>>();
                auto data_dilation_strides = node_js["data_dilation_strides"];
                node =
                    make_shared<op::Convolution>(args[0],
                                                 args[1],
                                                 window_movement_strides,
                                                 window_dilation_strides,
                                                 padding_below,
                                                 padding_above,
                                                 data_dilation_strides.get<std::vector<size_t>>());
                break;
            }
            case OP_TYPEID::QuantizedDotBias: { break;
            }
            case OP_TYPEID::QuantizedDot: { break;
            }
            case OP_TYPEID::QuantizedMaxPool:
            {
                auto window_shape = node_js.at("window_shape").get<vector<size_t>>();
                auto window_movement_strides =
                    node_js.at("window_movement_strides").get<vector<size_t>>();
                // For backwards compatibility, both (but not just one) of the padding_ fields may be
                // omitted.
                auto padding_below_maybe = node_js["padding_below"];
                auto padding_above_maybe = node_js["padding_above"];
                auto padding_below = padding_below_maybe.get<vector<size_t>>();
                auto padding_above = padding_above_maybe.get<vector<size_t>>();
                node = make_shared<op::QuantizedMaxPool>(
                    args[0], window_shape, window_movement_strides, padding_below, padding_above);

                break;
            }
            case OP_TYPEID::Relu:
            {
                node = make_shared<op::Relu>(args[0]);
                break;
            }
            case OP_TYPEID::ReluBackprop:
            {
                node = make_shared<op::ReluBackprop>(args[0], args[1]);
                break;
            }
            case OP_TYPEID::ReplaceSlice:
            {
                auto lower_bounds = node_js.at("lower_bounds").get<vector<size_t>>();
                auto upper_bounds = node_js.at("upper_bounds").get<vector<size_t>>();
                auto strides = node_js.at("strides").get<vector<size_t>>();
                node = make_shared<op::ReplaceSlice>(
                    args[0], args[1], lower_bounds, upper_bounds, strides);
                break;
            }
            case OP_TYPEID::Reshape:
            {
                auto input_order = node_js.at("input_order").get<vector<size_t>>();
                auto output_shape = node_js.at("output_shape").get<vector<size_t>>();
                node = make_shared<op::Reshape>(args[0], input_order, output_shape);
                break;
            }
            case OP_TYPEID::Result:
            {
                node = make_shared<op::Result>(args[0]);
                break;
            }
            case OP_TYPEID::Reverse:
            {
                auto reversed_axes = node_js.at("reversed_axes").get<set<size_t>>();
                node = make_shared<op::Reverse>(args[0], reversed_axes);
                break;
            }
            case OP_TYPEID::ReverseSequence:
            {
                auto batch_axis = node_js.at("batch_axis").get<size_t>();
                auto sequence_axis = node_js.at("sequence_axis").get<size_t>();
                node =
                    make_shared<op::ReverseSequence>(args[0], args[1], batch_axis, sequence_axis);
                break;
            }
            case OP_TYPEID::ScalarConstantLike:
            {
                double value = node_js.at("value").get<double>();
                node = make_shared<op::ScalarConstantLike>(args[0], value);
                break;
            }
            case OP_TYPEID::ScaleShift:
            {
                node = make_shared<op::ScaleShift>(args[0], args[1], args[2]);
                break;
            }
            case OP_TYPEID::ScatterAdd:
            {
                node = make_shared<op::ScatterAdd>(args[0], args[1], args[2]);
                break;
            }
            case OP_TYPEID::ScatterNDAdd:
            {
                node = make_shared<op::ScatterNDAdd>(args[0], args[1], args[2]);
                break;
            }
            case OP_TYPEID::Select:
            {
                node = make_shared<op::Select>(args[0], args[1], args[2]);
                break;
            }
            case OP_TYPEID::ShapeOf:
            {
                node = make_shared<op::ShapeOf>(args[0]);
                break;
            }
            case OP_TYPEID::Sigmoid:
            {
                node = make_shared<op::Sigmoid>(args[0]);
                break;
            }
            case OP_TYPEID::SigmoidBackprop:
            {
                node = make_shared<op::SigmoidBackprop>(args[0], args[1]);
                break;
            }
            case OP_TYPEID::Sign:
            {
                node = make_shared<op::Sign>(args[0]);
                break;
            }
            case OP_TYPEID::Sin:
            {
                node = make_shared<op::Sin>(args[0]);
                break;
            }
            case OP_TYPEID::Sinh:
            {
                node = make_shared<op::Sinh>(args[0]);
                break;
            }
            case OP_TYPEID::Slice:
            {
                auto lower_bounds = node_js.at("lower_bounds").get<vector<size_t>>();
                auto upper_bounds = node_js.at("upper_bounds").get<vector<size_t>>();
                auto strides = node_js.at("strides").get<vector<size_t>>();
                node = make_shared<op::Slice>(args[0], lower_bounds, upper_bounds, strides);
                break;
            }
            case OP_TYPEID::Softmax:
            {
                auto softmax_axes = node_js.at("softmax_axes").get<set<size_t>>();
                node = make_shared<op::Softmax>(args[0], softmax_axes);
                break;
            }
            case OP_TYPEID::SpaceToDepth:
            {
                auto block_size = node_js.at("block_size").get<size_t>();
                node = make_shared<op::SpaceToDepth>(args[0], block_size);
                break;
            }
            case OP_TYPEID::Split:
            {
                const auto axis = node_js.at("axis").get<size_t>();
                const auto splits = node_js.at("splits").get<vector<size_t>>();
                node = make_shared<op::Split>(args[0], axis, splits);
                break;
            }
            case OP_TYPEID::Sqrt:
            {
                node = make_shared<op::Sqrt>(args[0]);
                break;
            }
            case OP_TYPEID::SquaredDifference:
            {
                node = make_shared<op::SquaredDifference>(args[0], args[1]);
                break;
            }
            case OP_TYPEID::Squeeze:
            {
                node = make_shared<op::Squeeze>(args[0], args[1]);
                break;
            }
            case OP_TYPEID::Subtract:
            {
                node = make_shared<op::Subtract>(
                    args[0], args[1], read_auto_broadcast(node_js["autob"]));
                break;
            }
            case OP_TYPEID::Sum:
            {
                auto reduction_axes = node_js.at("reduction_axes").get<set<size_t>>();
                node = make_shared<op::Sum>(args[0], reduction_axes);
                break;
            }
            case OP_TYPEID::Tan:
            {
                node = make_shared<op::Tan>(args[0]);
                break;
            }
            case OP_TYPEID::Tanh:
            {
                node = make_shared<op::Tanh>(args[0]);
                break;
            }
            case OP_TYPEID::Tile:
            {
                node = make_shared<op::Tile>(args[0], args[1]);
                break;
            }
            case OP_TYPEID::TopK:
            {
                auto top_k_axis = node_js.at("top_k_axis").get<size_t>();
                auto k = node_js.at("k").get<size_t>();
                auto compute_max = node_js.at("compute_max").get<bool>();
                auto target_type = read_element_type(node_js.at("index_element_type"));
                node = make_shared<op::TopK>(args[0], top_k_axis, target_type, k, compute_max);
                break;
            }
            case OP_TYPEID::Transpose:
            {
                node = make_shared<op::Transpose>(args[0], args[1]);
                break;
            }
            case OP_TYPEID::StopGradient:
            {
                node = make_shared<op::StopGradient>(args[0]);
                break;
            }
            case OP_TYPEID::Unsqueeze:
            {
                node = make_shared<op::Unsqueeze>(args[0], args[1]);
                break;
            }
            case OP_TYPEID::UnknownOp:
            {
                stringstream ss;
                ss << "unsupported op " << node_op;
                throw runtime_error(ss.str());
            }
            }
#if !(defined(__GNUC__) && (__GNUC__ == 4 && __GNUC_MINOR__ == 8))
#pragma GCC diagnostic pop
#endif

            for (const string& name : control_deps_inputs)
            {
                node->add_control_dependency(node_map.at(name));
            }

            if (!friendly_name.empty())
            {
                node->set_friendly_name(friendly_name);
            }
            node_map[node_name] = node;
        }
        catch (...)
        {
            string node_name;
            auto it = node_js.find("name");
            if (it != node_js.end())
            {
                node_name = it->get<string>();
            }
            else
            {
                node_name = "UNKNOWN";
            }
            throw runtime_error("Error parsing json at node '" + node_name + "'");
        }
    }

    // This handles both graphs w/ `op::Result` and legacy graphs w/o it
    // If we are dealing w/ a legacy graph, add op::Result for each output node
    ResultVector result;
    size_t results = 0;
    for (auto result_name : func_result)
    {
        auto fr = node_map.at(result_name);
        if (auto res = std::dynamic_pointer_cast<op::Result>(fr))
        {
            result.push_back(res);
            // make sure we have `op::Result` on top of all outputs
            results++;
        }
        else
        {
            result.push_back(std::make_shared<op::Result>(fr));
        }
    }

    if (results != 0 && results != func_result.size())
    {
        throw ngraph_error(
            " Graph serialization is inconsistent. Some op::Results appear to be missing");
    }

    std::vector<std::shared_ptr<op::Parameter>> params;
    for (auto param_name : func_parameters)
    {
        params.push_back(dynamic_pointer_cast<op::Parameter>(node_map.at(param_name)));
    }

    rc = make_shared<Function>(result, params, func_name);
    function_map[func_name] = rc;

    return rc;
}

static json write(const Node& n, bool binary_constant_data)
{
    json node;
    node["name"] = n.get_name();
    if (n.get_name() != n.get_friendly_name())
    {
        node["friendly_name"] = n.get_friendly_name();
    }
    node["op"] = n.description();
    // TODO Multiple outputs
    json inputs = json::array();
    json control_deps = json::array();
    json outputs = json::array();

    for (auto& input : n.inputs())
    {
        inputs.push_back(input.get_source_output().get_node()->get_name());
    }
    for (auto cdep : n.get_control_dependencies())
    {
        control_deps.push_back(cdep->get_name());
    }
    for (auto& output : n.outputs())
    {
        outputs.push_back(output.get_tensor().get_name());
    }

    if (!inputs.empty())
    {
        node["inputs"] = inputs;
    }
    if (!control_deps.empty())
    {
        node["control_deps"] = control_deps;
    }
    if (!outputs.empty())
    {
        node["outputs"] = outputs;
    }

    if (s_serialize_output_shapes_enabled)
    {
        json output_shapes = json::array();
        for (size_t i = 0; i < n.get_output_size(); ++i)
        {
            output_shapes.push_back(n.get_output_shape(i));
        }
        node["output_shapes"] = output_shapes;
    }

    string node_op = n.description();
#if !(defined(__GNUC__) && (__GNUC__ == 4 && __GNUC_MINOR__ == 8))
#pragma GCC diagnostic push
#pragma GCC diagnostic error "-Wswitch"
#pragma GCC diagnostic error "-Wswitch-enum"
// #pragma GCC diagnostic error "-Wimplicit-fallthrough"
#endif
    switch (get_typeid(node_op))
    {
    case OP_TYPEID::Abs: { break;
    }
    case OP_TYPEID::Acos: { break;
    }
    case OP_TYPEID::Add:
    {
        auto tmp = dynamic_cast<const op::Add*>(&n);
        if (tmp->get_autob().m_type != op::AutoBroadcastType::NONE)
        {
            node["autob"] = write_auto_broadcast(tmp->get_autob());
        }
        break;
    }
    case OP_TYPEID::ArgMin:
    {
        auto tmp = dynamic_cast<const op::ArgMin*>(&n);
        node["axis"] = tmp->get_reduction_axis();
        node["index_element_type"] = write_element_type(tmp->get_element_type());
        break;
    }
    case OP_TYPEID::ArgMax:
    {
        auto tmp = dynamic_cast<const op::ArgMax*>(&n);
        node["axis"] = tmp->get_reduction_axis();
        node["index_element_type"] = write_element_type(tmp->get_element_type());
        break;
    }
    case OP_TYPEID::All:
    {
        auto tmp = dynamic_cast<const op::All*>(&n);
        node["reduction_axes"] = tmp->get_reduction_axes();
        break;
    }
    case OP_TYPEID::AllReduce: { break;
    }
    case OP_TYPEID::And:
    {
        auto tmp = dynamic_cast<const op::And*>(&n);
        if (tmp->get_autob().m_type != op::AutoBroadcastType::NONE)
        {
            node["autob"] = write_auto_broadcast(tmp->get_autob());
        }
        break;
    }
    case OP_TYPEID::Any:
    {
        auto tmp = dynamic_cast<const op::Any*>(&n);
        node["reduction_axes"] = tmp->get_reduction_axes();
        break;
    }
    case OP_TYPEID::Asin: { break;
    }
    case OP_TYPEID::Atan: { break;
    }
    case OP_TYPEID::AvgPool:
    {
        auto tmp = dynamic_cast<const op::AvgPool*>(&n);
        node["window_shape"] = tmp->get_window_shape();
        node["window_movement_strides"] = tmp->get_window_movement_strides();
        node["padding_below"] = tmp->get_padding_below();
        node["padding_above"] = tmp->get_padding_above();
        node["include_padding_in_avg_computation"] = tmp->get_include_padding_in_avg_computation();
        node["pad_type"] = tmp->get_pad_type();
        break;
    }
    case OP_TYPEID::AvgPoolBackprop:
    {
        auto tmp = dynamic_cast<const op::AvgPoolBackprop*>(&n);
        node["forward_arg_shape"] = tmp->get_forward_arg_shape();
        node["window_shape"] = tmp->get_window_shape();
        node["window_movement_strides"] = tmp->get_window_movement_strides();
        node["padding_below"] = tmp->get_padding_below();
        node["padding_above"] = tmp->get_padding_above();
        node["include_padding_in_avg_computation"] = tmp->get_include_padding_in_avg_computation();
        break;
    }
    case OP_TYPEID::BatchMatMul: { break;
    }
    case OP_TYPEID::BatchNormTraining:
    {
        auto tmp = dynamic_cast<const op::BatchNormTraining*>(&n);
        node["eps"] = tmp->get_eps_value();
        break;
    }
    case OP_TYPEID::BatchNormInference:
    {
        auto tmp = dynamic_cast<const op::BatchNormInference*>(&n);
        node["eps"] = tmp->get_eps_value();
        break;
    }
    case OP_TYPEID::BatchNormTrainingBackprop:
    {
        auto tmp = dynamic_cast<const op::BatchNormTrainingBackprop*>(&n);
        node["eps"] = tmp->get_eps_value();
        break;
    }
    case OP_TYPEID::Broadcast:
    {
        auto tmp = dynamic_cast<const op::Broadcast*>(&n);
        node["axes"] = tmp->get_broadcast_axes();
        node["shape"] = tmp->get_broadcast_shape();
        break;
    }
    case OP_TYPEID::BroadcastDistributed: { break;
    }
    case OP_TYPEID::BroadcastLike:
    {
        auto tmp = dynamic_cast<const op::BroadcastLike*>(&n);
        node["initial_axes"] = tmp->get_initial_broadcast_axes();
        break;
    }
    case OP_TYPEID::Ceiling: { break;
    }
    case OP_TYPEID::Clamp:
    {
        auto tmp = dynamic_cast<const op::Clamp*>(&n);
        node["min"] = tmp->get_min();
        node["max"] = tmp->get_max();
        break;
    }
    case OP_TYPEID::Concat:
    {
        auto tmp = dynamic_cast<const op::Concat*>(&n);
        node["axis"] = tmp->get_concatenation_axis();
        break;
    }
    case OP_TYPEID::Constant:
    {
        auto tmp = dynamic_cast<const op::Constant*>(&n);
        if (tmp->are_all_data_elements_bitwise_identical())
        {
            vector<string> vs;
            vs.push_back(tmp->get_value_strings()[0]);
            node["value"] = vs;
        }
        else
        {
            node["value"] = tmp->get_value_strings();
        }
        node["shape"] = tmp->get_shape();
        node["element_type"] = write_element_type(tmp->get_element_type());
        break;
    }
    case OP_TYPEID::Convert:
    {
        auto tmp = dynamic_cast<const op::Convert*>(&n);
        node["target_type"] = write_element_type(tmp->get_convert_element_type());
        break;
    }
    case OP_TYPEID::Convolution:
    {
        auto tmp = dynamic_cast<const op::Convolution*>(&n);
        node["window_movement_strides"] = tmp->get_window_movement_strides();
        node["window_dilation_strides"] = tmp->get_window_dilation_strides();
        node["padding_below"] = tmp->get_padding_below();
        node["padding_above"] = tmp->get_padding_above();
        node["data_dilation_strides"] = tmp->get_data_dilation_strides();
        node["pad_type"] = tmp->get_pad_type();
        break;
    }
    case OP_TYPEID::ConvolutionBackpropData:
    {
        auto tmp = dynamic_cast<const op::ConvolutionBackpropData*>(&n);
        node["data_batch_shape"] = tmp->get_data_batch_shape();
        node["window_movement_strides_forward"] = tmp->get_window_movement_strides_forward();
        node["window_dilation_strides_forward"] = tmp->get_window_dilation_strides_forward();
        node["padding_below_forward"] = tmp->get_padding_below_forward();
        node["padding_above_forward"] = tmp->get_padding_above_forward();
        node["data_dilation_strides_forward"] = tmp->get_data_dilation_strides_forward();
        break;
    }
    case OP_TYPEID::ConvolutionBackpropFilters:
    {
        auto tmp = dynamic_cast<const op::ConvolutionBackpropFilters*>(&n);
        node["filters_shape"] = tmp->get_filters_shape();
        node["window_movement_strides_forward"] = tmp->get_window_movement_strides_forward();
        node["window_dilation_strides_forward"] = tmp->get_window_dilation_strides_forward();
        node["padding_below_forward"] = tmp->get_padding_below_forward();
        node["padding_above_forward"] = tmp->get_padding_above_forward();
        node["data_dilation_strides_forward"] = tmp->get_data_dilation_strides_forward();
        break;
    }
    case OP_TYPEID::ConvolutionBias:
    {
        auto tmp = dynamic_cast<const op::ConvolutionBias*>(&n);
        node["window_movement_strides"] = tmp->get_window_movement_strides();
        node["window_dilation_strides"] = tmp->get_window_dilation_strides();
        node["padding_below"] = tmp->get_padding_below();
        node["padding_above"] = tmp->get_padding_above();
        node["data_dilation_strides"] = tmp->get_data_dilation_strides();
        break;
    }
    case OP_TYPEID::ConvolutionBiasAdd:
    {
        auto tmp = dynamic_cast<const op::ConvolutionBiasAdd*>(&n);
        node["window_movement_strides"] = tmp->get_window_movement_strides();
        node["window_dilation_strides"] = tmp->get_window_dilation_strides();
        node["padding_below"] = tmp->get_padding_below();
        node["padding_above"] = tmp->get_padding_above();
        node["data_dilation_strides"] = tmp->get_data_dilation_strides();
        break;
    }
    case OP_TYPEID::ConvolutionBiasBackpropFiltersBias:
    {
        auto tmp = dynamic_cast<const op::ConvolutionBiasBackpropFiltersBias*>(&n);
        node["filters_shape"] = tmp->get_filters_shape();
        node["bias_shape"] = tmp->get_bias_shape();
        node["window_movement_strides_forward"] = tmp->get_window_movement_strides_forward();
        node["window_dilation_strides_forward"] = tmp->get_window_dilation_strides_forward();
        node["padding_below_forward"] = tmp->get_padding_below_forward();
        node["padding_above_forward"] = tmp->get_padding_above_forward();
        node["data_dilation_strides_forward"] = tmp->get_data_dilation_strides_forward();
        break;
    }
    case OP_TYPEID::Cos: { break;
    }
    case OP_TYPEID::Cosh: { break;
    }
    case OP_TYPEID::Dequantize:
    {
        auto tmp = dynamic_cast<const op::Dequantize*>(&n);
        node["type"] = write_element_type(tmp->get_element_type());
        node["axes"] = tmp->get_axes();
        break;
    }
    case OP_TYPEID::DepthToSpace:
    {
        auto tmp = dynamic_cast<const op::DepthToSpace*>(&n);
        node["type"] = write_element_type(tmp->get_element_type());
        node["block_size"] = tmp->get_block_size();
        break;
    }
    case OP_TYPEID::Divide:
    {
        auto tmp = dynamic_cast<const op::Divide*>(&n);
        if (tmp->get_autob().m_type != op::AutoBroadcastType::NONE)
        {
            node["autob"] = write_auto_broadcast(tmp->get_autob());
        }
        break;
    }
    case OP_TYPEID::Dot:
    {
        auto tmp = dynamic_cast<const op::Dot*>(&n);
        node["reduction_axes_count"] = tmp->get_reduction_axes_count();
        break;
    }
    case OP_TYPEID::DynBroadcast: { break;
    }
    case OP_TYPEID::DynPad: { break;
    }
    case OP_TYPEID::DynReshape: { break;
    }
    case OP_TYPEID::DynSlice: { break;
    }
    case OP_TYPEID::Elu: { break;
    }
    case OP_TYPEID::EmbeddingLookup: { break;
    }
    case OP_TYPEID::Equal:
    {
        auto tmp = dynamic_cast<const op::Equal*>(&n);
        if (tmp->get_autob().m_type != op::AutoBroadcastType::NONE)
        {
            node["autob"] = write_auto_broadcast(tmp->get_autob());
        }
        break;
    }
    case OP_TYPEID::Erf: { break;
    }
    case OP_TYPEID::Exp: { break;
    }
    case OP_TYPEID::Floor: { break;
    }
    case OP_TYPEID::Gather:
    {
        auto tmp = dynamic_cast<const op::Gather*>(&n);
        node["axis"] = tmp->get_axis();
        break;
    }
    case OP_TYPEID::GatherND: { break;
    }
    case OP_TYPEID::GetOutputElement:
    {
        auto tmp = dynamic_cast<const op::GetOutputElement*>(&n);
        node["n"] = tmp->get_n();
        break;
    }
    case OP_TYPEID::Gemm:
    {
        auto tmp = dynamic_cast<const op::Gemm*>(&n);
        node["alpha"] = tmp->get_alpha();
        node["beta"] = tmp->get_beta();
        node["transA"] = tmp->get_transA();
        node["transB"] = tmp->get_transB();
        break;
    }
    case OP_TYPEID::GenerateMask:
    {
        auto tmp = dynamic_cast<const op::GenerateMask*>(&n);
        node["output_shape"] = tmp->get_shape();
        node["type"] = write_element_type(tmp->get_element_type());
        node["seed"] = tmp->get_seed();
        node["probability"] = tmp->get_probability();
        break;
    }
    case OP_TYPEID::Greater:
    {
        auto tmp = dynamic_cast<const op::Greater*>(&n);
        if (tmp->get_autob().m_type != op::AutoBroadcastType::NONE)
        {
            node["autob"] = write_auto_broadcast(tmp->get_autob());
        }
        break;
    }
    case OP_TYPEID::GreaterEq:
    {
        auto tmp = dynamic_cast<const op::GreaterEq*>(&n);
        if (tmp->get_autob().m_type != op::AutoBroadcastType::NONE)
        {
            node["autob"] = write_auto_broadcast(tmp->get_autob());
        }
        break;
    }
    case OP_TYPEID::GRN:
    {
        auto tmp = dynamic_cast<const op::GRN*>(&n);
        node["bias"] = tmp->get_bias();
        break;
    }
    case OP_TYPEID::HardSigmoid:
    {
        auto tmp = dynamic_cast<const op::HardSigmoid*>(&n);
        node["alpha"] = tmp->get_alpha();
        node["beta"] = tmp->get_beta();
        break;
    }
    case OP_TYPEID::GroupConvolution:
    {
        auto tmp = dynamic_cast<const op::GroupConvolution*>(&n);
        node["window_movement_strides"] = tmp->get_window_movement_strides();
        node["window_dilation_strides"] = tmp->get_window_dilation_strides();
        node["padding_below"] = tmp->get_padding_below();
        node["padding_above"] = tmp->get_padding_above();
        node["data_dilation_strides"] = tmp->get_data_dilation_strides();
        node["groups"] = tmp->get_groups();
        node["pad_type"] = tmp->get_pad_type();
        break;
    }
<<<<<<< HEAD
    case OP_TYPEID::Less:
    {
        auto tmp = dynamic_cast<const op::Less*>(&n);
        if (tmp->get_autob().m_type != op::AutoBroadcastType::NONE)
        {
            node["autob"] = write_auto_broadcast(tmp->get_autob());
        }
        break;
=======
    case OP_TYPEID::LeakyRelu: { break;
    }
    case OP_TYPEID::Less: { break;
>>>>>>> 67e23441
    }
    case OP_TYPEID::LessEq:
    {
        auto tmp = dynamic_cast<const op::LessEq*>(&n);
        if (tmp->get_autob().m_type != op::AutoBroadcastType::NONE)
        {
            node["autob"] = write_auto_broadcast(tmp->get_autob());
        }
        break;
    }
    case OP_TYPEID::Log: { break;
    }
    case OP_TYPEID::LRN:
    {
        auto tmp = dynamic_cast<const op::LRN*>(&n);
        node["alpha"] = tmp->get_alpha();
        node["beta"] = tmp->get_beta();
        node["bias"] = tmp->get_bias();
        node["nsize"] = tmp->get_nsize();
        break;
    }
    case OP_TYPEID::Max:
    {
        auto tmp = dynamic_cast<const op::Max*>(&n);
        node["reduction_axes"] = tmp->get_reduction_axes();
        break;
    }
    case OP_TYPEID::MaxPool:
    {
        auto tmp = dynamic_cast<const op::MaxPool*>(&n);
        node["window_shape"] = tmp->get_window_shape();
        node["window_movement_strides"] = tmp->get_window_movement_strides();
        node["padding_below"] = tmp->get_padding_below();
        node["padding_above"] = tmp->get_padding_above();
        node["pad_type"] = tmp->get_pad_type();
        break;
    }
    case OP_TYPEID::MaxPoolBackprop:
    {
        auto tmp = dynamic_cast<const op::MaxPoolBackprop*>(&n);
        node["window_shape"] = tmp->get_window_shape();
        node["window_movement_strides"] = tmp->get_window_movement_strides();
        node["padding_below"] = tmp->get_padding_below();
        node["padding_above"] = tmp->get_padding_above();
        break;
    }
    case OP_TYPEID::Maximum:
    {
        auto tmp = dynamic_cast<const op::Maximum*>(&n);
        if (tmp->get_autob().m_type != op::AutoBroadcastType::NONE)
        {
            node["autob"] = write_auto_broadcast(tmp->get_autob());
        }
        break;
    }
    case OP_TYPEID::Min:
    {
        auto tmp = dynamic_cast<const op::Min*>(&n);
        node["reduction_axes"] = tmp->get_reduction_axes();
        break;
    }
    case OP_TYPEID::Minimum:
    {
        auto tmp = dynamic_cast<const op::Minimum*>(&n);
        if (tmp->get_autob().m_type != op::AutoBroadcastType::NONE)
        {
            node["autob"] = write_auto_broadcast(tmp->get_autob());
        }
        break;
    }
    case OP_TYPEID::Multiply:
    {
        auto tmp = dynamic_cast<const op::Multiply*>(&n);
        if (tmp->get_autob().m_type != op::AutoBroadcastType::NONE)
        {
            node["autob"] = write_auto_broadcast(tmp->get_autob());
        }
        break;
    }
    case OP_TYPEID::MVN:
    {
        auto tmp = dynamic_cast<const op::MVN*>(&n);
        node["normalize_variance"] = tmp->get_normalize_variance();
        node["across_channels"] = tmp->get_across_channels();
        node["eps"] = tmp->get_eps();
        break;
    }
    case OP_TYPEID::Negative: { break;
    }
    case OP_TYPEID::Normalize:
    {
        auto tmp = dynamic_cast<const op::Normalize*>(&n);
        node["across_spatial"] = tmp->get_across_spatial();
        node["channel_shared"] = tmp->get_channel_shared();
        node["eps"] = tmp->get_eps();
        break;
    }
    case OP_TYPEID::NotEqual:
    {
        auto tmp = dynamic_cast<const op::NotEqual*>(&n);
        if (tmp->get_autob().m_type != op::AutoBroadcastType::NONE)
        {
            node["autob"] = write_auto_broadcast(tmp->get_autob());
        }
        break;
    }
    case OP_TYPEID::Not: { break;
    }
    case OP_TYPEID::OneHot:
    {
        auto tmp = dynamic_cast<const op::OneHot*>(&n);
        node["shape"] = write_partial_shape(tmp->get_output_partial_shape(0));
        node["one_hot_axis"] = tmp->get_one_hot_axis();
        break;
    }
    case OP_TYPEID::Or:
    {
        auto tmp = dynamic_cast<const op::Or*>(&n);
        if (tmp->get_autob().m_type != op::AutoBroadcastType::NONE)
        {
            node["autob"] = write_auto_broadcast(tmp->get_autob());
        }
        break;
    }
    case OP_TYPEID::Pad:
    {
        auto tmp = dynamic_cast<const op::Pad*>(&n);
        node["padding_below"] = tmp->get_padding_below();
        node["padding_above"] = tmp->get_padding_above();
        node["pad_mode"] = tmp->get_pad_mode();
        break;
    }
    case OP_TYPEID::Parameter:
    {
        auto tmp = dynamic_cast<const op::Parameter*>(&n);
        node["shape"] = write_partial_shape(tmp->get_output_partial_shape(0));
        node["cacheable"] = tmp->get_cacheable();
        node["element_type"] = write_element_type(tmp->get_element_type());
        break;
    }
    case OP_TYPEID::Passthrough:
    {
        auto tmp = dynamic_cast<const op::Passthrough*>(&n);
        node["logical_type"] = tmp->logical_type();
        node["language"] = tmp->language();
        node["function"] = tmp->function();
        std::vector<json> outputs_js;
        for (const auto& output_shape : tmp->output_shapes())
        {
            json output_js;
            output_js["element_type"] = write_element_type(std::get<0>(output_shape));
            output_js["shape"] = write_partial_shape(std::get<1>(output_shape));
            outputs_js.emplace_back(std::move(output_js));
        }
        node["output_shapes"] = std::move(outputs_js);
        break;
    }
    case OP_TYPEID::PRelu: { break;
    }
    case OP_TYPEID::Product:
    {
        auto tmp = dynamic_cast<const op::Product*>(&n);
        node["reduction_axes"] = tmp->get_reduction_axes();
        break;
    }
    case OP_TYPEID::Power:
    {
        auto tmp = dynamic_cast<const op::Power*>(&n);
        if (tmp->get_autob().m_type != op::AutoBroadcastType::NONE)
        {
            node["autob"] = write_auto_broadcast(tmp->get_autob());
        }
        break;
    }
    case OP_TYPEID::Quantize:
    {
        auto tmp = dynamic_cast<const op::Quantize*>(&n);
        node["type"] = write_element_type(tmp->get_element_type());
        node["axes"] = tmp->get_axes();
        node["round_mode"] = tmp->get_round_mode();
        break;
    }
    case OP_TYPEID::QuantizedAvgPool:
    {
        auto tmp = dynamic_cast<const op::QuantizedAvgPool*>(&n);
        node["window_shape"] = tmp->get_window_shape();
        node["window_movement_strides"] = tmp->get_window_movement_strides();
        node["padding_below"] = tmp->get_padding_below();
        node["padding_above"] = tmp->get_padding_above();
        node["include_padding_in_avg_computation"] = tmp->get_include_padding_in_avg_computation();
        break;
    }
    case OP_TYPEID::QuantizedConvolutionBias: { break;
    }
    case OP_TYPEID::QuantizedConvolutionBiasAdd: { break;
    }
    case OP_TYPEID::QuantizedConvolutionBiasSignedAdd: { break;
    }
    case OP_TYPEID::QuantizedConvolutionRelu: { break;
    }
    case OP_TYPEID::QuantizedConvolution:
    {
        auto tmp = dynamic_cast<const op::QuantizedConvolution*>(&n);
        node["window_movement_strides"] = tmp->get_window_movement_strides();
        node["window_dilation_strides"] = tmp->get_window_dilation_strides();
        node["padding_below"] = tmp->get_padding_below();
        node["padding_above"] = tmp->get_padding_above();
        node["data_dilation_strides"] = tmp->get_data_dilation_strides();
        break;
    }
    case OP_TYPEID::QuantizedDotBias: { break;
    }
    case OP_TYPEID::QuantizedDot: { break;
    }
    case OP_TYPEID::QuantizedMaxPool:
    {
        auto tmp = dynamic_cast<const op::QuantizedMaxPool*>(&n);
        node["window_shape"] = tmp->get_window_shape();
        node["window_movement_strides"] = tmp->get_window_movement_strides();
        node["padding_below"] = tmp->get_padding_below();
        node["padding_above"] = tmp->get_padding_above();
        break;
    }
    case OP_TYPEID::Relu: { break;
    }
    case OP_TYPEID::ReluBackprop: { break;
    }
    case OP_TYPEID::ReplaceSlice:
    {
        auto tmp = dynamic_cast<const op::ReplaceSlice*>(&n);
        node["lower_bounds"] = tmp->get_lower_bounds();
        node["upper_bounds"] = tmp->get_upper_bounds();
        node["strides"] = tmp->get_strides();
        break;
    }
    case OP_TYPEID::Reshape:
    {
        auto tmp = dynamic_cast<const op::Reshape*>(&n);
        node["input_order"] = tmp->get_input_order();
        node["output_shape"] = tmp->get_output_shape();
        break;
    }
    case OP_TYPEID::Result: { break;
    }
    case OP_TYPEID::Reverse:
    {
        auto tmp = dynamic_cast<const op::Reverse*>(&n);
        node["reversed_axes"] = tmp->get_reversed_axes();
        break;
    }
    case OP_TYPEID::ReverseSequence:
    {
        auto tmp = dynamic_cast<const op::ReverseSequence*>(&n);
        node["batch_axis"] = tmp->get_batch_axis();
        node["sequence_axis"] = tmp->get_sequence_axis();
        break;
    }
    case OP_TYPEID::ScalarConstantLike:
    {
        auto tmp = dynamic_cast<const op::ScalarConstantLikeBase*>(&n);
        auto constant = tmp->as_constant();
        node["value"] = constant->get_value_strings()[0];
        node["element_type"] = write_element_type(constant->get_element_type());
        break;
    }
    case OP_TYPEID::ScaleShift: { break;
    }
    case OP_TYPEID::ScatterAdd: { break;
    }
    case OP_TYPEID::ScatterNDAdd: { break;
    }
    case OP_TYPEID::Select: { break;
    }
    case OP_TYPEID::ShapeOf: { break;
    }
    case OP_TYPEID::Sigmoid: { break;
    }
    case OP_TYPEID::SigmoidBackprop: { break;
    }
    case OP_TYPEID::Sign: { break;
    }
    case OP_TYPEID::Sin: { break;
    }
    case OP_TYPEID::Sinh: { break;
    }
    case OP_TYPEID::Slice:
    {
        auto tmp = dynamic_cast<const op::Slice*>(&n);
        node["lower_bounds"] = tmp->get_lower_bounds();
        node["upper_bounds"] = tmp->get_upper_bounds();
        node["strides"] = tmp->get_strides();
        break;
    }
    case OP_TYPEID::SpaceToDepth:
    {
        auto tmp = dynamic_cast<const op::SpaceToDepth*>(&n);
        node["type"] = write_element_type(tmp->get_element_type());
        node["block_size"] = tmp->get_block_size();
        break;
    }
    case OP_TYPEID::Split:
    {
        auto tmp = dynamic_cast<const op::Split*>(&n);
        node["axis"] = tmp->get_axis();
        node["splits"] = tmp->get_splits();
        break;
    }
    case OP_TYPEID::Sqrt: { break;
    }
    case OP_TYPEID::SquaredDifference: { break;
    }
    case OP_TYPEID::Squeeze: { break;
    }
    case OP_TYPEID::StopGradient: { break;
    }
    case OP_TYPEID::Subtract:
    {
        auto tmp = dynamic_cast<const op::Subtract*>(&n);
        if (tmp->get_autob().m_type != op::AutoBroadcastType::NONE)
        {
            node["autob"] = write_auto_broadcast(tmp->get_autob());
        }
        break;
    }
    case OP_TYPEID::Sum:
    {
        auto tmp = dynamic_cast<const op::Sum*>(&n);
        node["reduction_axes"] = tmp->get_reduction_axes();
        break;
    }
    case OP_TYPEID::Softmax:
    {
        auto tmp = dynamic_cast<const op::Softmax*>(&n);
        node["softmax_axes"] = tmp->get_axes();
        break;
    }
    case OP_TYPEID::Tan: { break;
    }
    case OP_TYPEID::Tanh: { break;
    }
    case OP_TYPEID::Tile: { break;
    }
    case OP_TYPEID::TopK:
    {
        auto tmp = dynamic_cast<const op::TopK*>(&n);
        node["top_k_axis"] = tmp->get_top_k_axis();
        node["index_element_type"] = write_element_type(tmp->get_index_element_type());
        node["k"] = tmp->get_k();
        node["compute_max"] = tmp->get_compute_max();
        break;
    }
    case OP_TYPEID::Transpose: { break;
    }
    case OP_TYPEID::Unsqueeze: { break;
    }
    case OP_TYPEID::UnknownOp: { break;
    }
    }
#if !(defined(__GNUC__) && (__GNUC__ == 4 && __GNUC_MINOR__ == 8))
#pragma GCC diagnostic pop
#endif

    return node;
}<|MERGE_RESOLUTION|>--- conflicted
+++ resolved
@@ -2047,7 +2047,8 @@
         node["pad_type"] = tmp->get_pad_type();
         break;
     }
-<<<<<<< HEAD
+    case OP_TYPEID::LeakyRelu: { break;
+    }
     case OP_TYPEID::Less:
     {
         auto tmp = dynamic_cast<const op::Less*>(&n);
@@ -2056,11 +2057,6 @@
             node["autob"] = write_auto_broadcast(tmp->get_autob());
         }
         break;
-=======
-    case OP_TYPEID::LeakyRelu: { break;
-    }
-    case OP_TYPEID::Less: { break;
->>>>>>> 67e23441
     }
     case OP_TYPEID::LessEq:
     {
