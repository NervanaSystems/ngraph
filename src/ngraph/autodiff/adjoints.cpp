//*****************************************************************************
// Copyright 2017-2019 Intel Corporation
//
// Licensed under the Apache License, Version 2.0 (the "License");
// you may not use this file except in compliance with the License.
// You may obtain a copy of the License at
//
//     http://www.apache.org/licenses/LICENSE-2.0
//
// Unless required by applicable law or agreed to in writing, software
// distributed under the License is distributed on an "AS IS" BASIS,
// WITHOUT WARRANTIES OR CONDITIONS OF ANY KIND, either express or implied.
// See the License for the specific language governing permissions and
// limitations under the License.
//*****************************************************************************

#include <list>
#include <memory>
#include <unordered_map>
#include <unordered_set>

#include "ngraph/autodiff/adjoints.hpp"
#include "ngraph/axis_set.hpp"
#include "ngraph/function.hpp"
#include "ngraph/node.hpp"
#include "ngraph/op/add.hpp"
#include "ngraph/op/broadcast.hpp"
#include "ngraph/op/constant.hpp"
#include "ngraph/op/convert.hpp"
#include "ngraph/op/get_output_element.hpp"
#include "ngraph/op/replace_slice.hpp"
#include "ngraph/op/slice.hpp"
#include "ngraph/strides.hpp"

using namespace ngraph;

NodeOutput make_broadcast_zero(const NodeOutput& output)
{
    NodeOutput zero = std::make_shared<op::ScalarConstantLike>(output, 0.0);
    NodeOutput bzero = std::make_shared<op::BroadcastLike>(zero, output, AxisSet{});
    return bzero;
}

OutputVector make_zeros(std::shared_ptr<Node> x)
{
    OutputVector zeros;
    for (auto output : x->outputs())
    {
        zeros.push_back(make_broadcast_zero(output));
    }
    return zeros;
}

autodiff::Adjoints::Adjoints(const OutputVector& ys, const OutputVector& cs)
{
    if (ys.size() != cs.size())
    {
        throw ngraph_error("ys and cs must be equal size");
    }

    // Pass 1 determines which nodes contribute to y as well as setting up a reverse
    // topological sort.

    // Number of nodes that use the node's value
    std::unordered_map<std::shared_ptr<Node>, size_t> parent_counts;

    // Nodes we should check
    std::list<std::shared_ptr<Node>> nodes_to_check;
    for (auto& y : ys)
    {
        nodes_to_check.push_back(y.get_node_shared_ptr());
    }
    while (nodes_to_check.size() > 0)
    {
        auto node = nodes_to_check.front();
        nodes_to_check.pop_front();
        if (m_adjoint_map.find(node.get()) == m_adjoint_map.end())
        {
            m_adjoint_map[node.get()] = OutputVector(node->get_output_size());
            for (auto value : node->input_values())
            {
                auto arg = value.get_node_shared_ptr();
                auto count_it = parent_counts.find(arg);
                if (count_it == parent_counts.end())
                {
                    parent_counts[arg] = 1;
                    nodes_to_check.push_front(arg);
                }
                else
                {
                    parent_counts[arg]++;
                }
            }
        }
    }

    // Second pass visits the nodes so that all users of a node's value are visited
    // before a node is visited.
    for (size_t i = 0; i < ys.size(); i++)
    {
        add_delta(ys.at(i), cs.at(i));
    }

    for (auto& y : ys)
    {
        auto node = y.get_node_shared_ptr();
        if (find(nodes_to_check.begin(), nodes_to_check.end(), node) == nodes_to_check.end())
        {
            nodes_to_check.push_back(y.get_node_shared_ptr());
        }
    }

    while (nodes_to_check.size() > 0)
    {
        auto node = nodes_to_check.front();
        nodes_to_check.pop_front();
        // Look for nodes that will be available when this node is done
        for (auto value : node->input_values())
        {
            auto input_source_node = value.get_node_shared_ptr();
            auto count_it = parent_counts.find(input_source_node);
            count_it->second--;
            if (0 == count_it->second)
            {
                nodes_to_check.push_front(input_source_node);
            }
        }
        OutputVector deltas = m_adjoint_map[node.get()];
        for (size_t i = 0; i < node->get_output_size(); ++i)
        {
            auto& delta = deltas[i];
            if (delta == Output<Node>())
            {
                delta = make_broadcast_zero(node->output(i));
            }
        }
        node->generate_adjoints(*this, deltas);
    }
}

<<<<<<< HEAD
const OutputVector& autodiff::Adjoints::get(const NodeOutput& x)
=======
Output<Node> autodiff::Adjoints::backprop_output(const Output<Node>& x)
>>>>>>> fa808c91
{
    auto node = x.get_node();
    auto adjoint_it = m_adjoint_map.find(node);
    Output<Node> result;
    OutputVector deltas;
    if (m_adjoint_map.end() == adjoint_it)
    {
        deltas = OutputVector(node->get_output_size());
        m_adjoint_map[node] = deltas;
    }
    else
    {
        deltas = adjoint_it->second;
    }
    if (deltas.at(x.get_index()) == Output<Node>())
    {
        deltas.at(x.get_index()) = make_broadcast_zero(x);
    }
    return deltas.at(x.get_index());
}

<<<<<<< HEAD
void autodiff::Adjoints::add_delta(const NodeOutput& x,
                                   const NodeOutput& delta,
                                   size_t output_index)
=======
void autodiff::Adjoints::add_delta(const Output<Node>& x, const Output<Node>& delta)
>>>>>>> fa808c91
{
    auto adjoint_it = m_adjoint_map.find(x.get_node());
    if (adjoint_it == m_adjoint_map.end())
    {
        m_adjoint_map[x.get_node()] = OutputVector(x.get_node()->get_output_size());
        adjoint_it = m_adjoint_map.find(x.get_node());
    }
    auto& deltas = adjoint_it->second[x.get_index()];
    if (deltas == Output<Node>())
    {
        deltas = delta;
    }
    else
    {
        deltas = std::make_shared<op::Add>(deltas, delta);
    }
}

// This doesn't need an index since slice can only sit on top of GOE
void autodiff::Adjoints::add_delta_to_slice(const NodeOutput& x,
                                            const NodeOutput& delta,
                                            const Coordinate& lower_bounds,
                                            const Coordinate& upper_bounds,
                                            const Strides& strides)
{
    if (!(x.get_element_type().compatible(delta.get_element_type())) ||
        !(x.get_partial_shape().rank().compatible(delta.get_partial_shape().rank())))
    {
        throw ngraph_error(
            "Autodiff internal error: Mismatch on backprop and op in add_delta_to_slice.");
    }

    auto adjoint_it = m_adjoint_map.find(x.get_node());
    auto& deltas = adjoint_it->second[x.get_index()];
    if (deltas == Output<Node>())
    {
        auto zero = make_broadcast_zero(x);
        deltas =
            std::make_shared<op::ReplaceSlice>(zero, delta, lower_bounds, upper_bounds, strides);
    }
    else
    {
        deltas = std::make_shared<op::ReplaceSlice>(
            deltas,
            std::make_shared<op::Add>(
                std::make_shared<op::Slice>(deltas, lower_bounds, upper_bounds, strides), delta),
            lower_bounds,
            upper_bounds,
            strides);
    }
<<<<<<< HEAD
}

std::shared_ptr<Node> autodiff::Adjoints::backprop_node(const NodeOutput& x)
{
    return get_output_element(backprop_output(x));
}

NodeOutput autodiff::Adjoints::backprop_output(const NodeOutput& x)
{
    return get(x).at(x.get_index());
=======
>>>>>>> fa808c91
}<|MERGE_RESOLUTION|>--- conflicted
+++ resolved
@@ -129,7 +129,7 @@
         for (size_t i = 0; i < node->get_output_size(); ++i)
         {
             auto& delta = deltas[i];
-            if (delta == Output<Node>())
+            if (delta == NodeOutput())
             {
                 delta = make_broadcast_zero(node->output(i));
             }
@@ -138,15 +138,11 @@
     }
 }
 
-<<<<<<< HEAD
-const OutputVector& autodiff::Adjoints::get(const NodeOutput& x)
-=======
-Output<Node> autodiff::Adjoints::backprop_output(const Output<Node>& x)
->>>>>>> fa808c91
+NodeOutput autodiff::Adjoints::backprop_output(const NodeOutput& x)
 {
     auto node = x.get_node();
     auto adjoint_it = m_adjoint_map.find(node);
-    Output<Node> result;
+    NodeOutput result;
     OutputVector deltas;
     if (m_adjoint_map.end() == adjoint_it)
     {
@@ -157,20 +153,14 @@
     {
         deltas = adjoint_it->second;
     }
-    if (deltas.at(x.get_index()) == Output<Node>())
+    if (deltas.at(x.get_index()) == NodeOutput())
     {
         deltas.at(x.get_index()) = make_broadcast_zero(x);
     }
     return deltas.at(x.get_index());
 }
 
-<<<<<<< HEAD
-void autodiff::Adjoints::add_delta(const NodeOutput& x,
-                                   const NodeOutput& delta,
-                                   size_t output_index)
-=======
-void autodiff::Adjoints::add_delta(const Output<Node>& x, const Output<Node>& delta)
->>>>>>> fa808c91
+void autodiff::Adjoints::add_delta(const NodeOutput& x, const NodeOutput& delta)
 {
     auto adjoint_it = m_adjoint_map.find(x.get_node());
     if (adjoint_it == m_adjoint_map.end())
@@ -179,7 +169,7 @@
         adjoint_it = m_adjoint_map.find(x.get_node());
     }
     auto& deltas = adjoint_it->second[x.get_index()];
-    if (deltas == Output<Node>())
+    if (deltas == NodeOutput())
     {
         deltas = delta;
     }
@@ -205,7 +195,7 @@
 
     auto adjoint_it = m_adjoint_map.find(x.get_node());
     auto& deltas = adjoint_it->second[x.get_index()];
-    if (deltas == Output<Node>())
+    if (deltas == NodeOutput())
     {
         auto zero = make_broadcast_zero(x);
         deltas =
@@ -221,17 +211,4 @@
             upper_bounds,
             strides);
     }
-<<<<<<< HEAD
-}
-
-std::shared_ptr<Node> autodiff::Adjoints::backprop_node(const NodeOutput& x)
-{
-    return get_output_element(backprop_output(x));
-}
-
-NodeOutput autodiff::Adjoints::backprop_output(const NodeOutput& x)
-{
-    return get(x).at(x.get_index());
-=======
->>>>>>> fa808c91
 }