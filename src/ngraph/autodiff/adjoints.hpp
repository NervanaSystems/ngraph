--- conflicted
+++ resolved
@@ -49,23 +49,11 @@
             Adjoints& operator=(const Adjoints& adjoints) = default;
             Adjoints() = default;
 
-<<<<<<< HEAD
-            /// \brief (dy/dx)(c)
-            ///
-            /// \param x The node whose adjoint is desired.
-            const OutputVector& get(const NodeOutput& x);
-
-=======
->>>>>>> fa808c91
             /// \brief Add a backprop contribution to x's adjoint
             ///
             /// \param x The adjoint node
             /// \param delta A backprop contribution
-<<<<<<< HEAD
-            void add_delta(const NodeOutput& x, const NodeOutput& delta, size_t output_index = 0);
-=======
-            void add_delta(const Output<Node>& x, const Output<Node>& delta);
->>>>>>> fa808c91
+            void add_delta(const NodeOutput& x, const NodeOutput& delta);
 
             /// \brief Add a backprop contribution to a slice of x's adjoint
             ///
@@ -80,15 +68,10 @@
                                     const Coordinate& upper_bounds,
                                     const Strides& strides);
 
-<<<<<<< HEAD
-            std::shared_ptr<Node> backprop_node(const NodeOutput& x);
-            NodeOutput backprop_output(const NodeOutput& x);
-=======
             /// \brief (dy/dx)(c)
             ///
             /// \param x The output whose adjoint is desired.
-            Output<Node> backprop_output(const Output<Node>& x);
->>>>>>> fa808c91
+            NodeOutput backprop_output(const NodeOutput& x);
 
         protected:
             std::map<Node*, OutputVector> m_adjoint_map;
