//*****************************************************************************
// Copyright 2017-2018 Intel Corporation
//
// Licensed under the Apache License, Version 2.0 (the "License");
// you may not use this file except in compliance with the License.
// You may obtain a copy of the License at
//
//     http://www.apache.org/licenses/LICENSE-2.0
//
// Unless required by applicable law or agreed to in writing, software
// distributed under the License is distributed on an "AS IS" BASIS,
// WITHOUT WARRANTIES OR CONDITIONS OF ANY KIND, either express or implied.
// See the License for the specific language governing permissions and
// limitations under the License.
//*****************************************************************************

#include "ngraph/builder/quantization/quantized_linear_convolution.hpp"
#include "ngraph/axis_set.hpp"
#include "ngraph/builder/make_constant.hpp"
#include "ngraph/builder/quantization.hpp"
#include "ngraph/op/constant.hpp"
#include "ngraph/op/convolution.hpp"
#include "ngraph/op/dequantize.hpp"
#include "ngraph/op/divide.hpp"
#include "ngraph/op/experimental/quantized_conv_bias.hpp"
#include "ngraph/op/multiply.hpp"
#include "ngraph/op/quantize.hpp"
#include "ngraph/type/element_type.hpp"

using namespace std;
using namespace ngraph;

namespace ngraph
{
    namespace builder
    {
        namespace quantization
        {
<<<<<<< HEAD
=======
            shared_ptr<Node> QuantizedLinearConvolution(const shared_ptr<Node>& input,
                                                        const shared_ptr<Node>& filter,
                                                        const Strides& window_movement_strides,
                                                        const Strides& window_dilation_strides,
                                                        const CoordinateDiff& padding_below,
                                                        const CoordinateDiff& padding_above,
                                                        const Strides& data_dilation_strides,
                                                        const shared_ptr<Node>& input_scale,
                                                        const shared_ptr<Node>& filter_scale,
                                                        const shared_ptr<Node>& output_scale)
            {
                // TODO: need to establish cross-nGraph view of scale (mult or div)
                const auto requantization_scale = (input_scale * filter_scale) / output_scale;

                return make_shared<op::QuantizedConvolution>(input,
                                                             filter,
                                                             window_movement_strides,
                                                             window_dilation_strides,
                                                             padding_below,
                                                             padding_above,
                                                             data_dilation_strides,
                                                             requantization_scale);
            }

            // TODO: this codes is falling back to fp32 convolution
            //       need to make this the primary builder which means
            //       1) add support for zero point in QuantizeConvolution op API
            //       2) add QuantizedConvolution reference kernel, including zero point
            shared_ptr<Node> QuantizedLinearConvolution(const shared_ptr<Node>& input,
                                                        const shared_ptr<Node>& filter,
                                                        const Strides& window_movement_strides,
                                                        const Strides& window_dilation_strides,
                                                        const CoordinateDiff& padding_below,
                                                        const CoordinateDiff& padding_above,
                                                        const Strides& data_dilation_strides,
                                                        const shared_ptr<Node>& input_scale,
                                                        const shared_ptr<Node>& input_zero_point,
                                                        const shared_ptr<Node>& filter_scale,
                                                        const shared_ptr<Node>& filter_zero_point,
                                                        const shared_ptr<Node>& output_scale,
                                                        const shared_ptr<Node>& output_zero_point)
            {
                const AxisSet axes;

                const auto dq_input = make_shared<op::Dequantize>(
                    input, input_scale, input_zero_point, input_scale->get_element_type(), axes);

                const auto dq_filter = make_shared<op::Dequantize>(filter,
                                                                   filter_scale,
                                                                   filter_zero_point,
                                                                   filter_scale->get_element_type(),
                                                                   axes);

                const auto convolution = make_shared<op::Convolution>(dq_input,
                                                                      dq_filter,
                                                                      window_movement_strides,
                                                                      window_dilation_strides,
                                                                      padding_below,
                                                                      padding_above,
                                                                      data_dilation_strides);
                // Return quantized convolution
                return make_shared<op::Quantize>(
                    convolution,
                    output_scale,
                    output_zero_point,
                    output_zero_point->get_element_type(),
                    axes,
                    op::Quantize::RoundMode::ROUND_NEAREST_TOWARD_EVEN);
            }

>>>>>>> 6c057b87
            shared_ptr<Node> QuantizedLinearConvolutionBias(const shared_ptr<Node>& input,
                                                            const shared_ptr<Node>& filter,
                                                            const shared_ptr<Node>& bias,
                                                            const Strides& window_movement_strides,
                                                            const Strides& window_dilation_strides,
                                                            const CoordinateDiff& padding_below,
                                                            const CoordinateDiff& padding_above,
                                                            const Strides& data_dilation_strides,
                                                            const shared_ptr<Node>& input_scale,
                                                            const shared_ptr<Node>& filter_scale,
                                                            const shared_ptr<Node>& output_scale)
            {
                // TODO: need to establish cross-nGraph view of scale (mult or div)
                auto requantization_scale = (input_scale * filter_scale) / output_scale;

                auto mybias = bias;
                if (bias->get_element_type() != element::i32)
                {
                    const auto zero = make_constant(element::i32, input_scale->get_shape(), 0);
                    const AxisSet quantization_axes;
                    const auto bias_scale = input_scale * filter_scale;
                    op::Quantize::RoundMode round_mode =
                        op::Quantize::RoundMode::ROUND_NEAREST_TOWARD_EVEN;

                    mybias = make_shared<op::Quantize>(
                        bias, bias_scale, zero, element::i32, quantization_axes, round_mode);
                }

                return make_shared<op::QuantizedConvolutionBias>(input,
                                                                 filter,
                                                                 mybias,
                                                                 window_movement_strides,
                                                                 window_dilation_strides,
                                                                 padding_below,
                                                                 padding_above,
                                                                 data_dilation_strides,
                                                                 requantization_scale,
                                                                 false);
            }
<<<<<<< HEAD
=======

            shared_ptr<Node> QuantizedConvInteger(const shared_ptr<Node>& input,
                                                  const shared_ptr<Node>& filter,
                                                  const Strides& window_movement_strides,
                                                  const Strides& window_dilation_strides,
                                                  const CoordinateDiff& padding_below,
                                                  const CoordinateDiff& padding_above,
                                                  const Strides& data_dilation_strides)
            {
                auto output_scale = make_constant(element::f32, Shape{}, 1);
                return make_shared<op::QuantizedConvolution>(input,
                                                             filter,
                                                             window_movement_strides,
                                                             window_dilation_strides,
                                                             padding_below,
                                                             padding_above,
                                                             data_dilation_strides,
                                                             output_scale,
                                                             false);
            }

            shared_ptr<Node> QuantizedConvInteger(const shared_ptr<Node>& input,
                                                  const shared_ptr<Node>& filter,
                                                  const Strides& window_movement_strides,
                                                  const Strides& window_dilation_strides,
                                                  const CoordinateDiff& padding_below,
                                                  const CoordinateDiff& padding_above,
                                                  const Strides& data_dilation_strides,
                                                  const std::shared_ptr<Node>& input_zero_point,
                                                  const std::shared_ptr<Node>& filter_zero_point)
            {
                // Check if zero points are constant and zero
                if (ngraph::is_zero(input_zero_point) && ngraph::is_zero(filter_zero_point))
                {
                    return QuantizedConvInteger(input,
                                                filter,
                                                window_movement_strides,
                                                window_dilation_strides,
                                                padding_below,
                                                padding_above,
                                                data_dilation_strides);
                }
                else
                {
                    // Fall back to performing operation on dequantized floating-point values
                    const auto input_scale = make_constant(element::f32, Shape{}, 1);
                    const auto filter_scale = make_constant(element::f32, Shape{}, 1);
                    const auto output_scale = make_constant(element::f32, Shape{}, 1);
                    const auto output_zero_point = make_constant(element::i32, Shape{}, 0);
                    const AxisSet axes;

                    const auto dq_input =
                        make_shared<op::Dequantize>(input,
                                                    input_scale,
                                                    input_zero_point,
                                                    input_scale->get_element_type(),
                                                    axes);

                    const auto dq_filter =
                        make_shared<op::Dequantize>(filter,
                                                    filter_scale,
                                                    filter_zero_point,
                                                    filter_scale->get_element_type(),
                                                    axes);

                    const auto output = make_shared<op::Convolution>(dq_input,
                                                                     dq_filter,
                                                                     window_movement_strides,
                                                                     window_dilation_strides,
                                                                     padding_below,
                                                                     padding_above,
                                                                     data_dilation_strides);

                    // Return quantized output
                    return make_shared<op::Quantize>(
                        output,
                        output_scale,
                        output_zero_point,
                        output_zero_point->get_element_type(),
                        axes,
                        op::Quantize::RoundMode::ROUND_NEAREST_TOWARD_EVEN);
                }
            }
>>>>>>> 6c057b87
        }
    }
}<|MERGE_RESOLUTION|>--- conflicted
+++ resolved
@@ -36,79 +36,6 @@
     {
         namespace quantization
         {
-<<<<<<< HEAD
-=======
-            shared_ptr<Node> QuantizedLinearConvolution(const shared_ptr<Node>& input,
-                                                        const shared_ptr<Node>& filter,
-                                                        const Strides& window_movement_strides,
-                                                        const Strides& window_dilation_strides,
-                                                        const CoordinateDiff& padding_below,
-                                                        const CoordinateDiff& padding_above,
-                                                        const Strides& data_dilation_strides,
-                                                        const shared_ptr<Node>& input_scale,
-                                                        const shared_ptr<Node>& filter_scale,
-                                                        const shared_ptr<Node>& output_scale)
-            {
-                // TODO: need to establish cross-nGraph view of scale (mult or div)
-                const auto requantization_scale = (input_scale * filter_scale) / output_scale;
-
-                return make_shared<op::QuantizedConvolution>(input,
-                                                             filter,
-                                                             window_movement_strides,
-                                                             window_dilation_strides,
-                                                             padding_below,
-                                                             padding_above,
-                                                             data_dilation_strides,
-                                                             requantization_scale);
-            }
-
-            // TODO: this codes is falling back to fp32 convolution
-            //       need to make this the primary builder which means
-            //       1) add support for zero point in QuantizeConvolution op API
-            //       2) add QuantizedConvolution reference kernel, including zero point
-            shared_ptr<Node> QuantizedLinearConvolution(const shared_ptr<Node>& input,
-                                                        const shared_ptr<Node>& filter,
-                                                        const Strides& window_movement_strides,
-                                                        const Strides& window_dilation_strides,
-                                                        const CoordinateDiff& padding_below,
-                                                        const CoordinateDiff& padding_above,
-                                                        const Strides& data_dilation_strides,
-                                                        const shared_ptr<Node>& input_scale,
-                                                        const shared_ptr<Node>& input_zero_point,
-                                                        const shared_ptr<Node>& filter_scale,
-                                                        const shared_ptr<Node>& filter_zero_point,
-                                                        const shared_ptr<Node>& output_scale,
-                                                        const shared_ptr<Node>& output_zero_point)
-            {
-                const AxisSet axes;
-
-                const auto dq_input = make_shared<op::Dequantize>(
-                    input, input_scale, input_zero_point, input_scale->get_element_type(), axes);
-
-                const auto dq_filter = make_shared<op::Dequantize>(filter,
-                                                                   filter_scale,
-                                                                   filter_zero_point,
-                                                                   filter_scale->get_element_type(),
-                                                                   axes);
-
-                const auto convolution = make_shared<op::Convolution>(dq_input,
-                                                                      dq_filter,
-                                                                      window_movement_strides,
-                                                                      window_dilation_strides,
-                                                                      padding_below,
-                                                                      padding_above,
-                                                                      data_dilation_strides);
-                // Return quantized convolution
-                return make_shared<op::Quantize>(
-                    convolution,
-                    output_scale,
-                    output_zero_point,
-                    output_zero_point->get_element_type(),
-                    axes,
-                    op::Quantize::RoundMode::ROUND_NEAREST_TOWARD_EVEN);
-            }
-
->>>>>>> 6c057b87
             shared_ptr<Node> QuantizedLinearConvolutionBias(const shared_ptr<Node>& input,
                                                             const shared_ptr<Node>& filter,
                                                             const shared_ptr<Node>& bias,
@@ -148,92 +75,6 @@
                                                                  requantization_scale,
                                                                  false);
             }
-<<<<<<< HEAD
-=======
-
-            shared_ptr<Node> QuantizedConvInteger(const shared_ptr<Node>& input,
-                                                  const shared_ptr<Node>& filter,
-                                                  const Strides& window_movement_strides,
-                                                  const Strides& window_dilation_strides,
-                                                  const CoordinateDiff& padding_below,
-                                                  const CoordinateDiff& padding_above,
-                                                  const Strides& data_dilation_strides)
-            {
-                auto output_scale = make_constant(element::f32, Shape{}, 1);
-                return make_shared<op::QuantizedConvolution>(input,
-                                                             filter,
-                                                             window_movement_strides,
-                                                             window_dilation_strides,
-                                                             padding_below,
-                                                             padding_above,
-                                                             data_dilation_strides,
-                                                             output_scale,
-                                                             false);
-            }
-
-            shared_ptr<Node> QuantizedConvInteger(const shared_ptr<Node>& input,
-                                                  const shared_ptr<Node>& filter,
-                                                  const Strides& window_movement_strides,
-                                                  const Strides& window_dilation_strides,
-                                                  const CoordinateDiff& padding_below,
-                                                  const CoordinateDiff& padding_above,
-                                                  const Strides& data_dilation_strides,
-                                                  const std::shared_ptr<Node>& input_zero_point,
-                                                  const std::shared_ptr<Node>& filter_zero_point)
-            {
-                // Check if zero points are constant and zero
-                if (ngraph::is_zero(input_zero_point) && ngraph::is_zero(filter_zero_point))
-                {
-                    return QuantizedConvInteger(input,
-                                                filter,
-                                                window_movement_strides,
-                                                window_dilation_strides,
-                                                padding_below,
-                                                padding_above,
-                                                data_dilation_strides);
-                }
-                else
-                {
-                    // Fall back to performing operation on dequantized floating-point values
-                    const auto input_scale = make_constant(element::f32, Shape{}, 1);
-                    const auto filter_scale = make_constant(element::f32, Shape{}, 1);
-                    const auto output_scale = make_constant(element::f32, Shape{}, 1);
-                    const auto output_zero_point = make_constant(element::i32, Shape{}, 0);
-                    const AxisSet axes;
-
-                    const auto dq_input =
-                        make_shared<op::Dequantize>(input,
-                                                    input_scale,
-                                                    input_zero_point,
-                                                    input_scale->get_element_type(),
-                                                    axes);
-
-                    const auto dq_filter =
-                        make_shared<op::Dequantize>(filter,
-                                                    filter_scale,
-                                                    filter_zero_point,
-                                                    filter_scale->get_element_type(),
-                                                    axes);
-
-                    const auto output = make_shared<op::Convolution>(dq_input,
-                                                                     dq_filter,
-                                                                     window_movement_strides,
-                                                                     window_dilation_strides,
-                                                                     padding_below,
-                                                                     padding_above,
-                                                                     data_dilation_strides);
-
-                    // Return quantized output
-                    return make_shared<op::Quantize>(
-                        output,
-                        output_scale,
-                        output_zero_point,
-                        output_zero_point->get_element_type(),
-                        axes,
-                        op::Quantize::RoundMode::ROUND_NEAREST_TOWARD_EVEN);
-                }
-            }
->>>>>>> 6c057b87
         }
     }
 }