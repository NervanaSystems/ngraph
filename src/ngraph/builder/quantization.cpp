//*****************************************************************************
// Copyright 2017-2019 Intel Corporation
//
// Licensed under the Apache License, Version 2.0 (the "License");
// you may not use this file except in compliance with the License.
// You may obtain a copy of the License at
//
//     http://www.apache.org/licenses/LICENSE-2.0
//
// Unless required by applicable law or agreed to in writing, software
// distributed under the License is distributed on an "AS IS" BASIS,
// WITHOUT WARRANTIES OR CONDITIONS OF ANY KIND, either express or implied.
// See the License for the specific language governing permissions and
// limitations under the License.
//*****************************************************************************

#include <memory>

#include "ngraph/builder/make_constant.hpp"
#include "ngraph/builder/quantization.hpp"
#include "ngraph/op/concat.hpp"
#include "ngraph/op/constant.hpp"
#include "ngraph/op/convert.hpp"
#include "ngraph/op/max.hpp"
#include "ngraph/op/min.hpp"
#include "ngraph/op/reshape.hpp"
#include "quantization_util.hpp"

using namespace std;
using namespace ngraph;

namespace ngraph
{
    namespace builder
    {
        shared_ptr<Node> ScaledQuantize(const Output<Node>& input,
                                        const Output<Node>& min,
                                        const Output<Node>& max,
                                        const ngraph::element::Type& quant_type,
                                        const ngraph::AxisSet& axes,
                                        op::Quantize::RoundMode round_mode)
        {
            auto real_type = input.get_element_type();

            if (min.get_element_type() != real_type)
            {
                throw ngraph_error("ScaledQuantize: min must match input type");
            }

            if (max.get_element_type() != real_type)
            {
                throw ngraph_error("ScaledQuantize: max must match input type");
            }

            auto shape = min.get_shape();
            if (shape != max.get_shape())
            {
                throw ngraph_error("ScaledQuantize: min and max must have same shape");
            }

            auto zero = make_constant(quant_type, shape, 0);
            auto scale = quantization_util::get_scale(min, max, quant_type, true);
            return make_shared<op::Quantize>(input, scale, zero, quant_type, axes, round_mode);
        }

        shared_ptr<Node> ScaledDequantize(const Output<Node>& input,
                                          const Output<Node>& min,
                                          const Output<Node>& max,
                                          const ngraph::element::Type& real_type,
                                          const ngraph::AxisSet& axes)
        {
            auto quant_type = input.get_element_type();

            if (min.get_element_type() != real_type)
            {
                throw ngraph_error("ScaledDequantize: min must match output type");
            }

            if (max.get_element_type() != real_type)
            {
                throw ngraph_error("ScaledDequantize: max must match output type");
            }

            auto shape = min.get_shape();
            if (shape != max.get_shape())
            {
                throw ngraph_error("ScaledDequantize: min and max must have same shape");
            }

            auto zero = make_constant(quant_type, shape, 0);
            auto scale = quantization_util::get_scale(min, max, quant_type);
            return make_shared<op::Dequantize>(input, scale, zero, real_type, axes);
        }

        shared_ptr<Node> ScaledQuantizedConcat(const NodeVector& args,
                                               size_t concatenation_axis,
                                               const NodeVector& mins,
                                               const NodeVector& maxs)
        {
            quantization_util::check_concat(args, mins, maxs);
            auto quant_type = args[0]->get_element_type();

            // output scale
            auto min = make_shared<op::Min>(make_shared<op::Concat>(mins, 0), ngraph::AxisSet{0});
            auto max = make_shared<op::Max>(make_shared<op::Concat>(maxs, 0), ngraph::AxisSet{0});
            auto out_scale = quantization_util::get_scale(min, max, quant_type);

            NodeVector rescaled_args(args.size());
            for (size_t i = 0; i < args.size(); ++i)
            {
                auto q_type = args[i]->get_element_type();
                auto in_scale = make_shared<ngraph::op::Reshape>(
                    quantization_util::get_scale(mins[i], maxs[i], q_type), AxisVector{0}, Shape{});
                auto zero = make_constant(q_type, in_scale->get_shape(), 0);

                rescaled_args[i] =
                    make_shared<op::Dequantize>(args[i], in_scale, zero, element::f32, AxisSet{});
                rescaled_args[i] =
                    make_shared<op::Quantize>(rescaled_args[i],
                                              out_scale,
                                              zero,
                                              q_type,
                                              AxisSet{},
                                              op::Quantize::RoundMode::ROUND_NEAREST_TOWARD_EVEN);
            }

            return make_shared<op::QuantizedConcat>(rescaled_args, concatenation_axis);
        }

        shared_ptr<Node> ScaledQuantizedAvgPool(const Output<Node>& input,
                                                const Shape& window_shape,
                                                const Strides& window_movement_strides,
                                                const Shape& padding_below,
                                                const Shape& padding_above,
                                                bool include_padding_in_avg_computation,
                                                const Output<Node>& min,
                                                const Output<Node>& max)
        {
            return make_shared<op::QuantizedAvgPool>(input,
                                                     window_shape,
                                                     window_movement_strides,
                                                     padding_below,
                                                     padding_above,
                                                     include_padding_in_avg_computation);
        }

        shared_ptr<Node> ScaledQuantizedConvolutionBias(const Output<Node>& input,
                                                        const Output<Node>& filters,
                                                        const Output<Node>& bias,
                                                        const Strides& window_movement_strides,
                                                        const Strides& window_dilation_strides,
                                                        const CoordinateDiff& padding_below,
                                                        const CoordinateDiff& padding_above,
                                                        const Strides& data_dilation_strides,
                                                        const Output<Node>& min_input,
                                                        const Output<Node>& max_input,
                                                        const Output<Node>& min_filter,
                                                        const Output<Node>& max_filter,
                                                        const Output<Node>& min_output,
                                                        const Output<Node>& max_output,
                                                        const bool with_relu)
        {
            auto output_et = with_relu ? element::u8 : element::i8;
            auto requantization_scale = quantization_util::get_scale(
                min_input, max_input, min_filter, max_filter, min_output, max_output, output_et);

            auto mybias = bias;
            if (bias.get_element_type() != element::i32)
            {
                auto zero = make_constant(element::i32, min_input.get_shape(), 0);
                AxisSet quantization_axes;
                auto bias_scale =
                    quantization_util::get_bias_scale(min_input, max_input, min_filter, max_filter);
                op::Quantize::RoundMode round_mode =
                    op::Quantize::RoundMode::ROUND_NEAREST_TOWARD_EVEN;

                mybias = make_shared<op::Quantize>(
                    bias, bias_scale, zero, element::i32, quantization_axes, round_mode);
            }

            return make_shared<op::QuantizedConvolutionBias>(input,
                                                             filters,
                                                             mybias,
                                                             window_movement_strides,
                                                             window_dilation_strides,
                                                             padding_below,
                                                             padding_above,
                                                             data_dilation_strides,
                                                             requantization_scale,
                                                             with_relu);
        }

        shared_ptr<Node> ScaledQuantizedConvolutionRelu(const Output<Node>& input,
                                                        const Output<Node>& filters,
                                                        const Strides& window_movement_strides,
                                                        const Strides& window_dilation_strides,
                                                        const CoordinateDiff& padding_below,
                                                        const CoordinateDiff& padding_above,
                                                        const Strides& data_dilation_strides,
                                                        const Output<Node>& min_input,
                                                        const Output<Node>& max_input,
                                                        const Output<Node>& min_filter,
                                                        const Output<Node>& max_filter,
                                                        const Output<Node>& min_output,
                                                        const Output<Node>& max_output)
        {
            auto requantization_scale = quantization_util::get_scale(
                min_input, max_input, min_filter, max_filter, min_output, max_output, element::u8);

            return make_shared<op::QuantizedConvolutionRelu>(input,
                                                             filters,
                                                             window_movement_strides,
                                                             window_dilation_strides,
                                                             padding_below,
                                                             padding_above,
                                                             data_dilation_strides,
                                                             requantization_scale);
        }

        shared_ptr<Node> ScaledQuantizedMaxPool(const Output<Node>& input,
                                                const Shape& window_shape,
                                                const Strides& window_movement_strides,
                                                const Shape& padding_below,
                                                const Shape& padding_above,
                                                const Output<Node>& min,
                                                const Output<Node>& max)
        {
            return make_shared<op::QuantizedMaxPool>(
                input, window_shape, window_movement_strides, padding_below, padding_above);
        }

        shared_ptr<Node> ScaledQuantizedConvolutionBiasAdd(const Output<Node>& input,
                                                           const Output<Node>& filters,
                                                           const Output<Node>& bias,
                                                           const Output<Node>& sum_input,
                                                           const Strides& window_movement_strides,
                                                           const Strides& window_dilation_strides,
                                                           const CoordinateDiff& padding_below,
                                                           const CoordinateDiff& padding_above,
                                                           const Strides& data_dilation_strides,
                                                           const Output<Node>& min_input,
                                                           const Output<Node>& max_input,
                                                           const Output<Node>& min_filter,
                                                           const Output<Node>& max_filter,
                                                           const Output<Node>& min_output,
                                                           const Output<Node>& max_output,
                                                           const Output<Node>& min_sum_input,
                                                           const Output<Node>& max_sum_input,
                                                           const bool with_relu)
        {
            auto output_et = with_relu ? element::u8 : element::i8;
            auto requantization_scale = quantization_util::get_scale(
                min_input, max_input, min_filter, max_filter, min_output, max_output, output_et);

            auto sum_scale = builder::quantization_util::get_sum_scale(
                min_output, max_output, min_sum_input, max_sum_input);

            auto mybias = bias;
            if (bias.get_element_type() != element::i32)
            {
                auto zero = make_constant(element::i32, min_input.get_shape(), 0);
                AxisSet quantization_axes;
                auto bias_scale =
                    quantization_util::get_bias_scale(min_input, max_input, min_filter, max_filter);
                op::Quantize::RoundMode round_mode =
                    op::Quantize::RoundMode::ROUND_NEAREST_TOWARD_EVEN;

                mybias = make_shared<op::Quantize>(
                    bias, bias_scale, zero, element::i32, quantization_axes, round_mode);
            }

            return make_shared<op::QuantizedConvolutionBiasAdd>(input,
                                                                filters,
                                                                mybias,
                                                                sum_input,
                                                                window_movement_strides,
                                                                window_dilation_strides,
                                                                padding_below,
                                                                padding_above,
                                                                data_dilation_strides,
                                                                requantization_scale,
                                                                sum_scale,
                                                                with_relu);
        }

        shared_ptr<Node>
            ScaledQuantizedConvolutionBiasSignedAdd(const Output<Node>& input,
                                                    const Output<Node>& filters,
                                                    const Output<Node>& bias,
                                                    const Output<Node>& sum_input,
                                                    const Strides& window_movement_strides,
                                                    const Strides& window_dilation_strides,
                                                    const CoordinateDiff& padding_below,
                                                    const CoordinateDiff& padding_above,
                                                    const Strides& data_dilation_strides,
                                                    const Output<Node>& min_input,
                                                    const Output<Node>& max_input,
                                                    const Output<Node>& min_filter,
                                                    const Output<Node>& max_filter,
                                                    const Output<Node>& min_output,
                                                    const Output<Node>& max_output,
                                                    const Output<Node>& min_sum_input,
                                                    const Output<Node>& max_sum_input,
                                                    const bool with_relu)
        {
            auto output_et = with_relu ? element::u8 : element::i8;
            auto requantization_scale = quantization_util::get_scale(
                min_input, max_input, min_filter, max_filter, min_output, max_output, output_et);

            auto sum_scale = builder::quantization_util::get_sum_scale(
                min_output, max_output, min_sum_input, max_sum_input);
            if (output_et == element::u8)
            {
                // Need to multiply by two to account for u8 requantization_scale
                auto two = make_constant(element::f32, sum_scale->get_shape(), 2.0f);
                sum_scale = two * sum_scale;
            }

            auto mybias = bias;
            if (bias.get_element_type() != element::i32)
            {
                auto zero = make_constant(element::i32, min_input.get_shape(), 0);
                AxisSet quantization_axes;
                auto bias_scale =
                    quantization_util::get_bias_scale(min_input, max_input, min_filter, max_filter);
                op::Quantize::RoundMode round_mode =
                    op::Quantize::RoundMode::ROUND_NEAREST_TOWARD_EVEN;

                mybias = make_shared<op::Quantize>(
                    bias, bias_scale, zero, element::i32, quantization_axes, round_mode);
            }
            auto qconv = make_shared<op::QuantizedConvolutionBiasSignedAdd>(input,
                                                                            filters,
                                                                            mybias,
                                                                            sum_input,
                                                                            window_movement_strides,
                                                                            window_dilation_strides,
                                                                            padding_below,
                                                                            padding_above,
                                                                            data_dilation_strides,
                                                                            requantization_scale,
                                                                            sum_scale,
                                                                            with_relu);
            return make_shared<op::Convert>(qconv, element::u8);
        }

        shared_ptr<Node> ScaledQuantizedDotBias(const Output<Node>& input,
                                                const Output<Node>& filters,
                                                const Output<Node>& bias,
                                                const Output<Node>& min_input,
                                                const Output<Node>& max_input,
                                                const Output<Node>& min_filter,
                                                const Output<Node>& max_filter,
                                                const Output<Node>& min_output,
                                                const Output<Node>& max_output,
                                                const bool requantize,
                                                const bool with_relu)
        {
            auto requantization_scale =
                quantization_util::get_dot_scale(min_input,
                                                 max_input,
                                                 min_filter,
                                                 max_filter,
                                                 min_output,
                                                 max_output,
                                                 input.get_element_type(),
                                                 with_relu ? element::u8 : element::i8,
                                                 requantize);

            auto mybias = bias;
            if (bias.get_element_type() != element::i32)
            {
                auto zero = make_constant(element::i32, min_input.get_shape(), 0);
                AxisSet quantization_axes;
                auto bias_scale =
                    quantization_util::get_bias_scale(min_input, max_input, min_filter, max_filter);
                op::Quantize::RoundMode round_mode =
                    op::Quantize::RoundMode::ROUND_NEAREST_TOWARD_EVEN;

                mybias = make_shared<op::Quantize>(
                    bias, bias_scale, zero, element::i32, quantization_axes, round_mode);
            }
            return make_shared<op::QuantizedDotBias>(
                input, filters, mybias, requantization_scale, requantize, with_relu);
        }

<<<<<<< HEAD
=======
        shared_ptr<Node> ScaledQuantizedDot(const Output<Node>& input,
                                            const Output<Node>& filters,
                                            const Output<Node>& min_input,
                                            const Output<Node>& max_input,
                                            const Output<Node>& min_filter,
                                            const Output<Node>& max_filter,
                                            const Output<Node>& min_output,
                                            const Output<Node>& max_output,
                                            const bool requantize,
                                            const bool with_relu)
        {
            auto requantization_scale =
                quantization_util::get_dot_scale(min_input,
                                                 max_input,
                                                 min_filter,
                                                 max_filter,
                                                 min_output,
                                                 max_output,
                                                 input.get_element_type(),
                                                 with_relu ? element::u8 : element::i8,
                                                 requantize);
            return make_shared<op::QuantizedDot>(
                input, filters, requantization_scale, requantize, with_relu);
        }
>>>>>>> 2aa508b4
    } // namespace builder
} // namespace ngraph<|MERGE_RESOLUTION|>--- conflicted
+++ resolved
@@ -384,32 +384,5 @@
                 input, filters, mybias, requantization_scale, requantize, with_relu);
         }
 
-<<<<<<< HEAD
-=======
-        shared_ptr<Node> ScaledQuantizedDot(const Output<Node>& input,
-                                            const Output<Node>& filters,
-                                            const Output<Node>& min_input,
-                                            const Output<Node>& max_input,
-                                            const Output<Node>& min_filter,
-                                            const Output<Node>& max_filter,
-                                            const Output<Node>& min_output,
-                                            const Output<Node>& max_output,
-                                            const bool requantize,
-                                            const bool with_relu)
-        {
-            auto requantization_scale =
-                quantization_util::get_dot_scale(min_input,
-                                                 max_input,
-                                                 min_filter,
-                                                 max_filter,
-                                                 min_output,
-                                                 max_output,
-                                                 input.get_element_type(),
-                                                 with_relu ? element::u8 : element::i8,
-                                                 requantize);
-            return make_shared<op::QuantizedDot>(
-                input, filters, requantization_scale, requantize, with_relu);
-        }
->>>>>>> 2aa508b4
     } // namespace builder
 } // namespace ngraph