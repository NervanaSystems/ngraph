//*****************************************************************************
// Copyright 2017-2018 Intel Corporation
//
// Licensed under the Apache License, Version 2.0 (the "License");
// you may not use this file except in compliance with the License.
// You may obtain a copy of the License at
//
//     http://www.apache.org/licenses/LICENSE-2.0
//
// Unless required by applicable law or agreed to in writing, software
// distributed under the License is distributed on an "AS IS" BASIS,
// WITHOUT WARRANTIES OR CONDITIONS OF ANY KIND, either express or implied.
// See the License for the specific language governing permissions and
// limitations under the License.
//*****************************************************************************

#include <memory>

#include "ngraph/builder/make_constant.hpp"
#include "ngraph/builder/quantization.hpp"
#include "ngraph/op/constant.hpp"
#include "quantization_util.hpp"

using namespace std;
using namespace ngraph;

namespace ngraph
{
    namespace builder
    {
        std::shared_ptr<Node> ScaledQuantize(std::shared_ptr<Node> input,
                                             std::shared_ptr<Node> min,
                                             std::shared_ptr<Node> max,
                                             const ngraph::element::Type& quant_type,
                                             const ngraph::AxisSet& axes,
                                             op::Quantize::RoundMode round_mode)
        {
            auto real_type = input->get_element_type();

            if (min->get_element_type() != real_type)
            {
                throw ngraph_error("ScaledQuantize: min must match input type");
            }

            if (max->get_element_type() != real_type)
            {
                throw ngraph_error("ScaledQuantize: max must match input type");
            }

            auto shape = min->get_shape();
            if (shape != max->get_shape())
            {
                throw ngraph_error("ScaledQuantize: min and max must have same shape");
            }

            auto zero = make_constant(quant_type, shape, 0);
            auto scale = quantization_util::get_scale(min, max, quant_type, true);
            return make_shared<op::Quantize>(input, scale, zero, quant_type, axes, round_mode);
        }

        std::shared_ptr<Node> ScaledDequantize(std::shared_ptr<Node> input,
                                               std::shared_ptr<Node> min,
                                               std::shared_ptr<Node> max,
                                               const ngraph::element::Type& real_type,
                                               const ngraph::AxisSet& axes)
        {
            auto quant_type = input->get_element_type();

            if (min->get_element_type() != real_type)
            {
                throw ngraph_error("ScaledDequantize: min must match output type");
            }

            if (max->get_element_type() != real_type)
            {
                throw ngraph_error("ScaledDequantize: max must match output type");
            }

            auto shape = min->get_shape();
            if (shape != max->get_shape())
            {
                throw ngraph_error("ScaledDequantize: min and max must have same shape");
            }

            auto zero = make_constant(quant_type, shape, 0);
            auto scale = quantization_util::get_scale(min, max, quant_type);
            return make_shared<op::Dequantize>(input, scale, zero, real_type, axes);
        }

        std::shared_ptr<Node> ScaledQuantizedAvgPool(std::shared_ptr<Node> input,
                                                     const Shape& window_shape,
                                                     const Strides& window_movement_strides,
                                                     const Shape& padding_below,
                                                     const Shape& padding_above,
                                                     bool include_padding_in_avg_computation,
                                                     std::shared_ptr<Node> min,
                                                     std::shared_ptr<Node> max)
        {
            return make_shared<op::QuantizedAvgPool>(input,
                                                     window_shape,
                                                     window_movement_strides,
                                                     padding_below,
                                                     padding_above,
                                                     include_padding_in_avg_computation);
        }

        std::shared_ptr<Node>
            ScaledQuantizedConvolutionBias(std::shared_ptr<Node> input,
                                           std::shared_ptr<Node> filters,
                                           std::shared_ptr<Node> bias,
                                           const Strides& window_movement_strides,
                                           const Strides& window_dilation_strides,
                                           const CoordinateDiff& padding_below,
                                           const CoordinateDiff& padding_above,
                                           const Strides& data_dilation_strides,
                                           std::shared_ptr<Node> min_input,
                                           std::shared_ptr<Node> max_input,
                                           std::shared_ptr<Node> min_filter,
                                           std::shared_ptr<Node> max_filter,
                                           std::shared_ptr<Node> min_freezed_output,
                                           std::shared_ptr<Node> max_freezed_output,
                                           const bool with_relu)
        {
<<<<<<< HEAD
            bool is_output_signed = !with_relu;
            float scale = builder::quantization_util::get_scale(min_input,
                                                                max_input,
                                                                min_filter,
                                                                max_filter,
                                                                min_freezed_output,
                                                                max_freezed_output,
                                                                is_output_signed);
            auto requantization_scale = op::Constant::create(element::f32, Shape{1}, {scale});
            float scale_bias = (bias->get_element_type() == element::i32)
                                   ? 1.0
                                   : builder::quantization_util::get_bias_scale(
                                         min_input, max_input, min_filter, max_filter);
            auto bias_scale = op::Constant::create(element::f32, Shape{1}, {scale_bias});

            return make_shared<op::QuantizedConvolutionBias>(data_batch,
=======
            auto requantization_scale = quantization_util::get_scale(min_input,
                                                                     max_input,
                                                                     min_filter,
                                                                     max_filter,
                                                                     min_freezed_output,
                                                                     max_freezed_output);

            return make_shared<op::QuantizedConvolutionBias>(input,
>>>>>>> 8bd3846f
                                                             filters,
                                                             bias,
                                                             window_movement_strides,
                                                             window_dilation_strides,
                                                             padding_below,
                                                             padding_above,
                                                             data_dilation_strides,
                                                             requantization_scale,
                                                             bias_scale,
                                                             with_relu);
        }

        std::shared_ptr<Node>
            ScaledQuantizedConvolutionRelu(std::shared_ptr<Node> input,
                                           std::shared_ptr<Node> filters,
                                           const Strides& window_movement_strides,
                                           const Strides& window_dilation_strides,
                                           const CoordinateDiff& padding_below,
                                           const CoordinateDiff& padding_above,
                                           const Strides& data_dilation_strides,
                                           std::shared_ptr<Node> min_input,
                                           std::shared_ptr<Node> max_input,
                                           std::shared_ptr<Node> min_filter,
                                           std::shared_ptr<Node> max_filter,
                                           std::shared_ptr<Node> min_freezed_output,
                                           std::shared_ptr<Node> max_freezed_output)
        {
<<<<<<< HEAD
            float scale = builder::quantization_util::get_scale(min_input,
                                                                max_input,
                                                                min_filter,
                                                                max_filter,
                                                                min_freezed_output,
                                                                max_freezed_output,
                                                                false);
            auto requantization_scale = op::Constant::create(element::f32, Shape{1}, {scale});
            return make_shared<op::QuantizedConvolutionRelu>(data_batch,
=======
            auto requantization_scale = quantization_util::get_scale(min_input,
                                                                     max_input,
                                                                     min_filter,
                                                                     max_filter,
                                                                     min_freezed_output,
                                                                     max_freezed_output);

            return make_shared<op::QuantizedConvolutionRelu>(input,
>>>>>>> 8bd3846f
                                                             filters,
                                                             window_movement_strides,
                                                             window_dilation_strides,
                                                             padding_below,
                                                             padding_above,
                                                             data_dilation_strides,
                                                             requantization_scale);
        }

        std::shared_ptr<Node> ScaledQuantizedConvolution(std::shared_ptr<Node> input,
                                                         std::shared_ptr<Node> filters,
                                                         const Strides& window_movement_strides,
                                                         const Strides& window_dilation_strides,
                                                         const CoordinateDiff& padding_below,
                                                         const CoordinateDiff& padding_above,
                                                         const Strides& data_dilation_strides,
                                                         std::shared_ptr<Node> min_input,
                                                         std::shared_ptr<Node> max_input,
                                                         std::shared_ptr<Node> min_filter,
                                                         std::shared_ptr<Node> max_filter,
                                                         std::shared_ptr<Node> min_freezed_output,
                                                         std::shared_ptr<Node> max_freezed_output)
        {
<<<<<<< HEAD
            float scale = builder::quantization_util::get_scale(min_input,
                                                                max_input,
                                                                min_filter,
                                                                max_filter,
                                                                min_freezed_output,
                                                                max_freezed_output,
                                                                true);
            auto requantization_scale = op::Constant::create(element::f32, Shape{1}, {scale});
            return make_shared<op::QuantizedConvolution>(data_batch,
=======
            auto requantization_scale = quantization_util::get_scale(min_input,
                                                                     max_input,
                                                                     min_filter,
                                                                     max_filter,
                                                                     min_freezed_output,
                                                                     max_freezed_output);

            return make_shared<op::QuantizedConvolution>(input,
>>>>>>> 8bd3846f
                                                         filters,
                                                         window_movement_strides,
                                                         window_dilation_strides,
                                                         padding_below,
                                                         padding_above,
                                                         data_dilation_strides,
                                                         requantization_scale);
        }

        std::shared_ptr<Node> ScaledQuantizedMaxPool(std::shared_ptr<Node> input,
                                                     const Shape& window_shape,
                                                     const Strides& window_movement_strides,
                                                     const Shape& padding_below,
                                                     const Shape& padding_above,
                                                     std::shared_ptr<Node> min,
                                                     std::shared_ptr<Node> max)
        {
            return make_shared<op::QuantizedMaxPool>(
                input, window_shape, window_movement_strides, padding_below, padding_above);
        }
    }
}<|MERGE_RESOLUTION|>--- conflicted
+++ resolved
@@ -121,33 +121,22 @@
                                            std::shared_ptr<Node> max_freezed_output,
                                            const bool with_relu)
         {
-<<<<<<< HEAD
             bool is_output_signed = !with_relu;
-            float scale = builder::quantization_util::get_scale(min_input,
-                                                                max_input,
-                                                                min_filter,
-                                                                max_filter,
-                                                                min_freezed_output,
-                                                                max_freezed_output,
-                                                                is_output_signed);
-            auto requantization_scale = op::Constant::create(element::f32, Shape{1}, {scale});
+            auto requantization_scale = quantization_util::get_scale(min_input,
+                                                                     max_input,
+                                                                     min_filter,
+                                                                     max_filter,
+                                                                     min_freezed_output,
+                                                                     max_freezed_output,
+                                                                     is_output_signed);
+
             float scale_bias = (bias->get_element_type() == element::i32)
                                    ? 1.0
                                    : builder::quantization_util::get_bias_scale(
                                          min_input, max_input, min_filter, max_filter);
             auto bias_scale = op::Constant::create(element::f32, Shape{1}, {scale_bias});
 
-            return make_shared<op::QuantizedConvolutionBias>(data_batch,
-=======
-            auto requantization_scale = quantization_util::get_scale(min_input,
-                                                                     max_input,
-                                                                     min_filter,
-                                                                     max_filter,
-                                                                     min_freezed_output,
-                                                                     max_freezed_output);
-
             return make_shared<op::QuantizedConvolutionBias>(input,
->>>>>>> 8bd3846f
                                                              filters,
                                                              bias,
                                                              window_movement_strides,
@@ -175,26 +164,15 @@
                                            std::shared_ptr<Node> min_freezed_output,
                                            std::shared_ptr<Node> max_freezed_output)
         {
-<<<<<<< HEAD
-            float scale = builder::quantization_util::get_scale(min_input,
-                                                                max_input,
-                                                                min_filter,
-                                                                max_filter,
-                                                                min_freezed_output,
-                                                                max_freezed_output,
-                                                                false);
-            auto requantization_scale = op::Constant::create(element::f32, Shape{1}, {scale});
-            return make_shared<op::QuantizedConvolutionRelu>(data_batch,
-=======
             auto requantization_scale = quantization_util::get_scale(min_input,
                                                                      max_input,
                                                                      min_filter,
                                                                      max_filter,
                                                                      min_freezed_output,
-                                                                     max_freezed_output);
+                                                                     max_freezed_output,
+                                                                     false);
 
             return make_shared<op::QuantizedConvolutionRelu>(input,
->>>>>>> 8bd3846f
                                                              filters,
                                                              window_movement_strides,
                                                              window_dilation_strides,
@@ -218,26 +196,15 @@
                                                          std::shared_ptr<Node> min_freezed_output,
                                                          std::shared_ptr<Node> max_freezed_output)
         {
-<<<<<<< HEAD
-            float scale = builder::quantization_util::get_scale(min_input,
-                                                                max_input,
-                                                                min_filter,
-                                                                max_filter,
-                                                                min_freezed_output,
-                                                                max_freezed_output,
-                                                                true);
-            auto requantization_scale = op::Constant::create(element::f32, Shape{1}, {scale});
-            return make_shared<op::QuantizedConvolution>(data_batch,
-=======
             auto requantization_scale = quantization_util::get_scale(min_input,
                                                                      max_input,
                                                                      min_filter,
                                                                      max_filter,
                                                                      min_freezed_output,
-                                                                     max_freezed_output);
+                                                                     max_freezed_output,
+                                                                     true);
 
             return make_shared<op::QuantizedConvolution>(input,
->>>>>>> 8bd3846f
                                                          filters,
                                                          window_movement_strides,
                                                          window_dilation_strides,
