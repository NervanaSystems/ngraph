--- conflicted
+++ resolved
@@ -60,11 +60,18 @@
         /// \return The new value will be a 2D matrix representing the flattened input node.
         std::shared_ptr<Node> flatten(const Output<Node>& value, int axis);
 
-<<<<<<< HEAD
+        /// \brief Flatten a value into a 2D matrix, with a dynamic dividing axis.
+        ///
+        /// \param value The tensor to be flattened.
+        /// \param axis The tensor representing the axis dividing the shape. Must be reshapeable
+        ///             to the shape (1,).
+        ///
+        /// \return The new value will be a 2D matrix representing the flattened input node.
+        std::shared_ptr<Node> flatten(const Output<Node>& value, const Output<Node>& axis);
+
         /// \brief      Remove empty axes from input tensor.
         ///
         /// \param[in]  value  The value to be squeezed.
-        /// \param[in]  axes   The vector defining indexes of axes to be removed.
         ///
         /// \return     The squeezed node.
         ///
@@ -75,7 +82,6 @@
         ///
         /// \note       Collapsed axes create a continuous range starting from outermost axis.
         ///
-        /// \param[in]  value       The value to be reshaped.
         /// \param[in]  start_axis  The start axis index.
         /// \param[in]  end_axis    The end axis (inclusive) index.
         ///
@@ -85,25 +91,12 @@
                                        const std::size_t start_axis,
                                        const std::size_t end_axis);
 
-        /// \brief      Expands node tensor shape with empty axis at
-        ///             specified position.
         ///
         /// \param[in]  value  The value to be expanded.
-        /// \param[in]  axis   The position in the expanded axes where the
         ///                    new axis is placed.
         ///
         /// \return     The node with added empty axis.
         ///
         std::shared_ptr<Node> expand_dims(const Output<Node>& value, std::size_t axis = 0);
-=======
-        /// \brief Flatten a value into a 2D matrix, with a dynamic dividing axis.
-        ///
-        /// \param value The tensor to be flattened.
-        /// \param axis The tensor representing the axis dividing the shape. Must be reshapeable
-        ///             to the shape (1,).
-        ///
-        /// \return The new value will be a 2D matrix representing the flattened input node.
-        std::shared_ptr<Node> flatten(const Output<Node>& value, const Output<Node>& axis);
->>>>>>> a51c2e80
     } // namespace  builder
 } // namespace  ngraph