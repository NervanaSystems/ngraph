--- conflicted
+++ resolved
@@ -73,18 +73,17 @@
         accumulate(next(begin(data_shape), axis), end(data_shape), 1UL, multiplies<size_t>());
 
     return make_shared<op::Reshape>(
-<<<<<<< HEAD
-        node, get_default_order(data_shape.size()), Shape{first_dim_size, last_dim_size});
+        value, get_default_order(data_shape.size()), Shape{first_dim_size, last_dim_size});
 }
 
-shared_ptr<Node> builder::squeeze(const shared_ptr<Node>& node, vector<size_t> axes)
+shared_ptr<Node> builder::squeeze(const Output<Node>& value, vector<size_t> axes)
 {
     if (axes.empty())
     {
-        return node;
+        return value.get_node_shared_ptr();
     }
 
-    Shape in_shape{node->get_shape()};
+    Shape in_shape{value.get_shape()};
     for (size_t idx = 0; idx < axes.size(); ++idx)
     {
         in_shape.at(idx) = 0;
@@ -97,13 +96,13 @@
             output_shape.push_back(axis);
         }
     }
-    return builder::reshape(node, output_shape);
+    return builder::reshape(value, output_shape);
 }
 
 shared_ptr<Node>
-    builder::collapse(const shared_ptr<Node>& node, const size_t start_axis, const size_t end_axis)
+    builder::collapse(const Output<Node>& value, const size_t start_axis, const size_t end_axis)
 {
-    auto shape = node->get_shape();
+    auto shape = value.get_shape();
     size_t collapsed_axis_size = accumulate(next(begin(shape), start_axis),
                                             next(begin(shape), end_axis + 1),
                                             1UL,
@@ -111,19 +110,16 @@
 
     Shape output_shape{collapsed_axis_size};
     output_shape.insert(end(output_shape), next(begin(shape), end_axis + 1), end(shape));
-    return builder::reshape(node, output_shape);
+    return builder::reshape(value, output_shape);
 }
 
-shared_ptr<Node> builder::expand_dims(const shared_ptr<Node>& node, size_t axis)
+shared_ptr<Node> builder::expand_dims(const Output<Node>& value, size_t axis)
 {
-    Shape output_shape(node->get_shape());
+    Shape output_shape(value.get_shape());
     // Add empty axis at specified position.
     auto empty_axis_it = begin(output_shape);
     advance(empty_axis_it, axis);
     output_shape.insert(empty_axis_it, 1);
     return make_shared<op::Reshape>(
-        node, get_default_order(node->get_shape().size()), output_shape);
-=======
-        value, get_default_order(data_shape.size()), Shape{first_dim_size, last_dim_size});
->>>>>>> 5b59c095
+        value, get_default_order(value.get_shape().size()), output_shape);
 }