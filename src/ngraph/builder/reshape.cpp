//*****************************************************************************
// Copyright 2017-2020 Intel Corporation
//
// Licensed under the Apache License, Version 2.0 (the "License");
// you may not use this file except in compliance with the License.
// You may obtain a copy of the License at
//
//     http://www.apache.org/licenses/LICENSE-2.0
//
// Unless required by applicable law or agreed to in writing, software
// distributed under the License is distributed on an "AS IS" BASIS,
// WITHOUT WARRANTIES OR CONDITIONS OF ANY KIND, either express or implied.
// See the License for the specific language governing permissions and
// limitations under the License.
//*****************************************************************************

#include <algorithm>
#include <functional>
#include <iterator>
#include <numeric>

#include "ngraph/axis_vector.hpp"
#include "ngraph/builder/reshape.hpp"
#include "ngraph/op/concat.hpp"
#include "ngraph/op/constant.hpp"
#include "ngraph/op/experimental/dyn_reshape.hpp"
#include "ngraph/op/experimental/dyn_slice.hpp"
#include "ngraph/op/experimental/shape_of.hpp"
#include "ngraph/op/experimental/transpose.hpp"
#include "ngraph/op/product.hpp"
#include "ngraph/op/reduce_prod.hpp"
#include "ngraph/op/reshape.hpp"
#include "ngraph/op/variadic_split.hpp"
#include "ngraph/opsets/opset1.hpp"
#include "ngraph/util.hpp"
#include "ngraph/validation_util.hpp"

using namespace ngraph;
using namespace std;

shared_ptr<Node> builder::reshape(const Output<Node>& value, const Shape& shape)
{
    return make_shared<op::Reshape>(value, get_default_order(value.get_shape().size()), shape)
        ->add_provenance_group_members_above({value});
}

shared_ptr<Node> builder::reorder_axes(const Output<Node>& value, vector<size_t> axes_order)
{
    Shape out_shape = value.get_shape();
    if (axes_order.empty())
    {
        axes_order.resize(out_shape.size());
        iota(begin(axes_order), end(axes_order), 0);
    }
    else
    {
        for (size_t i = 0; i < axes_order.size(); ++i)
        {
            out_shape[i] = value.get_shape().at(axes_order.at(i));
        }
    }

    auto axis_vector = AxisVector{begin(axes_order), end(axes_order)};
    return make_shared<op::Reshape>(value, axis_vector, out_shape)
        ->add_provenance_group_members_above({value});
}

shared_ptr<Node> builder::transpose(const Output<Node>& value)
{
    vector<size_t> axes_order(value.get_shape().size());
    iota(begin(axes_order), end(axes_order), 0);
    reverse(begin(axes_order), end(axes_order));
    return builder::reorder_axes(value, axes_order);
}

shared_ptr<Node> builder::flatten(const Output<Node>& value, int axis)
{
    auto data_shape = value.get_shape();

    // First dimension of output tensor is the product of [d_0, ... d_{axis-1}] dimensions of input
    // tensor. The last dimension is the product of the rest of input tensor dimensions:
    // [d_{axis}, ..., d_n]
    size_t first_dim_size =
        accumulate(begin(data_shape), next(begin(data_shape), axis), 1UL, multiplies<size_t>());

    size_t last_dim_size =
        accumulate(next(begin(data_shape), axis), end(data_shape), 1UL, multiplies<size_t>());

    return make_shared<op::Reshape>(
               value, get_default_order(data_shape.size()), Shape{first_dim_size, last_dim_size})
        ->add_provenance_group_members_above({value});
}

// Dynamic version of "flatten".
shared_ptr<Node> builder::flatten(const Output<Node>& value, const Output<Node>& axis)
{
    // value_shape := ShapeOf(value)
    auto value_shape = make_shared<op::ShapeOf>(value);
    // value_shape_shape := ShapeOf(value_shape)
    auto value_shape_shape = make_shared<op::ShapeOf>(value_shape);

    // shape_1_vector := Constant(i64, Shape{1}, [1])
    auto shape_1_vector = make_shared<op::Constant>(element::i64, Shape{1}, vector<int64_t>{1});
    // unit_strides := Constant(i64, Shape{1}, [1])
    auto unit_strides = make_shared<op::Constant>(element::i64, Shape{1}, vector<int64_t>{1});

    // row_dims := value_shape[0:axis]
    auto row_dims_slice_start =
        make_shared<op::Constant>(element::i64, Shape{1}, vector<int64_t>{0});
    auto row_dims_slice_end = make_shared<op::DynReshape>(axis, shape_1_vector);
    auto row_dims = make_shared<op::DynSlice>(
        value_shape, row_dims_slice_start, row_dims_slice_end, unit_strides);

    // col_dims := value_shape[axis:ReshapeToScalar(value_shape_shape)]
    auto col_dims =
        make_shared<op::DynSlice>(value_shape, row_dims_slice_end, value_shape_shape, unit_strides);

    // row_dims_prod := [Product(row_dims, axis=0)]
    auto row_dims_prod = make_shared<op::Reshape>(
        make_shared<op::Product>(row_dims, AxisSet{0}), AxisVector{}, Shape{1});
    // col_dims_prod := [Product(col_dims, axis=0)]
    auto col_dims_prod = make_shared<op::Reshape>(
        make_shared<op::Product>(col_dims, AxisSet{0}), AxisVector{}, Shape{1});

    // flattened_dims := Concat({row_dims_prod, col_dims_prod})
    auto flattened_dims = make_shared<op::Concat>(NodeVector{row_dims_prod, col_dims_prod}, 0);

    // result := DynReshape(value, flattened_dims)
    return make_shared<op::DynReshape>(value, flattened_dims)
        ->add_provenance_group_members_above({value});
}

shared_ptr<Node> builder::squeeze(const Output<Node>& value, vector<size_t> axes)
{
    if (axes.empty())
    {
        return value.get_node_shared_ptr();
    }

    Shape in_shape{value.get_shape()};
    for (size_t idx = 0; idx < axes.size(); ++idx)
    {
        in_shape.at(axes.at(idx)) = 0;
    }
    Shape output_shape;
    for (auto axis : in_shape)
    {
        if (axis != 0)
        {
            output_shape.push_back(axis);
        }
    }
    return builder::reshape(value, output_shape);
}

shared_ptr<Node>
    builder::collapse(const Output<Node>& value, const size_t start_axis, const size_t end_axis)
{
    auto shape = value.get_shape();
    size_t collapsed_axis_size = accumulate(next(begin(shape), start_axis),
                                            next(begin(shape), end_axis + 1),
                                            1UL,
                                            multiplies<size_t>());

    Shape output_shape{collapsed_axis_size};
    output_shape.insert(end(output_shape), next(begin(shape), end_axis + 1), end(shape));
    return builder::reshape(value, output_shape);
}

shared_ptr<Node> builder::expand_dims(const Output<Node>& value, size_t axis)
{
    Shape output_shape(value.get_shape());
    // Add empty axis at specified position.
    auto empty_axis_it = begin(output_shape);
    advance(empty_axis_it, axis);
    output_shape.insert(empty_axis_it, 1);
    return make_shared<op::Reshape>(
               value, get_default_order(value.get_shape().size()), output_shape)
        ->add_provenance_group_members_above({value});
}

shared_ptr<Node> builder::opset1::reshape(const Output<Node>& value, const Shape& shape)
{
    const auto out_pattern = op::Constant::create(
        element::i64, Shape{shape.size()}, vector<int64_t>(shape.begin(), shape.end()));
    const bool special_zero = false;
    return make_shared<ngraph::opset1::Reshape>(value, out_pattern, special_zero)
        ->add_provenance_group_members_above({value});
}

shared_ptr<Node> builder::opset1::reorder_axes(const Output<Node>& value, vector<size_t> axes_order)
{
    const auto axes_order_const =
        op::Constant::create(element::i64,
                             Shape{axes_order.size()},
                             vector<int64_t>(axes_order.begin(), axes_order.end()));
    return make_shared<ngraph::opset1::Transpose>(value, axes_order_const)
        ->add_provenance_group_members_above({value});
}

shared_ptr<Node> builder::opset1::transpose(const Output<Node>& value)
{
    vector<size_t> axes_order(value.get_shape().size());
    iota(begin(axes_order), end(axes_order), 0);
    reverse(begin(axes_order), end(axes_order));
    return builder::opset1::reorder_axes(value, axes_order);
}

namespace ngraph
{
    namespace builder
    {
        namespace opset1
        {
            namespace
            {
                ///
                /// \brief      Return the node representing normalized axis with respect to
                ///             provided rank.
                ///
                /// \param[in]  node_rank  The node representing rank used for normalization.
                /// \param[in]  axis       The axis value to be normalized.
                ///
                /// \return     The new Constant node representing normalized axis value.
                ///
                std::shared_ptr<Node>
                    get_normalized_axis_node(const std::shared_ptr<Node> node_rank, int64_t axis)
                {
                    auto axis_node =
                        ngraph::opset1::Constant::create(element::i64, Shape{1}, {axis});
                    // shortcut for alredy positive value
                    if (axis >= 0)
                    {
                        return axis_node;
                    }

                    // TODO: What if axis value is beyond acceptable values? [-node_rank,
                    // node_rank-1]
<<<<<<< HEAD
                    return make_shared<ngraph::opset1::Subtract>(node_rank, axis_node);
=======
                    return make_shared<ngraph::opset1::Add>(node_rank, axis_node);
>>>>>>> fa74a114
                }
            } // opset1
        }     // builder
    }         // ngraph
}

shared_ptr<Node> builder::opset1::flatten(const Output<Node>& value, int axis)
{
    if (value.get_partial_shape().is_static())
    {
        auto data_shape = value.get_shape();
        // First dimension of output tensor is the product of [d_0, ... d_{axis-1}] dimensions of
        // input
        // tensor. The last dimension is the product of the rest of input tensor dimensions:
        // [d_{axis}, ..., d_n]
        size_t first_dim_size =
            accumulate(begin(data_shape), next(begin(data_shape), axis), 1UL, multiplies<size_t>());

        size_t last_dim_size =
            accumulate(next(begin(data_shape), axis), end(data_shape), 1UL, multiplies<size_t>());

        return builder::opset1::reshape(value, Shape{first_dim_size, last_dim_size});
    }
    else
    {
        shared_ptr<Node> output_shape;
        if (axis == 0)
        {
            output_shape = ngraph::opset1::Constant::create(element::i64, Shape{2}, {1, -1});
        }
        else
        {
            const auto value_shape = make_shared<ngraph::opset1::ShapeOf>(value);
            const auto value_rank = make_shared<ngraph::opset1::ShapeOf>(value_shape);
            const auto axis_node = get_normalized_axis_node(value_rank, axis);
            const auto remaining_part_length =
                ngraph::opset1::Constant::create(element::i64, Shape{1}, {-1});
            const auto shape_split_lengths = make_shared<ngraph::opset1::Concat>(
                OutputVector{axis_node, remaining_part_length}, 0);
            const auto split_parts = make_shared<ngraph::opset1::VariadicSplit>(
                value_shape,
                ngraph::opset1::Constant::create(element::i64, Shape{}, {0}),
                shape_split_lengths);
            // We're reducing vectors thus, just single zero axis to reduce and keep dims to true.
            const auto first_part_dim = make_shared<ngraph::opset1::ReduceProd>(
                split_parts->get_output_as_single_output_node(0),
                ngraph::opset1::Constant::create(element::i64, Shape{}, {0}),
                true);
            // TODO, handle edge case where first part is empty - then should equal to one
            output_shape = make_shared<ngraph::opset1::Concat>(
                OutputVector{first_part_dim, remaining_part_length}, 0);
        }

        return make_shared<ngraph::opset1::Reshape>(value, output_shape, false)
            ->add_provenance_group_members_above({value});
    }
}

shared_ptr<Node> builder::opset1::expand_dims(const Output<Node>& value, size_t axis)
{
    Shape output_shape(value.get_shape());
    // Add empty axis at specified position.
    auto empty_axis_it = begin(output_shape);
    advance(empty_axis_it, axis);
    output_shape.insert(empty_axis_it, 1);
    return builder::opset1::reshape(value, output_shape);
}

shared_ptr<Node> builder::opset1::squeeze(const Output<Node>& value, vector<size_t> axes)
{
    if (axes.empty())
    {
        return value.get_node_shared_ptr();
    }

    Shape in_shape{value.get_shape()};
    for (size_t idx = 0; idx < axes.size(); ++idx)
    {
        in_shape.at(axes.at(idx)) = 0;
    }
    Shape output_shape;
    for (auto axis : in_shape)
    {
        if (axis != 0)
        {
            output_shape.push_back(axis);
        }
    }
    return builder::opset1::reshape(value, output_shape);
}<|MERGE_RESOLUTION|>--- conflicted
+++ resolved
@@ -236,11 +236,7 @@
 
                     // TODO: What if axis value is beyond acceptable values? [-node_rank,
                     // node_rank-1]
-<<<<<<< HEAD
-                    return make_shared<ngraph::opset1::Subtract>(node_rank, axis_node);
-=======
                     return make_shared<ngraph::opset1::Add>(node_rank, axis_node);
->>>>>>> fa74a114
                 }
             } // opset1
         }     // builder
