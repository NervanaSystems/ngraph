//*****************************************************************************
// Copyright 2017-2019 Intel Corporation
//
// Licensed under the Apache License, Version 2.0 (the "License");
// you may not use this file except in compliance with the License.
// You may obtain a copy of the License at
//
//     http://www.apache.org/licenses/LICENSE-2.0
//
// Unless required by applicable law or agreed to in writing, software
// distributed under the License is distributed on an "AS IS" BASIS,
// WITHOUT WARRANTIES OR CONDITIONS OF ANY KIND, either express or implied.
// See the License for the specific language governing permissions and
// limitations under the License.
//*****************************************************************************

#pragma once

#include "ngraph/coordinate_diff.hpp"
#include "ngraph/node.hpp"
#include "ngraph/op/dequantize.hpp"
#include "ngraph/op/experimental/quantized_avg_pool.hpp"
#include "ngraph/op/experimental/quantized_concat.hpp"
#include "ngraph/op/experimental/quantized_conv_bias.hpp"
#include "ngraph/op/experimental/quantized_conv_relu.hpp"
#include "ngraph/op/experimental/quantized_dot_bias.hpp"
#include "ngraph/op/experimental/quantized_max_pool.hpp"
#include "ngraph/op/quantize.hpp"

namespace ngraph
{
    namespace builder
    {
        std::shared_ptr<Node> ScaledQuantize(const Output<Node>& input,
                                             const Output<Node>& min,
                                             const Output<Node>& max,
                                             const ngraph::element::Type& type,
                                             const ngraph::AxisSet& axes,
                                             op::Quantize::RoundMode round_mode);

        std::shared_ptr<Node> ScaledDequantize(const Output<Node>& input,
                                               const Output<Node>& min,
                                               const Output<Node>& max,
                                               const ngraph::element::Type& type,
                                               const ngraph::AxisSet& axes);

        std::shared_ptr<Node> ScaledQuantizedConcat(const NodeVector& args,
                                                    size_t concatenation_axis,
                                                    const NodeVector& mins,
                                                    const NodeVector& maxes);

        std::shared_ptr<Node> ScaledQuantizedAvgPool(const Output<Node>& input,
                                                     const Shape& window_shape,
                                                     const Strides& window_movement_strides,
                                                     const Shape& padding_below,
                                                     const Shape& padding_above,
                                                     bool include_padding_in_avg_computation,
                                                     const Output<Node>& min,
                                                     const Output<Node>& max);

        std::shared_ptr<Node> ScaledQuantizedConvolutionBias(const Output<Node>& input,
                                                             const Output<Node>& filters,
                                                             const Output<Node>& bias,
                                                             const Strides& window_movement_strides,
                                                             const Strides& window_dilation_strides,
                                                             const CoordinateDiff& padding_below,
                                                             const CoordinateDiff& padding_above,
                                                             const Strides& data_dilation_strides,
                                                             const Output<Node>& min_input,
                                                             const Output<Node>& max_input,
                                                             const Output<Node>& min_filter,
                                                             const Output<Node>& max_filter,
                                                             const Output<Node>& min_output,
                                                             const Output<Node>& max_output,
                                                             const bool with_relu = false);

        std::shared_ptr<Node> ScaledQuantizedConvolutionRelu(const Output<Node>& input,
                                                             const Output<Node>& filters,
                                                             const Strides& window_movement_strides,
                                                             const Strides& window_dilation_strides,
                                                             const CoordinateDiff& padding_below,
                                                             const CoordinateDiff& padding_above,
                                                             const Strides& data_dilation_strides,
                                                             const Output<Node>& min_input,
                                                             const Output<Node>& max_input,
                                                             const Output<Node>& min_filter,
                                                             const Output<Node>& max_filter,
                                                             const Output<Node>& min_output,
                                                             const Output<Node>& max_output);

        std::shared_ptr<Node> ScaledQuantizedMaxPool(const Output<Node>& input,
                                                     const Shape& window_shape,
                                                     const Strides& window_movement_strides,
                                                     const Shape& padding_below,
                                                     const Shape& padding_above,
                                                     const Output<Node>& min,
                                                     const Output<Node>& max);

        std::shared_ptr<Node>
            ScaledQuantizedConvolutionBiasAdd(const Output<Node>& input,
                                              const Output<Node>& filters,
                                              const Output<Node>& bias,
                                              const Output<Node>& sum_input,
                                              const Strides& window_movement_strides,
                                              const Strides& window_dilation_strides,
                                              const CoordinateDiff& padding_below,
                                              const CoordinateDiff& padding_above,
                                              const Strides& data_dilation_strides,
                                              const Output<Node>& min_input,
                                              const Output<Node>& max_input,
                                              const Output<Node>& min_filter,
                                              const Output<Node>& max_filter,
                                              const Output<Node>& min_output,
                                              const Output<Node>& max_output,
                                              const Output<Node>& min_sum_input,
                                              const Output<Node>& max_sum_input,
                                              const bool with_relu = false);

        std::shared_ptr<Node>
            ScaledQuantizedConvolutionBiasSignedAdd(const Output<Node>& input,
                                                    const Output<Node>& filters,
                                                    const Output<Node>& bias,
                                                    const Output<Node>& sum_input,
                                                    const Strides& window_movement_strides,
                                                    const Strides& window_dilation_strides,
                                                    const CoordinateDiff& padding_below,
                                                    const CoordinateDiff& padding_above,
                                                    const Strides& data_dilation_strides,
                                                    const Output<Node>& min_input,
                                                    const Output<Node>& max_input,
                                                    const Output<Node>& min_filter,
                                                    const Output<Node>& max_filter,
                                                    const Output<Node>& min_output,
                                                    const Output<Node>& max_output,
                                                    const Output<Node>& min_sum_input,
                                                    const Output<Node>& max_sum_input,
                                                    const bool with_relu = false);

        std::shared_ptr<Node> ScaledQuantizedDotBias(const Output<Node>& input,
                                                     const Output<Node>& filters,
                                                     const Output<Node>& bias,
                                                     const Output<Node>& min_input,
                                                     const Output<Node>& max_input,
                                                     const Output<Node>& min_filter,
                                                     const Output<Node>& max_filter,
                                                     const Output<Node>& min_output,
                                                     const Output<Node>& max_output,
                                                     const bool requantize = true,
                                                     const bool with_relu = false);

<<<<<<< HEAD
=======
        std::shared_ptr<Node> ScaledQuantizedDot(const Output<Node>& input,
                                                 const Output<Node>& filters,
                                                 const Output<Node>& min_input,
                                                 const Output<Node>& max_input,
                                                 const Output<Node>& min_filter,
                                                 const Output<Node>& max_filter,
                                                 const Output<Node>& min_output,
                                                 const Output<Node>& max_output,
                                                 const bool requantize = true,
                                                 const bool with_relu = false);

>>>>>>> 2aa508b4
    } // namespace builder
} // namespace ngraph<|MERGE_RESOLUTION|>--- conflicted
+++ resolved
@@ -148,19 +148,5 @@
                                                      const bool requantize = true,
                                                      const bool with_relu = false);
 
-<<<<<<< HEAD
-=======
-        std::shared_ptr<Node> ScaledQuantizedDot(const Output<Node>& input,
-                                                 const Output<Node>& filters,
-                                                 const Output<Node>& min_input,
-                                                 const Output<Node>& max_input,
-                                                 const Output<Node>& min_filter,
-                                                 const Output<Node>& max_filter,
-                                                 const Output<Node>& min_output,
-                                                 const Output<Node>& max_output,
-                                                 const bool requantize = true,
-                                                 const bool with_relu = false);
-
->>>>>>> 2aa508b4
     } // namespace builder
 } // namespace ngraph