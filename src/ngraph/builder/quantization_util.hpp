//*****************************************************************************
// Copyright 2017-2018 Intel Corporation
//
// Licensed under the Apache License, Version 2.0 (the "License");
// you may not use this file except in compliance with the License.
// You may obtain a copy of the License at
//
//     http://www.apache.org/licenses/LICENSE-2.0
//
// Unless required by applicable law or agreed to in writing, software
// distributed under the License is distributed on an "AS IS" BASIS,
// WITHOUT WARRANTIES OR CONDITIONS OF ANY KIND, either express or implied.
// See the License for the specific language governing permissions and
// limitations under the License.
//*****************************************************************************

#pragma once

#include <limits>
#include <vector>
#include "ngraph/builder/make_constant.hpp"
#include "ngraph/node.hpp"
#include "ngraph/op/abs.hpp"
#include "ngraph/op/add.hpp"
#include "ngraph/op/broadcast.hpp"
#include "ngraph/op/constant.hpp"
#include "ngraph/op/divide.hpp"
#include "ngraph/op/maximum.hpp"
#include "ngraph/op/minimum.hpp"
#include "ngraph/op/multiply.hpp"
#include "ngraph/op/subtract.hpp"
#include "ngraph/util.hpp"

namespace ngraph
{
    namespace builder
    {
        namespace quantization_util
        {
            std::shared_ptr<Node> max_abs(std::shared_ptr<Node> a, std::shared_ptr<Node> b)
            {
                auto abs_a = std::make_shared<op::Abs>(a);
                auto abs_b = std::make_shared<op::Abs>(b);
                return std::make_shared<op::Maximum>(abs_a, abs_b);
            }

<<<<<<< HEAD
            float get_scale(const std::shared_ptr<Node> min_input,
                            const std::shared_ptr<Node> max_input,
                            const std::shared_ptr<Node> min_filter,
                            const std::shared_ptr<Node> max_filter,
                            const std::shared_ptr<Node> min_freezed_output,
                            const std::shared_ptr<Node> max_freezed_output,
                            bool is_output_signed)
=======
            std::pair<std::shared_ptr<Node>, std::shared_ptr<Node>>
                quantization_range_for_multiplication(std::shared_ptr<Node> min_a,
                                                      std::shared_ptr<Node> max_a,
                                                      std::shared_ptr<Node> min_b,
                                                      std::shared_ptr<Node> max_b)
>>>>>>> 8bd3846f
            {
                auto type = min_a->get_element_type();
                if (type != max_a->get_element_type() || type != min_b->get_element_type() ||
                    type != max_b->get_element_type())
                {
                    throw ngraph_error(
                        "quantization_range_for_multiplication: min and max must have same type");
                }

                auto shape = min_a->get_shape();
                if (shape != max_a->get_shape() || shape != min_b->get_shape() ||
                    shape != max_b->get_shape())
                {
                    throw ngraph_error(
                        "quantization_range_for_multiplication: min and max must have same shape");
                }

                auto u8_range = make_constant(type,
                                              shape,
                                              std::numeric_limits<uint8_t>::max() -
                                                  std::numeric_limits<uint8_t>::min());
                auto i8_range = make_constant(type,
                                              shape,
                                              std::numeric_limits<int8_t>::max() -
                                                  std::numeric_limits<int8_t>::min());

                auto a_one_quant_level = (max_a - min_a) / u8_range;
                auto b_one_quant_level = (max_b - min_b) / i8_range;
                auto c_one_quant_level = a_one_quant_level * b_one_quant_level;

                auto i32_min = make_constant(type, shape, std::numeric_limits<int32_t>::min());
                auto i32_max = make_constant(type, shape, std::numeric_limits<int32_t>::max());

                auto min_c = c_one_quant_level * i32_min;
                auto max_c = c_one_quant_level * i32_max;
                return std::pair<std::shared_ptr<Node>, std::shared_ptr<Node>>(min_c, max_c);
            }

            std::shared_ptr<Node> get_scale(std::shared_ptr<Node> min_input,
                                            std::shared_ptr<Node> max_input,
                                            std::shared_ptr<Node> min_filter,
                                            std::shared_ptr<Node> max_filter,
                                            std::shared_ptr<Node> min_freezed_output,
                                            std::shared_ptr<Node> max_freezed_output)
            {
                auto type = min_input->get_element_type();
                if (type != max_input->get_element_type() ||
                    type != min_filter->get_element_type() ||
                    type != max_filter->get_element_type() ||
                    type != min_freezed_output->get_element_type() ||
                    type != max_freezed_output->get_element_type())
                {
                    throw ngraph_error("get_scale: min and max must have same type");
                }

                auto shape = min_input->get_shape();
                if (shape != max_input->get_shape() || shape != min_filter->get_shape() ||
                    shape != max_filter->get_shape() || shape != min_freezed_output->get_shape() ||
                    shape != max_freezed_output->get_shape())
                {
                    throw ngraph_error("get_scale: min and max must have same shape");
                }

                auto ranges = quantization_range_for_multiplication(
                    min_input, max_input, min_filter, max_filter);

                auto min_out_value = ranges.first;
                auto max_out_value = ranges.second;

                auto max_abs32 = max_abs(min_out_value, max_out_value);
                auto max_abs8 = max_abs(min_freezed_output, max_freezed_output);

                // Output is signed int.
                // s32 = f32 * std::pow(2, 31)/ max_abs32;
                // s8 = f32 * std::pow(2, 7)/ max_abs8;
                // s8 = s32 * std::pow(2, -24) * max_abs32 / max_abs8;
<<<<<<< HEAD
                float scale = static_cast<float>((std::pow(2, is_output_signed ? -24 : -23) *
                                                  static_cast<double>(max_abs32 / max_abs8)));
                return scale;
            }

            float get_bias_scale(const std::shared_ptr<Node> min_input,
                                 const std::shared_ptr<Node> max_input,
                                 const std::shared_ptr<Node> min_filter,
                                 const std::shared_ptr<Node> max_filter)
            {
                auto min_input_const_op = std::static_pointer_cast<ngraph::op::Constant>(min_input);
                auto max_input_const_op = std::static_pointer_cast<ngraph::op::Constant>(max_input);
                auto min_filter_const_op =
                    std::static_pointer_cast<ngraph::op::Constant>(min_filter);
                auto max_filter_const_op =
                    std::static_pointer_cast<ngraph::op::Constant>(max_filter);
                auto input_min = min_input_const_op->get_vector<float>();
                auto input_max = max_input_const_op->get_vector<float>();
                auto filter_min = min_filter_const_op->get_vector<float>();
                auto filter_max = max_filter_const_op->get_vector<float>();

                float bias_scale =
                    255.0 * 127.0 / (std::max(std::abs(input_min[0]), std::abs(input_max[0])) *
                                     std::max(std::abs(filter_min[0]), std::abs(filter_max[0])));
                return bias_scale;
            }

            template <typename T>
            static inline T get_quantization_scale(const std::shared_ptr<Node> min_input,
                                                   const std::shared_ptr<Node> max_input,
                                                   const ngraph::element::Type& type,
                                                   bool bump_by_eps = false)
=======
                return make_constant(type, shape, std::pow(2, -24)) * (max_abs32 / max_abs8);
            }

            std::shared_ptr<Node> get_scale(std::shared_ptr<Node> input_min_range,
                                            std::shared_ptr<Node> input_max_range,
                                            const ngraph::element::Type& quant_type,
                                            bool bump_by_eps = false)
>>>>>>> 8bd3846f
            {
                auto type = input_min_range->get_element_type();
                if (type != input_max_range->get_element_type())
                {
                    throw ngraph_error("get_scale: min and max must have same type");
                }

                auto shape = input_min_range->get_shape();
                if (shape != input_max_range->get_shape())
                {
                    throw ngraph_error("get_scale: min and max must have same shape");
                }

                auto min_range = input_min_range;
                auto max_range = input_max_range;

                if (bump_by_eps)
                {
                    auto zero = make_constant(type, shape, 0);
                    min_range = std::make_shared<op::Minimum>(zero, input_min_range);

                    auto max_abs_input_range = max_abs(input_min_range, input_max_range);

                    auto one = make_constant(type, shape, 1);
                    auto hundred = make_constant(type, shape, 100);
                    auto epsilon =
                        std::make_shared<op::Maximum>(one, max_abs_input_range) / hundred;

                    max_range = std::make_shared<op::Maximum>(input_max_range, min_range + epsilon);
                    max_range = std::make_shared<op::Maximum>(zero, max_range);
                }

                size_t bw = quant_type.bitwidth();
                float range = static_cast<float>(
                    (quant_type.is_signed() ? std::pow(2, (bw - 1)) : std::pow(2, bw)) - 1);

                auto max_abs_range = max_abs(min_range, max_range);
                auto target_range = make_constant(type, shape, range);

                return max_abs_range / target_range;
            }
        }
    }
}<|MERGE_RESOLUTION|>--- conflicted
+++ resolved
@@ -44,21 +44,11 @@
                 return std::make_shared<op::Maximum>(abs_a, abs_b);
             }
 
-<<<<<<< HEAD
-            float get_scale(const std::shared_ptr<Node> min_input,
-                            const std::shared_ptr<Node> max_input,
-                            const std::shared_ptr<Node> min_filter,
-                            const std::shared_ptr<Node> max_filter,
-                            const std::shared_ptr<Node> min_freezed_output,
-                            const std::shared_ptr<Node> max_freezed_output,
-                            bool is_output_signed)
-=======
             std::pair<std::shared_ptr<Node>, std::shared_ptr<Node>>
                 quantization_range_for_multiplication(std::shared_ptr<Node> min_a,
                                                       std::shared_ptr<Node> max_a,
                                                       std::shared_ptr<Node> min_b,
                                                       std::shared_ptr<Node> max_b)
->>>>>>> 8bd3846f
             {
                 auto type = min_a->get_element_type();
                 if (type != max_a->get_element_type() || type != min_b->get_element_type() ||
@@ -102,7 +92,8 @@
                                             std::shared_ptr<Node> min_filter,
                                             std::shared_ptr<Node> max_filter,
                                             std::shared_ptr<Node> min_freezed_output,
-                                            std::shared_ptr<Node> max_freezed_output)
+                                            std::shared_ptr<Node> max_freezed_output,
+                                            bool is_output_signed)
             {
                 auto type = min_input->get_element_type();
                 if (type != max_input->get_element_type() ||
@@ -135,10 +126,18 @@
                 // s32 = f32 * std::pow(2, 31)/ max_abs32;
                 // s8 = f32 * std::pow(2, 7)/ max_abs8;
                 // s8 = s32 * std::pow(2, -24) * max_abs32 / max_abs8;
-<<<<<<< HEAD
-                float scale = static_cast<float>((std::pow(2, is_output_signed ? -24 : -23) *
-                                                  static_cast<double>(max_abs32 / max_abs8)));
-                return scale;
+
+                // TODO: CLEANUP
+                if (is_output_signed)
+                {
+                    return make_constant(type, shape, std::pow(2, -24)) * (max_abs32 / max_abs8);
+                }
+                else
+                {
+                    return make_constant(type, shape, std::pow(2, -23)) * (max_abs32 / max_abs8);
+                }
+
+                return nullptr;
             }
 
             float get_bias_scale(const std::shared_ptr<Node> min_input,
@@ -163,20 +162,10 @@
                 return bias_scale;
             }
 
-            template <typename T>
-            static inline T get_quantization_scale(const std::shared_ptr<Node> min_input,
-                                                   const std::shared_ptr<Node> max_input,
-                                                   const ngraph::element::Type& type,
-                                                   bool bump_by_eps = false)
-=======
-                return make_constant(type, shape, std::pow(2, -24)) * (max_abs32 / max_abs8);
-            }
-
             std::shared_ptr<Node> get_scale(std::shared_ptr<Node> input_min_range,
                                             std::shared_ptr<Node> input_max_range,
                                             const ngraph::element::Type& quant_type,
                                             bool bump_by_eps = false)
->>>>>>> 8bd3846f
             {
                 auto type = input_min_range->get_element_type();
                 if (type != input_max_range->get_element_type())
