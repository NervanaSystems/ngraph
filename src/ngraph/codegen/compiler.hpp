// ----------------------------------------------------------------------------
// Copyright 2017 Nervana Systems Inc.
// Licensed under the Apache License, Version 2.0 (the "License");
// you may not use this file except in compliance with the License.
// You may obtain a copy of the License at
//
//      http://www.apache.org/licenses/LICENSE-2.0
//
// Unless required by applicable law or agreed to in writing, software
// distributed under the License is distributed on an "AS IS" BASIS,
// WITHOUT WARRANTIES OR CONDITIONS OF ANY KIND, either express or implied.
// See the License for the specific language governing permissions and
// ----------------------------------------------------------------------------

#pragma once

#include <functional>
#include <memory>
#include <string>

#include <clang/CodeGen/CodeGenAction.h>

#include <llvm/ExecutionEngine/MCJIT.h> // forces JIT to link in
#include <llvm/ExecutionEngine/SectionMemoryManager.h>
#include <llvm/Option/Arg.h>

namespace ngraph
{
    namespace codegen
    {
        class module;
        class Compiler;
        class StaticCompiler;
        class HeaderCache;
    }
}

namespace clang
{
    class HeaderSearchOptions;
    class CompilerInstance;
}

class ngraph::codegen::module
{
public:
private:
    std::unique_ptr<llvm::Module> m_module;
};

class ngraph::codegen::Compiler
{
public:
    Compiler();
    ~Compiler();
    void set_precompiled_header_source(const std::string& source);
    std::unique_ptr<llvm::Module> compile(const std::string& source);
    std::unique_ptr<clang::CodeGenAction>& get_compiler_action() { return compiler_action; }
private:
    std::unique_ptr<clang::CodeGenAction> compiler_action;
};

class ngraph::codegen::StaticCompiler : public llvm::SectionMemoryManager
{
public:
    StaticCompiler();
    ~StaticCompiler();

    void set_debuginfo_enabled(bool state) { m_debuginfo_enabled = state; }
    bool is_debuginfo_enabled() { return m_debuginfo_enabled; }
    void set_precompiled_header_source(const std::string& source)
    {
        m_precomiled_header_source = source;
    }
    void add_header_search_path(const std::string& path);
<<<<<<< HEAD
    std::unique_ptr<llvm::Module> compile(std::unique_ptr<clang::CodeGenAction>& compiler_action,
                                          const std::string& source);
=======
    std::unique_ptr<llvm::Module> compile(const std::string& source);
    void generate_pch(const std::string& source);
>>>>>>> ffe657df

private:
    std::unique_ptr<clang::CompilerInstance> m_compiler;
    bool m_precompiled_header_valid;
    bool m_debuginfo_enabled;
    std::string m_source_name;
    std::vector<std::string> m_extra_search_path_list;
    std::string m_pch_path;
    std::string m_precomiled_header_source;

    bool is_version_number(const std::string& path);
    void use_cached_files();
};

class ngraph::codegen::HeaderCache
{
public:
    bool is_valid() const { return m_headers_valid; }
    bool set_valid() { return m_headers_valid = true; }
    void add_path(const std::string& path) { m_include_paths.push_back(path); }
    void add_file(const std::string& path, std::unique_ptr<llvm::MemoryBuffer>& code)
    {
        m_headers.insert(std::make_pair(path, std::move(code)));
    }
    const std::map<std::string, std::unique_ptr<llvm::MemoryBuffer>>& get_header_map() const
    {
        return m_headers;
    }
    const std::vector<std::string>& get_include_paths() const { return m_include_paths; }
private:
    std::map<std::string, std::unique_ptr<llvm::MemoryBuffer>> m_headers;
    std::vector<std::string> m_include_paths;
    bool m_headers_valid;
};<|MERGE_RESOLUTION|>--- conflicted
+++ resolved
@@ -73,13 +73,10 @@
         m_precomiled_header_source = source;
     }
     void add_header_search_path(const std::string& path);
-<<<<<<< HEAD
+
     std::unique_ptr<llvm::Module> compile(std::unique_ptr<clang::CodeGenAction>& compiler_action,
                                           const std::string& source);
-=======
-    std::unique_ptr<llvm::Module> compile(const std::string& source);
     void generate_pch(const std::string& source);
->>>>>>> ffe657df
 
 private:
     std::unique_ptr<clang::CompilerInstance> m_compiler;
