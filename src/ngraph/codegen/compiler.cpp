/*******************************************************************************
* Copyright 2017-2018 Intel Corporation
*
* Licensed under the Apache License, Version 2.0 (the "License");
* you may not use this file except in compliance with the License.
* You may obtain a copy of the License at
*
*     http://www.apache.org/licenses/LICENSE-2.0
*
* Unless required by applicable law or agreed to in writing, software
* distributed under the License is distributed on an "AS IS" BASIS,
* WITHOUT WARRANTIES OR CONDITIONS OF ANY KIND, either express or implied.
* See the License for the specific language governing permissions and
* limitations under the License.
*******************************************************************************/

#include <iostream>

#include <clang/Basic/DiagnosticOptions.h>
#include <clang/Basic/TargetInfo.h>
#include <clang/CodeGen/CodeGenAction.h>
#include <clang/CodeGen/ObjectFilePCHContainerOperations.h>
#include <clang/Driver/DriverDiagnostic.h>
#include <clang/Driver/Options.h>
#include <clang/Frontend/CompilerInstance.h>
#include <clang/Frontend/CompilerInvocation.h>
#include <clang/Frontend/FrontendActions.h>
#include <clang/Frontend/FrontendDiagnostic.h>
#include <clang/Frontend/TextDiagnosticBuffer.h>
#include <clang/Frontend/TextDiagnosticPrinter.h>
#include <clang/Frontend/Utils.h>
#include <clang/FrontendTool/Utils.h>
#include <clang/Lex/Preprocessor.h>
#include <clang/Lex/PreprocessorOptions.h>
#include <llvm/ADT/Statistic.h>
#include <llvm/ExecutionEngine/MCJIT.h> // forces JIT to link in
#include <llvm/IR/Module.h>
#include <llvm/LinkAllPasses.h>
#include <llvm/Option/Arg.h>
#include <llvm/Option/ArgList.h>
#include <llvm/Option/OptTable.h>
#include <llvm/Support/ErrorHandling.h>
#include <llvm/Support/ManagedStatic.h>
#include <llvm/Support/Signals.h>
#include <llvm/Support/TargetSelect.h>
#include <llvm/Support/Timer.h>
#include <llvm/Support/raw_ostream.h>

#include "header_resource.hpp"
#include "ngraph/codegen/compiler.hpp"
#include "ngraph/file_util.hpp"
#include "ngraph/log.hpp"
#include "ngraph/util.hpp"

#if defined(__clang__)
#define IS_RTTI_ENABLED __has_feature(cxx_rtti)
#elif defined(__GNUC__)
#define IS_RTTI_ENABLED __GXX_RTTI
#else
// Unknown compiler so assume RTTI is enabled by default
#define IS_RTTI_ENABLED 1
#endif

#if IS_RTTI_ENABLED
#error "This source file interfaces with LLVM and Clang and must be compiled with RTTI disabled"
#endif

#define USE_BUILTIN

using namespace clang;
using namespace llvm;
using namespace std;
using namespace ngraph;

static codegen::StaticCompiler s_static_compiler;
static std::mutex m_mutex;

codegen::Module::Module(std::unique_ptr<llvm::Module> module)
    : m_module(move(module))
{
}

codegen::Module::~Module()
{
}

std::unique_ptr<llvm::Module> codegen::Module::take_module()
{
    return move(m_module);
}

codegen::Compiler::Compiler()
{
}

codegen::Compiler::~Compiler()
{
}

void codegen::Compiler::set_precompiled_header_source(const std::string& source)
{
    s_static_compiler.set_precompiled_header_source(source);
}

void codegen::Compiler::add_header_search_path(const std::string& path)
{
    s_static_compiler.add_header_search_path(path);
}

std::unique_ptr<codegen::Module> codegen::Compiler::compile(const std::string& source)
{
    lock_guard<mutex> lock(m_mutex);
    return s_static_compiler.compile(m_compiler_action, source);
}

static std::string GetExecutablePath(const char* Argv0)
{
    // This just needs to be some symbol in the binary; C++ doesn't
    // allow taking the address of ::main however.
    void* MainAddr = reinterpret_cast<void*>(GetExecutablePath);
    return llvm::sys::fs::getMainExecutable(Argv0, MainAddr);
}

codegen::StaticCompiler::StaticCompiler()
    : m_precompiled_header_valid(false)
    , m_debuginfo_enabled((std::getenv("NGRAPH_COMPILER_DEBUGINFO_ENABLE") != nullptr))
    , m_enable_diag_output((std::getenv("NGRAPH_COMPILER_DIAG_ENABLE") != nullptr))
    , m_enable_pass_report((std::getenv("NGRAPH_COMPILER_REPORT_ENABLE") != nullptr))
    , m_source_name("code.cpp")
{
    initialize();
}

void codegen::StaticCompiler::initialize()
{
    m_extra_search_path_list.clear();

    InitializeNativeTarget();
    LLVMInitializeNativeAsmPrinter();
    LLVMInitializeNativeAsmParser();

    // Prepare compilation arguments
    vector<const char*> args;
    args.push_back(m_source_name.c_str());

    // Inlining thresholds are forced to a very high value
    // to ensure all Eigen code gets properly inlined
    // This is for both Eigen strong and weak inlines
    args.push_back("-mllvm");
    args.push_back("-inline-threshold=1000000");
    if (m_enable_pass_report)
    {
        args.push_back("-Rpass-analysis=loop-vectorize");
        args.push_back("-Rpass=loop-vectorize");
    }
    // Prevent Eigen from using any LGPL3 code
    args.push_back("-DEIGEN_MPL2_ONLY");

    // Prepare DiagnosticEngine
    IntrusiveRefCntPtr<DiagnosticOptions> diag_options = new DiagnosticOptions();
    diag_options->ErrorLimit = 20;
    diag_options->ShowCarets = false;
    diag_options->ShowFixits = false;
    IntrusiveRefCntPtr<DiagnosticIDs> diag_id(new DiagnosticIDs());
    // create a diagnosetic buffer for errors caused by argument parsing
    TextDiagnosticBuffer* diag_buffer = new TextDiagnosticBuffer();
    DiagnosticsEngine diag_engine(diag_id, &*diag_options, diag_buffer);

    // Create and initialize CompilerInstance
    m_compiler = std::unique_ptr<CompilerInstance>(new CompilerInstance());

    // Initialize CompilerInvocation
    CompilerInvocation::CreateFromArgs(
        m_compiler->getInvocation(), &args[0], &args[0] + args.size(), diag_engine);

    DiagnosticConsumer* diag_consumer;
    if (m_enable_diag_output)
    {
        diag_consumer = new TextDiagnosticPrinter(errs(), &*diag_options);
    }
    else
    {
        diag_consumer = new IgnoringDiagConsumer();
    }
    // Create diagnostics after compiler invocation is created, otherwise report outputs do not get generated.
    m_compiler->createDiagnostics(diag_consumer);

    configure_search_path();

    // Language options
    // These are the C++ features needed to compile ngraph headers
    // and any dependencies like Eigen
    auto LO = m_compiler->getInvocation().getLangOpts();
    LO->CPlusPlus = 1;
    LO->CPlusPlus11 = 1;
    LO->Bool = 1;
    LO->Exceptions = 1;
    LO->CXXExceptions = 1;
    LO->WChar = 1;
    LO->RTTI = 1;
    // Enable OpenMP for Eigen
    LO->OpenMP = 1;
    LO->OpenMPUseTLS = 1;

    // CodeGen options
    auto& CGO = m_compiler->getInvocation().getCodeGenOpts();
    CGO.OptimizationLevel = 3;
    CGO.RelocationModel = "static";
    // CGO.CodeModel = "medium";
    CGO.ThreadModel = "posix";
    CGO.FloatABI = "hard";
    CGO.OmitLeafFramePointer = 1;
    CGO.VectorizeLoop = 1;
    CGO.VectorizeSLP = 1;
    CGO.CXAAtExit = 1;

    if (m_debuginfo_enabled)
    {
        CGO.setDebugInfo(codegenoptions::FullDebugInfo);
    }

    // Enable various target features
    auto& TO = m_compiler->getInvocation().getTargetOpts();
    TO.CPU = sys::getHostCPUName();

    // Flush out any errors from clang/llvm arg parsing.
    diag_buffer->FlushDiagnostics(m_compiler->getDiagnostics());
}

codegen::StaticCompiler::~StaticCompiler()
{
    // This is causing a segfault after program terminates
    // will address later
    // if (m_compiler)
    // {
    //     PreprocessorOptions& preprocessor_options =
    //         m_compiler->getInvocation().getPreprocessorOpts();
    //     for (auto& x : preprocessor_options.RemappedFileBuffers)
    //     {
    //         delete x.second;
    //     }
    //     m_compiler = nullptr;
    // }
}

bool codegen::StaticCompiler::is_version_number(const string& path)
{
    bool rc = true;
    vector<string> tokens = split(path, '.');
    for (string s : tokens)
    {
        for (char c : s)
        {
            if (!isdigit(c))
            {
                rc = false;
            }
        }
    }
    return rc;
}

void codegen::StaticCompiler::add_header_search_path(const string& p)
{
<<<<<<< HEAD
    vector<string> paths = split(path, ';');
    NGRAPH_INFO << path;
    for (const string& p : paths)
    {
        NGRAPH_INFO << p;
        if (!contains(m_extra_search_path_list, p))
        {
            m_extra_search_path_list.push_back(p);
            HeaderSearchOptions& hso = m_compiler->getInvocation().getHeaderSearchOpts();
            hso.AddPath(p, clang::frontend::System, false, false);
=======
    vector<string> paths = split(p, ';');
    for (const string& path : paths)
    {
        if (!contains(m_extra_search_path_list, path))
        {
            m_extra_search_path_list.push_back(path);
            HeaderSearchOptions& hso = m_compiler->getInvocation().getHeaderSearchOpts();
            hso.AddPath(path, clang::frontend::System, false, false);
>>>>>>> 28235f95
        }
    }
}
std::unique_ptr<codegen::Module>
    codegen::StaticCompiler::compile(std::unique_ptr<clang::CodeGenAction>& m_compiler_action,
                                     const string& source)
{
    PreprocessorOptions& preprocessor_options = m_compiler->getInvocation().getPreprocessorOpts();

    preprocessor_options.RetainRemappedFileBuffers = true;

    if (!m_precompiled_header_valid && m_precomiled_header_source.empty() == false)
    {
        generate_pch(m_precomiled_header_source);
    }
    if (m_precompiled_header_valid)
    {
        // Preprocessor options
        preprocessor_options.ImplicitPCHInclude = m_pch_path;
        preprocessor_options.DisablePCHValidation = 0;
    }

    // Clear warnings and errors
    m_compiler->getDiagnosticClient().clear();

    // Map code filename to a memoryBuffer
    StringRef source_ref(source);
    unique_ptr<MemoryBuffer> buffer = MemoryBuffer::getMemBufferCopy(source_ref);
    preprocessor_options.RemappedFileBuffers.push_back({m_source_name, buffer.get()});

    // Create and execute action
    m_compiler_action.reset(new EmitCodeGenOnlyAction());
    std::unique_ptr<llvm::Module> rc;
    bool reinitialize = false;
    if (m_compiler->ExecuteAction(*m_compiler_action) == true)
    {
        rc = m_compiler_action->takeModule();
    }
    else
    {
        reinitialize = true;
    }

    buffer.release();

    preprocessor_options.RemappedFileBuffers.pop_back();

    unique_ptr<codegen::Module> result;
    if (rc)
    {
        result = move(unique_ptr<codegen::Module>(new codegen::Module(move(rc))));
    }
    else
    {
        result = move(unique_ptr<codegen::Module>(nullptr));
    }

    if (reinitialize)
    {
        codegen::StaticCompiler::initialize();
    }

    return result;
}

void codegen::StaticCompiler::generate_pch(const string& source)
{
    PreprocessorOptions& preprocessor_options = m_compiler->getInvocation().getPreprocessorOpts();
    m_pch_path = file_util::tmp_filename();
    m_compiler->getFrontendOpts().OutputFile = m_pch_path;

    // Map code filename to a memoryBuffer
    StringRef source_ref(source);
    unique_ptr<MemoryBuffer> buffer = MemoryBuffer::getMemBufferCopy(source_ref);
    preprocessor_options.RemappedFileBuffers.push_back({m_source_name, buffer.get()});

    // Create and execute action
    clang::GeneratePCHAction* compilerAction = new clang::GeneratePCHAction();
    if (m_compiler->ExecuteAction(*compilerAction) == true)
    {
        m_precompiled_header_valid = true;
    }

    buffer.release();
    preprocessor_options.RemappedFileBuffers.pop_back();

    delete compilerAction;
}

void codegen::StaticCompiler::configure_search_path()
{
#ifdef USE_BUILTIN
    load_headers_from_resource();
#elif defined(__APPLE__)
    add_header_search_path(EIGEN_HEADERS_PATH);
    add_header_search_path(MKLDNN_HEADERS_PATH);
    add_header_search_path(TBB_HEADERS_PATH);
    add_header_search_path(NGRAPH_HEADERS_PATH);
    add_header_search_path(INSTALLED_HEADERS_PATH);
    add_header_search_path(CLANG_BUILTIN_HEADERS_PATH);

    add_header_search_path("/Library/Developer/CommandLineTools/usr/include/c++/v1");
#else
    // Add base toolchain-supplied header paths
    // Ideally one would use the Linux toolchain definition in clang/lib/Driver/ToolChains.h
    // But that's a private header and isn't part of the public libclang API
    // Instead of re-implementing all of that functionality in a custom toolchain
    // just hardcode the paths relevant to frequently used build/test machines for now
    add_header_search_path(CLANG_BUILTIN_HEADERS_PATH);
    add_header_search_path("/usr/include/x86_64-linux-gnu");
    add_header_search_path("/usr/include");

    // Search for headers in
    //    /usr/include/x86_64-linux-gnu/c++/N.N
    //    /usr/include/c++/N.N
    // and add them to the header search path

    file_util::iterate_files("/usr/include/x86_64-linux-gnu/c++/",
                             [&](const std::string& file, bool is_dir) {
                                 if (is_dir)
                                 {
                                     string dir_name = file_util::get_file_name(file);
                                     if (is_version_number(dir_name))
                                     {
                                         add_header_search_path(file);
                                     }
                                 }
                             });

    file_util::iterate_files("/usr/include/c++/", [&](const std::string& file, bool is_dir) {
        if (is_dir)
        {
            string dir_name = file_util::get_file_name(file);
            if (is_version_number(dir_name))
            {
                add_header_search_path(file);
            }
        }
    });

    add_header_search_path(EIGEN_HEADERS_PATH);
    add_header_search_path(MKLDNN_HEADERS_PATH);
    add_header_search_path(TBB_HEADERS_PATH);
    add_header_search_path(NGRAPH_HEADERS_PATH);
    add_header_search_path(INSTALLED_HEADERS_PATH);
#endif

#ifdef CUDA_HEADER_PATHS
    // Only needed for GPU backend
    add_header_search_path(CUDA_HEADER_PATHS);
#endif

#ifdef CUDNN_HEADER_PATHS
    // Only needed for GPU backend
    add_header_search_path(CUDNN_HEADER_PATHS);
#endif

#ifdef NGRAPH_DISTRIBUTED
    add_header_search_path(MPI_HEADER_PATH);
#endif
}

void codegen::StaticCompiler::load_headers_from_resource()
{
    const string builtin_root = "/$builtin";
    HeaderSearchOptions& hso = m_compiler->getInvocation().getHeaderSearchOpts();
    PreprocessorOptions& preprocessor_options = m_compiler->getInvocation().getPreprocessorOpts();
    for (const string& search_path : builtin_search_paths)
    {
        string builtin = builtin_root + search_path;
        hso.AddPath(builtin, clang::frontend::System, false, false);
    }
    for (const pair<string, string>& header_info : builtin_headers)
    {
        string absolute_path = header_info.first;
        string builtin = builtin_root + absolute_path;
        std::unique_ptr<llvm::MemoryBuffer> mb(
            llvm::MemoryBuffer::getMemBuffer(header_info.second, builtin));
        preprocessor_options.addRemappedFile(builtin, mb.release());
    }
}

void codegen::StaticCompiler::set_precompiled_header_source(const std::string& source)
{
    m_precomiled_header_source = source;
}<|MERGE_RESOLUTION|>--- conflicted
+++ resolved
@@ -262,18 +262,6 @@
 
 void codegen::StaticCompiler::add_header_search_path(const string& p)
 {
-<<<<<<< HEAD
-    vector<string> paths = split(path, ';');
-    NGRAPH_INFO << path;
-    for (const string& p : paths)
-    {
-        NGRAPH_INFO << p;
-        if (!contains(m_extra_search_path_list, p))
-        {
-            m_extra_search_path_list.push_back(p);
-            HeaderSearchOptions& hso = m_compiler->getInvocation().getHeaderSearchOpts();
-            hso.AddPath(p, clang::frontend::System, false, false);
-=======
     vector<string> paths = split(p, ';');
     for (const string& path : paths)
     {
@@ -282,7 +270,6 @@
             m_extra_search_path_list.push_back(path);
             HeaderSearchOptions& hso = m_compiler->getInvocation().getHeaderSearchOpts();
             hso.AddPath(path, clang::frontend::System, false, false);
->>>>>>> 28235f95
         }
     }
 }
