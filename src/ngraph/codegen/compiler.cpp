// ----------------------------------------------------------------------------
// Copyright 2017 Nervana Systems Inc.
// Licensed under the Apache License, Version 2.0 (the "License");
// you may not use this file except in compliance with the License.
// You may obtain a copy of the License at
//
//      http://www.apache.org/licenses/LICENSE-2.0
//
// Unless required by applicable law or agreed to in writing, software
// distributed under the License is distributed on an "AS IS" BASIS,
// WITHOUT WARRANTIES OR CONDITIONS OF ANY KIND, either express or implied.
// See the License for the specific language governing permissions and
// ----------------------------------------------------------------------------

#include <clang/CodeGen/ObjectFilePCHContainerOperations.h>
#include <clang/Driver/DriverDiagnostic.h>
#include <clang/Driver/Options.h>
#include <clang/Frontend/CompilerInstance.h>
#include <clang/Frontend/CompilerInvocation.h>
#include <clang/Frontend/FrontendDiagnostic.h>
#include <clang/Frontend/TextDiagnosticBuffer.h>
#include <clang/Frontend/TextDiagnosticPrinter.h>
#include <clang/Frontend/Utils.h>
#include <clang/FrontendTool/Utils.h>
#include <clang/Lex/Preprocessor.h>
#include <clang/Lex/PreprocessorOptions.h>
#include <llvm/ADT/Statistic.h>
#include <llvm/LinkAllPasses.h>
#include <llvm/Option/Arg.h>
#include <llvm/Option/ArgList.h>
#include <llvm/Option/OptTable.h>
#include <llvm/Support/ErrorHandling.h>
#include <llvm/Support/ManagedStatic.h>
#include <llvm/Support/Signals.h>
#include <llvm/Support/TargetSelect.h>
#include <llvm/Support/Timer.h>
#include <llvm/Support/raw_ostream.h>

#include <clang/Basic/DiagnosticOptions.h>
#include <clang/Basic/TargetInfo.h>
#include <clang/CodeGen/CodeGenAction.h>
#include <clang/Frontend/CompilerInstance.h>
#include <clang/Frontend/TextDiagnosticPrinter.h>
#include <llvm/Support/TargetSelect.h>

#include <llvm/ExecutionEngine/ExecutionEngine.h>
#include <llvm/ExecutionEngine/SectionMemoryManager.h>

#include "ngraph/codegen/compiler.hpp"

// TODO: Fix leaks

using namespace clang;
using namespace llvm;
using namespace llvm::opt;
using namespace std;

using namespace ngraph::codegen;

static std::string GetExecutablePath(const char* Argv0)
{
    // This just needs to be some symbol in the binary; C++ doesn't
    // allow taking the address of ::main however.
    void* MainAddr = reinterpret_cast<void*>(GetExecutablePath);
    return llvm::sys::fs::getMainExecutable(Argv0, MainAddr);
}

execution_state::execution_state()
    : m_execution_engine{nullptr}
    , precompiled_headers_enabled(false)
    , debuginfo_enabled(false)
{
}

execution_state::~execution_state()
{
}

std::unique_ptr<llvm::Module> execution_state::compile(const string& source, const string& name)
{
    llvm::InitializeAllTargets();
    llvm::InitializeAllTargetMCs();
    llvm::InitializeAllAsmPrinters();
    llvm::InitializeAllAsmParsers();

    // Prepare compilation arguments
    vector<const char*> args;
    args.push_back(name.c_str());

    // Prepare DiagnosticEngine
    DiagnosticOptions DiagOpts;
    TextDiagnosticPrinter* textDiagPrinter = new clang::TextDiagnosticPrinter(errs(), &DiagOpts);
    IntrusiveRefCntPtr<clang::DiagnosticIDs> pDiagIDs;
    DiagnosticsEngine* pDiagnosticsEngine =
        new DiagnosticsEngine(pDiagIDs, &DiagOpts, textDiagPrinter);

    // Create and initialize CompilerInstance
    std::unique_ptr<CompilerInstance> Clang(new CompilerInstance());
    Clang->createDiagnostics();

    // Initialize CompilerInvocation
    CompilerInvocation::CreateFromArgs(
        Clang->getInvocation(), &args[0], &args[0] + args.size(), *pDiagnosticsEngine);

    // Infer the builtin include path if unspecified.
    if (Clang->getHeaderSearchOpts().UseBuiltinIncludes &&
        Clang->getHeaderSearchOpts().ResourceDir.empty())
    {
        void* MainAddr = reinterpret_cast<void*>(GetExecutablePath);
        auto path = CompilerInvocation::GetResourcesPath(args[0], MainAddr);
        Clang->getHeaderSearchOpts().ResourceDir = path;
    }

    auto& HSO = Clang->getInvocation().getHeaderSearchOpts();
    // Add base toolchain-supplied header paths
    // Ideally one would use the Linux toolchain definition in clang/lib/Driver/ToolChains.h
    // But that's a private header and isn't part of the public libclang API
    // Instead of re-implementing all of that functionality in a custom toolchain
    // just hardcode the paths relevant to frequently used build/test machines for now
    HSO.AddPath(CLANG_BUILTIN_HEADERS_PATH, clang::frontend::System, false, false);
    HSO.AddPath("/usr/include/x86_64-linux-gnu", clang::frontend::System, false, false);
    HSO.AddPath("/usr/include", clang::frontend::System, false, false);
    // Add C++ standard library headers
    // Debian-like + GCC 4.8 libstdc++
    HSO.AddPath("/usr/include/x86_64-linux-gnu/c++/4.8", clang::frontend::System, false, false);
    HSO.AddPath("/usr/include/c++/4.8", clang::frontend::System, false, false);
    // Debian-like + GCC 5 libstdc++
    HSO.AddPath("/usr/include/x86_64-linux-gnu/c++/5", clang::frontend::System, false, false);
    HSO.AddPath("/usr/include/c++/5", clang::frontend::System, false, false);
    HSO.AddPath(EIGEN_HEADERS_PATH, clang::frontend::System, false, false);
    HSO.AddPath(NGRAPH_HEADERS_PATH, clang::frontend::System, false, false);

    // Language options
    // These are the C++ features needed to compile ngraph headers
    // and any dependencies like Eigen
    auto LO = Clang->getInvocation().getLangOpts();
    LO->CPlusPlus = 1;
    LO->CPlusPlus11 = 1;
    LO->Bool = 1;
    LO->Exceptions = 1;
    LO->CXXExceptions = 1;
    LO->WChar = 1;
    LO->RTTI = 1;
    // Enable OpenMP for Eigen
    LO->OpenMP = 1;
    LO->OpenMPUseTLS = 1;

    // CodeGen options
    auto& CGO = Clang->getInvocation().getCodeGenOpts();
    CGO.OptimizationLevel = 3;
    CGO.RelocationModel = "static";
    CGO.ThreadModel = "posix";
    CGO.OmitLeafFramePointer = 1;
    CGO.VectorizeLoop = 1;
    CGO.VectorizeSLP = 1;

    if (debuginfo_enabled)
    {
        CGO.setDebugInfo(codegenoptions::FullDebugInfo);
    }

    if (precompiled_headers_enabled)
    {
        // Preprocessor options
        auto& PPO = Clang->getInvocation().getPreprocessorOpts();
        PPO.ImplicitPCHInclude = "ngcpu.pch";
        PPO.DisablePCHValidation = 1;
    }

    // Enable various target features
    // Most of these are for Eigen
<<<<<<< HEAD
    auto &TO = Clang->getInvocation().getTargetOpts();
    // TODO: This needs to be configurable and selected carefully
    TO.CPU = "broadwell";
=======
    auto& TO = Clang->getInvocation().getTargetOpts();
>>>>>>> 60ea252d
    TO.FeaturesAsWritten.emplace_back("+sse4.1");
    TO.FeaturesAsWritten.emplace_back("+sse4.2");
    TO.FeaturesAsWritten.emplace_back("+avx");
    TO.FeaturesAsWritten.emplace_back("+avx2");
    TO.FeaturesAsWritten.emplace_back("+fma");

    // Map code filename to a memoryBuffer
    StringRef source_ref(source);
    unique_ptr<MemoryBuffer> buffer = MemoryBuffer::getMemBufferCopy(source_ref);
    Clang->getInvocation().getPreprocessorOpts().addRemappedFile(name, buffer.get());

    // Create and execute action
    CodeGenAction* compilerAction = new EmitCodeGenOnlyAction();
    Clang->ExecuteAction(*compilerAction);

    buffer.release();

    return compilerAction->takeModule();
}

bool execution_state::add_module(std::unique_ptr<llvm::Module>& module)
{
    if (module)
    {
        if (!m_execution_engine)
        {
            m_execution_engine = llvm::EngineBuilder(move(module))
                                     .setEngineKind(llvm::EngineKind::JIT)
                                     .setOptLevel(llvm::CodeGenOpt::Aggressive)
                                     .setErrorStr(&jit_error)
                                     .create();

            if (!m_execution_engine)
            {
                return false;
            }
        }
    }
    else
    {
        return false;
    }

    return true;
}

void execution_state::finalize()
{
    if (m_execution_engine)
    {
        m_execution_engine->finalizeObject();
        m_execution_engine->runStaticConstructorsDestructors(false);
    }
    else
    {
        throw std::runtime_error(
            "Error in finalize: " +
            (jit_error.empty() ? "Could not create an execution engine" : jit_error));
    }
}<|MERGE_RESOLUTION|>--- conflicted
+++ resolved
@@ -169,13 +169,9 @@
 
     // Enable various target features
     // Most of these are for Eigen
-<<<<<<< HEAD
-    auto &TO = Clang->getInvocation().getTargetOpts();
+    auto& TO = Clang->getInvocation().getTargetOpts();
     // TODO: This needs to be configurable and selected carefully
     TO.CPU = "broadwell";
-=======
-    auto& TO = Clang->getInvocation().getTargetOpts();
->>>>>>> 60ea252d
     TO.FeaturesAsWritten.emplace_back("+sse4.1");
     TO.FeaturesAsWritten.emplace_back("+sse4.2");
     TO.FeaturesAsWritten.emplace_back("+avx");
