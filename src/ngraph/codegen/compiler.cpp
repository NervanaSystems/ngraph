//*****************************************************************************
// Copyright 2017-2019 Intel Corporation
//
// Licensed under the Apache License, Version 2.0 (the "License");
// you may not use this file except in compliance with the License.
// You may obtain a copy of the License at
//
//     http://www.apache.org/licenses/LICENSE-2.0
//
// Unless required by applicable law or agreed to in writing, software
// distributed under the License is distributed on an "AS IS" BASIS,
// WITHOUT WARRANTIES OR CONDITIONS OF ANY KIND, either express or implied.
// See the License for the specific language governing permissions and
// limitations under the License.
//*****************************************************************************

#include <iostream>
#include <string>

#include <clang/Basic/DiagnosticOptions.h>
#include <clang/Basic/TargetInfo.h>
#include <clang/CodeGen/CodeGenAction.h>
#include <clang/CodeGen/ObjectFilePCHContainerOperations.h>
#include <clang/Driver/DriverDiagnostic.h>
#include <clang/Driver/Options.h>
#include <clang/Frontend/CompilerInstance.h>
#include <clang/Frontend/CompilerInvocation.h>
#include <clang/Frontend/FrontendActions.h>
#include <clang/Frontend/FrontendDiagnostic.h>
#include <clang/Frontend/TextDiagnosticBuffer.h>
#include <clang/Frontend/TextDiagnosticPrinter.h>
#include <clang/Frontend/Utils.h>
#include <clang/FrontendTool/Utils.h>
#include <clang/Lex/Preprocessor.h>
#include <clang/Lex/PreprocessorOptions.h>
#include <llvm/ADT/Statistic.h>
#include <llvm/ExecutionEngine/MCJIT.h> // forces JIT to link in
#include <llvm/IR/Module.h>
#include <llvm/LinkAllPasses.h>
#include <llvm/Option/Arg.h>
#include <llvm/Option/ArgList.h>
#include <llvm/Option/OptTable.h>
#include <llvm/Support/ErrorHandling.h>
#include <llvm/Support/ManagedStatic.h>
#include <llvm/Support/Signals.h>
#include <llvm/Support/TargetSelect.h>
#include <llvm/Support/Timer.h>
#include <llvm/Support/raw_ostream.h>

#include "header_resource.hpp"
#include "ngraph/codegen/compiler.hpp"
#include "ngraph/file_util.hpp"
#include "ngraph/log.hpp"
#include "ngraph/util.hpp"

#if defined(__clang__)
#define IS_RTTI_ENABLED __has_feature(cxx_rtti)
#elif defined(__GNUC__)
#define IS_RTTI_ENABLED __GXX_RTTI
#else
// Unknown compiler so assume RTTI is enabled by default
#define IS_RTTI_ENABLED 1
#endif

#if IS_RTTI_ENABLED
#error "This source file interfaces with LLVM and Clang and must be compiled with RTTI disabled"
#endif

#define USE_BUILTIN

using namespace clang;
using namespace llvm;
using namespace std;
using namespace ngraph;

class CompilerInfo
{
public:
    std::string pch_file;
    shared_ptr<codegen::CompilerCore> compiler;
};

static unordered_map<std::string, CompilerInfo> s_compiler_info;

static class StaticHandler
{
public:
    StaticHandler() {}
    ~StaticHandler()
    {
        for (const auto& p : s_compiler_info)
        {
            file_util::remove_file(p.second.pch_file);
        }
    }
} s_static_init;

codegen::Module::Module(std::unique_ptr<llvm::Module> module)
    : m_module(move(module))
{
}

codegen::Module::~Module()
{
}

std::unique_ptr<llvm::Module> codegen::Module::take_module()
{
    return move(m_module);
}

codegen::Compiler::Compiler()
    : m_compiler_core{}
{
}

codegen::Compiler::~Compiler()
{
    m_compiler_action = nullptr;
    m_compiler_core = nullptr;
}

void codegen::Compiler::set_precompiled_header_source(const std::string& source)
{
    m_precompiled_header_source = source;
}

void codegen::Compiler::add_header_search_path(const std::string& path)
{
    m_header_search_paths.push_back(path);
}

std::unique_ptr<codegen::Module> codegen::Compiler::compile(const std::string& source)
{
    // lock_guard<mutex> lock(m_mutex);
    CompilerInfo& compiler_info = s_compiler_info[m_precompiled_header_source];
    if (!compiler_info.compiler)
    {
        compiler_info.compiler = make_shared<CompilerCore>();
        for (const std::string& path : m_header_search_paths)
        {
            compiler_info.compiler->add_header_search_path(path);
        }
        compiler_info.compiler->set_precompiled_header_source(m_precompiled_header_source);
    }
    auto rc = compiler_info.compiler->compile(m_compiler_action, source);
    return rc;
}

static std::string GetExecutablePath(const char* Argv0)
{
    // This just needs to be some symbol in the binary; C++ doesn't
    // allow taking the address of ::main however.
    void* MainAddr = reinterpret_cast<void*>(GetExecutablePath);
    return llvm::sys::fs::getMainExecutable(Argv0, MainAddr);
}

codegen::CompilerCore::CompilerCore()
    : m_debuginfo_enabled((std::getenv("NGRAPH_COMPILER_DEBUGINFO_ENABLE") != nullptr))
    , m_enable_diag_output((std::getenv("NGRAPH_COMPILER_DIAG_ENABLE") != nullptr))
    , m_enable_pass_report((std::getenv("NGRAPH_COMPILER_REPORT_ENABLE") != nullptr))
    , m_source_name("code.cpp")
{
    initialize();
}

void codegen::CompilerCore::initialize()
{
    m_extra_search_path_list.clear();

    InitializeNativeTarget();
    LLVMInitializeNativeAsmPrinter();
    LLVMInitializeNativeAsmParser();

    // Prepare compilation arguments
    vector<const char*> args;
    args.push_back(m_source_name.c_str());

    // Inlining thresholds are forced to a very high value
    // to ensure all Eigen code gets properly inlined
    // This is for both Eigen strong and weak inlines
    args.push_back("-mllvm");
    args.push_back("-inline-threshold=1000000");
    if (m_enable_pass_report)
    {
        args.push_back("-Rpass-analysis=.*");
        args.push_back("-Rpass=.*");
        args.push_back("-Rpass-missed=.*");
    }
    // Prevent Eigen from using any LGPL3 code
    args.push_back("-DEIGEN_MPL2_ONLY");

    // Prepare DiagnosticEngine
    IntrusiveRefCntPtr<DiagnosticOptions> diag_options = new DiagnosticOptions();
    diag_options->ErrorLimit = 20;
    diag_options->ShowCarets = false;
    diag_options->ShowFixits = false;
    IntrusiveRefCntPtr<DiagnosticIDs> diag_id(new DiagnosticIDs());
    // create a diagnosetic buffer for errors caused by argument parsing
    TextDiagnosticBuffer* diag_buffer = new TextDiagnosticBuffer();
    DiagnosticsEngine diag_engine(diag_id, &*diag_options, diag_buffer);

    // Create and initialize CompilerInstance
    m_compiler = std::unique_ptr<CompilerInstance>(new CompilerInstance());

    // Initialize CompilerInvocation
    CompilerInvocation::CreateFromArgs(
        m_compiler->getInvocation(), &args[0], &args[0] + args.size(), diag_engine);

    DiagnosticConsumer* diag_consumer;
    if (m_enable_diag_output)
    {
        diag_consumer = new TextDiagnosticPrinter(errs(), &*diag_options);
    }
    else
    {
        diag_consumer = new IgnoringDiagConsumer();
    }
    // Create diagnostics after compiler invocation is created, otherwise report outputs do not get generated.
    m_compiler->createDiagnostics(diag_consumer);

    configure_search_path();

    // Language options
    // These are the C++ features needed to compile ngraph headers
    // and any dependencies like Eigen
    auto LO = m_compiler->getInvocation().getLangOpts();
    LO->CPlusPlus = 1;
    LO->CPlusPlus11 = 1;
    LO->Bool = 1;
    LO->Exceptions = 1;
    LO->CXXExceptions = 1;
    LO->WChar = 1;
    LO->RTTI = 1;
    // Enable OpenMP for Eigen
    LO->OpenMP = 1;
    LO->OpenMPUseTLS = 1;

    // CodeGen options
    auto& CGO = m_compiler->getInvocation().getCodeGenOpts();
    CGO.OptimizationLevel = 3;
    CGO.RelocationModel = llvm::Reloc::Model::Static;
    // CGO.CodeModel = "medium";
    CGO.ThreadModel = "posix";
    CGO.FloatABI = "hard";
    CGO.OmitLeafFramePointer = 1;
    CGO.VectorizeLoop = 1;
    CGO.VectorizeSLP = 1;
    CGO.CXAAtExit = 1;

    if (m_debuginfo_enabled)
    {
        CGO.setDebugInfo(codegenoptions::FullDebugInfo);
    }

    // Enable various target features
    auto& TO = m_compiler->getInvocation().getTargetOpts();
    TO.CPU = sys::getHostCPUName();

    // Flush out any errors from clang/llvm arg parsing.
    diag_buffer->FlushDiagnostics(m_compiler->getDiagnostics());
}

codegen::CompilerCore::~CompilerCore()
{
    // This is causing a segfault after program terminates
    // will address later
    if (m_compiler)
    {
        // PreprocessorOptions& preprocessor_options =
        //     m_compiler->getInvocation().getPreprocessorOpts();
        // for (auto& x : preprocessor_options.RemappedFileBuffers)
        // {
        //     delete x.second;
        // }
        m_compiler = nullptr;
    }
}

bool codegen::CompilerCore::is_version_number(const std::string& path)
{
    bool rc = true;
    vector<std::string> tokens = split(path, '.');
    for (std::string s : tokens)
    {
        for (char c : s)
        {
            if (!isdigit(c))
            {
                rc = false;
            }
        }
    }
    return rc;
}

void codegen::CompilerCore::add_header_search_path(const std::string& p, bool check_path)
{
    vector<std::string> paths = split(p, ';');
    for (const std::string& path : paths)
    {
        if (find(m_extra_search_path_list.begin(), m_extra_search_path_list.end(), path) ==
            m_extra_search_path_list.end())
        {
            if (!check_path || file_util::exists(path))
            {
                m_extra_search_path_list.push_back(path);
                HeaderSearchOptions& hso = m_compiler->getInvocation().getHeaderSearchOpts();
                hso.AddPath(path, clang::frontend::System, false, false);
            }
        }
    }
}

std::unique_ptr<codegen::Module>
    codegen::CompilerCore::compile(std::unique_ptr<clang::CodeGenAction>& m_compiler_action,
                                   const std::string& source)
{
    PreprocessorOptions& preprocessor_options = m_compiler->getInvocation().getPreprocessorOpts();

    preprocessor_options.RetainRemappedFileBuffers = true;

    CompilerInfo& compiler_info = s_compiler_info[m_precompiled_header_source];
    if (!m_precompiled_header_source.empty() && compiler_info.pch_file.empty())
    {
        compiler_info.pch_file = generate_pch(m_precompiled_header_source);
    }
    if (!compiler_info.pch_file.empty())
    {
        // Preprocessor options
        preprocessor_options.ImplicitPCHInclude = compiler_info.pch_file;
        preprocessor_options.DisablePCHValidation = 0;
    }

    // Clear warnings and errors
    m_compiler->getDiagnosticClient().clear();

    // Map code filename to a memoryBuffer
    StringRef source_ref(source);
    unique_ptr<MemoryBuffer> buffer = MemoryBuffer::getMemBufferCopy(source_ref);
    preprocessor_options.RemappedFileBuffers.push_back({m_source_name, buffer.get()});

    // Create and execute action
    m_compiler_action.reset(new EmitCodeGenOnlyAction());
    std::unique_ptr<llvm::Module> rc;
    bool reinitialize = false;
    if (m_compiler->ExecuteAction(*m_compiler_action) == true)
    {
        rc = m_compiler_action->takeModule();
    }
    else
    {
        reinitialize = true;
    }

    buffer.release();

    preprocessor_options.RemappedFileBuffers.pop_back();

    unique_ptr<codegen::Module> result;
    if (rc)
    {
        result = move(unique_ptr<codegen::Module>(new codegen::Module(move(rc))));
    }
    else
    {
        result = move(unique_ptr<codegen::Module>(nullptr));
    }

    if (reinitialize)
    {
        codegen::CompilerCore::initialize();
    }

    return result;
}

std::string codegen::CompilerCore::generate_pch(const std::string& source)
{
    PreprocessorOptions& preprocessor_options = m_compiler->getInvocation().getPreprocessorOpts();
    std::string pch_path = file_util::tmp_filename();
    m_compiler->getFrontendOpts().OutputFile = pch_path;

    // Map code filename to a memoryBuffer
    StringRef source_ref(source);
    unique_ptr<MemoryBuffer> buffer = MemoryBuffer::getMemBufferCopy(source_ref);
    preprocessor_options.RemappedFileBuffers.push_back({m_source_name, buffer.get()});

    // Create and execute action
    clang::GeneratePCHAction* compilerAction = new clang::GeneratePCHAction();
    if (m_compiler->ExecuteAction(*compilerAction) == false)
    {
        file_util::remove_file(pch_path);
        pch_path = "";
    }
    else
    {
        s_compiler_info[source].pch_file = pch_path;
    }

    buffer.release();
    preprocessor_options.RemappedFileBuffers.pop_back();

    delete compilerAction;

    return pch_path;
}

void codegen::CompilerCore::configure_search_path()
{
#ifdef USE_BUILTIN
    load_headers_from_resource();
#endif

#ifdef EIGEN_HEADERS_PATH
    add_header_search_path(EIGEN_HEADERS_PATH);
#endif
#ifdef MKLDNN_HEADERS_PATH
    add_header_search_path(MKLDNN_HEADERS_PATH);
#endif
#ifdef TBB_HEADERS_PATH
    add_header_search_path(TBB_HEADERS_PATH);
#endif
    add_header_search_path(NGRAPH_HEADERS_PATH);

#if defined(__APPLE__)
    // Is it OK to use AppleClang c++ headers for Clang?
    add_header_search_path("/Library/Developer/CommandLineTools/usr/include/c++/v1");
    add_header_search_path("/usr/local/include");
    add_header_search_path(CLANG_BUILTIN_HEADERS_PATH);
    std::string mojave_isysroot = file_util::path_join(
        "/Applications/Xcode.app/Contents/Developer/Platforms/MacOSX.platform/Developer/SDKs",
        "MacOSX10.14.sdk");
    if (file_util::exists(mojave_isysroot))
    {
        add_header_search_path(file_util::path_join(mojave_isysroot, "usr/include"));
    }
    else
    {
        add_header_search_path("/usr/include");
    }
#else
    // Add base toolchain-supplied header paths
    // Ideally one would use the Linux toolchain definition in clang/lib/Driver/ToolChains.h
    // But that's a private header and isn't part of the public libclang API
    // Instead of re-implementing all of that functionality in a custom toolchain
    // just hardcode the paths relevant to frequently used build/test machines for now

    //
    //    Redhat/CentOS g++ location
    //    /usr/bin/g++
    //    Redhat/CentOS g++ default include path
    //    /usr/include/c++/4.8.5
    //    /usr/include/c++/4.8.5/x86_64-redhat-linux
    //    /usr/include/c++/4.8.5/backward
    //    /usr/lib/gcc/x86_64-redhat-linux/4.8.5/include
    //    /usr/local/include
    //    /usr/include
    //    Redhat/CentOS clang++ default include path
    //    /usr/include/c++/4.8.5
    //    /usr/include/c++/4.8.5/x86_64-redhat-linux
    //    /usr/include/c++/4.8.5/backward
    //    /usr/local/include
    //    /usr/lib/clang/3.4.2/include
    //    /usr/include
    //    Common path
    //    /usr/include/c++/4.8.5
    //    /usr/include/c++/4.8.5/x86_64-redhat-linux
    //    /usr/include/c++/4.8.5/backward
    //    /usr/local/include
    //    /usr/include
    //
    //    Ubuntu g++ location
    //    /usr/bin/g++-<VER>
    //    Ubuntu g++ default include path
    //    /usr/include/c++/5
    //    /usr/include/x86_64-linux-gnu/c++/5
    //    /usr/include/c++/5/backward
    //    /usr/lib/gcc/x86_64-linux-gnu/5/include
    //    /usr/local/include
    //    /usr/lib/gcc/x86_64-linux-gnu/5/include-fixed
    //    /usr/include/x86_64-linux-gnu
    //    /usr/include
    //    Ubuntu clang++ default include path
    //    /usr/include/c++/5.4.0
    //    /usr/include/x86_64-linux-gnu/c++/5.4.0
    //    /usr/include/c++/5.4.0/backward
    //    /usr/local/include
    //    <path to clang>/lib/clang/7.0.0/include
    //    /usr/include/x86_64-linux-gnu
    //    /usr/include
    //    Common path
    //    /usr/include/c++/5.4.0
    //    /usr/include/x86_64-linux-gnu/c++/5.4.0
    //    /usr/include/c++/5.4.0/backward
    //    /usr/local/include
    //    /usr/include/x86_64-linux-gnu
    //    /usr/include
    //

    // Overall steps
    // 1. Check if system has devtoolset and set header path prefix
    // 2. For highest gcc version, find the highest header version
    // 3. Set Ubuntu/Redhat common path, set platform specific paths if they exist

    std::string toolpath = find_rh_devtoolset_path();
    bool has_toolpath = !toolpath.empty();
    std::string usr_prefix = has_toolpath ? file_util::path_join(toolpath, "usr") : "/usr";
    std::string cpp_header_prefix = file_util::path_join(usr_prefix, "include/c++");
    // Only Ubuntu:
    //     Find highest g++ version (8, 7, 6, 5, 4.9, 4.8)
    //  Common:
    //     For version X (if has version), find the highest X.Y.Z for header version
    std::string header_version = find_header_version(usr_prefix);
    std::string cpp_header_root = file_util::path_join(cpp_header_prefix, header_version);
    std::string os_specific_path = find_os_specific_path(cpp_header_root);

    // Common
    add_header_search_path(cpp_header_root);

    // Ubuntu only
    add_header_search_path(
        file_util::path_join("/usr/include/x86_64-linux-gnu/c++/", header_version), true);

    // Redhat/CentOS only
    add_header_search_path(file_util::path_join(cpp_header_root, os_specific_path), true);

    // Common
    add_header_search_path(file_util::path_join(cpp_header_root, "backward"));

    // Common
    add_header_search_path("/usr/local/include");

    // From Clang
    add_header_search_path(CLANG_BUILTIN_HEADERS_PATH);

    // Ubuntu only
    add_header_search_path("/usr/include/x86_64-linux-gnu", true);

    // Redhat/CentOS only
    if (has_toolpath)
    {
        add_header_search_path(file_util::path_join(cpp_header_prefix, "usr/include"));
    }

    // Common
    add_header_search_path("/usr/include");
#endif

#ifdef CUDA_HEADER_PATHS
    // Only needed for GPU backend
    add_header_search_path(CUDA_HEADER_PATHS);
#endif

#ifdef CUDNN_HEADER_PATHS
    // Only needed for GPU backend
    add_header_search_path(CUDNN_HEADER_PATHS);
#endif

#ifdef NGRAPH_DISTRIBUTED_ENABLE
#ifdef NGRAPH_DISTRIBUTED_MLSL_ENABLE
    add_header_search_path(MLSL_HEADER_PATH);
#elif NGRAPH_DISTRIBUTED_OMPI_ENABLE
    add_header_search_path(MPI_HEADER_PATH);
#else
    throw ngraph_error("Distributed Library not supported/mentioned");
#endif
#endif
}

void codegen::CompilerCore::load_headers_from_resource()
{
    const std::string builtin_root = "";
    HeaderSearchOptions& hso = m_compiler->getInvocation().getHeaderSearchOpts();
    PreprocessorOptions& preprocessor_options = m_compiler->getInvocation().getPreprocessorOpts();
    // for (const std::string& search_path : builtin_search_paths)
    // {
    //     std::string builtin = builtin_root + search_path;
    //     hso.AddPath(builtin, clang::frontend::System, false, false);
    // }
    for (const pair<std::string, std::string>& header_info : builtin_headers)
    {
        std::string absolute_path = header_info.first;
        std::string builtin = builtin_root + absolute_path;
        std::unique_ptr<llvm::MemoryBuffer> mb(
            llvm::MemoryBuffer::getMemBuffer(header_info.second, builtin));
        preprocessor_options.addRemappedFile(builtin, mb.release());
    }
}

void codegen::CompilerCore::set_precompiled_header_source(const std::string& source)
{
    m_precompiled_header_source = source;
}

const std::string& codegen::CompilerCore::get_precompiled_header_source() const
{
    return m_precompiled_header_source;
}

int codegen::CompilerCore::full_version_number(const std::string& path, const std::string& gpp_ver)
<<<<<<< HEAD
{
    // check if header version is compatible with g++ version
    vector<std::string> tokens = split(path, '.');
    if (!gpp_ver.empty())
    {
        vector<std::string> gpp_tokens = split(gpp_ver, '.');
        for (int i = 0; i < gpp_tokens.size(); i++)
        {
            if (gpp_tokens[i].compare(tokens[i]) != 0)
            {
                return 0;
            }
        }
    }

    // create full version number and return
    std::string full_version = {};
    // Assume versioning like X.Y.Z
    int padding = 3 - tokens.size();
    for (std::string s : tokens)
    {
        full_version.append(s);
    }
    for (int i = 0; i < padding; i++)
    {
        full_version.append("0");
    }
    return std::stoi(full_version);
}

std::string codegen::CompilerCore::find_header_version(const std::string& path)
{
    // Step 1: find highest g++ version
    std::string gpp_prefix = file_util::path_join(path, "bin/g++-");
    std::string gpp_ver = {};
=======
{
    // check if header version is compatible with g++ version
    vector<std::string> tokens = split(path, '.');
    if (!gpp_ver.empty())
    {
        vector<std::string> gpp_tokens = split(gpp_ver, '.');
        for (int i = 0; i < gpp_tokens.size(); i++)
        {
            if (gpp_tokens[i].compare(tokens[i]) != 0)
            {
                return 0;
            }
        }
    }

    // create full version number and return
    std::string full_version = "0";
    // Assume versioning like X.Y.Z
    int padding = 3 - tokens.size();
    for (std::string s : tokens)
    {
        full_version.append(s);
    }
    for (int i = 0; i < padding; i++)
    {
        full_version.append("0");
    }
    return std::stoi(full_version);
}

std::string codegen::CompilerCore::find_header_version(const std::string& path)
{
    // Step 1: find highest g++ version
    std::string gpp_prefix = file_util::path_join(path, "bin/g++-");
    std::string gpp_ver;
>>>>>>> 05aa055c
    for (auto i : {"8", "7", "6", "5", "4.9", "4.8"})
    {
        if (file_util::exists(gpp_prefix + i))
        {
            gpp_ver = i;
            break;
        }
    }
    // Step 2: find highest version of header file that matches g++ version
    vector<std::string> directories;
    std::string rc;
    auto f = [&](const std::string& file, bool is_dir) {
        if (is_dir)
        {
            directories.push_back(file);
        }
    };
    file_util::iterate_files(file_util::path_join(path, "include/c++"), f);
    int full_version = 0;
    for (const std::string& dir : directories)
    {
        std::string dir_name = file_util::get_file_name(dir);
        if (is_version_number(dir_name))
        {
            int tmp_version = full_version_number(dir_name, gpp_ver);
            if (tmp_version > full_version)
            {
                full_version = tmp_version;
                rc = dir_name;
            }
        }
    }
    return rc;
}

std::string codegen::CompilerCore::find_os_specific_path(const std::string& path)
{
    std::string rc;
    auto f = [&](const std::string& file, bool is_dir) {
        if (is_dir)
        {
            const std::string prefix = "x86_64-";
            const std::string suffix = "-linux";
            std::string path = file_util::get_file_name(file);
            if (path.size() > (prefix.size() + suffix.size()) &&
                path.compare(0, prefix.size(), prefix) == 0 &&
                path.compare(path.size() - suffix.size(), suffix.size(), suffix) == 0)
            {
                rc = path.substr(prefix.size(), path.size() - prefix.size() - suffix.size());
                rc = prefix + rc + suffix;
            }
        }
    };
    file_util::iterate_files(path, f);
    return rc;
}

std::string codegen::CompilerCore::find_rh_devtoolset_path()
{
    // Redhat/CentOS has devtoolset level support
    // Support 8, 7, 6, 5, 4, 3, 2
    // Find highest toolset version X
    // Find highest header version X.Y.Z
    std::string toolsetprefix("/opt/rh/devtoolset-");
    for (auto i : {"8", "7", "6", "5", "4", "3", "2"})
    {
        std::string toolpath = file_util::path_join(toolsetprefix + i, "root");
        if (file_util::exists(toolpath))
        {
            return toolpath;
        }
    }

    return {};
}<|MERGE_RESOLUTION|>--- conflicted
+++ resolved
@@ -599,7 +599,6 @@
 }
 
 int codegen::CompilerCore::full_version_number(const std::string& path, const std::string& gpp_ver)
-<<<<<<< HEAD
 {
     // check if header version is compatible with g++ version
     vector<std::string> tokens = split(path, '.');
@@ -617,41 +616,6 @@
 
     // create full version number and return
     std::string full_version = {};
-    // Assume versioning like X.Y.Z
-    int padding = 3 - tokens.size();
-    for (std::string s : tokens)
-    {
-        full_version.append(s);
-    }
-    for (int i = 0; i < padding; i++)
-    {
-        full_version.append("0");
-    }
-    return std::stoi(full_version);
-}
-
-std::string codegen::CompilerCore::find_header_version(const std::string& path)
-{
-    // Step 1: find highest g++ version
-    std::string gpp_prefix = file_util::path_join(path, "bin/g++-");
-    std::string gpp_ver = {};
-=======
-{
-    // check if header version is compatible with g++ version
-    vector<std::string> tokens = split(path, '.');
-    if (!gpp_ver.empty())
-    {
-        vector<std::string> gpp_tokens = split(gpp_ver, '.');
-        for (int i = 0; i < gpp_tokens.size(); i++)
-        {
-            if (gpp_tokens[i].compare(tokens[i]) != 0)
-            {
-                return 0;
-            }
-        }
-    }
-
-    // create full version number and return
     std::string full_version = "0";
     // Assume versioning like X.Y.Z
     int padding = 3 - tokens.size();
@@ -671,7 +635,6 @@
     // Step 1: find highest g++ version
     std::string gpp_prefix = file_util::path_join(path, "bin/g++-");
     std::string gpp_ver;
->>>>>>> 05aa055c
     for (auto i : {"8", "7", "6", "5", "4.9", "4.8"})
     {
         if (file_util::exists(gpp_prefix + i))
