--- conflicted
+++ resolved
@@ -33,17 +33,7 @@
     , m_ordered_ops_valid(false)
     , m_instance_id(m_next_instance_id.fetch_add(1))
 {
-<<<<<<< HEAD
-    traverse_nodes(result, [&](shared_ptr<Node> node) { m_ops.push_back(node); });
-=======
-    size_t i = 0;
-    for (auto parameter : parameters)
-    {
-        parameter->assign_function(this, i++);
-    }
-
     traverse_nodes(this, [&](shared_ptr<Node> node) { m_ops.push_back(node); });
->>>>>>> ec46aa7f
 }
 
 void Function::set_ordered_ops(const std::list<shared_ptr<Node>>& ordered_ops)
