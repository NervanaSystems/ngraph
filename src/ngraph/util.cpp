--- conflicted
+++ resolved
@@ -139,224 +139,6 @@
     return seed;
 }
 
-<<<<<<< HEAD
-void ngraph::traverse_nodes(std::shared_ptr<ngraph::Function> p,
-                            std::function<void(shared_ptr<Node>)> f)
-{
-    traverse_nodes(p.get(), f);
-}
-
-void ngraph::traverse_nodes(ngraph::Function* p, std::function<void(shared_ptr<Node>)> f)
-{
-    std::unordered_set<shared_ptr<Node>> instances_seen;
-    deque<shared_ptr<Node>> stack;
-
-    for (size_t i = 0; i < p->get_output_size(); ++i)
-    {
-        stack.push_front(p->get_output_op(i));
-    }
-
-    for (auto param : p->get_parameters())
-    {
-        stack.push_front(param);
-    }
-
-    while (stack.size() > 0)
-    {
-        shared_ptr<Node> n = stack.front();
-        if (instances_seen.count(n) == 0)
-        {
-            instances_seen.insert(n);
-            f(n);
-        }
-        stack.pop_front();
-        for (auto arg : n->get_input_ops())
-        {
-            if (instances_seen.count(arg) == 0)
-            {
-                stack.push_front(arg);
-            }
-        }
-    }
-}
-
-void ngraph::traverse_functions(std::shared_ptr<ngraph::Function> p,
-                                std::function<void(shared_ptr<Function>)> f)
-{
-    std::unordered_set<shared_ptr<Function>> instances_seen;
-    deque<shared_ptr<Function>> stack;
-
-    stack.push_front(p);
-
-    while (stack.size() > 0)
-    {
-        shared_ptr<Function> func = stack.front();
-        if (instances_seen.find(func) == instances_seen.end())
-        {
-            instances_seen.insert(func);
-            f(func);
-        }
-        stack.pop_front();
-        for (shared_ptr<Node> op : func->get_ops())
-        {
-            vector<shared_ptr<Function>> fps = op->get_functions();
-            for (shared_ptr<Function> fp : fps)
-            {
-                stack.push_front(fp);
-            }
-        }
-    }
-}
-
-void ngraph::free_nodes(shared_ptr<Function> p)
-{
-    std::deque<Node*> sorted_list;
-
-    traverse_nodes(p, [&](shared_ptr<Node> n) { sorted_list.push_front(n.get()); });
-
-    for (Node* n : sorted_list)
-    {
-        n->clear_arguments();
-    }
-}
-
-void ngraph::replace_node(std::shared_ptr<Node> target, std::shared_ptr<Node> replacement)
-{
-    if (target->is_output()) //this restriction can be lifted when we find an use case for it
-    {
-        return;
-    }
-    //fix input/output descriptors
-    NGRAPH_DEBUG << "Replacing target = " << target << " , " << target->get_name() << " , "
-                 << "replacement = " << replacement << " , " << replacement->get_name();
-
-    assert(target->get_output_size() == replacement->get_output_size());
-    for (size_t i = 0; i < target->get_output_size(); i++)
-    {
-        std::set<ngraph::descriptor::Input*> copy_inputs{
-            begin(target->get_output_inputs(i)),
-            end(target->get_output_inputs(i))}; //replace_output modifies target_output->m_inputs
-        for (auto input : copy_inputs)
-        {
-            input->replace_output(replacement, i);
-        }
-    }
-
-    //fix users and arguments
-    replace_node_users_arguments(target, replacement);
-}
-
-void ngraph::replace_node_users_arguments(std::shared_ptr<Node> target,
-                                          std::shared_ptr<Node> replacement)
-{
-    NGRAPH_DEBUG << "Replacing target = " << target << " , " << target->get_name() << " , "
-                 << "replacement = " << replacement << " , " << replacement->get_name();
-
-    NGRAPH_DEBUG << "user = " << replacement << " , " << replacement->get_name();
-    for (auto user : target->users())
-    {
-        auto& args = const_cast<ngraph::Nodes&>(user->get_arguments_FOR_GRAPH_REWRITE_ONLY());
-        auto it = std::find(begin(args), end(args), target);
-        assert(it != end(args));
-        //NGRAPH_DEBUG << "Replaced " << *it << " w/ " << replacement << " in args of " << user << " , args = " << &args;
-        it = args.erase(it);
-        args.insert(it, replacement);
-        const_cast<std::multiset<Node*>&>(replacement->users()).insert(user);
-    }
-    const_cast<std::multiset<Node*>&>(target->users()).clear();
-}
-
-std::list<std::shared_ptr<ngraph::Node>>
-    ngraph::topological_sort(const std::list<std::shared_ptr<Node>>& nodes)
-{
-    deque<ngraph::Node*> independent_nodes;
-    unordered_map<const ngraph::Node*, size_t> node_depencency_count;
-    unordered_map<ngraph::Node*, shared_ptr<ngraph::Node>> node_map;
-
-    for (auto node : nodes)
-    {
-        node_map[node.get()] = node;
-        node_depencency_count[node.get()] = node->get_input_ops().size();
-        if (node->get_input_ops().size() == 0)
-        {
-            independent_nodes.push_back(node.get());
-        }
-    }
-
-    list<shared_ptr<ngraph::Node>> result_list;
-    while (independent_nodes.size() > 0)
-    {
-        auto independent_node = independent_nodes.front();
-        result_list.push_back(node_map[independent_node]);
-        independent_nodes.pop_front();
-
-        for (auto user : independent_node->users())
-        {
-            node_depencency_count[user] -= 1;
-            size_t count = node_depencency_count[user];
-            if (count == 0)
-            {
-                independent_nodes.push_back(user);
-            }
-        }
-    }
-
-    return result_list;
-}
-
-std::list<std::shared_ptr<ngraph::Node>>
-    ngraph::clone_nodes(const std::list<std::shared_ptr<ngraph::Node>>& nodes, NodeMap& node_map)
-{
-    // for each node in topological order
-    auto sorted_nodes = topological_sort(nodes);
-    for (auto node : sorted_nodes)
-    {
-        if (node_map.count(node) == 0)
-        {
-            // get (already) cloned arguments and clone the node
-            Nodes cloned_args;
-            for (auto arg : node->get_input_ops())
-            {
-                cloned_args.push_back(node_map[arg]);
-            }
-            node_map[node] = node->copy_with_new_args(cloned_args);
-        }
-    }
-
-    // create and return list of cloned nodes
-    // order matches input list (not necessarily topological)
-    std::list<std::shared_ptr<ngraph::Node>> cloned_nodes;
-    for (auto node : nodes)
-    {
-        cloned_nodes.push_back(node_map[node]);
-    }
-    return cloned_nodes;
-}
-
-std::shared_ptr<ngraph::Function> ngraph::clone_function(std::shared_ptr<ngraph::Function> func,
-                                                         NodeMap& node_map)
-{
-    // clone function operations
-    clone_nodes(func->get_ops(), node_map);
-
-    // get cloned function result and parameters
-    Nodes cloned_results;
-    for (size_t i = 0; i < func->get_output_size(); ++i)
-    {
-        cloned_results.push_back(node_map[func->get_output_op(i)]);
-    }
-    std::vector<std::shared_ptr<op::Parameter>> cloned_params;
-    for (auto param : func->get_parameters())
-    {
-        cloned_params.push_back(std::dynamic_pointer_cast<op::Parameter>(node_map[param]));
-    }
-
-    // create and return cloned function
-    return std::make_shared<ngraph::Function>(cloned_results, cloned_params);
-}
-
-=======
->>>>>>> fe33af85
 void* ngraph::aligned_alloc(size_t alignment, size_t size)
 {
 #ifdef __APPLE__
