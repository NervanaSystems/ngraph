//*****************************************************************************
// Copyright 2017-2018 Intel Corporation
//
// Licensed under the Apache License, Version 2.0 (the "License");
// you may not use this file except in compliance with the License.
// You may obtain a copy of the License at
//
//     http://www.apache.org/licenses/LICENSE-2.0
//
// Unless required by applicable law or agreed to in writing, software
// distributed under the License is distributed on an "AS IS" BASIS,
// WITHOUT WARRANTIES OR CONDITIONS OF ANY KIND, either express or implied.
// See the License for the specific language governing permissions and
// limitations under the License.
//*****************************************************************************

#include <algorithm>
#include <cassert>
#include <deque>
#include <forward_list>
#include <iomanip>
#include <map>
#include <numeric>
#include <unordered_set>

#include "ngraph/function.hpp"
#include "ngraph/graph_util.hpp"
#include "ngraph/log.hpp"
#include "ngraph/node.hpp"
#include "ngraph/op/result_vector.hpp"
#include "ngraph/runtime/backend.hpp"
#include "ngraph/shape.hpp"
#include "ngraph/util.hpp"

#include <iostream>

using namespace std;
using namespace ngraph;

std::string ngraph::to_cplusplus_sourcecode_literal(bool val)
{
    return val ? "true" : "false";
}

void ngraph::dump(ostream& out, const void* _data, size_t _size)
{
    auto flags = out.flags();
    const uint8_t* data = reinterpret_cast<const uint8_t*>(_data);
    size_t len = _size;
    size_t index = 0;
    while (index < len)
    {
        out << std::hex << std::setw(8) << std::setfill('0') << index;
        for (int i = 0; i < 8; i++)
        {
            if (index + i < len)
            {
                out << " " << std::hex << std::setw(2) << std::setfill('0')
                    << static_cast<uint32_t>(data[i]);
            }
            else
            {
                out << "   ";
            }
        }
        out << "  ";
        for (int i = 8; i < 16; i++)
        {
            if (index + i < len)
            {
                out << " " << std::hex << std::setw(2) << std::setfill('0')
                    << static_cast<uint32_t>(data[i]);
            }
            else
            {
                out << "   ";
            }
        }
        out << "  ";
        for (int i = 0; i < 16; i++)
        {
            char ch = (index + i < len ? data[i] : ' ');
            out << ((ch < 32) ? '.' : ch);
        }
        out << "\n";
        data += 16;
        index += 16;
    }
    out.flags(flags);
}

std::string ngraph::to_lower(const std::string& s)
{
    std::string rc = s;
    std::transform(rc.begin(), rc.end(), rc.begin(), ::tolower);
    return rc;
}

std::string ngraph::to_upper(const std::string& s)
{
    std::string rc = s;
    std::transform(rc.begin(), rc.end(), rc.begin(), ::toupper);
    return rc;
}

string ngraph::trim(const string& s)
{
    string rc = s;
    // trim trailing spaces
    size_t pos = rc.find_last_not_of(" \t");
    if (string::npos != pos)
    {
        rc = rc.substr(0, pos + 1);
    }

    // trim leading spaces
    pos = rc.find_first_not_of(" \t");
    if (string::npos != pos)
    {
        rc = rc.substr(pos);
    }
    return rc;
}

vector<string> ngraph::split(const string& src, char delimiter, bool do_trim)
{
    size_t pos;
    string token;
    size_t start = 0;
    vector<string> rc;
    while ((pos = src.find(delimiter, start)) != std::string::npos)
    {
        token = src.substr(start, pos - start);
        start = pos + 1;
        if (do_trim)
        {
            token = trim(token);
        }
        rc.push_back(token);
    }
    if (start <= src.size())
    {
        token = src.substr(start);
        if (do_trim)
        {
            token = trim(token);
        }
        rc.push_back(token);
    }
    return rc;
}

size_t ngraph::hash_combine(const std::vector<size_t>& list)
{
    size_t seed = 0;
    for (size_t v : list)
    {
        seed ^= v + 0x9e3779b9 + (seed << 6) + (seed >> 2);
    }
    return seed;
}

void* ngraph::aligned_alloc(size_t alignment, size_t size)
{
#ifdef __APPLE__
    return new uint64_t[round_up(size, sizeof(uint64_t)) / sizeof(uint64_t)];
#else
    return ::aligned_alloc(alignment, size);
#endif
}

void ngraph::aligned_free(void* p)
{
#ifdef __APPLE__
    delete[] reinterpret_cast<uint64_t*>(p);
#else
    free(p);
#endif
}

size_t ngraph::round_up(size_t size, size_t alignment)
{
    if (alignment == 0)
    {
        return size;
    }

    size_t remainder = size % alignment;
    if (remainder == 0)
    {
        return size;
    }

    return size + alignment - remainder;
}

ngraph::FpropCache ngraph::cache_fprop(std::shared_ptr<ngraph::Function> fprop,
                                       std::shared_ptr<ngraph::Function> bprop)
{
    using namespace ngraph;

    // Create a fprop_cache object to store the results of this analysis
    FpropCache fprop_cache;
    fprop_cache.node_param_map = std::make_shared<NodeMap>();

    // Traverse bprop to find all of the nodes in the bprop graph
    std::unordered_set<std::shared_ptr<Node>> in_bprop;
<<<<<<< HEAD
    ngraph::traverse_nodes(bprop, [&in_bprop](std::shared_ptr<Node> node) {
        if (node->get_output_size() == 1)
        {
            if (in_bprop.count(node) == 0)
            {
                in_bprop.insert(node);
            }
        }
    });
=======
    ngraph::traverse_nodes(bprop,
                           [&in_bprop](std::shared_ptr<Node> node) {
                               if (node->get_outputs().size() == 1)
                               {
                                   if (in_bprop.count(node) == 0)
                                   {
                                       in_bprop.insert(node);
                                   }
                               }
                           },
                           false /* no control dependencies */);
>>>>>>> b0e4d8cb

    // Traverse fprop to make a map that stores parameters with the same
    // shape and element type as the nodes in fprop iff they are in bprop
    // and aren't inputs to bprop
    auto bprop_inputs = bprop->get_parameters();
    ngraph::traverse_nodes(
        fprop, [&fprop_cache, &in_bprop, &bprop_inputs](std::shared_ptr<Node> node) {
            if (in_bprop.count(node) != 0 &&
                std::find(bprop_inputs.begin(), bprop_inputs.end(), node) == bprop_inputs.end())
            {
                fprop_cache.node_param_map->add(
                    node,
                    std::make_shared<op::Parameter>(node->get_element_type(), node->get_shape()));
            }
        });

    // clone the nodes in bprop, replacing fprop-related nodes with the
    // intermediate parameters from fprop_cache. This breaks connections in the
    // bprop graph such that only intermediate values from fprop needed by bprop
    // are still connected to the bprop graph as parameters
    ngraph::clone_nodes(bprop->get_ops(), *(fprop_cache.node_param_map));

    // invert the fprop_cache cloned node map for easy back and for acces.
    std::unordered_map<std::shared_ptr<Node>, std::shared_ptr<Node>> inverted_node_map;
    for (auto kv : fprop_cache.node_param_map->get_node_map())
    {
        inverted_node_map[kv.second] = kv.first;
    }

    // get cloned bprop results
    ResultVector cloned_results;
    NodeVector result_nodes;
    for (auto node : bprop->get_results())
    {
        auto result = std::dynamic_pointer_cast<op::Result>(fprop_cache.node_param_map->get(node));
        if (!result)
        {
            throw ngraph_error("Expected op::Result values for op::Result keys in node_param_map");
        }
        cloned_results.push_back(result);
        result_nodes.push_back(result);
    }

    // Utility for getting bprop parameters with fprop cache.
    auto get_bprop_params = [&bprop_inputs, &fprop_cache]() {
        // get cloned bprop parameters
        op::ParameterVector bprop_input_params;
        for (auto param : bprop_inputs)
        {
            bprop_input_params.push_back(
                std::dynamic_pointer_cast<op::Parameter>(fprop_cache.node_param_map->get(param)));
        }

        // add the cached fprop nodes as inputs to bprop
        for (auto x : fprop_cache.fprop_output_nodes)
        {
            bprop_input_params.push_back(
                std::dynamic_pointer_cast<op::Parameter>(fprop_cache.node_param_map->get(x)));
        }
        return bprop_input_params;
    };

    // Traverse the graph from the cloned results of bprop. If we find a parameter
    // that's not an original input of bprop, this is an intermediate value of
    // fprop that needs to be returned from fprop and send to bprop
    auto cloned_bprop_inputs = get_bprop_params();
    ngraph::traverse_nodes(
        result_nodes,
        [&cloned_bprop_inputs, &fprop_cache, &inverted_node_map](std::shared_ptr<Node> node) {
            auto pnode = std::dynamic_pointer_cast<op::Parameter>(node);
            if (pnode != nullptr &&
                std::find(cloned_bprop_inputs.begin(), cloned_bprop_inputs.end(), pnode) ==
                    cloned_bprop_inputs.end())
            {
                fprop_cache.fprop_output_nodes.push_back(inverted_node_map.at(node));
            }
        },
        false /* no control dependencies */);

    // create the new outputs for fprop and the new fprop function
    ResultVector fprop_outputs = fprop->get_results();

    for (auto fpir : fprop_cache.fprop_output_nodes)
    {
        if (std::dynamic_pointer_cast<op::Result>(fpir))
        {
            throw ngraph_error("Expected op::Result in fprop->get_results()");
        }
        fprop_outputs.push_back(std::make_shared<op::Result>(fpir));
    }

    fprop_cache.fprop = std::make_shared<Function>(fprop_outputs, fprop->get_parameters());

    // Create the new bprop function with cloned results and cached parameters.
    fprop_cache.bprop = std::make_shared<Function>(cloned_results, get_bprop_params());

    return fprop_cache;
}

size_t stopwatch::get_call_count() const
{
    return m_total_count;
}

size_t stopwatch::get_seconds() const
{
    return chrono::duration_cast<chrono::seconds>(get_timer_value()).count();
}

size_t stopwatch::get_milliseconds() const
{
    return chrono::duration_cast<chrono::milliseconds>(get_timer_value()).count();
}

size_t stopwatch::get_microseconds() const
{
    return chrono::duration_cast<chrono::microseconds>(get_timer_value()).count();
}

size_t stopwatch::get_nanoseconds() const
{
    return get_timer_value().count();
}

chrono::nanoseconds stopwatch::get_timer_value() const
{
    if (m_active)
    {
        return (m_clock.now() - m_start_time);
    }
    else
    {
        return m_last_time;
    }
}

size_t stopwatch::get_total_seconds() const
{
    return chrono::duration_cast<chrono::seconds>(m_total_time).count();
}

size_t stopwatch::get_total_milliseconds() const
{
    return chrono::duration_cast<chrono::milliseconds>(m_total_time).count();
}

size_t stopwatch::get_total_microseconds() const
{
    return chrono::duration_cast<chrono::microseconds>(m_total_time).count();
}

size_t stopwatch::get_total_nanoseconds() const
{
    return m_total_time.count();
}

namespace ngraph
{
    template <>
    float parse_string<float>(const std::string& s)
    {
        const char* tmp = s.c_str();
        char* end;
        float result = strtof(tmp, &end);
        if (*end != 0)
        {
            throw std::runtime_error("Could not parse literal '" + s + "'");
        }
        return result;
    }

    template <>
    double parse_string<double>(const std::string& s)
    {
        const char* tmp = s.c_str();
        char* end;
        double result = strtod(tmp, &end);
        if (*end != 0)
        {
            throw std::runtime_error("Could not parse literal '" + s + "'");
        }
        return result;
    }
}

std::ostream& operator<<(std::ostream& os, const ngraph::NodeVector& nv)
{
    std::vector<std::string> names;
    for (auto n : nv)
    {
        names.push_back(n->get_name());
    }
    os << vector_to_string(names);
    return os;
}

void ngraph::check_fp_values_isinf(const char* name, const float* array, size_t n)
{
    for (size_t i = 0; i < n; i++)
    {
        if (std::isinf(array[i]))
        {
            throw std::runtime_error("Discovered Inf in '" + string(name) + "'");
        }
    }
}

void ngraph::check_fp_values_isinf(const char* name, const double* array, size_t n)
{
    for (size_t i = 0; i < n; i++)
    {
        if (std::isinf(array[i]))
        {
            throw std::runtime_error("Discovered Inf in '" + string(name) + "'");
        }
    }
}

void ngraph::check_fp_values_isnan(const char* name, const float* array, size_t n)
{
    for (size_t i = 0; i < n; i++)
    {
        if (std::isinf(array[i]))
        {
            throw std::runtime_error("Discovered NaN in '" + string(name) + "'");
        }
    }
}

void ngraph::check_fp_values_isnan(const char* name, const double* array, size_t n)
{
    for (size_t i = 0; i < n; i++)
    {
        if (std::isinf(array[i]))
        {
            throw std::runtime_error("Discovered NaN in '" + string(name) + "'");
        }
    }
}

template <typename T>
T ngraph::apply_permutation(T input, AxisVector order)
{
    if (input.size() != order.size())
    {
        throw "input and order sizes don't match!";
    }

    T output(input.size());

    for (size_t i = 0; i < order.size(); i++)
    {
        output[i] = input.at(order.at(i));
    }

    return output;
}

template AxisVector ngraph::apply_permutation<AxisVector>(AxisVector input, AxisVector order);
template Shape ngraph::apply_permutation<Shape>(Shape input, AxisVector order);

AxisVector ngraph::get_default_order(const Shape& shape)
{
    return get_default_order(shape.size());
}

AxisVector ngraph::get_default_order(size_t rank)
{
    AxisVector default_order(rank);
    std::iota(begin(default_order), end(default_order), 0);
    return default_order;
}<|MERGE_RESOLUTION|>--- conflicted
+++ resolved
@@ -205,20 +205,9 @@
 
     // Traverse bprop to find all of the nodes in the bprop graph
     std::unordered_set<std::shared_ptr<Node>> in_bprop;
-<<<<<<< HEAD
-    ngraph::traverse_nodes(bprop, [&in_bprop](std::shared_ptr<Node> node) {
-        if (node->get_output_size() == 1)
-        {
-            if (in_bprop.count(node) == 0)
-            {
-                in_bprop.insert(node);
-            }
-        }
-    });
-=======
     ngraph::traverse_nodes(bprop,
                            [&in_bprop](std::shared_ptr<Node> node) {
-                               if (node->get_outputs().size() == 1)
+                               if (node->get_output_size() == 1)
                                {
                                    if (in_bprop.count(node) == 0)
                                    {
@@ -227,7 +216,6 @@
                                }
                            },
                            false /* no control dependencies */);
->>>>>>> b0e4d8cb
 
     // Traverse fprop to make a map that stores parameters with the same
     // shape and element type as the nodes in fprop iff they are in bprop
