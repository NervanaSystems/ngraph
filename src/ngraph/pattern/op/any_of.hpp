--- conflicted
+++ resolved
@@ -41,11 +41,7 @@
                 ///        \sa shape.
                 AnyOf(const element::Type& type,
                       const PartialShape& s,
-<<<<<<< HEAD
-                      Predicate pred,
-=======
                       ValuePredicate pred,
->>>>>>> a748f12d
                       const OutputVector& wrapped_values)
                     : Pattern(wrapped_values, pred)
                 {
@@ -57,11 +53,6 @@
                 }
                 AnyOf(const element::Type& type,
                       const PartialShape& s,
-<<<<<<< HEAD
-                      Predicate pred,
-                      const NodeVector& wrapped_values)
-                    : AnyOf(type, s, pred, as_output_vector(wrapped_values))
-=======
                       NodePredicate pred,
                       const NodeVector& wrapped_values)
                     : AnyOf(type,
@@ -70,25 +61,11 @@
                                 return pred(value.as_single_output_node(false));
                             },
                             as_output_vector(wrapped_values))
->>>>>>> a748f12d
                 {
                 }
 
                 /// \brief creates a AnyOf node containing a sub-pattern described by the type and
                 ///        shape of \sa node.
-<<<<<<< HEAD
-                AnyOf(std::shared_ptr<Node> node,
-                      Predicate pred,
-                      const OutputVector& wrapped_values)
-                    : AnyOf(node->get_element_type(),
-                            node->get_output_partial_shape(0),
-                            pred,
-                            wrapped_values)
-                {
-                }
-                AnyOf(std::shared_ptr<Node> node, Predicate pred, const NodeVector& wrapped_values)
-                    : AnyOf(node, pred, as_output_vector(wrapped_values))
-=======
                 AnyOf(const Output<Node>& node,
                       ValuePredicate pred,
                       const OutputVector& wrapped_values)
@@ -99,7 +76,6 @@
                       NodePredicate pred,
                       const NodeVector& wrapped_values)
                     : AnyOf(node, as_value_predicate(pred), as_output_vector(wrapped_values))
->>>>>>> a748f12d
                 {
                 }
                 bool match_value(Matcher* matcher,
