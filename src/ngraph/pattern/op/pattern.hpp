--- conflicted
+++ resolved
@@ -61,13 +61,8 @@
             public:
                 /// \brief \p a base class for \sa Skip and \sa Label
                 ///
-<<<<<<< HEAD
-                Pattern(const OutputVector& nodes, Predicate pred)
-                    : Node(nodes)
-=======
                 Pattern(const OutputVector& patterns, ValuePredicate pred)
                     : Node(patterns)
->>>>>>> 44b58722
                     , m_predicate(pred)
                 {
                     if (!m_predicate)
