//*****************************************************************************
// Copyright 2017-2020 Intel Corporation
//
// Licensed under the Apache License, Version 2.0 (the "License");
// you may not use this file except in compliance with the License.
// You may obtain a copy of the License at
//
//     http://www.apache.org/licenses/LICENSE-2.0
//
// Unless required by applicable law or agreed to in writing, software
// distributed under the License is distributed on an "AS IS" BASIS,
// WITHOUT WARRANTIES OR CONDITIONS OF ANY KIND, either express or implied.
// See the License for the specific language governing permissions and
// limitations under the License.
//*****************************************************************************

#pragma once

#include "ngraph/node.hpp"
#include "ngraph/pattern/op/pattern.hpp"

namespace ngraph
{
    namespace pattern
    {
        namespace op
        {
            /// Fails if the predicate returns false on the graph value.
            ///
            /// The graph value is added to the matched values list. If the Label is already
            /// associated with a value, the match succeeds if the value is the same as the graph
            /// value. Otherwise, the label is associated with the graph value and the match
            /// succeeds if the pattern input matches the graph value.
            ///
            /// DEPRECATED: If no inputs are given to Label, a True node is serves as the input. If
            /// more than one inputs are given, an Or pattern of the inputs serves as the input.
            class NGRAPH_API Label : public Pattern
            {
            public:
                static constexpr NodeTypeInfo type_info{"patternLabel", 0};
                const NodeTypeInfo& get_type_info() const override;
                /// \brief creates a Label node containing a sub-pattern described by \sa type and
                ///        \sa shape.
                ///
                /// this Label node can be bound only to the nodes in the input graph
                /// that match the pattern specified by \sa wrapped_nodes
                /// Example:
                /// \code{.cpp}
                /// auto add = a + b; // a and b are op::Parameter in this example
                /// auto label = std::make_shared<pattern::op::Label>(element::f32,
                ///                                                   Shape{2,2},
                ///                                                   nullptr,
                ///                                                   OutputVector{add});
                /// \endcode
                Label(const element::Type& type,
                      const PartialShape& s,
                      const ValuePredicate pred,
                      const OutputVector& wrapped_values)
<<<<<<< HEAD
                    : Pattern(wrapped_values, pred)
=======
                    : Pattern(OutputVector{wrap_values(wrapped_values)}, pred)
>>>>>>> b2415191
                {
                    set_output_type(0, type, s);
                }

                Label(const element::Type& type, const PartialShape& s)
                    : Label(type, s, [](const Output<Node>&) { return true; }, OutputVector())
                {
                }

                Label(const element::Type& type, const PartialShape& s, ValuePredicate pred)
                    : Label(type, s, pred, OutputVector{})
                {
                }

                Label(const element::Type& type, const PartialShape& s, NodePredicate pred)
                    : Label(type, s, as_value_predicate(pred), OutputVector{})
                {
                }

                Label(const element::Type& type,
                      const PartialShape& s,
                      const NodePredicate pred,
                      const NodeVector& wrapped_values)
                    : Label(type, s, as_value_predicate(pred), as_output_vector(wrapped_values))
                {
                }

                /// \brief creates a Label node containing a sub-pattern described by the type and
                ///        shape of \sa node.
                ///
                /// this Label node can be bound only to the nodes in the input graph
                /// that match the pattern specified by \sa wrapped_values
                /// Example:
                /// \code{.cpp}
                /// auto add = a + b; // a and b are op::Parameter in this example
                /// auto label = std::make_shared<pattern::op::Label>(add,
                ///                                                   nullptr,
                ///                                                   OutputVector{add});
                /// \endcode
                Label(const Output<Node>& value,
                      const ValuePredicate pred,
                      const OutputVector& wrapped_values)
                    : Label(
                          value.get_element_type(), value.get_partial_shape(), pred, wrapped_values)
                {
                }
                Label(const Output<Node>& value, const ValuePredicate pred)
                    : Label(
                          value.get_element_type(), value.get_partial_shape(), pred, OutputVector{})
                {
                }

                Label(const Output<Node>& value, const NodePredicate pred)
                    : Label(value.get_element_type(),
                            value.get_partial_shape(),
                            as_value_predicate(pred),
                            OutputVector{})
<<<<<<< HEAD
                {
                }
                Label(const Output<Node>& value)
                    : Label(value.get_element_type(),
                            value.get_partial_shape(),
                            [](const Output<Node>&) { return true; },
                            OutputVector{})
                {
                }
=======
                {
                }
                Label(const Output<Node>& value)
                    : Label(value.get_element_type(),
                            value.get_partial_shape(),
                            [](const Output<Node>&) { return true; },
                            OutputVector{})
                {
                }
>>>>>>> b2415191
                Label(const Output<Node>& node,
                      const NodePredicate pred,
                      const NodeVector& wrapped_values)
                    : Label(node.get_element_type(),
                            node.get_partial_shape(),
                            as_value_predicate(pred),
                            as_output_vector(wrapped_values))
                {
                }

                bool match_value(Matcher* matcher,
                                 const Output<Node>& pattern_value,
                                 const Output<Node>& graph_value) override;
<<<<<<< HEAD
=======

            protected:
                static Output<Node> wrap_values(const OutputVector& wrapped_values);
>>>>>>> b2415191
            };
        }
    }
}<|MERGE_RESOLUTION|>--- conflicted
+++ resolved
@@ -56,11 +56,7 @@
                       const PartialShape& s,
                       const ValuePredicate pred,
                       const OutputVector& wrapped_values)
-<<<<<<< HEAD
-                    : Pattern(wrapped_values, pred)
-=======
                     : Pattern(OutputVector{wrap_values(wrapped_values)}, pred)
->>>>>>> b2415191
                 {
                     set_output_type(0, type, s);
                 }
@@ -118,7 +114,6 @@
                             value.get_partial_shape(),
                             as_value_predicate(pred),
                             OutputVector{})
-<<<<<<< HEAD
                 {
                 }
                 Label(const Output<Node>& value)
@@ -128,17 +123,6 @@
                             OutputVector{})
                 {
                 }
-=======
-                {
-                }
-                Label(const Output<Node>& value)
-                    : Label(value.get_element_type(),
-                            value.get_partial_shape(),
-                            [](const Output<Node>&) { return true; },
-                            OutputVector{})
-                {
-                }
->>>>>>> b2415191
                 Label(const Output<Node>& node,
                       const NodePredicate pred,
                       const NodeVector& wrapped_values)
@@ -152,12 +136,9 @@
                 bool match_value(Matcher* matcher,
                                  const Output<Node>& pattern_value,
                                  const Output<Node>& graph_value) override;
-<<<<<<< HEAD
-=======
 
             protected:
                 static Output<Node> wrap_values(const OutputVector& wrapped_values);
->>>>>>> b2415191
             };
         }
     }
