--- conflicted
+++ resolved
@@ -35,46 +35,21 @@
                 ///        shape.
                 Any(const element::Type& type,
                     const PartialShape& s,
-<<<<<<< HEAD
-                    Predicate pred,
-                    const OutputVector& wriapped_values)
-                    : Pattern(wriapped_values, pred)
-=======
                     ValuePredicate pred,
                     const OutputVector& wrapped_values)
                     : Pattern(wrapped_values, pred)
->>>>>>> a748f12d
                 {
                     set_output_type(0, type, s);
                 }
                 Any(const element::Type& type,
                     const PartialShape& s,
-<<<<<<< HEAD
-                    Predicate pred,
-                    const NodeVector& wrapped_values)
-                    : Any(type, s, pred, as_output_vector(wrapped_values))
-=======
                     NodePredicate pred,
                     const NodeVector& wrapped_values)
                     : Any(type, s, as_value_predicate(pred), as_output_vector(wrapped_values))
->>>>>>> a748f12d
                 {
                 }
                 /// \brief creates a Any node containing a sub-pattern described by the type and
                 ///        shape of \sa node.
-<<<<<<< HEAD
-                Any(std::shared_ptr<Node> node, Predicate pred, const OutputVector& wrapped_values)
-                    : Any(node->get_element_type(),
-                          node->get_output_partial_shape(0),
-                          pred,
-                          wrapped_values)
-                {
-                }
-                Any(std::shared_ptr<Node> node, Predicate pred, const NodeVector& wrapped_values)
-                    : Any(node->get_element_type(),
-                          node->get_output_partial_shape(0),
-                          pred,
-=======
                 Any(const Output<Node>& node,
                     ValuePredicate pred,
                     const OutputVector& wrapped_values)
@@ -85,7 +60,6 @@
                     : Any(node.get_element_type(),
                           node.get_partial_shape(),
                           as_value_predicate(pred),
->>>>>>> a748f12d
                           as_output_vector(wrapped_values))
                 {
                 }
