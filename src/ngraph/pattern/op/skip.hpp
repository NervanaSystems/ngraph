--- conflicted
+++ resolved
@@ -33,13 +33,8 @@
             public:
                 static constexpr NodeTypeInfo type_info{"patternSkip", 0};
                 const NodeTypeInfo& get_type_info() const override;
-<<<<<<< HEAD
-                Skip(const Output<Node>& arg, Predicate predicate = nullptr)
-                    : Pattern({arg}, predicate)
-=======
                 Skip(const Output<Node>& arg, ValuePredicate pred)
                     : Pattern({arg}, pred)
->>>>>>> a748f12d
                 {
                     set_output_type(0, arg.get_element_type(), arg.get_partial_shape());
                 }
