--- conflicted
+++ resolved
@@ -217,11 +217,6 @@
                 throw ngraph_error("process_match invoked w/o a match");
             }
 
-<<<<<<< HEAD
-            assert(cb);
-            assert(this->m_match_root);
-=======
->>>>>>> 3178d485
             return cb(*this);
         }
 
