//*****************************************************************************
// Copyright 2017-2020 Intel Corporation
//
// Licensed under the Apache License, Version 2.0 (the "License");
// you may not use this file except in compliance with the License.
// You may obtain a copy of the License at
//
//     http://www.apache.org/licenses/LICENSE-2.0
//
// Unless required by applicable law or agreed to in writing, software
// distributed under the License is distributed on an "AS IS" BASIS,
// WITHOUT WARRANTIES OR CONDITIONS OF ANY KIND, either express or implied.
// See the License for the specific language governing permissions and
// limitations under the License.
//*****************************************************************************

#include <algorithm>
#include <regex>

#include "matcher.hpp"
#include "ngraph/graph_util.hpp"
#include "ngraph/log.hpp"
#include "ngraph/op/get_output_element.hpp"
#include "ngraph/op/parameter.hpp"

namespace ngraph
{
    namespace pattern
    {
        MatcherState::MatcherState(Matcher* matcher)
            : m_matcher(matcher)
            , m_pattern_value_map(matcher->m_pattern_map)
            , m_watermark(matcher->m_matched_list.size())
            , m_capture_size(matcher->m_pattern_value_maps.size())
        {
        }

        MatcherState::~MatcherState()
        {
<<<<<<< HEAD
            bool is_match = true;
            if (pattern_map.count(label))
            {
                if (pattern_map[label] != graph_node)
                {
                    NGRAPH_DEBUG << "[MATCHER] get_bound_node " << *pattern_map[label] << " , "
                                 << pattern_map[label] << " does NOT match " << *graph_node;
                    is_match = false;
                }
            }
            else
            {
                auto predicate = label->get_predicate();
                is_match = predicate(graph_node);
=======
            if (m_restore)
            {
                m_matcher->m_matched_list.erase(m_matcher->m_matched_list.begin() + m_watermark,
                                                m_matcher->m_matched_list.end());
                m_matcher->m_pattern_value_maps.erase(m_pattern_value_maps.begin() + m_capture_size,
                                                      m_pattern_value_maps.end());
                m_matcher->m_pattern_map = m_pattern_value_map;
>>>>>>> a748f12d
            }
        }

        bool MatcherState::finish(bool is_successful)
        {
            m_restore = !is_successful;
            return is_successful;
        }
        PatternMap Matcher::get_pattern_map() const { return as_pattern_map(m_pattern_map); }
        size_t Matcher::add_node(Output<Node> node)
        {
            size_t result = m_matched_list.size();
            m_matched_list.push_back(node.get_node_shared_ptr());
            return result;
        }

<<<<<<< HEAD
                if (is_match)
                {
                    NGRAPH_DEBUG << "[MATCHER] (Re)binding get_bound_node " << *label << " , "
                                 << graph_node << " , " << *graph_node;
                    pattern_map[label] = graph_node;
                }
            }
=======
        std::shared_ptr<Node> Matcher::get_match_root()
        {
            return m_match_root.get_node_shared_ptr();
        }
>>>>>>> a748f12d

        MatcherState Matcher::start_match() { return MatcherState(this); }
        Output<Node> Matcher::get_match_value() { return m_match_root; }
        void Matcher::capture(const std::set<Node*>& static_nodes)
        {
            m_pattern_value_maps.push_back(m_pattern_map);
            m_pattern_map.clear();
            for (auto key_value : m_pattern_value_maps.back())
            {
<<<<<<< HEAD
                NGRAPH_DEBUG << "[MATCHER] Aborting at " << *graph_node << " for pattern "
                             << *label;
=======
                if (static_nodes.count(key_value.first.get()) > 0)
                {
                    m_pattern_map.insert(key_value);
                }
>>>>>>> a748f12d
            }
        }
        bool Matcher::is_contained_match(const NodeVector& exclusions, bool ignore_unused)
        {
            if (exclusions.empty())
            {
                NodeVector label_exclusions;
                for (auto entry : m_pattern_map)
                {
                    // leaf label
                    if (entry.first->get_input_size() == 0)
                    {
                        label_exclusions.push_back(entry.second.get_node_shared_ptr());
                    }
                }
                return ngraph::get_subgraph_outputs(
                           get_matched_nodes(), label_exclusions, ignore_unused)
                           .size() < 2;
            }

            return ngraph::get_subgraph_outputs(get_matched_nodes(), exclusions).size() < 2;
        }

        bool Matcher::match_value(const ngraph::Output<Node>& pattern_value,
                                  const ngraph::Output<Node>& graph_value)
        {
<<<<<<< HEAD
            auto predicate = skip->get_predicate();

            if (predicate(graph_node))
            {
                return match_arguments(skip, graph_node, pattern_map);
            }
            else
            {
                auto args = skip->get_arguments();
                if (args.size() != 1)
                {
                    throw ngraph_error("Skip can only take one argument");
                }

                return match_node(args.at(0), graph_node, pattern_map);
            }
        }

        bool Matcher::match_any(const std::shared_ptr<op::Any>& any,
                                const std::shared_ptr<Node>& graph_node,
                                PatternMap& pattern_map)
        {
            auto predicate = any->get_predicate();
            if (predicate(graph_node))
            {
                return match_arguments(any, graph_node, pattern_map);
            }
            else
            {
                NGRAPH_DEBUG << "[MATCHER] Aborting at " << *graph_node << " for pattern " << *any;
                return false;
            }
        }

        bool Matcher::match_any_of(const std::shared_ptr<op::AnyOf>& any,
                                   const std::shared_ptr<Node>& graph_node,
                                   PatternMap& pattern_map)
        {
            auto predicate = any->get_predicate();
            if (predicate(graph_node))
            {
                for (auto arg : graph_node->get_arguments())
                {
                    PatternMap copy{pattern_map};
                    if (match_node(any->get_argument(0), arg, copy))
                    {
                        pattern_map.insert(begin(copy), end(copy));
                        return true;
                    }
                }

                NGRAPH_DEBUG << "[MATCHER] Aborting at " << *graph_node << " for pattern " << *any;
                return false;
            }
            else
            {
                NGRAPH_DEBUG << "[MATCHER] Aborting at " << *graph_node << " for pattern " << *any;
                return false;
            }
        }

        bool Matcher::match_node(const std::shared_ptr<Node>& pattern_node,
                                 const std::shared_ptr<Node>& graph_node,
                                 PatternMap& pattern_map)
        {
            if (!pattern_node || !graph_node)
            {
                throw ngraph_error("pattern_node or graph_node shouldn't be nullptrs!");
            }

            if (auto goe = as_type_ptr<ngraph::op::GetOutputElement>(pattern_node))
            {
                if (!is_type<ngraph::op::GetOutputElement>(graph_node))
                {
                    auto goe_value = goe->input_value(0);
                    if (goe_value.get_index() < graph_node->get_output_size())
                    {
                        auto graph_goe =
                            graph_node->output(goe_value.get_index()).as_single_output_node();
                        if (graph_goe != graph_node)
                        {
                            return match_node(pattern_node, graph_goe, pattern_map);
                        }
                    }
                }
            }

            add_node(graph_node);
            size_t watermark = m_matched_list.size() - 1;

            // we can skip multi-output nodes since their shapes will be compared
            // when their individual GOE are matched
            // this also gives a bit more flexibility since we don't have to worry
            // about *all* outputs of a pattern node but only the ones we want to match.
            if (m_strict_mode && graph_node->get_outputs().size() == 1)
            {
                bool shape_match = pattern_node->get_output_partial_shape(0).compatible(
                    graph_node->get_output_partial_shape(0));
                bool et_match =
                    pattern_node->get_element_type().compatible(graph_node->get_element_type());

                if (!shape_match || !et_match)
                {
                    return abort_match(watermark, false);
                }
            }
=======
            if (pattern_value.get_index() != graph_value.get_index() ||
                (is_strict_mode() &&
                 (!pattern_value.get_element_type().compatible(graph_value.get_element_type()) ||
                  !pattern_value.get_partial_shape().compatible(graph_value.get_partial_shape()))))
            {
                return false;
            }
            std::shared_ptr<Node> pattern_node = pattern_value.get_node_shared_ptr();
            std::shared_ptr<Node> graph_node = graph_value.get_node_shared_ptr();
>>>>>>> a748f12d

            // This env var allows one to specify node name patterns to abort pattern matching
            // at particular nodes. The upshot is that one can quickly zero in on an offending
            // fusion by disabling individual fusions or optimizations that use Matcher.
            static const char* node_skip_cregex = std::getenv("NGRAPH_FAIL_MATCH_AT");
            if (node_skip_cregex)
            {
                static const std::regex node_skip_regex(node_skip_cregex);
                if (std::regex_match(graph_node->get_name(), node_skip_regex))
                {
                    NGRAPH_DEBUG << "[MATCHER] Aborting at " << *graph_node
                                 << " due to NGRAPH_MATCHER_SKIP set to " << node_skip_cregex;
                    return false;
                }
            }
<<<<<<< HEAD

            NGRAPH_DEBUG << pad(2 * m_depth) << "[MATCHER] in match_node : "
                         << "pattern = " << *pattern_node << " matched " << *graph_node;

            if (auto label_node = as_type_ptr<op::Label>(pattern_node))
            {
                return abort_match(watermark, match_pattern(label_node, graph_node, pattern_map));
            }

            if (auto skip_node =
                    as_type_ptr<op::Skip>(pattern_node)) // matches PatternSkipOp semantics
            {
                return abort_match(watermark, match_skip(skip_node, graph_node, pattern_map));
            }

            if (auto any_node = as_type_ptr<op::Any>(pattern_node))
            {
                return abort_match(watermark, match_any(any_node, graph_node, pattern_map));
            }

            if (auto any_of_node = as_type_ptr<op::AnyOf>(pattern_node))
            {
                return abort_match(watermark, match_any_of(any_of_node, graph_node, pattern_map));
            }

            auto p_pattern_node = pattern_node.get();
            auto p_graph_node = graph_node.get();

            if (p_pattern_node->get_type_info() == p_graph_node->get_type_info())
            {
                return abort_match(watermark,
                                   match_arguments(pattern_node, graph_node, pattern_map));
            }

            NGRAPH_DEBUG << "[MATCHER] Aborting at " << *graph_node << " for pattern "
                         << *pattern_node;
            return abort_match(watermark, false);
=======
            // gcc will compile this incorrectly without the temp saved
            auto saved = start_match();
            return saved.finish(pattern_node->match_value(this, pattern_value, graph_value));
>>>>>>> a748f12d
        }

        bool Matcher::match_permutation(const OutputVector& pattern_args, const OutputVector& args)
        {
            for (size_t i = 0; i < args.size(); i++)
            {
                if (!match_value(pattern_args.at(i), args.at(i)))
                {
                    return false;
                }
            }
            return true;
        }

        bool Matcher::match_arguments(const Output<Node>& pattern_value,
                                      const Output<Node>& graph_value)
        {
<<<<<<< HEAD
            NGRAPH_DEBUG << pad(2 * m_depth) << "[MATCHER] in match_arguments : "
                         << "pattern = " << *pattern_node << " "
                         << "matched " << *graph_node;
=======
            auto pattern_node = pattern_value.get_node_shared_ptr();
            auto graph_node = graph_value.get_node_shared_ptr();
            NGRAPH_DEBUG << "[MATCHER] Match arguments at " << *graph_node << " for pattern "
                         << *pattern_node;
>>>>>>> a748f12d

            auto args = graph_node->input_values();
            auto pattern_args = pattern_node->input_values();

            if (args.size() != pattern_args.size())
            {
                NGRAPH_DEBUG << "[MATCHER] Aborting at " << *graph_node << " for pattern "
                             << *pattern_node;
                return false;
            }

            if (graph_node->is_commutative())
            {
                // TODO: [nikolayk] we don't really have to use lexicographically-based perms,
                // heap's algo should be faster
                std::sort(begin(pattern_args),
                          end(pattern_args),
                          [](const ngraph::Output<ngraph::Node>& n1,
                             const ngraph::Output<ngraph::Node>& n2) { return n1 < n2; });
                do
                {
                    auto saved = start_match();
                    if (match_permutation(pattern_args, args))
                    {
                        return saved.finish(true);
                    }
                } while (std::next_permutation(
                    begin(pattern_args),
                    end(pattern_args),
                    [](const ngraph::Output<ngraph::Node>& n1,
                       const ngraph::Output<ngraph::Node>& n2) { return n1 < n2; }));
            }
            else
            {
                auto saved = start_match();
                if (match_permutation(pattern_args, args))
                {
                    return saved.finish(true);
                }
            }

            NGRAPH_DEBUG << "[MATCHER] Aborting at " << *graph_node << " for pattern "
                         << *pattern_node;
            return false;
        }

        bool Matcher::match(const Output<Node>& graph_value)
        {
            // clear our state
            m_matched_list.clear();
<<<<<<< HEAD

            if (!m_pattern_node || !graph_node)
            {
                throw ngraph_error("m_pattern_node or graph_node are not set");
            }

            NGRAPH_DEBUG << "[MATCHER] Starting match pattern = " << *m_pattern_node
                         << " , graph_node = " << *graph_node;

            bool is_match = match_node(m_pattern_node, graph_node, m_pattern_map);
            if (is_match)
            {
                m_match_root = graph_node;
            }
            return is_match;
=======
            return match(graph_value, PatternValueMap{});
>>>>>>> a748f12d
        }

        bool Matcher::match(const Output<Node>& graph_value,
                            const PatternValueMap& previous_matches)
        {
            // clear our state
            m_match_root.reset();
            m_pattern_map.clear();

            // insert previous matches
            m_pattern_map.insert(previous_matches.cbegin(), previous_matches.cend());
            bool is_match = match_value(m_pattern_node, graph_value);
            if (is_match)
            {
                m_match_root = graph_value;
            }
            return is_match;
        }

<<<<<<< HEAD
            NGRAPH_DEBUG << "[MATCHER] Starting match pattern = " << *m_pattern_node
                         << " , graph_node = " << *graph_node;
=======
        bool Matcher::match(const Output<Node>& graph_value, const PatternMap& previous_matches)
        {
            return match(graph_value, as_pattern_value_map(previous_matches));
        }
>>>>>>> a748f12d

        namespace
        {
            std::set<std::shared_ptr<Node>>
                as_node_set(const std::set<std::shared_ptr<op::Label>>& label_set)
            {
                std::set<std::shared_ptr<Node>> result;
                for (auto label : label_set)
                {
                    result.insert(label);
                }
                return result;
            }
        }

        RecurrentMatcher::RecurrentMatcher(
            const Output<Node>& initial_pattern,
            const Output<Node>& pattern,
            const std::shared_ptr<Node>& rpattern,
            const std::set<std::shared_ptr<op::Label>>& correlated_patterns)
            : RecurrentMatcher(initial_pattern, pattern, rpattern, as_node_set(correlated_patterns))
        {
        }

        bool RecurrentMatcher::match(Output<Node> graph)
        {
            bool matched = false;
            Matcher m_initial(m_initial_pattern);
            Matcher m_repeat(m_pattern);
            Matcher& m = m_initial;
            PatternValueMap previous_matches;
            m_matches.clear();
            m_match_root = graph;

<<<<<<< HEAD
            NGRAPH_DEBUG << "matching graph to " << *graph << std::endl;
=======
>>>>>>> a748f12d
            // try to match one cell (i.e. pattern)
            while (m.match(graph, previous_matches))
            {
                matched = true;
                // move to the next cell
<<<<<<< HEAD
                graph = m.get_pattern_map()[m_recurrent_pattern];
                NGRAPH_DEBUG << "setting graph to " << *graph << std::endl;
=======
                graph = m.get_pattern_value_map()[m_recurrent_pattern];
>>>>>>> a748f12d

                // copy bound nodes for the current pattern graph into a global matches map
                for (auto cur_match : m.get_pattern_value_map())
                {
                    m_matches[cur_match.first].push_back(cur_match.second);
                }

                // pre-populate the pattern map for the next cell with the bound nodes
                // from the current match. Only bound nodes whose labels are in
                // correlated_patterns are pre-populated. Skip other labels are
                // unbounded by default
                for (auto cor_pat : m_correlated_patterns)
                {
                    previous_matches[cor_pat] = m.get_pattern_value_map()[cor_pat];
                }
                m = m_repeat;
            }

            if (!matched)
            {
<<<<<<< HEAD
                NGRAPH_DEBUG << "[RecurrentMatcher] Aborting at " << *graph << " for pattern "
                             << *m_pattern;
=======
>>>>>>> a748f12d
                m_match_root.reset();
            }

            return matched;
        }
    }
}<|MERGE_RESOLUTION|>--- conflicted
+++ resolved
@@ -37,22 +37,6 @@
 
         MatcherState::~MatcherState()
         {
-<<<<<<< HEAD
-            bool is_match = true;
-            if (pattern_map.count(label))
-            {
-                if (pattern_map[label] != graph_node)
-                {
-                    NGRAPH_DEBUG << "[MATCHER] get_bound_node " << *pattern_map[label] << " , "
-                                 << pattern_map[label] << " does NOT match " << *graph_node;
-                    is_match = false;
-                }
-            }
-            else
-            {
-                auto predicate = label->get_predicate();
-                is_match = predicate(graph_node);
-=======
             if (m_restore)
             {
                 m_matcher->m_matched_list.erase(m_matcher->m_matched_list.begin() + m_watermark,
@@ -60,7 +44,6 @@
                 m_matcher->m_pattern_value_maps.erase(m_pattern_value_maps.begin() + m_capture_size,
                                                       m_pattern_value_maps.end());
                 m_matcher->m_pattern_map = m_pattern_value_map;
->>>>>>> a748f12d
             }
         }
 
@@ -77,20 +60,10 @@
             return result;
         }
 
-<<<<<<< HEAD
-                if (is_match)
-                {
-                    NGRAPH_DEBUG << "[MATCHER] (Re)binding get_bound_node " << *label << " , "
-                                 << graph_node << " , " << *graph_node;
-                    pattern_map[label] = graph_node;
-                }
-            }
-=======
         std::shared_ptr<Node> Matcher::get_match_root()
         {
             return m_match_root.get_node_shared_ptr();
         }
->>>>>>> a748f12d
 
         MatcherState Matcher::start_match() { return MatcherState(this); }
         Output<Node> Matcher::get_match_value() { return m_match_root; }
@@ -100,15 +73,10 @@
             m_pattern_map.clear();
             for (auto key_value : m_pattern_value_maps.back())
             {
-<<<<<<< HEAD
-                NGRAPH_DEBUG << "[MATCHER] Aborting at " << *graph_node << " for pattern "
-                             << *label;
-=======
                 if (static_nodes.count(key_value.first.get()) > 0)
                 {
                     m_pattern_map.insert(key_value);
                 }
->>>>>>> a748f12d
             }
         }
         bool Matcher::is_contained_match(const NodeVector& exclusions, bool ignore_unused)
@@ -135,114 +103,6 @@
         bool Matcher::match_value(const ngraph::Output<Node>& pattern_value,
                                   const ngraph::Output<Node>& graph_value)
         {
-<<<<<<< HEAD
-            auto predicate = skip->get_predicate();
-
-            if (predicate(graph_node))
-            {
-                return match_arguments(skip, graph_node, pattern_map);
-            }
-            else
-            {
-                auto args = skip->get_arguments();
-                if (args.size() != 1)
-                {
-                    throw ngraph_error("Skip can only take one argument");
-                }
-
-                return match_node(args.at(0), graph_node, pattern_map);
-            }
-        }
-
-        bool Matcher::match_any(const std::shared_ptr<op::Any>& any,
-                                const std::shared_ptr<Node>& graph_node,
-                                PatternMap& pattern_map)
-        {
-            auto predicate = any->get_predicate();
-            if (predicate(graph_node))
-            {
-                return match_arguments(any, graph_node, pattern_map);
-            }
-            else
-            {
-                NGRAPH_DEBUG << "[MATCHER] Aborting at " << *graph_node << " for pattern " << *any;
-                return false;
-            }
-        }
-
-        bool Matcher::match_any_of(const std::shared_ptr<op::AnyOf>& any,
-                                   const std::shared_ptr<Node>& graph_node,
-                                   PatternMap& pattern_map)
-        {
-            auto predicate = any->get_predicate();
-            if (predicate(graph_node))
-            {
-                for (auto arg : graph_node->get_arguments())
-                {
-                    PatternMap copy{pattern_map};
-                    if (match_node(any->get_argument(0), arg, copy))
-                    {
-                        pattern_map.insert(begin(copy), end(copy));
-                        return true;
-                    }
-                }
-
-                NGRAPH_DEBUG << "[MATCHER] Aborting at " << *graph_node << " for pattern " << *any;
-                return false;
-            }
-            else
-            {
-                NGRAPH_DEBUG << "[MATCHER] Aborting at " << *graph_node << " for pattern " << *any;
-                return false;
-            }
-        }
-
-        bool Matcher::match_node(const std::shared_ptr<Node>& pattern_node,
-                                 const std::shared_ptr<Node>& graph_node,
-                                 PatternMap& pattern_map)
-        {
-            if (!pattern_node || !graph_node)
-            {
-                throw ngraph_error("pattern_node or graph_node shouldn't be nullptrs!");
-            }
-
-            if (auto goe = as_type_ptr<ngraph::op::GetOutputElement>(pattern_node))
-            {
-                if (!is_type<ngraph::op::GetOutputElement>(graph_node))
-                {
-                    auto goe_value = goe->input_value(0);
-                    if (goe_value.get_index() < graph_node->get_output_size())
-                    {
-                        auto graph_goe =
-                            graph_node->output(goe_value.get_index()).as_single_output_node();
-                        if (graph_goe != graph_node)
-                        {
-                            return match_node(pattern_node, graph_goe, pattern_map);
-                        }
-                    }
-                }
-            }
-
-            add_node(graph_node);
-            size_t watermark = m_matched_list.size() - 1;
-
-            // we can skip multi-output nodes since their shapes will be compared
-            // when their individual GOE are matched
-            // this also gives a bit more flexibility since we don't have to worry
-            // about *all* outputs of a pattern node but only the ones we want to match.
-            if (m_strict_mode && graph_node->get_outputs().size() == 1)
-            {
-                bool shape_match = pattern_node->get_output_partial_shape(0).compatible(
-                    graph_node->get_output_partial_shape(0));
-                bool et_match =
-                    pattern_node->get_element_type().compatible(graph_node->get_element_type());
-
-                if (!shape_match || !et_match)
-                {
-                    return abort_match(watermark, false);
-                }
-            }
-=======
             if (pattern_value.get_index() != graph_value.get_index() ||
                 (is_strict_mode() &&
                  (!pattern_value.get_element_type().compatible(graph_value.get_element_type()) ||
@@ -252,7 +112,6 @@
             }
             std::shared_ptr<Node> pattern_node = pattern_value.get_node_shared_ptr();
             std::shared_ptr<Node> graph_node = graph_value.get_node_shared_ptr();
->>>>>>> a748f12d
 
             // This env var allows one to specify node name patterns to abort pattern matching
             // at particular nodes. The upshot is that one can quickly zero in on an offending
@@ -268,49 +127,9 @@
                     return false;
                 }
             }
-<<<<<<< HEAD
-
-            NGRAPH_DEBUG << pad(2 * m_depth) << "[MATCHER] in match_node : "
-                         << "pattern = " << *pattern_node << " matched " << *graph_node;
-
-            if (auto label_node = as_type_ptr<op::Label>(pattern_node))
-            {
-                return abort_match(watermark, match_pattern(label_node, graph_node, pattern_map));
-            }
-
-            if (auto skip_node =
-                    as_type_ptr<op::Skip>(pattern_node)) // matches PatternSkipOp semantics
-            {
-                return abort_match(watermark, match_skip(skip_node, graph_node, pattern_map));
-            }
-
-            if (auto any_node = as_type_ptr<op::Any>(pattern_node))
-            {
-                return abort_match(watermark, match_any(any_node, graph_node, pattern_map));
-            }
-
-            if (auto any_of_node = as_type_ptr<op::AnyOf>(pattern_node))
-            {
-                return abort_match(watermark, match_any_of(any_of_node, graph_node, pattern_map));
-            }
-
-            auto p_pattern_node = pattern_node.get();
-            auto p_graph_node = graph_node.get();
-
-            if (p_pattern_node->get_type_info() == p_graph_node->get_type_info())
-            {
-                return abort_match(watermark,
-                                   match_arguments(pattern_node, graph_node, pattern_map));
-            }
-
-            NGRAPH_DEBUG << "[MATCHER] Aborting at " << *graph_node << " for pattern "
-                         << *pattern_node;
-            return abort_match(watermark, false);
-=======
             // gcc will compile this incorrectly without the temp saved
             auto saved = start_match();
             return saved.finish(pattern_node->match_value(this, pattern_value, graph_value));
->>>>>>> a748f12d
         }
 
         bool Matcher::match_permutation(const OutputVector& pattern_args, const OutputVector& args)
@@ -328,16 +147,10 @@
         bool Matcher::match_arguments(const Output<Node>& pattern_value,
                                       const Output<Node>& graph_value)
         {
-<<<<<<< HEAD
-            NGRAPH_DEBUG << pad(2 * m_depth) << "[MATCHER] in match_arguments : "
-                         << "pattern = " << *pattern_node << " "
-                         << "matched " << *graph_node;
-=======
             auto pattern_node = pattern_value.get_node_shared_ptr();
             auto graph_node = graph_value.get_node_shared_ptr();
             NGRAPH_DEBUG << "[MATCHER] Match arguments at " << *graph_node << " for pattern "
                          << *pattern_node;
->>>>>>> a748f12d
 
             auto args = graph_node->input_values();
             auto pattern_args = pattern_node->input_values();
@@ -388,25 +201,7 @@
         {
             // clear our state
             m_matched_list.clear();
-<<<<<<< HEAD
-
-            if (!m_pattern_node || !graph_node)
-            {
-                throw ngraph_error("m_pattern_node or graph_node are not set");
-            }
-
-            NGRAPH_DEBUG << "[MATCHER] Starting match pattern = " << *m_pattern_node
-                         << " , graph_node = " << *graph_node;
-
-            bool is_match = match_node(m_pattern_node, graph_node, m_pattern_map);
-            if (is_match)
-            {
-                m_match_root = graph_node;
-            }
-            return is_match;
-=======
             return match(graph_value, PatternValueMap{});
->>>>>>> a748f12d
         }
 
         bool Matcher::match(const Output<Node>& graph_value,
@@ -426,15 +221,10 @@
             return is_match;
         }
 
-<<<<<<< HEAD
-            NGRAPH_DEBUG << "[MATCHER] Starting match pattern = " << *m_pattern_node
-                         << " , graph_node = " << *graph_node;
-=======
         bool Matcher::match(const Output<Node>& graph_value, const PatternMap& previous_matches)
         {
             return match(graph_value, as_pattern_value_map(previous_matches));
         }
->>>>>>> a748f12d
 
         namespace
         {
@@ -469,21 +259,12 @@
             m_matches.clear();
             m_match_root = graph;
 
-<<<<<<< HEAD
-            NGRAPH_DEBUG << "matching graph to " << *graph << std::endl;
-=======
->>>>>>> a748f12d
             // try to match one cell (i.e. pattern)
             while (m.match(graph, previous_matches))
             {
                 matched = true;
                 // move to the next cell
-<<<<<<< HEAD
-                graph = m.get_pattern_map()[m_recurrent_pattern];
-                NGRAPH_DEBUG << "setting graph to " << *graph << std::endl;
-=======
                 graph = m.get_pattern_value_map()[m_recurrent_pattern];
->>>>>>> a748f12d
 
                 // copy bound nodes for the current pattern graph into a global matches map
                 for (auto cur_match : m.get_pattern_value_map())
@@ -504,11 +285,6 @@
 
             if (!matched)
             {
-<<<<<<< HEAD
-                NGRAPH_DEBUG << "[RecurrentMatcher] Aborting at " << *graph << " for pattern "
-                             << *m_pattern;
-=======
->>>>>>> a748f12d
                 m_match_root.reset();
             }
 
