--- conflicted
+++ resolved
@@ -184,33 +184,6 @@
     namespace opset1
     {
         ///
-<<<<<<< HEAD
-        /// \brief      Calculates output spatial features size.
-        ///
-        /// \param[in]  input_data_shape      The input data partial shape
-        /// \param[in]  filters_shape         The filters partial shape
-        /// \param[in]  strides               The strides values.
-        /// \param[in]  dilations             The dilations values.
-        /// \param[in]  pads_begin            The paddings at the beginning of axis.
-        /// \param[in]  pads_end              The paddings at the end of axis.
-        /// \param[in]  output_padding    The output padding values.
-        /// \param      output_spatial_shape  The placeholder for computed output spatial partial
-        /// shape.
-        ///
-        NGRAPH_API
-        void
-            infer_conv_backprop_output_spatial_shape(const std::vector<Dimension>& input_data_shape,
-                                                     const std::vector<Dimension>& filters_shape,
-                                                     const Strides& strides,
-                                                     const Strides& dilations,
-                                                     const CoordinateDiff& pads_begin,
-                                                     const CoordinateDiff& pads_end,
-                                                     const CoordinateDiff& output_padding,
-                                                     std::vector<Dimension>& output_spatial_shape);
-
-        ///
-=======
->>>>>>> d0f40c7a
         /// \brief      Calculates padding values for ConvolutionBackpropData operator.
         ///
         /// \param[in]  input_data_shape  The input data shape.
