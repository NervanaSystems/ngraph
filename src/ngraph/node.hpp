/*******************************************************************************
* Copyright 2017-2018 Intel Corporation
*
* Licensed under the Apache License, Version 2.0 (the "License");
* you may not use this file except in compliance with the License.
* You may obtain a copy of the License at
*
*     http://www.apache.org/licenses/LICENSE-2.0
*
* Unless required by applicable law or agreed to in writing, software
* distributed under the License is distributed on an "AS IS" BASIS,
* WITHOUT WARRANTIES OR CONDITIONS OF ANY KIND, either express or implied.
* See the License for the specific language governing permissions and
* limitations under the License.
*******************************************************************************/

#pragma once

#include <atomic>
#include <deque>
#include <iostream>
#include <memory>
#include <set>
#include <string>
#include <typeindex>
#include <unordered_map>
#include <unordered_set>
#include <vector>

#include "ngraph/autodiff/adjoints.hpp"
#include "ngraph/descriptor/input.hpp"
#include "ngraph/descriptor/output.hpp"
#include "ngraph/descriptor/tensor.hpp"
#include "ngraph/node_vector.hpp"
#include "ngraph/placement.hpp"
#include "ngraph/type/type.hpp"

namespace ngraph
{
    namespace pass
    {
        class GetOutputElementElimination;
    }
    namespace op
    {
        class Parameter;
        class Result;
    }

    void replace_node_users_arguments(std::shared_ptr<Node> target,
                                      std::shared_ptr<Node> replacement);

    std::pair<std::shared_ptr<op::Result>, std::shared_ptr<op::Parameter>>
        insert_result_parameter_split(const std::shared_ptr<Node>& src_node,
                                      const std::shared_ptr<Node>& dst_node);

    void insert_new_node_between(const std::shared_ptr<Node>& src_node,
                                 const std::shared_ptr<Node>& dst_node,
                                 const std::shared_ptr<Node>& new_node);

    /// Nodes are the backbone of the graph of Value dataflow. Every node has
    /// zero or more nodes as arguments and one value, which is either a tensor
    /// view or a (possibly empty) tuple of values.
    class Node : public std::enable_shared_from_this<Node>
    {
        // So Adjoints can call generate_adjoints
        friend class autodiff::Adjoints;
        friend class descriptor::Input;
        friend void replace_node_users_arguments(std::shared_ptr<Node> target,
                                                 std::shared_ptr<Node> replacement);
        friend std::pair<std::shared_ptr<op::Result>, std::shared_ptr<op::Parameter>>
            insert_result_parameter_split(const std::shared_ptr<Node>& src_node,
                                          const std::shared_ptr<Node>& dst_node);
        friend void insert_new_node_between(const std::shared_ptr<Node>& src_node,
                                            const std::shared_ptr<Node>& dst_node,
                                            const std::shared_ptr<Node>& new_node);

        friend class ngraph::pass::GetOutputElementElimination;

    protected:
        Node(const std::string& node_type, const NodeVector& arguments);
<<<<<<< HEAD
        virtual ~Node();

        virtual void generate_adjoints(autodiff::Adjoints& adjoints,
                                       const std::shared_ptr<Node>& delta)
        {
=======
        virtual ~Node()
        {
            for (auto arg : m_arguments)
            {
                arg->m_users.erase(this);
            }
            for (auto& input : m_inputs)
            {
                input.get_output().remove_input(&input);
            }
>>>>>>> a527d460
        }

        virtual void generate_adjoints(autodiff::Adjoints& adjoints, const NodeVector& deltas) {}
    public:
        /// The class name, must not contain spaces
        std::string description() const { return m_node_type; }
        const std::string& get_friendly_name() const;
        const std::string& get_name() const;
        void set_name(const std::string& name);
        /// Return true if this has the same implementing class as node. This
        /// will be used by the pattern matcher when comparing a pattern
        /// graph against the graph.
        bool is_same_op_type(const std::shared_ptr<Node>& node) const
        {
            Node* n = node.get();
            return std::type_index(typeid(*this)) == std::type_index(typeid(*n));
        }

        // Set the value type if it has not already been set; otherwise, ensure that
        // value_type agrees with the value type that was set.
        // This is used when the framework specifies a value type for the value, and we
        // independently compute what we thing the value type should be from the arguments.
        void set_value_type_checked(const std::shared_ptr<const TensorViewType>& value_type);
        void set_value_type_checked(const element::Type& element_type, const Shape& shape);

        bool is_parameter() const;
        virtual bool is_output() const;
        virtual bool is_constant() const;
        virtual bool is_commutative() { return false; }
        size_t get_instance_id() const { return m_instance_id; }
        friend std::ostream& operator<<(std::ostream&, const Node&);

        // TODO: Deprecate
        std::deque<descriptor::Input>& get_inputs() { return m_inputs; }
        // TODO: Deprecate
        const std::deque<descriptor::Input>& get_inputs() const { return m_inputs; }
        // Deprecated
        // TODO: Remove from unit tests.
        std::deque<descriptor::Output>& get_outputs();
        // Deprecated
        // TODO: Remove from unit tests.
        const std::deque<descriptor::Output>& get_outputs() const;

        /// Returns the number of outputs on the for the node.
        size_t get_output_size() const;

        /// Returns the element type for output i
        const element::Type& get_output_element_type(size_t i) const;

        /// Checks that there is exactly one output and returns its element type
        const element::Type& get_element_type() const;

        /// Returns the shape for output i
        const Shape& get_output_shape(size_t i) const;

        /// Checks that there is exactly one output and returns its shape
        const Shape& get_shape() const;

        /// Returns the tensor for output i
        descriptor::Tensor& get_output_tensor(size_t i) const;

        /// Checks that there is exactly one output and returns its tensor.
        descriptor::Tensor& get_output_tensor() const;

        /// Returns the tensor view of output i
        std::shared_ptr<descriptor::TensorView> get_output_tensor_view(size_t i) const;

        /// Checks that there is exactly one output and returns its tensor view.
        std::shared_ptr<descriptor::TensorView> get_output_tensor_view() const;

        /// Returns the set of inputs using output i
        const std::set<descriptor::Input*>& get_output_inputs(size_t i) const;

        /// Returns the number of inputs for the op
        size_t get_input_size() const;

        /// Returns the element type of input i
        const element::Type& get_input_element_type(size_t i) const;

        /// Returns the shape of input i
        const Shape& get_input_shape(size_t i) const;

        std::unordered_set<descriptor::Tensor*> liveness_live_list;
        std::unordered_set<descriptor::Tensor*> liveness_new_list;
        std::unordered_set<descriptor::Tensor*> liveness_free_list;

        virtual NodeVector get_input_ops(); //const;

        std::shared_ptr<Node> get_input_op(size_t index);

        virtual std::shared_ptr<Node> copy_with_new_args(const NodeVector& new_args) const = 0;

        virtual std::vector<std::shared_ptr<Function>> get_functions() const;

        /// True if this and node have one output with same element type and shape
        bool has_same_type(std::shared_ptr<const Node> node) const;

        /// Get device placement
        Placement get_placement() const;

        /// Set device placement
        void set_placement(Placement placement);

        /// Get input descriptor that is connected to src
        descriptor::Input* get_input_from(const std::shared_ptr<Node>& src);

        /// Get ouput descriptor that outputs to dst
        descriptor::Output* get_output_to(const std::shared_ptr<Node>& dst);

        /// Get all the nodes that uses the current node
        NodeVector get_users() const;

    protected:
        void add_output(const element::Type& element_type, const Shape& shape);

        std::string m_node_type;
        size_t m_instance_id;
        std::string m_name;
        const std::string m_unique_name;
        static std::atomic<size_t> m_next_instance_id;
        std::deque<descriptor::Input> m_inputs;
        std::deque<descriptor::Output> m_outputs;
        std::unordered_map<Node*, autodiff::Adjoints> m_adjoint_map;
        Placement m_placement = Placement::DEFAULT;
    };
}<|MERGE_RESOLUTION|>--- conflicted
+++ resolved
@@ -79,25 +79,7 @@
 
     protected:
         Node(const std::string& node_type, const NodeVector& arguments);
-<<<<<<< HEAD
         virtual ~Node();
-
-        virtual void generate_adjoints(autodiff::Adjoints& adjoints,
-                                       const std::shared_ptr<Node>& delta)
-        {
-=======
-        virtual ~Node()
-        {
-            for (auto arg : m_arguments)
-            {
-                arg->m_users.erase(this);
-            }
-            for (auto& input : m_inputs)
-            {
-                input.get_output().remove_input(&input);
-            }
->>>>>>> a527d460
-        }
 
         virtual void generate_adjoints(autodiff::Adjoints& adjoints, const NodeVector& deltas) {}
     public:
