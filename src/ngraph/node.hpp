--- conflicted
+++ resolved
@@ -279,11 +279,7 @@
         /// Returns the partial shape for output i
         const PartialShape& get_output_partial_shape(size_t i) const;
 
-<<<<<<< HEAD
-        std::shared_ptr<Node> get_output_as_shared_ptr(size_t i);
-=======
         std::shared_ptr<Node> get_output_as_single_output_node(size_t i);
->>>>>>> 0675f490
 
         /// Checks that there is exactly one output and returns its shape
         // TODO: deprecate in favor of node->output(0).get_shape() with a suitable check in the
@@ -562,15 +558,9 @@
         std::shared_ptr<NodeType> get_node_shared_ptr() const { return m_node; }
         /// \return A useable shared pointer to this output. If index 0, the node,
         /// otherwise find or create a GOE.
-<<<<<<< HEAD
-        std::shared_ptr<Node> as_node_shared_ptr() const NGRAPH_DEPRECATED("Transitional.")
-        {
-            return m_node->get_output_as_shared_ptr(m_index);
-=======
         std::shared_ptr<Node> as_single_output_node() const NGRAPH_DEPRECATED("Transitional.")
         {
             return m_node->get_output_as_single_output_node(m_index);
->>>>>>> 0675f490
         }
 
         /// \return The index of the output referred to by this output handle.
