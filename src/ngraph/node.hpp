//*****************************************************************************
// Copyright 2017-2018 Intel Corporation
//
// Licensed under the Apache License, Version 2.0 (the "License");
// you may not use this file except in compliance with the License.
// You may obtain a copy of the License at
//
//     http://www.apache.org/licenses/LICENSE-2.0
//
// Unless required by applicable law or agreed to in writing, software
// distributed under the License is distributed on an "AS IS" BASIS,
// WITHOUT WARRANTIES OR CONDITIONS OF ANY KIND, either express or implied.
// See the License for the specific language governing permissions and
// limitations under the License.
//*****************************************************************************

#pragma once

#include <atomic>
#include <deque>
#include <iostream>
#include <memory>
#include <set>
#include <string>
#include <typeindex>
#include <unordered_map>
#include <unordered_set>
#include <vector>

#include "ngraph/assertion.hpp"
#include "ngraph/autodiff/adjoints.hpp"
#include "ngraph/descriptor/input.hpp"
#include "ngraph/descriptor/output.hpp"
#include "ngraph/descriptor/tensor.hpp"
#include "ngraph/node_vector.hpp"
#include "ngraph/placement.hpp"

namespace ngraph
{
    namespace pass
    {
        class GetOutputElementElimination;
    }
    namespace op
    {
        class Parameter;
        class Result;
    }

    void replace_node_users_arguments(std::shared_ptr<Node> target,
                                      std::shared_ptr<Node> replacement);

    std::pair<std::shared_ptr<op::Result>, std::shared_ptr<op::Parameter>>
        insert_result_parameter_split(const std::shared_ptr<Node>& src_node,
                                      const std::shared_ptr<Node>& dst_node);

    void insert_new_node_between(const std::shared_ptr<Node>& src_node,
                                 const std::shared_ptr<Node>& dst_node,
                                 const std::shared_ptr<Node>& new_node);

    std::string node_validation_assertion_string(const Node* node);

    const std::shared_ptr<Node>& check_single_output_arg(const std::shared_ptr<Node>& node,
                                                         size_t i);
    const NodeVector& check_single_output_args(const NodeVector& args);

    const std::shared_ptr<Node>& check_single_output_arg(const std::shared_ptr<Node>& node,
                                                         size_t i);
    const NodeVector& check_single_output_args(const NodeVector& args);

    /// Nodes are the backbone of the graph of Value dataflow. Every node has
    /// zero or more nodes as arguments and one value, which is either a tensor
    /// view or a (possibly empty) tuple of values.
    class Node : public std::enable_shared_from_this<Node>
    {
        // So Adjoints can call generate_adjoints
        friend class autodiff::Adjoints;
        friend class descriptor::Input;
        friend void replace_node_users_arguments(std::shared_ptr<Node> target,
                                                 std::shared_ptr<Node> replacement);
        friend std::pair<std::shared_ptr<op::Result>, std::shared_ptr<op::Parameter>>
            insert_result_parameter_split(const std::shared_ptr<Node>& src_node,
                                          const std::shared_ptr<Node>& dst_node);
        friend void insert_new_node_between(const std::shared_ptr<Node>& src_node,
                                            const std::shared_ptr<Node>& dst_node,
                                            const std::shared_ptr<Node>& new_node);

        friend class ngraph::pass::GetOutputElementElimination;

    protected:
        /// Throws if the node is invalid.
        virtual void validate_and_infer_types();

        // Called in constructors during transition
        void constructor_validate_and_infer_types();

        void validate_and_infer_elementwise(element::Type result_type);
        void validate_and_infer_elementwise()
        {
            validate_and_infer_elementwise(get_input_element_type(0));
        }
        void validate_and_infer_elementwise_arithmetic();
        void validate_and_infer_elementwise_logical();

        Node(const std::string& node_type, const NodeVector& arguments, size_t output_size = 1);
        virtual ~Node();

        virtual void generate_adjoints(autodiff::Adjoints& adjoints, const NodeVector& deltas) {}
    public:
        // Called after transition
        void delayed_validate_and_infer_types();

        /// The class name, must not contain spaces
        std::string description() const { return m_node_type; }
        const std::string& get_friendly_name() const;
        const std::string& get_name() const;
        void set_name(const std::string& name);
        /// Return true if this has the same implementing class as node. This
        /// will be used by the pattern matcher when comparing a pattern
        /// graph against the graph.
        bool is_same_op_type(const std::shared_ptr<Node>& node) const
        {
            Node* n = node.get();
            return std::type_index(typeid(*this)) == std::type_index(typeid(*n));
        }

        void set_output_type(size_t i, const element::Type& element_type, const Shape& shape);

        bool is_parameter() const;
        virtual bool is_output() const;
        virtual bool is_constant() const;
        virtual bool is_commutative() { return false; }
        size_t get_instance_id() const { return m_instance_id; }
        friend std::ostream& operator<<(std::ostream&, const Node&);

        // TODO: Deprecate
        std::deque<descriptor::Input>& get_inputs() { return m_inputs; }
        // TODO: Deprecate
        const std::deque<descriptor::Input>& get_inputs() const { return m_inputs; }
        // Deprecated
        // TODO: Remove from unit tests.
        std::deque<descriptor::Output>& get_outputs();
        // Deprecated
        // TODO: Remove from unit tests.
        const std::deque<descriptor::Output>& get_outputs() const;

        /// Get control dependencies registered on the node
        const std::set<std::shared_ptr<Node>>& get_control_dependencies() const;

        void add_control_dependency(std::shared_ptr<Node> node);

        void remove_control_dependency(std::shared_ptr<Node> node)
        {
            m_control_dependencies.erase(node);
        }

        /// Returns the number of outputs on the for the node.
        size_t get_output_size() const;

        /// Returns the element type for output i
        const element::Type& get_output_element_type(size_t i) const;

        /// Checks that there is exactly one output and returns its element type
        const element::Type& get_element_type() const;

        /// Returns the shape for output i
        const Shape& get_output_shape(size_t i) const;

        /// Checks that there is exactly one output and returns its shape
        const Shape& get_shape() const;

        /// Returns the tensor for output i
        descriptor::Tensor& get_output_tensor(size_t i) const;

        /// Checks that there is exactly one output and returns its tensor.
        descriptor::Tensor& get_output_tensor() const;

        /// Returns the tensor view of output i
        std::shared_ptr<descriptor::TensorView> get_output_tensor_view(size_t i) const;

        /// Checks that there is exactly one output and returns its tensor view.
        std::shared_ptr<descriptor::TensorView> get_output_tensor_view() const;

        /// Returns the set of inputs using output i
        const std::set<descriptor::Input*>& get_output_inputs(size_t i) const;

        /// Returns the number of inputs for the op
        size_t get_input_size() const;

        /// Returns the element type of input i
        const element::Type& get_input_element_type(size_t i) const;

        /// Returns the shape of input i
        const Shape& get_input_shape(size_t i) const;

        std::unordered_set<descriptor::Tensor*> liveness_new_list;
        std::unordered_set<descriptor::Tensor*> liveness_free_list;

        virtual NodeVector get_arguments() const;

        std::shared_ptr<Node> get_argument(size_t index) const;

        virtual std::shared_ptr<Node> copy_with_new_args(const NodeVector& new_args) const = 0;

        virtual std::vector<std::shared_ptr<Function>> get_functions() const;

        /// True if this and node have one output with same element type and shape
        bool has_same_type(std::shared_ptr<const Node> node) const;

        /// Get device placement
        Placement get_placement() const;

        /// Set device placement
        void set_placement(Placement placement);

        /// Get input descriptor that is connected to src
        descriptor::Input* get_input_from(const std::shared_ptr<Node>& src);

        /// Get ouput descriptor that outputs to dst
        descriptor::Output* get_output_to(const std::shared_ptr<Node>& dst);

        /// Get all the nodes that uses the current node
        NodeVector get_users() const;

        virtual std::shared_ptr<Node> get_default_value() const { return nullptr; }
    protected:
<<<<<<< HEAD
        void add_output(const element::Type& element_type, const Shape& shape);
        std::set<std::shared_ptr<Node>> m_control_dependencies;
=======
        void set_output_size(size_t n);
>>>>>>> 8bab36fb

        std::string m_node_type;
        size_t m_instance_id;
        std::string m_name;
        const std::string m_unique_name;
        static std::atomic<size_t> m_next_instance_id;
        std::deque<descriptor::Input> m_inputs;
        std::deque<descriptor::Output> m_outputs;
        std::unordered_map<Node*, autodiff::Adjoints> m_adjoint_map;
        Placement m_placement = Placement::DEFAULT;
    };

    class NodeValidationError : public AssertionFailure
    {
    public:
        NodeValidationError(std::string what)
            : AssertionFailure(what)
        {
        }
        NodeValidationError(const char* what)
            : AssertionFailure(what)
        {
        }
    };

    void check_new_args_count(const Node* node, const NodeVector& new_args);
}

#define NODE_VALIDATION_ASSERT(node, cond)                                                         \
    NGRAPH_ASSERT_STREAM_WITH_LOC(                                                                 \
        ::ngraph::NodeValidationError, cond, ::ngraph::node_validation_assertion_string(node))
#define NODE_VALIDATION_FAIL(node)                                                                 \
    NGRAPH_FAIL_STREAM_WITH_LOC(::ngraph::NodeValidationError,                                     \
                                ::ngraph::node_validation_assertion_string(node))<|MERGE_RESOLUTION|>--- conflicted
+++ resolved
@@ -224,12 +224,8 @@
 
         virtual std::shared_ptr<Node> get_default_value() const { return nullptr; }
     protected:
-<<<<<<< HEAD
-        void add_output(const element::Type& element_type, const Shape& shape);
         std::set<std::shared_ptr<Node>> m_control_dependencies;
-=======
         void set_output_size(size_t n);
->>>>>>> 8bab36fb
 
         std::string m_node_type;
         size_t m_instance_id;
