--- conflicted
+++ resolved
@@ -27,19 +27,10 @@
 {
     class Op;
 
-<<<<<<< HEAD
     /// Nodes are the backbone of the graph of Value dataflow. Every node has
     /// zero or more nodes as arguments and one value, which is either a tensor
     /// view or a (possibly empty) tuple of values.
-    class Node : public TypedValueMixin
-=======
-    /**
-     ** Nodes are the backbone of the graph of Value dataflow. Every node has
-     ** zero or more nodes as arguments and one value, which is either a tensor
-     ** view or a (possibly empty) tuple of values.
-     **/
     class Node : public TypedValueMixin, public std::enable_shared_from_this<Node>
->>>>>>> fac27c37
     {
 
     protected:
