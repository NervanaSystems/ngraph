//*****************************************************************************
// Copyright 2017-2019 Intel Corporation
//
// Licensed under the Apache License, Version 2.0 (the "License");
// you may not use this file except in compliance with the License.
// You may obtain a copy of the License at
//
//     http://www.apache.org/licenses/LICENSE-2.0
//
// Unless required by applicable law or agreed to in writing, software
// distributed under the License is distributed on an "AS IS" BASIS,
// WITHOUT WARRANTIES OR CONDITIONS OF ANY KIND, either express or implied.
// See the License for the specific language governing permissions and
// limitations under the License.
//*****************************************************************************

#pragma once

#include <atomic>
#include <cstring>
#include <deque>
#include <iostream>
#include <memory>
#include <set>
#include <string>
#include <tuple>
#include <typeindex>
#include <unordered_map>
#include <unordered_set>
#include <vector>

#include "ngraph/autodiff/adjoints.hpp"
#include "ngraph/check.hpp"
#include "ngraph/coordinate.hpp"
#include "ngraph/deprecated.hpp"
#include "ngraph/descriptor/input.hpp"
#include "ngraph/descriptor/output.hpp"
#include "ngraph/descriptor/tensor.hpp"
#include "ngraph/op/util/attr_types.hpp"
#include "ngraph/op/util/op_annotations.hpp"
#include "ngraph/placement.hpp"
#include "ngraph/strides.hpp"
#include "ngraph/type.hpp"

namespace ngraph
{
    template <typename NodeType>
    class Input;

    template <typename NodeType>
    class Output;

<<<<<<< HEAD
    class PartialShape;
    class Shape;

    /// \brief Visits the attributes of a node.
    ///
    /// Attributes are the values set when building a graph which are not
    /// computed as the graph executes. Values computed from the graph topology and attributes
    /// during compilation are not attributes.
    class AttributeVisitor
    {
    public:
        virtual ~AttributeVisitor() {}
        virtual void on(const std::string& name, std::string& value) = 0;
        virtual void on(const std::string& name, element::Type& value) = 0;
        virtual void on(const std::string& name, PartialShape& value) = 0;
        virtual void on(const std::string& name, Shape& value) = 0;
        virtual void on(const std::string& name, bool& value) = 0;
        virtual void on(const std::string& name, int64_t& value) = 0;
        virtual void on(const std::string& name, uint64_t& value) = 0;
    };

=======
    class Variant;
>>>>>>> 7b618f03
    class Node;
    using NodeVector = std::vector<std::shared_ptr<Node>>;
    using OutputVector = std::vector<Output<Node>>;

    class Function;

    namespace op
    {
        struct AutoBroadcastSpec;
        class Constant;
    } // namespace op

    namespace autodiff
    {
        class Adjoints;
    }

    std::string node_validation_failure_loc_string(const Node* node);

    const std::shared_ptr<Node>& check_single_output_arg(const std::shared_ptr<Node>& node,
                                                         size_t i);
    const NodeVector& check_single_output_args(const NodeVector& args);

    const std::shared_ptr<Node>& check_single_output_arg(const std::shared_ptr<Node>& node,
                                                         size_t i);
    const NodeVector& check_single_output_args(const NodeVector& args);

    OutputVector as_output_vector(const NodeVector& args);
    NodeVector as_node_vector(const OutputVector& values);

    /// Alias useful for cloning
    using NodeMap = std::unordered_map<ngraph::Node*, std::shared_ptr<ngraph::Node>>;

    using NodeTypeInfo = DiscreteTypeInfo;

    /// Nodes are the backbone of the graph of Value dataflow. Every node has
    /// zero or more nodes as arguments and one value, which is either a tensor
    /// or a (possibly empty) tuple of values.
    class Node : public std::enable_shared_from_this<Node>
    {
        // For access to generate_adjoints.
        friend class autodiff::Adjoints;

        // For access to m_outputs.
        friend class descriptor::Input;

        // For access to m_inputs and m_outputs.
        template <typename NodeType>
        friend class Input;

        // For access to m_outputs.
        template <typename NodeType>
        friend class Output;

    protected:
        /// Throws if the node is invalid.
        virtual void validate_and_infer_types();

        // Called in constructors during transition
        void constructor_validate_and_infer_types();

        std::tuple<element::Type, PartialShape> validate_and_infer_elementwise_args(
            const op::AutoBroadcastSpec& autob = op::AutoBroadcastSpec());
        void validate_and_infer_elementwise_arithmetic(
            const op::AutoBroadcastSpec& autob = op::AutoBroadcastSpec());
        void validate_and_infer_elementwise_logical(
            const op::AutoBroadcastSpec& autob = op::AutoBroadcastSpec());

        /// \brief Construct an unitialized Node
        Node() {}
        /// \brief Construct an unitialized Node
        /// \param output_size Number of outputs for this node
        Node(size_t output_size);

        /// \brief Constructor for Node subclasses that have metaclasses.
        /// \param arguments Output i will connect to input i
        /// \param output_size Number of outputs for this node
        Node(const OutputVector& arguments, size_t output_size = 1);

        /// \brief Construct a node with arguments. Will be deprecated.
        Node(const std::string& node_type, const NodeVector& arguments, size_t output_size = 1);

        /// \brief Constructor for Node subclasses that have metaclasses. Will be deprecated.
        /// \param arguments The 0th output of node i will connect to input i
        /// \param output_size Number of outputs for this node
        Node(const NodeVector& arguments, size_t output_size = 1);

        virtual void generate_adjoints(autodiff::Adjoints& /* adjoints */,
                                       const NodeVector& /* deltas */)
        {
        }
        /// \brief Moves nodes that would be deleted from inputs to nodes to avoid stack overflows
        /// on deep networks.
        void safe_delete(NodeVector& nodes, bool recurse);

    public:
        NGRAPH_API
        static constexpr NodeTypeInfo type_info{"Node", 0};

        virtual ~Node();

        virtual bool visit_attributes(AttributeVisitor& visitor) { return false; }
        virtual bool is_unary_elementwise_arithmetic() const { return false; }
        virtual bool is_binary_elementwise_arithmetic() const { return false; }
        virtual bool is_binary_elementwise_comparison() const { return false; }
        virtual bool is_binary_elementwise_logical() const { return false; }
        /// \returns true if node supports autobroadcast operations
        virtual bool supports_auto_broadcast() const { return false; }
        /// \returns the autobroadcasr spec
        virtual const op::AutoBroadcastSpec& get_autob() const;
        /// \returns true if the node can decompose
        virtual bool supports_decompose() const { return false; }
        /// \brief Decomposes the FusedOp into a sub-graph consisting of core ngraph ops
        ///
        /// \return A vector of nodes comprising the sub-graph. The order of output
        ///         tensors must match the match output tensors of the FusedOp
        virtual NodeVector decompose_op() const { return NodeVector(); }
        /// Returns the NodeTypeInfo for the node's class.
        /// During transition to type_info, returns a dummy type_info for Node if the class
        /// has not been updated yet.
        virtual const NodeTypeInfo& get_type_info() const { return type_info; }
        virtual const char* get_type_name() const
        {
            auto& info = get_type_info();
            if (is_type<Node>(this))
            {
                // Transitional definition
                return description().c_str();
            }
            return info.name;
        }
        /// Sets/replaces the arguments with new arguments.
        void set_arguments(const NodeVector& arguments);
        /// Sets/replaces the arguments with new arguments.
        void set_arguments(const OutputVector& arguments);
        /// Sets/replaces the arguments with new arguments.
        void set_argument(size_t position, const Output<Node>& argument);

        /// Sets the number of outputs
        void set_output_size(size_t output_size);

        void revalidate_and_infer_types() { validate_and_infer_types(); }
        // Called after transition
        void delayed_validate_and_infer_types();

        /// \brief Get the string name for the type of the node, such as `Add` or `Multiply`.
        ///        The class name, must not contain spaces as it is used for codegen.
        /// \returns A const reference to the node's type name
        virtual const std::string& description() const;
        /// \brief Get the unique name of the node.
        /// \returns A const reference to the node's unique name.
        const std::string& get_name() const;

        /// \brief Sets a friendly name for a node. This does not overwrite the unique name
        ///        of the node and is retrieved via get_friendly_name(). Used mainly for debugging.
        ///        The friendly name may be set exactly once.
        /// \param name is the friendly name to set
        void set_friendly_name(const std::string& name);

        /// \brief Gets the friendly name for a node. If no friendly name has been set via
        ///        set_friendly_name then the node's unique name is returned.
        /// \returns A const reference to the node's friendly name.
        const std::string& get_friendly_name() const;

        /// Return true if this has the same implementing class as node. This
        /// will be used by the pattern matcher when comparing a pattern
        /// graph against the graph.
        bool is_same_op_type(const std::shared_ptr<Node>& node) const
        {
            return description() == node->description();
        }

        /// \brief Marks an input as being relevant or irrelevant to the output shapes of this
        ///        node.
        /// \param i The index of the input to mark as relevant or irrelevant.
        /// \param relevant true if the input is relevant to output shapes, false otherwise.
        ///
        /// This is used by the shape specialization pass to know which nodes must be statically
        /// evaluated in order to complete shape specialization. (For example, the shape input of
        /// DynReshape must be evaluated statically in order for the output shape to be
        /// determined.) By default, all inputs are marked as shape-irrelevant. Overrides of
        /// validate_and_infer_types should call this function to mark shape-relevant inputs.
        // TODO(amprocte): should be protected
        void set_input_is_relevant_to_shape(size_t i, bool relevant = true);

        /// \brief Marks an input as being relevant or irrelevant to the output values of this
        ///        node.
        /// \param i The index of the input to mark as relevant or irrelevant.
        /// \param relevant true if the input is relevant to output values, false otherwise.
        ///
        /// This is used by the shape specialization pass to cut short evaluation in cases where
        /// an input value does not actually have any effect on the output value of the node. (As
        /// of this writing, the only example of this is ShapeOf.) By default, all inputs are
        /// marked as value-relevant. Overrides of validate_and_infer_types should call this
        /// function to mark value-irrelevant inputs.
        // TODO(amprocte): should be protected
        void set_input_is_relevant_to_value(size_t i, bool relevant = true);

        // TODO(amprocte): should this be protected?
        void set_output_type(size_t i,
                             const element::Type& element_type,
                             const PartialShape& pshape);

        virtual bool is_parameter() const { return false; }
        virtual bool is_output() const;
        virtual bool is_constant() const;
        virtual bool is_null() const { return false; }
        virtual bool is_op() const { return false; }
        virtual bool is_commutative() const { return false; }
        virtual bool is_dynamic() const;
        virtual bool has_state() const { return false; }
        size_t get_instance_id() const { return m_instance_id; }
        friend std::ostream& operator<<(std::ostream&, const Node&);
        virtual std::ostream& write_short_description(std::ostream&) const;
        virtual std::ostream& write_long_description(std::ostream&) const;

        std::deque<descriptor::Input>& get_inputs() NGRAPH_DEPRECATED("use inputs() instead")
        {
            return m_inputs;
        }
        const std::deque<descriptor::Input>& get_inputs() const
            NGRAPH_DEPRECATED("use inputs() instead")
        {
            return m_inputs;
        }
        std::deque<descriptor::Output>& get_outputs() NGRAPH_DEPRECATED("use outputs() instead");
        const std::deque<descriptor::Output>& get_outputs() const
            NGRAPH_DEPRECATED("use outputs() instead");

        /// Get control dependencies registered on the node
        const std::vector<std::shared_ptr<Node>>& get_control_dependencies() const;

        /// Get nodes dependent on this node
        const std::vector<Node*>& get_control_dependents() const;

        /// This node cannot execute until node executes
        void add_control_dependency(std::shared_ptr<Node> node);

        /// Remove the dependency of this node on node
        void remove_control_dependency(std::shared_ptr<Node> node);

        /// Remove all dependencies from this node
        void clear_control_dependencies();

        /// Remove this node as a dependency from all dependent nodes
        void clear_control_dependents();

        /// This node absorbs the control dependencies of source_node
        void add_node_control_dependencies(std::shared_ptr<Node> source_node);

        /// This node becomes a dependent of every node dependent on source_node
        void add_node_control_dependents(std::shared_ptr<Node> source_node);

        /// Returns the number of outputs from the node.
        size_t get_output_size() const;

        /// Returns the element type for output i
        // TODO: deprecate in favor of node->output(i).get_element_type()
        const element::Type& get_output_element_type(size_t i) const;

        /// Checks that there is exactly one output and returns its element type
        // TODO: deprecate in favor of node->output(0).get_element_type() with a suitable check in
        // the calling code, or updates to the calling code if it is making an invalid assumption
        // of only one output.
        const element::Type& get_element_type() const;

        /// Returns the shape for output i
        // TODO: deprecate in favor of node->output(i).get_shape()
        const Shape& get_output_shape(size_t i) const;

        /// Returns the partial shape for output i
        const PartialShape& get_output_partial_shape(size_t i) const;

        std::shared_ptr<Node> get_output_as_single_output_node(size_t i,
                                                               bool for_get_output_element = true);

        /// Checks that there is exactly one output and returns its shape
        // TODO: deprecate in favor of node->output(0).get_shape() with a suitable check in the
        // calling code, or updates to the calling code if it is making an invalid assumption of
        // only one output.
        const Shape& get_shape() const;

        /// Returns the tensor for output i
        descriptor::Tensor& get_output_tensor(size_t i) const
            NGRAPH_DEPRECATED("use node->output(i).get_tensor() instead");

        /// Returns the tensor name for output i
        const std::string& get_output_tensor_name(size_t i) const;

        /// Checks that there is exactly one output and returns its tensor.
        descriptor::Tensor& get_output_tensor() const NGRAPH_DEPRECATED(
            "use node->output(0).get_tensor() instead; insert a check that the node has only one "
            "output, or update calling code not to assume only one output");

        /// Returns the tensor of output i
        // TODO: Investigate whether this really needs to be shared_ptr. If so, we'll need a
        // replacement in Output.
        std::shared_ptr<descriptor::Tensor> get_output_tensor_ptr(size_t i) const
            NGRAPH_DEPRECATED("use &node->output(i).get_tensor() instead");

        /// Checks that there is exactly one output and returns its tensor.
        std::shared_ptr<descriptor::Tensor> get_output_tensor_ptr() const NGRAPH_DEPRECATED(
            "use &node->output(i).get_tensor() instead; insert a check that the node has only one "
            "output, or update calling code not to assume only one output");

        /// Returns the set of inputs using output i
        const std::vector<descriptor::Input*>& get_output_inputs(size_t i) const
            NGRAPH_DEPRECATED("use node->output(i).get_target_inputs() instead");

        /// Returns the number of inputs for the op
        size_t get_input_size() const;

        /// Returns the element type of input i
        // TODO: deprecate in favor of node->input(i).get_element_type()
        const element::Type& get_input_element_type(size_t i) const;

        /// Returns the shape of input i
        // TODO: deprecate in favor of node->input(i).get_shape()
        const Shape& get_input_shape(size_t i) const;

        /// Returns the partial shape of input i
        // TODO: deprecate in favor of node->input(i).get_partial_shape()
        const PartialShape& get_input_partial_shape(size_t i) const;

        /// Returns the tensor name for input i
        const std::string& get_input_tensor_name(size_t i) const;

        std::unordered_set<descriptor::Tensor*> liveness_new_list;
        std::unordered_set<descriptor::Tensor*> liveness_free_list;

        // Will be deprecated
        virtual NodeVector get_arguments() const;
        // Will be deprecated
        std::shared_ptr<Node> get_argument(size_t index) const;

    protected:
        // Will be replaced with an OutputVector version
        virtual std::shared_ptr<Node> copy_with_new_args(const NodeVector& new_args) const = 0;

    public:
        std::shared_ptr<Node> copy_with_new_inputs(const OutputVector& new_args) const;

        std::shared_ptr<Node> copy_with_new_inputs(
            const OutputVector& inputs,
            const std::vector<std::shared_ptr<Node>>& control_dependencies) const;

        /// True if this and node have one output with same element type and shape
        bool has_same_type(std::shared_ptr<const Node> node) const;

        /// Get device placement
        Placement get_placement() const;

        /// Set device placement
        void set_placement(Placement placement);

        /// Get device placement
        size_t get_placement_index() const;

        /// Set device placement
        void set_placement_index(size_t placement);

        using RTMap = std::map<std::string, std::shared_ptr<Variant>>;

        RTMap& get_rt_info() { return m_rt_info; }
        const RTMap& get_rt_info() const { return m_rt_info; }
        const std::unordered_set<std::string>& get_provenance_tags() const;
        void add_provenance_tag(const std::string& tag);
        template <typename T>
        void add_provenance_tags(T tag_set)
        {
            for (auto tag : tag_set)
            {
                add_provenance_tag(tag);
            }
        }
        /// \brief Adds tag_set to this node and all intermediate nodes above base
        void add_provenance_tags_above(const OutputVector& base,
                                       const std::unordered_set<std::string>& tag_set);
        void remove_provenance_tag(const std::string& tag);
        /// \brief Add node to additional nodes that receive tags
        void add_provenance_group_member(const std::shared_ptr<Node>& node);
        /// \brief Remove node to additional nodes that receive tags
        void remove_provenance_group_member(const std::shared_ptr<Node>& node);
        /// \brief Replace current_node with replacement_node and transfer tags
        void replace_provenance_group_member(const std::shared_ptr<Node>& current_node,
                                             const std::shared_ptr<Node>& replacement_node);
        /// \return Provenance group nodes
        const std::set<std::shared_ptr<Node>>& get_provenance_group_members() const;

        /// \brief Add all nodes between this node and nodes in base as additional nodes to receive
        /// provenance tags.
        std::shared_ptr<Node> add_provenance_group_members_above(const OutputVector& base);

        // to be used when nodes are replaced
        void merge_provenance_tags_from(const std::shared_ptr<const Node>& source);

        /// Get all the nodes that uses the current node
        NodeVector get_users(bool check_is_used = false) const;

        /// \return Version of this node
        virtual size_t get_version() const { return 0; }
        virtual std::shared_ptr<Node> get_default_value() const { return nullptr; }
        /// Use instance ids for comparison instead of memory addresses to improve determinism
        bool operator<(const Node& other) const { return m_instance_id < other.m_instance_id; }
        static const size_t placement_invalid = -1;

        /// \return A vector containing a handle for each of this node's inputs, in order.
        // TODO: Rename to get_inputs()?
        std::vector<Input<Node>> inputs();

        /// \return A vector containing a handle for each of this node's inputs, in order.
        std::vector<Input<const Node>> inputs() const;

        /// \return A vector containing the values for each input
        std::vector<Output<Node>> input_values() const;

        /// \return A vector containing a handle for each of this node's outputs, in order.
        // TODO: Rename to get_outputs()?
        std::vector<Output<Node>> outputs();

        /// \return A vector containing a handle for each of this node's outputs, in order.
        std::vector<Output<const Node>> outputs() const;

        /// \return A handle to the `input_index`th input of this node.
        /// \throw std::out_of_range if the node does not have at least `input_index+1` inputs.
        Input<Node> input(size_t input_index);

        /// \return A handle to the `input_index`th input of this node.
        /// \throw std::out_of_range if the node does not have at least `input_index+1` inputs.
        Input<const Node> input(size_t input_index) const;

        Output<Node> input_value(size_t input_index) const;

        /// \return A handle to the `output_index`th output of this node.
        /// \throw std::out_of_range if the node does not have at least `output_index+1` outputs.
        Output<Node> output(size_t output_index);

        /// \return A handle to the `output_index`th output of this node.
        /// \throw std::out_of_range if the node does not have at least `output_index+1` outputs.
        Output<const Node> output(size_t output_index) const;

        void set_op_annotations(std::shared_ptr<ngraph::op::util::OpAnnotations> op_annotations)
        {
            m_op_annotations = op_annotations;
        }
        std::shared_ptr<ngraph::op::util::OpAnnotations> get_op_annotations() const
        {
            return m_op_annotations;
        }

    private:
        descriptor::Input& get_input_descriptor(size_t position);
        descriptor::Output& get_output_descriptor(size_t position);

        std::vector<Node*> m_control_dependents;
        std::vector<std::shared_ptr<Node>> m_control_dependencies;
        std::string m_node_type;
        size_t m_instance_id{m_next_instance_id.fetch_add(1)};
        std::string m_friendly_name;
        std::string m_unique_name;
        NGRAPH_API
        static std::atomic<size_t> m_next_instance_id;
        std::unordered_set<std::string> m_provenance_tags;
        std::set<std::shared_ptr<Node>> m_provenance_group;
        std::deque<descriptor::Input> m_inputs;
        std::deque<descriptor::Output> m_outputs;
        std::unordered_map<Node*, autodiff::Adjoints> m_adjoint_map;
        Placement m_placement = Placement::DEFAULT;
        size_t m_placement_index = placement_invalid;
        std::shared_ptr<ngraph::op::util::OpAnnotations> m_op_annotations;
        std::map<std::string, std::shared_ptr<Variant>> m_rt_info;
    };

    /// \brief A handle for one of a node's inputs.
    template <typename NodeType>
    class Input
    {
    public:
        /// \brief Constructs a Input.
        /// \param node Pointer to the node for the input handle.
        /// \param index The index of the input.
        Input(NodeType* node, size_t index)
            : m_node(node)
            , m_index(index)
        {
        }

        /// \return A pointer to the node referenced by this input handle.
        NodeType* get_node() const { return m_node; }
        /// \return The index of the input referred to by this input handle.
        size_t get_index() const { return m_index; }
        /// \return The element type of the input referred to by this input handle.
        const element::Type& get_element_type() const
        {
            return m_node->get_input_element_type(m_index);
        }
        /// \return The shape of the input referred to by this input handle.
        const Shape& get_shape() const { return m_node->get_input_shape(m_index); }
        /// \return The partial shape of the input referred to by this input handle.
        const PartialShape& get_partial_shape() const
        {
            return m_node->get_input_partial_shape(m_index);
        }
        /// \return A handle to the output that is connected to this input.
        Output<Node> get_source_output() const;
        /// \return A reference to the tensor descriptor for this input.
        descriptor::Tensor& get_tensor() const
        {
            return m_node->m_inputs.at(m_index).get_output().get_tensor();
        }
        /// \return A shared pointer to the tensor descriptor for this input.
        std::shared_ptr<descriptor::Tensor> get_tensor_ptr() const
        {
            return m_node->m_inputs.at(m_index).get_output().get_tensor_ptr();
        }
        /// \return true if this input is relevant to its node's output shapes; else false.
        bool get_is_relevant_to_shapes() const
        {
            return m_node->m_inputs.at(m_index).get_is_relevant_to_shape();
        }
        /// \return true if this input is relevant to its node's output values; else false.
        bool get_is_relevant_to_values() const
        {
            return m_node->m_inputs.at(m_index).get_is_relevant_to_value();
        }

        /// \brief Replaces the source output of this input.
        /// \param new_source_output A handle for the output that will replace this input's source.
        void replace_source_output(const Output<Node>& new_source_output) const;

        bool operator==(const Input& other) const
        {
            return m_node == other.m_node && m_index == other.m_index;
        }
        bool operator!=(const Input& other) const { return !(*this == other); }
        bool operator<(const Input& other) const
        {
            return m_node < other.m_node || (m_node == other.m_node && m_index < other.m_index);
        }
        bool operator>(const Input& other) const
        {
            return m_node > other.m_node || (m_node == other.m_node && m_index > other.m_index);
        }
        bool operator<=(const Input& other) const { return !(*this > other); }
        bool operator>=(const Input& other) const { return !(*this < other); }
    private:
        NodeType* const m_node;
        const size_t m_index;
    };

    /// \brief A handle for one of a node's outputs.
    template <typename NodeType = Node>
    class Output
    {
    public:
        /// \brief Constructs a Output.
        /// \param node A pointer to the node for the output handle.
        /// \param index The index of the output.
        Output(NodeType* node, size_t index)
            : m_node(node->shared_from_this())
            , m_index(index)
        {
        }

        /// \brief Constructs a Output.
        /// \param node A `shared_ptr` to the node for the output handle.
        /// \param index The index of the output.
        ///
        /// TODO: Make a plan to deprecate this.
        Output(const std::shared_ptr<NodeType>& node, size_t index)
            : m_node(node)
            , m_index(index)
        {
        }

        /// \brief Constructs a Output, referencing the zeroth output of the node.
        /// \param node A `shared_ptr` to the node for the output handle.
        template <typename T>
        Output(const std::shared_ptr<T>& node)
            : Output(node, 0)
        {
        }

        /// A null output
        Output() = default;

        /// This output position for a different node
        Output<NodeType> for_node(const std::shared_ptr<NodeType>& node)
        {
            return Output(node, m_index);
        }

        /// \return A pointer to the node referred to by this output handle.
        NodeType* get_node() const { return m_node.get(); }
        /// \return A `shared_ptr` to the node referred to by this output handle.
        ///
        /// TODO: Make a plan to deprecate this.
        std::shared_ptr<NodeType> get_node_shared_ptr() const { return m_node; }
        /// \return A useable shared pointer to this output. If index 0, the node,
        /// otherwise find or create a GOE.
        std::shared_ptr<Node> as_single_output_node(bool for_get_output_element = true) const
            NGRAPH_DEPRECATED("Transitional.")
        {
            return m_node->get_output_as_single_output_node(m_index, for_get_output_element);
        }

        /// \return The index of the output referred to by this output handle.
        size_t get_index() const { return m_index; }
        /// \return A reference to the tensor descriptor for this output.
        descriptor::Tensor& get_tensor() const
        {
            return m_node->m_outputs.at(m_index).get_tensor();
        }
        /// \return A shared point to the tensor ptr for this output.
        std::shared_ptr<descriptor::Tensor> get_tensor_ptr() const
        {
            return m_node->m_outputs.at(m_index).get_tensor_ptr();
        }
        /// \return The element type of the output referred to by this output handle.
        const element::Type& get_element_type() const
        {
            return m_node->get_output_element_type(m_index);
        }
        /// \return The shape of the output referred to by this output handle.
        const Shape& get_shape() const { return m_node->get_output_shape(m_index); }
        /// \return The partial shape of the output referred to by this output handle.
        const PartialShape& get_partial_shape() const
        {
            return m_node->get_output_partial_shape(m_index);
        }

        /// \return A set containing handles for all inputs targeted by the output referenced by
        ///        this output handle.
        std::set<Input<Node>> get_target_inputs() const;

        /// \brief Removes a target input from the output referenced by this output handle.
        /// \param target_input The target input to remove.
        ///
        // TODO(amprocte): Investigate whether this really ought to be public.
        void remove_target_input(const Input<Node>& target_input) const;

        bool operator==(const Output& other) const
        {
            return m_node == other.m_node && m_index == other.m_index;
        }
        bool operator!=(const Output& other) const { return !(*this == other); }
        bool operator<(const Output& other) const
        {
            return m_node < other.m_node || (m_node == other.m_node && m_index < other.m_index);
        }
        bool operator>(const Output& other) const
        {
            return m_node > other.m_node || (m_node == other.m_node && m_index > other.m_index);
        }
        bool operator<=(const Output& other) const { return !(*this > other); }
        bool operator>=(const Output& other) const { return !(*this < other); }
    private:
        std::shared_ptr<NodeType> m_node;
        size_t m_index{0};
    };

    inline Input<Node> Node::input(size_t input_index)
    {
        if (input_index >= m_inputs.size())
        {
            throw std::out_of_range("node input index is out of range");
        }

        return Input<Node>(this, input_index);
    }

    inline Output<Node> Node::input_value(size_t input_index) const
    {
        return input(input_index).get_source_output();
    }

    inline Input<const Node> Node::input(size_t input_index) const
    {
        if (input_index >= m_inputs.size())
        {
            throw std::out_of_range("node input index is out of range");
        }

        return Input<const Node>(this, input_index);
    }

    inline Output<Node> Node::output(size_t output_index)
    {
        if (output_index >= m_outputs.size())
        {
            throw std::out_of_range("node output index is out of range");
        }

        return Output<Node>(this, output_index);
    }

    inline Output<const Node> Node::output(size_t output_index) const
    {
        if (output_index >= m_outputs.size())
        {
            throw std::out_of_range("node output index is out of range");
        }

        return Output<const Node>(this, output_index);
    }

    template <typename NodeType>
    Output<Node> Input<NodeType>::get_source_output() const
    {
        auto& output_descriptor = m_node->m_inputs.at(m_index).get_output();
        return Output<Node>(output_descriptor.get_node(), output_descriptor.get_index());
    }

    template <typename NodeType>
    void Input<NodeType>::replace_source_output(const Output<Node>& new_source_output) const
    {
        m_node->m_inputs.at(m_index).replace_output(new_source_output.get_node_shared_ptr(),
                                                    new_source_output.get_index());
    }

    template <typename NodeType>
    std::set<Input<Node>> Output<NodeType>::get_target_inputs() const
    {
        std::set<Input<Node>> result;

        for (auto& input : m_node->m_outputs.at(m_index).get_inputs())
        {
            result.emplace(input->get_raw_pointer_node(), input->get_index());
        }

        return result;
    }

    template <typename NodeType>
    void Output<NodeType>::remove_target_input(const Input<Node>& target_input) const
    {
        m_node->m_outputs.at(m_index).remove_input(
            &(target_input.get_node()->m_inputs.at(target_input.get_index())));
    }

    inline std::vector<Input<Node>> Node::inputs()
    {
        std::vector<Input<Node>> result;

        for (size_t i = 0; i < get_input_size(); i++)
        {
            result.emplace_back(this, i);
        }

        return result;
    }

    inline std::vector<Output<Node>> Node::input_values() const
    {
        std::vector<Output<Node>> result;

        for (size_t i = 0; i < get_input_size(); i++)
        {
            result.emplace_back(input(i).get_source_output());
        }

        return result;
    }

    inline std::vector<Input<const Node>> Node::inputs() const
    {
        std::vector<Input<const Node>> result;

        for (size_t i = 0; i < get_input_size(); i++)
        {
            result.emplace_back(this, i);
        }

        return result;
    }

    inline std::vector<Output<Node>> Node::outputs()
    {
        std::vector<Output<Node>> result;

        for (size_t i = 0; i < get_output_size(); i++)
        {
            result.emplace_back(shared_from_this(), i);
        }

        return result;
    }

    inline std::vector<Output<const Node>> Node::outputs() const
    {
        std::vector<Output<const Node>> result;

        for (size_t i = 0; i < get_output_size(); i++)
        {
            result.emplace_back(shared_from_this(), i);
        }

        return result;
    }

    class NodeValidationFailure : public CheckFailure
    {
    public:
        NodeValidationFailure(const CheckLocInfo& check_loc_info,
                              const Node* node,
                              const std::string& explanation)
            : CheckFailure(check_loc_info, node_validation_failure_loc_string(node), explanation)
        {
        }
    };

    class NodeDescription
    {
    public:
        NodeDescription(const Node& node, bool is_short)
            : m_node(node)
            , m_is_short(is_short)
        {
        }

        friend std::ostream& operator<<(std::ostream& out, const NodeDescription node_description)
        {
            return node_description.m_is_short
                       ? node_description.m_node.write_short_description(out)
                       : node_description.m_node.write_long_description(out);
        }
        const Node& m_node;
        bool m_is_short;
    };
}
#define NODE_VALIDATION_CHECK(node, ...)                                                           \
    NGRAPH_CHECK_HELPER(::ngraph::NodeValidationFailure, (node), __VA_ARGS__)

namespace ngraph
{
    template <typename T>
    void check_new_args_count(const Node* node, T new_args)
    {
        NODE_VALIDATION_CHECK(node,
                              new_args.size() == node->get_arguments().size(),
                              "copy_with_new_args() expected ",
                              node->get_arguments().size(),
                              " argument",
                              (node->get_arguments().size() == 1 ? "" : "s"),
                              " but got ",
                              new_args.size());
    }

} // namespace ngraph<|MERGE_RESOLUTION|>--- conflicted
+++ resolved
@@ -50,7 +50,6 @@
     template <typename NodeType>
     class Output;
 
-<<<<<<< HEAD
     class PartialShape;
     class Shape;
 
@@ -72,9 +71,7 @@
         virtual void on(const std::string& name, uint64_t& value) = 0;
     };
 
-=======
     class Variant;
->>>>>>> 7b618f03
     class Node;
     using NodeVector = std::vector<std::shared_ptr<Node>>;
     using OutputVector = std::vector<Output<Node>>;
