/*******************************************************************************
* Copyright 2017-2018 Intel Corporation
*
* Licensed under the Apache License, Version 2.0 (the "License");
* you may not use this file except in compliance with the License.
* You may obtain a copy of the License at
*
*     http://www.apache.org/licenses/LICENSE-2.0
*
* Unless required by applicable law or agreed to in writing, software
* distributed under the License is distributed on an "AS IS" BASIS,
* WITHOUT WARRANTIES OR CONDITIONS OF ANY KIND, either express or implied.
* See the License for the specific language governing permissions and
* limitations under the License.
*******************************************************************************/

#pragma once

#include <atomic>
#include <deque>
#include <iostream>
#include <memory>
#include <set>
#include <string>
#include <typeindex>
#include <unordered_map>
#include <unordered_set>
#include <vector>

#include "ngraph/autodiff/adjoints.hpp"
#include "ngraph/descriptor/input.hpp"
#include "ngraph/descriptor/output.hpp"
#include "ngraph/descriptor/tensor.hpp"
<<<<<<< HEAD
#include "ngraph/node_vector.hpp"
=======
#include "ngraph/placement.hpp"
>>>>>>> 7f08b97b
#include "ngraph/types/type.hpp"

namespace ngraph
{
    void replace_node_users_arguments(std::shared_ptr<Node> target,
                                      std::shared_ptr<Node> replacement);

    void insert_parameter_split_between(std::shared_ptr<Node> src_node,
                                        std::shared_ptr<Node> dst_node,
                                        std::shared_ptr<op::Parameter> p_node);

    /// Nodes are the backbone of the graph of Value dataflow. Every node has
    /// zero or more nodes as arguments and one value, which is either a tensor
    /// view or a (possibly empty) tuple of values.
    class Node : public std::enable_shared_from_this<Node>
    {
        // So Adjoints can call generate_adjoints
        friend class autodiff::Adjoints;
        friend class descriptor::Input;
        friend void replace_node_users_arguments(std::shared_ptr<Node> target,
                                                 std::shared_ptr<Node> replacement);
        friend void insert_parameter_split_between(std::shared_ptr<Node> src_node,
                                                   std::shared_ptr<Node> dst_node,
                                                   std::shared_ptr<op::Parameter> p_node);

    protected:
        Node(const std::string& node_type, const NodeVector& arguments);
        virtual ~Node()
        {
            for (auto arg : m_arguments)
            {
                arg->m_users.erase(this);
            }
        }
        virtual void generate_adjoints(autodiff::Adjoints& adjoints,
                                       const std::shared_ptr<Node>& delta)
        {
        }

    public:
        /// The class name, must not contain spaces
        std::string description() const { return m_node_type; }
        std::string get_name() const;
        void set_name(const std::string& name);
        void clear_arguments() { m_arguments.clear(); }
        const std::multiset<Node*>& users() const { return m_users; }
        std::string get_node_id() const;

        /// Return true if this has the same implementing class as node. This
        /// will be used by the pattern matcher when comparing a pattern
        /// graph against the graph.
        bool is_same_op_type(const std::shared_ptr<Node>& node) const
        {
            Node* n = node.get();
            return std::type_index(typeid(*this)) == std::type_index(typeid(*n));
        }

    public:
        // Set the value type if it has not already been set; otherwise, ensure that
        // value_type agrees with the value type that was set.
        // This is used when the framework specifies a value type for the value, and we
        // independently compute what we thing the value type should be from the arguments.
        void set_value_type_checked(const std::shared_ptr<const TensorViewType>& value_type);
        void set_value_type_checked(const element::Type& element_type, const Shape& shape);

        bool is_parameter() const;
        bool is_output() const;
        void set_is_output();
        virtual bool is_constant() const;
        virtual bool is_commutative() { return false; }
        size_t get_instance_id() const { return m_instance_id; }
        friend std::ostream& operator<<(std::ostream&, const Node&);

        // TODO: Deprecate
        std::deque<descriptor::Input>& get_inputs() { return m_inputs; }
        // TODO: Deprecate
        const std::deque<descriptor::Input>& get_inputs() const { return m_inputs; }
        // Deprecated
        // TODO: Remove from unit tests.
        std::deque<descriptor::Output>& get_outputs();
        // Deprecated
        // TODO: Remove from unit tests.
        const std::deque<descriptor::Output>& get_outputs() const;

    public:
        /// Returns the number of outputs on the for the node.
        size_t get_output_size() const;

        /// Returns the element type for output i
        const element::Type& get_output_element_type(size_t i) const;

        /// Checks that there is exactly one output and returns its element type
        const element::Type& get_element_type() const;

        /// Returns the shape for output i
        const Shape& get_output_shape(size_t i) const;

        /// Checks that there is exactly one output and returns its shape
        const Shape& get_shape() const;

        /// Returns the tensor for output i
        descriptor::Tensor& get_output_tensor(size_t i) const;

        /// Checks that there is exactly one output and returns its tensor.
        descriptor::Tensor& get_output_tensor() const;

        /// Returns the tensor view of output i
        std::shared_ptr<descriptor::TensorView> get_output_tensor_view(size_t i) const;

        /// Checks that there is exactly one output and returns its tensor view.
        std::shared_ptr<descriptor::TensorView> get_output_tensor_view() const;

        /// Returns the set of inputs using output i
        const std::set<descriptor::Input*>& get_output_inputs(size_t i) const;

        /// Returns the number of inputs for the op
        size_t get_input_size() const;

        /// Returns the element type of input i
        const element::Type& get_input_element_type(size_t i) const;

        /// Returns the shape of input i
        const Shape& get_input_shape(size_t i) const;

        std::unordered_set<descriptor::Tensor*> liveness_live_list;
        std::unordered_set<descriptor::Tensor*> liveness_new_list;
        std::unordered_set<descriptor::Tensor*> liveness_free_list;

        std::shared_ptr<Node> backprop_node(const std::shared_ptr<Node>& x,
                                            const std::shared_ptr<Node>& c);

        virtual NodeVector get_input_ops(); //const;

        std::shared_ptr<Node> get_input_op(size_t index);

        virtual std::shared_ptr<Node> copy_with_new_args(const NodeVector& new_args) const = 0;

        virtual std::vector<std::shared_ptr<Function>> get_functions() const;

        /// True if this and node have one output with same element type and shape
        bool has_same_type(std::shared_ptr<const Node> node) const;

        /// Get device placement
        Placement get_placement() const;

        /// Set device placement
        void set_placement(Placement placement);

        /// Get input descriptor that is connected to src
        descriptor::Input* get_input_from(const std::shared_ptr<Node>& src);

        /// Get ouput descriptor that outputs to dst
        descriptor::Output* get_output_to(const std::shared_ptr<Node>& dst);

    protected:
        void add_output(const element::Type& element_type, const Shape& shape);

        std::string m_node_type;
        std::multiset<Node*> m_users;
        std::string m_name;
        size_t m_instance_id;
        static std::atomic<size_t> m_next_instance_id;
        std::deque<descriptor::Input> m_inputs;
        std::deque<descriptor::Output> m_outputs;
        bool m_is_output;
        std::unordered_map<Node*, autodiff::Adjoints> m_adjoint_map;
        Placement m_placement = Placement::DEFAULT;

    private:
<<<<<<< HEAD
        NodeVector m_arguments;
=======
        Nodes m_arguments;

>>>>>>> 7f08b97b
        //m_arguments still needs to be kept in sync with i/o since get_input_ops
        //is pretty ubiquitous and might be called after the original graph was modified.
        //get_input_ops uses m_arguments to check if a node view reconstruction from i/o
        //is correct.
        NodeVector& get_arguments_FOR_GRAPH_REWRITE_ONLY() { return m_arguments; }
    };
}<|MERGE_RESOLUTION|>--- conflicted
+++ resolved
@@ -31,15 +31,17 @@
 #include "ngraph/descriptor/input.hpp"
 #include "ngraph/descriptor/output.hpp"
 #include "ngraph/descriptor/tensor.hpp"
-<<<<<<< HEAD
 #include "ngraph/node_vector.hpp"
-=======
 #include "ngraph/placement.hpp"
->>>>>>> 7f08b97b
 #include "ngraph/types/type.hpp"
 
 namespace ngraph
 {
+    namespace op
+    {
+        class Parameter;
+    }
+
     void replace_node_users_arguments(std::shared_ptr<Node> target,
                                       std::shared_ptr<Node> replacement);
 
@@ -205,12 +207,7 @@
         Placement m_placement = Placement::DEFAULT;
 
     private:
-<<<<<<< HEAD
         NodeVector m_arguments;
-=======
-        Nodes m_arguments;
-
->>>>>>> 7f08b97b
         //m_arguments still needs to be kept in sync with i/o since get_input_ops
         //is pretty ubiquitous and might be called after the original graph was modified.
         //get_input_ops uses m_arguments to check if a node view reconstruction from i/o
