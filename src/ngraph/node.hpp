--- conflicted
+++ resolved
@@ -331,10 +331,7 @@
         const element::Type& get_output_element_type(size_t i) const;
 
         /// Checks that there is exactly one output and returns its element type
-<<<<<<< HEAD
-=======
         // TODO: deprecate in favor of node->get_output_element_type(0) with a suitable check in
->>>>>>> 4454bdd6
         // the calling code, or updates to the calling code if it is making an invalid assumption
         // of only one output.
         const element::Type& get_element_type() const;
