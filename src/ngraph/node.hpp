//*****************************************************************************
// Copyright 2017-2020 Intel Corporation
//
// Licensed under the Apache License, Version 2.0 (the "License");
// you may not use this file except in compliance with the License.
// You may obtain a copy of the License at
//
//     http://www.apache.org/licenses/LICENSE-2.0
//
// Unless required by applicable law or agreed to in writing, software
// distributed under the License is distributed on an "AS IS" BASIS,
// WITHOUT WARRANTIES OR CONDITIONS OF ANY KIND, either express or implied.
// See the License for the specific language governing permissions and
// limitations under the License.
//*****************************************************************************

#pragma once

#include <atomic>
#include <cstring>
#include <deque>
#include <iostream>
#include <memory>
#include <set>
#include <string>
#include <tuple>
#include <typeindex>
#include <unordered_map>
#include <unordered_set>
#include <vector>

#include "ngraph/attribute_visitor.hpp"
#include "ngraph/autodiff/adjoints.hpp"
#include "ngraph/check.hpp"
#include "ngraph/coordinate.hpp"
#include "ngraph/deprecated.hpp"
#include "ngraph/descriptor/input.hpp"
#include "ngraph/descriptor/output.hpp"
#include "ngraph/descriptor/tensor.hpp"
#include "ngraph/node_input.hpp"
#include "ngraph/node_output.hpp"
#include "ngraph/op/util/attr_types.hpp"
#include "ngraph/op/util/op_annotations.hpp"
#include "ngraph/output_vector.hpp"
#include "ngraph/placement.hpp"
#include "ngraph/strides.hpp"
#include "ngraph/type.hpp"

namespace ngraph
{
    template <typename NodeType>
    class Input;

    template <typename NodeType>
    class Output;

    class AttributeVisitor;
    class Variant;
    class Node;

    class Function;

    // Intermal, controls whether GetOutputElement nodes are elided
    // Defaults to being elided. Transformer should set to false if
    // it has passes that depend on GetOutputElement.
    NGRAPH_API void set_remove_goe(bool value)
        NGRAPH_DEPRECATED("Remove dependencies on GetOrderedOutput");
    NGRAPH_API bool get_remove_goe() NGRAPH_DEPRECATED("Remove dependencies on GetOrderedOutput");

    namespace op
    {
        struct AutoBroadcastSpec;

        namespace v0
        {
            class Result;
        }
    } // namespace op

    namespace pattern
    {
        class Matcher;
    }

    using ResultVector = std::vector<std::shared_ptr<op::v0::Result>>;

    namespace autodiff
    {
        class Adjoints;
    }

    NGRAPH_API
    std::string node_validation_failure_loc_string(const Node* node);

    const std::shared_ptr<Node>& check_single_output_arg(const std::shared_ptr<Node>& node,
                                                         size_t i);
    NGRAPH_API
    const NodeVector& check_single_output_args(const NodeVector& args);

    const std::shared_ptr<Node>& check_single_output_arg(const std::shared_ptr<Node>& node,
                                                         size_t i);

    NGRAPH_API
    OutputVector as_output_vector(const NodeVector& args);
    NGRAPH_API
    NodeVector as_node_vector(const OutputVector& values);
    /// Returns a ResultVector referencing values.
    ResultVector as_result_vector(const OutputVector& values);

    /// Alias useful for cloning
    using NodeMap = std::unordered_map<ngraph::Node*, std::shared_ptr<ngraph::Node>>;

    /// Nodes are the backbone of the graph of Value dataflow. Every node has
    /// zero or more nodes as arguments and one value, which is either a tensor
    /// or a (possibly empty) tuple of values.
    class NGRAPH_API Node : public std::enable_shared_from_this<Node>
    {
        // For access to generate_adjoints.
        friend class autodiff::Adjoints;

        // For access to m_outputs.
        friend class descriptor::Input;

        // For access to m_inputs and m_outputs.
        template <typename NodeType>
        friend class Input;

        // For access to m_outputs.
        template <typename NodeType>
        friend class Output;

    public:
        /// Throws if the node is invalid.
        virtual void validate_and_infer_types();

        // Called in constructors during transition
        void constructor_validate_and_infer_types();

        using type_info_t = DiscreteTypeInfo;

    protected:
        std::tuple<element::Type, PartialShape> validate_and_infer_elementwise_args(
            const op::AutoBroadcastSpec& autob = op::AutoBroadcastSpec());
        void validate_and_infer_elementwise_arithmetic(
            const op::AutoBroadcastSpec& autob = op::AutoBroadcastSpec());
        void validate_and_infer_elementwise_logical(
            const op::AutoBroadcastSpec& autob = op::AutoBroadcastSpec());

        /// \brief Construct an unitialized Node
        Node() {}
        /// \brief Construct an unitialized Node
        /// \param output_size Number of outputs for this node
        Node(size_t output_size);

        /// \brief Constructor for Node subclasses that have metaclasses.
        /// \param arguments Output i will connect to input i
        /// \param output_size Number of outputs for this node
        Node(const OutputVector& arguments, size_t output_size = 1);

        /// \brief Construct a node with arguments. Will be deprecated.
        Node(const std::string& node_type, const NodeVector& arguments, size_t output_size = 1);

        /// \brief Constructor for Node subclasses that have metaclasses. Will be deprecated.
        /// \param arguments The 0th output of node i will connect to input i
        /// \param output_size Number of outputs for this node
        Node(const NodeVector& arguments, size_t output_size = 1);

        // For back-compatibility
        virtual void generate_adjoints(autodiff::Adjoints& adjoints, const NodeVector& deltas) {}
        virtual void generate_adjoints(autodiff::Adjoints& adjoints, const OutputVector& deltas)
        {
            generate_adjoints(adjoints, as_node_vector(deltas));
        }
        /// \brief Moves nodes that would be deleted from inputs to nodes to avoid stack overflows
        /// on deep networks.
        void safe_delete(NodeVector& nodes, bool recurse);

    public:
        virtual ~Node();

        virtual bool visit_attributes(AttributeVisitor& visitor) { return false; }
        virtual bool is_unary_elementwise_arithmetic() const { return false; }
        virtual bool is_binary_elementwise_arithmetic() const { return false; }
        virtual bool is_binary_elementwise_comparison() const { return false; }
        virtual bool is_binary_elementwise_logical() const { return false; }
        /// \returns true if node supports autobroadcast operations
        virtual bool supports_auto_broadcast() const { return false; }
        /// \returns the autobroadcasr spec
        virtual const op::AutoBroadcastSpec& get_autob() const;
        /// \returns true if the node can decompose
        virtual bool supports_decompose() const { return false; }
        /// \brief Decomposes the FusedOp into a sub-graph consisting of core ngraph ops
        ///
        /// \return A vector of nodes comprising the sub-graph. The order of output
        ///         tensors must match the match output tensors of the FusedOp
        virtual NodeVector decompose_op() const { return NodeVector(); }
        /// Returns the NodeTypeInfo for the node's class.
        /// During transition to type_info, returns a dummy type_info for Node if the class
        /// has not been updated yet.
        virtual const type_info_t& get_type_info() const = 0;
        const char* get_type_name() const { return get_type_info().name; }
        /// Sets/replaces the arguments with new arguments.
        void set_arguments(const NodeVector& arguments);
        /// Sets/replaces the arguments with new arguments.
        void set_arguments(const OutputVector& arguments);
        /// Sets/replaces the arguments with new arguments.
        void set_argument(size_t position, const Output<Node>& argument);

        /// Sets the number of outputs
        void set_output_size(size_t output_size);

        void revalidate_and_infer_types() { validate_and_infer_types(); }
        // Called after transition
        void delayed_validate_and_infer_types();

        /// \brief Get the string name for the type of the node, such as `Add` or `Multiply`.
        ///        The class name, must not contain spaces as it is used for codegen.
        /// \returns A const reference to the node's type name
        virtual const std::string& description() const;
        /// \brief Get the unique name of the node.
        /// \returns A const reference to the node's unique name.
        const std::string& get_name() const;

        /// \brief Sets a friendly name for a node. This does not overwrite the unique name
        ///        of the node and is retrieved via get_friendly_name(). Used mainly for debugging.
        ///        The friendly name may be set exactly once.
        /// \param name is the friendly name to set
        void set_friendly_name(const std::string& name);

        /// \brief Gets the friendly name for a node. If no friendly name has been set via
        ///        set_friendly_name then the node's unique name is returned.
        /// \returns A const reference to the node's friendly name.
        const std::string& get_friendly_name() const;

        /// Return true if this has the same implementing class as node. This
        /// will be used by the pattern matcher when comparing a pattern
        /// graph against the graph.
        bool is_same_op_type(const std::shared_ptr<Node>& node) const
        {
            return get_type_info() == node->get_type_info();
        }

        /// \brief Marks an input as being relevant or irrelevant to the output shapes of this
        ///        node.
        /// \param i The index of the input to mark as relevant or irrelevant.
        /// \param relevant true if the input is relevant to output shapes, false otherwise.
        ///
        /// This is used by the shape specialization pass to know which nodes must be statically
        /// evaluated in order to complete shape specialization. (For example, the shape input of
        /// DynReshape must be evaluated statically in order for the output shape to be
        /// determined.) By default, all inputs are marked as shape-irrelevant. Overrides of
        /// validate_and_infer_types should call this function to mark shape-relevant inputs.
        // TODO(amprocte): should be protected
        void set_input_is_relevant_to_shape(size_t i, bool relevant = true);

        /// \brief Marks an input as being relevant or irrelevant to the output values of this
        ///        node.
        /// \param i The index of the input to mark as relevant or irrelevant.
        /// \param relevant true if the input is relevant to output values, false otherwise.
        ///
        /// This is used by the shape specialization pass to cut short evaluation in cases where
        /// an input value does not actually have any effect on the output value of the node. (As
        /// of this writing, the only example of this is ShapeOf.) By default, all inputs are
        /// marked as value-relevant. Overrides of validate_and_infer_types should call this
        /// function to mark value-irrelevant inputs.
        // TODO(amprocte): should be protected
        void set_input_is_relevant_to_value(size_t i, bool relevant = true);

        // TODO(amprocte): should this be protected?
        void set_output_type(size_t i,
                             const element::Type& element_type,
                             const PartialShape& pshape);

        virtual bool is_parameter() const { return false; }
        virtual bool is_output() const;
        virtual bool is_constant() const;
        virtual bool is_null() const { return false; }
        virtual bool is_op() const { return false; }
        virtual bool is_pattern() const { return false; }
        virtual bool is_commutative() const { return false; }
        virtual bool is_dynamic() const;
        virtual bool has_state() const { return false; }
        size_t get_instance_id() const { return m_instance_id; }
        /// \brief Writes a description of a node to a stream
        /// \param os The stream; should be returned
        /// \param depth How many levels of inputs to describe
        /// \returns The stream os
        virtual std::ostream& write_description(std::ostream& os, uint32_t depth = 0) const;

        std::deque<descriptor::Input>& get_inputs() NGRAPH_DEPRECATED("use inputs() instead")
        {
            return m_inputs;
        }
        const std::deque<descriptor::Input>& get_inputs() const
            NGRAPH_DEPRECATED("use inputs() instead")
        {
            return m_inputs;
        }
        std::deque<descriptor::Output>& get_outputs() NGRAPH_DEPRECATED("use outputs() instead");
        const std::deque<descriptor::Output>& get_outputs() const
            NGRAPH_DEPRECATED("use outputs() instead");

        /// Get control dependencies registered on the node
        const std::vector<std::shared_ptr<Node>>& get_control_dependencies() const;

        /// Get nodes dependent on this node
        const std::vector<Node*>& get_control_dependents() const;

        /// This node cannot execute until node executes
        void add_control_dependency(std::shared_ptr<Node> node);

        /// Remove the dependency of this node on node
        void remove_control_dependency(std::shared_ptr<Node> node);

        /// Remove all dependencies from this node
        void clear_control_dependencies();

        /// Remove this node as a dependency from all dependent nodes
        void clear_control_dependents();

        /// This node absorbs the control dependencies of source_node
        void add_node_control_dependencies(std::shared_ptr<Node> source_node);

        /// This node becomes a dependent of every node dependent on source_node
        void add_node_control_dependents(std::shared_ptr<Node> source_node);

        /// This node's control dependencies are replaced by replacement
        void transfer_control_dependents(std::shared_ptr<Node> replacement);

        /// Returns the number of outputs from the node.
        size_t get_output_size() const;

        /// Returns the element type for output i
        // TODO: deprecate in favor of node->output(i).get_element_type()
        const element::Type& get_output_element_type(size_t i) const;

        /// Checks that there is exactly one output and returns its element type
        // TODO: deprecate in favor of node->output(0).get_element_type() with a suitable check in
        // the calling code, or updates to the calling code if it is making an invalid assumption
        // of only one output.
        const element::Type& get_element_type() const;

        /// Returns the shape for output i
        const Shape& get_output_shape(size_t i) const;

        /// Returns the partial shape for output i
        const PartialShape& get_output_partial_shape(size_t i) const;

        /// Second argument is ignored
        /// Returns the node if i=0 and the node has 1 output, otherwise a GetOutputElement
        /// If the node is a GetOutputElement, applies to the underlying node
        std::shared_ptr<Node> get_output_as_single_output_node(size_t i);

        /// Return the output to use when converting to an Output<Node> with no index specified.
        /// Throws when not supported.
        Output<const Node> get_default_output() const;
        Output<Node> get_default_output();

        /// Returns the output of the default output, or throws if there is none
        virtual size_t get_default_output_index() const;
        /// Throws no default
        size_t no_default_index() const;

        /// Checks that there is exactly one output and returns its shape
        // TODO: deprecate in favor of node->get_output_shape(0) with a suitable check in the
        // calling code, or updates to the calling code if it is making an invalid assumption of
        // only one output.
        const Shape& get_shape() const;

        /// Returns the tensor for output or input i
        descriptor::Tensor& get_output_tensor(size_t i) const;
        descriptor::Tensor& get_input_tensor(size_t i) const;

        /// Returns the tensor name for output i
        const std::string& get_output_tensor_name(size_t i) const;

        /// Checks that there is exactly one output and returns its tensor.
        descriptor::Tensor& get_output_tensor() const NGRAPH_DEPRECATED(
            "use node->output(0).get_tensor() instead; insert a check that the node has only one "
            "output, or update calling code not to assume only one output");

        /// Returns the tensor of output i
        // TODO: Investigate whether this really needs to be shared_ptr. If so, we'll need a
        // replacement in Output.
        std::shared_ptr<descriptor::Tensor> get_output_tensor_ptr(size_t i) const
            NGRAPH_DEPRECATED("use &node->output(i).get_tensor() instead");

        /// Checks that there is exactly one output and returns its tensor.
        std::shared_ptr<descriptor::Tensor> get_output_tensor_ptr() const NGRAPH_DEPRECATED(
            "use &node->output(i).get_tensor() instead; insert a check that the node has only one "
            "output, or update calling code not to assume only one output");

        /// Returns the set of inputs using output i
        const std::vector<descriptor::Input*>& get_output_inputs(size_t i) const
            NGRAPH_DEPRECATED("use node->output(i).get_target_inputs() instead");

        /// Returns the number of inputs for the op
        size_t get_input_size() const;

        /// Returns the element type of input i
        // TODO: deprecate in favor of node->get_input_element_type(i)
        const element::Type& get_input_element_type(size_t i) const;

        /// Returns the shape of input i
        // TODO: deprecate in favor of node->get_input_shape(i)
        const Shape& get_input_shape(size_t i) const;

        /// Returns the partial shape of input i
        // TODO: deprecate in favor of node->get_input_partial_shape(i)
        const PartialShape& get_input_partial_shape(size_t i) const;

        /// Returns the tensor name for input i
        const std::string& get_input_tensor_name(size_t i) const;

        std::unordered_set<descriptor::Tensor*> liveness_new_list;
        std::unordered_set<descriptor::Tensor*> liveness_free_list;

        // Will be deprecated
        virtual NodeVector get_arguments() const;
        // Will be deprecated
        std::shared_ptr<Node> get_argument(size_t index) const;

        Node* get_input_node_ptr(size_t index) const;
        std::shared_ptr<Node> get_input_node_shared_ptr(size_t index) const;

    protected:
        // Will be replaced with clone_with_new_inputs
        virtual std::shared_ptr<Node> copy_with_new_args(const NodeVector& new_args) const
            NGRAPH_DEPRECATED("use copy_with_new_inputs instead");

    public:
        // TODO: When all copy_with_new_args have been replaced with copy_with_new_inputs, make
        // this pure and remove copy_with_new_args
        virtual std::shared_ptr<Node> clone_with_new_inputs(const OutputVector& inputs) const;

        std::shared_ptr<Node> copy_with_new_inputs(const OutputVector& new_args) const;

        std::shared_ptr<Node> copy_with_new_inputs(
            const OutputVector& inputs,
            const std::vector<std::shared_ptr<Node>>& control_dependencies) const;

        /// True if this and node have one output with same element type and shape
        bool has_same_type(std::shared_ptr<const Node> node) const;

        /// Get device placement
        Placement get_placement() const;

        /// Set device placement
        void set_placement(Placement placement);

        using RTMap = std::map<std::string, std::shared_ptr<Variant>>;

        RTMap& get_rt_info() { return m_rt_info; }
        const RTMap& get_rt_info() const { return m_rt_info; }
        const std::unordered_set<std::string>& get_provenance_tags() const;
        void add_provenance_tag(const std::string& tag);
        template <typename T>
        void add_provenance_tags(T tag_set)
        {
            for (auto tag : tag_set)
            {
                add_provenance_tag(tag);
            }
        }
        /// \brief Adds tag_set to this node and all intermediate nodes above base
        void add_provenance_tags_above(const OutputVector& base,
                                       const std::unordered_set<std::string>& tag_set);
        void remove_provenance_tag(const std::string& tag);
        /// \brief Add node to additional nodes that receive tags
        void add_provenance_group_member(const std::shared_ptr<Node>& node);
        /// \brief Remove node to additional nodes that receive tags
        void remove_provenance_group_member(const std::shared_ptr<Node>& node);
        /// \brief Replace current_node with replacement_node and transfer tags
        void replace_provenance_group_member(const std::shared_ptr<Node>& current_node,
                                             const std::shared_ptr<Node>& replacement_node);
        /// \return Provenance group nodes
        const std::set<std::shared_ptr<Node>>& get_provenance_group_members() const;

        /// \brief Add all nodes between this node and nodes in base as additional nodes to receive
        /// provenance tags.
        std::shared_ptr<Node> add_provenance_group_members_above(const OutputVector& base);

        // to be used when nodes are replaced
        void merge_provenance_tags_from(const std::shared_ptr<const Node>& source);

        /// Transfer provenance tags to replacement
        void transfer_provenance_tags(const std::shared_ptr<Node>& replacement);

        /// Get all the nodes that uses the current node
        NodeVector get_users(bool check_is_used = false) const;

        /// \return Version of this node
        virtual size_t get_version() const { return get_type_info().version; }
        virtual std::shared_ptr<Node> get_default_value() const { return nullptr; }
        /// Use instance ids for comparison instead of memory addresses to improve determinism
        bool operator<(const Node& other) const { return m_instance_id < other.m_instance_id; }
        /// \return A vector containing a handle for each of this node's inputs, in order.
        // TODO: Rename to get_inputs()?
        std::vector<Input<Node>> inputs();

        /// \return A vector containing a handle for each of this node's inputs, in order.
        std::vector<Input<const Node>> inputs() const;

        /// \return A vector containing the values for each input
        std::vector<Output<Node>> input_values() const;

        /// \return A vector containing a handle for each of this node's outputs, in order.
        // TODO: Rename to get_outputs()?
        std::vector<Output<Node>> outputs();

        /// \return A vector containing a handle for each of this node's outputs, in order.
        std::vector<Output<const Node>> outputs() const;

        /// \return A handle to the `input_index`th input of this node.
        /// \throw std::out_of_range if the node does not have at least `input_index+1` inputs.
        Input<Node> input(size_t input_index);

        /// \return A handle to the `input_index`th input of this node.
        /// \throw std::out_of_range if the node does not have at least `input_index+1` inputs.
        Input<const Node> input(size_t input_index) const;

        Output<Node> input_value(size_t input_index) const;

        /// \return A handle to the `output_index`th output of this node.
        /// \throw std::out_of_range if the node does not have at least `output_index+1` outputs.
        Output<Node> output(size_t output_index);

        /// \return A handle to the `output_index`th output of this node.
        /// \throw std::out_of_range if the node does not have at least `output_index+1` outputs.
        Output<const Node> output(size_t output_index) const;

        void set_op_annotations(std::shared_ptr<ngraph::op::util::OpAnnotations> op_annotations)
        {
            m_op_annotations = op_annotations;
        }
        std::shared_ptr<ngraph::op::util::OpAnnotations> get_op_annotations() const
        {
            return m_op_annotations;
        }

        virtual bool match_value(pattern::Matcher* matcher,
                                 const Output<Node>& pattern_value,
                                 const Output<Node>& graph_value);

        virtual bool match_node(pattern::Matcher* matcher, const Output<Node>& graph_value);

    private:
        descriptor::Input& get_input_descriptor(size_t position);
        const descriptor::Input& get_input_descriptor(size_t position) const;

        descriptor::Output& get_output_descriptor(size_t position);
        const descriptor::Output& get_output_descriptor(size_t position) const;

        std::vector<Node*> m_control_dependents;
        std::vector<std::shared_ptr<Node>> m_control_dependencies;
        std::string m_node_type;
        size_t m_instance_id{m_next_instance_id.fetch_add(1)};
        std::string m_friendly_name;
        std::string m_unique_name;
        static std::atomic<size_t> m_next_instance_id;
        std::unordered_set<std::string> m_provenance_tags;
        std::set<std::shared_ptr<Node>> m_provenance_group;
        std::deque<descriptor::Input> m_inputs;
        std::deque<descriptor::Output> m_outputs;
        std::unordered_map<Node*, autodiff::Adjoints> m_adjoint_map;
        Placement m_placement = Placement::DEFAULT;
        std::shared_ptr<ngraph::op::util::OpAnnotations> m_op_annotations;
        std::map<std::string, std::shared_ptr<Variant>> m_rt_info;
    };

    using NodeTypeInfo = Node::type_info_t;

    NGRAPH_API std::ostream& operator<<(std::ostream&, const Node&);
    NGRAPH_API std::ostream& operator<<(std::ostream&, const Node*);

    // Like an Output but with a Node* instead of a shared_ptr<Node>
    struct RawNodeOutput
    {
<<<<<<< HEAD
    };

    /// \brief A handle for one of a node's inputs.
    template <>
    class Input<Node>
    {
    public:
        /// \brief Constructs a Input.
        /// \param node Pointer to the node for the input handle.
        /// \param index The index of the input.
        Input(Node* node, size_t index)
            : m_node(node)
            , m_index(index)
        {
        }

        /// \return A pointer to the node referenced by this input handle.
        Node* get_node() const { return m_node; }
        /// \return The index of the input referred to by this input handle.
        size_t get_index() const { return m_index; }
        /// \return The element type of the input referred to by this input handle.
        const element::Type& get_element_type() const
        {
            return m_node->get_input_element_type(m_index);
        }
        /// \return The shape of the input referred to by this input handle.
        const Shape& get_shape() const { return m_node->get_input_shape(m_index); }
        /// \return The partial shape of the input referred to by this input handle.
        const PartialShape& get_partial_shape() const
        {
            return m_node->get_input_partial_shape(m_index);
        }
        /// \return The min partial shape inferred for this input
        const PartialShape& get_inferred_min_partial_shape() const;
        /// Specify an element type for this input.
        void set_inferred_min_partial_shape(const PartialShape& partial_shape);
        /// \return The max shape inferred for this input
        const PartialShape& get_inferred_max_partial_shape() const;
        /// Set a partial shape for this input
        void set_inferred_max_partial_shape(const PartialShape& partial_shape);
        /// \return The maximum shape for this input
        const PartialShape& get_max_partial_shape() const;
        /// Specify a maximum shape for this input
        void set_max_partial_shape(const PartialShape& partial_shape);
        /// \return The minimum shape for this input
        const PartialShape& get_min_partial_shape() const;
        /// Specify a minimum shape for the input
        void set_min_partial_shape(const PartialShape& partial_shape);
        /// \return The element type of the last connected output
        const element::Type& get_cached_output_element_type() const;
        /// \brief Update the element type of the last connected output
        void set_cached_output_element_type(const element::Type& element_type);
        /// \return The shape of the last connected output
        const PartialShape& get_cached_output_partial_shape() const;
        /// Update the shape of the last connected output
        void set_cached_output_partial_shape(const PartialShape& partial_shape);

        /// \return A handle to the output that is connected to this input.
        Output<Node> get_source_output() const;
        /// \return A reference to the tensor descriptor for this input.
        descriptor::Tensor& get_tensor() const
        {
            return m_node->m_inputs.at(m_index).get_output().get_tensor();
        }
        /// \return A shared pointer to the tensor descriptor for this input.
        std::shared_ptr<descriptor::Tensor> get_tensor_ptr() const
        {
            return m_node->m_inputs.at(m_index).get_output().get_tensor_ptr();
        }
        /// \return true if this input is relevant to its node's output shapes; else false.
        bool get_is_relevant_to_shapes() const
=======
        RawNodeOutput(const Output<Node>& value)
            : node(value.get_node())
            , index(value.get_index())
>>>>>>> 8017c094
        {
        }
        RawNodeOutput(const RawNodeOutput&) = default;
        RawNodeOutput() = default;
        RawNodeOutput& operator=(const RawNodeOutput&) = default;

        Node* node;
        size_t index{0};

        operator Output<Node>() { return Output<Node>(node->shared_from_this(), index); }
        bool operator==(const RawNodeOutput& other) const
        {
            return node == other.node && index == other.index;
        }
        bool operator!=(const RawNodeOutput& other) const { return !(*this == other); }
        bool operator<(const RawNodeOutput& other) const
        {
            return node < other.node || (node == other.node && index < other.index);
        }
        bool operator>(const RawNodeOutput& other) const
        {
            return node > other.node || (node == other.node && index > other.index);
        }
        bool operator<=(const RawNodeOutput& other) const { return !(*this > other); }
        bool operator>=(const RawNodeOutput& other) const { return !(*this < other); }
    };

    using RawNodeOutputMap = std::map<RawNodeOutput, Output<Node>>;

<<<<<<< HEAD
        /// \return A pointer to the node referenced by this input handle.
        const Node* get_node() const { return m_node; }
        /// \return The index of the input referred to by this input handle.
        size_t get_index() const { return m_index; }
        /// \return The element type of the input referred to by this input handle.
        const element::Type& get_element_type() const
        {
            return m_node->get_input_element_type(m_index);
        }
        /// \return The shape of the input referred to by this input handle.
        const Shape& get_shape() const { return m_node->get_input_shape(m_index); }
        /// \return The partial shape of the input referred to by this input handle.
        const PartialShape& get_partial_shape() const
        {
            return m_node->get_input_partial_shape(m_index);
        }
        /// \return The inferred min partial shape
        const PartialShape& get_inferred_min_partial_shape() const;
        /// \return The inferred max partial shape
        const PartialShape& get_inferred_max_partial_shape() const;
        /// \return The maximal shape
        const PartialShape& get_max_partial_shape() const;
        /// \return The minimal partial shape
        const PartialShape& get_min_partial_shape() const;
        /// \return The element type of the last connected output
        const element::Type& get_cached_output_element_type() const;
        /// \return The shape of the last connected output
        const PartialShape& get_cached_output_partial_shape() const;

        /// \return A handle to the output that is connected to this input.
        Output<Node> get_source_output() const;
        /// \return A reference to the tensor descriptor for this input.
        descriptor::Tensor& get_tensor() const
        {
            return m_node->m_inputs.at(m_index).get_output().get_tensor();
        }
        /// \return A shared pointer to the tensor descriptor for this input.
        std::shared_ptr<descriptor::Tensor> get_tensor_ptr() const
        {
            return m_node->m_inputs.at(m_index).get_output().get_tensor_ptr();
        }
        /// \return true if this input is relevant to its node's output shapes; else false.
        bool get_is_relevant_to_shapes() const
        {
            return m_node->m_inputs.at(m_index).get_is_relevant_to_shape();
        }
        /// \return true if this input is relevant to its node's output values; else false.
        bool get_is_relevant_to_values() const
        {
            return m_node->m_inputs.at(m_index).get_is_relevant_to_value();
        }

        bool operator==(const Input& other) const
        {
            return m_node == other.m_node && m_index == other.m_index;
        }
        bool operator!=(const Input& other) const { return !(*this == other); }
        bool operator<(const Input& other) const
        {
            return m_node < other.m_node || (m_node == other.m_node && m_index < other.m_index);
        }
        bool operator>(const Input& other) const
        {
            return m_node > other.m_node || (m_node == other.m_node && m_index > other.m_index);
        }
        bool operator<=(const Input& other) const { return !(*this > other); }
        bool operator>=(const Input& other) const { return !(*this < other); }
    private:
        const Node* const m_node;
        const size_t m_index;
    };

    /// \brief A handle for one of a node's outputs.
    template <>
    class NGRAPH_API Output<Node>
    {
    public:
        /// \brief Constructs a Output.
        /// \param node A pointer to the node for the output handle.
        /// \param index The index of the output.
        Output(Node* node, size_t index)
            : m_node(node->shared_from_this())
            , m_index(index)
        {
        }

        /// \brief Constructs a Output.
        /// \param node A `shared_ptr` to the node for the output handle.
        /// \param index The index of the output.
        ///
        /// TODO: Make a plan to deprecate this.
        Output(const std::shared_ptr<Node>& node, size_t index)
            : m_node(node)
            , m_index(index)
        {
        }

        /// \brief Constructs a Output, referencing the zeroth output of the node.
        /// \param node A `shared_ptr` to the node for the output handle.
        template <typename T>
        Output(const std::shared_ptr<T>& node)
            : Output(node, 0)
        {
        }

        /// A null output
        Output() = default;

        /// This output position for a different node
        Output<Node> for_node(const std::shared_ptr<Node>& node) { return Output(node, m_index); }
        /// \return A pointer to the node referred to by this output handle.
        Node* get_node() const { return m_node.get(); }
        /// \return A `shared_ptr` to the node referred to by this output handle.
        ///
        /// TODO: Make a plan to deprecate this.
        std::shared_ptr<Node> get_node_shared_ptr() const { return m_node; }
        /// \return A useable shared pointer to this output. If index 0, the node,
        /// otherwise find or create a GOE.
        std::shared_ptr<Node> as_single_output_node(bool for_get_output_element = true) const
            NGRAPH_DEPRECATED("Transitional.")
        {
            return m_node->get_output_as_single_output_node(m_index, for_get_output_element);
        }

        /// \return The index of the output referred to by this output handle.
        size_t get_index() const { return m_index; }
        /// \return A reference to the tensor descriptor for this output.
        descriptor::Tensor& get_tensor() const
        {
            return m_node->m_outputs.at(m_index).get_tensor();
        }
        /// \return A shared point to the tensor ptr for this output.
        std::shared_ptr<descriptor::Tensor> get_tensor_ptr() const
        {
            return m_node->m_outputs.at(m_index).get_tensor_ptr();
        }
        /// \return The element type of the output referred to by this output handle.
        const element::Type& get_element_type() const
        {
            return m_node->get_output_element_type(m_index);
        }
        /// \return The shape of the output referred to by this output handle.
        const Shape& get_shape() const { return m_node->get_output_shape(m_index); }
        /// \return The partial shape of the output referred to by this output handle.
        const PartialShape& get_partial_shape() const
        {
            return m_node->get_output_partial_shape(m_index);
        }
        /// \return The inferred min shape
        const PartialShape& get_inferred_min_partial_shape() const;
        /// \brief Set the inferred min shape
        void set_inferred_min_partial_shape(const PartialShape& element_type);
        /// \return The inferred max shape
        const PartialShape& get_inferred_max_partial_shape() const;
        /// Set the inferred max shape
        void set_inferred_max_partial_shape(const PartialShape& partial_shape);
        /// \return The maximal partial shape
        const PartialShape& get_max_partial_shape() const;
        /// Set the maximal partial shape
        void set_max_partial_shape(const PartialShape& partial_shape);
        /// \return The minimal partial shape
        const PartialShape& get_min_partial_shape() const;
        /// Set the minimal partial shape
        void set_min_partial_shape(const PartialShape& partial_shape);

        /// \return A set containing handles for all inputs targeted by the output referenced by
        ///        this output handle.
        std::set<Input<Node>> get_target_inputs() const;

        /// \brief Removes a target input from the output referenced by this output handle.
        /// \param target_input The target input to remove.
        ///
        // TODO(amprocte): Investigate whether this really ought to be public.
        void remove_target_input(const Input<Node>& target_input) const;

        bool operator==(const Output& other) const
        {
            return m_node == other.m_node && m_index == other.m_index;
        }
        bool operator!=(const Output& other) const { return !(*this == other); }
        bool operator<(const Output& other) const
        {
            return m_node < other.m_node || (m_node == other.m_node && m_index < other.m_index);
        }
        bool operator>(const Output& other) const
        {
            return m_node > other.m_node || (m_node == other.m_node && m_index > other.m_index);
        }
        bool operator<=(const Output& other) const { return !(*this > other); }
        bool operator>=(const Output& other) const { return !(*this < other); }
    private:
        std::shared_ptr<Node> m_node;
        size_t m_index{0};
    };

    template <>
    class NGRAPH_API Output<const Node>
    {
    public:
        /// \brief Constructs a Output.
        /// \param node A pointer to the node for the output handle.
        /// \param index The index of the output.
        Output(const Node* node, size_t index)
            : m_node(node->shared_from_this())
            , m_index(index)
        {
        }

        /// \brief Constructs a Output.
        /// \param node A `shared_ptr` to the node for the output handle.
        /// \param index The index of the output.
        ///
        /// TODO: Make a plan to deprecate this.
        Output(const std::shared_ptr<const Node>& node, size_t index)
            : m_node(node)
            , m_index(index)
        {
        }

        /// \brief Constructs a Output, referencing the zeroth output of the node.
        /// \param node A `shared_ptr` to the node for the output handle.
        template <typename T>
        Output(const std::shared_ptr<T>& node)
            : Output(node, 0)
        {
        }

        /// A null output
        Output() = default;

        /// This output position for a different node
        Output<const Node> for_node(const std::shared_ptr<const Node>& node)
        {
            return Output(node, m_index);
        }

        /// \return A pointer to the node referred to by this output handle.
        const Node* get_node() const { return m_node.get(); }
        /// \return A `shared_ptr` to the node referred to by this output handle.
        ///
        /// TODO: Make a plan to deprecate this.
        std::shared_ptr<const Node> get_node_shared_ptr() const { return m_node; }
        /// \return The index of the output referred to by this output handle.
        size_t get_index() const { return m_index; }
        /// \return A reference to the tensor descriptor for this output.
        descriptor::Tensor& get_tensor() const
        {
            return m_node->m_outputs.at(m_index).get_tensor();
        }
        /// \return A shared point to the tensor ptr for this output.
        std::shared_ptr<descriptor::Tensor> get_tensor_ptr() const
        {
            return m_node->m_outputs.at(m_index).get_tensor_ptr();
        }
        /// \return The element type of the output referred to by this output handle.
        const element::Type& get_element_type() const
        {
            return m_node->get_output_element_type(m_index);
        }
        /// \return The shape of the output referred to by this output handle.
        const Shape& get_shape() const { return m_node->get_output_shape(m_index); }
        /// \return The partial shape of the output referred to by this output handle.
        const PartialShape& get_partial_shape() const
        {
            return m_node->get_output_partial_shape(m_index);
        }
        /// \return The inferred min partial shape
        const PartialShape& get_inferred_min_partial_shape() const;
        /// \return The inferred max partial shape
        const PartialShape& get_inferred_max_partial_shape() const;
        /// \return The maximal partial shape
        const PartialShape& get_max_partial_shape() const;
        /// \return The minimal partial shape
        const PartialShape& get_min_partial_shape() const;

        /// \return A set containing handles for all inputs targeted by the output referenced by
        ///        this output handle.
        std::set<Input<Node>> get_target_inputs() const;

        bool operator==(const Output& other) const
        {
            return m_node == other.m_node && m_index == other.m_index;
        }
        bool operator!=(const Output& other) const { return !(*this == other); }
        bool operator<(const Output& other) const
        {
            return m_node < other.m_node || (m_node == other.m_node && m_index < other.m_index);
        }
        bool operator>(const Output& other) const
        {
            return m_node > other.m_node || (m_node == other.m_node && m_index > other.m_index);
        }
        bool operator<=(const Output& other) const { return !(*this > other); }
        bool operator>=(const Output& other) const { return !(*this < other); }
    private:
        std::shared_ptr<const Node> m_node;
        size_t m_index{0};
    };

    inline Output<Node> Input<Node>::get_source_output() const
    {
        auto& output_descriptor = m_node->m_inputs.at(m_index).get_output();
        return Output<Node>(output_descriptor.get_node(), output_descriptor.get_index());
    }

    inline Output<Node> Input<const Node>::get_source_output() const
    {
        auto& output_descriptor = m_node->m_inputs.at(m_index).get_output();
        return Output<Node>(output_descriptor.get_node(), output_descriptor.get_index());
    }

    inline void Input<Node>::replace_source_output(const Output<Node>& new_source_output) const
    {
        m_node->m_inputs.at(m_index).replace_output(new_source_output.get_node_shared_ptr(),
                                                    new_source_output.get_index());
    }

    inline std::set<Input<Node>> Output<Node>::get_target_inputs() const
    {
        std::set<Input<Node>> result;

        for (auto& input : m_node->m_outputs.at(m_index).get_inputs())
        {
            result.emplace(input->get_raw_pointer_node(), input->get_index());
        }

        return result;
    }

    inline std::set<Input<Node>> Output<const Node>::get_target_inputs() const
    {
        std::set<Input<Node>> result;

        for (auto& input : m_node->m_outputs.at(m_index).get_inputs())
        {
            result.emplace(input->get_raw_pointer_node(), input->get_index());
        }

        return result;
    }

    inline void Output<Node>::remove_target_input(const Input<Node>& target_input) const
    {
        m_node->m_outputs.at(m_index).remove_input(
            &(target_input.get_node()->m_inputs.at(target_input.get_index())));
    }

    class NodeValidationFailure : public CheckFailure
=======
    class NGRAPH_API NodeValidationFailure : public CheckFailure
>>>>>>> 8017c094
    {
    public:
        NodeValidationFailure(const CheckLocInfo& check_loc_info,
                              const Node* node,
                              const std::string& explanation)
            : CheckFailure(check_loc_info, node_validation_failure_loc_string(node), explanation)
        {
        }
    };
}
#define NODE_VALIDATION_CHECK(node, ...)                                                           \
    NGRAPH_CHECK_HELPER(::ngraph::NodeValidationFailure, (node), __VA_ARGS__)

namespace ngraph
{
    template <typename T>
    void check_new_args_count(const Node* node, T new_args)
    {
        NODE_VALIDATION_CHECK(node,
                              new_args.size() == node->get_arguments().size(),
                              "copy_with_new_args() expected ",
                              node->get_arguments().size(),
                              " argument",
                              (node->get_arguments().size() == 1 ? "" : "s"),
                              " but got ",
                              new_args.size());
    }

} // namespace ngraph<|MERGE_RESOLUTION|>--- conflicted
+++ resolved
@@ -576,83 +576,9 @@
     // Like an Output but with a Node* instead of a shared_ptr<Node>
     struct RawNodeOutput
     {
-<<<<<<< HEAD
-    };
-
-    /// \brief A handle for one of a node's inputs.
-    template <>
-    class Input<Node>
-    {
-    public:
-        /// \brief Constructs a Input.
-        /// \param node Pointer to the node for the input handle.
-        /// \param index The index of the input.
-        Input(Node* node, size_t index)
-            : m_node(node)
-            , m_index(index)
-        {
-        }
-
-        /// \return A pointer to the node referenced by this input handle.
-        Node* get_node() const { return m_node; }
-        /// \return The index of the input referred to by this input handle.
-        size_t get_index() const { return m_index; }
-        /// \return The element type of the input referred to by this input handle.
-        const element::Type& get_element_type() const
-        {
-            return m_node->get_input_element_type(m_index);
-        }
-        /// \return The shape of the input referred to by this input handle.
-        const Shape& get_shape() const { return m_node->get_input_shape(m_index); }
-        /// \return The partial shape of the input referred to by this input handle.
-        const PartialShape& get_partial_shape() const
-        {
-            return m_node->get_input_partial_shape(m_index);
-        }
-        /// \return The min partial shape inferred for this input
-        const PartialShape& get_inferred_min_partial_shape() const;
-        /// Specify an element type for this input.
-        void set_inferred_min_partial_shape(const PartialShape& partial_shape);
-        /// \return The max shape inferred for this input
-        const PartialShape& get_inferred_max_partial_shape() const;
-        /// Set a partial shape for this input
-        void set_inferred_max_partial_shape(const PartialShape& partial_shape);
-        /// \return The maximum shape for this input
-        const PartialShape& get_max_partial_shape() const;
-        /// Specify a maximum shape for this input
-        void set_max_partial_shape(const PartialShape& partial_shape);
-        /// \return The minimum shape for this input
-        const PartialShape& get_min_partial_shape() const;
-        /// Specify a minimum shape for the input
-        void set_min_partial_shape(const PartialShape& partial_shape);
-        /// \return The element type of the last connected output
-        const element::Type& get_cached_output_element_type() const;
-        /// \brief Update the element type of the last connected output
-        void set_cached_output_element_type(const element::Type& element_type);
-        /// \return The shape of the last connected output
-        const PartialShape& get_cached_output_partial_shape() const;
-        /// Update the shape of the last connected output
-        void set_cached_output_partial_shape(const PartialShape& partial_shape);
-
-        /// \return A handle to the output that is connected to this input.
-        Output<Node> get_source_output() const;
-        /// \return A reference to the tensor descriptor for this input.
-        descriptor::Tensor& get_tensor() const
-        {
-            return m_node->m_inputs.at(m_index).get_output().get_tensor();
-        }
-        /// \return A shared pointer to the tensor descriptor for this input.
-        std::shared_ptr<descriptor::Tensor> get_tensor_ptr() const
-        {
-            return m_node->m_inputs.at(m_index).get_output().get_tensor_ptr();
-        }
-        /// \return true if this input is relevant to its node's output shapes; else false.
-        bool get_is_relevant_to_shapes() const
-=======
         RawNodeOutput(const Output<Node>& value)
             : node(value.get_node())
             , index(value.get_index())
->>>>>>> 8017c094
         {
         }
         RawNodeOutput(const RawNodeOutput&) = default;
@@ -682,358 +608,7 @@
 
     using RawNodeOutputMap = std::map<RawNodeOutput, Output<Node>>;
 
-<<<<<<< HEAD
-        /// \return A pointer to the node referenced by this input handle.
-        const Node* get_node() const { return m_node; }
-        /// \return The index of the input referred to by this input handle.
-        size_t get_index() const { return m_index; }
-        /// \return The element type of the input referred to by this input handle.
-        const element::Type& get_element_type() const
-        {
-            return m_node->get_input_element_type(m_index);
-        }
-        /// \return The shape of the input referred to by this input handle.
-        const Shape& get_shape() const { return m_node->get_input_shape(m_index); }
-        /// \return The partial shape of the input referred to by this input handle.
-        const PartialShape& get_partial_shape() const
-        {
-            return m_node->get_input_partial_shape(m_index);
-        }
-        /// \return The inferred min partial shape
-        const PartialShape& get_inferred_min_partial_shape() const;
-        /// \return The inferred max partial shape
-        const PartialShape& get_inferred_max_partial_shape() const;
-        /// \return The maximal shape
-        const PartialShape& get_max_partial_shape() const;
-        /// \return The minimal partial shape
-        const PartialShape& get_min_partial_shape() const;
-        /// \return The element type of the last connected output
-        const element::Type& get_cached_output_element_type() const;
-        /// \return The shape of the last connected output
-        const PartialShape& get_cached_output_partial_shape() const;
-
-        /// \return A handle to the output that is connected to this input.
-        Output<Node> get_source_output() const;
-        /// \return A reference to the tensor descriptor for this input.
-        descriptor::Tensor& get_tensor() const
-        {
-            return m_node->m_inputs.at(m_index).get_output().get_tensor();
-        }
-        /// \return A shared pointer to the tensor descriptor for this input.
-        std::shared_ptr<descriptor::Tensor> get_tensor_ptr() const
-        {
-            return m_node->m_inputs.at(m_index).get_output().get_tensor_ptr();
-        }
-        /// \return true if this input is relevant to its node's output shapes; else false.
-        bool get_is_relevant_to_shapes() const
-        {
-            return m_node->m_inputs.at(m_index).get_is_relevant_to_shape();
-        }
-        /// \return true if this input is relevant to its node's output values; else false.
-        bool get_is_relevant_to_values() const
-        {
-            return m_node->m_inputs.at(m_index).get_is_relevant_to_value();
-        }
-
-        bool operator==(const Input& other) const
-        {
-            return m_node == other.m_node && m_index == other.m_index;
-        }
-        bool operator!=(const Input& other) const { return !(*this == other); }
-        bool operator<(const Input& other) const
-        {
-            return m_node < other.m_node || (m_node == other.m_node && m_index < other.m_index);
-        }
-        bool operator>(const Input& other) const
-        {
-            return m_node > other.m_node || (m_node == other.m_node && m_index > other.m_index);
-        }
-        bool operator<=(const Input& other) const { return !(*this > other); }
-        bool operator>=(const Input& other) const { return !(*this < other); }
-    private:
-        const Node* const m_node;
-        const size_t m_index;
-    };
-
-    /// \brief A handle for one of a node's outputs.
-    template <>
-    class NGRAPH_API Output<Node>
-    {
-    public:
-        /// \brief Constructs a Output.
-        /// \param node A pointer to the node for the output handle.
-        /// \param index The index of the output.
-        Output(Node* node, size_t index)
-            : m_node(node->shared_from_this())
-            , m_index(index)
-        {
-        }
-
-        /// \brief Constructs a Output.
-        /// \param node A `shared_ptr` to the node for the output handle.
-        /// \param index The index of the output.
-        ///
-        /// TODO: Make a plan to deprecate this.
-        Output(const std::shared_ptr<Node>& node, size_t index)
-            : m_node(node)
-            , m_index(index)
-        {
-        }
-
-        /// \brief Constructs a Output, referencing the zeroth output of the node.
-        /// \param node A `shared_ptr` to the node for the output handle.
-        template <typename T>
-        Output(const std::shared_ptr<T>& node)
-            : Output(node, 0)
-        {
-        }
-
-        /// A null output
-        Output() = default;
-
-        /// This output position for a different node
-        Output<Node> for_node(const std::shared_ptr<Node>& node) { return Output(node, m_index); }
-        /// \return A pointer to the node referred to by this output handle.
-        Node* get_node() const { return m_node.get(); }
-        /// \return A `shared_ptr` to the node referred to by this output handle.
-        ///
-        /// TODO: Make a plan to deprecate this.
-        std::shared_ptr<Node> get_node_shared_ptr() const { return m_node; }
-        /// \return A useable shared pointer to this output. If index 0, the node,
-        /// otherwise find or create a GOE.
-        std::shared_ptr<Node> as_single_output_node(bool for_get_output_element = true) const
-            NGRAPH_DEPRECATED("Transitional.")
-        {
-            return m_node->get_output_as_single_output_node(m_index, for_get_output_element);
-        }
-
-        /// \return The index of the output referred to by this output handle.
-        size_t get_index() const { return m_index; }
-        /// \return A reference to the tensor descriptor for this output.
-        descriptor::Tensor& get_tensor() const
-        {
-            return m_node->m_outputs.at(m_index).get_tensor();
-        }
-        /// \return A shared point to the tensor ptr for this output.
-        std::shared_ptr<descriptor::Tensor> get_tensor_ptr() const
-        {
-            return m_node->m_outputs.at(m_index).get_tensor_ptr();
-        }
-        /// \return The element type of the output referred to by this output handle.
-        const element::Type& get_element_type() const
-        {
-            return m_node->get_output_element_type(m_index);
-        }
-        /// \return The shape of the output referred to by this output handle.
-        const Shape& get_shape() const { return m_node->get_output_shape(m_index); }
-        /// \return The partial shape of the output referred to by this output handle.
-        const PartialShape& get_partial_shape() const
-        {
-            return m_node->get_output_partial_shape(m_index);
-        }
-        /// \return The inferred min shape
-        const PartialShape& get_inferred_min_partial_shape() const;
-        /// \brief Set the inferred min shape
-        void set_inferred_min_partial_shape(const PartialShape& element_type);
-        /// \return The inferred max shape
-        const PartialShape& get_inferred_max_partial_shape() const;
-        /// Set the inferred max shape
-        void set_inferred_max_partial_shape(const PartialShape& partial_shape);
-        /// \return The maximal partial shape
-        const PartialShape& get_max_partial_shape() const;
-        /// Set the maximal partial shape
-        void set_max_partial_shape(const PartialShape& partial_shape);
-        /// \return The minimal partial shape
-        const PartialShape& get_min_partial_shape() const;
-        /// Set the minimal partial shape
-        void set_min_partial_shape(const PartialShape& partial_shape);
-
-        /// \return A set containing handles for all inputs targeted by the output referenced by
-        ///        this output handle.
-        std::set<Input<Node>> get_target_inputs() const;
-
-        /// \brief Removes a target input from the output referenced by this output handle.
-        /// \param target_input The target input to remove.
-        ///
-        // TODO(amprocte): Investigate whether this really ought to be public.
-        void remove_target_input(const Input<Node>& target_input) const;
-
-        bool operator==(const Output& other) const
-        {
-            return m_node == other.m_node && m_index == other.m_index;
-        }
-        bool operator!=(const Output& other) const { return !(*this == other); }
-        bool operator<(const Output& other) const
-        {
-            return m_node < other.m_node || (m_node == other.m_node && m_index < other.m_index);
-        }
-        bool operator>(const Output& other) const
-        {
-            return m_node > other.m_node || (m_node == other.m_node && m_index > other.m_index);
-        }
-        bool operator<=(const Output& other) const { return !(*this > other); }
-        bool operator>=(const Output& other) const { return !(*this < other); }
-    private:
-        std::shared_ptr<Node> m_node;
-        size_t m_index{0};
-    };
-
-    template <>
-    class NGRAPH_API Output<const Node>
-    {
-    public:
-        /// \brief Constructs a Output.
-        /// \param node A pointer to the node for the output handle.
-        /// \param index The index of the output.
-        Output(const Node* node, size_t index)
-            : m_node(node->shared_from_this())
-            , m_index(index)
-        {
-        }
-
-        /// \brief Constructs a Output.
-        /// \param node A `shared_ptr` to the node for the output handle.
-        /// \param index The index of the output.
-        ///
-        /// TODO: Make a plan to deprecate this.
-        Output(const std::shared_ptr<const Node>& node, size_t index)
-            : m_node(node)
-            , m_index(index)
-        {
-        }
-
-        /// \brief Constructs a Output, referencing the zeroth output of the node.
-        /// \param node A `shared_ptr` to the node for the output handle.
-        template <typename T>
-        Output(const std::shared_ptr<T>& node)
-            : Output(node, 0)
-        {
-        }
-
-        /// A null output
-        Output() = default;
-
-        /// This output position for a different node
-        Output<const Node> for_node(const std::shared_ptr<const Node>& node)
-        {
-            return Output(node, m_index);
-        }
-
-        /// \return A pointer to the node referred to by this output handle.
-        const Node* get_node() const { return m_node.get(); }
-        /// \return A `shared_ptr` to the node referred to by this output handle.
-        ///
-        /// TODO: Make a plan to deprecate this.
-        std::shared_ptr<const Node> get_node_shared_ptr() const { return m_node; }
-        /// \return The index of the output referred to by this output handle.
-        size_t get_index() const { return m_index; }
-        /// \return A reference to the tensor descriptor for this output.
-        descriptor::Tensor& get_tensor() const
-        {
-            return m_node->m_outputs.at(m_index).get_tensor();
-        }
-        /// \return A shared point to the tensor ptr for this output.
-        std::shared_ptr<descriptor::Tensor> get_tensor_ptr() const
-        {
-            return m_node->m_outputs.at(m_index).get_tensor_ptr();
-        }
-        /// \return The element type of the output referred to by this output handle.
-        const element::Type& get_element_type() const
-        {
-            return m_node->get_output_element_type(m_index);
-        }
-        /// \return The shape of the output referred to by this output handle.
-        const Shape& get_shape() const { return m_node->get_output_shape(m_index); }
-        /// \return The partial shape of the output referred to by this output handle.
-        const PartialShape& get_partial_shape() const
-        {
-            return m_node->get_output_partial_shape(m_index);
-        }
-        /// \return The inferred min partial shape
-        const PartialShape& get_inferred_min_partial_shape() const;
-        /// \return The inferred max partial shape
-        const PartialShape& get_inferred_max_partial_shape() const;
-        /// \return The maximal partial shape
-        const PartialShape& get_max_partial_shape() const;
-        /// \return The minimal partial shape
-        const PartialShape& get_min_partial_shape() const;
-
-        /// \return A set containing handles for all inputs targeted by the output referenced by
-        ///        this output handle.
-        std::set<Input<Node>> get_target_inputs() const;
-
-        bool operator==(const Output& other) const
-        {
-            return m_node == other.m_node && m_index == other.m_index;
-        }
-        bool operator!=(const Output& other) const { return !(*this == other); }
-        bool operator<(const Output& other) const
-        {
-            return m_node < other.m_node || (m_node == other.m_node && m_index < other.m_index);
-        }
-        bool operator>(const Output& other) const
-        {
-            return m_node > other.m_node || (m_node == other.m_node && m_index > other.m_index);
-        }
-        bool operator<=(const Output& other) const { return !(*this > other); }
-        bool operator>=(const Output& other) const { return !(*this < other); }
-    private:
-        std::shared_ptr<const Node> m_node;
-        size_t m_index{0};
-    };
-
-    inline Output<Node> Input<Node>::get_source_output() const
-    {
-        auto& output_descriptor = m_node->m_inputs.at(m_index).get_output();
-        return Output<Node>(output_descriptor.get_node(), output_descriptor.get_index());
-    }
-
-    inline Output<Node> Input<const Node>::get_source_output() const
-    {
-        auto& output_descriptor = m_node->m_inputs.at(m_index).get_output();
-        return Output<Node>(output_descriptor.get_node(), output_descriptor.get_index());
-    }
-
-    inline void Input<Node>::replace_source_output(const Output<Node>& new_source_output) const
-    {
-        m_node->m_inputs.at(m_index).replace_output(new_source_output.get_node_shared_ptr(),
-                                                    new_source_output.get_index());
-    }
-
-    inline std::set<Input<Node>> Output<Node>::get_target_inputs() const
-    {
-        std::set<Input<Node>> result;
-
-        for (auto& input : m_node->m_outputs.at(m_index).get_inputs())
-        {
-            result.emplace(input->get_raw_pointer_node(), input->get_index());
-        }
-
-        return result;
-    }
-
-    inline std::set<Input<Node>> Output<const Node>::get_target_inputs() const
-    {
-        std::set<Input<Node>> result;
-
-        for (auto& input : m_node->m_outputs.at(m_index).get_inputs())
-        {
-            result.emplace(input->get_raw_pointer_node(), input->get_index());
-        }
-
-        return result;
-    }
-
-    inline void Output<Node>::remove_target_input(const Input<Node>& target_input) const
-    {
-        m_node->m_outputs.at(m_index).remove_input(
-            &(target_input.get_node()->m_inputs.at(target_input.get_index())));
-    }
-
-    class NodeValidationFailure : public CheckFailure
-=======
     class NGRAPH_API NodeValidationFailure : public CheckFailure
->>>>>>> 8017c094
     {
     public:
         NodeValidationFailure(const CheckLocInfo& check_loc_info,
