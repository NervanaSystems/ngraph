//*****************************************************************************
// Copyright 2017-2020 Intel Corporation
//
// Licensed under the Apache License, Version 2.0 (the "License");
// you may not use this file except in compliance with the License.
// You may obtain a copy of the License at
//
//     http://www.apache.org/licenses/LICENSE-2.0
//
// Unless required by applicable law or agreed to in writing, software
// distributed under the License is distributed on an "AS IS" BASIS,
// WITHOUT WARRANTIES OR CONDITIONS OF ANY KIND, either express or implied.
// See the License for the specific language governing permissions and
// limitations under the License.
//*****************************************************************************

#pragma once

#include <atomic>
#include <cstring>
#include <deque>
#include <iostream>
#include <memory>
#include <set>
#include <string>
#include <tuple>
#include <typeindex>
#include <unordered_map>
#include <unordered_set>
#include <vector>

#include "ngraph/autodiff/adjoints.hpp"
#include "ngraph/check.hpp"
#include "ngraph/coordinate.hpp"
#include "ngraph/deprecated.hpp"
#include "ngraph/descriptor/input.hpp"
#include "ngraph/descriptor/output.hpp"
#include "ngraph/descriptor/tensor.hpp"
#include "ngraph/op/util/attr_types.hpp"
#include "ngraph/op/util/op_annotations.hpp"
#include "ngraph/output_vector.hpp"
#include "ngraph/placement.hpp"
#include "ngraph/strides.hpp"
#include "ngraph/type.hpp"

namespace ngraph
{
    template <typename NodeType>
    class Input;

    template <typename NodeType>
    class Output;

    class AttributeVisitor;
    class Variant;
    class Node;

    class Function;

    namespace op
    {
        struct AutoBroadcastSpec;
        class Constant;
        class Result;
    } // namespace op

    using ResultVector = std::vector<std::shared_ptr<op::Result>>;

    namespace autodiff
    {
        class Adjoints;
    }

    NGRAPH_API
    std::string node_validation_failure_loc_string(const Node* node);

    const std::shared_ptr<Node>& check_single_output_arg(const std::shared_ptr<Node>& node,
                                                         size_t i);
    NGRAPH_API
    const NodeVector& check_single_output_args(const NodeVector& args);

    const std::shared_ptr<Node>& check_single_output_arg(const std::shared_ptr<Node>& node,
                                                         size_t i);

    NGRAPH_API
    OutputVector as_output_vector(const NodeVector& args);
    NodeVector as_node_vector(const OutputVector& values);
    /// Returns a ResultVector referencing values.
    ResultVector as_result_vector(const OutputVector& values);

    /// Alias useful for cloning
    using NodeMap = std::unordered_map<ngraph::Node*, std::shared_ptr<ngraph::Node>>;

    /// Nodes are the backbone of the graph of Value dataflow. Every node has
    /// zero or more nodes as arguments and one value, which is either a tensor
    /// or a (possibly empty) tuple of values.
    class NGRAPH_API Node : public std::enable_shared_from_this<Node>
    {
        // For access to generate_adjoints.
        friend class autodiff::Adjoints;

        // For access to m_outputs.
        friend class descriptor::Input;

        // For access to m_inputs and m_outputs.
        template <typename NodeType>
        friend class Input;

        // For access to m_outputs.
        template <typename NodeType>
        friend class Output;

    public:
        /// Throws if the node is invalid.
        virtual void validate_and_infer_types();

        // Called in constructors during transition
        void constructor_validate_and_infer_types();

        using type_info_t = DiscreteTypeInfo;

    protected:
        std::tuple<element::Type, PartialShape> validate_and_infer_elementwise_args(
            const op::AutoBroadcastSpec& autob = op::AutoBroadcastSpec());
        void validate_and_infer_elementwise_arithmetic(
            const op::AutoBroadcastSpec& autob = op::AutoBroadcastSpec());
        void validate_and_infer_elementwise_logical(
            const op::AutoBroadcastSpec& autob = op::AutoBroadcastSpec());

        /// \brief Construct an unitialized Node
        Node() {}
        /// \brief Construct an unitialized Node
        /// \param output_size Number of outputs for this node
        Node(size_t output_size);

        /// \brief Constructor for Node subclasses that have metaclasses.
        /// \param arguments Output i will connect to input i
        /// \param output_size Number of outputs for this node
        Node(const OutputVector& arguments, size_t output_size = 1);

        /// \brief Construct a node with arguments. Will be deprecated.
        Node(const std::string& node_type, const NodeVector& arguments, size_t output_size = 1);

        /// \brief Constructor for Node subclasses that have metaclasses. Will be deprecated.
        /// \param arguments The 0th output of node i will connect to input i
        /// \param output_size Number of outputs for this node
        Node(const NodeVector& arguments, size_t output_size = 1);

        // For back-compatibility
        virtual void generate_adjoints(autodiff::Adjoints& adjoints, const NodeVector& deltas) {}
        virtual void generate_adjoints(autodiff::Adjoints& adjoints, const OutputVector& deltas)
        {
            generate_adjoints(adjoints, as_node_vector(deltas));
        }
        /// \brief Moves nodes that would be deleted from inputs to nodes to avoid stack overflows
        /// on deep networks.
        void safe_delete(NodeVector& nodes, bool recurse);

    public:
        virtual ~Node();

        virtual bool visit_attributes(AttributeVisitor& visitor) { return false; }
        virtual bool is_unary_elementwise_arithmetic() const { return false; }
        virtual bool is_binary_elementwise_arithmetic() const { return false; }
        virtual bool is_binary_elementwise_comparison() const { return false; }
        virtual bool is_binary_elementwise_logical() const { return false; }
        /// \returns true if node supports autobroadcast operations
        virtual bool supports_auto_broadcast() const { return false; }
        /// \returns the autobroadcasr spec
        virtual const op::AutoBroadcastSpec& get_autob() const;
        /// \returns true if the node can decompose
        virtual bool supports_decompose() const { return false; }
        /// \brief Decomposes the FusedOp into a sub-graph consisting of core ngraph ops
        ///
        /// \return A vector of nodes comprising the sub-graph. The order of output
        ///         tensors must match the match output tensors of the FusedOp
        virtual NodeVector decompose_op() const { return NodeVector(); }
        /// Returns the NodeTypeInfo for the node's class.
        /// During transition to type_info, returns a dummy type_info for Node if the class
        /// has not been updated yet.
        virtual const type_info_t& get_type_info() const = 0;
        const char* get_type_name() const { return get_type_info().name; }
        /// Sets/replaces the arguments with new arguments.
        void set_arguments(const NodeVector& arguments);
        /// Sets/replaces the arguments with new arguments.
        void set_arguments(const OutputVector& arguments);
        /// Sets/replaces the arguments with new arguments.
        void set_argument(size_t position, const Output<Node>& argument);

        /// Sets the number of outputs
        void set_output_size(size_t output_size);

        void revalidate_and_infer_types() { validate_and_infer_types(); }
        // Called after transition
        void delayed_validate_and_infer_types();

        /// \brief Get the string name for the type of the node, such as `Add` or `Multiply`.
        ///        The class name, must not contain spaces as it is used for codegen.
        /// \returns A const reference to the node's type name
        virtual const std::string& description() const;
        /// \brief Get the unique name of the node.
        /// \returns A const reference to the node's unique name.
        const std::string& get_name() const;

        /// \brief Sets a friendly name for a node. This does not overwrite the unique name
        ///        of the node and is retrieved via get_friendly_name(). Used mainly for debugging.
        ///        The friendly name may be set exactly once.
        /// \param name is the friendly name to set
        void set_friendly_name(const std::string& name);

        /// \brief Gets the friendly name for a node. If no friendly name has been set via
        ///        set_friendly_name then the node's unique name is returned.
        /// \returns A const reference to the node's friendly name.
        const std::string& get_friendly_name() const;

        /// Return true if this has the same implementing class as node. This
        /// will be used by the pattern matcher when comparing a pattern
        /// graph against the graph.
        bool is_same_op_type(const std::shared_ptr<Node>& node) const
        {
            return get_type_info() == node->get_type_info();
        }

        /// \brief Marks an input as being relevant or irrelevant to the output shapes of this
        ///        node.
        /// \param i The index of the input to mark as relevant or irrelevant.
        /// \param relevant true if the input is relevant to output shapes, false otherwise.
        ///
        /// This is used by the shape specialization pass to know which nodes must be statically
        /// evaluated in order to complete shape specialization. (For example, the shape input of
        /// DynReshape must be evaluated statically in order for the output shape to be
        /// determined.) By default, all inputs are marked as shape-irrelevant. Overrides of
        /// validate_and_infer_types should call this function to mark shape-relevant inputs.
        // TODO(amprocte): should be protected
        void set_input_is_relevant_to_shape(size_t i, bool relevant = true);

        /// \brief Marks an input as being relevant or irrelevant to the output values of this
        ///        node.
        /// \param i The index of the input to mark as relevant or irrelevant.
        /// \param relevant true if the input is relevant to output values, false otherwise.
        ///
        /// This is used by the shape specialization pass to cut short evaluation in cases where
        /// an input value does not actually have any effect on the output value of the node. (As
        /// of this writing, the only example of this is ShapeOf.) By default, all inputs are
        /// marked as value-relevant. Overrides of validate_and_infer_types should call this
        /// function to mark value-irrelevant inputs.
        // TODO(amprocte): should be protected
        void set_input_is_relevant_to_value(size_t i, bool relevant = true);

        // TODO(amprocte): should this be protected?
        void set_output_type(size_t i,
                             const element::Type& element_type,
                             const PartialShape& pshape);

        virtual bool is_parameter() const { return false; }
        virtual bool is_output() const;
        virtual bool is_constant() const;
        virtual bool is_null() const { return false; }
        virtual bool is_op() const { return false; }
        virtual bool is_commutative() const { return false; }
        virtual bool is_dynamic() const;
        virtual bool has_state() const { return false; }
        size_t get_instance_id() const { return m_instance_id; }
        friend NGRAPH_API std::ostream& operator<<(std::ostream&, const Node&);
        virtual std::ostream& write_short_description(std::ostream&) const;
        virtual std::ostream& write_long_description(std::ostream&) const;

        std::deque<descriptor::Input>& get_inputs() NGRAPH_DEPRECATED("use inputs() instead")
        {
            return m_inputs;
        }
        const std::deque<descriptor::Input>& get_inputs() const
            NGRAPH_DEPRECATED("use inputs() instead")
        {
            return m_inputs;
        }
        std::deque<descriptor::Output>& get_outputs() NGRAPH_DEPRECATED("use outputs() instead");
        const std::deque<descriptor::Output>& get_outputs() const
            NGRAPH_DEPRECATED("use outputs() instead");

        /// Get control dependencies registered on the node
        const std::vector<std::shared_ptr<Node>>& get_control_dependencies() const;

        /// Get nodes dependent on this node
        const std::vector<Node*>& get_control_dependents() const;

        /// This node cannot execute until node executes
        void add_control_dependency(std::shared_ptr<Node> node);

        /// Remove the dependency of this node on node
        void remove_control_dependency(std::shared_ptr<Node> node);

        /// Remove all dependencies from this node
        void clear_control_dependencies();

        /// Remove this node as a dependency from all dependent nodes
        void clear_control_dependents();

        /// This node absorbs the control dependencies of source_node
        void add_node_control_dependencies(std::shared_ptr<Node> source_node);

        /// This node becomes a dependent of every node dependent on source_node
        void add_node_control_dependents(std::shared_ptr<Node> source_node);

        /// This node's control dependencies are replaced by replacement
        void transfer_control_dependents(std::shared_ptr<Node> replacement);

        /// Returns the number of outputs from the node.
        size_t get_output_size() const;

        /// Returns the element type for output i
        // TODO: deprecate in favor of node->output(i).get_element_type()
        const element::Type& get_output_element_type(size_t i) const;

        /// Checks that there is exactly one output and returns its element type
        // TODO: deprecate in favor of node->output(0).get_element_type() with a suitable check in
        // the calling code, or updates to the calling code if it is making an invalid assumption
        // of only one output.
        const element::Type& get_element_type() const;

        /// Returns the shape for output i
        // TODO: deprecate in favor of node->output(i).get_shape()
        const Shape& get_output_shape(size_t i) const;

        /// Returns the partial shape for output i
        const PartialShape& get_output_partial_shape(size_t i) const;

        /// Second argument is ignored
        /// Returns the node if i=1 and the node has 1 output, otherwise a GetOutputElement
        /// If the node is a GetOutputElement, applies to the underlying node
        virtual std::shared_ptr<Node>
            get_output_as_single_output_node(size_t i, bool for_get_output_element = true);

        virtual Output<Node> get_as_output();
        virtual Output<const Node> get_as_output() const;

        /// Checks that there is exactly one output and returns its shape
        // TODO: deprecate in favor of node->output(0).get_shape() with a suitable check in the
        // calling code, or updates to the calling code if it is making an invalid assumption of
        // only one output.
        const Shape& get_shape() const;

        /// Returns the tensor for output i
        descriptor::Tensor& get_output_tensor(size_t i) const
            NGRAPH_DEPRECATED("use node->output(i).get_tensor() instead");

        /// Returns the tensor name for output i
        const std::string& get_output_tensor_name(size_t i) const;

        /// Checks that there is exactly one output and returns its tensor.
        descriptor::Tensor& get_output_tensor() const NGRAPH_DEPRECATED(
            "use node->output(0).get_tensor() instead; insert a check that the node has only one "
            "output, or update calling code not to assume only one output");

        /// Returns the tensor of output i
        // TODO: Investigate whether this really needs to be shared_ptr. If so, we'll need a
        // replacement in Output.
        std::shared_ptr<descriptor::Tensor> get_output_tensor_ptr(size_t i) const
            NGRAPH_DEPRECATED("use &node->output(i).get_tensor() instead");

        /// Checks that there is exactly one output and returns its tensor.
        std::shared_ptr<descriptor::Tensor> get_output_tensor_ptr() const NGRAPH_DEPRECATED(
            "use &node->output(i).get_tensor() instead; insert a check that the node has only one "
            "output, or update calling code not to assume only one output");

        /// Returns the set of inputs using output i
        const std::vector<descriptor::Input*>& get_output_inputs(size_t i) const
            NGRAPH_DEPRECATED("use node->output(i).get_target_inputs() instead");

        /// Returns the number of inputs for the op
        size_t get_input_size() const;

        /// Returns the element type of input i
        // TODO: deprecate in favor of node->input(i).get_element_type()
        const element::Type& get_input_element_type(size_t i) const;

        /// Returns the shape of input i
        // TODO: deprecate in favor of node->input(i).get_shape()
        const Shape& get_input_shape(size_t i) const;

        /// Returns the partial shape of input i
        // TODO: deprecate in favor of node->input(i).get_partial_shape()
        const PartialShape& get_input_partial_shape(size_t i) const;

        /// Returns the tensor name for input i
        const std::string& get_input_tensor_name(size_t i) const;

        std::unordered_set<descriptor::Tensor*> liveness_new_list;
        std::unordered_set<descriptor::Tensor*> liveness_free_list;

        // Will be deprecated
        virtual NodeVector get_arguments() const;
        // Will be deprecated
        std::shared_ptr<Node> get_argument(size_t index) const;

    protected:
        // Will be replaced with an OutputVector version
        virtual std::shared_ptr<Node> copy_with_new_args(const NodeVector& new_args) const = 0;

    public:
        std::shared_ptr<Node> copy_with_new_inputs(const OutputVector& new_args) const;

        std::shared_ptr<Node> copy_with_new_inputs(
            const OutputVector& inputs,
            const std::vector<std::shared_ptr<Node>>& control_dependencies) const;

        /// True if this and node have one output with same element type and shape
        bool has_same_type(std::shared_ptr<const Node> node) const;

        /// Get device placement
        Placement get_placement() const;

        /// Set device placement
        void set_placement(Placement placement);

        /// Get device placement
        size_t get_placement_index() const;

        /// Set device placement
        void set_placement_index(size_t placement);

        using RTMap = std::map<std::string, std::shared_ptr<Variant>>;

        RTMap& get_rt_info() { return m_rt_info; }
        const RTMap& get_rt_info() const { return m_rt_info; }
        const std::unordered_set<std::string>& get_provenance_tags() const;
        void add_provenance_tag(const std::string& tag);
        template <typename T>
        void add_provenance_tags(T tag_set)
        {
            for (auto tag : tag_set)
            {
                add_provenance_tag(tag);
            }
        }
        /// \brief Adds tag_set to this node and all intermediate nodes above base
        void add_provenance_tags_above(const OutputVector& base,
                                       const std::unordered_set<std::string>& tag_set);
        void remove_provenance_tag(const std::string& tag);
        /// \brief Add node to additional nodes that receive tags
        void add_provenance_group_member(const std::shared_ptr<Node>& node);
        /// \brief Remove node to additional nodes that receive tags
        void remove_provenance_group_member(const std::shared_ptr<Node>& node);
        /// \brief Replace current_node with replacement_node and transfer tags
        void replace_provenance_group_member(const std::shared_ptr<Node>& current_node,
                                             const std::shared_ptr<Node>& replacement_node);
        /// \return Provenance group nodes
        const std::set<std::shared_ptr<Node>>& get_provenance_group_members() const;

        /// \brief Add all nodes between this node and nodes in base as additional nodes to receive
        /// provenance tags.
        std::shared_ptr<Node> add_provenance_group_members_above(const OutputVector& base);

        // to be used when nodes are replaced
        void merge_provenance_tags_from(const std::shared_ptr<const Node>& source);

        /// Transfer provenance tags to replacement
        void transfer_provenance_tags(const std::shared_ptr<Node>& replacement);

        /// Get all the nodes that uses the current node
        virtual NodeVector get_users(bool check_is_used = false) const;

        /// \return Version of this node
        virtual size_t get_version() const { return get_type_info().version; }
        virtual std::shared_ptr<Node> get_default_value() const { return nullptr; }
        /// Use instance ids for comparison instead of memory addresses to improve determinism
        bool operator<(const Node& other) const { return m_instance_id < other.m_instance_id; }
        static const size_t placement_invalid = -1;

        /// \return A vector containing a handle for each of this node's inputs, in order.
        // TODO: Rename to get_inputs()?
        std::vector<Input<Node>> inputs();

        /// \return A vector containing a handle for each of this node's inputs, in order.
        std::vector<Input<const Node>> inputs() const;

        /// \return A vector containing the values for each input
        std::vector<Output<Node>> input_values() const;

        /// \return A vector containing a handle for each of this node's outputs, in order.
        // TODO: Rename to get_outputs()?
        std::vector<Output<Node>> outputs();

        /// \return A vector containing a handle for each of this node's outputs, in order.
        std::vector<Output<const Node>> outputs() const;

        /// \return A handle to the `input_index`th input of this node.
        /// \throw std::out_of_range if the node does not have at least `input_index+1` inputs.
        Input<Node> input(size_t input_index);

        /// \return A handle to the `input_index`th input of this node.
        /// \throw std::out_of_range if the node does not have at least `input_index+1` inputs.
        Input<const Node> input(size_t input_index) const;

        Output<Node> input_value(size_t input_index) const;

        /// \return A handle to the `output_index`th output of this node.
        /// \throw std::out_of_range if the node does not have at least `output_index+1` outputs.
        Output<Node> output(size_t output_index);

        /// \return A handle to the `output_index`th output of this node.
        /// \throw std::out_of_range if the node does not have at least `output_index+1` outputs.
        Output<const Node> output(size_t output_index) const;

        void set_op_annotations(std::shared_ptr<ngraph::op::util::OpAnnotations> op_annotations)
        {
            m_op_annotations = op_annotations;
        }
        std::shared_ptr<ngraph::op::util::OpAnnotations> get_op_annotations() const
        {
            return m_op_annotations;
        }

    private:
        descriptor::Input& get_input_descriptor(size_t position);
        descriptor::Output& get_output_descriptor(size_t position);

        std::vector<Node*> m_control_dependents;
        std::vector<std::shared_ptr<Node>> m_control_dependencies;
        std::string m_node_type;
        size_t m_instance_id{m_next_instance_id.fetch_add(1)};
        std::string m_friendly_name;
        std::string m_unique_name;
        static std::atomic<size_t> m_next_instance_id;
        std::unordered_set<std::string> m_provenance_tags;
        std::set<std::shared_ptr<Node>> m_provenance_group;
        std::deque<descriptor::Input> m_inputs;
        std::deque<descriptor::Output> m_outputs;
        std::unordered_map<Node*, autodiff::Adjoints> m_adjoint_map;
        Placement m_placement = Placement::DEFAULT;
        size_t m_placement_index = placement_invalid;
        std::shared_ptr<ngraph::op::util::OpAnnotations> m_op_annotations;
        std::map<std::string, std::shared_ptr<Variant>> m_rt_info;
    };

    using NodeTypeInfo = Node::type_info_t;

    template <typename NodeType>
    class Input
    {
    };

    template <typename NodeType>
    class Output
    {
    };

    /// \brief A handle for one of a node's inputs.
    template <>
    class Input<Node>
    {
    public:
        /// \brief Constructs a Input.
        /// \param node Pointer to the node for the input handle.
        /// \param index The index of the input.
        Input(Node* node, size_t index)
            : m_node(node)
            , m_index(index)
        {
        }

        /// \return A pointer to the node referenced by this input handle.
        Node* get_node() const { return m_node; }
        /// \return The index of the input referred to by this input handle.
        size_t get_index() const { return m_index; }
        /// \return The element type of the input referred to by this input handle.
        const element::Type& get_element_type() const
        {
            return m_node->get_input_element_type(m_index);
        }
        /// \return The shape of the input referred to by this input handle.
        const Shape& get_shape() const { return m_node->get_input_shape(m_index); }
        /// \return The partial shape of the input referred to by this input handle.
        const PartialShape& get_partial_shape() const
        {
            return m_node->get_input_partial_shape(m_index);
        }
        /// \return A handle to the output that is connected to this input.
        Output<Node> get_source_output() const;
        /// \return A reference to the tensor descriptor for this input.
        descriptor::Tensor& get_tensor() const
        {
            return m_node->m_inputs.at(m_index).get_output().get_tensor();
        }
        /// \return A shared pointer to the tensor descriptor for this input.
        std::shared_ptr<descriptor::Tensor> get_tensor_ptr() const
        {
            return m_node->m_inputs.at(m_index).get_output().get_tensor_ptr();
        }
        /// \return true if this input is relevant to its node's output shapes; else false.
        bool get_is_relevant_to_shapes() const
        {
            return m_node->m_inputs.at(m_index).get_is_relevant_to_shape();
        }
        /// \return true if this input is relevant to its node's output values; else false.
        bool get_is_relevant_to_values() const
        {
            return m_node->m_inputs.at(m_index).get_is_relevant_to_value();
        }

        /// \brief Replaces the source output of this input.
        /// \param new_source_output A handle for the output that will replace this input's source.
        void replace_source_output(const Output<Node>& new_source_output) const;

        bool operator==(const Input& other) const
        {
            return m_node == other.m_node && m_index == other.m_index;
        }
        bool operator!=(const Input& other) const { return !(*this == other); }
        bool operator<(const Input& other) const
        {
            return m_node < other.m_node || (m_node == other.m_node && m_index < other.m_index);
        }
        bool operator>(const Input& other) const
        {
            return m_node > other.m_node || (m_node == other.m_node && m_index > other.m_index);
        }
        bool operator<=(const Input& other) const { return !(*this > other); }
        bool operator>=(const Input& other) const { return !(*this < other); }
    private:
        Node* const m_node;
        const size_t m_index;
    };

    /// \brief A handle for one of a node's inputs.
    template <>
    class NGRAPH_API Input<const Node>
    {
    public:
        /// \brief Constructs a Input.
        /// \param node Pointer to the node for the input handle.
        /// \param index The index of the input.
        Input(const Node* node, size_t index)
            : m_node(node)
            , m_index(index)
        {
        }

        /// \return A pointer to the node referenced by this input handle.
        const Node* get_node() const { return m_node; }
        /// \return The index of the input referred to by this input handle.
        size_t get_index() const { return m_index; }
        /// \return The element type of the input referred to by this input handle.
        const element::Type& get_element_type() const
        {
            return m_node->get_input_element_type(m_index);
        }
        /// \return The shape of the input referred to by this input handle.
        const Shape& get_shape() const { return m_node->get_input_shape(m_index); }
        /// \return The partial shape of the input referred to by this input handle.
        const PartialShape& get_partial_shape() const
        {
            return m_node->get_input_partial_shape(m_index);
        }
        /// \return A handle to the output that is connected to this input.
        Output<Node> get_source_output() const;
        /// \return A reference to the tensor descriptor for this input.
        descriptor::Tensor& get_tensor() const
        {
            return m_node->m_inputs.at(m_index).get_output().get_tensor();
        }
        /// \return A shared pointer to the tensor descriptor for this input.
        std::shared_ptr<descriptor::Tensor> get_tensor_ptr() const
        {
            return m_node->m_inputs.at(m_index).get_output().get_tensor_ptr();
        }
        /// \return true if this input is relevant to its node's output shapes; else false.
        bool get_is_relevant_to_shapes() const
        {
            return m_node->m_inputs.at(m_index).get_is_relevant_to_shape();
        }
        /// \return true if this input is relevant to its node's output values; else false.
        bool get_is_relevant_to_values() const
        {
            return m_node->m_inputs.at(m_index).get_is_relevant_to_value();
        }

        bool operator==(const Input& other) const
        {
            return m_node == other.m_node && m_index == other.m_index;
        }
        bool operator!=(const Input& other) const { return !(*this == other); }
        bool operator<(const Input& other) const
        {
            return m_node < other.m_node || (m_node == other.m_node && m_index < other.m_index);
        }
        bool operator>(const Input& other) const
        {
            return m_node > other.m_node || (m_node == other.m_node && m_index > other.m_index);
        }
        bool operator<=(const Input& other) const { return !(*this > other); }
        bool operator>=(const Input& other) const { return !(*this < other); }
    private:
        const Node* const m_node;
        const size_t m_index;
    };

    /// \brief A handle for one of a node's outputs.
    template <>
    class NGRAPH_API Output<Node>
    {
        void eliminate_goe();
        void eliminate_goe(size_t index);

    public:
        /// \brief Constructs a Output.
        /// \param node A pointer to the node for the output handle.
        /// \param index The index of the output.
        Output(Node* node, size_t index)
            : m_node(node->shared_from_this())
            , m_index(index)
        {
            eliminate_goe(index);
        }

        /// \brief Constructs a Output.
        /// \param node A `shared_ptr` to the node for the output handle.
        /// \param index The index of the output.
        ///
        /// TODO: Make a plan to deprecate this.
        Output(const std::shared_ptr<Node>& node, size_t index)
            : m_node(node)
            , m_index(index)
        {
            eliminate_goe(index);
        }

        /// \brief Constructs a Output, referencing the zeroth output of the node.
        /// \param node A `shared_ptr` to the node for the output handle.
        template <typename T>
        Output(const std::shared_ptr<T>& node)
            : m_node(node)
            , m_index(0)
        {
            eliminate_goe();
        }

        /// A null output
        Output() = default;

        /// This output position for a different node
        Output<Node> for_node(const std::shared_ptr<Node>& node) { return Output(node, m_index); }
        /// \return A pointer to the node referred to by this output handle.
        Node* get_node() const { return m_node.get(); }
        /// \return A `shared_ptr` to the node referred to by this output handle.
        ///
        /// TODO: Make a plan to deprecate this.
        std::shared_ptr<Node> get_node_shared_ptr() const { return m_node; }
        /// \return A useable shared pointer to this output. If index 0, the node,
        /// otherwise find or create a GOE.
        std::shared_ptr<Node> as_single_output_node(bool for_get_output_element = true) const
            NGRAPH_DEPRECATED("Transitional.")
        {
            return m_node->get_output_as_single_output_node(m_index, for_get_output_element);
        }

        /// \return The index of the output referred to by this output handle.
        size_t get_index() const { return m_index; }
        /// \return A reference to the tensor descriptor for this output.
        descriptor::Tensor& get_tensor() const
        {
            return m_node->m_outputs.at(m_index).get_tensor();
        }
        /// \return A shared point to the tensor ptr for this output.
        std::shared_ptr<descriptor::Tensor> get_tensor_ptr() const
        {
            return m_node->m_outputs.at(m_index).get_tensor_ptr();
        }
        /// \return The element type of the output referred to by this output handle.
        const element::Type& get_element_type() const
        {
            return m_node->get_output_element_type(m_index);
        }
        /// \return The shape of the output referred to by this output handle.
        const Shape& get_shape() const { return m_node->get_output_shape(m_index); }
        /// \return The partial shape of the output referred to by this output handle.
        const PartialShape& get_partial_shape() const
        {
            return m_node->get_output_partial_shape(m_index);
        }

        /// \return A set containing handles for all inputs targeted by the output referenced by
        ///        this output handle.
        std::set<Input<Node>> get_target_inputs() const;

        /// \brief Removes a target input from the output referenced by this output handle.
        /// \param target_input The target input to remove.
        ///
        // TODO(amprocte): Investigate whether this really ought to be public.
        void remove_target_input(const Input<Node>& target_input) const;

        /// \brief Replace all users of this value with replacement
        void replace(const Output<Node>& replacement);

        bool operator==(const Output& other) const
        {
            return m_node == other.m_node && m_index == other.m_index;
        }
        bool operator!=(const Output& other) const { return !(*this == other); }
        bool operator<(const Output& other) const
        {
            return m_node < other.m_node || (m_node == other.m_node && m_index < other.m_index);
        }
        bool operator>(const Output& other) const
        {
            return m_node > other.m_node || (m_node == other.m_node && m_index > other.m_index);
        }
        bool operator<=(const Output& other) const { return !(*this > other); }
        bool operator>=(const Output& other) const { return !(*this < other); }
    private:
        std::shared_ptr<Node> m_node;
        size_t m_index{0};
    };

    template <>
    class NGRAPH_API Output<const Node>
    {
        void eliminate_goe();
        void eliminate_goe(size_t index);

    public:
        /// \brief Constructs a Output.
        /// \param node A pointer to the node for the output handle.
        /// \param index The index of the output.
        Output(const Node* node, size_t index)
            : m_node(node->shared_from_this())
            , m_index(index)
        {
            eliminate_goe(index);
        }

        /// \brief Constructs a Output.
        /// \param node A `shared_ptr` to the node for the output handle.
        /// \param index The index of the output.
        ///
        /// TODO: Make a plan to deprecate this.
        Output(const std::shared_ptr<const Node>& node, size_t index)
            : m_node(node)
            , m_index(index)
        {
            eliminate_goe(index);
        }

        /// \brief Constructs a Output, referencing the zeroth output of the node.
        /// \param node A `shared_ptr` to the node for the output handle.
        template <typename T>
        Output(const std::shared_ptr<T>& node)
            : Output(node, 0)
        {
            eliminate_goe();
        }

        /// A null output
        Output() = default;

        /// This output position for a different node
        Output<const Node> for_node(const std::shared_ptr<const Node>& node)
        {
            return Output(node, m_index);
        }

        /// \return A pointer to the node referred to by this output handle.
        const Node* get_node() const { return m_node.get(); }
        /// \return A `shared_ptr` to the node referred to by this output handle.
        ///
        /// TODO: Make a plan to deprecate this.
        std::shared_ptr<const Node> get_node_shared_ptr() const { return m_node; }
        /// \return The index of the output referred to by this output handle.
        size_t get_index() const { return m_index; }
        /// \return A reference to the tensor descriptor for this output.
        descriptor::Tensor& get_tensor() const
        {
            return m_node->m_outputs.at(m_index).get_tensor();
        }
        /// \return A shared point to the tensor ptr for this output.
        std::shared_ptr<descriptor::Tensor> get_tensor_ptr() const
        {
            return m_node->m_outputs.at(m_index).get_tensor_ptr();
        }
        /// \return The element type of the output referred to by this output handle.
        const element::Type& get_element_type() const
        {
            return m_node->get_output_element_type(m_index);
        }
        /// \return The shape of the output referred to by this output handle.
        const Shape& get_shape() const { return m_node->get_output_shape(m_index); }
        /// \return The partial shape of the output referred to by this output handle.
        const PartialShape& get_partial_shape() const
        {
            return m_node->get_output_partial_shape(m_index);
        }

        /// \return A set containing handles for all inputs targeted by the output referenced by
        ///        this output handle.
        std::set<Input<Node>> get_target_inputs() const;

        bool operator==(const Output& other) const
        {
            return m_node == other.m_node && m_index == other.m_index;
        }
        bool operator!=(const Output& other) const { return !(*this == other); }
        bool operator<(const Output& other) const
        {
            return m_node < other.m_node || (m_node == other.m_node && m_index < other.m_index);
        }
        bool operator>(const Output& other) const
        {
            return m_node > other.m_node || (m_node == other.m_node && m_index > other.m_index);
        }
        bool operator<=(const Output& other) const { return !(*this > other); }
        bool operator>=(const Output& other) const { return !(*this < other); }
    private:
        std::shared_ptr<const Node> m_node;
        size_t m_index{0};
    };

    inline Output<Node> Input<Node>::get_source_output() const
    {
        auto& output_descriptor = m_node->m_inputs.at(m_index).get_output();
        return Output<Node>(output_descriptor.get_node(), output_descriptor.get_index());
    }

    inline Output<Node> Input<const Node>::get_source_output() const
    {
        auto& output_descriptor = m_node->m_inputs.at(m_index).get_output();
        return Output<Node>(output_descriptor.get_node(), output_descriptor.get_index());
    }

    inline void Input<Node>::replace_source_output(const Output<Node>& new_source_output) const
    {
        m_node->m_inputs.at(m_index).replace_output(new_source_output.get_node_shared_ptr(),
                                                    new_source_output.get_index());
    }

    inline std::set<Input<Node>> Output<Node>::get_target_inputs() const
    {
        std::set<Input<Node>> result;

        for (auto& input : m_node->m_outputs.at(m_index).get_inputs())
        {
            result.emplace(input->get_raw_pointer_node(), input->get_index());
        }

        return result;
    }

    inline std::set<Input<Node>> Output<const Node>::get_target_inputs() const
    {
        std::set<Input<Node>> result;

        for (auto& input : m_node->m_outputs.at(m_index).get_inputs())
        {
            result.emplace(input->get_raw_pointer_node(), input->get_index());
        }

        return result;
    }

    inline void Output<Node>::remove_target_input(const Input<Node>& target_input) const
    {
        m_node->m_outputs.at(m_index).remove_input(
            &(target_input.get_node()->m_inputs.at(target_input.get_index())));
    }

<<<<<<< HEAD
    inline std::vector<Input<Node>> Node::inputs()
    {
        std::vector<Input<Node>> result;

        for (size_t i = 0; i < get_input_size(); i++)
        {
            result.emplace_back(this, i);
        }

        return result;
    }

    inline std::vector<Output<Node>> Node::input_values() const
    {
        std::vector<Output<Node>> result;

        for (size_t i = 0; i < get_input_size(); i++)
        {
            result.emplace_back(input(i).get_source_output());
        }

        return result;
    }

    inline std::vector<Input<const Node>> Node::inputs() const
    {
        std::vector<Input<const Node>> result;

        for (size_t i = 0; i < get_input_size(); i++)
        {
            result.emplace_back(this, i);
        }

        return result;
    }

    inline std::vector<Output<Node>> Node::outputs()
    {
        std::vector<Output<Node>> result;

        for (size_t i = 0; i < get_output_size(); i++)
        {
            result.emplace_back(shared_from_this(), i);
        }

        return result;
    }

    inline std::vector<Output<const Node>> Node::outputs() const
    {
        std::vector<Output<const Node>> result;

        for (size_t i = 0; i < get_output_size(); i++)
        {
            result.emplace_back(shared_from_this(), i);
        }

        return result;
    }

    // Like an Output but with a Node* instead of a shared_ptr<Node>
    struct RawNodeOutput
    {
        RawNodeOutput(const Output<Node>& value)
            : node(value.get_node())
            , index(value.get_index())
        {
        }
        RawNodeOutput(const RawNodeOutput&) = default;
        RawNodeOutput() = default;

        Node* node;
        size_t index{0};

        operator Output<Node>() { return Output<Node>(node->shared_from_this(), index); }
        bool operator==(const RawNodeOutput& other) const
        {
            return node == other.node && index == other.index;
        }
        bool operator!=(const RawNodeOutput& other) const { return !(*this == other); }
        bool operator<(const RawNodeOutput& other) const
        {
            return node < other.node || (node == other.node && index < other.index);
        }
        bool operator>(const RawNodeOutput& other) const
        {
            return node > other.node || (node == other.node && index > other.index);
        }
        bool operator<=(const RawNodeOutput& other) const { return !(*this > other); }
        bool operator>=(const RawNodeOutput& other) const { return !(*this < other); }
    };

    using RawNodeOutputMap = std::map<RawNodeOutput, Output<Node>>;

=======
>>>>>>> 972dd2f5
    class NodeValidationFailure : public CheckFailure
    {
    public:
        NodeValidationFailure(const CheckLocInfo& check_loc_info,
                              const Node* node,
                              const std::string& explanation)
            : CheckFailure(check_loc_info, node_validation_failure_loc_string(node), explanation)
        {
        }
    };

    class NodeDescription
    {
    public:
        NodeDescription(const Node& node, bool is_short)
            : m_node(node)
            , m_is_short(is_short)
        {
        }

        friend std::ostream& operator<<(std::ostream& out, const NodeDescription node_description)
        {
            return node_description.m_is_short
                       ? node_description.m_node.write_short_description(out)
                       : node_description.m_node.write_long_description(out);
        }
        const Node& m_node;
        bool m_is_short;
    };
}
#define NODE_VALIDATION_CHECK(node, ...)                                                           \
    NGRAPH_CHECK_HELPER(::ngraph::NodeValidationFailure, (node), __VA_ARGS__)

namespace ngraph
{
    template <typename T>
    void check_new_args_count(const Node* node, T new_args)
    {
        NODE_VALIDATION_CHECK(node,
                              new_args.size() == node->get_arguments().size(),
                              "copy_with_new_args() expected ",
                              node->get_arguments().size(),
                              " argument",
                              (node->get_arguments().size() == 1 ? "" : "s"),
                              " but got ",
                              new_args.size());
    }

} // namespace ngraph<|MERGE_RESOLUTION|>--- conflicted
+++ resolved
@@ -962,67 +962,6 @@
             &(target_input.get_node()->m_inputs.at(target_input.get_index())));
     }
 
-<<<<<<< HEAD
-    inline std::vector<Input<Node>> Node::inputs()
-    {
-        std::vector<Input<Node>> result;
-
-        for (size_t i = 0; i < get_input_size(); i++)
-        {
-            result.emplace_back(this, i);
-        }
-
-        return result;
-    }
-
-    inline std::vector<Output<Node>> Node::input_values() const
-    {
-        std::vector<Output<Node>> result;
-
-        for (size_t i = 0; i < get_input_size(); i++)
-        {
-            result.emplace_back(input(i).get_source_output());
-        }
-
-        return result;
-    }
-
-    inline std::vector<Input<const Node>> Node::inputs() const
-    {
-        std::vector<Input<const Node>> result;
-
-        for (size_t i = 0; i < get_input_size(); i++)
-        {
-            result.emplace_back(this, i);
-        }
-
-        return result;
-    }
-
-    inline std::vector<Output<Node>> Node::outputs()
-    {
-        std::vector<Output<Node>> result;
-
-        for (size_t i = 0; i < get_output_size(); i++)
-        {
-            result.emplace_back(shared_from_this(), i);
-        }
-
-        return result;
-    }
-
-    inline std::vector<Output<const Node>> Node::outputs() const
-    {
-        std::vector<Output<const Node>> result;
-
-        for (size_t i = 0; i < get_output_size(); i++)
-        {
-            result.emplace_back(shared_from_this(), i);
-        }
-
-        return result;
-    }
-
     // Like an Output but with a Node* instead of a shared_ptr<Node>
     struct RawNodeOutput
     {
@@ -1057,8 +996,6 @@
 
     using RawNodeOutputMap = std::map<RawNodeOutput, Output<Node>>;
 
-=======
->>>>>>> 972dd2f5
     class NodeValidationFailure : public CheckFailure
     {
     public:
