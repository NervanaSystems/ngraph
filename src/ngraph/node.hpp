//*****************************************************************************
// Copyright 2017-2019 Intel Corporation
//
// Licensed under the Apache License, Version 2.0 (the "License");
// you may not use this file except in compliance with the License.
// You may obtain a copy of the License at
//
//     http://www.apache.org/licenses/LICENSE-2.0
//
// Unless required by applicable law or agreed to in writing, software
// distributed under the License is distributed on an "AS IS" BASIS,
// WITHOUT WARRANTIES OR CONDITIONS OF ANY KIND, either express or implied.
// See the License for the specific language governing permissions and
// limitations under the License.
//*****************************************************************************

#pragma once

#include <atomic>
#include <cstring>
#include <deque>
#include <iostream>
#include <memory>
#include <set>
#include <string>
#include <tuple>
#include <typeindex>
#include <unordered_map>
#include <unordered_set>
#include <vector>

#include "ngraph/autodiff/adjoints.hpp"
#include "ngraph/check.hpp"
#include "ngraph/coordinate.hpp"
#include "ngraph/deprecated.hpp"
#include "ngraph/descriptor/input.hpp"
#include "ngraph/descriptor/output.hpp"
#include "ngraph/descriptor/tensor.hpp"
#include "ngraph/op/util/attr_types.hpp"
#include "ngraph/op/util/op_annotations.hpp"
#include "ngraph/placement.hpp"
#include "ngraph/strides.hpp"
#include "ngraph/type.hpp"

namespace ngraph
{
    class NodeInput;
    class NodeOutput;

    class AttributeVisitor;
    class Variant;
    class Node;
    using NodeVector = std::vector<std::shared_ptr<Node>>;
    using OutputVector = std::vector<NodeOutput>;

    class Function;

    namespace op
    {
        struct AutoBroadcastSpec;
        class Constant;
        class Result;
    } // namespace op

    using ResultVector = std::vector<std::shared_ptr<op::Result>>;

    namespace autodiff
    {
        class Adjoints;
    }

    NGRAPH_API
    std::string node_validation_failure_loc_string(const Node* node);

    const std::shared_ptr<Node>& check_single_output_arg(const std::shared_ptr<Node>& node,
                                                         size_t i);
    NGRAPH_API
    const NodeVector& check_single_output_args(const NodeVector& args);

    const std::shared_ptr<Node>& check_single_output_arg(const std::shared_ptr<Node>& node,
                                                         size_t i);

    NGRAPH_API
    OutputVector as_output_vector(const NodeVector& args);
    NodeVector as_node_vector(const OutputVector& values);
    /// Returns a ResultVector referencing values.
    ResultVector as_result_vector(const OutputVector& values);

    /// Alias useful for cloning
    using NodeMap = std::unordered_map<ngraph::Node*, std::shared_ptr<ngraph::Node>>;

    /// Nodes are the backbone of the graph of Value dataflow. Every node has
    /// zero or more nodes as arguments and one value, which is either a tensor
    /// or a (possibly empty) tuple of values.
    class NGRAPH_API Node : public std::enable_shared_from_this<Node>
    {
        // For access to generate_adjoints.
        friend class autodiff::Adjoints;

        // For access to m_outputs.
        friend class descriptor::Input;

        // For access to m_inputs and m_outputs.
        friend class NodeInput;

        // For access to m_outputs.
        friend class NodeOutput;

    public:
        /// Throws if the node is invalid.
        virtual void validate_and_infer_types();

        // Called in constructors during transition
        void constructor_validate_and_infer_types();

        using type_info_t = DiscreteTypeInfo;

    protected:
        std::tuple<element::Type, PartialShape> validate_and_infer_elementwise_args(
            const op::AutoBroadcastSpec& autob = op::AutoBroadcastSpec());
        void validate_and_infer_elementwise_arithmetic(
            const op::AutoBroadcastSpec& autob = op::AutoBroadcastSpec());
        void validate_and_infer_elementwise_logical(
            const op::AutoBroadcastSpec& autob = op::AutoBroadcastSpec());

        /// \brief Construct an unitialized Node
        Node() {}
        /// \brief Construct an unitialized Node
        /// \param output_size Number of outputs for this node
        Node(size_t output_size);

        /// \brief Constructor for Node subclasses that have metaclasses.
        /// \param arguments Output i will connect to input i
        /// \param output_size Number of outputs for this node
        Node(const OutputVector& arguments, size_t output_size = 1);

        /// \brief Construct a node with arguments. Will be deprecated.
        Node(const std::string& node_type, const NodeVector& arguments, size_t output_size = 1);

        /// \brief Constructor for Node subclasses that have metaclasses. Will be deprecated.
        /// \param arguments The 0th output of node i will connect to input i
        /// \param output_size Number of outputs for this node
        Node(const NodeVector& arguments, size_t output_size = 1);

        // For back-compatibility
        virtual void generate_adjoints(autodiff::Adjoints& adjoints, const NodeVector& deltas) {}
        virtual void generate_adjoints(autodiff::Adjoints& adjoints, const OutputVector& deltas)
        {
            generate_adjoints(adjoints, as_node_vector(deltas));
        }
        /// \brief Moves nodes that would be deleted from inputs to nodes to avoid stack overflows
        /// on deep networks.
        void safe_delete(NodeVector& nodes, bool recurse);

    public:
        virtual ~Node();

        virtual bool visit_attributes(AttributeVisitor& visitor) { return false; }
        virtual bool is_unary_elementwise_arithmetic() const { return false; }
        virtual bool is_binary_elementwise_arithmetic() const { return false; }
        virtual bool is_binary_elementwise_comparison() const { return false; }
        virtual bool is_binary_elementwise_logical() const { return false; }
        /// \returns true if node supports autobroadcast operations
        virtual bool supports_auto_broadcast() const { return false; }
        /// \returns the autobroadcasr spec
        virtual const op::AutoBroadcastSpec& get_autob() const;
        /// \returns true if the node can decompose
        virtual bool supports_decompose() const { return false; }
        /// \brief Decomposes the FusedOp into a sub-graph consisting of core ngraph ops
        ///
        /// \return A vector of nodes comprising the sub-graph. The order of output
        ///         tensors must match the match output tensors of the FusedOp
        virtual NodeVector decompose_op() const { return NodeVector(); }
        /// Returns the NodeTypeInfo for the node's class.
        /// During transition to type_info, returns a dummy type_info for Node if the class
        /// has not been updated yet.
        virtual const type_info_t& get_type_info() const = 0;
        const char* get_type_name() const { return get_type_info().name; }
        /// Sets/replaces the arguments with new arguments.
        void set_arguments(const NodeVector& arguments);
        /// Sets/replaces the arguments with new arguments.
        void set_arguments(const OutputVector& arguments);
        /// Sets/replaces the arguments with new arguments.
        void set_argument(size_t position, const NodeOutput& argument);

        /// Sets the number of outputs
        void set_output_size(size_t output_size);

        void revalidate_and_infer_types() { validate_and_infer_types(); }
        // Called after transition
        void delayed_validate_and_infer_types();

        /// \brief Get the string name for the type of the node, such as `Add` or `Multiply`.
        ///        The class name, must not contain spaces as it is used for codegen.
        /// \returns A const reference to the node's type name
        virtual const std::string& description() const;
        /// \brief Get the unique name of the node.
        /// \returns A const reference to the node's unique name.
        const std::string& get_name() const;

        /// \brief Sets a friendly name for a node. This does not overwrite the unique name
        ///        of the node and is retrieved via get_friendly_name(). Used mainly for debugging.
        ///        The friendly name may be set exactly once.
        /// \param name is the friendly name to set
        void set_friendly_name(const std::string& name);

        /// \brief Gets the friendly name for a node. If no friendly name has been set via
        ///        set_friendly_name then the node's unique name is returned.
        /// \returns A const reference to the node's friendly name.
        const std::string& get_friendly_name() const;

        /// Return true if this has the same implementing class as node. This
        /// will be used by the pattern matcher when comparing a pattern
        /// graph against the graph.
        bool is_same_op_type(const std::shared_ptr<Node>& node) const
        {
            return get_type_info() == node->get_type_info();
        }

        /// \brief Marks an input as being relevant or irrelevant to the output shapes of this
        ///        node.
        /// \param i The index of the input to mark as relevant or irrelevant.
        /// \param relevant true if the input is relevant to output shapes, false otherwise.
        ///
        /// This is used by the shape specialization pass to know which nodes must be statically
        /// evaluated in order to complete shape specialization. (For example, the shape input of
        /// DynReshape must be evaluated statically in order for the output shape to be
        /// determined.) By default, all inputs are marked as shape-irrelevant. Overrides of
        /// validate_and_infer_types should call this function to mark shape-relevant inputs.
        // TODO(amprocte): should be protected
        void set_input_is_relevant_to_shape(size_t i, bool relevant = true);

        /// \brief Marks an input as being relevant or irrelevant to the output values of this
        ///        node.
        /// \param i The index of the input to mark as relevant or irrelevant.
        /// \param relevant true if the input is relevant to output values, false otherwise.
        ///
        /// This is used by the shape specialization pass to cut short evaluation in cases where
        /// an input value does not actually have any effect on the output value of the node. (As
        /// of this writing, the only example of this is ShapeOf.) By default, all inputs are
        /// marked as value-relevant. Overrides of validate_and_infer_types should call this
        /// function to mark value-irrelevant inputs.
        // TODO(amprocte): should be protected
        void set_input_is_relevant_to_value(size_t i, bool relevant = true);

        // TODO(amprocte): should this be protected?
        void set_output_type(size_t i,
                             const element::Type& element_type,
                             const PartialShape& pshape);

        virtual bool is_parameter() const { return false; }
        virtual bool is_output() const;
        virtual bool is_constant() const;
        virtual bool is_null() const { return false; }
        virtual bool is_op() const { return false; }
        virtual bool is_commutative() const { return false; }
        virtual bool is_dynamic() const;
        virtual bool has_state() const { return false; }
        size_t get_instance_id() const { return m_instance_id; }
        friend NGRAPH_API std::ostream& operator<<(std::ostream&, const Node&);
        virtual std::ostream& write_short_description(std::ostream&) const;
        virtual std::ostream& write_long_description(std::ostream&) const;

        std::deque<descriptor::Input>& get_inputs() NGRAPH_DEPRECATED("use inputs() instead")
        {
            return m_inputs;
        }
        const std::deque<descriptor::Input>& get_inputs() const
            NGRAPH_DEPRECATED("use inputs() instead")
        {
            return m_inputs;
        }
        std::deque<descriptor::Output>& get_outputs() NGRAPH_DEPRECATED("use outputs() instead");
        const std::deque<descriptor::Output>& get_outputs() const
            NGRAPH_DEPRECATED("use outputs() instead");

        /// Get control dependencies registered on the node
        const std::vector<std::shared_ptr<Node>>& get_control_dependencies() const;

        /// Get nodes dependent on this node
        const std::vector<Node*>& get_control_dependents() const;

        /// This node cannot execute until node executes
        void add_control_dependency(std::shared_ptr<Node> node);

        /// Remove the dependency of this node on node
        void remove_control_dependency(std::shared_ptr<Node> node);

        /// Remove all dependencies from this node
        void clear_control_dependencies();

        /// Remove this node as a dependency from all dependent nodes
        void clear_control_dependents();

        /// This node absorbs the control dependencies of source_node
        void add_node_control_dependencies(std::shared_ptr<Node> source_node);

        /// This node becomes a dependent of every node dependent on source_node
        void add_node_control_dependents(std::shared_ptr<Node> source_node);

        /// Returns the number of outputs from the node.
        size_t get_output_size() const;

        /// Returns the element type for output i
        // TODO: deprecate in favor of node->output(i).get_element_type()
        const element::Type& get_output_element_type(size_t i) const;

        /// Checks that there is exactly one output and returns its element type
        // TODO: deprecate in favor of node->output(0).get_element_type() with a suitable check in
        // the calling code, or updates to the calling code if it is making an invalid assumption
        // of only one output.
        const element::Type& get_element_type() const;

        /// Returns the shape for output i
        // TODO: deprecate in favor of node->output(i).get_shape()
        const Shape& get_output_shape(size_t i) const;

        /// Returns the partial shape for output i
        const PartialShape& get_output_partial_shape(size_t i) const;

        std::shared_ptr<Node> get_output_as_single_output_node(size_t i,
                                                               bool for_get_output_element = true);

        /// Checks that there is exactly one output and returns its shape
        // TODO: deprecate in favor of node->output(0).get_shape() with a suitable check in the
        // calling code, or updates to the calling code if it is making an invalid assumption of
        // only one output.
        const Shape& get_shape() const;

        /// Returns the tensor for output i
        descriptor::Tensor& get_output_tensor(size_t i) const
            NGRAPH_DEPRECATED("use node->output(i).get_tensor() instead");

        /// Returns the tensor name for output i
        const std::string& get_output_tensor_name(size_t i) const;

        /// Checks that there is exactly one output and returns its tensor.
        descriptor::Tensor& get_output_tensor() const NGRAPH_DEPRECATED(
            "use node->output(0).get_tensor() instead; insert a check that the node has only one "
            "output, or update calling code not to assume only one output");

        /// Returns the tensor of output i
        // TODO: Investigate whether this really needs to be shared_ptr. If so, we'll need a
        // replacement in Output.
        std::shared_ptr<descriptor::Tensor> get_output_tensor_ptr(size_t i) const
            NGRAPH_DEPRECATED("use &node->output(i).get_tensor() instead");

        /// Checks that there is exactly one output and returns its tensor.
        std::shared_ptr<descriptor::Tensor> get_output_tensor_ptr() const NGRAPH_DEPRECATED(
            "use &node->output(i).get_tensor() instead; insert a check that the node has only one "
            "output, or update calling code not to assume only one output");

        /// Returns the set of inputs using output i
        const std::vector<descriptor::Input*>& get_output_inputs(size_t i) const
            NGRAPH_DEPRECATED("use node->output(i).get_target_inputs() instead");

        /// Returns the number of inputs for the op
        size_t get_input_size() const;

        /// Returns the element type of input i
        // TODO: deprecate in favor of node->input(i).get_element_type()
        const element::Type& get_input_element_type(size_t i) const;

        /// Returns the shape of input i
        // TODO: deprecate in favor of node->input(i).get_shape()
        const Shape& get_input_shape(size_t i) const;

        /// Returns the partial shape of input i
        // TODO: deprecate in favor of node->input(i).get_partial_shape()
        const PartialShape& get_input_partial_shape(size_t i) const;

        /// Returns the tensor name for input i
        const std::string& get_input_tensor_name(size_t i) const;

        std::unordered_set<descriptor::Tensor*> liveness_new_list;
        std::unordered_set<descriptor::Tensor*> liveness_free_list;

        // Will be deprecated
        virtual NodeVector get_arguments() const;
        // Will be deprecated
        std::shared_ptr<Node> get_argument(size_t index) const;

    protected:
        // Will be replaced with an OutputVector version
        virtual std::shared_ptr<Node> copy_with_new_args(const NodeVector& new_args) const = 0;

    public:
        std::shared_ptr<Node> copy_with_new_inputs(const OutputVector& new_args) const;

        std::shared_ptr<Node> copy_with_new_inputs(
            const OutputVector& inputs,
            const std::vector<std::shared_ptr<Node>>& control_dependencies) const;

        /// True if this and node have one output with same element type and shape
        bool has_same_type(std::shared_ptr<const Node> node) const;

        /// Get device placement
        Placement get_placement() const;

        /// Set device placement
        void set_placement(Placement placement);

        /// Get device placement
        size_t get_placement_index() const;

        /// Set device placement
        void set_placement_index(size_t placement);

        using RTMap = std::map<std::string, std::shared_ptr<Variant>>;

        RTMap& get_rt_info() { return m_rt_info; }
        const RTMap& get_rt_info() const { return m_rt_info; }
        const std::unordered_set<std::string>& get_provenance_tags() const;
        void add_provenance_tag(const std::string& tag);
        template <typename T>
        void add_provenance_tags(T tag_set)
        {
            for (auto tag : tag_set)
            {
                add_provenance_tag(tag);
            }
        }
        /// \brief Adds tag_set to this node and all intermediate nodes above base
        void add_provenance_tags_above(const OutputVector& base,
                                       const std::unordered_set<std::string>& tag_set);
        void remove_provenance_tag(const std::string& tag);
        /// \brief Add node to additional nodes that receive tags
        void add_provenance_group_member(const std::shared_ptr<Node>& node);
        /// \brief Remove node to additional nodes that receive tags
        void remove_provenance_group_member(const std::shared_ptr<Node>& node);
        /// \brief Replace current_node with replacement_node and transfer tags
        void replace_provenance_group_member(const std::shared_ptr<Node>& current_node,
                                             const std::shared_ptr<Node>& replacement_node);
        /// \return Provenance group nodes
        const std::set<std::shared_ptr<Node>>& get_provenance_group_members() const;

        /// \brief Add all nodes between this node and nodes in base as additional nodes to receive
        /// provenance tags.
        std::shared_ptr<Node> add_provenance_group_members_above(const OutputVector& base);

        // to be used when nodes are replaced
        void merge_provenance_tags_from(const std::shared_ptr<const Node>& source);

        /// Get all the nodes that uses the current node
        NodeVector get_users(bool check_is_used = false) const;

        /// \return Version of this node
        virtual size_t get_version() const { return get_type_info().version; }
        virtual std::shared_ptr<Node> get_default_value() const { return nullptr; }
        /// Use instance ids for comparison instead of memory addresses to improve determinism
        bool operator<(const Node& other) const { return m_instance_id < other.m_instance_id; }
        static const size_t placement_invalid = -1;

        /// \return A vector containing a handle for each of this node's inputs, in order.
        // TODO: Rename to get_inputs()?
        std::vector<NodeInput> inputs();

        /// \return A vector containing a handle for each of this node's inputs, in order.
        std::vector<NodeInput> inputs() const;

        /// \return A vector containing the values for each input
        std::vector<NodeOutput> input_values() const;

        /// \return A vector containing a handle for each of this node's outputs, in order.
        // TODO: Rename to get_outputs()?
        std::vector<NodeOutput> outputs();

        /// \return A vector containing a handle for each of this node's outputs, in order.
        std::vector<NodeOutput> outputs() const;

        /// \return A handle to the `input_index`th input of this node.
        /// \throw std::out_of_range if the node does not have at least `input_index+1` inputs.
        NodeInput input(size_t input_index);

        /// \return A handle to the `input_index`th input of this node.
        /// \throw std::out_of_range if the node does not have at least `input_index+1` inputs.
        NodeInput input(size_t input_index) const;

        NodeOutput input_value(size_t input_index) const;

        // /// \return A handle to the `output_index`th output of this node.
        // /// \throw std::out_of_range if the node does not have at least `output_index+1` outputs.
        // NodeOutput output(size_t output_index);

        /// \return A handle to the `output_index`th output of this node.
        /// \throw std::out_of_range if the node does not have at least `output_index+1` outputs.
        NodeOutput output(size_t output_index) const;

        void set_op_annotations(std::shared_ptr<ngraph::op::util::OpAnnotations> op_annotations)
        {
            m_op_annotations = op_annotations;
        }
        std::shared_ptr<ngraph::op::util::OpAnnotations> get_op_annotations() const
        {
            return m_op_annotations;
        }

    private:
        descriptor::Input& get_input_descriptor(size_t position);
        descriptor::Output& get_output_descriptor(size_t position);

        std::vector<Node*> m_control_dependents;
        std::vector<std::shared_ptr<Node>> m_control_dependencies;
        std::string m_node_type;
        size_t m_instance_id{m_next_instance_id.fetch_add(1)};
        std::string m_friendly_name;
        std::string m_unique_name;
        static std::atomic<size_t> m_next_instance_id;
        std::unordered_set<std::string> m_provenance_tags;
        std::set<std::shared_ptr<Node>> m_provenance_group;
        std::deque<descriptor::Input> m_inputs;
        std::deque<descriptor::Output> m_outputs;
        std::unordered_map<Node*, autodiff::Adjoints> m_adjoint_map;
        Placement m_placement = Placement::DEFAULT;
        size_t m_placement_index = placement_invalid;
        std::shared_ptr<ngraph::op::util::OpAnnotations> m_op_annotations;
        std::map<std::string, std::shared_ptr<Variant>> m_rt_info;
    };

<<<<<<< HEAD
=======
    using NodeTypeInfo = Node::type_info_t;

    template <typename NodeType>
    class Input
    {
    };

    template <typename NodeType>
    class Output
    {
    };

>>>>>>> 7851c349
    /// \brief A handle for one of a node's inputs.
    class NGRAPH_API NodeInput
    {
    public:
        /// \brief Constructs a NodeInput.
        /// \param node Pointer to the node for the input handle.
        /// \param index The index of the input.
        NodeInput(const Node* node, size_t index)
            : m_node(node)
            , m_index(index)
        {
        }

        /// \return A pointer to the node referenced by this input handle.
        Node* get_node() const { return const_cast<Node*>(m_node); }
        /// \return The index of the input referred to by this input handle.
        size_t get_index() const { return m_index; }
        /// \return The element type of the input referred to by this input handle.
        const element::Type& get_element_type() const
        {
            return m_node->get_input_element_type(m_index);
        }
        /// \return The shape of the input referred to by this input handle.
        const Shape& get_shape() const { return m_node->get_input_shape(m_index); }
        /// \return The partial shape of the input referred to by this input handle.
        const PartialShape& get_partial_shape() const
        {
            return m_node->get_input_partial_shape(m_index);
        }
        /// \return A handle to the output that is connected to this input.
        NodeOutput get_source_output() const;
        /// \return A reference to the tensor descriptor for this input.
        descriptor::Tensor& get_tensor() const
        {
            return m_node->m_inputs.at(m_index).get_output().get_tensor();
        }
        /// \return A shared pointer to the tensor descriptor for this input.
        std::shared_ptr<descriptor::Tensor> get_tensor_ptr() const
        {
            return m_node->m_inputs.at(m_index).get_output().get_tensor_ptr();
        }
        /// \return true if this input is relevant to its node's output shapes; else false.
        bool get_is_relevant_to_shapes() const
        {
            return m_node->m_inputs.at(m_index).get_is_relevant_to_shape();
        }
        /// \return true if this input is relevant to its node's output values; else false.
        bool get_is_relevant_to_values() const
        {
            return m_node->m_inputs.at(m_index).get_is_relevant_to_value();
        }

        /// \brief Replaces the source output of this input.
        /// \param new_source_output A handle for the output that will replace this input's source.
        void replace_source_output(const NodeOutput& new_source_output) const;

        bool operator==(const NodeInput& other) const
        {
            return m_node == other.m_node && m_index == other.m_index;
        }
        bool operator!=(const NodeInput& other) const { return !(*this == other); }
        bool operator<(const NodeInput& other) const
        {
            return m_node < other.m_node || (m_node == other.m_node && m_index < other.m_index);
        }
        bool operator>(const NodeInput& other) const
        {
            return m_node > other.m_node || (m_node == other.m_node && m_index > other.m_index);
        }
        bool operator<=(const NodeInput& other) const { return !(*this > other); }
        bool operator>=(const NodeInput& other) const { return !(*this < other); }
    private:
        const Node* m_node;
        const size_t m_index;
    };

    /// \brief A handle for one of a node's outputs.
    class NGRAPH_API NodeOutput
    {
    public:
        /// \brief Constructs a NodeOutput.
        /// \param node A pointer to the node for the output handle.
        /// \param index The index of the output.
        NodeOutput(const Node* node, size_t index)
            : m_node(const_cast<Node*>(node)->shared_from_this())
            , m_index(index)
        {
        }

        /// \brief Constructs a NodeOutput.
        /// \param node A `shared_ptr` to the node for the output handle.
        /// \param index The index of the output.
        ///
        /// TODO: Make a plan to deprecate this.
        NodeOutput(const std::shared_ptr<const Node>& node, size_t index)
            : m_node(std::const_pointer_cast<Node>(node))
            , m_index(index)
        {
        }

        /// \brief Constructs a NodeOutput, referencing the zeroth output of the node.
        /// \param node A `shared_ptr` to the node for the output handle.
        template <typename T>
        NodeOutput(const std::shared_ptr<T>& node)
            : NodeOutput(node, 0)
        {
        }

        /// A null output
        NodeOutput() = default;

        /// This output position for a different node
        NodeOutput for_node(const std::shared_ptr<Node>& node) { return NodeOutput(node, m_index); }
        /// \return A pointer to the node referred to by this output handle.
        Node* get_node() const { return m_node.get(); }
        /// \return A `shared_ptr` to the node referred to by this output handle.
        ///
        /// TODO: Make a plan to deprecate this.
        std::shared_ptr<Node> get_node_shared_ptr() const { return m_node; }
        /// \return A useable shared pointer to this output. If index 0, the node,
        /// otherwise find or create a GOE.
        std::shared_ptr<Node> as_single_output_node(bool for_get_output_element = true) const
            NGRAPH_DEPRECATED("Transitional.")
        {
            return m_node->get_output_as_single_output_node(m_index, for_get_output_element);
        }

        /// \return The index of the output referred to by this output handle.
        size_t get_index() const { return m_index; }
        /// \return A reference to the tensor descriptor for this output.
        descriptor::Tensor& get_tensor() const
        {
            return m_node->m_outputs.at(m_index).get_tensor();
        }
        /// \return A shared point to the tensor ptr for this output.
        std::shared_ptr<descriptor::Tensor> get_tensor_ptr() const
        {
            return m_node->m_outputs.at(m_index).get_tensor_ptr();
        }
        /// \return The element type of the output referred to by this output handle.
        const element::Type& get_element_type() const
        {
            return m_node->get_output_element_type(m_index);
        }
        /// \return The shape of the output referred to by this output handle.
        const Shape& get_shape() const { return m_node->get_output_shape(m_index); }
        /// \return The partial shape of the output referred to by this output handle.
        const PartialShape& get_partial_shape() const
        {
            return m_node->get_output_partial_shape(m_index);
        }

        /// \return A set containing handles for all inputs targeted by the output referenced by
        ///        this output handle.
        std::set<NodeInput> get_target_inputs() const;

        /// \brief Removes a target input from the output referenced by this output handle.
        /// \param target_input The target input to remove.
        ///
        // TODO(amprocte): Investigate whether this really ought to be public.
        void remove_target_input(const NodeInput& target_input) const;

        bool operator==(const NodeOutput& other) const
        {
            return m_node == other.m_node && m_index == other.m_index;
        }
        bool operator!=(const NodeOutput& other) const { return !(*this == other); }
        bool operator<(const NodeOutput& other) const
        {
            return m_node < other.m_node || (m_node == other.m_node && m_index < other.m_index);
        }
        bool operator>(const NodeOutput& other) const
        {
            return m_node > other.m_node || (m_node == other.m_node && m_index > other.m_index);
        }
        bool operator<=(const NodeOutput& other) const { return !(*this > other); }
        bool operator>=(const NodeOutput& other) const { return !(*this < other); }
    private:
        std::shared_ptr<Node> m_node;
        size_t m_index{0};
    };

    inline NodeInput Node::input(size_t input_index)
    {
        if (input_index >= m_inputs.size())
        {
            throw std::out_of_range("node input index is out of range");
        }

        return NodeInput(this, input_index);
    }

    inline NodeOutput Node::input_value(size_t input_index) const
    {
        return input(input_index).get_source_output();
    }

    inline NodeInput Node::input(size_t input_index) const
    {
        if (input_index >= m_inputs.size())
        {
            throw std::out_of_range("node input index is out of range");
        }

        return NodeInput(this, input_index);
    }

    inline NodeOutput Node::output(size_t output_index) const
    {
        if (output_index >= m_outputs.size())
        {
            throw std::out_of_range("node output index is out of range");
        }

        return NodeOutput(this, output_index);
    }

    inline NodeOutput NodeInput::get_source_output() const
    {
        auto& output_descriptor = m_node->m_inputs.at(m_index).get_output();
        return NodeOutput(output_descriptor.get_node(), output_descriptor.get_index());
    }

    inline void NodeInput::replace_source_output(const NodeOutput& new_source_output) const
    {
        const_cast<Node*>(m_node)->m_inputs.at(m_index).replace_output(
            new_source_output.get_node_shared_ptr(), new_source_output.get_index());
    }

    inline std::set<NodeInput> NodeOutput::get_target_inputs() const
    {
        std::set<NodeInput> result;

        for (auto& input : m_node->m_outputs.at(m_index).get_inputs())
        {
            result.emplace(input->get_raw_pointer_node(), input->get_index());
        }

        return result;
    }

    inline void NodeOutput::remove_target_input(const NodeInput& target_input) const
    {
        m_node->m_outputs.at(m_index).remove_input(
            &(target_input.get_node()->m_inputs.at(target_input.get_index())));
    }

    inline std::vector<NodeInput> Node::inputs()
    {
        std::vector<NodeInput> result;

        for (size_t i = 0; i < get_input_size(); i++)
        {
            result.emplace_back(this, i);
        }

        return result;
    }

    inline std::vector<NodeOutput> Node::input_values() const
    {
        std::vector<NodeOutput> result;

        for (size_t i = 0; i < get_input_size(); i++)
        {
            result.emplace_back(input(i).get_source_output());
        }

        return result;
    }

    inline std::vector<NodeInput> Node::inputs() const
    {
        std::vector<NodeInput> result;

        for (size_t i = 0; i < get_input_size(); i++)
        {
            result.emplace_back(this, i);
        }

        return result;
    }

    inline std::vector<NodeOutput> Node::outputs()
    {
        std::vector<NodeOutput> result;

        for (size_t i = 0; i < get_output_size(); i++)
        {
            result.emplace_back(shared_from_this(), i);
        }

        return result;
    }

    inline std::vector<NodeOutput> Node::outputs() const
    {
        std::vector<NodeOutput> result;

        for (size_t i = 0; i < get_output_size(); i++)
        {
            result.emplace_back(shared_from_this(), i);
        }

        return result;
    }

    class NodeValidationFailure : public CheckFailure
    {
    public:
        NodeValidationFailure(const CheckLocInfo& check_loc_info,
                              const Node* node,
                              const std::string& explanation)
            : CheckFailure(check_loc_info, node_validation_failure_loc_string(node), explanation)
        {
        }
    };

    class NodeDescription
    {
    public:
        NodeDescription(const Node& node, bool is_short)
            : m_node(node)
            , m_is_short(is_short)
        {
        }

        friend std::ostream& operator<<(std::ostream& out, const NodeDescription node_description)
        {
            return node_description.m_is_short
                       ? node_description.m_node.write_short_description(out)
                       : node_description.m_node.write_long_description(out);
        }
        const Node& m_node;
        bool m_is_short;
    };
}
#define NODE_VALIDATION_CHECK(node, ...)                                                           \
    NGRAPH_CHECK_HELPER(::ngraph::NodeValidationFailure, (node), __VA_ARGS__)

namespace ngraph
{
    template <typename T>
    void check_new_args_count(const Node* node, T new_args)
    {
        NODE_VALIDATION_CHECK(node,
                              new_args.size() == node->get_arguments().size(),
                              "copy_with_new_args() expected ",
                              node->get_arguments().size(),
                              " argument",
                              (node->get_arguments().size() == 1 ? "" : "s"),
                              " but got ",
                              new_args.size());
    }

} // namespace ngraph<|MERGE_RESOLUTION|>--- conflicted
+++ resolved
@@ -517,21 +517,8 @@
         std::map<std::string, std::shared_ptr<Variant>> m_rt_info;
     };
 
-<<<<<<< HEAD
-=======
     using NodeTypeInfo = Node::type_info_t;
 
-    template <typename NodeType>
-    class Input
-    {
-    };
-
-    template <typename NodeType>
-    class Output
-    {
-    };
-
->>>>>>> 7851c349
     /// \brief A handle for one of a node's inputs.
     class NGRAPH_API NodeInput
     {
