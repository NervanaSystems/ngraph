--- conflicted
+++ resolved
@@ -57,15 +57,12 @@
 
     class Function;
 
-<<<<<<< HEAD
-=======
     namespace op
     {
         struct AutoBroadcastSpec;
         class Constant;
     } // namespace op
 
->>>>>>> 4ab4609f
     namespace autodiff
     {
         class Adjoints;
