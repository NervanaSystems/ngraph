//*****************************************************************************
// Copyright 2017-2019 Intel Corporation
//
// Licensed under the Apache License, Version 2.0 (the "License");
// you may not use this file except in compliance with the License.
// You may obtain a copy of the License at
//
//     http://www.apache.org/licenses/LICENSE-2.0
//
// Unless required by applicable law or agreed to in writing, software
// distributed under the License is distributed on an "AS IS" BASIS,
// WITHOUT WARRANTIES OR CONDITIONS OF ANY KIND, either express or implied.
// See the License for the specific language governing permissions and
// limitations under the License.
//*****************************************************************************

#pragma once

#include <atomic>
#include <cstring>
#include <deque>
#include <iostream>
#include <memory>
#include <set>
#include <string>
#include <tuple>
#include <typeindex>
#include <unordered_map>
#include <unordered_set>
#include <vector>

#include "ngraph/autodiff/adjoints.hpp"
#include "ngraph/check.hpp"
#include "ngraph/coordinate.hpp"
#include "ngraph/deprecated.hpp"
#include "ngraph/descriptor/input.hpp"
#include "ngraph/descriptor/output.hpp"
#include "ngraph/descriptor/tensor.hpp"
#include "ngraph/op/util/attr_types.hpp"
#include "ngraph/placement.hpp"
#include "ngraph/strides.hpp"
#include "ngraph/type.hpp"

namespace ngraph
{
    template <typename NodeType>
    class Input;

    template <typename NodeType>
    class Output;

    class PartialShape;
    class Shape;

    /// \brief Visits the attributes of a node.
    ///
    /// Attributes are the values set when building a graph which are not
    /// computed as the graph executes. Values computed from the graph topology and attributes
    /// during compilation are not attributes.
    class AttributeVisitor
    {
    public:
        virtual ~AttributeVisitor() {}
        virtual void on(const std::string& name, std::string& value) = 0;
        virtual void on(const std::string& name, element::Type& value) = 0;
        virtual void on(const std::string& name, PartialShape& value) = 0;
        virtual void on(const std::string& name, Shape& value) = 0;
        virtual void on(const std::string& name, bool& value) = 0;
        virtual void on(const std::string& name, int64_t& value) = 0;
        virtual void on(const std::string& name, uint64_t& value) = 0;
    };

    class Node;
    using NodeVector = std::vector<std::shared_ptr<Node>>;
    using OutputVector = std::vector<Output<Node>>;

    class Function;

    namespace op
    {
        struct AutoBroadcastSpec;
        class Constant;
    } // namespace op

    namespace autodiff
    {
        class Adjoints;
    }

    std::string node_validation_failure_loc_string(const Node* node);

    const std::shared_ptr<Node>& check_single_output_arg(const std::shared_ptr<Node>& node,
                                                         size_t i);
    const NodeVector& check_single_output_args(const NodeVector& args);

    const std::shared_ptr<Node>& check_single_output_arg(const std::shared_ptr<Node>& node,
                                                         size_t i);
    const NodeVector& check_single_output_args(const NodeVector& args);

    OutputVector as_output_vector(const NodeVector& args);
    NodeVector as_node_vector(const OutputVector& values);

    /// Alias useful for cloning
    using NodeMap = std::unordered_map<ngraph::Node*, std::shared_ptr<ngraph::Node>>;

    using NodeTypeInfo = DiscreteTypeInfo;

    /// Nodes are the backbone of the graph of Value dataflow. Every node has
    /// zero or more nodes as arguments and one value, which is either a tensor
    /// or a (possibly empty) tuple of values.
    class Node : public std::enable_shared_from_this<Node>
    {
        // For access to generate_adjoints.
        friend class autodiff::Adjoints;

        // For access to m_outputs.
        friend class descriptor::Input;

        // For access to m_inputs and m_outputs.
        template <typename NodeType>
        friend class Input;

        // For access to m_outputs.
        template <typename NodeType>
        friend class Output;

    protected:
        /// Throws if the node is invalid.
        virtual void validate_and_infer_types();

        // Called in constructors during transition
        void constructor_validate_and_infer_types();

        std::tuple<element::Type, PartialShape> validate_and_infer_elementwise_args(
            const op::AutoBroadcastSpec& autob = op::AutoBroadcastSpec());
        void validate_and_infer_elementwise_arithmetic(
            const op::AutoBroadcastSpec& autob = op::AutoBroadcastSpec());
        void validate_and_infer_elementwise_logical(
            const op::AutoBroadcastSpec& autob = op::AutoBroadcastSpec());

        /// \brief Construct an unitialized Node
        Node() {}
        /// \brief Construct an unitialized Node
        /// \param output_size Number of outputs for this node
        Node(size_t output_size);

        /// \brief Constructor for Node subclasses that have metaclasses.
        /// \param arguments Output i will connect to input i
        /// \param output_size Number of outputs for this node
        Node(const OutputVector& arguments, size_t output_size = 1);

        /// \brief Construct a node with arguments. Will be deprecated.
        Node(const std::string& node_type, const NodeVector& arguments, size_t output_size = 1);

        /// \brief Constructor for Node subclasses that have metaclasses. Will be deprecated.
        /// \param arguments The 0th output of node i will connect to input i
        /// \param output_size Number of outputs for this node
        Node(const NodeVector& arguments, size_t output_size = 1);

        virtual void generate_adjoints(autodiff::Adjoints& /* adjoints */,
                                       const NodeVector& /* deltas */)
        {
        }
        /// \brief Moves nodes that would be deleted from inputs to nodes to avoid stack overflows
        /// on deep networks.
        void safe_delete(NodeVector& nodes, bool recurse);

    public:
<<<<<<< HEAD
        virtual ~Node();

        /// Traverses the attributes. Returns false if not supported by the node.
        virtual bool visit_attributes(AttributeVisitor& visitor) { return false; }
        /// Tests if a node is of op type T
        template <typename NodeType>
        bool is_type() const
        {
            return &get_type_info() == &NodeType::type_info;
        }

        /// Casts a Node to a shared_ptr<T> if is of type T, nullptr otherwise;
        template <typename NodeType>
        std::shared_ptr<NodeType> as_type_ptr()
        {
            return is_type<NodeType>() ? std::static_pointer_cast<NodeType>(shared_from_this())
                                       : std::shared_ptr<NodeType>();
        }

        /// Casts a Node to a shared_ptr<T> if is of type T, nullptr otherwise;
        template <typename NodeType>
        std::shared_ptr<const NodeType> as_type_ptr() const
        {
            return is_type<NodeType>() ? std::static_pointer_cast<NodeType>(shared_from_this())
                                       : std::shared_ptr<NodeType>();
        }

        /// Casts a Node to a T* if is of type T, nullptr otherwise;
        template <typename NodeType>
        NodeType* as_type()
        {
            return is_type<NodeType>() ? static_cast<NodeType*>(this) : nullptr;
        }
=======
        NGRAPH_API
        static constexpr NodeTypeInfo type_info{"Node", 0};
>>>>>>> 0b1a386e

        virtual ~Node();

        virtual bool is_unary_elementwise_arithmetic() const { return false; }
        virtual bool is_binary_elementwise_arithmetic() const { return false; }
        virtual bool is_binary_elementwise_comparison() const { return false; }
        virtual bool is_binary_elementwise_logical() const { return false; }
        /// \returns true if node supports autobroadcast operations
        virtual bool supports_auto_broadcast() const { return false; }
        /// \returns the autobroadcasr spec
        virtual const op::AutoBroadcastSpec& get_autob() const;
        /// \returns true if the node can decompose
        virtual bool supports_decompose() const { return false; }
        /// \brief Decomposes the FusedOp into a sub-graph consisting of core ngraph ops
        ///
        /// \return A vector of nodes comprising the sub-graph. The order of output
        ///         tensors must match the match output tensors of the FusedOp
        virtual NodeVector decompose_op() const { return NodeVector(); }
        /// Returns the NodeTypeInfo for the node's class.
        /// During transition to type_info, returns a dummy type_info for Node if the class
        /// has not been updated yet.
        virtual const NodeTypeInfo& get_type_info() const { return type_info; }
        virtual const char* get_type_name() const
        {
            auto& info = get_type_info();
            if (is_type<Node>(this))
            {
                // Transitional definition
                return description().c_str();
            }
            return info.name;
        }
        /// Sets/replaces the arguments with new arguments.
        void set_arguments(const NodeVector& arguments);
        /// Sets/replaces the arguments with new arguments.
        void set_arguments(const OutputVector& arguments);
        /// Sets/replaces the arguments with new arguments.
        void set_argument(size_t position, const Output<Node>& argument);

        /// Sets the number of outputs
        void set_output_size(size_t output_size);

        void revalidate_and_infer_types() { validate_and_infer_types(); }
        // Called after transition
        void delayed_validate_and_infer_types();

        /// \brief Get the string name for the type of the node, such as `Add` or `Multiply`.
        ///        The class name, must not contain spaces as it is used for codegen.
        /// \returns A const reference to the node's type name
        virtual const std::string& description() const;
        /// \brief Get the unique name of the node.
        /// \returns A const reference to the node's unique name.
        const std::string& get_name() const;

        /// \brief Sets a friendly name for a node. This does not overwrite the unique name
        ///        of the node and is retrieved via get_friendly_name(). Used mainly for debugging.
        ///        The friendly name may be set exactly once.
        /// \param name is the friendly name to set
        void set_friendly_name(const std::string& name);

        /// \brief Gets the friendly name for a node. If no friendly name has been set via
        ///        set_friendly_name then the node's unique name is returned.
        /// \returns A const reference to the node's friendly name.
        const std::string& get_friendly_name() const;

        /// Return true if this has the same implementing class as node. This
        /// will be used by the pattern matcher when comparing a pattern
        /// graph against the graph.
        bool is_same_op_type(const std::shared_ptr<Node>& node) const
        {
            return description() == node->description();
        }

        /// \brief Marks an input as being relevant or irrelevant to the output shapes of this
        ///        node.
        /// \param i The index of the input to mark as relevant or irrelevant.
        /// \param relevant true if the input is relevant to output shapes, false otherwise.
        ///
        /// This is used by the shape specialization pass to know which nodes must be statically
        /// evaluated in order to complete shape specialization. (For example, the shape input of
        /// DynReshape must be evaluated statically in order for the output shape to be
        /// determined.) By default, all inputs are marked as shape-irrelevant. Overrides of
        /// validate_and_infer_types should call this function to mark shape-relevant inputs.
        // TODO(amprocte): should be protected
        void set_input_is_relevant_to_shape(size_t i, bool relevant = true);

        /// \brief Marks an input as being relevant or irrelevant to the output values of this
        ///        node.
        /// \param i The index of the input to mark as relevant or irrelevant.
        /// \param relevant true if the input is relevant to output values, false otherwise.
        ///
        /// This is used by the shape specialization pass to cut short evaluation in cases where
        /// an input value does not actually have any effect on the output value of the node. (As
        /// of this writing, the only example of this is ShapeOf.) By default, all inputs are
        /// marked as value-relevant. Overrides of validate_and_infer_types should call this
        /// function to mark value-irrelevant inputs.
        // TODO(amprocte): should be protected
        void set_input_is_relevant_to_value(size_t i, bool relevant = true);

        // TODO(amprocte): should this be protected?
        void set_output_type(size_t i,
                             const element::Type& element_type,
                             const PartialShape& pshape);

        virtual bool is_parameter() const { return false; }
        virtual bool is_output() const;
        virtual bool is_constant() const;
        virtual bool is_null() const { return false; }
        virtual bool is_op() const { return false; }
        virtual bool is_commutative() const { return false; }
        virtual bool is_dynamic() const;
        virtual bool has_state() const { return false; }
        size_t get_instance_id() const { return m_instance_id; }
        friend std::ostream& operator<<(std::ostream&, const Node&);
        virtual std::ostream& write_short_description(std::ostream&) const;
        virtual std::ostream& write_long_description(std::ostream&) const;

        std::deque<descriptor::Input>& get_inputs() NGRAPH_DEPRECATED("use inputs() instead")
        {
            return m_inputs;
        }
        const std::deque<descriptor::Input>& get_inputs() const
            NGRAPH_DEPRECATED("use inputs() instead")
        {
            return m_inputs;
        }
        std::deque<descriptor::Output>& get_outputs() NGRAPH_DEPRECATED("use outputs() instead");
        const std::deque<descriptor::Output>& get_outputs() const
            NGRAPH_DEPRECATED("use outputs() instead");

        /// Get control dependencies registered on the node
        const std::vector<std::shared_ptr<Node>>& get_control_dependencies() const;

        /// Get nodes dependent on this node
        const std::vector<Node*>& get_control_dependents() const;

        /// This node cannot execute until node executes
        void add_control_dependency(std::shared_ptr<Node> node);

        /// Remove the dependency of this node on node
        void remove_control_dependency(std::shared_ptr<Node> node);

        /// Remove all dependencies from this node
        void clear_control_dependencies();

        /// Remove this node as a dependency from all dependent nodes
        void clear_control_dependents();

        /// This node absorbs the control dependencies of source_node
        void add_node_control_dependencies(std::shared_ptr<Node> source_node);

        /// This node becomes a dependent of every node dependent on source_node
        void add_node_control_dependents(std::shared_ptr<Node> source_node);

        /// Returns the number of outputs from the node.
        size_t get_output_size() const;

        /// Returns the element type for output i
        // TODO: deprecate in favor of node->output(i).get_element_type()
        const element::Type& get_output_element_type(size_t i) const;

        /// Checks that there is exactly one output and returns its element type
        // TODO: deprecate in favor of node->output(0).get_element_type() with a suitable check in
        // the calling code, or updates to the calling code if it is making an invalid assumption
        // of only one output.
        const element::Type& get_element_type() const;

        /// Returns the shape for output i
        // TODO: deprecate in favor of node->output(i).get_shape()
        const Shape& get_output_shape(size_t i) const;

        /// Returns the partial shape for output i
        const PartialShape& get_output_partial_shape(size_t i) const;

        std::shared_ptr<Node> get_output_as_single_output_node(size_t i,
                                                               bool for_get_output_element = true);

        /// Checks that there is exactly one output and returns its shape
        // TODO: deprecate in favor of node->output(0).get_shape() with a suitable check in the
        // calling code, or updates to the calling code if it is making an invalid assumption of
        // only one output.
        const Shape& get_shape() const;

        /// Returns the tensor for output i
        descriptor::Tensor& get_output_tensor(size_t i) const
            NGRAPH_DEPRECATED("use node->output(i).get_tensor() instead");

        /// Returns the tensor name for output i
        const std::string& get_output_tensor_name(size_t i) const;

        /// Checks that there is exactly one output and returns its tensor.
        descriptor::Tensor& get_output_tensor() const NGRAPH_DEPRECATED(
            "use node->output(0).get_tensor() instead; insert a check that the node has only one "
            "output, or update calling code not to assume only one output");

        /// Returns the tensor of output i
        // TODO: Investigate whether this really needs to be shared_ptr. If so, we'll need a
        // replacement in Output.
        std::shared_ptr<descriptor::Tensor> get_output_tensor_ptr(size_t i) const
            NGRAPH_DEPRECATED("use &node->output(i).get_tensor() instead");

        /// Checks that there is exactly one output and returns its tensor.
        std::shared_ptr<descriptor::Tensor> get_output_tensor_ptr() const NGRAPH_DEPRECATED(
            "use &node->output(i).get_tensor() instead; insert a check that the node has only one "
            "output, or update calling code not to assume only one output");

        /// Returns the set of inputs using output i
        const std::vector<descriptor::Input*>& get_output_inputs(size_t i) const
            NGRAPH_DEPRECATED("use node->output(i).get_target_inputs() instead");

        /// Returns the number of inputs for the op
        size_t get_input_size() const;

        /// Returns the element type of input i
        // TODO: deprecate in favor of node->input(i).get_element_type()
        const element::Type& get_input_element_type(size_t i) const;

        /// Returns the shape of input i
        // TODO: deprecate in favor of node->input(i).get_shape()
        const Shape& get_input_shape(size_t i) const;

        /// Returns the partial shape of input i
        // TODO: deprecate in favor of node->input(i).get_partial_shape()
        const PartialShape& get_input_partial_shape(size_t i) const;

        /// Returns the tensor name for input i
        const std::string& get_input_tensor_name(size_t i) const;

        std::unordered_set<descriptor::Tensor*> liveness_new_list;
        std::unordered_set<descriptor::Tensor*> liveness_free_list;

        // Will be deprecated
        virtual NodeVector get_arguments() const;
        // Will be deprecated
        std::shared_ptr<Node> get_argument(size_t index) const;

    protected:
        // Will be replaced with an OutputVector version
        virtual std::shared_ptr<Node> copy_with_new_args(const NodeVector& new_args) const = 0;

    public:
        std::shared_ptr<Node> copy_with_new_inputs(const OutputVector& new_args) const;

        std::shared_ptr<Node> copy_with_new_inputs(
            const OutputVector& inputs,
            const std::vector<std::shared_ptr<Node>>& control_dependencies) const;

        /// True if this and node have one output with same element type and shape
        bool has_same_type(std::shared_ptr<const Node> node) const;

        /// Get device placement
        Placement get_placement() const;

        /// Set device placement
        void set_placement(Placement placement);

        /// Get device placement
        size_t get_placement_index() const;

        /// Set device placement
        void set_placement_index(size_t placement);

        const std::unordered_set<std::string>& get_provenance_tags() const;
        void add_provenance_tag(const std::string& tag);
        template <typename T>
        void add_provenance_tags(T tag_set)
        {
            for (auto tag : tag_set)
            {
                add_provenance_tag(tag);
            }
        }
        /// \brief Adds tag_set to this node and all intermediate nodes above base
        void add_provenance_tags_above(const OutputVector& base,
                                       const std::unordered_set<std::string>& tag_set);
        void remove_provenance_tag(const std::string& tag);
        /// \brief Add node to additional nodes that receive tags
        void add_provenance_group_member(const std::shared_ptr<Node>& node);
        /// \brief Remove node to additional nodes that receive tags
        void remove_provenance_group_member(const std::shared_ptr<Node>& node);
        /// \brief Replace current_node with replacement_node and transfer tags
        void replace_provenance_group_member(const std::shared_ptr<Node>& current_node,
                                             const std::shared_ptr<Node>& replacement_node);
        /// \return Provenance group nodes
        const std::set<std::shared_ptr<Node>>& get_provenance_group_members() const;

        /// \brief Add all nodes between this node and nodes in base as additional nodes to receive
        /// provenance tags.
        std::shared_ptr<Node> add_provenance_group_members_above(const OutputVector& base);

        // to be used when nodes are replaced
        void merge_provenance_tags_from(const std::shared_ptr<const Node>& source);

        /// Get all the nodes that uses the current node
        NodeVector get_users(bool check_is_used = false) const;

        /// \return Version of this node
        virtual size_t get_version() const { return 0; }
        virtual std::shared_ptr<Node> get_default_value() const { return nullptr; }
        /// Use instance ids for comparison instead of memory addresses to improve determinism
        bool operator<(const Node& other) const { return m_instance_id < other.m_instance_id; }
        static const size_t placement_invalid = -1;

        /// \return A vector containing a handle for each of this node's inputs, in order.
        // TODO: Rename to get_inputs()?
        std::vector<Input<Node>> inputs();

        /// \return A vector containing a handle for each of this node's inputs, in order.
        std::vector<Input<const Node>> inputs() const;

        /// \return A vector containing the values for each input
        std::vector<Output<Node>> input_values() const;

        /// \return A vector containing a handle for each of this node's outputs, in order.
        // TODO: Rename to get_outputs()?
        std::vector<Output<Node>> outputs();

        /// \return A vector containing a handle for each of this node's outputs, in order.
        std::vector<Output<const Node>> outputs() const;

        /// \return A handle to the `input_index`th input of this node.
        /// \throw std::out_of_range if the node does not have at least `input_index+1` inputs.
        Input<Node> input(size_t input_index);

        /// \return A handle to the `input_index`th input of this node.
        /// \throw std::out_of_range if the node does not have at least `input_index+1` inputs.
        Input<const Node> input(size_t input_index) const;

        Output<Node> input_value(size_t input_index) const;

        /// \return A handle to the `output_index`th output of this node.
        /// \throw std::out_of_range if the node does not have at least `output_index+1` outputs.
        Output<Node> output(size_t output_index);

        /// \return A handle to the `output_index`th output of this node.
        /// \throw std::out_of_range if the node does not have at least `output_index+1` outputs.
        Output<const Node> output(size_t output_index) const;

    private:
        descriptor::Input& get_input_descriptor(size_t position);
        descriptor::Output& get_output_descriptor(size_t position);

        std::vector<Node*> m_control_dependents;
        std::vector<std::shared_ptr<Node>> m_control_dependencies;
        std::string m_node_type;
        size_t m_instance_id{m_next_instance_id.fetch_add(1)};
        std::string m_friendly_name;
        std::string m_unique_name;
        NGRAPH_API
        static std::atomic<size_t> m_next_instance_id;
        std::unordered_set<std::string> m_provenance_tags;
        std::set<std::shared_ptr<Node>> m_provenance_group;
        std::deque<descriptor::Input> m_inputs;
        std::deque<descriptor::Output> m_outputs;
        std::unordered_map<Node*, autodiff::Adjoints> m_adjoint_map;
        Placement m_placement = Placement::DEFAULT;
        size_t m_placement_index = placement_invalid;
    };

    /// \brief A handle for one of a node's inputs.
    template <typename NodeType>
    class Input
    {
    public:
        /// \brief Constructs a Input.
        /// \param node Pointer to the node for the input handle.
        /// \param index The index of the input.
        Input(NodeType* node, size_t index)
            : m_node(node)
            , m_index(index)
        {
        }

        /// \return A pointer to the node referenced by this input handle.
        NodeType* get_node() const { return m_node; }
        /// \return The index of the input referred to by this input handle.
        size_t get_index() const { return m_index; }
        /// \return The element type of the input referred to by this input handle.
        const element::Type& get_element_type() const
        {
            return m_node->get_input_element_type(m_index);
        }
        /// \return The shape of the input referred to by this input handle.
        const Shape& get_shape() const { return m_node->get_input_shape(m_index); }
        /// \return The partial shape of the input referred to by this input handle.
        const PartialShape& get_partial_shape() const
        {
            return m_node->get_input_partial_shape(m_index);
        }
        /// \return A handle to the output that is connected to this input.
        Output<Node> get_source_output() const;
        /// \return A reference to the tensor descriptor for this input.
        descriptor::Tensor& get_tensor() const
        {
            return m_node->m_inputs.at(m_index).get_output().get_tensor();
        }
        /// \return A shared pointer to the tensor descriptor for this input.
        std::shared_ptr<descriptor::Tensor> get_tensor_ptr() const
        {
            return m_node->m_inputs.at(m_index).get_output().get_tensor_ptr();
        }
        /// \return true if this input is relevant to its node's output shapes; else false.
        bool get_is_relevant_to_shapes() const
        {
            return m_node->m_inputs.at(m_index).get_is_relevant_to_shape();
        }
        /// \return true if this input is relevant to its node's output values; else false.
        bool get_is_relevant_to_values() const
        {
            return m_node->m_inputs.at(m_index).get_is_relevant_to_value();
        }

        /// \brief Replaces the source output of this input.
        /// \param new_source_output A handle for the output that will replace this input's source.
        void replace_source_output(const Output<Node>& new_source_output) const;

        bool operator==(const Input& other) const
        {
            return m_node == other.m_node && m_index == other.m_index;
        }
        bool operator!=(const Input& other) const { return !(*this == other); }
        bool operator<(const Input& other) const
        {
            return m_node < other.m_node || (m_node == other.m_node && m_index < other.m_index);
        }
        bool operator>(const Input& other) const
        {
            return m_node > other.m_node || (m_node == other.m_node && m_index > other.m_index);
        }
        bool operator<=(const Input& other) const { return !(*this > other); }
        bool operator>=(const Input& other) const { return !(*this < other); }
    private:
        NodeType* const m_node;
        const size_t m_index;
    };

    /// \brief A handle for one of a node's outputs.
    template <typename NodeType = Node>
    class Output
    {
    public:
        /// \brief Constructs a Output.
        /// \param node A pointer to the node for the output handle.
        /// \param index The index of the output.
        Output(NodeType* node, size_t index)
            : m_node(node->shared_from_this())
            , m_index(index)
        {
        }

        /// \brief Constructs a Output.
        /// \param node A `shared_ptr` to the node for the output handle.
        /// \param index The index of the output.
        ///
        /// TODO: Make a plan to deprecate this.
        Output(const std::shared_ptr<NodeType>& node, size_t index)
            : m_node(node)
            , m_index(index)
        {
        }

        /// \brief Constructs a Output, referencing the zeroth output of the node.
        /// \param node A `shared_ptr` to the node for the output handle.
        template <typename T>
        Output(const std::shared_ptr<T>& node)
            : Output(node, 0)
        {
        }

        /// A null output
        Output() = default;

        /// This output position for a different node
        Output<NodeType> for_node(const std::shared_ptr<NodeType>& node)
        {
            return Output(node, m_index);
        }

        /// \return A pointer to the node referred to by this output handle.
        NodeType* get_node() const { return m_node.get(); }
        /// \return A `shared_ptr` to the node referred to by this output handle.
        ///
        /// TODO: Make a plan to deprecate this.
        std::shared_ptr<NodeType> get_node_shared_ptr() const { return m_node; }
        /// \return A useable shared pointer to this output. If index 0, the node,
        /// otherwise find or create a GOE.
        std::shared_ptr<Node> as_single_output_node(bool for_get_output_element = true) const
            NGRAPH_DEPRECATED("Transitional.")
        {
            return m_node->get_output_as_single_output_node(m_index, for_get_output_element);
        }

        /// \return The index of the output referred to by this output handle.
        size_t get_index() const { return m_index; }
        /// \return A reference to the tensor descriptor for this output.
        descriptor::Tensor& get_tensor() const
        {
            return m_node->m_outputs.at(m_index).get_tensor();
        }
        /// \return A shared point to the tensor ptr for this output.
        std::shared_ptr<descriptor::Tensor> get_tensor_ptr() const
        {
            return m_node->m_outputs.at(m_index).get_tensor_ptr();
        }
        /// \return The element type of the output referred to by this output handle.
        const element::Type& get_element_type() const
        {
            return m_node->get_output_element_type(m_index);
        }
        /// \return The shape of the output referred to by this output handle.
        const Shape& get_shape() const { return m_node->get_output_shape(m_index); }
        /// \return The partial shape of the output referred to by this output handle.
        const PartialShape& get_partial_shape() const
        {
            return m_node->get_output_partial_shape(m_index);
        }

        /// \return A set containing handles for all inputs targeted by the output referenced by
        ///        this output handle.
        std::set<Input<Node>> get_target_inputs() const;

        /// \brief Removes a target input from the output referenced by this output handle.
        /// \param target_input The target input to remove.
        ///
        // TODO(amprocte): Investigate whether this really ought to be public.
        void remove_target_input(const Input<Node>& target_input) const;

        bool operator==(const Output& other) const
        {
            return m_node == other.m_node && m_index == other.m_index;
        }
        bool operator!=(const Output& other) const { return !(*this == other); }
        bool operator<(const Output& other) const
        {
            return m_node < other.m_node || (m_node == other.m_node && m_index < other.m_index);
        }
        bool operator>(const Output& other) const
        {
            return m_node > other.m_node || (m_node == other.m_node && m_index > other.m_index);
        }
        bool operator<=(const Output& other) const { return !(*this > other); }
        bool operator>=(const Output& other) const { return !(*this < other); }
    private:
        std::shared_ptr<NodeType> m_node;
        size_t m_index{0};
    };

    inline Input<Node> Node::input(size_t input_index)
    {
        if (input_index >= m_inputs.size())
        {
            throw std::out_of_range("node input index is out of range");
        }

        return Input<Node>(this, input_index);
    }

    inline Output<Node> Node::input_value(size_t input_index) const
    {
        return input(input_index).get_source_output();
    }

    inline Input<const Node> Node::input(size_t input_index) const
    {
        if (input_index >= m_inputs.size())
        {
            throw std::out_of_range("node input index is out of range");
        }

        return Input<const Node>(this, input_index);
    }

    inline Output<Node> Node::output(size_t output_index)
    {
        if (output_index >= m_outputs.size())
        {
            throw std::out_of_range("node output index is out of range");
        }

        return Output<Node>(this, output_index);
    }

    inline Output<const Node> Node::output(size_t output_index) const
    {
        if (output_index >= m_outputs.size())
        {
            throw std::out_of_range("node output index is out of range");
        }

        return Output<const Node>(this, output_index);
    }

    template <typename NodeType>
    Output<Node> Input<NodeType>::get_source_output() const
    {
        auto& output_descriptor = m_node->m_inputs.at(m_index).get_output();
        return Output<Node>(output_descriptor.get_node(), output_descriptor.get_index());
    }

    template <typename NodeType>
    void Input<NodeType>::replace_source_output(const Output<Node>& new_source_output) const
    {
        m_node->m_inputs.at(m_index).replace_output(new_source_output.get_node_shared_ptr(),
                                                    new_source_output.get_index());
    }

    template <typename NodeType>
    std::set<Input<Node>> Output<NodeType>::get_target_inputs() const
    {
        std::set<Input<Node>> result;

        for (auto& input : m_node->m_outputs.at(m_index).get_inputs())
        {
            result.emplace(input->get_raw_pointer_node(), input->get_index());
        }

        return result;
    }

    template <typename NodeType>
    void Output<NodeType>::remove_target_input(const Input<Node>& target_input) const
    {
        m_node->m_outputs.at(m_index).remove_input(
            &(target_input.get_node()->m_inputs.at(target_input.get_index())));
    }

    inline std::vector<Input<Node>> Node::inputs()
    {
        std::vector<Input<Node>> result;

        for (size_t i = 0; i < get_input_size(); i++)
        {
            result.emplace_back(this, i);
        }

        return result;
    }

    inline std::vector<Output<Node>> Node::input_values() const
    {
        std::vector<Output<Node>> result;

        for (size_t i = 0; i < get_input_size(); i++)
        {
            result.emplace_back(input(i).get_source_output());
        }

        return result;
    }

    inline std::vector<Input<const Node>> Node::inputs() const
    {
        std::vector<Input<const Node>> result;

        for (size_t i = 0; i < get_input_size(); i++)
        {
            result.emplace_back(this, i);
        }

        return result;
    }

    inline std::vector<Output<Node>> Node::outputs()
    {
        std::vector<Output<Node>> result;

        for (size_t i = 0; i < get_output_size(); i++)
        {
            result.emplace_back(shared_from_this(), i);
        }

        return result;
    }

    inline std::vector<Output<const Node>> Node::outputs() const
    {
        std::vector<Output<const Node>> result;

        for (size_t i = 0; i < get_output_size(); i++)
        {
            result.emplace_back(shared_from_this(), i);
        }

        return result;
    }

    class NodeValidationFailure : public CheckFailure
    {
    public:
        NodeValidationFailure(const CheckLocInfo& check_loc_info,
                              const Node* node,
                              const std::string& explanation)
            : CheckFailure(check_loc_info, node_validation_failure_loc_string(node), explanation)
        {
        }
    };

    class NodeDescription
    {
    public:
        NodeDescription(const Node& node, bool is_short)
            : m_node(node)
            , m_is_short(is_short)
        {
        }

        friend std::ostream& operator<<(std::ostream& out, const NodeDescription node_description)
        {
            return node_description.m_is_short
                       ? node_description.m_node.write_short_description(out)
                       : node_description.m_node.write_long_description(out);
        }
        const Node& m_node;
        bool m_is_short;
    };
}
#define NODE_VALIDATION_CHECK(node, ...)                                                           \
    NGRAPH_CHECK_HELPER(::ngraph::NodeValidationFailure, (node), __VA_ARGS__)

namespace ngraph
{
    template <typename T>
    void check_new_args_count(const Node* node, T new_args)
    {
        NODE_VALIDATION_CHECK(node,
                              new_args.size() == node->get_arguments().size(),
                              "copy_with_new_args() expected ",
                              node->get_arguments().size(),
                              " argument",
                              (node->get_arguments().size() == 1 ? "" : "s"),
                              " but got ",
                              new_args.size());
    }

} // namespace ngraph<|MERGE_RESOLUTION|>--- conflicted
+++ resolved
@@ -166,47 +166,12 @@
         void safe_delete(NodeVector& nodes, bool recurse);
 
     public:
-<<<<<<< HEAD
-        virtual ~Node();
-
-        /// Traverses the attributes. Returns false if not supported by the node.
-        virtual bool visit_attributes(AttributeVisitor& visitor) { return false; }
-        /// Tests if a node is of op type T
-        template <typename NodeType>
-        bool is_type() const
-        {
-            return &get_type_info() == &NodeType::type_info;
-        }
-
-        /// Casts a Node to a shared_ptr<T> if is of type T, nullptr otherwise;
-        template <typename NodeType>
-        std::shared_ptr<NodeType> as_type_ptr()
-        {
-            return is_type<NodeType>() ? std::static_pointer_cast<NodeType>(shared_from_this())
-                                       : std::shared_ptr<NodeType>();
-        }
-
-        /// Casts a Node to a shared_ptr<T> if is of type T, nullptr otherwise;
-        template <typename NodeType>
-        std::shared_ptr<const NodeType> as_type_ptr() const
-        {
-            return is_type<NodeType>() ? std::static_pointer_cast<NodeType>(shared_from_this())
-                                       : std::shared_ptr<NodeType>();
-        }
-
-        /// Casts a Node to a T* if is of type T, nullptr otherwise;
-        template <typename NodeType>
-        NodeType* as_type()
-        {
-            return is_type<NodeType>() ? static_cast<NodeType*>(this) : nullptr;
-        }
-=======
         NGRAPH_API
         static constexpr NodeTypeInfo type_info{"Node", 0};
->>>>>>> 0b1a386e
 
         virtual ~Node();
 
+        virtual bool visit_attributes(AttributeVisitor& visitor) { return false; }
         virtual bool is_unary_elementwise_arithmetic() const { return false; }
         virtual bool is_binary_elementwise_arithmetic() const { return false; }
         virtual bool is_binary_elementwise_comparison() const { return false; }
