--- conflicted
+++ resolved
@@ -353,12 +353,9 @@
         size_t no_default_index() const;
 
         /// Checks that there is exactly one output and returns its shape
-<<<<<<< HEAD
-=======
         // TODO: deprecate in favor of node->get_output_shape(0) with a suitable check in the
         // calling code, or updates to the calling code if it is making an invalid assumption of
         // only one output.
->>>>>>> 412f5f7b
         const Shape& get_shape() const;
 
         /// Returns the tensor for output or input i
@@ -392,14 +389,6 @@
         size_t get_input_size() const;
 
         /// Returns the element type of input i
-<<<<<<< HEAD
-        const element::Type& get_input_element_type(size_t i) const;
-
-        /// Returns the shape of input i
-        const Shape& get_input_shape(size_t i) const;
-
-        /// Returns the partial shape of input i
-=======
         // TODO: deprecate in favor of node->get_input_element_type(i)
         const element::Type& get_input_element_type(size_t i) const;
 
@@ -409,7 +398,6 @@
 
         /// Returns the partial shape of input i
         // TODO: deprecate in favor of node->get_input_partial_shape(i)
->>>>>>> 412f5f7b
         const PartialShape& get_input_partial_shape(size_t i) const;
 
         /// Returns the tensor name for input i
@@ -572,432 +560,6 @@
     NGRAPH_API std::ostream& operator<<(std::ostream&, const Node&);
     NGRAPH_API std::ostream& operator<<(std::ostream&, const Node*);
 
-<<<<<<< HEAD
-    template <typename NodeType>
-    class Input
-    {
-    };
-
-    template <typename NodeType>
-    class Output
-    {
-    };
-
-    /// \brief A handle for one of a node's inputs.
-    template <>
-    class Input<Node>
-    {
-    public:
-        /// \brief Constructs a Input.
-        /// \param node Pointer to the node for the input handle.
-        /// \param index The index of the input.
-        Input(Node* node, size_t index)
-            : m_node(node)
-            , m_index(index)
-        {
-        }
-
-        /// \return A pointer to the node referenced by this input handle.
-        Node* get_node() const { return m_node; }
-        /// \return The index of the input referred to by this input handle.
-        size_t get_index() const { return m_index; }
-        /// \return The element type of the input referred to by this input handle.
-        const element::Type& get_element_type() const
-        {
-            return m_node->get_input_element_type(m_index);
-        }
-        /// \return The shape of the input referred to by this input handle.
-        const Shape& get_shape() const { return m_node->get_input_shape(m_index); }
-        /// \return The partial shape of the input referred to by this input handle.
-        const PartialShape& get_partial_shape() const
-        {
-            return m_node->get_input_partial_shape(m_index);
-        }
-        /// \return A handle to the output that is connected to this input.
-        Output<Node> get_source_output() const;
-        /// \return A reference to the tensor descriptor for this input.
-        descriptor::Tensor& get_tensor() const
-        {
-            return m_node->m_inputs.at(m_index).get_output().get_tensor();
-        }
-        /// \return A shared pointer to the tensor descriptor for this input.
-        std::shared_ptr<descriptor::Tensor> get_tensor_ptr() const
-        {
-            return m_node->m_inputs.at(m_index).get_output().get_tensor_ptr();
-        }
-        /// \return true if this input is relevant to its node's output shapes; else false.
-        bool get_is_relevant_to_shapes() const
-        {
-            return m_node->m_inputs.at(m_index).get_is_relevant_to_shape();
-        }
-        /// \return true if this input is relevant to its node's output values; else false.
-        bool get_is_relevant_to_values() const
-        {
-            return m_node->m_inputs.at(m_index).get_is_relevant_to_value();
-        }
-
-        /// \brief Replaces the source output of this input.
-        /// \param new_source_output A handle for the output that will replace this input's source.
-        void replace_source_output(const Output<Node>& new_source_output) const;
-
-        bool operator==(const Input& other) const
-        {
-            return m_node == other.m_node && m_index == other.m_index;
-        }
-        bool operator!=(const Input& other) const { return !(*this == other); }
-        bool operator<(const Input& other) const
-        {
-            return m_node < other.m_node || (m_node == other.m_node && m_index < other.m_index);
-        }
-        bool operator>(const Input& other) const
-        {
-            return m_node > other.m_node || (m_node == other.m_node && m_index > other.m_index);
-        }
-        bool operator<=(const Input& other) const { return !(*this > other); }
-        bool operator>=(const Input& other) const { return !(*this < other); }
-    private:
-        Node* const m_node;
-        const size_t m_index;
-    };
-
-    /// \brief A handle for one of a node's inputs.
-    template <>
-    class NGRAPH_API Input<const Node>
-    {
-    public:
-        /// \brief Constructs a Input.
-        /// \param node Pointer to the node for the input handle.
-        /// \param index The index of the input.
-        Input(const Node* node, size_t index)
-            : m_node(node)
-            , m_index(index)
-        {
-        }
-
-        /// \return A pointer to the node referenced by this input handle.
-        const Node* get_node() const { return m_node; }
-        /// \return The index of the input referred to by this input handle.
-        size_t get_index() const { return m_index; }
-        /// \return The element type of the input referred to by this input handle.
-        const element::Type& get_element_type() const
-        {
-            return m_node->get_input_element_type(m_index);
-        }
-        /// \return The shape of the input referred to by this input handle.
-        const Shape& get_shape() const { return m_node->get_input_shape(m_index); }
-        /// \return The partial shape of the input referred to by this input handle.
-        const PartialShape& get_partial_shape() const
-        {
-            return m_node->get_input_partial_shape(m_index);
-        }
-        /// \return A handle to the output that is connected to this input.
-        Output<Node> get_source_output() const;
-        /// \return A reference to the tensor descriptor for this input.
-        descriptor::Tensor& get_tensor() const
-        {
-            return m_node->m_inputs.at(m_index).get_output().get_tensor();
-        }
-        /// \return A shared pointer to the tensor descriptor for this input.
-        std::shared_ptr<descriptor::Tensor> get_tensor_ptr() const
-        {
-            return m_node->m_inputs.at(m_index).get_output().get_tensor_ptr();
-        }
-        /// \return true if this input is relevant to its node's output shapes; else false.
-        bool get_is_relevant_to_shapes() const
-        {
-            return m_node->m_inputs.at(m_index).get_is_relevant_to_shape();
-        }
-        /// \return true if this input is relevant to its node's output values; else false.
-        bool get_is_relevant_to_values() const
-        {
-            return m_node->m_inputs.at(m_index).get_is_relevant_to_value();
-        }
-
-        bool operator==(const Input& other) const
-        {
-            return m_node == other.m_node && m_index == other.m_index;
-        }
-        bool operator!=(const Input& other) const { return !(*this == other); }
-        bool operator<(const Input& other) const
-        {
-            return m_node < other.m_node || (m_node == other.m_node && m_index < other.m_index);
-        }
-        bool operator>(const Input& other) const
-        {
-            return m_node > other.m_node || (m_node == other.m_node && m_index > other.m_index);
-        }
-        bool operator<=(const Input& other) const { return !(*this > other); }
-        bool operator>=(const Input& other) const { return !(*this < other); }
-    private:
-        const Node* const m_node;
-        const size_t m_index;
-    };
-
-    /// \brief A handle for one of a node's outputs.
-    template <>
-    class NGRAPH_API Output<Node>
-    {
-    public:
-        /// \brief Constructs a Output.
-        /// \param node A pointer to the node for the output handle.
-        /// \param index The index of the output.
-        Output(Node* node, size_t index)
-            : m_node(node->shared_from_this())
-            , m_index(index)
-        {
-        }
-
-        /// \brief Constructs a Output.
-        /// \param node A `shared_ptr` to the node for the output handle.
-        /// \param index The index of the output.
-        Output(const std::shared_ptr<Node>& node, size_t index)
-            : m_node(node)
-            , m_index(index)
-        {
-        }
-
-        /// \brief Constructs a Output, referencing the zeroth output of the node.
-        /// \param node A `shared_ptr` to the node for the output handle.
-        template <typename T>
-        Output(const std::shared_ptr<T>& node)
-            : Output(node, 0)
-        {
-        }
-
-        /// A null output
-        Output() = default;
-
-        void reset()
-        {
-            m_node.reset();
-            m_index = 0;
-        }
-
-        /// This output position for a different node
-        Output<Node> for_node(const std::shared_ptr<Node>& node) { return Output(node, m_index); }
-        /// \return A pointer to the node referred to by this output handle.
-        Node* get_node() const { return m_node.get(); }
-        /// \return A `shared_ptr` to the node referred to by this output handle.
-        std::shared_ptr<Node> get_node_shared_ptr() const { return m_node; }
-        /// \return A useable shared pointer to this output. If index 0, the node,
-        /// otherwise find or create a GOE.
-        std::shared_ptr<Node> as_single_output_node(bool for_get_output_element = true) const
-            NGRAPH_DEPRECATED("Transitional.")
-        {
-            return m_node->get_output_as_single_output_node(m_index, for_get_output_element);
-        }
-
-        /// \return The index of the output referred to by this output handle.
-        size_t get_index() const { return m_index; }
-        /// \return A reference to the tensor descriptor for this output.
-        descriptor::Tensor& get_tensor() const
-        {
-            return m_node->m_outputs.at(m_index).get_tensor();
-        }
-        /// \return A shared point to the tensor ptr for this output.
-        std::shared_ptr<descriptor::Tensor> get_tensor_ptr() const
-        {
-            return m_node->m_outputs.at(m_index).get_tensor_ptr();
-        }
-        /// \return The element type of the output referred to by this output handle.
-        const element::Type& get_element_type() const
-        {
-            return m_node->get_output_element_type(m_index);
-        }
-        /// \return The shape of the output referred to by this output handle.
-        const Shape& get_shape() const { return m_node->get_output_shape(m_index); }
-        /// \return The partial shape of the output referred to by this output handle.
-        const PartialShape& get_partial_shape() const
-        {
-            return m_node->get_output_partial_shape(m_index);
-        }
-
-        /// \return A set containing handles for all inputs targeted by the output referenced by
-        ///        this output handle.
-        std::set<Input<Node>> get_target_inputs() const;
-
-        /// \brief Removes a target input from the output referenced by this output handle.
-        /// \param target_input The target input to remove.
-        ///
-        // TODO(amprocte): Investigate whether this really ought to be public.
-        void remove_target_input(const Input<Node>& target_input) const;
-
-        /// \brief Replace all users of this value with replacement
-        void replace(const Output<Node>& replacement);
-
-        bool operator==(const Output& other) const
-        {
-            return m_node == other.m_node && m_index == other.m_index;
-        }
-        bool operator!=(const Output& other) const { return !(*this == other); }
-        bool operator<(const Output& other) const
-        {
-            return m_node < other.m_node || (m_node == other.m_node && m_index < other.m_index);
-        }
-        bool operator>(const Output& other) const
-        {
-            return m_node > other.m_node || (m_node == other.m_node && m_index > other.m_index);
-        }
-        bool operator<=(const Output& other) const { return !(*this > other); }
-        bool operator>=(const Output& other) const { return !(*this < other); }
-    private:
-        std::shared_ptr<Node> m_node;
-        size_t m_index{0};
-    };
-
-    template <>
-    class NGRAPH_API Output<const Node>
-    {
-    public:
-        /// \brief Constructs a Output.
-        /// \param node A pointer to the node for the output handle.
-        /// \param index The index of the output.
-        Output(const Node* node, size_t index)
-            : m_node(node->shared_from_this())
-            , m_index(index)
-        {
-        }
-
-        /// \brief Constructs a Output.
-        /// \param node A `shared_ptr` to the node for the output handle.
-        /// \param index The index of the output.
-        Output(const std::shared_ptr<const Node>& node, size_t index)
-            : m_node(node)
-            , m_index(index)
-        {
-        }
-
-        /// \brief Constructs a Output, referencing the zeroth output of the node.
-        /// \param node A `shared_ptr` to the node for the output handle.
-        template <typename T>
-        Output(const std::shared_ptr<T>& node)
-            : Output(node, 0)
-        {
-        }
-
-        /// A null output
-        Output() = default;
-
-        void reset()
-        {
-            m_node.reset();
-            m_index = 0;
-        }
-
-        /// This output position for a different node
-        Output<const Node> for_node(const std::shared_ptr<const Node>& node)
-        {
-            return Output(node, m_index);
-        }
-
-        /// \return A pointer to the node referred to by this output handle.
-        const Node* get_node() const { return m_node.get(); }
-        /// \return A `shared_ptr` to the node referred to by this output handle.
-        std::shared_ptr<const Node> get_node_shared_ptr() const { return m_node; }
-        /// \return The index of the output referred to by this output handle.
-        size_t get_index() const { return m_index; }
-        /// \return A reference to the tensor descriptor for this output.
-        descriptor::Tensor& get_tensor() const
-        {
-            return m_node->m_outputs.at(m_index).get_tensor();
-        }
-        /// \return A shared point to the tensor ptr for this output.
-        std::shared_ptr<descriptor::Tensor> get_tensor_ptr() const
-        {
-            return m_node->m_outputs.at(m_index).get_tensor_ptr();
-        }
-        /// \return The element type of the output referred to by this output handle.
-        const element::Type& get_element_type() const
-        {
-            return m_node->get_output_element_type(m_index);
-        }
-        /// \return The shape of the output referred to by this output handle.
-        const Shape& get_shape() const { return m_node->get_output_shape(m_index); }
-        /// \return The partial shape of the output referred to by this output handle.
-        const PartialShape& get_partial_shape() const
-        {
-            return m_node->get_output_partial_shape(m_index);
-        }
-
-        /// \return A set containing handles for all inputs targeted by the output referenced by
-        ///        this output handle.
-        std::set<Input<Node>> get_target_inputs() const;
-
-        bool operator==(const Output& other) const
-        {
-            return m_node == other.m_node && m_index == other.m_index;
-        }
-        bool operator!=(const Output& other) const { return !(*this == other); }
-        bool operator<(const Output& other) const
-        {
-            return m_node < other.m_node || (m_node == other.m_node && m_index < other.m_index);
-        }
-        bool operator>(const Output& other) const
-        {
-            return m_node > other.m_node || (m_node == other.m_node && m_index > other.m_index);
-        }
-        bool operator<=(const Output& other) const { return !(*this > other); }
-        bool operator>=(const Output& other) const { return !(*this < other); }
-    private:
-        std::shared_ptr<const Node> m_node;
-        size_t m_index{0};
-    };
-
-    NGRAPH_API std::ostream& operator<<(std::ostream& out, const Output<Node>& output);
-    NGRAPH_API std::ostream& operator<<(std::ostream& out, const Output<const Node>& output);
-    NGRAPH_API std::ostream& operator<<(std::ostream& out, const Input<Node>& input);
-    NGRAPH_API std::ostream& operator<<(std::ostream& out, const Input<const Node>& input);
-
-    inline Output<Node> Input<Node>::get_source_output() const
-    {
-        auto& output_descriptor = m_node->m_inputs.at(m_index).get_output();
-        return Output<Node>(output_descriptor.get_node(), output_descriptor.get_index());
-    }
-
-    inline Output<Node> Input<const Node>::get_source_output() const
-    {
-        auto& output_descriptor = m_node->m_inputs.at(m_index).get_output();
-        return Output<Node>(output_descriptor.get_node(), output_descriptor.get_index());
-    }
-
-    inline void Input<Node>::replace_source_output(const Output<Node>& new_source_output) const
-    {
-        m_node->m_inputs.at(m_index).replace_output(new_source_output.get_node_shared_ptr(),
-                                                    new_source_output.get_index());
-    }
-
-    inline std::set<Input<Node>> Output<Node>::get_target_inputs() const
-    {
-        std::set<Input<Node>> result;
-
-        for (auto& input : m_node->m_outputs.at(m_index).get_inputs())
-        {
-            result.emplace(input->get_raw_pointer_node(), input->get_index());
-        }
-
-        return result;
-    }
-
-    inline std::set<Input<Node>> Output<const Node>::get_target_inputs() const
-    {
-        std::set<Input<Node>> result;
-
-        for (auto& input : m_node->m_outputs.at(m_index).get_inputs())
-        {
-            result.emplace(input->get_raw_pointer_node(), input->get_index());
-        }
-
-        return result;
-    }
-
-    inline void Output<Node>::remove_target_input(const Input<Node>& target_input) const
-    {
-        m_node->m_outputs.at(m_index).remove_input(
-            &(target_input.get_node()->m_inputs.at(target_input.get_index())));
-    }
-
-=======
->>>>>>> 412f5f7b
     // Like an Output but with a Node* instead of a shared_ptr<Node>
     struct RawNodeOutput
     {
