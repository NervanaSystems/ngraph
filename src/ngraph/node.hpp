/*******************************************************************************
* Copyright 2017-2018 Intel Corporation
*
* Licensed under the Apache License, Version 2.0 (the "License");
* you may not use this file except in compliance with the License.
* You may obtain a copy of the License at
*
*     http://www.apache.org/licenses/LICENSE-2.0
*
* Unless required by applicable law or agreed to in writing, software
* distributed under the License is distributed on an "AS IS" BASIS,
* WITHOUT WARRANTIES OR CONDITIONS OF ANY KIND, either express or implied.
* See the License for the specific language governing permissions and
* limitations under the License.
*******************************************************************************/

#pragma once

#include <atomic>
#include <deque>
#include <iostream>
#include <memory>
#include <set>
#include <string>
#include <typeindex>
#include <unordered_map>
#include <unordered_set>
#include <vector>

#include "ngraph/autodiff/adjoints.hpp"
#include "ngraph/descriptor/input.hpp"
#include "ngraph/descriptor/output.hpp"
#include "ngraph/descriptor/tensor.hpp"
#include "ngraph/node_vector.hpp"
#include "ngraph/placement.hpp"
#include "ngraph/types/type.hpp"

namespace ngraph
{
    namespace op
    {
        class Parameter;
    }

    void replace_node_users_arguments(std::shared_ptr<Node> target,
                                      std::shared_ptr<Node> replacement);

    void insert_parameter_split_between(std::shared_ptr<Node> src_node,
                                        std::shared_ptr<Node> dst_node,
                                        std::shared_ptr<op::Parameter> p_node);

    /// Nodes are the backbone of the graph of Value dataflow. Every node has
    /// zero or more nodes as arguments and one value, which is either a tensor
    /// view or a (possibly empty) tuple of values.
    class Node : public std::enable_shared_from_this<Node>
    {
        // So Adjoints can call generate_adjoints
        friend class autodiff::Adjoints;
        friend class descriptor::Input;
        friend void replace_node_users_arguments(std::shared_ptr<Node> target,
                                                 std::shared_ptr<Node> replacement);
        friend void insert_parameter_split_between(std::shared_ptr<Node> src_node,
                                                   std::shared_ptr<Node> dst_node,
                                                   std::shared_ptr<op::Parameter> p_node);

    protected:
        Node(const std::string& node_type, const NodeVector& arguments);
        virtual ~Node()
        {
            for (auto arg : m_arguments)
            {
                arg->m_users.erase(this);
            }
        }
        virtual void generate_adjoints(autodiff::Adjoints& adjoints,
                                       const std::shared_ptr<Node>& delta)
        {
        }

    public:
        /// The class name, must not contain spaces
        std::string description() const { return m_node_type; }
        std::string get_name() const;
        void set_name(const std::string& name);
        void clear_arguments() { m_arguments.clear(); }
        const std::multiset<Node*>& users() const { return m_users; }
        std::string get_node_id() const;

        /// Return true if this has the same implementing class as node. This
        /// will be used by the pattern matcher when comparing a pattern
        /// graph against the graph.
        bool is_same_op_type(const std::shared_ptr<Node>& node) const
        {
            Node* n = node.get();
            return std::type_index(typeid(*this)) == std::type_index(typeid(*n));
        }

    public:
        // Set the value type if it has not already been set; otherwise, ensure that
        // value_type agrees with the value type that was set.
        // This is used when the framework specifies a value type for the value, and we
        // independently compute what we thing the value type should be from the arguments.
        void set_value_type_checked(const std::shared_ptr<const TensorViewType>& value_type);
        void set_value_type_checked(const element::Type& element_type, const Shape& shape);

        bool is_parameter() const;
        bool is_output() const;
        void set_is_output();
        virtual bool is_constant() const;
        virtual bool is_commutative() { return false; }
        size_t get_instance_id() const { return m_instance_id; }
        friend std::ostream& operator<<(std::ostream&, const Node&);

        // TODO: Deprecate
        std::deque<descriptor::Input>& get_inputs() { return m_inputs; }
        // TODO: Deprecate
        const std::deque<descriptor::Input>& get_inputs() const { return m_inputs; }
        // Deprecated
        // TODO: Remove from unit tests.
        std::deque<descriptor::Output>& get_outputs();
        // Deprecated
        // TODO: Remove from unit tests.
        const std::deque<descriptor::Output>& get_outputs() const;

    public:
        /// Returns the number of outputs on the for the node.
        size_t get_output_size() const;

        /// Returns the element type for output i
        const element::Type& get_output_element_type(size_t i) const;

        /// Checks that there is exactly one output and returns its element type
        const element::Type& get_element_type() const;

        /// Returns the shape for output i
        const Shape& get_output_shape(size_t i) const;

        /// Checks that there is exactly one output and returns its shape
        const Shape& get_shape() const;

        /// Returns the tensor for output i
        descriptor::Tensor& get_output_tensor(size_t i) const;

        /// Checks that there is exactly one output and returns its tensor.
        descriptor::Tensor& get_output_tensor() const;

        /// Returns the tensor view of output i
        std::shared_ptr<descriptor::TensorView> get_output_tensor_view(size_t i) const;

        /// Checks that there is exactly one output and returns its tensor view.
        std::shared_ptr<descriptor::TensorView> get_output_tensor_view() const;

        /// Returns the set of inputs using output i
        const std::set<descriptor::Input*>& get_output_inputs(size_t i) const;

        /// Returns the number of inputs for the op
        size_t get_input_size() const;

        /// Returns the element type of input i
        const element::Type& get_input_element_type(size_t i) const;

        /// Returns the shape of input i
        const Shape& get_input_shape(size_t i) const;

        std::unordered_set<descriptor::Tensor*> liveness_live_list;
        std::unordered_set<descriptor::Tensor*> liveness_new_list;
        std::unordered_set<descriptor::Tensor*> liveness_free_list;

        std::shared_ptr<Node> backprop_node(const std::shared_ptr<Node>& x,
                                            const std::shared_ptr<Node>& c);

<<<<<<< HEAD
        virtual Nodes get_input_ops();
=======
        virtual NodeVector get_input_ops(); //const;
>>>>>>> 05825a76

        std::shared_ptr<Node> get_input_op(size_t index);

        virtual std::shared_ptr<Node> copy_with_new_args(const NodeVector& new_args) const = 0;

        virtual std::vector<std::shared_ptr<Function>> get_functions() const;

        /// True if this and node have one output with same element type and shape
        bool has_same_type(std::shared_ptr<const Node> node) const;

        /// Get device placement
        Placement get_placement() const;

        /// Set device placement
        void set_placement(Placement placement);

        /// Get input descriptor that is connected to src
        descriptor::Input* get_input_from(const std::shared_ptr<Node>& src);

        /// Get ouput descriptor that outputs to dst
        descriptor::Output* get_output_to(const std::shared_ptr<Node>& dst);

    protected:
        void add_output(const element::Type& element_type, const Shape& shape);

        std::string m_node_type;
        std::multiset<Node*> m_users;
        std::string m_name;
        size_t m_instance_id;
        static std::atomic<size_t> m_next_instance_id;
        std::deque<descriptor::Input> m_inputs;
        std::deque<descriptor::Output> m_outputs;
        bool m_is_output;
        std::unordered_map<Node*, autodiff::Adjoints> m_adjoint_map;
        Placement m_placement = Placement::DEFAULT;

    private:
        NodeVector m_arguments;
        //m_arguments still needs to be kept in sync with i/o since get_input_ops
        //is pretty ubiquitous and might be called after the original graph was modified.
        //get_input_ops uses m_arguments to check if a node view reconstruction from i/o
        //is correct.
        NodeVector& get_arguments_FOR_GRAPH_REWRITE_ONLY() { return m_arguments; }
    };
}<|MERGE_RESOLUTION|>--- conflicted
+++ resolved
@@ -169,11 +169,7 @@
         std::shared_ptr<Node> backprop_node(const std::shared_ptr<Node>& x,
                                             const std::shared_ptr<Node>& c);
 
-<<<<<<< HEAD
         virtual Nodes get_input_ops();
-=======
-        virtual NodeVector get_input_ops(); //const;
->>>>>>> 05825a76
 
         std::shared_ptr<Node> get_input_op(size_t index);
 
