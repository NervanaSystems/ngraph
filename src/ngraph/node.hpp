//*****************************************************************************
// Copyright 2017-2019 Intel Corporation
//
// Licensed under the Apache License, Version 2.0 (the "License");
// you may not use this file except in compliance with the License.
// You may obtain a copy of the License at
//
//     http://www.apache.org/licenses/LICENSE-2.0
//
// Unless required by applicable law or agreed to in writing, software
// distributed under the License is distributed on an "AS IS" BASIS,
// WITHOUT WARRANTIES OR CONDITIONS OF ANY KIND, either express or implied.
// See the License for the specific language governing permissions and
// limitations under the License.
//*****************************************************************************

#pragma once

#include <atomic>
#include <deque>
#include <iostream>
#include <memory>
#include <set>
#include <string>
#include <tuple>
#include <typeindex>
#include <unordered_map>
#include <unordered_set>
#include <vector>

#include "ngraph/assertion.hpp"
#include "ngraph/autodiff/adjoints.hpp"
#include "ngraph/check.hpp"
#include "ngraph/descriptor/input.hpp"
#include "ngraph/descriptor/output.hpp"
#include "ngraph/descriptor/tensor.hpp"
#include "ngraph/node_vector.hpp"
#include "ngraph/placement.hpp"

namespace ngraph
{
    namespace pass
    {
        class GetOutputElementElimination;
    }
    namespace op
    {
        class Parameter;
        class Result;
    } // namespace op

    void replace_node_users_arguments(std::shared_ptr<Node> target,
                                      std::shared_ptr<Node> replacement);

    std::pair<std::shared_ptr<op::Result>, std::shared_ptr<op::Parameter>>
        insert_result_parameter_split(const std::shared_ptr<Node>& src_node,
                                      const std::shared_ptr<Node>& dst_node);

    void insert_new_node_between(const std::shared_ptr<Node>& src_node,
                                 const std::shared_ptr<Node>& dst_node,
                                 const std::shared_ptr<Node>& new_node);

    std::string node_validation_assertion_string(const Node* node);

    const std::shared_ptr<Node>& check_single_output_arg(const std::shared_ptr<Node>& node,
                                                         size_t i);
    const NodeVector& check_single_output_args(const NodeVector& args);

    const std::shared_ptr<Node>& check_single_output_arg(const std::shared_ptr<Node>& node,
                                                         size_t i);
    const NodeVector& check_single_output_args(const NodeVector& args);

    /// Nodes are the backbone of the graph of Value dataflow. Every node has
    /// zero or more nodes as arguments and one value, which is either a tensor
    /// or a (possibly empty) tuple of values.
    class Node : public std::enable_shared_from_this<Node>
    {
        // So Adjoints can call generate_adjoints
        friend class autodiff::Adjoints;
        friend class descriptor::Input;
        friend void replace_node_users_arguments(std::shared_ptr<Node> target,
                                                 std::shared_ptr<Node> replacement);
        friend std::pair<std::shared_ptr<op::Result>, std::shared_ptr<op::Parameter>>
            insert_result_parameter_split(const std::shared_ptr<Node>& src_node,
                                          const std::shared_ptr<Node>& dst_node);
        friend void insert_new_node_between(const std::shared_ptr<Node>& src_node,
                                            const std::shared_ptr<Node>& dst_node,
                                            const std::shared_ptr<Node>& new_node);

        friend class ngraph::pass::GetOutputElementElimination;

    protected:
        /// Throws if the node is invalid.
        virtual void validate_and_infer_types();

        // Called in constructors during transition
        void constructor_validate_and_infer_types();

        std::tuple<element::Type, PartialShape> validate_and_infer_elementwise_args();
        void validate_and_infer_elementwise_arithmetic();
        void validate_and_infer_elementwise_logical();

        Node(const std::string& node_type, const NodeVector& arguments, size_t output_size = 1);

        virtual void generate_adjoints(autodiff::Adjoints& adjoints, const NodeVector& deltas) {}
    public:
        virtual ~Node();
        void revalidate_and_infer_types() { validate_and_infer_types(); }
        // Called after transition
        void delayed_validate_and_infer_types();

        /// \brief Get the string name for the type of the node, such as `Add` or `Multiply`.
        ///        The class name, must not contain spaces as it is used for codegen.
        /// \returns A const reference to the node's type name
        const std::string& description() const;

        /// \brief Get the unique name of the node.
        /// \returns A const reference to the node's unique name.
        const std::string& get_name() const;

        /// \brief Sets a friendly name for a node. This does not overwrite the unique name
        ///        of the node and is retrieved via get_friendly_name(). Used mainly for debugging.
        ///        The friendly name may be set exactly once.
        /// \param name is the friendly name to set
        void set_friendly_name(const std::string& name);

        /// \brief Gets the friendly name for a node. If no friendly name has been set via
        ///        set_friendly_name then the node's unique name is returned.
        /// \returns A const reference to the node's friendly name.
        const std::string& get_friendly_name() const;

        /// Return true if this has the same implementing class as node. This
        /// will be used by the pattern matcher when comparing a pattern
        /// graph against the graph.
        bool is_same_op_type(const std::shared_ptr<Node>& node) const
        {
            Node* n = node.get();
            return std::type_index(typeid(*this)) == std::type_index(typeid(*n));
        }

        void set_output_type(size_t i,
                             const element::Type& element_type,
                             const PartialShape& pshape);

        bool is_parameter() const;
        virtual bool is_output() const;
        virtual bool is_constant() const;
        virtual bool is_null() const { return false; }
        virtual bool is_op() const { return false; }
        virtual bool is_commutative() { return false; }
        size_t get_instance_id() const { return m_instance_id; }
        friend std::ostream& operator<<(std::ostream&, const Node&);
        virtual std::ostream& write_short_description(std::ostream&) const;
        virtual std::ostream& write_long_description(std::ostream&) const;

        // TODO: Deprecate
        std::deque<descriptor::Input>& get_inputs() { return m_inputs; }
        // TODO: Deprecate
        const std::deque<descriptor::Input>& get_inputs() const { return m_inputs; }
        // Deprecated
        // TODO: Remove from unit tests.
        std::deque<descriptor::Output>& get_outputs();
        // Deprecated
        // TODO: Remove from unit tests.
        const std::deque<descriptor::Output>& get_outputs() const;

        /// Get control dependencies registered on the node
        const std::set<std::shared_ptr<Node>>& get_control_dependencies() const;

        void add_control_dependency(std::shared_ptr<Node> node);

        void remove_control_dependency(std::shared_ptr<Node> node)
        {
            m_control_dependencies.erase(node);
        }

        /// Returns the number of outputs on the for the node.
        size_t get_output_size() const;

        /// Returns the element type for output i
        const element::Type& get_output_element_type(size_t i) const;

        /// Checks that there is exactly one output and returns its element type
        const element::Type& get_element_type() const;

        /// Returns the shape for output i
        const Shape& get_output_shape(size_t i) const;

        /// Returns the partial shape for output i
        const PartialShape& get_output_partial_shape(size_t i) const;

        /// Checks that there is exactly one output and returns its shape
        const Shape& get_shape() const;

        /// Returns the tensor for output i
        descriptor::Tensor& get_output_tensor(size_t i) const;

        /// Checks that there is exactly one output and returns its tensor.
        descriptor::Tensor& get_output_tensor() const;

        /// Returns the tensor of output i
        std::shared_ptr<descriptor::Tensor> get_output_tensor_ptr(size_t i) const;

        /// Checks that there is exactly one output and returns its tensor.
        std::shared_ptr<descriptor::Tensor> get_output_tensor_ptr() const;

        /// Returns the set of inputs using output i
        const std::set<descriptor::Input*>& get_output_inputs(size_t i) const;

        /// Returns the number of inputs for the op
        size_t get_input_size() const;

        /// Returns the element type of input i
        const element::Type& get_input_element_type(size_t i) const;

        /// Returns the shape of input i
        const Shape& get_input_shape(size_t i) const;

        /// Returns the partial shape of input i
        const PartialShape& get_input_partial_shape(size_t i) const;

        std::unordered_set<descriptor::Tensor*> liveness_new_list;
        std::unordered_set<descriptor::Tensor*> liveness_free_list;

        virtual NodeVector get_arguments() const;

        std::shared_ptr<Node> get_argument(size_t index) const;

        virtual std::shared_ptr<Node> copy_with_new_args(const NodeVector& new_args) const = 0;

        virtual std::vector<std::shared_ptr<Function>> get_functions() const;

        /// True if this and node have one output with same element type and shape
        bool has_same_type(std::shared_ptr<const Node> node) const;

        /// Get device placement
        Placement get_placement() const;

        /// Set device placement
        void set_placement(Placement placement);

        /// Get device placement
        size_t get_placement_index() const;

        /// Set device placement
        void set_placement_index(size_t placement);

        /// Get input descriptor that is connected to src
        descriptor::Input* get_input_from(const std::shared_ptr<Node>& src);

        /// Get ouput descriptor that outputs to dst
        descriptor::Output* get_output_to(const std::shared_ptr<Node>& dst);

        /// Get all the nodes that uses the current node
        NodeVector get_users(bool check_is_used = false) const;

        virtual std::shared_ptr<Node> get_default_value() const { return nullptr; }
        /// Use instance ids for comparison instead of memory addresses to improve determinism
        bool operator<(const Node& other) const { return m_instance_id < other.m_instance_id; }
        static const size_t placement_invalid = -1;

    protected:
        std::set<std::shared_ptr<Node>> m_control_dependencies;
        void set_output_size(size_t n);

        const std::string m_node_type;
        size_t m_instance_id;
        std::string m_friendly_name;
        const std::string m_unique_name;
        static std::atomic<size_t> m_next_instance_id;
        std::deque<descriptor::Input> m_inputs;
        std::deque<descriptor::Output> m_outputs;
        std::unordered_map<Node*, autodiff::Adjoints> m_adjoint_map;
        Placement m_placement = Placement::DEFAULT;
        size_t m_placement_index = placement_invalid;
    };

    class NodeValidationFailure : public CheckFailure
    {
    public:
        NodeValidationFailure(const CheckLocInfo& check_loc_info,
                              const Node* node,
                              const std::string& explanation)
            : CheckFailure(check_loc_info, node_validation_assertion_string(node), explanation)
        {
        }
    };

    class NodeDescription
    {
    public:
        NodeDescription(const Node& node, bool is_short)
            : m_node(node)
            , m_is_short(is_short)
        {
        }

        friend std::ostream& operator<<(std::ostream& out, const NodeDescription node_description)
        {
            return node_description.m_is_short
                       ? node_description.m_node.write_short_description(out)
                       : node_description.m_node.write_long_description(out);
        }
        const Node& m_node;
        bool m_is_short;
    };

    void check_new_args_count(const Node* node, const NodeVector& new_args);
} // namespace ngraph

#define NODE_VALIDATION_CHECK(node, cond, ...)                                                     \
<<<<<<< HEAD
    CHECK(::ngraph::NodeValidationFailure, (node), (cond), __VA_ARGS__)
=======
    NGRAPH_CHECK(::NodeValidationFailure, (node), (cond), __VA_ARGS__)
>>>>>>> ef3378c1
<|MERGE_RESOLUTION|>--- conflicted
+++ resolved
@@ -309,8 +309,4 @@
 } // namespace ngraph
 
 #define NODE_VALIDATION_CHECK(node, cond, ...)                                                     \
-<<<<<<< HEAD
-    CHECK(::ngraph::NodeValidationFailure, (node), (cond), __VA_ARGS__)
-=======
-    NGRAPH_CHECK(::NodeValidationFailure, (node), (cond), __VA_ARGS__)
->>>>>>> ef3378c1
+    NGRAPH_CHECK(::ngraph::NodeValidationFailure, (node), (cond), __VA_ARGS__)