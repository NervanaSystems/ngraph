--- conflicted
+++ resolved
@@ -519,11 +519,8 @@
         std::unordered_map<Node*, autodiff::Adjoints> m_adjoint_map;
         Placement m_placement = Placement::DEFAULT;
         size_t m_placement_index = placement_invalid;
-<<<<<<< HEAD
+        std::shared_ptr<ngraph::op::util::OpAnnotations> m_op_annotations;
         std::map<std::string, std::shared_ptr<Variant>> m_rt_info;
-=======
-        std::shared_ptr<ngraph::op::util::OpAnnotations> m_op_annotations;
->>>>>>> b7a87656
     };
 
     /// \brief A handle for one of a node's inputs.
