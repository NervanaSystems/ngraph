//*****************************************************************************
// Copyright 2017-2020 Intel Corporation
//
// Licensed under the Apache License, Version 2.0 (the "License");
// you may not use this file except in compliance with the License.
// You may obtain a copy of the License at
//
//     http://www.apache.org/licenses/LICENSE-2.0
//
// Unless required by applicable law or agreed to in writing, software
// distributed under the License is distributed on an "AS IS" BASIS,
// WITHOUT WARRANTIES OR CONDITIONS OF ANY KIND, either express or implied.
// See the License for the specific language governing permissions and
// limitations under the License.
//*****************************************************************************

#include <iostream>
#include <map>
#include <sstream>
#include <string>

#include "chrome_trace.hpp"
#include "ngraph/env_util.hpp"
#include "ngraph/log.hpp"

using namespace std;
using namespace ngraph;

static bool read_tracing_env_var()
{
    static const bool is_enabled = getenv_bool("NGRAPH_ENABLE_TRACING");

    return is_enabled;
}

mutex event::Manager::s_file_mutex;
bool event::Manager::s_tracing_enabled = read_tracing_env_var();

event::Duration::Duration(const string& name, const string& category, const string& args)
{
    if (Manager::is_tracing_enabled())
    {
        m_start = Manager::get_current_microseconds();
        m_stop = 0;
        m_name = name;
        m_category = category;
        m_args = args;
    }
}

void event::Duration::stop()
{
    if (Manager::is_tracing_enabled())
    {
        m_stop = Manager::get_current_microseconds();
    }
}

void event::Duration::write()
{
    if (Manager::is_tracing_enabled())
    {
        size_t stop_time = (m_stop != 0 ? m_stop : Manager::get_current_microseconds());

        lock_guard<mutex> lock(Manager::get_mutex());

<<<<<<< HEAD
        ofstream& out = event::Manager::get_output_stream();
=======
        ofstream& out = runtime::event::Manager::get_output_stream();
        string str;
>>>>>>> 263d5197
        if (out.is_open() == false)
        {
            event::Manager::open();
        }
        else
        {
            str += ",\n";
        }

        str +=
            R"({"name":")" + m_name + R"(","cat":")" + m_category + R"(","ph":"X","pid":)" +
            Manager::get_process_id() + R"(,"tid":)" + Manager::get_thread_id() +
            R"(,"ts":)" + to_string(m_start) + R"(,"dur":)" + to_string(stop_time - m_start);
        if (!m_args.empty())
        {
            str += R"(,"args":)" + m_args;
        }
        str += "}";
        out << str;
    }
}

event::Object::Object(const string& name, const string& args)
    : m_name{name}
    , m_id{static_cast<size_t>(chrono::high_resolution_clock::now().time_since_epoch().count())}
{
    if (Manager::is_tracing_enabled())
    {
        lock_guard<mutex> lock(Manager::get_mutex());

<<<<<<< HEAD
        ofstream& out = event::Manager::get_output_stream();
=======
        ofstream& out = runtime::event::Manager::get_output_stream();
        string str;
>>>>>>> 263d5197
        if (out.is_open() == false)
        {
            event::Manager::open();
        }
        else
        {
            str += ",\n";
        }
        str += R"({"name":")" + m_name + R"(","ph":"N","id":")" + to_string(m_id) +
               R"(","ts":)" + to_string(Manager::get_current_microseconds()) +
               R"(,"pid":)" + Manager::get_process_id() + R"(,"tid":)" + Manager::get_thread_id();
        if (!args.empty())
        {
            str += R"(,"args":)" + args;
        }
        str += "}";

        write_snapshot(out, args);
    }
}

void event::Object::snapshot(const string& args)
{
    if (Manager::is_tracing_enabled())
    {
        lock_guard<mutex> lock(Manager::get_mutex());

        ofstream& out = event::Manager::get_output_stream();
        if (out.is_open() == false)
        {
            event::Manager::open();
        }
        else
        {
            Manager::get_output_stream() << ",\n";
        }
        write_snapshot(out, args);
    }
}

void event::Object::write_snapshot(ostream& out, const string& args)
{
    string str = R"({"name":")" + m_name + R"(","ph":"O","id":")" + to_string(m_id) +
                 R"(","ts":)" + to_string(Manager::get_current_microseconds()) +
                 R"(,"pid":)" + Manager::get_process_id() + R"(,"tid":)" + Manager::get_thread_id();
    if (!args.empty())
    {
        str += R"(,"args":)" + args;
    }
    str += "}";
    out << str;
}

void event::Object::destroy()
{
    if (Manager::is_tracing_enabled())
    {
        lock_guard<mutex> lock(Manager::get_mutex());

        ofstream& out = event::Manager::get_output_stream();
        if (out.is_open() == false)
        {
            event::Manager::open();
        }
        else
        {
            Manager::get_output_stream() << ",\n";
        }
        string str = R"({"name":")" + m_name + R"(","ph":"D","id":")" + to_string(m_id) +
                     R"(","ts":)" + to_string(Manager::get_current_microseconds()) +
                     R"(,"pid":)" + Manager::get_process_id() + R"(,"tid":)" +
                     Manager::get_thread_id() + "}";
    }
}

void event::Manager::open(const string& path)
{
    ofstream& out = get_output_stream();
    if (out.is_open() == false)
    {
        out.open(path, ios_base::trunc);
        out << "[\n";
    }
}

void event::Manager::close()
{
    ofstream& out = get_output_stream();
    if (out.is_open())
    {
        out << "\n]\n";
        out.close();
    }
}

ofstream& event::Manager::get_output_stream()
{
    static ofstream s_event_log;
    return s_event_log;
}

const string& event::Manager::get_process_id()
{
    static const string s_pid = to_string(getpid());
    return s_pid;
}

void event::Manager::enable_event_tracing()
{
    s_tracing_enabled = true;
}

void event::Manager::disable_event_tracing()
{
    s_tracing_enabled = false;
}

bool event::Manager::is_event_tracing_enabled()
{
    return s_tracing_enabled;
}

string event::Manager::get_thread_id()
{
    thread::id tid = this_thread::get_id();
    static map<thread::id, string> tid_map;
    auto it = tid_map.find(tid);
    string rc;
    if (it == tid_map.end())
    {
        stringstream ss;
        ss << "\"" << tid << "\"";
        rc = ss.str();
        tid_map.insert({tid, rc});
    }
    else
    {
        rc = it->second;
    }
    return rc;
}<|MERGE_RESOLUTION|>--- conflicted
+++ resolved
@@ -64,12 +64,8 @@
 
         lock_guard<mutex> lock(Manager::get_mutex());
 
-<<<<<<< HEAD
-        ofstream& out = event::Manager::get_output_stream();
-=======
-        ofstream& out = runtime::event::Manager::get_output_stream();
+        ofstream& out = event::Manager::get_output_stream();
         string str;
->>>>>>> 263d5197
         if (out.is_open() == false)
         {
             event::Manager::open();
@@ -100,12 +96,8 @@
     {
         lock_guard<mutex> lock(Manager::get_mutex());
 
-<<<<<<< HEAD
-        ofstream& out = event::Manager::get_output_stream();
-=======
-        ofstream& out = runtime::event::Manager::get_output_stream();
+        ofstream& out = event::Manager::get_output_stream();
         string str;
->>>>>>> 263d5197
         if (out.is_open() == false)
         {
             event::Manager::open();
