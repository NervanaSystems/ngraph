--- conflicted
+++ resolved
@@ -128,18 +128,12 @@
     bool Output<Node>::operator>=(const Output& other) const { return !(*this < other); }
     void Output<Node>::eliminate_goe()
     {
-<<<<<<< HEAD
-        while (auto goe = as_type_ptr<op::GetOutputElement>(m_node))
-        {
-            *this = m_node->input_value(0);
-=======
         if (remove_goe)
         {
             while (auto goe = as_type_ptr<op::GetOutputElement>(m_node))
             {
                 *this = m_node->input_value(0);
             }
->>>>>>> f36fb6c7
         }
     }
 
@@ -218,13 +212,6 @@
     bool Output<const Node>::operator>=(const Output& other) const { return !(*this < other); }
     void Output<const Node>::eliminate_goe()
     {
-<<<<<<< HEAD
-        while (auto goe = as_type_ptr<const op::GetOutputElement>(m_node))
-        {
-            auto value = m_node->input_value(0);
-            m_node = value.get_node_shared_ptr();
-            m_index = value.get_index();
-=======
         if (remove_goe)
         {
             while (auto goe = as_type_ptr<const op::GetOutputElement>(m_node))
@@ -233,7 +220,6 @@
                 m_node = value.get_node_shared_ptr();
                 m_index = value.get_index();
             }
->>>>>>> f36fb6c7
         }
     }
 
