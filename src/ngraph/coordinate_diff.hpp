//*****************************************************************************
// Copyright 2017-2019 Intel Corporation
//
// Licensed under the Apache License, Version 2.0 (the "License");
// you may not use this file except in compliance with the License.
// You may obtain a copy of the License at
//
//     http://www.apache.org/licenses/LICENSE-2.0
//
// Unless required by applicable law or agreed to in writing, software
// distributed under the License is distributed on an "AS IS" BASIS,
// WITHOUT WARRANTIES OR CONDITIONS OF ANY KIND, either express or implied.
// See the License for the specific language governing permissions and
// limitations under the License.
//*****************************************************************************

#pragma once

#include <cstddef>
#include <ostream>
#include <vector>

<<<<<<< HEAD
#include "ngraph/ngraph_visibility.hpp"
=======
#include "ngraph/attribute_adapter.hpp"
>>>>>>> 4dc9aa46

namespace ngraph
{
    /// \brief A difference (signed) of tensor element coordinates.
    class CoordinateDiff : public std::vector<std::ptrdiff_t>
    {
    public:
        NGRAPH_API CoordinateDiff(const std::initializer_list<std::ptrdiff_t>& diffs);

        NGRAPH_API CoordinateDiff(const std::vector<std::ptrdiff_t>& diffs);

        NGRAPH_API CoordinateDiff(const CoordinateDiff& diffs);

        NGRAPH_API explicit CoordinateDiff(size_t n, std::ptrdiff_t initial_value = 0);

        template <class InputIterator>
        CoordinateDiff(InputIterator first, InputIterator last)
            : std::vector<std::ptrdiff_t>(first, last)
        {
        }

        NGRAPH_API ~CoordinateDiff();

        NGRAPH_API CoordinateDiff();

        NGRAPH_API CoordinateDiff& operator=(const CoordinateDiff& v);

        NGRAPH_API CoordinateDiff& operator=(CoordinateDiff&& v) noexcept;
    };

    template <>
    class AttributeAdapter<CoordinateDiff> : public ValueReference<CoordinateDiff>,
                                             public ValueAccessor<std::vector<int64_t>>
    {
    public:
        AttributeAdapter(CoordinateDiff& value)
            : ValueReference<CoordinateDiff>(value)
        {
        }
        NGRAPH_API
        static constexpr DiscreteTypeInfo type_info{"AttributeAdapter<CoordinateDiff>", 0};
        const DiscreteTypeInfo& get_type_info() const override { return type_info; }
        const std::vector<int64_t>& get() override;
        void set(const std::vector<int64_t>& value) override;
    };

    std::ostream& operator<<(std::ostream& s, const CoordinateDiff& coordinate_diff);
}<|MERGE_RESOLUTION|>--- conflicted
+++ resolved
@@ -20,11 +20,8 @@
 #include <ostream>
 #include <vector>
 
-<<<<<<< HEAD
+#include "ngraph/attribute_adapter.hpp"
 #include "ngraph/ngraph_visibility.hpp"
-=======
-#include "ngraph/attribute_adapter.hpp"
->>>>>>> 4dc9aa46
 
 namespace ngraph
 {
@@ -56,15 +53,15 @@
     };
 
     template <>
-    class AttributeAdapter<CoordinateDiff> : public ValueReference<CoordinateDiff>,
-                                             public ValueAccessor<std::vector<int64_t>>
+    class NGRAPH_API AttributeAdapter<CoordinateDiff> : public ValueReference<CoordinateDiff>,
+                                                        public ValueAccessor<std::vector<int64_t>>
     {
     public:
         AttributeAdapter(CoordinateDiff& value)
             : ValueReference<CoordinateDiff>(value)
         {
         }
-        NGRAPH_API
+
         static constexpr DiscreteTypeInfo type_info{"AttributeAdapter<CoordinateDiff>", 0};
         const DiscreteTypeInfo& get_type_info() const override { return type_info; }
         const std::vector<int64_t>& get() override;
