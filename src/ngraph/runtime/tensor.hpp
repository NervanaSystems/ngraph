--- conflicted
+++ resolved
@@ -110,10 +110,6 @@
             /// \param source The source tensor
             virtual void copy_from(const ngraph::runtime::Tensor& source);
 
-<<<<<<< HEAD
-            /// \return Get the graph node for this tensor
-            std::shared_ptr<Node> get_source_node() { return m_source_node; }
-=======
             NGRAPH_DEPRECATED_DOC
             /// \brief Write bytes directly into the tensor
             /// \param p Pointer to source of data
@@ -136,7 +132,8 @@
                 read(p, n);
             }
 
->>>>>>> 40c73f54
+            /// \return Get the graph node for this tensor
+            std::shared_ptr<Node> get_source_node() { return m_source_node; }
         protected:
             std::shared_ptr<ngraph::descriptor::Tensor> m_descriptor;
             bool m_stale;
