--- conflicted
+++ resolved
@@ -101,7 +101,6 @@
         ef->get_instructions()->push_back(make_shared<instr_class>(__VA_ARGS__)); \
     }
 
-<<<<<<< HEAD
 #define REGISTER_SIGNED_NUMERIC_UNOP(op_class, instr_class)                                                                                            \
     REGISTER_TO_OP_MAP(op_class)                                                                                                                       \
     {                                                                                                                                                  \
@@ -171,15 +170,6 @@
         else if (et == element::UInt64::element_type()) ef->get_instructions()->push_back(make_shared<instr_class<element::UInt64>>(in[0], in[1], in[2], out[0]));   \
         else    throw ngraph_error("Internal error: polymorphic ternop has unhandled element type");                                                                 \
     }
-=======
-// Versions the include the descriptor
-#define REGISTER_UNOP(op_class, instr_class)                                                      \
-    REGISTER_INSTRUCTION(op_class, instr_class, in[0], out[0])
-#define REGISTER_BINOP(op_class, instr_class)                                                     \
-    REGISTER_INSTRUCTION(op_class, instr_class, in[0], in[1], out[0])
-#define REGISTER_TERNOP(op_class, instr_class)                                                    \
-    REGISTER_INSTRUCTION(op_class, instr_class, in[0], in[1], in[2], out[0])
->>>>>>> 158de495
 
 // Define code generators for handled ops.
 ExternalFunction::OpMap& ExternalFunction::get_op_map()
@@ -230,7 +220,6 @@
             dynamic_cast<const op::TensorConstant<T>*>(n)->get_value()->get_vector(), \
             out[0]);
 
-<<<<<<< HEAD
         REGISTER_TENSOR_CONSTANT(element::Bool);
         REGISTER_TENSOR_CONSTANT(element::Float32);
         REGISTER_TENSOR_CONSTANT(element::Int8);
@@ -239,8 +228,7 @@
         REGISTER_TENSOR_CONSTANT(element::UInt8);
         REGISTER_TENSOR_CONSTANT(element::UInt32);
         REGISTER_TENSOR_CONSTANT(element::UInt64);
-#undef REGISTER_TENSOR_CONSTANT
-=======
+
         REGISTER_TO_OP_MAP(op::Broadcast)
         {
             auto broadcast = static_cast<const op::Broadcast*>(n);
@@ -293,7 +281,6 @@
                 throw ngraph_error("Broadcast not implemented for rank>2 in VM yet");
             }
         };
->>>>>>> 158de495
 
         REGISTER_TO_OP_MAP(op::Concat)
         {
