--- conflicted
+++ resolved
@@ -95,101 +95,6 @@
 {
 }
 
-<<<<<<< HEAD
-#define REGISTER_TO_OP_MAP(op_class)                                                   \
-    op_map[type_index(typeid(op_class))] = [](const Node*                n,            \
-                                              ExternalFunction*          ef,           \
-                                              FunctionMap&               function_map, \
-                                              const std::vector<TensorViewInfo>& in,   \
-                                              const std::vector<TensorViewInfo>& out)
-
-// Suppress Clang's complaints about the ,##__VA_ARGS__ token-pasting hack, which is a GNU extension
-#pragma clang diagnostic push
-#pragma clang diagnostic ignored "-Wgnu-zero-variadic-macro-arguments"
-
-#define DO_ON_ELEMENT_TYPE(et,err_msg,macro,...)                                                    \
-    {                                                                                               \
-        if      (et == element::Bool::element_type()) { macro(element::Bool,##__VA_ARGS__); }       \
-        else if (et == element::Float32::element_type()) { macro(element::Float32,##__VA_ARGS__); } \
-        else if (et == element::Int8::element_type()) { macro(element::Int8,##__VA_ARGS__); }       \
-        else if (et == element::Int32::element_type()) { macro(element::Int32,##__VA_ARGS__); }     \
-        else if (et == element::Int64::element_type()) { macro(element::Int64,##__VA_ARGS__); }     \
-        else if (et == element::UInt8::element_type()) { macro(element::UInt8,##__VA_ARGS__); }     \
-        else if (et == element::UInt32::element_type()) { macro(element::UInt32,##__VA_ARGS__); }   \
-        else if (et == element::UInt64::element_type()) { macro(element::UInt64,##__VA_ARGS__); }   \
-        else    { throw ngraph_error(err_msg); }                                                    \
-    }
-
-#define DO_ON_NUMERIC_TYPE(et,err_msg,macro,...)                                                    \
-    {                                                                                               \
-        if      (et == element::Float32::element_type()) { macro(element::Float32,##__VA_ARGS__); } \
-        else if (et == element::Int8::element_type()) { macro(element::Int8,##__VA_ARGS__); }       \
-        else if (et == element::Int32::element_type()) { macro(element::Int32,##__VA_ARGS__); }     \
-        else if (et == element::Int64::element_type()) { macro(element::Int64,##__VA_ARGS__); }     \
-        else if (et == element::UInt8::element_type()) { macro(element::UInt8,##__VA_ARGS__); }     \
-        else if (et == element::UInt32::element_type()) { macro(element::UInt32,##__VA_ARGS__); }   \
-        else if (et == element::UInt64::element_type()) { macro(element::UInt64,##__VA_ARGS__); }   \
-        else    { throw ngraph_error(err_msg); }                                                    \
-    }
-
-#define DO_ON_SIGNED_NUMERIC_TYPE(et,err_msg,macro,...)                                             \
-    {                                                                                               \
-        if      (et == element::Float32::element_type()) { macro(element::Float32,##__VA_ARGS__); } \
-        else if (et == element::Int8::element_type()) { macro(element::Int8,##__VA_ARGS__); }       \
-        else if (et == element::Int32::element_type()) { macro(element::Int32,##__VA_ARGS__); }     \
-        else if (et == element::Int64::element_type()) { macro(element::Int64,##__VA_ARGS__); }     \
-        else    { throw ngraph_error(err_msg); }                                                    \
-    }
-
-#define REGISTER_INSTRUCTION(op_class, instr_class, ...)                          \
-    REGISTER_TO_OP_MAP(op_class) {                                                \
-        ef->get_instructions()->push_back(make_shared<instr_class>(__VA_ARGS__)); \
-    }
-
-#define M_REGISTER_SIGNED_NUMERIC_UNOP(T,instr_class) ef->get_instructions()->push_back(make_shared<instr_class<T>>(in[0], out[0]));
-#define REGISTER_SIGNED_NUMERIC_UNOP(op_class, instr_class)                                                                                        \
-    REGISTER_TO_OP_MAP(op_class)                                                                                                                   \
-    {                                                                                                                                              \
-        const element::Type& et = (dynamic_pointer_cast<const TensorViewType>(n->get_arguments().at(0)->get_value_type()))->get_element_type();    \
-        DO_ON_SIGNED_NUMERIC_TYPE(et,"Internal error: signed numeric unop has unhandled element type",M_REGISTER_SIGNED_NUMERIC_UNOP,instr_class); \
-    }
-
-#define M_REGISTER_NUMERIC_UNOP(T,instr_class) ef->get_instructions()->push_back(make_shared<instr_class<T>>(in[0], out[0]));
-#define REGISTER_NUMERIC_UNOP(op_class, instr_class)                                                                                            \
-    REGISTER_TO_OP_MAP(op_class)                                                                                                                \
-    {                                                                                                                                           \
-        const element::Type& et = (dynamic_pointer_cast<const TensorViewType>(n->get_arguments().at(0)->get_value_type()))->get_element_type(); \
-        DO_ON_NUMERIC_TYPE(et,"Internal error: numeric unop has unhandled element type",M_REGISTER_NUMERIC_UNOP,instr_class);                   \
-    }
-
-#define M_REGISTER_NUMERIC_BINOP(T,instr_class) ef->get_instructions()->push_back(make_shared<instr_class<T>>(in[0], in[1], out[0]));
-#define REGISTER_NUMERIC_BINOP(op_class, instr_class)                                                                                           \
-    REGISTER_TO_OP_MAP(op_class)                                                                                                                \
-    {                                                                                                                                           \
-        const element::Type& et = (dynamic_pointer_cast<const TensorViewType>(n->get_arguments().at(0)->get_value_type()))->get_element_type(); \
-        DO_ON_NUMERIC_TYPE(et,"Internal error: numeric binop has unhandled element type",M_REGISTER_NUMERIC_BINOP,instr_class);                 \
-    }
-
-#define M_REGISTER_POLYMORPHIC_BINOP(T,instr_class) ef->get_instructions()->push_back(make_shared<instr_class<T>>(in[0], in[1], out[0]));
-#define REGISTER_POLYMORPHIC_BINOP(op_class, instr_class)                                                                                       \
-    REGISTER_TO_OP_MAP(op_class)                                                                                                                \
-    {                                                                                                                                           \
-        const element::Type& et = (dynamic_pointer_cast<const TensorViewType>(n->get_arguments().at(0)->get_value_type()))->get_element_type(); \
-        DO_ON_ELEMENT_TYPE(et,"Internal error: polymorphic binop has unhandled element type",M_REGISTER_POLYMORPHIC_BINOP,instr_class);         \
-    }
-
-// Something sneaky here: note the at(1) instead of at(0).
-#define M_REGISTER_POLYMORPHIC_TERNOP(T,instr_class) ef->get_instructions()->push_back(make_shared<instr_class<T>>(in[0], in[1], in[2], out[0]));
-#define REGISTER_POLYMORPHIC_TERNOP(op_class, instr_class)                                                                                      \
-    REGISTER_TO_OP_MAP(op_class)                                                                                                                \
-    {                                                                                                                                           \
-        const element::Type& et = (dynamic_pointer_cast<const TensorViewType>(n->get_arguments().at(1)->get_value_type()))->get_element_type(); \
-        DO_ON_ELEMENT_TYPE(et,"Internal error: polymorphic ternop has unhandled element type",M_REGISTER_POLYMORPHIC_TERNOP,instr_class);       \
-    }
-
-// Turn off complaint suppression (see above)
-#pragma clang diagnostic pop
-=======
 #define REGISTER_TO_OP_MAP(op_class)                                                               \
     op_map[type_index(typeid(op_class))] = [](const Node* n,                                       \
                                               ExternalFunction* ef,                                \
@@ -197,20 +102,190 @@
                                               const std::vector<TensorViewInfo>& in,               \
                                               const std::vector<TensorViewInfo>& out)
 
+// Suppress Clang's complaints about the ,##__VA_ARGS__ token-pasting hack, which is a GNU extension
+#pragma clang diagnostic push
+#pragma clang diagnostic ignored "-Wgnu-zero-variadic-macro-arguments"
+
+#define DO_ON_ELEMENT_TYPE(et, err_msg, macro, ...)                                                \
+    {                                                                                              \
+        if (et == element::Bool::element_type())                                                   \
+        {                                                                                          \
+            macro(element::Bool, ##__VA_ARGS__);                                                   \
+        }                                                                                          \
+        else if (et == element::Float32::element_type())                                           \
+        {                                                                                          \
+            macro(element::Float32, ##__VA_ARGS__);                                                \
+        }                                                                                          \
+        else if (et == element::Int8::element_type())                                              \
+        {                                                                                          \
+            macro(element::Int8, ##__VA_ARGS__);                                                   \
+        }                                                                                          \
+        else if (et == element::Int32::element_type())                                             \
+        {                                                                                          \
+            macro(element::Int32, ##__VA_ARGS__);                                                  \
+        }                                                                                          \
+        else if (et == element::Int64::element_type())                                             \
+        {                                                                                          \
+            macro(element::Int64, ##__VA_ARGS__);                                                  \
+        }                                                                                          \
+        else if (et == element::UInt8::element_type())                                             \
+        {                                                                                          \
+            macro(element::UInt8, ##__VA_ARGS__);                                                  \
+        }                                                                                          \
+        else if (et == element::UInt32::element_type())                                            \
+        {                                                                                          \
+            macro(element::UInt32, ##__VA_ARGS__);                                                 \
+        }                                                                                          \
+        else if (et == element::UInt64::element_type())                                            \
+        {                                                                                          \
+            macro(element::UInt64, ##__VA_ARGS__);                                                 \
+        }                                                                                          \
+        else                                                                                       \
+        {                                                                                          \
+            throw ngraph_error(err_msg);                                                           \
+        }                                                                                          \
+    }
+
+#define DO_ON_NUMERIC_TYPE(et, err_msg, macro, ...)                                                \
+    {                                                                                              \
+        if (et == element::Float32::element_type())                                                \
+        {                                                                                          \
+            macro(element::Float32, ##__VA_ARGS__);                                                \
+        }                                                                                          \
+        else if (et == element::Int8::element_type())                                              \
+        {                                                                                          \
+            macro(element::Int8, ##__VA_ARGS__);                                                   \
+        }                                                                                          \
+        else if (et == element::Int32::element_type())                                             \
+        {                                                                                          \
+            macro(element::Int32, ##__VA_ARGS__);                                                  \
+        }                                                                                          \
+        else if (et == element::Int64::element_type())                                             \
+        {                                                                                          \
+            macro(element::Int64, ##__VA_ARGS__);                                                  \
+        }                                                                                          \
+        else if (et == element::UInt8::element_type())                                             \
+        {                                                                                          \
+            macro(element::UInt8, ##__VA_ARGS__);                                                  \
+        }                                                                                          \
+        else if (et == element::UInt32::element_type())                                            \
+        {                                                                                          \
+            macro(element::UInt32, ##__VA_ARGS__);                                                 \
+        }                                                                                          \
+        else if (et == element::UInt64::element_type())                                            \
+        {                                                                                          \
+            macro(element::UInt64, ##__VA_ARGS__);                                                 \
+        }                                                                                          \
+        else                                                                                       \
+        {                                                                                          \
+            throw ngraph_error(err_msg);                                                           \
+        }                                                                                          \
+    }
+
+#define DO_ON_SIGNED_NUMERIC_TYPE(et, err_msg, macro, ...)                                         \
+    {                                                                                              \
+        if (et == element::Float32::element_type())                                                \
+        {                                                                                          \
+            macro(element::Float32, ##__VA_ARGS__);                                                \
+        }                                                                                          \
+        else if (et == element::Int8::element_type())                                              \
+        {                                                                                          \
+            macro(element::Int8, ##__VA_ARGS__);                                                   \
+        }                                                                                          \
+        else if (et == element::Int32::element_type())                                             \
+        {                                                                                          \
+            macro(element::Int32, ##__VA_ARGS__);                                                  \
+        }                                                                                          \
+        else if (et == element::Int64::element_type())                                             \
+        {                                                                                          \
+            macro(element::Int64, ##__VA_ARGS__);                                                  \
+        }                                                                                          \
+        else                                                                                       \
+        {                                                                                          \
+            throw ngraph_error(err_msg);                                                           \
+        }                                                                                          \
+    }
+
 #define REGISTER_INSTRUCTION(op_class, instr_class, ...)                                           \
     REGISTER_TO_OP_MAP(op_class)                                                                   \
     {                                                                                              \
         ef->get_instructions()->push_back(make_shared<instr_class>(__VA_ARGS__));                  \
     }
 
-// Versions the include the descriptor
-#define REGISTER_UNOP(op_class, instr_class)                                                       \
-    REGISTER_INSTRUCTION(op_class, instr_class, in[0], out[0])
-#define REGISTER_BINOP(op_class, instr_class)                                                      \
-    REGISTER_INSTRUCTION(op_class, instr_class, in[0], in[1], out[0])
-#define REGISTER_TERNOP(op_class, instr_class)                                                     \
-    REGISTER_INSTRUCTION(op_class, instr_class, in[0], in[1], in[2], out[0])
->>>>>>> cf7a4384
+#define M_REGISTER_SIGNED_NUMERIC_UNOP(T, instr_class)                                             \
+    ef->get_instructions()->push_back(make_shared<instr_class<T>>(in[0], out[0]));
+#define REGISTER_SIGNED_NUMERIC_UNOP(op_class, instr_class)                                        \
+    REGISTER_TO_OP_MAP(op_class)                                                                   \
+    {                                                                                              \
+        const element::Type& et = (dynamic_pointer_cast<const TensorViewType>(                     \
+                                       n->get_arguments().at(0)->get_value_type()))                \
+                                      ->get_element_type();                                        \
+        DO_ON_SIGNED_NUMERIC_TYPE(                                                                 \
+            et,                                                                                    \
+            "Internal error: signed numeric unop has unhandled element type",                      \
+            M_REGISTER_SIGNED_NUMERIC_UNOP,                                                        \
+            instr_class);                                                                          \
+    }
+
+#define M_REGISTER_NUMERIC_UNOP(T, instr_class)                                                    \
+    ef->get_instructions()->push_back(make_shared<instr_class<T>>(in[0], out[0]));
+#define REGISTER_NUMERIC_UNOP(op_class, instr_class)                                               \
+    REGISTER_TO_OP_MAP(op_class)                                                                   \
+    {                                                                                              \
+        const element::Type& et = (dynamic_pointer_cast<const TensorViewType>(                     \
+                                       n->get_arguments().at(0)->get_value_type()))                \
+                                      ->get_element_type();                                        \
+        DO_ON_NUMERIC_TYPE(et,                                                                     \
+                           "Internal error: numeric unop has unhandled element type",              \
+                           M_REGISTER_NUMERIC_UNOP,                                                \
+                           instr_class);                                                           \
+    }
+
+#define M_REGISTER_NUMERIC_BINOP(T, instr_class)                                                   \
+    ef->get_instructions()->push_back(make_shared<instr_class<T>>(in[0], in[1], out[0]));
+#define REGISTER_NUMERIC_BINOP(op_class, instr_class)                                              \
+    REGISTER_TO_OP_MAP(op_class)                                                                   \
+    {                                                                                              \
+        const element::Type& et = (dynamic_pointer_cast<const TensorViewType>(                     \
+                                       n->get_arguments().at(0)->get_value_type()))                \
+                                      ->get_element_type();                                        \
+        DO_ON_NUMERIC_TYPE(et,                                                                     \
+                           "Internal error: numeric binop has unhandled element type",             \
+                           M_REGISTER_NUMERIC_BINOP,                                               \
+                           instr_class);                                                           \
+    }
+
+#define M_REGISTER_POLYMORPHIC_BINOP(T, instr_class)                                               \
+    ef->get_instructions()->push_back(make_shared<instr_class<T>>(in[0], in[1], out[0]));
+#define REGISTER_POLYMORPHIC_BINOP(op_class, instr_class)                                          \
+    REGISTER_TO_OP_MAP(op_class)                                                                   \
+    {                                                                                              \
+        const element::Type& et = (dynamic_pointer_cast<const TensorViewType>(                     \
+                                       n->get_arguments().at(0)->get_value_type()))                \
+                                      ->get_element_type();                                        \
+        DO_ON_ELEMENT_TYPE(et,                                                                     \
+                           "Internal error: polymorphic binop has unhandled element type",         \
+                           M_REGISTER_POLYMORPHIC_BINOP,                                           \
+                           instr_class);                                                           \
+    }
+
+// Something sneaky here: note the at(1) instead of at(0).
+#define M_REGISTER_POLYMORPHIC_TERNOP(T, instr_class)                                              \
+    ef->get_instructions()->push_back(make_shared<instr_class<T>>(in[0], in[1], in[2], out[0]));
+#define REGISTER_POLYMORPHIC_TERNOP(op_class, instr_class)                                         \
+    REGISTER_TO_OP_MAP(op_class)                                                                   \
+    {                                                                                              \
+        const element::Type& et = (dynamic_pointer_cast<const TensorViewType>(                     \
+                                       n->get_arguments().at(1)->get_value_type()))                \
+                                      ->get_element_type();                                        \
+        DO_ON_ELEMENT_TYPE(et,                                                                     \
+                           "Internal error: polymorphic ternop has unhandled element type",        \
+                           M_REGISTER_POLYMORPHIC_TERNOP,                                          \
+                           instr_class);                                                           \
+    }
+
+// Turn off complaint suppression (see above)
+#pragma clang diagnostic pop
 
 // Define code generators for handled ops.
 ExternalFunction::OpMap& ExternalFunction::get_op_map()
@@ -219,7 +294,6 @@
     static OpMap op_map;
     if (!initialized)
     {
-<<<<<<< HEAD
         REGISTER_NUMERIC_UNOP(op::Log, runtime::eigen::LogInstruction);
         REGISTER_NUMERIC_UNOP(op::Negative, runtime::eigen::NegateInstruction);
 
@@ -227,7 +301,10 @@
 
         REGISTER_NUMERIC_BINOP(op::Add, runtime::eigen::AddInstruction);
         REGISTER_NUMERIC_BINOP(op::Divide, runtime::eigen::DivideInstruction);
+        REGISTER_NUMERIC_BINOP(op::Greater, runtime::eigen::GreaterThanInstruction);
+        REGISTER_NUMERIC_BINOP(op::GreaterEq, runtime::eigen::GreaterEqInstruction);
         REGISTER_NUMERIC_BINOP(op::Less, runtime::eigen::LessThanInstruction);
+        REGISTER_NUMERIC_BINOP(op::LessEq, runtime::eigen::LessEqInstruction);
         REGISTER_NUMERIC_BINOP(op::Maximum, runtime::eigen::MaximumInstruction);
         REGISTER_NUMERIC_BINOP(op::Multiply, runtime::eigen::MultiplyInstruction);
         REGISTER_NUMERIC_BINOP(op::Subtract, runtime::eigen::SubtractInstruction);
@@ -237,36 +314,12 @@
 
         REGISTER_POLYMORPHIC_TERNOP(op::Select, runtime::eigen::SelectInstruction);
 
-#define REGISTER_SCALAR_CONSTANT(T)                                          \
-        REGISTER_INSTRUCTION(                                                \
-            op::ScalarConstant<T>,                                           \
-            runtime::eigen::ConstantInstruction<T>,                          \
-            std::vector<T::type>{                                            \
-                dynamic_cast<const op::ScalarConstant<T>*>(n)->get_value()}, \
-=======
-        REGISTER_UNOP(op::Abs, runtime::eigen::AbsInstruction<element::Float32>);
-        REGISTER_BINOP(op::Add, runtime::eigen::AddInstruction<element::Float32>);
-        REGISTER_BINOP(op::Divide, runtime::eigen::DivideInstruction<element::Float32>);
-        REGISTER_BINOP(op::Equal, runtime::eigen::EqualInstruction<element::Float32>);
-        REGISTER_BINOP(op::Greater, runtime::eigen::GreaterThanInstruction<element::Float32>);
-        REGISTER_BINOP(op::GreaterEq, runtime::eigen::GreaterEqInstruction<element::Float32>);
-        REGISTER_BINOP(op::Less, runtime::eigen::LessThanInstruction<element::Float32>);
-        REGISTER_BINOP(op::LessEq, runtime::eigen::LessEqInstruction<element::Float32>);
-        REGISTER_UNOP(op::Log, runtime::eigen::LogInstruction<element::Float32>);
-        REGISTER_BINOP(op::Maximum, runtime::eigen::MaximumInstruction<element::Float32>);
-        REGISTER_BINOP(op::Multiply, runtime::eigen::MultiplyInstruction<element::Float32>);
-        REGISTER_UNOP(op::Negative, runtime::eigen::NegateInstruction<element::Float32>);
-        REGISTER_BINOP(op::NotEqual, runtime::eigen::NotEqualInstruction<element::Float32>);
-        REGISTER_TERNOP(op::Select, runtime::eigen::SelectInstruction<element::Float32>);
-        REGISTER_BINOP(op::Subtract, runtime::eigen::SubtractInstruction<element::Float32>);
-
-        REGISTER_INSTRUCTION(
-            op::ScalarConstant<element::Float32>,
-            runtime::eigen::ConstantInstruction<element::Float32>,
-            std::vector<element::Float32::type>{
-                dynamic_cast<const op::ScalarConstant<element::Float32>*>(n)->get_value()},
->>>>>>> cf7a4384
-            out[0]);
+#define REGISTER_SCALAR_CONSTANT(T)                                                                \
+    REGISTER_INSTRUCTION(                                                                          \
+        op::ScalarConstant<T>,                                                                     \
+        runtime::eigen::ConstantInstruction<T>,                                                    \
+        std::vector<T::type>{dynamic_cast<const op::ScalarConstant<T>*>(n)->get_value()},          \
+        out[0]);
 
         REGISTER_SCALAR_CONSTANT(element::Bool);
         REGISTER_SCALAR_CONSTANT(element::Float32);
@@ -278,12 +331,11 @@
         REGISTER_SCALAR_CONSTANT(element::UInt64);
 #undef REGISTER_SCALAR_CONSTANT
 
-#define REGISTER_TENSOR_CONSTANT(T)                                                   \
-        REGISTER_INSTRUCTION(                                                         \
-            op::TensorConstant<T>,                                                    \
-            runtime::eigen::ConstantInstruction<T>,                                   \
-            dynamic_cast<const op::TensorConstant<T>*>(n)->get_value()->get_vector(), \
-            out[0]);
+#define REGISTER_TENSOR_CONSTANT(T)                                                                \
+    REGISTER_INSTRUCTION(op::TensorConstant<T>,                                                    \
+                         runtime::eigen::ConstantInstruction<T>,                                   \
+                         dynamic_cast<const op::TensorConstant<T>*>(n)->get_value()->get_vector(), \
+                         out[0]);
 
         REGISTER_TENSOR_CONSTANT(element::Bool);
         REGISTER_TENSOR_CONSTANT(element::Float32);
@@ -306,60 +358,45 @@
                 dynamic_pointer_cast<const TensorViewType>(n->get_value_type());
             assert(nullptr != result_tensor_type);
 
-<<<<<<< HEAD
-            auto arg_shape            = arg_tensor_type->get_shape();
-            auto result_shape         = result_tensor_type->get_shape();
-            auto& result_element_type = result_tensor_type->get_element_type();
-=======
             auto arg_shape = arg_tensor_type->get_shape();
             auto result_shape = result_tensor_type->get_shape();
->>>>>>> cf7a4384
+            auto& result_element_type = result_tensor_type->get_element_type();
 
             if (broadcast->get_broadcast_axes().empty())
             {
-                // Degenerate case: no broadcast axes is just a copy.
-#define M(T)    ef->get_instructions()->push_back(                   \
-                    make_shared<runtime::eigen::CopyInstruction<T>>( \
-                        in[0].get_index(), out[0].get_index()));
-                DO_ON_ELEMENT_TYPE(result_element_type,"Broadcast has unhandled element type",M);
+// Degenerate case: no broadcast axes is just a copy.
+#define M(T)                                                                                       \
+    ef->get_instructions()->push_back(                                                             \
+        make_shared<runtime::eigen::CopyInstruction<T>>(in[0].get_index(), out[0].get_index()));
+                DO_ON_ELEMENT_TYPE(result_element_type, "Broadcast has unhandled element type", M);
 #undef M
             }
             else if (arg_shape.size() == 0)
             {
-#define M(T)    ef->get_instructions()->push_back(                              \
-                    make_shared<runtime::eigen::BroadcastScalarInstruction<T>>( \
-                        in[0], out[0]));
-                DO_ON_ELEMENT_TYPE(result_element_type,"Broadcast has unhandled element type",M);
+#define M(T)                                                                                       \
+    ef->get_instructions()->push_back(                                                             \
+        make_shared<runtime::eigen::BroadcastScalarInstruction<T>>(in[0], out[0]));
+                DO_ON_ELEMENT_TYPE(result_element_type, "Broadcast has unhandled element type", M);
 #undef M
             }
             else if (arg_shape.size() == 1 && result_shape.size() == 2)
             {
                 if (broadcast->get_broadcast_axes() == AxisSet{1})
                 {
-<<<<<<< HEAD
-#define M(T)        ef->get_instructions()->push_back(                                     \
-                        make_shared<runtime::eigen::BroadcastVectorColwiseInstruction<T>>( \
-=======
-                    ef->get_instructions()->push_back(
-                        make_shared<
-                            runtime::eigen::BroadcastVectorColwiseInstruction<element::Float32>>(
->>>>>>> cf7a4384
-                            in[0], out[0]));
-                    DO_ON_ELEMENT_TYPE(result_element_type,"Broadcast has unhandled element type",M);
+#define M(T)                                                                                       \
+    ef->get_instructions()->push_back(                                                             \
+        make_shared<runtime::eigen::BroadcastVectorColwiseInstruction<T>>(in[0], out[0]));
+                    DO_ON_ELEMENT_TYPE(
+                        result_element_type, "Broadcast has unhandled element type", M);
 #undef M
                 }
                 else if (broadcast->get_broadcast_axes() == AxisSet{0})
                 {
-<<<<<<< HEAD
-#define M(T)        ef->get_instructions()->push_back(                                     \
-                        make_shared<runtime::eigen::BroadcastVectorRowwiseInstruction<T>>( \
-=======
-                    ef->get_instructions()->push_back(
-                        make_shared<
-                            runtime::eigen::BroadcastVectorRowwiseInstruction<element::Float32>>(
->>>>>>> cf7a4384
-                            in[0], out[0]));
-                    DO_ON_ELEMENT_TYPE(result_element_type,"Broadcast has unhandled element type",M);
+#define M(T)                                                                                       \
+    ef->get_instructions()->push_back(                                                             \
+        make_shared<runtime::eigen::BroadcastVectorRowwiseInstruction<T>>(in[0], out[0]));
+                    DO_ON_ELEMENT_TYPE(
+                        result_element_type, "Broadcast has unhandled element type", M);
 #undef M
                 }
                 else
@@ -381,31 +418,23 @@
                 dynamic_pointer_cast<const TensorViewType>(n->get_value_type());
             assert(nullptr != result_tensor_type);
 
-            auto result_shape         = result_tensor_type->get_shape();
+            auto result_shape = result_tensor_type->get_shape();
             auto& result_element_type = result_tensor_type->get_element_type();
 
             if (result_shape.size() == 1)
             {
-<<<<<<< HEAD
-#define M(T)    ef->get_instructions()->push_back(                           \
-                    make_shared<runtime::eigen::ConcatVectorInstruction<T>>( \
-                        in, out[0]));
-                DO_ON_ELEMENT_TYPE(result_element_type,"Concat has unhandled element type",M);
-#undef M
-=======
-                ef->get_instructions()->push_back(
-                    make_shared<runtime::eigen::ConcatVectorInstruction<element::Float32>>(in,
-                                                                                           out[0]));
->>>>>>> cf7a4384
+#define M(T)                                                                                       \
+    ef->get_instructions()->push_back(                                                             \
+        make_shared<runtime::eigen::ConcatVectorInstruction<T>>(in, out[0]));
+                DO_ON_ELEMENT_TYPE(result_element_type, "Concat has unhandled element type", M);
+#undef M
             }
             else if (result_shape.size() == 2)
             {
-#define M(T)    ef->get_instructions()->push_back(                                      \
-                    make_shared<runtime::eigen::ConcatMatrixInstruction<T>>(            \
-                        in,                                                             \
-                        (dynamic_cast<const op::Concat*>(n))->get_concatenation_axis(), \
-                        out[0]));
-                DO_ON_ELEMENT_TYPE(result_element_type,"Concat has unhandled element type",M);
+#define M(T)                                                                                       \
+    ef->get_instructions()->push_back(make_shared<runtime::eigen::ConcatMatrixInstruction<T>>(     \
+        in, (dynamic_cast<const op::Concat*>(n))->get_concatenation_axis(), out[0]));
+                DO_ON_ELEMENT_TYPE(result_element_type, "Concat has unhandled element type", M);
 #undef M
             }
             else
@@ -435,49 +464,49 @@
             // If arg0 or arg1 is a scalar, emit a scalar-tensor product.
             if (arg0_shape.size() == 0)
             {
-#define M(T)    ef->get_instructions()->push_back(                                  \
-                    make_shared<runtime::eigen::ScalarTensorProductInstruction<T>>( \
-                        in[0], in[1], out[0]));
-                DO_ON_NUMERIC_TYPE(arg0_element_type,"Dot has unhandled element type",M);
+#define M(T)                                                                                       \
+    ef->get_instructions()->push_back(                                                             \
+        make_shared<runtime::eigen::ScalarTensorProductInstruction<T>>(in[0], in[1], out[0]));
+                DO_ON_NUMERIC_TYPE(arg0_element_type, "Dot has unhandled element type", M);
 #undef M
             }
             else if (arg1_shape.size() == 0)
             {
-                // If arg1 is the scalar, do the same thing but switch the order of operands.
-#define M(T)    ef->get_instructions()->push_back(                                  \
-                    make_shared<runtime::eigen::ScalarTensorProductInstruction<T>>( \
-                        in[1], in[0], out[0]));
-                DO_ON_NUMERIC_TYPE(arg0_element_type,"Dot has unhandled element type",M);
+// If arg1 is the scalar, do the same thing but switch the order of operands.
+#define M(T)                                                                                       \
+    ef->get_instructions()->push_back(                                                             \
+        make_shared<runtime::eigen::ScalarTensorProductInstruction<T>>(in[1], in[0], out[0]));
+                DO_ON_NUMERIC_TYPE(arg0_element_type, "Dot has unhandled element type", M);
 #undef M
             }
 
             // If arg0 and arg1 are both vectors, emit a dot product.
             else if (arg0_shape.size() == 1 && arg1_shape.size() == 1)
             {
-#define M(T)    ef->get_instructions()->push_back(                  \
-                    make_shared<runtime::eigen::DotInstruction<T>>( \
-                        in[0], in[1], out[0]));
-                DO_ON_NUMERIC_TYPE(arg0_element_type,"Dot has unhandled element type",M);
+#define M(T)                                                                                       \
+    ef->get_instructions()->push_back(                                                             \
+        make_shared<runtime::eigen::DotInstruction<T>>(in[0], in[1], out[0]));
+                DO_ON_NUMERIC_TYPE(arg0_element_type, "Dot has unhandled element type", M);
 #undef M
             }
 
             // If arg0 is a matrix and arg1 is a vector, emit a matrix-vector product.
             else if (arg0_shape.size() == 2 && arg1_shape.size() == 1)
             {
-#define M(T)    ef->get_instructions()->push_back(                                  \
-                    make_shared<runtime::eigen::MatrixVectorProductInstruction<T>>( \
-                        in[0], in[1], out[0]));
-                DO_ON_NUMERIC_TYPE(arg0_element_type,"Dot has unhandled element type",M);
+#define M(T)                                                                                       \
+    ef->get_instructions()->push_back(                                                             \
+        make_shared<runtime::eigen::MatrixVectorProductInstruction<T>>(in[0], in[1], out[0]));
+                DO_ON_NUMERIC_TYPE(arg0_element_type, "Dot has unhandled element type", M);
 #undef M
             }
 
             // If arg0 and arg1 are both matrices, emit a matrix product.
             else if (arg0_shape.size() == 2 && arg1_shape.size() == 2)
             {
-#define M(T)    ef->get_instructions()->push_back(                                        \
-                    make_shared<runtime::eigen::MatrixMultInstruction<T>>( \
-                        in[0], in[1], out[0]));
-                DO_ON_NUMERIC_TYPE(arg0_element_type,"Dot has unhandled element type",M);
+#define M(T)                                                                                       \
+    ef->get_instructions()->push_back(                                                             \
+        make_shared<runtime::eigen::MatrixMultInstruction<T>>(in[0], in[1], out[0]));
+                DO_ON_NUMERIC_TYPE(arg0_element_type, "Dot has unhandled element type", M);
 #undef M
             }
 
@@ -501,11 +530,11 @@
 
             auto& result_element_type = result_tensor_type->get_element_type();
 
-#define M(T)                                                                                \
-            ef->get_instructions()->push_back(                                              \
-                make_shared<runtime::eigen::CopyInstruction<T>>(                            \
-                    in.at(get_tuple_element->get_n()).get_index(), out.at(0).get_index()));
-            DO_ON_ELEMENT_TYPE(result_element_type,"GetTupleElement has unhandled element type",M);
+#define M(T)                                                                                       \
+    ef->get_instructions()->push_back(make_shared<runtime::eigen::CopyInstruction<T>>(             \
+        in.at(get_tuple_element->get_n()).get_index(), out.at(0).get_index()));
+            DO_ON_ELEMENT_TYPE(
+                result_element_type, "GetTupleElement has unhandled element type", M);
 #undef M
         };
 
@@ -669,7 +698,8 @@
         auto shape = tv->get_tensor_view_type()->get_shape();
 
 #define M(T) temps.push_back(ngraph::runtime::make_tensor<T>(shape));
-        DO_ON_ELEMENT_TYPE(et,"Internal error: tried to create temporary for unhandled element type",M);
+        DO_ON_ELEMENT_TYPE(
+            et, "Internal error: tried to create temporary for unhandled element type", M);
 #undef M
     }
     return make_shared<ngraph::runtime::CallFrame>(
