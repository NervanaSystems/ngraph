// ----------------------------------------------------------------------------
// Copyright 2017 Nervana Systems Inc.
// Licensed under the Apache License, Version 2.0 (the "License");
// you may not use this file except in compliance with the License.
// You may obtain a copy of the License at
//
//      http://www.apache.org/licenses/LICENSE-2.0
//
// Unless required by applicable law or agreed to in writing, software
// distributed under the License is distributed on an "AS IS" BASIS,
// WITHOUT WARRANTIES OR CONDITIONS OF ANY KIND, either express or implied.
// See the License for the specific language governing permissions and
// ----------------------------------------------------------------------------

#include <memory>
#include <tuple>
#include <typeindex>
#include <typeinfo>
#include <unordered_map>

#include "ngraph/descriptor/input.hpp"
#include "ngraph/descriptor/output.hpp"
#include "ngraph/function.hpp"
#include "ngraph/node.hpp"
#include "ngraph/ops/abs.hpp"
#include "ngraph/ops/add.hpp"
#include "ngraph/ops/constant.hpp"
#include "ngraph/ops/divide.hpp"
#include "ngraph/ops/dot.hpp"
#include "ngraph/ops/equal.hpp"
#include "ngraph/ops/less.hpp"
#include "ngraph/ops/log.hpp"
#include "ngraph/ops/maximum.hpp"
#include "ngraph/ops/multiply.hpp"
#include "ngraph/ops/negative.hpp"
#include "ngraph/ops/not_equal.hpp"
#include "ngraph/ops/select.hpp"
#include "ngraph/ops/subtract.hpp"
#include "ngraph/pass/manager.hpp"
#include "ngraph/pass/topological_sort.hpp"
#include "ngraph/runtime/external_function.hpp"
#include "ngraph/runtime/eigen/abs.hpp"
#include "ngraph/runtime/eigen/add.hpp"
#include "ngraph/runtime/eigen/constant.hpp"
#include "ngraph/runtime/eigen/divide.hpp"
#include "ngraph/runtime/eigen/dot.hpp"
#include "ngraph/runtime/eigen/equal.hpp"
#include "ngraph/runtime/eigen/less_than.hpp"
#include "ngraph/runtime/eigen/log.hpp"
#include "ngraph/runtime/eigen/matrix_mult.hpp"
#include "ngraph/runtime/eigen/matrix_vector_product.hpp"
#include "ngraph/runtime/eigen/maximum.hpp"
#include "ngraph/runtime/eigen/multiply.hpp"
#include "ngraph/runtime/eigen/negate.hpp"
#include "ngraph/runtime/eigen/not_equal.hpp"
#include "ngraph/runtime/eigen/return.hpp"
#include "ngraph/runtime/eigen/scalar_tensor_product.hpp"
#include "ngraph/runtime/eigen/select.hpp"
#include "ngraph/runtime/eigen/subtract.hpp"
#include "ngraph/runtime/utils.hpp"

using namespace std;
using namespace ngraph::runtime;

ExternalFunction::ExternalFunction(const std::shared_ptr<ngraph::Function>& function,
                                   bool                                     release_function)
    : m_function(function)
    , m_release_function(release_function)
    , m_is_compiled(false)
    , m_instructions(make_shared<std::vector<std::shared_ptr<ngraph::runtime::Instruction>>>())
{
}

#define REGISTER_INSTRUCTION(op_class,instr_class,...)                          \
    op_map[type_index(typeid(op_class))] = [](Node *                      n,    \
                                              ExternalFunction*          ef,    \
                                              const std::vector<size_t>& in,    \
                                              const std::vector<size_t>& out) { \
            ef->get_instructions()->push_back(                                  \
                make_shared<instr_class>(__VA_ARGS__));                         \
    }

#define REGISTER_UNOP(op_class,instr_class) \
    REGISTER_INSTRUCTION(op_class,instr_class,in[0],out[0])
#define REGISTER_BINOP(op_class,instr_class) \
    REGISTER_INSTRUCTION(op_class,instr_class,in[0],in[1],out[0])
#define REGISTER_TERNOP(op_class,instr_class) \
    REGISTER_INSTRUCTION(op_class,instr_class,in[0],in[1],in[2],out[0])

// Define code generators for handled ops.
std::unordered_map<std::type_index,
                   std::function<void(ngraph::Node*,
                                      ExternalFunction*,
                                      const std::vector<size_t>& inputs,
                                      const std::vector<size_t>& outputs)>>&
    ExternalFunction::get_op_map()
{
    static bool initialized = false;
    static std::unordered_map<std::type_index,
                              std::function<void(Node*,
                                                 ExternalFunction*,
                                                 const std::vector<size_t>& inputs,
                                                 const std::vector<size_t>& outputs)>>
        op_map;
    if (!initialized)
    {
        REGISTER_UNOP  (op::Abs,     runtime::eigen::AbsInstruction<element::Float32>);
        REGISTER_BINOP (op::Add,     runtime::eigen::AddInstruction<element::Float32>);
        REGISTER_BINOP (op::Divide,  runtime::eigen::DivideInstruction<element::Float32>);
        REGISTER_BINOP (op::Equal,   runtime::eigen::EqualInstruction<element::Float32>);
        REGISTER_BINOP (op::Less,    runtime::eigen::LessThanInstruction<element::Float32>);
        REGISTER_UNOP  (op::Log,     runtime::eigen::LogInstruction<element::Float32>);
        REGISTER_BINOP (op::Maximum, runtime::eigen::MaximumInstruction<element::Float32>);
        REGISTER_BINOP (op::Multiply,runtime::eigen::MultiplyInstruction<element::Float32>);
        REGISTER_UNOP  (op::Negative,runtime::eigen::NegateInstruction<element::Float32>);
        REGISTER_BINOP (op::NotEqual,runtime::eigen::NotEqualInstruction<element::Float32>);
        REGISTER_TERNOP(op::Select,  runtime::eigen::SelectInstruction<element::Float32>);
        REGISTER_BINOP (op::Subtract,runtime::eigen::SubtractInstruction<element::Float32>);

        // Parameter, as a "runtime no-op", is a special case.
        op_map[type_index(typeid(op::Parameter))] = [](Node*                      n,
                                                       ExternalFunction*          ef,
                                                       const std::vector<size_t>& in,
                                                       const std::vector<size_t>& out) {};

<<<<<<< HEAD
        op_map[type_index(typeid(op::Dot))] = [](Node*                      n,
                                                 ExternalFunction*          ef,
                                                 const std::vector<size_t>& in,
                                                 const std::vector<size_t>& out) {
            auto& arg_nodes = n->get_arguments();

            assert(arg_nodes.size() == 2);

            auto arg0_tensor_type =
              dynamic_pointer_cast<TensorViewType>(arg_nodes.at(0)->get_value_type());
            assert(nullptr != arg0_tensor_type);

            auto arg1_tensor_type =
              dynamic_pointer_cast<TensorViewType>(arg_nodes.at(1)->get_value_type());
            assert(nullptr != arg1_tensor_type);

            auto arg0_shape = arg0_tensor_type->get_shape();
            auto arg1_shape = arg1_tensor_type->get_shape();

            // If arg0 or arg1 is a scalar, emit a scalar-tensor product.
            if(arg0_shape.size() == 0)
            {
                ef->get_instructions()->push_back(
                    make_shared<runtime::eigen::ScalarTensorProductInstruction<element::Float32>>(
                        in[0], in[1], out[0]));
            }
            else if(arg1_shape.size() == 0)
            {
                // If arg1 is the scalar, do the same thing but switch the order of operands.
                ef->get_instructions()->push_back(
                    make_shared<runtime::eigen::ScalarTensorProductInstruction<element::Float32>>(
                        in[1], in[0], out[0]));
            }

            // If arg0 and arg1 are both vectors, emit a dot product.
            else if(arg0_shape.size() == 1 && arg1_shape.size() == 1)
            {
                ef->get_instructions()->push_back(
                    make_shared<runtime::eigen::DotInstruction<element::Float32>>(
                        in[0], in[1], out[0]));
            }

            // If arg0 is a matrix and arg1 is a vector, emit a matrix-vector product.
            else if(arg0_shape.size() == 2 && arg1_shape.size() == 1)
            {
                ef->get_instructions()->push_back(
                    make_shared<runtime::eigen::MatrixVectorProductInstruction<element::Float32>>(
                        in[0], in[1], out[0]));
            }

            // If arg0 and arg1 are both matrices, emit a matrix product.
            else if(arg0_shape.size() == 2 && arg1_shape.size() == 2)
            {
                ef->get_instructions()->push_back(
                    make_shared<runtime::eigen::MatrixMultInstruction<element::Float32>>(
                        in[0], in[1], out[0]));
            }

            else
            {
                throw ngraph_error("Dot product for tensors with rank>2 not implemented yet.");
            }
        };
=======
        REGISTER_INSTRUCTION(op::ScalarConstant<element::Float32>,
                             runtime::eigen::ConstantInstruction<element::Float32>,
                             std::vector<element::Float32::type>{dynamic_cast<op::ScalarConstant<element::Float32>*>(n)->get_value()},
                             out[0]);

        REGISTER_INSTRUCTION(op::TensorConstant<element::Float32>,
                             runtime::eigen::ConstantInstruction<element::Float32>,
                             dynamic_cast<op::TensorConstant<element::Float32>*>(n)->get_value()->get_vector(),
                             out[0]);
>>>>>>> 866b7556

        initialized = true;
    }
    return op_map;
}

void ExternalFunction::compile()
{
    if (m_is_compiled)
    {
        return;
    }

    // This will be replaced with the pass manager
    // Get the ordered list of ops in execution order
    pass::Manager pass_manager;
    auto          topological_sort = make_shared<pass::TopologicalSort>();
    pass_manager.register_pass(topological_sort);
    pass_manager.run_passes(m_function);
    auto nodes = pass_manager.get_call_graph();
    // Types
    for (auto node : nodes)
    {
        node->propagate_types();
    }
    // Determine tensors
    for (auto node : nodes)
    {
        node->assign_tensors();
    }

    // Determine tensor requirements for  the call frame
    unordered_map<shared_ptr<ngraph::descriptor::TensorView>, size_t> tensor_index;
    // First come the function inputs
    for (auto param : m_function->get_parameters())
    {
        for (auto output : param->get_outputs())
        {
            auto   tv        = output.get_tensor_view();
            size_t index     = tensor_index.size();
            tensor_index[tv] = index;
        }
    }
    m_n_inputs = tensor_index.size();

    // Next are the function outputs
    for (auto output : m_function->get_result()->get_outputs())
    {
        auto   tv        = output.get_tensor_view();
        size_t index     = tensor_index.size();
        tensor_index[tv] = index;
    }
    m_n_outputs = tensor_index.size() - m_n_inputs;

    // All remaining tensor views
    for (auto node : nodes)
    {
        for (auto output : node->get_outputs())
        {
            auto tv = output.get_tensor_view();
            if (0 == tensor_index.count(tv))
            {
                size_t index     = tensor_index.size();
                tensor_index[tv] = index;
                m_temp_views.push_back(tv);
            }
        }
    }

    // Now we build the eigen-VM instructions
    auto op_map = get_op_map();
    for (auto node : nodes)
    {
        auto handler_it = op_map.find(type_index(typeid(*node)));
        if (handler_it == op_map.end())
        {
            throw ngraph_error("Unhandled op during code generation");
        }
        std::vector<size_t> in;
        for (auto input : node->get_inputs())
        {
            auto output = input.get_output();
            auto tv     = output.get_tensor_view();
            in.push_back(tensor_index.at(tv));
        }
        std::vector<size_t> out;
        for (auto output : node->get_outputs())
        {
            auto tv = output.get_tensor_view();
            out.push_back(tensor_index.at(tv));
        }
        handler_it->second(node, this, in, out);
    }
    m_instructions->push_back(make_shared<runtime::eigen::ReturnInstruction>());
    m_is_compiled = true;
    if (m_release_function)
    {
        release_function();
    }
}

shared_ptr<ngraph::runtime::CallFrame> ExternalFunction::make_call_frame()
{
    if (!m_is_compiled)
    {
        compile();
    }
    std::vector<std::shared_ptr<ngraph::runtime::TensorView>> temps;
    for (auto tv : m_temp_views)
    {
        temps.push_back(ngraph::runtime::make_tensor<ngraph::element::Float32>(tv->get_tensor_view_type()->get_shape()));
    }
    return make_shared<ngraph::runtime::CallFrame>(
        m_n_inputs, m_n_outputs, temps, 0, m_instructions);
}<|MERGE_RESOLUTION|>--- conflicted
+++ resolved
@@ -117,13 +117,6 @@
         REGISTER_TERNOP(op::Select,  runtime::eigen::SelectInstruction<element::Float32>);
         REGISTER_BINOP (op::Subtract,runtime::eigen::SubtractInstruction<element::Float32>);
 
-        // Parameter, as a "runtime no-op", is a special case.
-        op_map[type_index(typeid(op::Parameter))] = [](Node*                      n,
-                                                       ExternalFunction*          ef,
-                                                       const std::vector<size_t>& in,
-                                                       const std::vector<size_t>& out) {};
-
-<<<<<<< HEAD
         op_map[type_index(typeid(op::Dot))] = [](Node*                      n,
                                                  ExternalFunction*          ef,
                                                  const std::vector<size_t>& in,
@@ -187,7 +180,13 @@
                 throw ngraph_error("Dot product for tensors with rank>2 not implemented yet.");
             }
         };
-=======
+
+        // Parameter is a "runtime no-op" because the output tensor has already been filled.
+        op_map[type_index(typeid(op::Parameter))] = [](Node*                      n,
+                                                       ExternalFunction*          ef,
+                                                       const std::vector<size_t>& in,
+                                                       const std::vector<size_t>& out) {};
+
         REGISTER_INSTRUCTION(op::ScalarConstant<element::Float32>,
                              runtime::eigen::ConstantInstruction<element::Float32>,
                              std::vector<element::Float32::type>{dynamic_cast<op::ScalarConstant<element::Float32>*>(n)->get_value()},
@@ -197,7 +196,6 @@
                              runtime::eigen::ConstantInstruction<element::Float32>,
                              dynamic_cast<op::TensorConstant<element::Float32>*>(n)->get_value()->get_vector(),
                              out[0]);
->>>>>>> 866b7556
 
         initialized = true;
     }
