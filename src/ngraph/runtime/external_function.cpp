--- conflicted
+++ resolved
@@ -38,11 +38,8 @@
 #include "ngraph/ops/not_equal.hpp"
 #include "ngraph/ops/select.hpp"
 #include "ngraph/ops/subtract.hpp"
-<<<<<<< HEAD
+#include "ngraph/ops/tuple.hpp"
 #include "ngraph/pass/assign_tensors.hpp"
-=======
-#include "ngraph/ops/tuple.hpp"
->>>>>>> d9acd066
 #include "ngraph/pass/manager.hpp"
 #include "ngraph/pass/propagate_types.hpp"
 #include "ngraph/pass/topological_sort.hpp"
@@ -82,22 +79,12 @@
 {
 }
 
-<<<<<<< HEAD
-#define REGISTER_INSTRUCTION(op_class,instr_class,...)                          \
-    op_map[type_index(typeid(op_class))] = [](const Node*                n,    \
-                                              ExternalFunction*          ef,    \
-                                              const std::vector<size_t>& in,    \
-                                              const std::vector<size_t>& out) { \
-            ef->get_instructions()->push_back(                                  \
-                make_shared<instr_class>(__VA_ARGS__));                         \
-=======
 #define REGISTER_INSTRUCTION(op_class, instr_class, ...)                                           \
     op_map[type_index(typeid(op_class))] = [](Node*                      n,                        \
                                               ExternalFunction*          ef,                       \
                                               const std::vector<size_t>& in,                       \
                                               const std::vector<size_t>& out) {                    \
         ef->get_instructions()->push_back(make_shared<instr_class>(__VA_ARGS__));                  \
->>>>>>> d9acd066
     }
 
 #define REGISTER_UNOP(op_class, instr_class)                                                       \
@@ -124,23 +111,6 @@
         op_map;
     if (!initialized)
     {
-<<<<<<< HEAD
-        REGISTER_UNOP  (op::Abs,     runtime::eigen::AbsInstruction<element::Float32>);
-        REGISTER_BINOP (op::Add,     runtime::eigen::AddInstruction<element::Float32>);
-        REGISTER_BINOP (op::Divide,  runtime::eigen::DivideInstruction<element::Float32>);
-        REGISTER_BINOP (op::Equal,   runtime::eigen::EqualInstruction<element::Float32>);
-        REGISTER_BINOP (op::Less,    runtime::eigen::LessThanInstruction<element::Float32>);
-        REGISTER_UNOP  (op::Log,     runtime::eigen::LogInstruction<element::Float32>);
-        REGISTER_BINOP (op::Maximum, runtime::eigen::MaximumInstruction<element::Float32>);
-        REGISTER_BINOP (op::Multiply,runtime::eigen::MultiplyInstruction<element::Float32>);
-        REGISTER_UNOP  (op::Negative,runtime::eigen::NegateInstruction<element::Float32>);
-        REGISTER_BINOP (op::NotEqual,runtime::eigen::NotEqualInstruction<element::Float32>);
-        REGISTER_TERNOP(op::Select,  runtime::eigen::SelectInstruction<element::Float32>);
-        REGISTER_BINOP (op::Subtract,runtime::eigen::SubtractInstruction<element::Float32>);
-
-        // Parameter, as a "runtime no-op", is a special case.
-        op_map[type_index(typeid(op::Parameter))] = [](const Node*                n,
-=======
         REGISTER_UNOP(op::Abs, runtime::eigen::AbsInstruction<element::Float32>);
         REGISTER_BINOP(op::Add, runtime::eigen::AddInstruction<element::Float32>);
         REGISTER_BINOP(op::Divide, runtime::eigen::DivideInstruction<element::Float32>);
@@ -261,22 +231,10 @@
 
         // Parameter is a "runtime no-op" because the output tensor has already been filled.
         op_map[type_index(typeid(op::Parameter))] = [](Node*                      n,
->>>>>>> d9acd066
                                                        ExternalFunction*          ef,
                                                        const std::vector<size_t>& in,
                                                        const std::vector<size_t>& out) {};
 
-<<<<<<< HEAD
-        REGISTER_INSTRUCTION(op::ScalarConstant<element::Float32>,
-                             runtime::eigen::ConstantInstruction<element::Float32>,
-                             std::vector<element::Float32::type>{dynamic_cast<const op::ScalarConstant<element::Float32>*>(n)->get_value()},
-                             out[0]);
-
-        REGISTER_INSTRUCTION(op::TensorConstant<element::Float32>,
-                             runtime::eigen::ConstantInstruction<element::Float32>,
-                             dynamic_cast<const op::TensorConstant<element::Float32>*>(n)->get_value()->get_vector(),
-                             out[0]);
-=======
         // GetTupleElement will be spliced out, with the users of out redirected to in's source, but, for now, we need to copy.
         op_map[type_index(typeid(op::GetTupleElement))] = [](Node*                      n,
                                                              ExternalFunction*          ef,
@@ -300,7 +258,6 @@
                                                                                    out.at(i)));
             }
         };
->>>>>>> d9acd066
 
         initialized = true;
     }
