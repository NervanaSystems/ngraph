// ----------------------------------------------------------------------------
// Copyright 2017 Nervana Systems Inc.
// Licensed under the Apache License, Version 2.0 (the "License");
// you may not use this file except in compliance with the License.
// You may obtain a copy of the License at
//
//      http://www.apache.org/licenses/LICENSE-2.0
//
// Unless required by applicable law or agreed to in writing, software
// distributed under the License is distributed on an "AS IS" BASIS,
// WITHOUT WARRANTIES OR CONDITIONS OF ANY KIND, either express or implied.
// See the License for the specific language governing permissions and
// ----------------------------------------------------------------------------

#include <memory>
#include <tuple>
#include <typeindex>
#include <typeinfo>
#include <unordered_map>

#include "ngraph/descriptor/input.hpp"
#include "ngraph/descriptor/output.hpp"
#include "ngraph/function.hpp"
#include "ngraph/node.hpp"
#include "ngraph/ops/abs.hpp"
#include "ngraph/ops/add.hpp"
#include "ngraph/ops/concatenate.hpp"
#include "ngraph/ops/constant.hpp"
#include "ngraph/ops/divide.hpp"
#include "ngraph/ops/dot.hpp"
#include "ngraph/ops/equal.hpp"
#include "ngraph/ops/get_tuple_element.hpp"
#include "ngraph/ops/less.hpp"
#include "ngraph/ops/log.hpp"
#include "ngraph/ops/maximum.hpp"
#include "ngraph/ops/multiply.hpp"
#include "ngraph/ops/negative.hpp"
#include "ngraph/ops/not_equal.hpp"
#include "ngraph/ops/select.hpp"
#include "ngraph/ops/subtract.hpp"
#include "ngraph/ops/tuple.hpp"
#include "ngraph/pass/manager.hpp"
#include "ngraph/pass/topological_sort.hpp"
#include "ngraph/runtime/eigen/abs.hpp"
#include "ngraph/runtime/eigen/add.hpp"
<<<<<<< HEAD
#include "ngraph/runtime/eigen/copy.hpp"
=======
#include "ngraph/runtime/eigen/concat_matrix.hpp"
#include "ngraph/runtime/eigen/concat_vector.hpp"
>>>>>>> cdb079b8
#include "ngraph/runtime/eigen/constant.hpp"
    #include "ngraph/runtime/eigen/divide.hpp"
#include "ngraph/runtime/eigen/dot.hpp"
#include "ngraph/runtime/eigen/equal.hpp"
#include "ngraph/runtime/eigen/less_than.hpp"
#include "ngraph/runtime/eigen/log.hpp"
#include "ngraph/runtime/eigen/matrix_mult.hpp"
#include "ngraph/runtime/eigen/matrix_vector_product.hpp"
#include "ngraph/runtime/eigen/maximum.hpp"
#include "ngraph/runtime/eigen/multiply.hpp"
#include "ngraph/runtime/eigen/negate.hpp"
#include "ngraph/runtime/eigen/not_equal.hpp"
#include "ngraph/runtime/eigen/return.hpp"
#include "ngraph/runtime/eigen/scalar_tensor_product.hpp"
#include "ngraph/runtime/eigen/select.hpp"
#include "ngraph/runtime/eigen/subtract.hpp"
#include "ngraph/runtime/external_function.hpp"
#include "ngraph/runtime/utils.hpp"

    using namespace std;
using namespace ngraph::runtime;

ExternalFunction::ExternalFunction(const std::shared_ptr<ngraph::Function>& function,
                                   bool                                     release_function)
    : m_function(function)
    , m_release_function(release_function)
    , m_is_compiled(false)
    , m_instructions(make_shared<std::vector<std::shared_ptr<ngraph::runtime::Instruction>>>())
{
}

#define REGISTER_INSTRUCTION(op_class, instr_class, ...)                                           \
    op_map[type_index(typeid(op_class))] = [](Node*                      n,                        \
                                              ExternalFunction*          ef,                       \
                                              const std::vector<size_t>& in,                       \
                                              const std::vector<size_t>& out) {                    \
        ef->get_instructions()->push_back(make_shared<instr_class>(__VA_ARGS__));                  \
    }

#define REGISTER_UNOP(op_class, instr_class)                                                       \
    REGISTER_INSTRUCTION(op_class, instr_class, in[0], out[0])
#define REGISTER_BINOP(op_class, instr_class)                                                      \
    REGISTER_INSTRUCTION(op_class, instr_class, in[0], in[1], out[0])
#define REGISTER_TERNOP(op_class, instr_class)                                                     \
    REGISTER_INSTRUCTION(op_class, instr_class, in[0], in[1], in[2], out[0])

// Define code generators for handled ops.
std::unordered_map<std::type_index,
                   std::function<void(ngraph::Node*,
                                      ExternalFunction*,
                                      const std::vector<size_t>& inputs,
                                      const std::vector<size_t>& outputs)>>&
    ExternalFunction::get_op_map()
{
    static bool initialized = false;
    static std::unordered_map<std::type_index,
                              std::function<void(Node*,
                                                 ExternalFunction*,
                                                 const std::vector<size_t>& inputs,
                                                 const std::vector<size_t>& outputs)>>
        op_map;
    if (!initialized)
    {
        REGISTER_UNOP(op::Abs, runtime::eigen::AbsInstruction<element::Float32>);
        REGISTER_BINOP(op::Add, runtime::eigen::AddInstruction<element::Float32>);
        REGISTER_BINOP(op::Divide, runtime::eigen::DivideInstruction<element::Float32>);
        REGISTER_BINOP(op::Equal, runtime::eigen::EqualInstruction<element::Float32>);
        REGISTER_BINOP(op::Less, runtime::eigen::LessThanInstruction<element::Float32>);
        REGISTER_UNOP(op::Log, runtime::eigen::LogInstruction<element::Float32>);
        REGISTER_BINOP(op::Maximum, runtime::eigen::MaximumInstruction<element::Float32>);
        REGISTER_BINOP(op::Multiply, runtime::eigen::MultiplyInstruction<element::Float32>);
        REGISTER_UNOP(op::Negative, runtime::eigen::NegateInstruction<element::Float32>);
        REGISTER_BINOP(op::NotEqual, runtime::eigen::NotEqualInstruction<element::Float32>);
        REGISTER_TERNOP(op::Select, runtime::eigen::SelectInstruction<element::Float32>);
        REGISTER_BINOP(op::Subtract, runtime::eigen::SubtractInstruction<element::Float32>);

        REGISTER_INSTRUCTION(
            op::ScalarConstant<element::Float32>,
            runtime::eigen::ConstantInstruction<element::Float32>,
            std::vector<element::Float32::type>{
                dynamic_cast<op::ScalarConstant<element::Float32>*>(n)->get_value()},
            out[0]);

        REGISTER_INSTRUCTION(
            op::TensorConstant<element::Float32>,
            runtime::eigen::ConstantInstruction<element::Float32>,
            dynamic_cast<op::TensorConstant<element::Float32>*>(n)->get_value()->get_vector(),
            out[0]);

        op_map[type_index(typeid(op::Concat))] = [](Node*                      n,
                                                    ExternalFunction*          ef,
                                                    const std::vector<size_t>& in,
                                                    const std::vector<size_t>& out) {
            auto result_tensor_type =
              dynamic_pointer_cast<TensorViewType>(n->get_value_type());
            assert(nullptr != result_tensor_type);

            auto result_shape = result_tensor_type->get_shape();

            if (result_shape.size() == 1)
            {
                ef->get_instructions()->push_back(
                    make_shared<runtime::eigen::ConcatVectorInstruction<element::Float32>>(
                        in, out[0]));
            }
            else if(result_shape.size() == 2)
            {
                ef->get_instructions()->push_back(
                    make_shared<runtime::eigen::ConcatMatrixInstruction<element::Float32>>(
                        in, (dynamic_cast<op::Concat *>(n))->get_concatenation_axis(), out[0]));
            }
            else
            {
                throw ngraph_error("Concat not implemented for rank>2 in VM yet");
            }
        };

        op_map[type_index(typeid(op::Dot))] = [](Node*                      n,
                                                 ExternalFunction*          ef,
                                                 const std::vector<size_t>& in,
                                                 const std::vector<size_t>& out) {
            auto& arg_nodes = n->get_arguments();

            assert(arg_nodes.size() == 2);

            auto arg0_tensor_type =
                dynamic_pointer_cast<const TensorViewType>(arg_nodes.at(0)->get_value_type());
            assert(nullptr != arg0_tensor_type);

            auto arg1_tensor_type =
                dynamic_pointer_cast<const TensorViewType>(arg_nodes.at(1)->get_value_type());
            assert(nullptr != arg1_tensor_type);

            auto arg0_shape = arg0_tensor_type->get_shape();
            auto arg1_shape = arg1_tensor_type->get_shape();

            // If arg0 or arg1 is a scalar, emit a scalar-tensor product.
            if (arg0_shape.size() == 0)
            {
                ef->get_instructions()->push_back(
                    make_shared<runtime::eigen::ScalarTensorProductInstruction<element::Float32>>(
                        in[0], in[1], out[0]));
            }
            else if (arg1_shape.size() == 0)
            {
                // If arg1 is the scalar, do the same thing but switch the order of operands.
                ef->get_instructions()->push_back(
                    make_shared<runtime::eigen::ScalarTensorProductInstruction<element::Float32>>(
                        in[1], in[0], out[0]));
            }

            // If arg0 and arg1 are both vectors, emit a dot product.
            else if (arg0_shape.size() == 1 && arg1_shape.size() == 1)
            {
                ef->get_instructions()->push_back(
                    make_shared<runtime::eigen::DotInstruction<element::Float32>>(
                        in[0], in[1], out[0]));
            }

            // If arg0 is a matrix and arg1 is a vector, emit a matrix-vector product.
            else if (arg0_shape.size() == 2 && arg1_shape.size() == 1)
            {
                ef->get_instructions()->push_back(
                    make_shared<runtime::eigen::MatrixVectorProductInstruction<element::Float32>>(
                        in[0], in[1], out[0]));
            }

            // If arg0 and arg1 are both matrices, emit a matrix product.
            else if (arg0_shape.size() == 2 && arg1_shape.size() == 2)
            {
                ef->get_instructions()->push_back(
                    make_shared<runtime::eigen::MatrixMultInstruction<element::Float32>>(
                        in[0], in[1], out[0]));
            }

            else
            {
                throw ngraph_error("Dot product for tensors with rank>2 not implemented yet.");
            }
        };

        // Parameter is a "runtime no-op" because the output tensor has already been filled.
        op_map[type_index(typeid(op::Parameter))] = [](Node*                      n,
                                                       ExternalFunction*          ef,
                                                       const std::vector<size_t>& in,
                                                       const std::vector<size_t>& out) {};

        // GetTupleElement will be spliced out, with the users of out redirected to in's source, but, for now, we need to copy.
        op_map[type_index(typeid(op::GetTupleElement))] = [](Node*                      n,
                                                             ExternalFunction*          ef,
                                                             const std::vector<size_t>& in,
                                                             const std::vector<size_t>& out) {
            auto get_tuple_element = static_cast<op::GetTupleElement*>(n);
            ef->get_instructions()->push_back(
                make_shared<runtime::eigen::CopyInstruction<element::Float32>>(
                    in.at(get_tuple_element->get_n()), out.at(0)));
        };

        // Tuple will be spliced out, with the users of out connected to the corresponding in's source, but, for now, we need to copy.
        op_map[type_index(typeid(op::Tuple))] = [](Node*                      n,
                                                   ExternalFunction*          ef,
                                                   const std::vector<size_t>& in,
                                                   const std::vector<size_t>& out) {
            for (size_t i = 0; i < in.size(); ++i)
            {
                ef->get_instructions()->push_back(
                    make_shared<runtime::eigen::CopyInstruction<element::Float32>>(in.at(i),
                                                                                   out.at(i)));
            }
        };

        initialized = true;
    }
    return op_map;
}

void ExternalFunction::compile()
{
    if (m_is_compiled)
    {
        return;
    }

    // This will be replaced with the pass manager
    // Get the ordered list of ops in execution order
    pass::Manager pass_manager;
    auto          topological_sort = make_shared<pass::TopologicalSort>();
    pass_manager.register_pass(topological_sort);
    pass_manager.run_passes(m_function);
    auto nodes = pass_manager.get_call_graph();
    // Types
    for (auto node : nodes)
    {
        node->propagate_types();
    }
    // Determine tensors
    for (auto node : nodes)
    {
        node->assign_tensors();
    }

    // Determine tensor requirements for  the call frame
    unordered_map<shared_ptr<ngraph::descriptor::TensorView>, size_t> tensor_index;
    // First come the function inputs
    for (auto param : m_function->get_parameters())
    {
        for (auto output : param->get_outputs())
        {
            auto   tv        = output.get_tensor_view();
            size_t index     = tensor_index.size();
            tensor_index[tv] = index;
        }
    }
    m_n_inputs = tensor_index.size();

    // Next are the function outputs
    for (auto output : m_function->get_result()->get_outputs())
    {
        auto   tv        = output.get_tensor_view();
        size_t index     = tensor_index.size();
        tensor_index[tv] = index;
    }
    m_n_outputs = tensor_index.size() - m_n_inputs;

    // All remaining tensor views
    for (auto node : nodes)
    {
        for (auto output : node->get_outputs())
        {
            auto tv = output.get_tensor_view();
            if (0 == tensor_index.count(tv))
            {
                size_t index     = tensor_index.size();
                tensor_index[tv] = index;
                m_temp_views.push_back(tv);
            }
        }
    }

    // Now we build the eigen-VM instructions
    auto op_map = get_op_map();
    for (auto node : nodes)
    {
        auto handler_it = op_map.find(type_index(typeid(*node)));
        if (handler_it == op_map.end())
        {
            throw ngraph_error("Unhandled op during code generation");
        }
        std::vector<size_t> in;
        for (auto input : node->get_inputs())
        {
            auto output = input.get_output();
            auto tv     = output.get_tensor_view();
            in.push_back(tensor_index.at(tv));
        }
        std::vector<size_t> out;
        for (auto output : node->get_outputs())
        {
            auto tv = output.get_tensor_view();
            out.push_back(tensor_index.at(tv));
        }
        handler_it->second(node, this, in, out);
    }
    m_instructions->push_back(make_shared<runtime::eigen::ReturnInstruction>());
    m_is_compiled = true;
    if (m_release_function)
    {
        release_function();
    }
}

shared_ptr<ngraph::runtime::CallFrame> ExternalFunction::make_call_frame()
{
    if (!m_is_compiled)
    {
        compile();
    }
    std::vector<std::shared_ptr<ngraph::runtime::TensorView>> temps;
    for (auto tv : m_temp_views)
    {
        temps.push_back(ngraph::runtime::make_tensor<ngraph::element::Float32>(
            tv->get_tensor_view_type()->get_shape()));
    }
    return make_shared<ngraph::runtime::CallFrame>(
        m_n_inputs, m_n_outputs, temps, 0, m_instructions);
}<|MERGE_RESOLUTION|>--- conflicted
+++ resolved
@@ -43,14 +43,11 @@
 #include "ngraph/pass/topological_sort.hpp"
 #include "ngraph/runtime/eigen/abs.hpp"
 #include "ngraph/runtime/eigen/add.hpp"
-<<<<<<< HEAD
 #include "ngraph/runtime/eigen/copy.hpp"
-=======
 #include "ngraph/runtime/eigen/concat_matrix.hpp"
 #include "ngraph/runtime/eigen/concat_vector.hpp"
->>>>>>> cdb079b8
 #include "ngraph/runtime/eigen/constant.hpp"
-    #include "ngraph/runtime/eigen/divide.hpp"
+#include "ngraph/runtime/eigen/divide.hpp"
 #include "ngraph/runtime/eigen/dot.hpp"
 #include "ngraph/runtime/eigen/equal.hpp"
 #include "ngraph/runtime/eigen/less_than.hpp"
@@ -143,7 +140,7 @@
                                                     const std::vector<size_t>& in,
                                                     const std::vector<size_t>& out) {
             auto result_tensor_type =
-              dynamic_pointer_cast<TensorViewType>(n->get_value_type());
+              dynamic_pointer_cast<const TensorViewType>(n->get_value_type());
             assert(nullptr != result_tensor_type);
 
             auto result_shape = result_tensor_type->get_shape();
