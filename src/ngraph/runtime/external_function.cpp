// ----------------------------------------------------------------------------
// Copyright 2017 Nervana Systems Inc.
// Licensed under the Apache License, Version 2.0 (the "License");
// you may not use this file except in compliance with the License.
// You may obtain a copy of the License at
//
//      http://www.apache.org/licenses/LICENSE-2.0
//
// Unless required by applicable law or agreed to in writing, software
// distributed under the License is distributed on an "AS IS" BASIS,
// WITHOUT WARRANTIES OR CONDITIONS OF ANY KIND, either express or implied.
// See the License for the specific language governing permissions and
// ----------------------------------------------------------------------------

#include <memory>
#include <tuple>
#include <typeindex>
#include <typeinfo>
#include <unordered_map>

#include "ngraph/descriptor/input.hpp"
#include "ngraph/descriptor/layout/dense_tensor_view_layout.hpp"
#include "ngraph/descriptor/output.hpp"
#include "ngraph/function.hpp"
#include "ngraph/node.hpp"
#include "ngraph/ops/abs.hpp"
#include "ngraph/ops/add.hpp"
#include "ngraph/ops/concatenate.hpp"
#include "ngraph/ops/constant.hpp"
#include "ngraph/ops/divide.hpp"
#include "ngraph/ops/dot.hpp"
#include "ngraph/ops/equal.hpp"
#include "ngraph/ops/function_call.hpp"
#include "ngraph/ops/get_tuple_element.hpp"
#include "ngraph/ops/less.hpp"
#include "ngraph/ops/log.hpp"
#include "ngraph/ops/maximum.hpp"
#include "ngraph/ops/multiply.hpp"
#include "ngraph/ops/negative.hpp"
#include "ngraph/ops/not_equal.hpp"
#include "ngraph/ops/reduce.hpp"
#include "ngraph/ops/select.hpp"
#include "ngraph/ops/subtract.hpp"
#include "ngraph/ops/tuple.hpp"
#include "ngraph/pass/assign_tensors.hpp"
#include "ngraph/pass/manager.hpp"
#include "ngraph/pass/propagate_types.hpp"
#include "ngraph/pass/topological_sort.hpp"
#include "ngraph/runtime/eigen/abs.hpp"
#include "ngraph/runtime/eigen/add.hpp"
#include "ngraph/runtime/eigen/call.hpp"
#include "ngraph/runtime/eigen/concat_matrix.hpp"
#include "ngraph/runtime/eigen/concat_vector.hpp"
#include "ngraph/runtime/eigen/constant.hpp"
#include "ngraph/runtime/eigen/copy.hpp"
#include "ngraph/runtime/eigen/divide.hpp"
#include "ngraph/runtime/eigen/dot.hpp"
#include "ngraph/runtime/eigen/equal.hpp"
#include "ngraph/runtime/eigen/less_than.hpp"
#include "ngraph/runtime/eigen/log.hpp"
#include "ngraph/runtime/eigen/matrix_mult.hpp"
#include "ngraph/runtime/eigen/matrix_vector_product.hpp"
#include "ngraph/runtime/eigen/maximum.hpp"
#include "ngraph/runtime/eigen/multiply.hpp"
#include "ngraph/runtime/eigen/negate.hpp"
#include "ngraph/runtime/eigen/not_equal.hpp"
#include "ngraph/runtime/eigen/return.hpp"
#include "ngraph/runtime/eigen/scalar_tensor_product.hpp"
#include "ngraph/runtime/eigen/select.hpp"
#include "ngraph/runtime/eigen/subtract.hpp"
#include "ngraph/runtime/external_function.hpp"
#include "ngraph/runtime/utils.hpp"

using namespace std;
using namespace ngraph::runtime;

using ngraph::descriptor::layout::DenseTensorViewLayout;

ExternalFunction::ExternalFunction(const std::shared_ptr<ngraph::Function>& function,
                                   bool                                     release_function)
    : m_function(function)
    , m_release_function(release_function)
    , m_is_compiled(false)
    , m_instructions(make_shared<std::vector<std::shared_ptr<ngraph::runtime::Instruction>>>())
{
}

<<<<<<< HEAD
#define REGISTER_INSTRUCTION(op_class, instr_class, ...)                                           \
    op_map[type_index(typeid(op_class))] = [](const Node*                        n,                \
                                              ExternalFunction*                  ef,               \
                                              const std::vector<TensorViewInfo>& in,               \
                                              const std::vector<TensorViewInfo>& out) {            \
        ef->get_instructions()->push_back(make_shared<instr_class>(__VA_ARGS__));                  \
=======
#define REGISTER_TO_OP_MAP(op_class)                                                   \
    op_map[type_index(typeid(op_class))] = [](const Node*                n,            \
                                              ExternalFunction*          ef,           \
                                              FunctionMap&               function_map, \
                                              const std::vector<size_t>& in,           \
                                              const std::vector<size_t>& out)

#define REGISTER_INSTRUCTION(op_class, instr_class, ...)                          \
    REGISTER_TO_OP_MAP(op_class) {                                                \
        ef->get_instructions()->push_back(make_shared<instr_class>(__VA_ARGS__)); \
>>>>>>> eec7201d
    }

#define REGISTER_UNOP(op_class, instr_class)                                                       \
    REGISTER_INSTRUCTION(op_class, instr_class, in[0].get_index(), out[0].get_index())
#define REGISTER_BINOP(op_class, instr_class)                                                      \
    REGISTER_INSTRUCTION(                                                                          \
        op_class, instr_class, in[0].get_index(), in[1].get_index(), out[0].get_index())
#define REGISTER_TERNOP(op_class, instr_class)                                                     \
    REGISTER_INSTRUCTION(op_class,                                                                 \
                         instr_class,                                                              \
                         in[0].get_index(),                                                        \
                         in[1].get_index(),                                                        \
                         in[2].get_index(),                                                        \
                         out[0].get_index())

// Versions the include the descriptor
#define REGISTER_UNOP1(op_class, instr_class)                                                      \
    REGISTER_INSTRUCTION(op_class, instr_class, in[0], out[0])
#define REGISTER_BINOP1(op_class, instr_class)                                                     \
    REGISTER_INSTRUCTION(op_class, instr_class, in[0], in[1], out[0])
#define REGISTER_TERNOP1(op_class, instr_class)                                                    \
    REGISTER_INSTRUCTION(op_class, instr_class, in[0], in[1], in[2], out[0])

// Define code generators for handled ops.
ExternalFunction::OpMap& ExternalFunction::get_op_map()
{
    static bool  initialized = false;
    static OpMap op_map;
    if (!initialized)
    {
        REGISTER_UNOP1(op::Abs, runtime::eigen::AbsInstruction<element::Float32>);
        REGISTER_BINOP1(op::Add, runtime::eigen::AddInstruction<element::Float32>);
        REGISTER_BINOP1(op::Divide, runtime::eigen::DivideInstruction<element::Float32>);
        REGISTER_BINOP(op::Equal, runtime::eigen::EqualInstruction<element::Float32>);
        REGISTER_BINOP(op::Less, runtime::eigen::LessThanInstruction<element::Float32>);
        REGISTER_UNOP(op::Log, runtime::eigen::LogInstruction<element::Float32>);
        REGISTER_BINOP(op::Maximum, runtime::eigen::MaximumInstruction<element::Float32>);
        REGISTER_BINOP(op::Multiply, runtime::eigen::MultiplyInstruction<element::Float32>);
        REGISTER_UNOP(op::Negative, runtime::eigen::NegateInstruction<element::Float32>);
        REGISTER_BINOP(op::NotEqual, runtime::eigen::NotEqualInstruction<element::Float32>);
        REGISTER_TERNOP(op::Select, runtime::eigen::SelectInstruction<element::Float32>);
        REGISTER_BINOP(op::Subtract, runtime::eigen::SubtractInstruction<element::Float32>);

        REGISTER_INSTRUCTION(
            op::ScalarConstant<element::Float32>,
            runtime::eigen::ConstantInstruction<element::Float32>,
            std::vector<element::Float32::type>{
                dynamic_cast<const op::ScalarConstant<element::Float32>*>(n)->get_value()},
            out[0]);

        REGISTER_INSTRUCTION(
            op::TensorConstant<element::Float32>,
            runtime::eigen::ConstantInstruction<element::Float32>,
            dynamic_cast<const op::TensorConstant<element::Float32>*>(n)->get_value()->get_vector(),
            out[0]);

<<<<<<< HEAD
        op_map[type_index(typeid(op::Concat))] = [](const Node*                        n,
                                                    ExternalFunction*                  ef,
                                                    const std::vector<TensorViewInfo>& in,
                                                    const std::vector<TensorViewInfo>& out) {
=======
        REGISTER_TO_OP_MAP(op::Concat)
        {
>>>>>>> eec7201d
            auto result_tensor_type =
                dynamic_pointer_cast<const TensorViewType>(n->get_value_type());
            assert(nullptr != result_tensor_type);

            auto result_shape = result_tensor_type->get_shape();

            if (result_shape.size() == 1)
            {
                ef->get_instructions()->push_back(
                    make_shared<runtime::eigen::ConcatVectorInstruction<element::Float32>>(
                        in, out[0].get_index()));
            }
            else if (result_shape.size() == 2)
            {
                ef->get_instructions()->push_back(
                    make_shared<runtime::eigen::ConcatMatrixInstruction<element::Float32>>(
                        in,
                        (dynamic_cast<const op::Concat*>(n))->get_concatenation_axis(),
                        out[0].get_index()));
            }
            else
            {
                throw ngraph_error("Concat not implemented for rank>2 in VM yet");
            }
        };

<<<<<<< HEAD
        op_map[type_index(typeid(op::Dot))] = [](const Node*                        n,
                                                 ExternalFunction*                  ef,
                                                 const std::vector<TensorViewInfo>& in,
                                                 const std::vector<TensorViewInfo>& out) {
=======
        REGISTER_TO_OP_MAP(op::Dot)
        {
>>>>>>> eec7201d
            auto& arg_nodes = n->get_arguments();

            assert(arg_nodes.size() == 2);

            auto arg0_tensor_type =
                dynamic_pointer_cast<const TensorViewType>(arg_nodes.at(0)->get_value_type());
            assert(nullptr != arg0_tensor_type);

            auto arg1_tensor_type =
                dynamic_pointer_cast<const TensorViewType>(arg_nodes.at(1)->get_value_type());
            assert(nullptr != arg1_tensor_type);

            auto arg0_shape = arg0_tensor_type->get_shape();
            auto arg1_shape = arg1_tensor_type->get_shape();

            // If arg0 or arg1 is a scalar, emit a scalar-tensor product.
            if (arg0_shape.size() == 0)
            {
                ef->get_instructions()->push_back(
                    make_shared<runtime::eigen::ScalarTensorProductInstruction<element::Float32>>(
                        in[0].get_index(), in[1].get_index(), out[0].get_index()));
            }
            else if (arg1_shape.size() == 0)
            {
                // If arg1 is the scalar, do the same thing but switch the order of operands.
                ef->get_instructions()->push_back(
                    make_shared<runtime::eigen::ScalarTensorProductInstruction<element::Float32>>(
                        in[1].get_index(), in[0].get_index(), out[0].get_index()));
            }

            // If arg0 and arg1 are both vectors, emit a dot product.
            else if (arg0_shape.size() == 1 && arg1_shape.size() == 1)
            {
                ef->get_instructions()->push_back(
                    make_shared<runtime::eigen::DotInstruction<element::Float32>>(
                        in[0].get_index(), in[1].get_index(), out[0].get_index()));
            }

            // If arg0 is a matrix and arg1 is a vector, emit a matrix-vector product.
            else if (arg0_shape.size() == 2 && arg1_shape.size() == 1)
            {
                ef->get_instructions()->push_back(
                    make_shared<runtime::eigen::MatrixVectorProductInstruction<element::Float32>>(
                        in[0].get_index(), in[1].get_index(), out[0].get_index()));
            }

            // If arg0 and arg1 are both matrices, emit a matrix product.
            else if (arg0_shape.size() == 2 && arg1_shape.size() == 2)
            {
                ef->get_instructions()->push_back(
                    make_shared<runtime::eigen::MatrixMultInstruction<element::Float32>>(
                        in[0].get_index(), in[1].get_index(), out[0].get_index()));
            }

            else
            {
                throw ngraph_error("Dot product for tensors with rank>2 not implemented yet.");
            }
        };

        // Parameter is a "runtime no-op" because the output tensor has already been filled.
<<<<<<< HEAD
        op_map[type_index(typeid(op::Parameter))] = [](const Node*                        n,
                                                       ExternalFunction*                  ef,
                                                       const std::vector<TensorViewInfo>& in,
                                                       const std::vector<TensorViewInfo>& out) {};

        // GetTupleElement will be spliced out, with the users of out redirected to in's source, but, for now, we need to copy.
        op_map[type_index(typeid(op::GetTupleElement))] =
            [](const Node*                        n,
               ExternalFunction*                  ef,
               const std::vector<TensorViewInfo>& in,
               const std::vector<TensorViewInfo>& out) {
                auto get_tuple_element = static_cast<const op::GetTupleElement*>(n);
                ef->get_instructions()->push_back(
                    make_shared<runtime::eigen::CopyInstruction<element::Float32>>(
                        in.at(get_tuple_element->get_n()).get_index(), out.at(0).get_index()));
            };

        // Tuple will be spliced out, with the users of out connected to the corresponding in's source, but, for now, we need to copy.
        op_map[type_index(typeid(op::Tuple))] = [](const Node*                        n,
                                                   ExternalFunction*                  ef,
                                                   const std::vector<TensorViewInfo>& in,
                                                   const std::vector<TensorViewInfo>& out) {
=======
        REGISTER_TO_OP_MAP(op::Parameter) {};

        // GetTupleElement will be spliced out, with the users of out redirected to in's source, but, for now, we need to copy.
        REGISTER_TO_OP_MAP(op::GetTupleElement)
        {
            auto get_tuple_element = static_cast<const op::GetTupleElement*>(n);

            ef->get_instructions()->push_back(
                make_shared<runtime::eigen::CopyInstruction<element::Float32>>(
                    in.at(get_tuple_element->get_n()), out.at(0)));
        };

        // Tuple will be spliced out, with the users of out connected to the corresponding in's source, but, for now, we need to copy.
        REGISTER_TO_OP_MAP(op::Tuple)
        {
>>>>>>> eec7201d
            for (size_t i = 0; i < in.size(); ++i)
            {
                ef->get_instructions()->push_back(
                    make_shared<runtime::eigen::CopyInstruction<element::Float32>>(
                        in.at(i).get_index(), out.at(i).get_index()));
            }
        };

        REGISTER_TO_OP_MAP(op::FunctionCall)
        {
            auto function_call = static_cast<const op::FunctionCall*>(n);
            auto function      = function_call->get_function();

            std::shared_ptr<ExternalFunction> external;

            try
            {
                external = function_map.at(function);
            }
            catch (const std::out_of_range)
            {
                external = make_shared<ngraph::runtime::ExternalFunction>(
                               function_call->get_function());
                function_map.insert({function,external});
            }

            ef->get_instructions()->push_back(
                make_shared<runtime::eigen::CallInstruction>(external,in,out));
        };

        REGISTER_TO_OP_MAP(op::Reduce)
        {
            throw ngraph_error("op::Reduce not implemented yet");
        };

        initialized = true;
    }
    return op_map;
}

void ExternalFunction::compile(FunctionMap& function_map)
{
    if (m_is_compiled)
    {
        return;
    }

    // This will be replaced with the pass manager
    // Get the ordered list of ops in execution order
    pass::Manager pass_manager;
    pass_manager.register_pass<pass::TopologicalSort>();
    pass_manager.register_pass<pass::PropagateTypes>();
    pass_manager.register_pass<pass::AssignTensors>();
    pass_manager.run_passes(m_function);

    // Turn this into a pass
    // Assign layouts
    // For now, just make everyone row-major.
    for (const Node* node : pass_manager.get_call_graph())
    {
        for (const descriptor::Output& output : node->get_outputs())
        {
            auto tv = output.get_tensor_view();
            if (nullptr == tv->get_tensor_view_layout())
            {
                auto layout = std::make_shared<DenseTensorViewLayout>(*tv);
                tv->set_tensor_view_layout(layout);
            }
        }
    }

    // Determine tensor requirements for  the call frame
    unordered_map<shared_ptr<ngraph::descriptor::TensorView>, size_t> tensor_index;
    // First come the function inputs
    for (auto param : m_function->get_parameters())
    {
        for (const descriptor::Output& output : param->get_outputs())
        {
            auto   tv        = output.get_tensor_view();
            size_t index     = tensor_index.size();
            tensor_index[tv] = index;
        }
    }
    m_n_inputs = tensor_index.size();

    // Next are the function outputs
    for (const descriptor::Output& output : m_function->get_result()->get_outputs())
    {
        auto   tv        = output.get_tensor_view();
        size_t index     = tensor_index.size();
        tensor_index[tv] = index;
    }
    m_n_outputs = tensor_index.size() - m_n_inputs;

    // All remaining tensor views
    for (const Node* node : pass_manager.get_call_graph())
    {
        for (const descriptor::Output& output : node->get_outputs())
        {
            auto tv = output.get_tensor_view();
            if (0 == tensor_index.count(tv))
            {
                size_t index     = tensor_index.size();
                tensor_index[tv] = index;
                m_temp_views.push_back(tv);
            }
        }
    }

    // Now we build the eigen-VM instructions
    auto op_map = get_op_map();
    for (const Node* node : pass_manager.get_call_graph())
    {
        auto handler_it = op_map.find(type_index(typeid(*node)));
        if (handler_it == op_map.end())
        {
            throw ngraph_error("Unhandled op during code generation");
        }
        std::vector<TensorViewInfo> in;
        for (const descriptor::Input& input : node->get_inputs())
        {
            const descriptor::Output& output = input.get_output();
            auto                      tv     = output.get_tensor_view();
            in.push_back({tensor_index.at(tv), tv});
        }
        std::vector<TensorViewInfo> out;
        for (const descriptor::Output& output : node->get_outputs())
        {
            auto tv = output.get_tensor_view();
            out.push_back({tensor_index.at(tv), tv});
        }
        handler_it->second(node, this, function_map, in, out);
    }
    m_instructions->push_back(make_shared<runtime::eigen::ReturnInstruction>());
    m_is_compiled = true;
    if (m_release_function)
    {
        release_function();
    }
}

shared_ptr<ngraph::runtime::CallFrame> ExternalFunction::make_call_frame()
{
    FunctionMap function_map;
    return make_call_frame(function_map);
}

shared_ptr<ngraph::runtime::CallFrame> ExternalFunction::make_call_frame(FunctionMap& function_map)
{
    if (!m_is_compiled)
    {
        compile(function_map);
    }
    std::vector<std::shared_ptr<ngraph::runtime::TensorView>> temps;
    for (auto tv : m_temp_views)
    {
        temps.push_back(ngraph::runtime::make_tensor<ngraph::element::Float32>(
            tv->get_tensor_view_type()->get_shape()));
    }
    return make_shared<ngraph::runtime::CallFrame>(
        m_n_inputs, m_n_outputs, temps, 0, m_instructions);
}<|MERGE_RESOLUTION|>--- conflicted
+++ resolved
@@ -85,25 +85,16 @@
 {
 }
 
-<<<<<<< HEAD
-#define REGISTER_INSTRUCTION(op_class, instr_class, ...)                                           \
-    op_map[type_index(typeid(op_class))] = [](const Node*                        n,                \
-                                              ExternalFunction*                  ef,               \
-                                              const std::vector<TensorViewInfo>& in,               \
-                                              const std::vector<TensorViewInfo>& out) {            \
-        ef->get_instructions()->push_back(make_shared<instr_class>(__VA_ARGS__));                  \
-=======
 #define REGISTER_TO_OP_MAP(op_class)                                                   \
     op_map[type_index(typeid(op_class))] = [](const Node*                n,            \
                                               ExternalFunction*          ef,           \
                                               FunctionMap&               function_map, \
-                                              const std::vector<size_t>& in,           \
-                                              const std::vector<size_t>& out)
+                                              const std::vector<TensorViewInfo>& in,           \
+                                              const std::vector<TensorViewInfo>& out)
 
 #define REGISTER_INSTRUCTION(op_class, instr_class, ...)                          \
     REGISTER_TO_OP_MAP(op_class) {                                                \
         ef->get_instructions()->push_back(make_shared<instr_class>(__VA_ARGS__)); \
->>>>>>> eec7201d
     }
 
 #define REGISTER_UNOP(op_class, instr_class)                                                       \
@@ -160,15 +151,8 @@
             dynamic_cast<const op::TensorConstant<element::Float32>*>(n)->get_value()->get_vector(),
             out[0]);
 
-<<<<<<< HEAD
-        op_map[type_index(typeid(op::Concat))] = [](const Node*                        n,
-                                                    ExternalFunction*                  ef,
-                                                    const std::vector<TensorViewInfo>& in,
-                                                    const std::vector<TensorViewInfo>& out) {
-=======
         REGISTER_TO_OP_MAP(op::Concat)
         {
->>>>>>> eec7201d
             auto result_tensor_type =
                 dynamic_pointer_cast<const TensorViewType>(n->get_value_type());
             assert(nullptr != result_tensor_type);
@@ -195,15 +179,8 @@
             }
         };
 
-<<<<<<< HEAD
-        op_map[type_index(typeid(op::Dot))] = [](const Node*                        n,
-                                                 ExternalFunction*                  ef,
-                                                 const std::vector<TensorViewInfo>& in,
-                                                 const std::vector<TensorViewInfo>& out) {
-=======
         REGISTER_TO_OP_MAP(op::Dot)
         {
->>>>>>> eec7201d
             auto& arg_nodes = n->get_arguments();
 
             assert(arg_nodes.size() == 2);
@@ -265,30 +242,6 @@
         };
 
         // Parameter is a "runtime no-op" because the output tensor has already been filled.
-<<<<<<< HEAD
-        op_map[type_index(typeid(op::Parameter))] = [](const Node*                        n,
-                                                       ExternalFunction*                  ef,
-                                                       const std::vector<TensorViewInfo>& in,
-                                                       const std::vector<TensorViewInfo>& out) {};
-
-        // GetTupleElement will be spliced out, with the users of out redirected to in's source, but, for now, we need to copy.
-        op_map[type_index(typeid(op::GetTupleElement))] =
-            [](const Node*                        n,
-               ExternalFunction*                  ef,
-               const std::vector<TensorViewInfo>& in,
-               const std::vector<TensorViewInfo>& out) {
-                auto get_tuple_element = static_cast<const op::GetTupleElement*>(n);
-                ef->get_instructions()->push_back(
-                    make_shared<runtime::eigen::CopyInstruction<element::Float32>>(
-                        in.at(get_tuple_element->get_n()).get_index(), out.at(0).get_index()));
-            };
-
-        // Tuple will be spliced out, with the users of out connected to the corresponding in's source, but, for now, we need to copy.
-        op_map[type_index(typeid(op::Tuple))] = [](const Node*                        n,
-                                                   ExternalFunction*                  ef,
-                                                   const std::vector<TensorViewInfo>& in,
-                                                   const std::vector<TensorViewInfo>& out) {
-=======
         REGISTER_TO_OP_MAP(op::Parameter) {};
 
         // GetTupleElement will be spliced out, with the users of out redirected to in's source, but, for now, we need to copy.
@@ -298,13 +251,12 @@
 
             ef->get_instructions()->push_back(
                 make_shared<runtime::eigen::CopyInstruction<element::Float32>>(
-                    in.at(get_tuple_element->get_n()), out.at(0)));
+                    in.at(get_tuple_element->get_n()).get_index(), out.at(0).get_index()));
         };
 
         // Tuple will be spliced out, with the users of out connected to the corresponding in's source, but, for now, we need to copy.
         REGISTER_TO_OP_MAP(op::Tuple)
         {
->>>>>>> eec7201d
             for (size_t i = 0; i < in.size(); ++i)
             {
                 ef->get_instructions()->push_back(
