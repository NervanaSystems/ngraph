/*******************************************************************************
* Copyright 2017-2018 Intel Corporation
*
* Licensed under the Apache License, Version 2.0 (the "License");
* you may not use this file except in compliance with the License.
* You may obtain a copy of the License at
*
*     http://www.apache.org/licenses/LICENSE-2.0
*
* Unless required by applicable law or agreed to in writing, software
* distributed under the License is distributed on an "AS IS" BASIS,
* WITHOUT WARRANTIES OR CONDITIONS OF ANY KIND, either express or implied.
* See the License for the specific language governing permissions and
* limitations under the License.
*******************************************************************************/

#include <dlfcn.h>
#include <sstream>

#include "ngraph/runtime/backend.hpp"
#include "ngraph/runtime/cpu/cpu_tensor_view.hpp"
#include "ngraph/util.hpp"

using namespace std;
using namespace ngraph;

bool runtime::Backend::register_backend(const string& name, shared_ptr<Backend> backend)
{
    get_backend_map().insert({name, backend});
    return true;
}

unordered_map<string, shared_ptr<runtime::Backend>>& runtime::Backend::get_backend_map()
{
    static unordered_map<string, shared_ptr<Backend>> backend_map;
    return backend_map;
}

runtime::Backend::~Backend()
{
}

shared_ptr<runtime::Backend> runtime::Backend::create_dynamic_backend(const string& type,
                                                                      const OptionsMap& options)
{
    string ext = SHARED_LIB_EXT;
    string ver = LIBRARY_VERSION;

    void* handle = nullptr;

    // strip off attributes, IE:CPU becomes IE
    auto colon = type.find(":");
    if (colon != type.npos)
    {
        type = type.substr(0, colon);
    }
    string name = "lib" + to_lower(type) + "_backend" + ext;
    handle = dlopen(name.c_str(), RTLD_NOW | RTLD_GLOBAL);
<<<<<<< HEAD
    if (!handle)
    {
=======
    if (!handle) {
>>>>>>> cd6a079d
        string err = dlerror();
        throw runtime_error("Library open for Backend '" + name + "' failed with error:\n" + err);
    }

    auto create =
        reinterpret_cast<runtime::Backend* (*)(const OptionsMap&)>(dlsym(handle, "create_backend"));
    auto destroy = reinterpret_cast<void (*)(runtime::Backend*)>(dlsym(handle, "destroy_backend"));
    if (!create)
    {
        throw runtime_error("Failed to find create_backend function in library '" + name + "'");
    }

    Backend* pBackend = create(options);
    if (destroy)
        return shared_ptr<Backend>(pBackend, [destroy](Backend* be) { destroy(be); });
    else // not providing destroy will cause user to delete it (dangerous!)
        return shared_ptr<Backend>(pBackend);
}

shared_ptr<runtime::Backend> runtime::Backend::create(const string& type, const OptionsMap& options)
{
    auto it = get_backend_map().find(type);
    if (it == get_backend_map().end())
    {
        return create_dynamic_backend(type, options);
    }
    it->second->setConfiguration(options);
    return it->second;
}

vector<string> runtime::Backend::get_registered_devices()
{
    vector<string> rc;
    for (const auto& p : get_backend_map())
    {
        rc.push_back(p.first);
    }
    return rc;
}

void runtime::Backend::remove_compiled_function(shared_ptr<Function> func)
{
}

vector<ngraph::runtime::PerformanceCounter>
    runtime::Backend::get_performance_data(shared_ptr<Function> func) const
{
    return vector<PerformanceCounter>();
}

void runtime::Backend::validate_call(shared_ptr<const Function> function,
                                     const vector<shared_ptr<runtime::TensorView>>& outputs,
                                     const vector<shared_ptr<runtime::TensorView>>& inputs)
{
    const op::ParameterVector& input_parameters = function->get_parameters();
    if (input_parameters.size() != inputs.size())
    {
        stringstream ss;
        ss << "Call input count " << inputs.size() << " does not match Function's Parameter count "
           << input_parameters.size();
        throw runtime_error(ss.str());
    }
    if (function->get_output_size() != outputs.size())
    {
        stringstream ss;
        ss << "Call output count " << outputs.size() << " does not match Function's Result count "
           << function->get_output_size();
        throw runtime_error(ss.str());
    }

    for (size_t i = 0; i < input_parameters.size(); i++)
    {
        if (input_parameters[i]->get_element_type() != inputs[i]->get_tensor().get_element_type())
        {
            stringstream ss;
            ss << "Input " << i << " type '" << inputs[i]->get_tensor().get_element_type()
               << "' does not match Parameter type '" << input_parameters[i]->get_element_type()
               << "'";
            throw runtime_error(ss.str());
        }
        if (input_parameters[i]->get_shape() != inputs[i]->get_shape())
        {
            stringstream ss;
            ss << "Input " << i << " shape {" << join(inputs[i]->get_shape())
               << "} does not match Parameter shape {" << join(input_parameters[i]->get_shape())
               << "}";
            throw runtime_error(ss.str());
        }
    }

    for (size_t i = 0; i < function->get_output_size(); i++)
    {
        if (function->get_output_element_type(i) != outputs[i]->get_tensor().get_element_type())
        {
            stringstream ss;
            ss << "Output " << i << " type '" << outputs[i]->get_tensor().get_element_type()
               << "' does not match Parameter type '" << function->get_output_element_type(i)
               << "'";
            throw runtime_error(ss.str());
        }
        if (function->get_output_shape(i) != outputs[i]->get_shape())
        {
            stringstream ss;
            ss << "Output " << i << " shape {" << join(outputs[i]->get_shape())
               << "} does not match Parameter shape {" << join(function->get_output_shape(i))
               << "}";
            throw runtime_error(ss.str());
        }
    }
}<|MERGE_RESOLUTION|>--- conflicted
+++ resolved
@@ -56,12 +56,8 @@
     }
     string name = "lib" + to_lower(type) + "_backend" + ext;
     handle = dlopen(name.c_str(), RTLD_NOW | RTLD_GLOBAL);
-<<<<<<< HEAD
     if (!handle)
     {
-=======
-    if (!handle) {
->>>>>>> cd6a079d
         string err = dlerror();
         throw runtime_error("Library open for Backend '" + name + "' failed with error:\n" + err);
     }
