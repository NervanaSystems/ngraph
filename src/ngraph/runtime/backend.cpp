--- conflicted
+++ resolved
@@ -86,15 +86,14 @@
 {
 }
 
-<<<<<<< HEAD
 bool runtime::Backend::is_device_memory(void* ptr)
 {
     // override this method for each supported backend to determine if the passed pointer is in
     // device pinned memory or not
     return false;
-=======
+}
+
 std::shared_ptr<runtime::Executable> runtime::Backend::load(istream& input_stream)
 {
     throw runtime_error("load opertion unimplemented.");
->>>>>>> 445c8158
 }