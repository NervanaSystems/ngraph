//*****************************************************************************
// Copyright 2017-2019 Intel Corporation
//
// Licensed under the Apache License, Version 2.0 (the "License");
// you may not use this file except in compliance with the License.
// You may obtain a copy of the License at
//
//     http://www.apache.org/licenses/LICENSE-2.0
//
// Unless required by applicable law or agreed to in writing, software
// distributed under the License is distributed on an "AS IS" BASIS,
// WITHOUT WARRANTIES OR CONDITIONS OF ANY KIND, either express or implied.
// See the License for the specific language governing permissions and
// limitations under the License.
//*****************************************************************************

#ifdef _WIN32
#include <windows.h>
#else
#include <dlfcn.h>
#endif

#include <sstream>

#include "ngraph/file_util.hpp"
#include "ngraph/runtime/backend.hpp"
#include "ngraph/runtime/backend_manager.hpp"
#include "ngraph/runtime/dynamic/dynamic_backend.hpp"
#include "ngraph/util.hpp"

using namespace std;
using namespace ngraph;

std::string runtime::Backend::s_backend_shared_library_search_directory;

// This finds the full path of the containing shared library
static string find_my_file()
{
#ifdef _WIN32
    HMODULE hModule = GetModuleHandleW(L"ngraph.dll");
    WCHAR wpath[MAX_PATH];
    GetModuleFileNameW(hModule, wpath, MAX_PATH);
    wstring ws(wpath);
    string path(ws.begin(), ws.end());
    replace(path.begin(), path.end(), '\\', '/');
    path = file_util::get_directory(path);
    path += "/";
    return path;
#else
    Dl_info dl_info;
    dladdr(reinterpret_cast<void*>(find_my_file), &dl_info);
    return dl_info.dli_fname;
#endif
}

runtime::Backend::~Backend()
{
}

std::shared_ptr<ngraph::Node> runtime::Backend::get_backend_op(const std::string& op_name, ...)
{
    std::shared_ptr<ngraph::Node> dummy_node(nullptr);
    return dummy_node;
}

std::shared_ptr<runtime::Backend> runtime::Backend::create(const string& type,
                                                           bool must_support_dynamic)
{
    auto inner_backend = BackendManager::create_backend(type);

    if (!must_support_dynamic || inner_backend->supports_dynamic_tensors())
    {
        return inner_backend;
    }
    else
    {
        return make_shared<runtime::dynamic::DynamicBackend>(inner_backend);
    }
}

vector<string> runtime::Backend::get_registered_devices()
{
    return BackendManager::get_registered_backends();
}

std::shared_ptr<ngraph::runtime::Tensor>
    runtime::Backend::create_dynamic_tensor(const ngraph::element::Type& element_type,
                                            const PartialShape& shape)
{
    throw std::invalid_argument("This backend does not support dynamic tensors");
}

std::shared_ptr<runtime::Executable>
    runtime::Backend::compile(std::shared_ptr<Function> func,
                              ngraph::pass::PassConfig& pass_config,
                              bool enable_performance_data)
{
    return compile(func, enable_performance_data);
}

bool runtime::Backend::is_supported(const Node& node) const
{
    // The default behavior is that a backend does not support any ops. If this is not the case
    // then override this method and enhance.
    return false;
}

bool runtime::Backend::is_supported_property(const Property prop) const
{
    return false;
}

std::shared_ptr<runtime::Executable> runtime::Backend::load(istream& input_stream)
{
    throw runtime_error("load opertion unimplemented.");
}

void runtime::Backend::set_backend_shared_library_search_directory(const string& path)
{
    s_backend_shared_library_search_directory = path;
}

<<<<<<< HEAD
const string& runtime::Backend::get_backend_shared_library_search_directory()
{
    if (s_backend_shared_library_search_directory.empty())
    {
        s_backend_shared_library_search_directory = find_my_file();
    }
    return s_backend_shared_library_search_directory;
=======
bool runtime::Backend::is_device_memory(void* ptr)
{
    // override this method for each supported backend to determine if the passed pointer is in
    // device pinned memory or not
    return false;
}

std::shared_ptr<runtime::Executable> runtime::Backend::load(istream& input_stream)
{
    throw runtime_error("load opertion unimplemented.");
}

bool runtime::Backend::set_config(const map<string, string>& config, string& error)
{
    error = "set_config not supported";
    return false;
>>>>>>> e090c6aa
}<|MERGE_RESOLUTION|>--- conflicted
+++ resolved
@@ -110,9 +110,20 @@
     return false;
 }
 
+void runtime::Backend::remove_compiled_function(std::shared_ptr<Executable> exec)
+{
+}
+
 std::shared_ptr<runtime::Executable> runtime::Backend::load(istream& input_stream)
 {
     throw runtime_error("load opertion unimplemented.");
+}
+
+bool runtime::Backend::is_device_memory(void* ptr)
+{
+    // override this method for each supported backend to determine if the passed pointer is in
+    // device pinned memory or not
+    return false;
 }
 
 void runtime::Backend::set_backend_shared_library_search_directory(const string& path)
@@ -120,7 +131,6 @@
     s_backend_shared_library_search_directory = path;
 }
 
-<<<<<<< HEAD
 const string& runtime::Backend::get_backend_shared_library_search_directory()
 {
     if (s_backend_shared_library_search_directory.empty())
@@ -128,22 +138,10 @@
         s_backend_shared_library_search_directory = find_my_file();
     }
     return s_backend_shared_library_search_directory;
-=======
-bool runtime::Backend::is_device_memory(void* ptr)
-{
-    // override this method for each supported backend to determine if the passed pointer is in
-    // device pinned memory or not
-    return false;
-}
-
-std::shared_ptr<runtime::Executable> runtime::Backend::load(istream& input_stream)
-{
-    throw runtime_error("load opertion unimplemented.");
 }
 
 bool runtime::Backend::set_config(const map<string, string>& config, string& error)
 {
     error = "set_config not supported";
     return false;
->>>>>>> e090c6aa
 }