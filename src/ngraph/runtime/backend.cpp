//*****************************************************************************
// Copyright 2017-2019 Intel Corporation
//
// Licensed under the Apache License, Version 2.0 (the "License");
// you may not use this file except in compliance with the License.
// You may obtain a copy of the License at
//
//     http://www.apache.org/licenses/LICENSE-2.0
//
// Unless required by applicable law or agreed to in writing, software
// distributed under the License is distributed on an "AS IS" BASIS,
// WITHOUT WARRANTIES OR CONDITIONS OF ANY KIND, either express or implied.
// See the License for the specific language governing permissions and
// limitations under the License.
//*****************************************************************************

#include <sstream>

#include "ngraph/file_util.hpp"
#include "ngraph/runtime/backend.hpp"
#include "ngraph/runtime/backend_manager.hpp"
#include "ngraph/runtime/dynamic/dynamic_backend.hpp"
#include "ngraph/runtime/executable.hpp"
#include "ngraph/util.hpp"

using namespace std;
using namespace ngraph;

runtime::Backend::Backend()
{
    async_thread_start();
}

runtime::Backend::~Backend()
{
    async_thread_stop();
}

std::shared_ptr<ngraph::Node> runtime::Backend::get_backend_op(const std::string& op_name, ...)
{
    std::shared_ptr<ngraph::Node> dummy_node(nullptr);
    return dummy_node;
}

std::shared_ptr<runtime::Backend> runtime::Backend::create(const string& type,
                                                           bool must_support_dynamic)
{
    auto inner_backend = BackendManager::create_backend(type);

    if (!must_support_dynamic || inner_backend->supports_dynamic_tensors())
    {
        return inner_backend;
    }
    else
    {
        return make_shared<runtime::dynamic::DynamicBackend>(inner_backend);
    }
}

vector<string> runtime::Backend::get_registered_devices()
{
    return BackendManager::get_registered_backends();
}

std::shared_ptr<ngraph::runtime::Tensor>
    runtime::Backend::create_dynamic_tensor(const ngraph::element::Type& element_type,
                                            const PartialShape& shape)
{
    throw std::invalid_argument("This backend does not support dynamic tensors");
}

std::shared_ptr<runtime::Executable>
    runtime::Backend::compile(std::shared_ptr<Function> func,
                              ngraph::pass::PassConfig& pass_config,
                              bool enable_performance_data)
{
    return compile(func, enable_performance_data);
}

bool runtime::Backend::is_supported(const Node& node) const
{
    // The default behavior is that a backend does not support any ops. If this is not the case
    // then override this method and enhance.
    return false;
}

bool runtime::Backend::is_supported_property(const Property prop) const
{
    return false;
}

void runtime::Backend::remove_compiled_function(std::shared_ptr<Executable> exec)
{
}

std::shared_ptr<runtime::Executable> runtime::Backend::load(istream& input_stream)
{
    throw runtime_error("load opertion unimplemented.");
}

<<<<<<< HEAD
runtime::Backend::AsyncEvent::AsyncEvent(Type type,
                                         const shared_ptr<Tensor>& tensor,
                                         void* p,
                                         size_t size_in_bytes,
                                         size_t buffer_number)
    : m_type{type}
    , m_buffer_number{buffer_number}
    , m_data{p}
    , m_size_in_bytes{size_in_bytes}
    , m_executable{nullptr}
    , m_tensor{tensor}
    , m_outputs{nullptr}
    , m_inputs{nullptr}
{
}

runtime::Backend::AsyncEvent::AsyncEvent(const shared_ptr<Executable>& executable,
                                         const vector<shared_ptr<runtime::Tensor>>& outputs,
                                         const vector<shared_ptr<runtime::Tensor>>& inputs)
    : m_type{Type::EXECUTE}
    , m_buffer_number{0}
    , m_data{nullptr}
    , m_size_in_bytes{0}
    , m_executable{executable}
    , m_tensor{nullptr}
    , m_outputs{outputs}
    , m_inputs{inputs}
{
}

future<void> runtime::Backend::post_async_read_event(const shared_ptr<Tensor>& tensor,
                                                     void* p,
                                                     size_t size_in_bytes,
                                                     size_t buffer_number)
{
    auto event =
        make_shared<AsyncEvent>(AsyncEvent::Type::READ, tensor, p, size_in_bytes, buffer_number);
    unique_lock<std::mutex> lock(m_event_queue_mutex);
    m_event_queue.push_back(event);
    m_event_queue_condition.notify_all();
    return event->get_future();
}

future<void> runtime::Backend::post_async_write_event(const shared_ptr<Tensor>& tensor,
                                                      const void* p,
                                                      size_t size_in_bytes,
                                                      size_t buffer_number)
{
    auto event = make_shared<AsyncEvent>(
        AsyncEvent::Type::WRITE, tensor, const_cast<void*>(p), size_in_bytes, buffer_number);
    unique_lock<std::mutex> lock(m_event_queue_mutex);
    m_event_queue.push_back(event);
    m_event_queue_condition.notify_all();
    return event->get_future();
}

future<void> runtime::Backend::post_async_execute_event(
    const std::shared_ptr<Executable>& executable,
    const std::vector<std::shared_ptr<runtime::Tensor>>& outputs,
    const std::vector<std::shared_ptr<runtime::Tensor>>& inputs)
{
    auto event = make_shared<AsyncEvent>(executable, outputs, inputs);
    unique_lock<std::mutex> lock(m_event_queue_mutex);
    m_event_queue.push_back(event);
    m_event_queue_condition.notify_all();
    return event->get_future();
}

void runtime::Backend::async_thread_start()
{
    if (!m_event_queue_active)
    {
        m_event_queue_active = true;
        m_event_queue_thread =
            unique_ptr<thread>(new thread(&runtime::Backend::async_thread_entry, this));
    }
}

void runtime::Backend::async_thread_stop()
{
    if (m_event_queue_active)
    {
        {
            unique_lock<std::mutex> lock(m_event_queue_mutex);
            m_event_queue_active = false;
            m_event_queue_condition.notify_all();
        }
        m_event_queue_thread->join();
    }
}

void runtime::Backend::async_thread_process(const shared_ptr<AsyncEvent>& event)
{
    switch (event->get_type())
    {
    case AsyncEvent::Type::READ:
        event->get_tensor()->read(event->get_data(), 0, event->get_size_in_bytes());
        event->signal_result();
        break;
    case AsyncEvent::Type::WRITE:
        event->get_tensor()->write(event->get_data(), 0, event->get_size_in_bytes());
        event->signal_result();
        break;
    case AsyncEvent::Type::EXECUTE:
        event->get_executable()->call(event->get_outputs(), event->get_inputs());
        event->signal_result();
        break;
    }
}

void runtime::Backend::async_thread_entry()
{
    unique_lock<std::mutex> lock(m_event_queue_mutex);
    while (m_event_queue_active)
    {
        m_event_queue_condition.wait(lock);
        while (!m_event_queue.empty())
        {
            async_thread_process(m_event_queue.front());
            m_event_queue.pop_front();
        }
    }
}

namespace ngraph
{
    namespace runtime
    {
        ostream& operator<<(ostream& out, const ngraph::runtime::Backend::AsyncEvent& event)
        {
            out << "Async{";
            switch (event.get_type())
            {
            case runtime::Backend::AsyncEvent::Type::READ:
                out << "READ " << locale_string(event.get_size_in_bytes());
                break;
            case runtime::Backend::AsyncEvent::Type::WRITE:
                out << "WRITE " << locale_string(event.get_size_in_bytes());
                break;
            case runtime::Backend::AsyncEvent::Type::EXECUTE: out << "EXECUTE"; break;
            }
            out << "}";
            return out;
        }
    }
=======
bool runtime::Backend::set_config(const map<string, string>& config, string& error)
{
    error = "set_config not supported";
    return false;
>>>>>>> 4f19df0d
}<|MERGE_RESOLUTION|>--- conflicted
+++ resolved
@@ -98,7 +98,6 @@
     throw runtime_error("load opertion unimplemented.");
 }
 
-<<<<<<< HEAD
 runtime::Backend::AsyncEvent::AsyncEvent(Type type,
                                          const shared_ptr<Tensor>& tensor,
                                          void* p,
@@ -244,10 +243,10 @@
             return out;
         }
     }
-=======
+}
+
 bool runtime::Backend::set_config(const map<string, string>& config, string& error)
 {
     error = "set_config not supported";
     return false;
->>>>>>> 4f19df0d
 }