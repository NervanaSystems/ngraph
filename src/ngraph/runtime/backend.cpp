--- conflicted
+++ resolved
@@ -46,14 +46,6 @@
     string ver = LIBRARY_VERSION;
 
     void* handle = nullptr;
-<<<<<<< HEAD
-    const string name = "lib" + to_lower(type) +
-#ifdef __APPLE__
-                        "_backend.dylib";
-#else
-                        "_backend.so";
-#endif
-=======
 
     // strip off attributes, IE:CPU becomes IE
     auto colon = type.find(":");
@@ -62,7 +54,6 @@
         type = type.substr(0, colon);
     }
     string name = "lib" + to_lower(type) + "_backend" + ext;
->>>>>>> 3d66cba4
     handle = dlopen(name.c_str(), RTLD_NOW | RTLD_GLOBAL);
     if (handle)
     {
