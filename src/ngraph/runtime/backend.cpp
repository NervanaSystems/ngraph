/*******************************************************************************
* Copyright 2017-2018 Intel Corporation
*
* Licensed under the Apache License, Version 2.0 (the "License");
* you may not use this file except in compliance with the License.
* You may obtain a copy of the License at
*
*     http://www.apache.org/licenses/LICENSE-2.0
*
* Unless required by applicable law or agreed to in writing, software
* distributed under the License is distributed on an "AS IS" BASIS,
* WITHOUT WARRANTIES OR CONDITIONS OF ANY KIND, either express or implied.
* See the License for the specific language governing permissions and
* limitations under the License.
*******************************************************************************/

#include <sstream>

#include "ngraph/runtime/backend.hpp"
#include "ngraph/runtime/cpu/cpu_tensor_view.hpp"
#include "ngraph/runtime/manager.hpp"
#include "ngraph/util.hpp"

using namespace std;
using namespace ngraph;

runtime::Backend::~Backend()
{
}

shared_ptr<runtime::Backend> runtime::Backend::create(const string& type)
{
    shared_ptr<Manager> manager = runtime::Manager::get(type);
    return manager->allocate_backend();
}

vector<string> runtime::Backend::get_registered_devices()
{
    vector<string> rc;
    for (const pair<string, runtime::Manager::Factory>& p : runtime::Manager::get_factory_map())
    {
        rc.push_back(p.first);
    }
    return rc;
}

vector<size_t> runtime::Backend::get_subdevices(const string& type)
{
    shared_ptr<Manager> manager = runtime::Manager::get(type);
    return manager->get_subdevices();
}

void runtime::Backend::remove_compiled_function(shared_ptr<Function> func)
{
}

vector<ngraph::runtime::PerformanceCounter>
    runtime::Backend::get_performance_data(shared_ptr<Function> func) const
{
<<<<<<< HEAD
    return vector<PerformanceCounter>();
=======
}

void runtime::Backend::validate_call(shared_ptr<const Function> function,
                                     const vector<shared_ptr<runtime::TensorView>>& outputs,
                                     const vector<shared_ptr<runtime::TensorView>>& inputs)
{
    const op::ParameterVector& input_parameters = function->get_parameters();
    if (input_parameters.size() != inputs.size())
    {
        stringstream ss;
        ss << "Call input count " << inputs.size() << " does not match Function's Parameter count "
           << input_parameters.size();
        throw runtime_error(ss.str());
    }
    if (function->get_output_size() != outputs.size())
    {
        stringstream ss;
        ss << "Call output count " << outputs.size() << " does not match Function's Result count "
           << function->get_output_size();
        throw runtime_error(ss.str());
    }

    for (size_t i = 0; i < input_parameters.size(); i++)
    {
        if (input_parameters[i]->get_element_type() != inputs[i]->get_tensor().get_element_type())
        {
            stringstream ss;
            ss << "Input " << i << " type '" << inputs[i]->get_tensor().get_element_type()
               << "' does not match Parameter type '" << input_parameters[i]->get_element_type()
               << "'";
            throw runtime_error(ss.str());
        }
        if (input_parameters[i]->get_shape() != inputs[i]->get_shape())
        {
            stringstream ss;
            ss << "Input " << i << " shape {" << join(inputs[i]->get_shape())
               << "} does not match Parameter shape {" << join(input_parameters[i]->get_shape())
               << "}";
            throw runtime_error(ss.str());
        }
    }

    for (size_t i = 0; i < function->get_output_size(); i++)
    {
        if (function->get_output_element_type(i) != outputs[i]->get_tensor().get_element_type())
        {
            stringstream ss;
            ss << "Output " << i << " type '" << outputs[i]->get_tensor().get_element_type()
               << "' does not match Parameter type '" << function->get_output_element_type(i)
               << "'";
            throw runtime_error(ss.str());
        }
        if (function->get_output_shape(i) != outputs[i]->get_shape())
        {
            stringstream ss;
            ss << "Output " << i << " shape {" << join(outputs[i]->get_shape())
               << "} does not match Parameter shape {" << join(function->get_output_shape(i))
               << "}";
            throw runtime_error(ss.str());
        }
    }
>>>>>>> e7cf2662
}<|MERGE_RESOLUTION|>--- conflicted
+++ resolved
@@ -57,9 +57,7 @@
 vector<ngraph::runtime::PerformanceCounter>
     runtime::Backend::get_performance_data(shared_ptr<Function> func) const
 {
-<<<<<<< HEAD
     return vector<PerformanceCounter>();
-=======
 }
 
 void runtime::Backend::validate_call(shared_ptr<const Function> function,
@@ -121,5 +119,4 @@
             throw runtime_error(ss.str());
         }
     }
->>>>>>> e7cf2662
 }