--- conflicted
+++ resolved
@@ -26,11 +26,7 @@
 using namespace std;
 using namespace ngraph;
 
-<<<<<<< HEAD
-extern "C" GCPU_BACKEND_API void ngraph_register_nop_backend()
-=======
 extern "C" GCPU_BACKEND_API void ngraph_register_gcpu_backend()
->>>>>>> 6b240b48
 {
     runtime::BackendManager::register_backend("GCPU", [](const std::string& config) {
         return std::make_shared<runtime::gcpu::GCPUBackend>();
