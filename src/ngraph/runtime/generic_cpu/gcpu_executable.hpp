//*****************************************************************************
// Copyright 2017-2020 Intel Corporation
//
// Licensed under the Apache License, Version 2.0 (the "License");
// you may not use this file except in compliance with the License.
// You may obtain a copy of the License at
//
//     http://www.apache.org/licenses/LICENSE-2.0
//
// Unless required by applicable law or agreed to in writing, software
// distributed under the License is distributed on an "AS IS" BASIS,
// WITHOUT WARRANTIES OR CONDITIONS OF ANY KIND, either express or implied.
// See the License for the specific language governing permissions and
// limitations under the License.
//*****************************************************************************

#pragma once

#include <initializer_list>
#include <iostream>
#include <memory>
#include <sstream>
#include <string>
#include <vector>

#include "ngraph/ops.hpp"
#include "ngraph/runtime/aligned_buffer.hpp"
#include "ngraph/runtime/backend.hpp"
#include "ngraph/runtime/generic_cpu/kernel/broadcast.hpp"
#include "ngraph/runtime/generic_cpu/kernel/dot.hpp"
#include "ngraph/runtime/generic_cpu/kernel/reshape.hpp"
#include "ngraph/runtime/host_tensor.hpp"
#include "ngraph/runtime/interpreter/int_executable.hpp"
#include "ngraph/runtime/reference/abs.hpp"
#include "ngraph/runtime/reference/acos.hpp"
#include "ngraph/runtime/reference/add.hpp"
#include "ngraph/runtime/reference/all.hpp"
#include "ngraph/runtime/reference/allreduce.hpp"
#include "ngraph/runtime/reference/and.hpp"
#include "ngraph/runtime/reference/any.hpp"
#include "ngraph/runtime/reference/argmax.hpp"
#include "ngraph/runtime/reference/argmin.hpp"
#include "ngraph/runtime/reference/asin.hpp"
#include "ngraph/runtime/reference/atan.hpp"
#include "ngraph/runtime/reference/atan2.hpp"
#include "ngraph/runtime/reference/avg_pool.hpp"
#include "ngraph/runtime/reference/batch_mat_mul.hpp"
#include "ngraph/runtime/reference/batch_norm.hpp"
#include "ngraph/runtime/reference/broadcast.hpp"
#include "ngraph/runtime/reference/broadcast_distributed.hpp"
#include "ngraph/runtime/reference/ceiling.hpp"
#include "ngraph/runtime/reference/concat.hpp"
#include "ngraph/runtime/reference/constant.hpp"
#include "ngraph/runtime/reference/convert.hpp"
#include "ngraph/runtime/reference/convolution.hpp"
#include "ngraph/runtime/reference/copy.hpp"
#include "ngraph/runtime/reference/cos.hpp"
#include "ngraph/runtime/reference/cosh.hpp"
#include "ngraph/runtime/reference/dequantize.hpp"
#include "ngraph/runtime/reference/divide.hpp"
#include "ngraph/runtime/reference/dot.hpp"
#include "ngraph/runtime/reference/embedding_lookup.hpp"
#include "ngraph/runtime/reference/equal.hpp"
#include "ngraph/runtime/reference/erf.hpp"
#include "ngraph/runtime/reference/exp.hpp"
#include "ngraph/runtime/reference/floor.hpp"
#include "ngraph/runtime/reference/gather.hpp"
#include "ngraph/runtime/reference/gather_nd.hpp"
#include "ngraph/runtime/reference/generate_mask.hpp"
#include "ngraph/runtime/reference/greater.hpp"
#include "ngraph/runtime/reference/greater_eq.hpp"
#include "ngraph/runtime/reference/less.hpp"
#include "ngraph/runtime/reference/less_eq.hpp"
#include "ngraph/runtime/reference/log.hpp"
#include "ngraph/runtime/reference/lrn.hpp"
#include "ngraph/runtime/reference/max.hpp"
#include "ngraph/runtime/reference/max_pool.hpp"
#include "ngraph/runtime/reference/maximum.hpp"
#include "ngraph/runtime/reference/min.hpp"
#include "ngraph/runtime/reference/minimum.hpp"
#include "ngraph/runtime/reference/multiply.hpp"
#include "ngraph/runtime/reference/negate.hpp"
#include "ngraph/runtime/reference/not.hpp"
#include "ngraph/runtime/reference/not_equal.hpp"
#include "ngraph/runtime/reference/one_hot.hpp"
#include "ngraph/runtime/reference/or.hpp"
#include "ngraph/runtime/reference/pad.hpp"
#include "ngraph/runtime/reference/power.hpp"
#include "ngraph/runtime/reference/product.hpp"
#include "ngraph/runtime/reference/quantize.hpp"
#include "ngraph/runtime/reference/recv.hpp"
#include "ngraph/runtime/reference/relu.hpp"
#include "ngraph/runtime/reference/replace_slice.hpp"
#include "ngraph/runtime/reference/reshape.hpp"
#include "ngraph/runtime/reference/result.hpp"
#include "ngraph/runtime/reference/reverse.hpp"
#include "ngraph/runtime/reference/reverse_sequence.hpp"
#include "ngraph/runtime/reference/round.hpp"
#include "ngraph/runtime/reference/scatter_add.hpp"
#include "ngraph/runtime/reference/scatter_nd_add.hpp"
#include "ngraph/runtime/reference/select.hpp"
#include "ngraph/runtime/reference/send.hpp"
#include "ngraph/runtime/reference/shape_of.hpp"
#include "ngraph/runtime/reference/sigmoid.hpp"
#include "ngraph/runtime/reference/sign.hpp"
#include "ngraph/runtime/reference/sin.hpp"
#include "ngraph/runtime/reference/sinh.hpp"
#include "ngraph/runtime/reference/slice.hpp"
#include "ngraph/runtime/reference/softmax.hpp"
#include "ngraph/runtime/reference/sqrt.hpp"
#include "ngraph/runtime/reference/subtract.hpp"
#include "ngraph/runtime/reference/sum.hpp"
#include "ngraph/runtime/reference/tan.hpp"
#include "ngraph/runtime/reference/tanh.hpp"
#include "ngraph/runtime/reference/topk.hpp"
#include "ngraph/runtime/reference/xor.hpp"
#include "ngraph/runtime/tensor.hpp"
#include "ngraph/state/bernoulli_rng_state.hpp"

namespace ngraph
{
    namespace runtime
    {
        namespace gcpu
        {
            class GCPUBackend;
            class GCPUExecutable;

            namespace
            {
                // This expands the op list in op_tbl.hpp into a list of enumerations that look like
                // this:
                // Abs,
                // Acos,
                // ...
                enum class OP_TYPEID
                {
#define NGRAPH_OP(NAME, NAMESPACE) NAME,
#include "ngraph/opsets/opset0_tbl.hpp"
#undef NGRAPH_OP
                    UnknownOp
                };
            }
        }
    }
}

class ngraph::runtime::gcpu::GCPUExecutable : public runtime::interpreter::INTExecutable
{
    friend class GCPUBackend;

public:
    GCPUExecutable(const std::shared_ptr<Function>& function,
                   bool enable_performance_collection = false);

    bool call(const std::vector<std::shared_ptr<Tensor>>& outputs,
              const std::vector<std::shared_ptr<Tensor>>& intputs) override;

private:
    int get_alignment() const { return 64; }
    void generate_calls(const element::Type& type,
                        const Node& op,
                        const std::vector<std::shared_ptr<HostTensor>>& outputs,
                        const std::vector<std::shared_ptr<HostTensor>>& inputs) override;

    template <typename T>
    void gop_engine(const Node& node,
                    const std::vector<std::shared_ptr<HostTensor>>& out,
                    const std::vector<std::shared_ptr<HostTensor>>& args)
    {
        switch (INTExecutable::get_typeid(node))
        {
        case ngraph::runtime::interpreter::OP_TYPEID::Broadcast:
        {
            const op::Broadcast* broadcast = static_cast<const op::Broadcast*>(&node);
            Shape in_shape = node.get_input_shape(0);
            Shape out_shape = node.get_output_shape(0);
            AxisSet broadcast_axes = broadcast->get_broadcast_axes();
            reference::broadcast<T>(args[0]->get_data_ptr<const T>(),
                                    out[0]->get_data_ptr<T>(),
                                    in_shape,
                                    out_shape,
                                    broadcast_axes);
            break;
        }
        case ngraph::runtime::interpreter::OP_TYPEID::Reshape:
        {
            const op::Reshape* reshape = static_cast<const op::Reshape*>(&node);
            reference::reshape(args[0]->get_data_ptr<const T>(),
                               out[0]->get_data_ptr<T>(),
                               node.get_input_shape(0),
<<<<<<< HEAD
                               node.get_output_shape(0),
                               reverse->get_reversed_axes());
            break;
        }
        case OP_TYPEID::ReverseSequence:
        {
            const op::ReverseSequence* reverse = static_cast<const op::ReverseSequence*>(&node);

            if (node.get_input_element_type(1) == element::i32)
            {
                reference::reverse_sequence<T, int32_t>(args[0]->get_data_ptr<const T>(),
                                                        out[0]->get_data_ptr<T>(),
                                                        node.get_input_shape(0),
                                                        reverse->get_batch_axis(),
                                                        reverse->get_sequence_axis(),
                                                        args[1]->get_data_ptr<const int32_t>());
            }
            else
            {
                throw ngraph_error("only int32 indices are supported");
            }
            break;
        }
        case OP_TYPEID::Round:
        {
            size_t element_count = shape_size(node.get_output_shape(0));
            reference::round<T>(
                args[0]->get_data_ptr<const T>(), out[0]->get_data_ptr<T>(), element_count);
            break;
        }
        case OP_TYPEID::ScatterAdd:
        {
            if (node.get_input_element_type(1) == element::i64)
            {
                reference::scatter_add<T, int64_t>(args[0]->get_data_ptr<T>(),
                                                   args[1]->get_data_ptr<int64_t>(),
                                                   args[2]->get_data_ptr<T>(),
                                                   out[0]->get_data_ptr<T>(),
                                                   node.get_input_shape(0),
                                                   node.get_input_shape(1),
                                                   node.get_input_shape(2),
                                                   node.get_output_shape(0));
            }
            else if (node.get_input_element_type(1) == element::i32)
            {
                reference::scatter_add<T, int32_t>(args[0]->get_data_ptr<T>(),
                                                   args[1]->get_data_ptr<int32_t>(),
                                                   args[2]->get_data_ptr<T>(),
                                                   out[0]->get_data_ptr<T>(),
                                                   node.get_input_shape(0),
                                                   node.get_input_shape(1),
                                                   node.get_input_shape(2),
                                                   node.get_output_shape(0));
            }
            else
            {
                throw ngraph_error("Unexpected type");
            }
            break;
        }
        case OP_TYPEID::ScatterNDAdd:
        {
            if (node.get_input_element_type(1) == element::i64)
            {
                reference::scatter_nd_add<T, int64_t>(args[0]->get_data_ptr<T>(),
                                                      args[1]->get_data_ptr<int64_t>(),
                                                      args[2]->get_data_ptr<T>(),
                                                      out[0]->get_data_ptr<T>(),
                                                      node.get_input_shape(0),
                                                      node.get_input_shape(1),
                                                      node.get_input_shape(2),
                                                      node.get_output_shape(0));
            }
            else if (node.get_input_element_type(1) == element::i32)
            {
                reference::scatter_nd_add<T, int32_t>(args[0]->get_data_ptr<T>(),
                                                      args[1]->get_data_ptr<int32_t>(),
                                                      args[2]->get_data_ptr<T>(),
                                                      out[0]->get_data_ptr<T>(),
                                                      node.get_input_shape(0),
                                                      node.get_input_shape(1),
                                                      node.get_input_shape(2),
                                                      node.get_output_shape(0));
            }
            else
            {
                throw ngraph_error("Unexpected type");
            }
            break;
        }
        case OP_TYPEID::Select:
        {
            size_t element_count = shape_size(node.get_output_shape(0));
            reference::select<T>(args[0]->get_data_ptr<const char>(),
                                 args[1]->get_data_ptr<const T>(),
                                 args[2]->get_data_ptr<const T>(),
                                 out[0]->get_data_ptr<T>(),
                                 element_count);
            break;
        }
        case OP_TYPEID::Send:
        {
            size_t element_count = shape_size(node.get_output_shape(0));
            size_t memSize = element_count * sizeof(T);
            const auto* op = static_cast<const ngraph::op::Send*>(&node);
            int dest_id = op->get_dest_id();

            reference::send<T>(args[0]->get_data_ptr<const T>(),
                               node.get_input_element_type(0),
                               element_count,
                               dest_id);

            memcpy(out[0]->get_data_ptr<T>(), args[0]->get_data_ptr<T>(), memSize);
            break;
        }
        case OP_TYPEID::ShapeOf:
        {
            reference::shape_of(node.get_input_shape(0), out[0]->get_data_ptr<uint64_t>());
            break;
        }
        case OP_TYPEID::Sigmoid:
        {
            size_t element_count = shape_size(node.get_output_shape(0));
            reference::sigmoid<T>(
                args[0]->get_data_ptr<const T>(), out[0]->get_data_ptr<T>(), element_count);
            break;
        }
        case OP_TYPEID::SigmoidBackprop:
        {
            size_t element_count = shape_size(node.get_output_shape(0));
            reference::sigmoid_backprop<T>(args[0]->get_data_ptr<const T>(),
                                           args[1]->get_data_ptr<const T>(),
                                           out[0]->get_data_ptr<T>(),
                                           element_count);
            break;
        }
        case OP_TYPEID::Sign:
        {
            size_t element_count = shape_size(node.get_output_shape(0));
            reference::sign<T>(
                args[0]->get_data_ptr<const T>(), out[0]->get_data_ptr<T>(), element_count);
            break;
        }
        case OP_TYPEID::Sin:
        {
            size_t element_count = shape_size(node.get_output_shape(0));
            reference::sin<T>(
                args[0]->get_data_ptr<const T>(), out[0]->get_data_ptr<T>(), element_count);
            break;
        }
        case OP_TYPEID::Sinh:
        {
            size_t element_count = shape_size(node.get_output_shape(0));
            reference::sinh<T>(
                args[0]->get_data_ptr<const T>(), out[0]->get_data_ptr<T>(), element_count);
            break;
        }
        case OP_TYPEID::Slice:
        {
            const op::Slice* slice = static_cast<const op::Slice*>(&node);
            reference::slice<T>(args[0]->get_data_ptr<const T>(),
                                out[0]->get_data_ptr<T>(),
                                node.get_input_shape(0),
                                slice->get_lower_bounds(),
                                slice->get_upper_bounds(),
                                slice->get_strides(),
                                node.get_output_shape(0));
            break;
        }
        case OP_TYPEID::Softmax:
        {
            const op::Softmax* softmax = static_cast<const op::Softmax*>(&node);
            reference::softmax<T>(args[0]->get_data_ptr<const T>(),
                                  out[0]->get_data_ptr<T>(),
                                  node.get_output_shape(0),
                                  softmax->get_axes());
            break;
        }
        case OP_TYPEID::Sqrt:
        {
            size_t element_count = shape_size(node.get_output_shape(0));
            reference::sqrt<T>(
                args[0]->get_data_ptr<const T>(), out[0]->get_data_ptr<T>(), element_count);
            break;
        }
        case OP_TYPEID::StopGradient: { throw unsupported_op("Unsupported op 'StopGradient'");
        }
        case OP_TYPEID::Subtract:
        {
            size_t element_count = shape_size(node.get_output_shape(0));
            reference::subtract<T>(args[0]->get_data_ptr<const T>(),
                                   args[1]->get_data_ptr<const T>(),
                                   out[0]->get_data_ptr<T>(),
                                   element_count);
            break;
        }
        case OP_TYPEID::Sum:
        {
            const op::Sum* sum = static_cast<const op::Sum*>(&node);
            reference::sum<T>(args[0]->get_data_ptr<const T>(),
                              out[0]->get_data_ptr<T>(),
                              node.get_input_shape(0),
                              node.get_output_shape(0),
                              sum->get_reduction_axes());
            break;
        }
        case OP_TYPEID::Tan:
        {
            size_t element_count = shape_size(node.get_output_shape(0));
            reference::tan<T>(
                args[0]->get_data_ptr<const T>(), out[0]->get_data_ptr<T>(), element_count);
            break;
        }
        case OP_TYPEID::Tanh:
        {
            size_t element_count = shape_size(node.get_output_shape(0));
            reference::tanh<T>(
                args[0]->get_data_ptr<const T>(), out[0]->get_data_ptr<T>(), element_count);
            break;
        }
        case OP_TYPEID::TopK:
        {
            const op::TopK* topk = static_cast<const op::TopK*>(&node);
            if (node.get_output_element_type(0) == element::i64)
            {
                reference::topk<T, int64_t>(args[0]->get_data_ptr<const T>(),
                                            out[0]->get_data_ptr<int64_t>(),
                                            out[1]->get_data_ptr<T>(),
                                            node.get_input_shape(0),
                                            node.get_output_shape(0),
                                            topk->get_top_k_axis(),
                                            topk->get_k(),
                                            topk->get_compute_max(),
                                            topk->get_sort());
            }
            else if (node.get_output_element_type(0) == element::i32)
            {
                reference::topk<T, int32_t>(args[0]->get_data_ptr<const T>(),
                                            out[0]->get_data_ptr<int32_t>(),
                                            out[1]->get_data_ptr<T>(),
                                            node.get_input_shape(0),
                                            node.get_output_shape(0),
                                            topk->get_top_k_axis(),
                                            topk->get_k(),
                                            topk->get_compute_max(),
                                            topk->get_sort());
            }
            else
            {
                throw ngraph_error("Unexpected type");
            }
            break;
        }
        case OP_TYPEID::Xor:
        {
            size_t element_count = shape_size(node.get_output_shape(0));
            reference::logical_xor(args[0]->get_data_ptr<const T>(),
                                   args[1]->get_data_ptr<const T>(),
                                   out[0]->get_data_ptr<T>(),
                                   element_count);
=======
                               reshape->get_input_order(),
                               node.get_output_shape(0));
>>>>>>> 6bd90ef4
            break;
        }
        default: op_engine<T>(node, out, args); break;
        }
    }
};<|MERGE_RESOLUTION|>--- conflicted
+++ resolved
@@ -95,7 +95,6 @@
 #include "ngraph/runtime/reference/result.hpp"
 #include "ngraph/runtime/reference/reverse.hpp"
 #include "ngraph/runtime/reference/reverse_sequence.hpp"
-#include "ngraph/runtime/reference/round.hpp"
 #include "ngraph/runtime/reference/scatter_add.hpp"
 #include "ngraph/runtime/reference/scatter_nd_add.hpp"
 #include "ngraph/runtime/reference/select.hpp"
@@ -189,271 +188,8 @@
             reference::reshape(args[0]->get_data_ptr<const T>(),
                                out[0]->get_data_ptr<T>(),
                                node.get_input_shape(0),
-<<<<<<< HEAD
-                               node.get_output_shape(0),
-                               reverse->get_reversed_axes());
-            break;
-        }
-        case OP_TYPEID::ReverseSequence:
-        {
-            const op::ReverseSequence* reverse = static_cast<const op::ReverseSequence*>(&node);
-
-            if (node.get_input_element_type(1) == element::i32)
-            {
-                reference::reverse_sequence<T, int32_t>(args[0]->get_data_ptr<const T>(),
-                                                        out[0]->get_data_ptr<T>(),
-                                                        node.get_input_shape(0),
-                                                        reverse->get_batch_axis(),
-                                                        reverse->get_sequence_axis(),
-                                                        args[1]->get_data_ptr<const int32_t>());
-            }
-            else
-            {
-                throw ngraph_error("only int32 indices are supported");
-            }
-            break;
-        }
-        case OP_TYPEID::Round:
-        {
-            size_t element_count = shape_size(node.get_output_shape(0));
-            reference::round<T>(
-                args[0]->get_data_ptr<const T>(), out[0]->get_data_ptr<T>(), element_count);
-            break;
-        }
-        case OP_TYPEID::ScatterAdd:
-        {
-            if (node.get_input_element_type(1) == element::i64)
-            {
-                reference::scatter_add<T, int64_t>(args[0]->get_data_ptr<T>(),
-                                                   args[1]->get_data_ptr<int64_t>(),
-                                                   args[2]->get_data_ptr<T>(),
-                                                   out[0]->get_data_ptr<T>(),
-                                                   node.get_input_shape(0),
-                                                   node.get_input_shape(1),
-                                                   node.get_input_shape(2),
-                                                   node.get_output_shape(0));
-            }
-            else if (node.get_input_element_type(1) == element::i32)
-            {
-                reference::scatter_add<T, int32_t>(args[0]->get_data_ptr<T>(),
-                                                   args[1]->get_data_ptr<int32_t>(),
-                                                   args[2]->get_data_ptr<T>(),
-                                                   out[0]->get_data_ptr<T>(),
-                                                   node.get_input_shape(0),
-                                                   node.get_input_shape(1),
-                                                   node.get_input_shape(2),
-                                                   node.get_output_shape(0));
-            }
-            else
-            {
-                throw ngraph_error("Unexpected type");
-            }
-            break;
-        }
-        case OP_TYPEID::ScatterNDAdd:
-        {
-            if (node.get_input_element_type(1) == element::i64)
-            {
-                reference::scatter_nd_add<T, int64_t>(args[0]->get_data_ptr<T>(),
-                                                      args[1]->get_data_ptr<int64_t>(),
-                                                      args[2]->get_data_ptr<T>(),
-                                                      out[0]->get_data_ptr<T>(),
-                                                      node.get_input_shape(0),
-                                                      node.get_input_shape(1),
-                                                      node.get_input_shape(2),
-                                                      node.get_output_shape(0));
-            }
-            else if (node.get_input_element_type(1) == element::i32)
-            {
-                reference::scatter_nd_add<T, int32_t>(args[0]->get_data_ptr<T>(),
-                                                      args[1]->get_data_ptr<int32_t>(),
-                                                      args[2]->get_data_ptr<T>(),
-                                                      out[0]->get_data_ptr<T>(),
-                                                      node.get_input_shape(0),
-                                                      node.get_input_shape(1),
-                                                      node.get_input_shape(2),
-                                                      node.get_output_shape(0));
-            }
-            else
-            {
-                throw ngraph_error("Unexpected type");
-            }
-            break;
-        }
-        case OP_TYPEID::Select:
-        {
-            size_t element_count = shape_size(node.get_output_shape(0));
-            reference::select<T>(args[0]->get_data_ptr<const char>(),
-                                 args[1]->get_data_ptr<const T>(),
-                                 args[2]->get_data_ptr<const T>(),
-                                 out[0]->get_data_ptr<T>(),
-                                 element_count);
-            break;
-        }
-        case OP_TYPEID::Send:
-        {
-            size_t element_count = shape_size(node.get_output_shape(0));
-            size_t memSize = element_count * sizeof(T);
-            const auto* op = static_cast<const ngraph::op::Send*>(&node);
-            int dest_id = op->get_dest_id();
-
-            reference::send<T>(args[0]->get_data_ptr<const T>(),
-                               node.get_input_element_type(0),
-                               element_count,
-                               dest_id);
-
-            memcpy(out[0]->get_data_ptr<T>(), args[0]->get_data_ptr<T>(), memSize);
-            break;
-        }
-        case OP_TYPEID::ShapeOf:
-        {
-            reference::shape_of(node.get_input_shape(0), out[0]->get_data_ptr<uint64_t>());
-            break;
-        }
-        case OP_TYPEID::Sigmoid:
-        {
-            size_t element_count = shape_size(node.get_output_shape(0));
-            reference::sigmoid<T>(
-                args[0]->get_data_ptr<const T>(), out[0]->get_data_ptr<T>(), element_count);
-            break;
-        }
-        case OP_TYPEID::SigmoidBackprop:
-        {
-            size_t element_count = shape_size(node.get_output_shape(0));
-            reference::sigmoid_backprop<T>(args[0]->get_data_ptr<const T>(),
-                                           args[1]->get_data_ptr<const T>(),
-                                           out[0]->get_data_ptr<T>(),
-                                           element_count);
-            break;
-        }
-        case OP_TYPEID::Sign:
-        {
-            size_t element_count = shape_size(node.get_output_shape(0));
-            reference::sign<T>(
-                args[0]->get_data_ptr<const T>(), out[0]->get_data_ptr<T>(), element_count);
-            break;
-        }
-        case OP_TYPEID::Sin:
-        {
-            size_t element_count = shape_size(node.get_output_shape(0));
-            reference::sin<T>(
-                args[0]->get_data_ptr<const T>(), out[0]->get_data_ptr<T>(), element_count);
-            break;
-        }
-        case OP_TYPEID::Sinh:
-        {
-            size_t element_count = shape_size(node.get_output_shape(0));
-            reference::sinh<T>(
-                args[0]->get_data_ptr<const T>(), out[0]->get_data_ptr<T>(), element_count);
-            break;
-        }
-        case OP_TYPEID::Slice:
-        {
-            const op::Slice* slice = static_cast<const op::Slice*>(&node);
-            reference::slice<T>(args[0]->get_data_ptr<const T>(),
-                                out[0]->get_data_ptr<T>(),
-                                node.get_input_shape(0),
-                                slice->get_lower_bounds(),
-                                slice->get_upper_bounds(),
-                                slice->get_strides(),
-                                node.get_output_shape(0));
-            break;
-        }
-        case OP_TYPEID::Softmax:
-        {
-            const op::Softmax* softmax = static_cast<const op::Softmax*>(&node);
-            reference::softmax<T>(args[0]->get_data_ptr<const T>(),
-                                  out[0]->get_data_ptr<T>(),
-                                  node.get_output_shape(0),
-                                  softmax->get_axes());
-            break;
-        }
-        case OP_TYPEID::Sqrt:
-        {
-            size_t element_count = shape_size(node.get_output_shape(0));
-            reference::sqrt<T>(
-                args[0]->get_data_ptr<const T>(), out[0]->get_data_ptr<T>(), element_count);
-            break;
-        }
-        case OP_TYPEID::StopGradient: { throw unsupported_op("Unsupported op 'StopGradient'");
-        }
-        case OP_TYPEID::Subtract:
-        {
-            size_t element_count = shape_size(node.get_output_shape(0));
-            reference::subtract<T>(args[0]->get_data_ptr<const T>(),
-                                   args[1]->get_data_ptr<const T>(),
-                                   out[0]->get_data_ptr<T>(),
-                                   element_count);
-            break;
-        }
-        case OP_TYPEID::Sum:
-        {
-            const op::Sum* sum = static_cast<const op::Sum*>(&node);
-            reference::sum<T>(args[0]->get_data_ptr<const T>(),
-                              out[0]->get_data_ptr<T>(),
-                              node.get_input_shape(0),
-                              node.get_output_shape(0),
-                              sum->get_reduction_axes());
-            break;
-        }
-        case OP_TYPEID::Tan:
-        {
-            size_t element_count = shape_size(node.get_output_shape(0));
-            reference::tan<T>(
-                args[0]->get_data_ptr<const T>(), out[0]->get_data_ptr<T>(), element_count);
-            break;
-        }
-        case OP_TYPEID::Tanh:
-        {
-            size_t element_count = shape_size(node.get_output_shape(0));
-            reference::tanh<T>(
-                args[0]->get_data_ptr<const T>(), out[0]->get_data_ptr<T>(), element_count);
-            break;
-        }
-        case OP_TYPEID::TopK:
-        {
-            const op::TopK* topk = static_cast<const op::TopK*>(&node);
-            if (node.get_output_element_type(0) == element::i64)
-            {
-                reference::topk<T, int64_t>(args[0]->get_data_ptr<const T>(),
-                                            out[0]->get_data_ptr<int64_t>(),
-                                            out[1]->get_data_ptr<T>(),
-                                            node.get_input_shape(0),
-                                            node.get_output_shape(0),
-                                            topk->get_top_k_axis(),
-                                            topk->get_k(),
-                                            topk->get_compute_max(),
-                                            topk->get_sort());
-            }
-            else if (node.get_output_element_type(0) == element::i32)
-            {
-                reference::topk<T, int32_t>(args[0]->get_data_ptr<const T>(),
-                                            out[0]->get_data_ptr<int32_t>(),
-                                            out[1]->get_data_ptr<T>(),
-                                            node.get_input_shape(0),
-                                            node.get_output_shape(0),
-                                            topk->get_top_k_axis(),
-                                            topk->get_k(),
-                                            topk->get_compute_max(),
-                                            topk->get_sort());
-            }
-            else
-            {
-                throw ngraph_error("Unexpected type");
-            }
-            break;
-        }
-        case OP_TYPEID::Xor:
-        {
-            size_t element_count = shape_size(node.get_output_shape(0));
-            reference::logical_xor(args[0]->get_data_ptr<const T>(),
-                                   args[1]->get_data_ptr<const T>(),
-                                   out[0]->get_data_ptr<T>(),
-                                   element_count);
-=======
                                reshape->get_input_order(),
                                node.get_output_shape(0));
->>>>>>> 6bd90ef4
             break;
         }
         default: op_engine<T>(node, out, args); break;
