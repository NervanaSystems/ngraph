--- conflicted
+++ resolved
@@ -345,9 +345,5 @@
 #undef M
     }
     return make_shared<ngraph::runtime::cpu::CallFrame>(
-<<<<<<< HEAD
-        compiled_function, m_n_inputs, m_n_outputs, temps, callees);
-=======
-        compiled_function, m_n_outputs, m_n_inputs, temps);
->>>>>>> 1d45c18b
+        compiled_function, m_n_outputs, m_n_inputs, temps, callees);
 }