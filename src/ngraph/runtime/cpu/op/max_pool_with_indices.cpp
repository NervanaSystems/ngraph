/*******************************************************************************
* Copyright 2017-2018 Intel Corporation
*
* Licensed under the Apache License, Version 2.0 (the "License");
* you may not use this file except in compliance with the License.
* You may obtain a copy of the License at
*
*     http://www.apache.org/licenses/LICENSE-2.0
*
* Unless required by applicable law or agreed to in writing, software
* distributed under the License is distributed on an "AS IS" BASIS,
* WITHOUT WARRANTIES OR CONDITIONS OF ANY KIND, either express or implied.
* See the License for the specific language governing permissions and
* limitations under the License.
*******************************************************************************/

#include "ngraph/runtime/cpu/op/max_pool_with_indices.hpp"
#include "ngraph/function.hpp"
#include "ngraph/op/add.hpp"
#include "ngraph/op/constant.hpp"
#include "ngraph/op/greater.hpp"
#include "ngraph/op/select_and_scatter.hpp"
#include "ngraph/util.hpp"

using namespace std;
using namespace ngraph;

op::MaxPoolWithIndices::MaxPoolWithIndices(const shared_ptr<Node>& arg,
                                           const Shape& window_shape,
                                           const Strides& window_movement_strides,
                                           const Shape& padding_below,
                                           const Shape& padding_above)
    : RequiresTensorViewArgs("MaxPoolWithIndices", {arg})
    , m_window_shape(window_shape)
    , m_window_movement_strides(window_movement_strides)
    , m_padding_below(padding_below)
    , m_padding_above(padding_above)
{
    constructor_validate_and_infer_types();

    auto& arg_shape = get_input_shape(0);

    //
    // Make sure arg: NCDi for some Di of rank>0, N != 0, C != 0.
    //
    if (arg_shape.size() < 3)
    {
        throw ngraph_error(
            "Max-pool data batch input must have rank of at least 3 (one batch axis, one "
            "channel axis, at least one spatial dimension).");
    }

    size_t batch_size = arg_shape[0];
    if (batch_size == 0)
    {
        throw ngraph_error("Max-pool data batch size is zero.");
    }

    size_t channel_count = arg_shape[1];
    if (channel_count == 0)
    {
        throw ngraph_error("Max-pool requires at least one feature channel.");
    }

    size_t spatial_dimension_count = arg_shape.size() - 2;

    //
    // Make sure window shape, window movement strides, and padding have same rank as Di.
    //
    if (window_shape.size() != spatial_dimension_count)
    {
        throw ngraph_error(
            "Max-pool window shape rank does not match number of spatial dimensions.");
    }

    if (window_movement_strides.size() != spatial_dimension_count)
    {
        throw ngraph_error(
            "Max-pool window movement stride rank does not match number of spatial "
            "dimensions.");
    }

    if (padding_below.size() != spatial_dimension_count)
    {
        throw ngraph_error(
            "Max-pool below-padding rank does not match number of spatial dimensions.");
    }

    if (padding_above.size() != spatial_dimension_count)
    {
        throw ngraph_error(
            "Max-pool above-padding rank does not match number of spatial dimensions.");
    }

    //
    // Extract input item shape Di and make sure all dimensions are larger than 0.
    //
    Shape input_item_virtual_shape;

    for (size_t i = 0; i < spatial_dimension_count; i++)
    {
        size_t dim_size = arg_shape[1 + 1 + i];
        size_t virtual_dim_size = padding_below[i] + dim_size + padding_above[i];
        input_item_virtual_shape.push_back(virtual_dim_size);

        if (virtual_dim_size == 0)
        {
            throw ngraph_error("Max-pool input spatial dimension is zero even after padding.");
        }
    }

    //
    // Make sure window shape dimensions are all larger than 0.
    //
    for (size_t i = 0; i < spatial_dimension_count; i++)
    {
        if (window_shape[i] == 0)
        {
            throw ngraph_error("Max-pool window shape has a zero-length axis.");
        }
    }

    //
    // Make the max pooling window fits within the spatial dimensions.
    //
    for (size_t i = 0; i < spatial_dimension_count; i++)
    {
        if (window_shape[i] > input_item_virtual_shape[i])
        {
            throw ngraph_error(
                "Max-pool window shape is larger than the spatial dimensions even after "
                "padding.");
        }
    }

    //
    // Compute output item shape Do, checking at the same time that all window movement strides are larger than 0.
    //
    Shape output_item_shape;

    for (size_t i = 0; i < spatial_dimension_count; i++)
    {
        if (window_movement_strides[i] == 0)
        {
            throw ngraph_error("Max-pool window axis movement stride is zero.");
        }
        output_item_shape.push_back(ceil_div(input_item_virtual_shape[i] - window_shape[i] + 1,
                                             window_movement_strides[i]));
    }

    //
    // Construct result shape: NCDo.
    //
    Shape result_shape(1 + 1 + spatial_dimension_count);
    result_shape[0] = batch_size;
    result_shape[1] = channel_count;
    copy(output_item_shape.begin(), output_item_shape.end(), result_shape.begin() + 2);

<<<<<<< HEAD
    set_output_size(2);
    set_output_type(0, get_input_element_type(0), result_shape);
    //MKLDNN can pick one of the two following datatypes
    //to store maximum indices: s32 and u8.
    //For smaller kernels, where 255 positions is enough
    //to span the entire kernel, u8 is picked.
    //We conservatively always use s32
    //to simplify MaxPoolWithIndices c-tor.
    set_output_type(1, element::i32, result_shape);
=======
    add_output(get_input_element_type(0), result_shape);
    // MKLDNN can pick one of the two following datatypes
    // to store maximum indices: s32 and u8.
    // For smaller kernels, where 255 positions is enough
    // to span the entire kernel, u8 is picked.
    // We conservatively always use s32
    // to simplify MaxPoolWithIndices c-tor.
    add_output(element::i32, result_shape);
>>>>>>> 9c48c327
}

shared_ptr<Node> op::MaxPoolWithIndices::copy_with_new_args(const NodeVector& new_args) const
{
    if (new_args.size() != 1)
    {
        throw ngraph_error("Incorrect number of new arguments");
    }
    return std::make_shared<MaxPoolWithIndices>(new_args.at(0),
                                                m_window_shape,
                                                m_window_movement_strides,
                                                m_padding_below,
                                                m_padding_above);
}

op::MaxPoolWithIndicesBackprop::MaxPoolWithIndicesBackprop(const shared_ptr<Node>& arg_forward,
                                                           const shared_ptr<Node>& delta,
                                                           const shared_ptr<Node>& indices,
                                                           const Shape& window_shape,
                                                           const Strides& window_movement_strides,
                                                           const Shape& padding_below,
                                                           const Shape& padding_above)
    : RequiresTensorViewArgs("MaxPoolWithIndicesBackprop", {arg_forward, delta, indices})
    , m_window_shape(window_shape)
    , m_window_movement_strides(window_movement_strides)
    , m_padding_below(padding_below)
    , m_padding_above(padding_above)
{
    constructor_validate_and_infer_types();

    if (delta->get_shape() != indices->get_shape())
    {
        throw ngraph_error("delta shape doesn't match indices' ");
    }

    if (get_input_element_type(0) != get_input_element_type(1))
    {
        throw ngraph_error("Max-pool backprop: data batch and delta element types do not match.");
    }

    auto& arg_forward_shape = get_input_shape(0);
    auto& delta_shape = get_input_shape(1);

    //
    // Make sure arg: NCDi for some Di of rank>0, N != 0, C != 0.
    //
    if (arg_forward_shape.size() < 3)
    {
        throw ngraph_error(
            "Max-pool backprop: data batch shape must have rank of at least 3 (one batch axis, "
            "one channel axis, at least one spatial dimension).");
    }

    size_t batch_size = arg_forward_shape[0];
    if (batch_size == 0)
    {
        throw ngraph_error("Max-pool backprop: data batch size is zero.");
    }

    size_t channel_count = arg_forward_shape[1];
    if (channel_count == 0)
    {
        throw ngraph_error("Max-pool backprop: requires at least one feature channel.");
    }

    size_t spatial_dimension_count = arg_forward_shape.size() - 2;

    //
    // Make sure window shape, window movement strides, and padding have same rank as Di.
    //
    if (window_shape.size() != spatial_dimension_count)
    {
        throw ngraph_error(
            "Max-pool backprop: window shape rank does not match number of spatial "
            "dimensions.");
    }

    if (window_movement_strides.size() != spatial_dimension_count)
    {
        throw ngraph_error(
            "Max-pool backprop: window movement stride rank does not match number of spatial "
            "dimensions.");
    }

    if (padding_below.size() != spatial_dimension_count)
    {
        throw ngraph_error(
            "Max-pool backprop: below-padding rank does not match number of spatial "
            "dimensions.");
    }

    if (padding_above.size() != spatial_dimension_count)
    {
        throw ngraph_error(
            "Max-pool backprop: above-padding rank does not match number of spatial "
            "dimensions.");
    }

    //
    // Extract input item shape Di and make sure all dimensions are larger than 0.
    //
    Shape input_item_virtual_shape;

    for (size_t i = 0; i < spatial_dimension_count; i++)
    {
        size_t dim_size = arg_forward_shape[1 + 1 + i];
        size_t virtual_dim_size = padding_below[i] + dim_size + padding_above[i];
        input_item_virtual_shape.push_back(virtual_dim_size);

        if (virtual_dim_size == 0)
        {
            throw ngraph_error(
                "Max-pool backprop: data batch spatial dimension is zero even after padding.");
        }
    }

    //
    // Make sure window shape dimensions are all larger than 0.
    //
    for (size_t i = 0; i < spatial_dimension_count; i++)
    {
        if (window_shape[i] == 0)
        {
            throw ngraph_error("Max-pool backprop: window shape has a zero-length axis.");
        }
    }

    //
    // Make the max pooling window fits within the spatial dimensions.
    //
    for (size_t i = 0; i < spatial_dimension_count; i++)
    {
        if (window_shape[i] > input_item_virtual_shape[i])
        {
            throw ngraph_error(
                "Max-pool backprop: window shape is larger than the spatial dimensions even after "
                "padding.");
        }
    }

    //
    // Compute output item shape Do, checking at the same time that all window movement strides are larger than 0.
    //
    Shape output_item_shape;

    for (size_t i = 0; i < spatial_dimension_count; i++)
    {
        if (window_movement_strides[i] == 0)
        {
            throw ngraph_error("Max-pool backprop: window axis movement stride is zero.");
        }
        output_item_shape.push_back(ceil_div(input_item_virtual_shape[i] - window_shape[i] + 1,
                                             window_movement_strides[i]));
    }

    //
    // Construct result shape: NCDo.
    //
    Shape forward_result_shape(1 + 1 + spatial_dimension_count);
    forward_result_shape[0] = batch_size;
    forward_result_shape[1] = channel_count;
    copy(output_item_shape.begin(), output_item_shape.end(), forward_result_shape.begin() + 2);

    if (forward_result_shape != delta_shape)
    {
        throw ngraph_error("Max-pool backprop: forward result shape does not match delta shape.");
    }

    set_output_type(0, get_input_element_type(0), arg_forward_shape);
}

shared_ptr<Node>
    op::MaxPoolWithIndicesBackprop::copy_with_new_args(const NodeVector& new_args) const
{
    if (new_args.size() != 3)
    {
        throw ngraph_error("Incorrect number of new arguments");
    }

    MaxPoolWithIndicesBackprop* mpbp = new MaxPoolWithIndicesBackprop(new_args.at(0),
                                                                      new_args.at(1),
                                                                      new_args.at(2),
                                                                      m_window_shape,
                                                                      m_window_movement_strides,
                                                                      m_padding_below,
                                                                      m_padding_above);
    return shared_ptr<op::MaxPoolWithIndicesBackprop>(mpbp);
}

void op::MaxPoolWithIndices::generate_adjoints(autodiff::Adjoints& adjoints,
                                               const NodeVector& deltas)
{
    throw ngraph_error("Differentation of MaxPoolWithIndices isn't supported");
}<|MERGE_RESOLUTION|>--- conflicted
+++ resolved
@@ -156,26 +156,15 @@
     result_shape[1] = channel_count;
     copy(output_item_shape.begin(), output_item_shape.end(), result_shape.begin() + 2);
 
-<<<<<<< HEAD
     set_output_size(2);
     set_output_type(0, get_input_element_type(0), result_shape);
-    //MKLDNN can pick one of the two following datatypes
-    //to store maximum indices: s32 and u8.
-    //For smaller kernels, where 255 positions is enough
-    //to span the entire kernel, u8 is picked.
-    //We conservatively always use s32
-    //to simplify MaxPoolWithIndices c-tor.
-    set_output_type(1, element::i32, result_shape);
-=======
-    add_output(get_input_element_type(0), result_shape);
     // MKLDNN can pick one of the two following datatypes
     // to store maximum indices: s32 and u8.
     // For smaller kernels, where 255 positions is enough
     // to span the entire kernel, u8 is picked.
     // We conservatively always use s32
     // to simplify MaxPoolWithIndices c-tor.
-    add_output(element::i32, result_shape);
->>>>>>> 9c48c327
+    set_output_type(1, element::i32, result_shape);
 }
 
 shared_ptr<Node> op::MaxPoolWithIndices::copy_with_new_args(const NodeVector& new_args) const
