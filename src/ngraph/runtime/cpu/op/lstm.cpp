//*****************************************************************************
// Copyright 2017-2019 Intel Corporation
//
// Licensed under the Apache License, Version 2.0 (the "License");
// you may not use this file except in compliance with the License.
// You may obtain a copy of the License at
//
//     http://www.apache.org/licenses/LICENSE-2.0
//
// Unless required by applicable law or agreed to in writing, software
// distributed under the License is distributed on an "AS IS" BASIS,
// WITHOUT WARRANTIES OR CONDITIONS OF ANY KIND, either express or implied.
// See the License for the specific language governing permissions and
// limitations under the License.
//*****************************************************************************

#include "ngraph/runtime/cpu/op/lstm.hpp"
#include "ngraph/log.hpp"
#include "ngraph/util.hpp"

using namespace std;
using namespace ngraph;

<<<<<<< HEAD
#if MKLDNN_VERSION_MAJOR >= 1
shared_ptr<Node> op::Lstm::copy_with_new_args(const NodeVector& new_args) const
{
    if (new_args.size() != 6)
    {
        throw ngraph_error("Incorrect number of new arguments");
    }
    return make_shared<Lstm>(new_args.at(0),
                             new_args.at(1),
                             new_args.at(2),
                             new_args.at(3),
                             new_args.at(4),
                             new_args.at(5),
                             m_rnntype);
}

op::Lstm::Lstm(std::shared_ptr<Node> src_layer,
               std::shared_ptr<Node> src_iter,
               std::shared_ptr<Node> src_iter_c,
               std::shared_ptr<Node> weights_layer,
               std::shared_ptr<Node> weights_iter,
               std::shared_ptr<Node> bias,
               ngraph::runtime::cpu::rnn_utils::rnntype rnn_type)
    : Op("Lstm",
         check_single_output_args(
             {src_layer, src_iter, src_iter_c, weights_layer, weights_iter, bias}))
    , m_output_tensor_shape(src_layer->get_shape())
    , m_output_cell_shape(src_iter->get_shape())
    , m_num_timesteps(1)
    , m_num_gates_per_cell(4)
    , m_src_sequence_length(1)
    , m_src_layer_feature_size(src_layer->get_shape()[1])
    , m_src_iter_feature_size(src_iter->get_shape()[1])
    , m_num_cell_states(2)
    , m_direction(1)
    , m_num_fused_layers(1)
    , m_rnntype(rnn_type)
{
    constructor_validate_and_infer_types();

    if (src_layer->get_shape().size() != weights_layer->get_shape().size())
    {
        throw ngraph_error("src_layer and i2h weights size dont match");
    }

    if (src_iter->get_shape().size() != weights_iter->get_shape().size())
    {
        throw ngraph_error("src_iter and h2h weights size dont match");
    }

    if (src_layer->get_shape().size() == 2)
    {
        m_batch_size = src_layer->get_shape()[0] / m_num_timesteps;
    }
    else
    {
        throw ngraph_error("src_layer doesnt have a rank 2");
    }

    if (shape_size(src_layer->get_shape()) !=
        m_src_sequence_length * m_batch_size * m_src_layer_feature_size)
    {
        throw ngraph_error("src_layer size is not equal t*n*c");
    }

    if (bias->get_shape()[0] != weights_layer->get_shape()[1] ||
        bias->get_shape()[0] != weights_iter->get_shape()[1])
    {
        throw ngraph_error("bias and weights_shape are not compatible");
    }

    auto et = src_layer->get_element_type();
    for (auto& rnn_input : get_arguments())
    {
        if (rnn_input->get_element_type() != et)
        {
            throw ngraph_error("all rnn inputs must have the same element type");
        }
    }

    set_output_size(3);
    set_output_type(0,
                    src_layer->get_element_type(),
                    Shape{(m_num_timesteps * m_batch_size), m_src_iter_feature_size});
    set_output_type(1, src_layer->get_element_type(), Shape{m_batch_size, m_src_iter_feature_size});
    set_output_type(2, src_layer->get_element_type(), Shape{m_batch_size, m_src_iter_feature_size});
}
#else
=======
const std::string op::Lstm::type_name{"Lstm"};

>>>>>>> 8dd818e5
shared_ptr<Node> op::Lstm::copy_with_new_args(const NodeVector& new_args) const
{
    if (new_args.size() != 5)
    {
        throw ngraph_error("Incorrect number of new arguments");
    }
    return make_shared<Lstm>(
        new_args.at(0), new_args.at(1), new_args.at(2), new_args.at(3), new_args.at(4), m_rnntype);
}

op::Lstm::Lstm(const Output<Node>& src_layer,
               const Output<Node>& src_iter,
               const Output<Node>& weights_layer,
               const Output<Node>& weights_iter,
               const Output<Node>& bias,
               ngraph::runtime::cpu::rnn_utils::rnntype rnn_type)
    : Op({src_layer, src_iter, weights_layer, weights_iter, bias})
    , m_output_tensor_shape(src_layer.get_shape())
    , m_output_cell_shape(src_iter.get_shape())
    , m_num_timesteps(1)
    , m_num_gates_per_cell(4)
    , m_src_sequence_length(1)
    , m_src_layer_feature_size(src_layer.get_shape()[1])
    , m_src_iter_feature_size(src_iter.get_shape()[1])
    , m_num_cell_states(2)
    , m_direction(1)
    , m_num_fused_layers(1)
    , m_rnntype(rnn_type)
{
    constructor_validate_and_infer_types();

    if (src_layer.get_shape().size() != weights_layer.get_shape().size())
    {
        throw ngraph_error("src_layer and i2h weights size dont match");
    }

    if (src_iter.get_shape().size() != weights_iter.get_shape().size())
    {
        throw ngraph_error("src_iter and h2h weights size dont match");
    }

    if (src_layer.get_shape().size() == 2)
    {
        m_batch_size = src_layer.get_shape()[0] / m_num_timesteps;
    }
    else
    {
        throw ngraph_error("src_layer doesnt have a rank 2");
    }

    if (shape_size(src_layer.get_shape()) !=
        m_src_sequence_length * m_batch_size * m_src_layer_feature_size)
    {
        throw ngraph_error("src_layer size is not equal t*n*c");
    }

    if (bias.get_shape()[0] != weights_layer.get_shape()[1] ||
        bias.get_shape()[0] != weights_iter.get_shape()[1])
    {
        throw ngraph_error("bias and weights_shape are not compatible");
    }

    auto et = src_layer.get_element_type();
    for (auto rnn_input : inputs())
    {
        if (rnn_input.get_element_type() != et)
        {
            throw ngraph_error("all rnn inputs must have the same element type");
        }
    }

    set_output_size(2);
    set_output_type(0,
                    src_layer.get_element_type(),
                    Shape{(m_num_timesteps * m_batch_size), m_src_iter_feature_size});
    set_output_type(1,
                    src_layer.get_element_type(),
                    Shape{(m_num_cell_states * m_batch_size), m_src_iter_feature_size});
}
#endif<|MERGE_RESOLUTION|>--- conflicted
+++ resolved
@@ -21,7 +21,6 @@
 using namespace std;
 using namespace ngraph;
 
-<<<<<<< HEAD
 #if MKLDNN_VERSION_MAJOR >= 1
 shared_ptr<Node> op::Lstm::copy_with_new_args(const NodeVector& new_args) const
 {
@@ -94,9 +93,9 @@
     }
 
     auto et = src_layer->get_element_type();
-    for (auto& rnn_input : get_arguments())
+    for (auto rnn_input : inputs())
     {
-        if (rnn_input->get_element_type() != et)
+        if (rnn_input.get_element_type() != et)
         {
             throw ngraph_error("all rnn inputs must have the same element type");
         }
@@ -110,10 +109,8 @@
     set_output_type(2, src_layer->get_element_type(), Shape{m_batch_size, m_src_iter_feature_size});
 }
 #else
-=======
 const std::string op::Lstm::type_name{"Lstm"};
 
->>>>>>> 8dd818e5
 shared_ptr<Node> op::Lstm::copy_with_new_args(const NodeVector& new_args) const
 {
     if (new_args.size() != 5)
