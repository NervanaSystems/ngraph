--- conflicted
+++ resolved
@@ -30,14 +30,6 @@
         public:
             static const std::string type_name;
             const std::string& description() const override { return type_name; }
-<<<<<<< HEAD
-// INPUTS:
-// [0] - {Xt} input tensor of layout TNC, Shape{sequence length*batch_size, feature_size}
-// [1] - recurrent state tensors {ht_1 | ct_1} of Shape{sequence length*batch_size, feature_size}
-// [2] - initializer for the input weights matrix, used for the linear transformation of the inputs.
-// [3] - initializer for the recurrent weights matrix, used for the linear transformation of the recurrent state.
-// [4] - Initializer for the bias vector w.r.to inputs + hidden state (ibh_bias + hbh_bias)
-=======
             // INPUTS:
             // [0] - {Xt} input tensor of layout TNC, Shape{sequence length*batch_size,
             //       feature_size}
@@ -49,21 +41,15 @@
             //       transformation of the recurrent state.
             // [4] - Initializer for the bias vector w.r.to inputs + hidden state (ibh_bias +
             //       hbh_bias)
->>>>>>> 7730eb90
 
-// OUTPUT VALUE: A tuple with the following structure:
-//   [0] - ht, output tensor with shape (sequence_length*batch_size, num_hidden) .
-//   [1] - {ht | ct} output recurrent state tensor with the same shape as states
+            // OUTPUT VALUE: A tuple with the following structure:
+            //   [0] - ht, output tensor with shape (sequence_length*batch_size, num_hidden) .
+            //   [1] - {ht | ct} output recurrent state tensor with the same shape as states
 
-<<<<<<< HEAD
-// This version of the LSTM op supports MKLDNN emitter code, this can be used standalone for computing RNN
-// without fusing RNN cell (LSTM)'s across time steps.
 #if MKLDNN_VERSION_MAJOR < 1
-=======
             // This version of the LSTM op supports MKLDNN emitter code, this can be used standalone
             // for computing RNN
             // without fusing RNN cell (LSTM)'s across time steps.
->>>>>>> 7730eb90
             Lstm(const Output<Node>& src_layer,
                  const Output<Node>& src_iter,
                  const Output<Node>& weights_layer,
