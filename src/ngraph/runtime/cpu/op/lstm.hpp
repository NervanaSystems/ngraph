--- conflicted
+++ resolved
@@ -28,23 +28,8 @@
         class Lstm : public Op
         {
         public:
-<<<<<<< HEAD
             static constexpr NodeTypeInfo type_info{"Lstm", 0};
             const NodeTypeInfo& get_type_info() const override { return type_info; }
-            // INPUTS:
-            // [0] - {Xt} input tensor of layout TNC, Shape{sequence length*batch_size,
-            //       feature_size}
-            // [1] - recurrent state tensors {ht_1 | ct_1} of Shape{sequence length*batch_size,
-            //       feature_size}
-            // [2] - initializer for the input weights matrix, used for the linear transformation of
-            //       the inputs.
-            // [3] - initializer for the recurrent weights matrix, used for the linear
-            //       transformation of the recurrent state.
-            // [4] - Initializer for the bias vector w.r.to inputs + hidden state (ibh_bias +
-            //       hbh_bias)
-=======
-            static const std::string type_name;
-            const std::string& description() const override { return type_name; }
 // INPUTS:
 // [0] - {Xt} input tensor of layout TNC, Shape{sequence length*batch_size,
 //       feature_size}
@@ -56,7 +41,6 @@
 //       transformation of the recurrent state.
 // [4] - Initializer for the bias vector w.r.to inputs + hidden state (ibh_bias +
 //       hbh_bias)
->>>>>>> 9035fb09
 
 // OUTPUT VALUE: A tuple with the following structure:
 //   [0] - ht, output tensor with shape (sequence_length*batch_size, num_hidden) .
