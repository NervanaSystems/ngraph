--- conflicted
+++ resolved
@@ -55,14 +55,9 @@
         class Rnn : public Op
         {
         public:
-<<<<<<< HEAD
             static constexpr NodeTypeInfo type_info{"Rnn", 0};
             const NodeTypeInfo& get_type_info() const override { return type_info; }
-=======
-            static const std::string type_name;
-            const std::string& description() const override { return type_name; }
 #if MKLDNN_VERSION_MAJOR < 1
->>>>>>> 9035fb09
             CPU_BACKEND_API Rnn(const Output<Node>& src_layer,
                                 const Output<Node>& src_iter,
                                 const Output<Node>& weights_layer,
