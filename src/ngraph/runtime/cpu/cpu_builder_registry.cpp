--- conflicted
+++ resolved
@@ -76,11 +76,6 @@
                 register_builders_tile_cpp();
                 register_builders_topk_cpp();
                 register_builders_update_slice_cpp();
-<<<<<<< HEAD
-                register_builders_quantized_max_pool_cpp();
-=======
-                register_builders_quantized_concat_cpp();
->>>>>>> dc0f0011
             }
         }
     }
