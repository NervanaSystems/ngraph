--- conflicted
+++ resolved
@@ -363,19 +363,11 @@
                 auto func = emitCblasSgemmBatch(shape_a,
                                                 shape_b,
                                                 shape_c,
-<<<<<<< HEAD
-                                                cg->get_is_a_transposed(),
-                                                cg->get_is_b_transposed(),
+                                                transpose0,
+                                                transpose1,
                                                 mat_a_index,
                                                 mat_b_index,
                                                 mat_c_index,
-=======
-                                                transpose0,
-                                                transpose1,
-                                                mat_a,
-                                                mat_b,
-                                                mat_c,
->>>>>>> a68cddb7
                                                 1.f,
                                                 0.f,
                                                 group_size);
