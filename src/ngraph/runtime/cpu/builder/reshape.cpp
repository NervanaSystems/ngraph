//*****************************************************************************
// Copyright 2017-2019 Intel Corporation
//
// Licensed under the Apache License, Version 2.0 (the "License");
// you may not use this file except in compliance with the License.
// You may obtain a copy of the License at
//
//     http://www.apache.org/licenses/LICENSE-2.0
//
// Unless required by applicable law or agreed to in writing, software
// distributed under the License is distributed on an "AS IS" BASIS,
// WITHOUT WARRANTIES OR CONDITIONS OF ANY KIND, either express or implied.
// See the License for the specific language governing permissions and
// limitations under the License.
//*****************************************************************************

#include <cstring>

#include "ngraph/op/reshape.hpp"
#include "ngraph/runtime/cpu/cpu_builder.hpp"
#include "ngraph/runtime/cpu/kernel/reshape.hpp"
#include "ngraph/runtime/cpu/mkldnn_invoke.hpp"
#include "ngraph/runtime/cpu/mkldnn_utils.hpp"

using namespace std;
using namespace ngraph;

namespace ngraph
{
    namespace runtime
    {
        namespace cpu
        {
            static void get_reshape_kernel(
                const ngraph::Node* node,
                std::function<decltype(runtime::cpu::kernel::reshape_1d<float, 2>)>& kernel,
                std::function<decltype(runtime::cpu::kernel::reshape_ref<float>)>& ref_kernel,
                Shape& arg_shape,
                Shape& result_shape,
                AxisVector& input_order,
                size_t& size,
                bool& skip_reshape)
            {
                auto reshape = static_cast<const ngraph::op::Reshape*>(node);

<<<<<<< HEAD
                auto& arg_tensor_index =
                    external_function->get_tensor_data_index(args[0].get_name());
                auto& out_tensor_index =
                    external_function->get_tensor_data_index(out[0].get_name());
=======
                arg_shape = reshape->get_argument(0)->get_shape();
                auto arg_rank = arg_shape.size();
>>>>>>> 76c73c91

                result_shape = reshape->get_output_shape();
                auto result_rank = result_shape.size();
                auto& result_element_type = reshape->get_element_type();

                input_order = reshape->get_input_order();

                bool same_layout = is_sorted(input_order.begin(), input_order.end());

                auto result_size = shape_size(result_shape);
                size = result_size * result_element_type.size();

                auto can_skip_reshape = [&]() {
                    if (!reshape->get_is_transpose())
                    {
                        return true;
                    }
                    auto annotation = reshape->get_op_annotations();
                    if (annotation && annotation->get_in_place_oi_pairs().size() > 0)
                    {
                        return true;
                    }
                    return false;
                };

                if (can_skip_reshape())
                {
<<<<<<< HEAD
                    size_t size = out[0].get_size() * out[0].get_element_type().size();
                    auto functor = [&, size](CPURuntimeContext* ctx, CPUExecutionContext* ectx) {
                        if (ctx->buffer_data[out_tensor_index] !=
                            ctx->buffer_data[arg_tensor_index])
                        {
                            memcpy(ctx->buffer_data[out_tensor_index],
                                   ctx->buffer_data[arg_tensor_index],
                                   size);
                        }
                    };
                    functors.emplace_back(functor);
=======
                    skip_reshape = true;
>>>>>>> 76c73c91
                    return;
                }

                if (same_layout || result_size < 2)
                {
<<<<<<< HEAD
                    size_t size = out[0].get_size() * out[0].get_element_type().size();
                    auto functor = [&, size](CPURuntimeContext* ctx, CPUExecutionContext* ectx) {
                        memcpy(ctx->buffer_data[out_tensor_index],
                               ctx->buffer_data[arg_tensor_index],
                               size);
                    };
                    functors.emplace_back(functor);
=======
>>>>>>> 76c73c91
                    return;
                }

                if (arg_rank == 1)
                {
                    SELECT_KERNEL_BY_RANK(
                        kernel, result_element_type, result_rank, runtime::cpu::kernel::reshape_1d);
                }
                else if (arg_rank == 2)
                {
                    SELECT_KERNEL_BY_RANK(
                        kernel, result_element_type, result_rank, runtime::cpu::kernel::reshape_2d);
                }
                else if (arg_rank == 3)
                {
                    SELECT_KERNEL_BY_RANK(
                        kernel, result_element_type, result_rank, runtime::cpu::kernel::reshape_3d);
                }
                else if (arg_rank == 4)
                {
                    SELECT_KERNEL_BY_RANK(
                        kernel, result_element_type, result_rank, runtime::cpu::kernel::reshape_4d);
                }
                else
                {
                    SELECT_KERNEL(
                        ref_kernel, result_element_type, runtime::cpu::kernel::reshape_ref);
                }
            }

            template <>
            NodeExecutorTy Builder::BUILDER_CF_DECL(ngraph::op::Reshape)
            {
                std::function<decltype(runtime::cpu::kernel::reshape_1d<float, 2>)> kernel;
                std::function<decltype(runtime::cpu::kernel::reshape_ref<float>)> ref_kernel;
                Shape arg_shape, result_shape;
                AxisVector input_order;
                size_t size;
                bool skip_reshape = false;

                get_reshape_kernel(node,
                                   kernel,
                                   ref_kernel,
                                   arg_shape,
                                   result_shape,
                                   input_order,
                                   size,
                                   skip_reshape);
                NodeExecutorTy functor;
                if (kernel)
                {
                    functor = [kernel, arg_shape, input_order, result_shape](
                        const std::vector<void*>& inputs, std::vector<void*>& outputs) {
                        kernel(inputs[0], outputs[0], arg_shape, input_order, result_shape, 0);
                    };
                }
                else if (ref_kernel)
                {
                    functor = [ref_kernel, arg_shape, input_order, result_shape](
                        std::vector<void*> inputs, std::vector<void*> outputs) {
                        ref_kernel(inputs[0], outputs[0], arg_shape, input_order, result_shape, 0);
                    };
                }
                else if (skip_reshape)
                {
                    functor = [size](const std::vector<void*>& inputs,
                                     std::vector<void*>& outputs) {
                        if (inputs[0] != outputs[0])
                        {
                            memcpy(outputs[0], inputs[0], size);
                        }
                    };
                }
                else
                {
                    functor = [size](const std::vector<void*>& inputs,
                                     std::vector<void*>& outputs) {
                        memcpy(outputs[0], inputs[0], size);
                    };
                }
                return functor;
            }
            REGISTER_CF_BUILDER(Reshape);

            template <>
            void Builder::BUILDER_DECL(ngraph::op::Reshape)
            {
                auto& functors = external_function->get_functors();

                auto& arg_tensor = external_function->get_tensor_data(args[0].get_name());
                auto& out_tensor = external_function->get_tensor_data(out[0].get_name());

                std::function<decltype(runtime::cpu::kernel::reshape_1d<float, 2>)> kernel;
                std::function<decltype(runtime::cpu::kernel::reshape_ref<float>)> ref_kernel;
                Shape arg_shape, result_shape;
                AxisVector input_order;
                size_t size;
                bool skip_reshape = false;

                get_reshape_kernel(node,
                                   kernel,
                                   ref_kernel,
                                   arg_shape,
                                   result_shape,
                                   input_order,
                                   size,
                                   skip_reshape);
                CPUKernelFunctor functor;
                if (kernel)
                {
                    functor = [&, kernel, arg_shape, input_order, result_shape](
                        CPURuntimeContext* ctx, CPUExecutionContext* ectx) {
                        kernel(arg_tensor,
                               out_tensor,
                               arg_shape,
                               input_order,
                               result_shape,
                               ectx->arena);
                    };
                }
                else if (ref_kernel)
                {
                    functor = [&, ref_kernel, arg_shape, input_order, result_shape](
                        CPURuntimeContext* ctx, CPUExecutionContext* ectx) {
                        ref_kernel(ctx->buffer_data[arg_tensor_index],
                                   ctx->buffer_data[out_tensor_index],
                                   arg_shape,
                                   input_order,
                                   result_shape,
                                   ectx->arena);
                    };
                }
<<<<<<< HEAD

                auto functor = [&, kernel, arg_shape, input_order, result_shape](
                    CPURuntimeContext* ctx, CPUExecutionContext* ectx) {
                    kernel(ctx->buffer_data[arg_tensor_index],
                           ctx->buffer_data[out_tensor_index],
                           arg_shape,
                           input_order,
                           result_shape,
                           ectx->arena);
                };
=======
                else if (skip_reshape)
                {
                    functor = [&, size](CPURuntimeContext* ctx, CPUExecutionContext* ectx) {
                        if (out_tensor != arg_tensor)
                        {
                            memcpy(out_tensor, arg_tensor, size);
                        }
                    };
                }
                else
                {
                    functor = [&, size](CPURuntimeContext* ctx, CPUExecutionContext* ectx) {
                        memcpy(out_tensor, arg_tensor, size);
                    };
                }
>>>>>>> 76c73c91
                functors.emplace_back(functor);
            }

            REGISTER_OP_BUILDER(Reshape);
        }
    }
}<|MERGE_RESOLUTION|>--- conflicted
+++ resolved
@@ -43,15 +43,8 @@
             {
                 auto reshape = static_cast<const ngraph::op::Reshape*>(node);
 
-<<<<<<< HEAD
-                auto& arg_tensor_index =
-                    external_function->get_tensor_data_index(args[0].get_name());
-                auto& out_tensor_index =
-                    external_function->get_tensor_data_index(out[0].get_name());
-=======
                 arg_shape = reshape->get_argument(0)->get_shape();
                 auto arg_rank = arg_shape.size();
->>>>>>> 76c73c91
 
                 result_shape = reshape->get_output_shape();
                 auto result_rank = result_shape.size();
@@ -79,36 +72,12 @@
 
                 if (can_skip_reshape())
                 {
-<<<<<<< HEAD
-                    size_t size = out[0].get_size() * out[0].get_element_type().size();
-                    auto functor = [&, size](CPURuntimeContext* ctx, CPUExecutionContext* ectx) {
-                        if (ctx->buffer_data[out_tensor_index] !=
-                            ctx->buffer_data[arg_tensor_index])
-                        {
-                            memcpy(ctx->buffer_data[out_tensor_index],
-                                   ctx->buffer_data[arg_tensor_index],
-                                   size);
-                        }
-                    };
-                    functors.emplace_back(functor);
-=======
                     skip_reshape = true;
->>>>>>> 76c73c91
                     return;
                 }
 
                 if (same_layout || result_size < 2)
                 {
-<<<<<<< HEAD
-                    size_t size = out[0].get_size() * out[0].get_element_type().size();
-                    auto functor = [&, size](CPURuntimeContext* ctx, CPUExecutionContext* ectx) {
-                        memcpy(ctx->buffer_data[out_tensor_index],
-                               ctx->buffer_data[arg_tensor_index],
-                               size);
-                    };
-                    functors.emplace_back(functor);
-=======
->>>>>>> 76c73c91
                     return;
                 }
 
@@ -198,8 +167,8 @@
             {
                 auto& functors = external_function->get_functors();
 
-                auto& arg_tensor = external_function->get_tensor_data(args[0].get_name());
-                auto& out_tensor = external_function->get_tensor_data(out[0].get_name());
+                auto& arg_tensor_index = external_function->get_tensor_data_index(args[0].get_name());
+                auto& out_tensor_index = external_function->get_tensor_data_index(out[0].get_name());
 
                 std::function<decltype(runtime::cpu::kernel::reshape_1d<float, 2>)> kernel;
                 std::function<decltype(runtime::cpu::kernel::reshape_ref<float>)> ref_kernel;
@@ -221,8 +190,8 @@
                 {
                     functor = [&, kernel, arg_shape, input_order, result_shape](
                         CPURuntimeContext* ctx, CPUExecutionContext* ectx) {
-                        kernel(arg_tensor,
-                               out_tensor,
+                        kernel(ctx->buffer_data[arg_tensor_index],
+                               ctx->buffer_data[out_tensor_index],
                                arg_shape,
                                input_order,
                                result_shape,
@@ -241,34 +210,21 @@
                                    ectx->arena);
                     };
                 }
-<<<<<<< HEAD
-
-                auto functor = [&, kernel, arg_shape, input_order, result_shape](
-                    CPURuntimeContext* ctx, CPUExecutionContext* ectx) {
-                    kernel(ctx->buffer_data[arg_tensor_index],
-                           ctx->buffer_data[out_tensor_index],
-                           arg_shape,
-                           input_order,
-                           result_shape,
-                           ectx->arena);
-                };
-=======
                 else if (skip_reshape)
                 {
                     functor = [&, size](CPURuntimeContext* ctx, CPUExecutionContext* ectx) {
                         if (out_tensor != arg_tensor)
                         {
-                            memcpy(out_tensor, arg_tensor, size);
+                            memcpy(ctx->buffer_data[out_tensor_index], ctx->buffer_data[arg_tensor_index], size);
                         }
                     };
                 }
                 else
                 {
                     functor = [&, size](CPURuntimeContext* ctx, CPUExecutionContext* ectx) {
-                        memcpy(out_tensor, arg_tensor, size);
-                    };
-                }
->>>>>>> 76c73c91
+                        memcpy(ctx->buffer_data[out_tensor_index], ctx->buffer_data[arg_tensor_index], size);
+                    };
+                }
                 functors.emplace_back(functor);
             }
 
