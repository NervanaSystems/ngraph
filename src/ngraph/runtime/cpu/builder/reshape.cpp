//*****************************************************************************
// Copyright 2017-2019 Intel Corporation
//
// Licensed under the Apache License, Version 2.0 (the "License");
// you may not use this file except in compliance with the License.
// You may obtain a copy of the License at
//
//     http://www.apache.org/licenses/LICENSE-2.0
//
// Unless required by applicable law or agreed to in writing, software
// distributed under the License is distributed on an "AS IS" BASIS,
// WITHOUT WARRANTIES OR CONDITIONS OF ANY KIND, either express or implied.
// See the License for the specific language governing permissions and
// limitations under the License.
//*****************************************************************************

#include <cstring>

#include "ngraph/op/reshape.hpp"
#include "ngraph/runtime/cpu/cpu_builder.hpp"
#include "ngraph/runtime/cpu/kernel/reshape.hpp"
#include "ngraph/runtime/cpu/mkldnn_invoke.hpp"
#include "ngraph/runtime/cpu/mkldnn_utils.hpp"

using namespace std;
using namespace ngraph;

namespace ngraph
{
    namespace runtime
    {
        namespace cpu
        {
            static void get_reshape_kernel(
                const ngraph::Node* node,
                std::function<decltype(runtime::cpu::kernel::reshape_1d<float, 2>)>& kernel,
                std::function<decltype(runtime::cpu::kernel::reshape_ref<float>)>& ref_kernel,
                Shape& arg_shape,
                Shape& result_shape,
                AxisVector& input_order,
                size_t& size,
                bool& skip_reshape)
            {
                auto reshape = static_cast<const ngraph::op::Reshape*>(node);

                arg_shape = reshape->get_argument(0)->get_shape();
                auto arg_rank = arg_shape.size();

                result_shape = reshape->get_output_shape();
                auto result_rank = result_shape.size();
                auto& result_element_type = reshape->get_element_type();

                input_order = reshape->get_input_order();

                bool same_layout = is_sorted(input_order.begin(), input_order.end());

                auto result_size = shape_size(result_shape);
                size = result_size * result_element_type.size();

                auto can_skip_reshape = [&]() {
                    if (!reshape->get_is_transpose())
                    {
                        return true;
                    }
                    auto annotation = reshape->get_op_annotations();
                    if (annotation && annotation->get_in_place_oi_pairs().size() > 0)
                    {
                        return true;
                    }
                    return false;
                };

                if (can_skip_reshape())
                {
                    skip_reshape = true;
                    return;
                }

                if (same_layout || result_size < 2)
                {
                    return;
                }

                if (arg_rank == 1 && is_optimized_et(result_element_type))
                {
<<<<<<< HEAD
                    SELECT_ETS_AND_RANK7(
                        kernel, result_element_type, result_rank, runtime::cpu::kernel::reshape_1d);
=======
                    SELECT_KERNEL_BY_RANK(
                        kernel, result_element_type, result_rank, runtime::cpu::kernel::reshape_1d)
>>>>>>> 706e705e
                }
                else if (arg_rank == 2 && is_optimized_et(result_element_type))
                {
<<<<<<< HEAD
                    SELECT_ETS_AND_RANK7(
                        kernel, result_element_type, result_rank, runtime::cpu::kernel::reshape_2d);
=======
                    SELECT_KERNEL_BY_RANK(
                        kernel, result_element_type, result_rank, runtime::cpu::kernel::reshape_2d)
>>>>>>> 706e705e
                }
                else if (arg_rank == 3 && is_optimized_et(result_element_type))
                {
<<<<<<< HEAD
                    SELECT_ETS_AND_RANK7(
                        kernel, result_element_type, result_rank, runtime::cpu::kernel::reshape_3d);
=======
                    SELECT_KERNEL_BY_RANK(
                        kernel, result_element_type, result_rank, runtime::cpu::kernel::reshape_3d)
>>>>>>> 706e705e
                }
                else if (arg_rank == 4 && is_optimized_et(result_element_type))
                {
<<<<<<< HEAD
                    SELECT_ETS_AND_RANK7(
                        kernel, result_element_type, result_rank, runtime::cpu::kernel::reshape_4d);
=======
                    SELECT_KERNEL_BY_RANK(
                        kernel, result_element_type, result_rank, runtime::cpu::kernel::reshape_4d)
>>>>>>> 706e705e
                }
                else
                {
                    SELECT_KERNEL(
                        ref_kernel, result_element_type, runtime::cpu::kernel::reshape_ref)
                }
            }

            template <>
            NodeExecutorTy Builder::BUILDER_CF_DECL(ngraph::op::Reshape)
            {
                std::function<decltype(runtime::cpu::kernel::reshape_1d<float, 2>)> kernel;
                std::function<decltype(runtime::cpu::kernel::reshape_ref<float>)> ref_kernel;
                Shape arg_shape, result_shape;
                AxisVector input_order;
                size_t size;
                bool skip_reshape = false;

                get_reshape_kernel(node,
                                   kernel,
                                   ref_kernel,
                                   arg_shape,
                                   result_shape,
                                   input_order,
                                   size,
                                   skip_reshape);
                NodeExecutorTy functor;
                if (kernel)
                {
                    functor = [kernel, arg_shape, input_order, result_shape](
                        const std::vector<void*>& inputs, std::vector<void*>& outputs) {
                        kernel(inputs[0], outputs[0], arg_shape, input_order, result_shape, 0);
                    };
                }
                else if (ref_kernel)
                {
                    functor = [ref_kernel, arg_shape, input_order, result_shape](
                        std::vector<void*> inputs, std::vector<void*> outputs) {
                        ref_kernel(inputs[0], outputs[0], arg_shape, input_order, result_shape, 0);
                    };
                }
                else if (skip_reshape)
                {
                    functor = [size](const std::vector<void*>& inputs,
                                     std::vector<void*>& outputs) {
                        if (inputs[0] != outputs[0])
                        {
                            memcpy(outputs[0], inputs[0], size);
                        }
                    };
                }
                else
                {
                    functor = [size](const std::vector<void*>& inputs,
                                     std::vector<void*>& outputs) {
                        memcpy(outputs[0], inputs[0], size);
                    };
                }
                return functor;
            }

            template <>
            void Builder::BUILDER_DECL(ngraph::op::Reshape)
            {
                auto& functors = external_function->get_functors();

                auto arg_buffer_index = external_function->get_buffer_index(args[0].get_name());
                auto out_buffer_index = external_function->get_buffer_index(out[0].get_name());

                std::function<decltype(runtime::cpu::kernel::reshape_1d<float, 2>)> kernel;
                std::function<decltype(runtime::cpu::kernel::reshape_ref<float>)> ref_kernel;
                Shape arg_shape, result_shape;
                AxisVector input_order;
                size_t size;
                bool skip_reshape = false;

                get_reshape_kernel(node,
                                   kernel,
                                   ref_kernel,
                                   arg_shape,
                                   result_shape,
                                   input_order,
                                   size,
                                   skip_reshape);
                CPUKernelFunctor functor;
                if (kernel)
                {
                    functor = [&,
                               kernel,
                               arg_shape,
                               input_order,
                               result_shape,
                               arg_buffer_index,
                               out_buffer_index](CPURuntimeContext* ctx,
                                                 CPUExecutionContext* ectx) {
                        kernel(ctx->buffer_data[arg_buffer_index],
                               ctx->buffer_data[out_buffer_index],
                               arg_shape,
                               input_order,
                               result_shape,
                               ectx->arena);
                    };
                }
                else if (ref_kernel)
                {
                    functor = [&,
                               ref_kernel,
                               arg_shape,
                               input_order,
                               result_shape,
                               arg_buffer_index,
                               out_buffer_index](CPURuntimeContext* ctx,
                                                 CPUExecutionContext* ectx) {
                        ref_kernel(ctx->buffer_data[arg_buffer_index],
                                   ctx->buffer_data[out_buffer_index],
                                   arg_shape,
                                   input_order,
                                   result_shape,
                                   ectx->arena);
                    };
                }
                else if (skip_reshape)
                {
                    functor = [&, size, arg_buffer_index, out_buffer_index](
                        CPURuntimeContext* ctx, CPUExecutionContext* /* ectx */) {
                        if (ctx->buffer_data[out_buffer_index] !=
                            ctx->buffer_data[arg_buffer_index])
                        {
                            memcpy(ctx->buffer_data[out_buffer_index],
                                   ctx->buffer_data[arg_buffer_index],
                                   size);
                        }
                    };
                }
                else
                {
                    functor = [&, size, arg_buffer_index, out_buffer_index](
                        CPURuntimeContext* ctx, CPUExecutionContext* /* ectx */) {
                        memcpy(ctx->buffer_data[out_buffer_index],
                               ctx->buffer_data[arg_buffer_index],
                               size);
                    };
                }
                functors.emplace_back(functor);
            }

            void register_builders_reshape_cpp()
            {
                REGISTER_CF_BUILDER(Reshape);
                REGISTER_OP_BUILDER(Reshape);
            }
        }
    }
}<|MERGE_RESOLUTION|>--- conflicted
+++ resolved
@@ -83,43 +83,23 @@
 
                 if (arg_rank == 1 && is_optimized_et(result_element_type))
                 {
-<<<<<<< HEAD
                     SELECT_ETS_AND_RANK7(
                         kernel, result_element_type, result_rank, runtime::cpu::kernel::reshape_1d);
-=======
-                    SELECT_KERNEL_BY_RANK(
-                        kernel, result_element_type, result_rank, runtime::cpu::kernel::reshape_1d)
->>>>>>> 706e705e
                 }
                 else if (arg_rank == 2 && is_optimized_et(result_element_type))
                 {
-<<<<<<< HEAD
                     SELECT_ETS_AND_RANK7(
                         kernel, result_element_type, result_rank, runtime::cpu::kernel::reshape_2d);
-=======
-                    SELECT_KERNEL_BY_RANK(
-                        kernel, result_element_type, result_rank, runtime::cpu::kernel::reshape_2d)
->>>>>>> 706e705e
                 }
                 else if (arg_rank == 3 && is_optimized_et(result_element_type))
                 {
-<<<<<<< HEAD
                     SELECT_ETS_AND_RANK7(
                         kernel, result_element_type, result_rank, runtime::cpu::kernel::reshape_3d);
-=======
-                    SELECT_KERNEL_BY_RANK(
-                        kernel, result_element_type, result_rank, runtime::cpu::kernel::reshape_3d)
->>>>>>> 706e705e
                 }
                 else if (arg_rank == 4 && is_optimized_et(result_element_type))
                 {
-<<<<<<< HEAD
                     SELECT_ETS_AND_RANK7(
                         kernel, result_element_type, result_rank, runtime::cpu::kernel::reshape_4d);
-=======
-                    SELECT_KERNEL_BY_RANK(
-                        kernel, result_element_type, result_rank, runtime::cpu::kernel::reshape_4d)
->>>>>>> 706e705e
                 }
                 else
                 {
